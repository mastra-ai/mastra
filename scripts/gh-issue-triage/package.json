--- conflicted
+++ resolved
@@ -11,13 +11,8 @@
   "license": "ISC",
   "description": "",
   "dependencies": {
-<<<<<<< HEAD
     "@mastra/client-js": "^0.10.11",
-    "@mastra/mcp": "^0.10.5",
-=======
-    "@mastra/client-js": "^0.10.9",
     "@mastra/mcp": "^0.10.6",
->>>>>>> fc437d9b
     "octokit": "^5.0.3"
   },
   "devDependencies": {
