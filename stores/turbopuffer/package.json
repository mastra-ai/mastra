--- conflicted
+++ resolved
@@ -1,10 +1,6 @@
 {
   "name": "@mastra/turbopuffer",
-<<<<<<< HEAD
-  "version": "0.0.7-alpha.4",
-=======
   "version": "0.0.7-alpha.7",
->>>>>>> 8df4a77d
   "description": "Turbopuffer vector store provider for Mastra",
   "type": "module",
   "files": [
