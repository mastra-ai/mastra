import { randomUUID } from 'crypto';
<<<<<<< HEAD
import type { MastraMessageV1, MastraMessageV2, MetricResult, WorkflowRunState } from '@mastra/core';
=======
import type { MastraMessageV1, MetricResult, WorkflowRunState } from '@mastra/core';
import type { TABLE_NAMES } from '@mastra/core/storage';
>>>>>>> 7287a612
import { TABLE_EVALS, TABLE_MESSAGES, TABLE_THREADS, TABLE_WORKFLOW_SNAPSHOT } from '@mastra/core/storage';
import { afterAll, afterEach, beforeAll, beforeEach, describe, expect, it } from 'vitest';
import type { MongoDBConfig } from './index';
import { MongoDBStore } from './index';

class Test {
  store: MongoDBStore;

  constructor(store: MongoDBStore) {
    this.store = store;
  }

  build() {
    return this;
  }

  async clearTables() {
    try {
      await this.store.clearTable({ tableName: TABLE_WORKFLOW_SNAPSHOT });
      await this.store.clearTable({ tableName: TABLE_MESSAGES });
      await this.store.clearTable({ tableName: TABLE_THREADS });
      await this.store.clearTable({ tableName: TABLE_EVALS });
    } catch (error) {
      // Ignore errors during table clearing
      console.warn('Error clearing tables:', error);
    }
  }

  generateSampleThread(options: any = {}) {
    return {
      id: `thread-${randomUUID()}`,
      resourceId: `resource-${randomUUID()}`,
      title: 'Test Thread',
      createdAt: new Date(),
      updatedAt: new Date(),
      metadata: { key: 'value' },
      ...options,
    };
  }

  generateSampleMessageV1({
    threadId,
    resourceId = randomUUID(),
    content = 'Hello',
  }: {
    threadId: string;
    resourceId?: string;
    content?: string;
  }): MastraMessageV1 {
    return {
      id: `msg-${randomUUID()}`,
      role: 'user',
      type: 'text',
      threadId,
      content: [{ type: 'text', text: content }],
      createdAt: new Date(),
      resourceId,
    };
  }

  generateSampleMessageV2({
    threadId,
    resourceId = randomUUID(),
    content = 'Hello',
  }: {
    threadId: string;
    resourceId?: string;
    content?: string;
  }): MastraMessageV2 {
    return {
      id: `msg-${randomUUID()}`,
      role: 'user',
      type: 'text',
      threadId,
      content: {
        format: 2,
        parts: [{ type: 'text', text: content }],
      },
      createdAt: new Date(),
      resourceId,
    };
  }

  generateSampleEval(isTest: boolean, options: any = {}) {
    const testInfo = isTest ? { testPath: 'test/path.ts', testName: 'Test Name' } : undefined;

    return {
      id: randomUUID(),
      agentName: 'Agent Name',
      input: 'Sample input',
      output: 'Sample output',
      result: { score: 0.8 } as MetricResult,
      metricName: 'sample-metric',
      instructions: 'Sample instructions',
      testInfo,
      globalRunId: `global-${randomUUID()}`,
      runId: `run-${randomUUID()}`,
      createdAt: new Date().toISOString(),
      ...options,
    };
  }

  generateSampleWorkflowSnapshot(options: any = {}) {
    const runId = `run-${randomUUID()}`;
    const stepId = `step-${randomUUID()}`;
    const timestamp = options.createdAt || new Date();
    const snapshot = {
      result: { success: true },
      value: {},
      context: {
        [stepId]: {
          status: options.status,
          payload: {},
          error: undefined,
          startedAt: timestamp.getTime(),
          endedAt: new Date(timestamp.getTime() + 15000).getTime(),
        },
        input: {},
      },
      serializedStepGraph: [],
      activePaths: [],
      suspendedPaths: {},
      runId,
      timestamp: timestamp.getTime(),
    } as WorkflowRunState;
    return { snapshot, runId, stepId };
  }
}

const TEST_CONFIG: MongoDBConfig = {
  url: process.env.MONGODB_URL || 'mongodb://localhost:27017',
  dbName: process.env.MONGODB_DB_NAME || 'mastra-test-db',
};

describe('MongoDBStore', () => {
  let store: MongoDBStore;

  beforeAll(async () => {
    store = new MongoDBStore(TEST_CONFIG);
    await store.init();
  });

  // --- Validation tests ---
  describe('Validation', () => {
    const validConfig = TEST_CONFIG;
    it('throws if url is empty', () => {
      expect(() => new MongoDBStore({ ...validConfig, url: '' })).toThrow(/url must be provided and cannot be empty/);
    });

    it('throws if dbName is missing or empty', () => {
      expect(() => new MongoDBStore({ ...validConfig, dbName: '' })).toThrow(
        /dbName must be provided and cannot be empty/,
      );
      const { dbName, ...rest } = validConfig;
      expect(() => new MongoDBStore(rest as any)).toThrow(/dbName must be provided and cannot be empty/);
    });
    it('does not throw on valid config (host-based)', () => {
      expect(() => new MongoDBStore(validConfig)).not.toThrow();
    });
  });

  describe('Thread Operations', () => {
    it('should create and retrieve a thread', async () => {
      const test = new Test(store).build();
      await test.clearTables();
      const thread = test.generateSampleThread();

      // Save thread
      const savedThread = await store.saveThread({ thread });
      expect(savedThread).toEqual(thread);

      // Retrieve thread
      const retrievedThread = await store.getThreadById({ threadId: thread.id });
      expect(retrievedThread?.title).toEqual(thread.title);
    });

    it('should return null for non-existent thread', async () => {
      const test = new Test(store).build();
      await test.clearTables();

      const result = await store.getThreadById({ threadId: 'non-existent' });
      expect(result).toBeNull();
    });

    it('should get threads by resource ID', async () => {
      const test = new Test(store).build();
      await test.clearTables();

      const thread1 = test.generateSampleThread();
      const thread2 = test.generateSampleThread({ resourceId: thread1.resourceId });

      await store.saveThread({ thread: thread1 });
      await store.saveThread({ thread: thread2 });

      const threads = await store.getThreadsByResourceId({ resourceId: thread1.resourceId });
      expect(threads).toHaveLength(2);
      expect(threads.map(t => t.id)).toEqual(expect.arrayContaining([thread1.id, thread2.id]));
    });

    it('should update thread title and metadata', async () => {
      const test = new Test(store).build();
      await test.clearTables();

      const thread = test.generateSampleThread();
      await store.saveThread({ thread });

      const newMetadata = { newKey: 'newValue' };
      const updatedThread = await store.updateThread({
        id: thread.id,
        title: 'Updated Title',
        metadata: newMetadata,
      });

      expect(updatedThread.title).toBe('Updated Title');
      expect(updatedThread.metadata).toEqual({
        ...thread.metadata,
        ...newMetadata,
      });

      // Verify persistence
      const retrievedThread = await store.getThreadById({ threadId: thread.id });
      expect(retrievedThread).toEqual(updatedThread);
    });

    it('should delete thread and its messages', async () => {
      const test = new Test(store).build();
      await test.clearTables();

      const thread = test.generateSampleThread();
      await store.saveThread({ thread });

      // Add some messages
      const messages = [
        test.generateSampleMessageV1({ threadId: thread.id }),
        test.generateSampleMessageV1({ threadId: thread.id }),
      ];
      await store.saveMessages({ messages });

      await store.deleteThread({ threadId: thread.id });

      const retrievedThread = await store.getThreadById({ threadId: thread.id });
      expect(retrievedThread).toBeNull();

      // Verify messages were also deleted
      const retrievedMessages = await store.getMessages({ threadId: thread.id });
      expect(retrievedMessages).toHaveLength(0);
    });

    it('should not create duplicate threads with the same threadId but update the existing one', async () => {
      const test = new Test(store).build();
      await test.clearTables();
      const thread = test.generateSampleThread();

      // Save the thread for the first time
      await store.saveThread({ thread });

      // Modify the thread and save again with the same id
      const updatedThread = { ...thread, title: 'Updated Title', metadata: { key: 'newValue' } };
      await store.saveThread({ thread: updatedThread });

      // Retrieve all threads with this id (should only be one)
      const collection = await store['getCollection'](TABLE_THREADS);
      const allThreads = await collection.find({ id: thread.id }).toArray();
      expect(allThreads).toHaveLength(1);

      // Retrieve the thread and check it was updated
      const retrievedThread = await store.getThreadById({ threadId: thread.id });
      expect(retrievedThread?.title).toBe('Updated Title');
      expect(retrievedThread?.metadata).toEqual({ key: 'newValue' });
    });
  });

  describe('Message Operations', () => {
    it('should save and retrieve messages', async () => {
      const test = new Test(store).build();
      await test.clearTables();
      const thread = test.generateSampleThread();
      await store.saveThread({ thread });

      const messages = [
        test.generateSampleMessageV1({ threadId: thread.id }),
        { ...test.generateSampleMessageV1({ threadId: thread.id }), role: 'assistant' as const },
      ];

      // Save messages
      const savedMessages = await store.saveMessages({ messages });
      expect(savedMessages).toEqual(messages);

      // Retrieve messages
      const retrievedMessages = await store.getMessages({ threadId: thread.id });
      expect(retrievedMessages).toHaveLength(2);
      expect(messages[0]).toEqual(expect.objectContaining(retrievedMessages[0]));
      expect(messages[1]).toEqual(expect.objectContaining(retrievedMessages[1]));
    });

    it('should handle empty message array', async () => {
      const test = new Test(store).build();
      await test.clearTables();

      const result = await store.saveMessages({ messages: [] });
      expect(result).toEqual([]);
    });

    it('should maintain message order', async () => {
      const test = new Test(store).build();
      await test.clearTables();
      const thread = test.generateSampleThread();
      await store.saveThread({ thread });

      const messages = [
        {
          ...test.generateSampleMessageV1({ threadId: thread.id, content: 'First' }),
        },
        {
          ...test.generateSampleMessageV1({ threadId: thread.id, content: 'Second' }),
        },
        {
          ...test.generateSampleMessageV1({ threadId: thread.id, content: 'Third' }),
        },
      ];

      await store.saveMessages({ messages, format: 'v1' });

      const retrievedMessages = await store.getMessages({ threadId: thread.id, format: 'v1' });
      expect(retrievedMessages).toHaveLength(3);

      // Verify order is maintained
      retrievedMessages.forEach((msg, idx) => {
        expect(((msg as any).content[0] as any).text).toBe((messages[idx]!.content[0] as any).text);
      });
    });

    // it('should retrieve messages w/ next/prev messages by message id + resource id', async () => {
    //   const test = new Test(store).build();
    //   const messages: MastraMessageV2[] = [
    //     test.generateSampleMessageV2({ threadId: 'thread-one', content: 'First', resourceId: 'cross-thread-resource' }),
    //     test.generateSampleMessageV2({
    //       threadId: 'thread-one',
    //       content: 'Second',
    //       resourceId: 'cross-thread-resource',
    //     }),
    //     test.generateSampleMessageV2({ threadId: 'thread-one', content: 'Third', resourceId: 'cross-thread-resource' }),

    //     test.generateSampleMessageV2({
    //       threadId: 'thread-two',
    //       content: 'Fourth',
    //       resourceId: 'cross-thread-resource',
    //     }),
    //     test.generateSampleMessageV2({ threadId: 'thread-two', content: 'Fifth', resourceId: 'cross-thread-resource' }),
    //     test.generateSampleMessageV2({ threadId: 'thread-two', content: 'Sixth', resourceId: 'cross-thread-resource' }),

    //     test.generateSampleMessageV2({ threadId: 'thread-three', content: 'Seventh', resourceId: 'other-resource' }),
    //     test.generateSampleMessageV2({ threadId: 'thread-three', content: 'Eighth', resourceId: 'other-resource' }),
    //   ];

    //   await store.saveMessages({ messages: messages, format: 'v2' });

    //   const retrievedMessages: MastraMessageV2[] = await store.getMessages({ threadId: 'thread-one', format: 'v2' });
    //   expect(retrievedMessages).toHaveLength(3);
    //   expect(retrievedMessages.map(m => (m.content.parts[0] as any).text)).toEqual(['First', 'Second', 'Third']);

    //   const retrievedMessages2: MastraMessageV2[] = await store.getMessages({ threadId: 'thread-two', format: 'v2' });
    //   expect(retrievedMessages2).toHaveLength(3);
    //   expect(retrievedMessages2.map(m => (m.content.parts[0] as any).text)).toEqual(['Fourth', 'Fifth', 'Sixth']);

    //   const retrievedMessages3: MastraMessageV2[] = await store.getMessages({ threadId: 'thread-three', format: 'v2' });
    //   expect(retrievedMessages3).toHaveLength(2);
    //   expect(retrievedMessages3.map(m => (m.content.parts[0] as any).text)).toEqual(['Seventh', 'Eighth']);

    //   const crossThreadMessages: MastraMessageV2[] = await store.getMessages({
    //     threadId: 'thread-doesnt-exist',
    //     resourceId: 'cross-thread-resource',
    //     format: 'v2',
    //     selectBy: {
    //       last: 0,
    //       include: [
    //         {
    //           id: messages[1].id,
    //           withNextMessages: 2,
    //           withPreviousMessages: 2,
    //         },
    //         {
    //           id: messages[4].id,
    //           withPreviousMessages: 2,
    //           withNextMessages: 2,
    //         },
    //       ],
    //     },
    //   });

    //   expect(crossThreadMessages).toHaveLength(6);
    //   expect(crossThreadMessages.filter(m => m.threadId === `thread-one`)).toHaveLength(3);
    //   expect(crossThreadMessages.filter(m => m.threadId === `thread-two`)).toHaveLength(3);

    //   const crossThreadMessages2: MastraMessageV2[] = await store.getMessages({
    //     threadId: 'thread-one',
    //     resourceId: 'cross-thread-resource',
    //     format: 'v2',
    //     selectBy: {
    //       last: 0,
    //       include: [
    //         {
    //           id: messages[4].id,
    //           withPreviousMessages: 1,
    //           withNextMessages: 30,
    //         },
    //       ],
    //     },
    //   });

    //   expect(crossThreadMessages2).toHaveLength(3);
    //   expect(crossThreadMessages2.filter(m => m.threadId === `thread-one`)).toHaveLength(0);
    //   expect(crossThreadMessages2.filter(m => m.threadId === `thread-two`)).toHaveLength(3);

    //   const crossThreadMessages3: MastraMessageV2[] = await store.getMessages({
    //     threadId: 'thread-two',
    //     resourceId: 'cross-thread-resource',
    //     format: 'v2',
    //     selectBy: {
    //       last: 0,
    //       include: [
    //         {
    //           id: messages[1].id,
    //           withNextMessages: 1,
    //           withPreviousMessages: 1,
    //         },
    //       ],
    //     },
    //   });

    //   expect(crossThreadMessages3).toHaveLength(3);
    //   expect(crossThreadMessages3.filter(m => m.threadId === `thread-one`)).toHaveLength(3);
    //   expect(crossThreadMessages3.filter(m => m.threadId === `thread-two`)).toHaveLength(0);
    // });
  });

  describe('Edge Cases and Error Handling', () => {
    it('should handle large metadata objects', async () => {
      const test = new Test(store).build();
      await test.clearTables();
      const thread = test.generateSampleThread();
      const largeMetadata = {
        ...thread.metadata,
        largeArray: Array.from({ length: 1000 }, (_, i) => ({ index: i, data: 'test'.repeat(100) })),
      };

      const threadWithLargeMetadata = {
        ...thread,
        metadata: largeMetadata,
      };

      await store.saveThread({ thread: threadWithLargeMetadata });
      const retrieved = await store.getThreadById({ threadId: thread.id });

      expect(retrieved?.metadata).toEqual(largeMetadata);
    });

    it('should handle special characters in thread titles', async () => {
      const test = new Test(store).build();
      await test.clearTables();
      const thread = test.generateSampleThread({
        title: 'Special \'quotes\' and "double quotes" and emoji 🎉',
      });

      await store.saveThread({ thread });
      const retrieved = await store.getThreadById({ threadId: thread.id });

      expect(retrieved?.title).toBe(thread.title);
    });

    it('should handle concurrent thread updates', async () => {
      const test = new Test(store).build();
      await test.clearTables();
      const thread = test.generateSampleThread();
      await store.saveThread({ thread });

      // Perform multiple updates concurrently
      const updates = Array.from({ length: 5 }, (_, i) =>
        store.updateThread({
          id: thread.id,
          title: `Update ${i}`,
          metadata: { update: i },
        }),
      );

      await expect(Promise.all(updates)).resolves.toBeDefined();

      // Verify final state
      const finalThread = await store.getThreadById({ threadId: thread.id });
      expect(finalThread).toBeDefined();
    });
  });

  describe('Workflow Snapshots', () => {
    it('should persist and load workflow snapshots', async () => {
      const test = new Test(store).build();
      await test.clearTables();
      const workflowName = 'test-workflow';
      const runId = `run-${randomUUID()}`;
      const snapshot = {
        status: 'running',
        context: {
          stepResults: {},
          attempts: {},
          triggerData: { type: 'manual' },
        },
      } as any;

      await store.persistWorkflowSnapshot({
        workflowName,
        runId,
        snapshot,
      });

      const loadedSnapshot = await store.loadWorkflowSnapshot({
        workflowName,
        runId,
      });

      expect(loadedSnapshot).toEqual(snapshot);
    });

    it('should return null for non-existent workflow snapshot', async () => {
      const result = await store.loadWorkflowSnapshot({
        workflowName: 'non-existent',
        runId: 'non-existent',
      });

      expect(result).toBeNull();
    });

    it('should update existing workflow snapshot', async () => {
      const workflowName = 'test-workflow';
      const runId = `run-${randomUUID()}`;
      const initialSnapshot = {
        status: 'running',
        context: {
          stepResults: {},
          attempts: {},
          triggerData: { type: 'manual' },
        },
      };

      await store.persistWorkflowSnapshot({
        workflowName,
        runId,
        snapshot: initialSnapshot as any,
      });

      const updatedSnapshot = {
        status: 'completed',
        context: {
          stepResults: {
            'step-1': { status: 'success', result: { data: 'test' } },
          },
          attempts: { 'step-1': 1 },
          triggerData: { type: 'manual' },
        },
      } as any;

      await store.persistWorkflowSnapshot({
        workflowName,
        runId,
        snapshot: updatedSnapshot,
      });

      const loadedSnapshot = await store.loadWorkflowSnapshot({
        workflowName,
        runId,
      });

      expect(loadedSnapshot).toEqual(updatedSnapshot);
    });

    it('should handle complex workflow state', async () => {
      const workflowName = 'complex-workflow';
      const runId = `run-${randomUUID()}`;
      const complexSnapshot = {
        value: { currentState: 'running' },
        context: {
          stepResults: {
            'step-1': {
              status: 'success',
              result: {
                nestedData: {
                  array: [1, 2, 3],
                  object: { key: 'value' },
                  date: new Date().toISOString(),
                },
              },
            },
            'step-2': {
              status: 'waiting',
              dependencies: ['step-3', 'step-4'],
            },
          },
          attempts: { 'step-1': 1, 'step-2': 0 },
          triggerData: {
            type: 'scheduled',
            metadata: {
              schedule: '0 0 * * *',
              timezone: 'UTC',
            },
          },
        },
        activePaths: [
          {
            stepPath: ['step-1'],
            stepId: 'step-1',
            status: 'success',
          },
          {
            stepPath: ['step-2'],
            stepId: 'step-2',
            status: 'waiting',
          },
        ],
        serializedStepGraph: [],
        runId: runId,
        timestamp: Date.now(),
      };

      await store.persistWorkflowSnapshot({
        workflowName,
        runId,
        snapshot: complexSnapshot as unknown as WorkflowRunState,
      });

      const loadedSnapshot = await store.loadWorkflowSnapshot({
        workflowName,
        runId,
      });

      expect(loadedSnapshot).toEqual(complexSnapshot);
    });
  });

  describe('getWorkflowRuns', () => {
    it('returns empty array when no workflows exist', async () => {
      const test = new Test(store).build();
      await test.clearTables();

      const { runs, total } = await store.getWorkflowRuns();
      expect(runs).toEqual([]);
      expect(total).toBe(0);
    });

    it('returns all workflows by default', async () => {
      const test = new Test(store).build();
      await test.clearTables();

      const workflowName1 = 'default_test_1';
      const workflowName2 = 'default_test_2';

      const {
        snapshot: workflow1,
        runId: runId1,
        stepId: stepId1,
      } = test.generateSampleWorkflowSnapshot({ status: 'completed' });
      const {
        snapshot: workflow2,
        runId: runId2,
        stepId: stepId2,
      } = test.generateSampleWorkflowSnapshot({ status: 'running' });

      await store.persistWorkflowSnapshot({ workflowName: workflowName1, runId: runId1, snapshot: workflow1 });
      await new Promise(resolve => setTimeout(resolve, 10)); // Small delay to ensure different timestamps
      await store.persistWorkflowSnapshot({ workflowName: workflowName2, runId: runId2, snapshot: workflow2 });

      const { runs, total } = await store.getWorkflowRuns();
      expect(runs).toHaveLength(2);
      expect(total).toBe(2);
      expect(runs[0]!.workflowName).toBe(workflowName2); // Most recent first
      expect(runs[1]!.workflowName).toBe(workflowName1);
      const firstSnapshot = runs[0]!.snapshot as WorkflowRunState;
      const secondSnapshot = runs[1]!.snapshot as WorkflowRunState;
      expect(firstSnapshot.context?.[stepId2]?.status).toBe('running');
      expect(secondSnapshot.context?.[stepId1]?.status).toBe('completed');
    });

    it('filters by workflow name', async () => {
      const test = new Test(store).build();
      await test.clearTables();
      const workflowName1 = 'filter_test_1';
      const workflowName2 = 'filter_test_2';

      const {
        snapshot: workflow1,
        runId: runId1,
        stepId: stepId1,
      } = test.generateSampleWorkflowSnapshot({ status: 'completed' });
      const { snapshot: workflow2, runId: runId2 } = test.generateSampleWorkflowSnapshot({ status: 'failed' });

      await store.persistWorkflowSnapshot({ workflowName: workflowName1, runId: runId1, snapshot: workflow1 });
      await new Promise(resolve => setTimeout(resolve, 10)); // Small delay to ensure different timestamps
      await store.persistWorkflowSnapshot({ workflowName: workflowName2, runId: runId2, snapshot: workflow2 });

      const { runs, total } = await store.getWorkflowRuns({ workflowName: workflowName1 });
      expect(runs).toHaveLength(1);
      expect(total).toBe(1);
      expect(runs[0]!.workflowName).toBe(workflowName1);
      const snapshot = runs[0]!.snapshot as WorkflowRunState;
      expect(snapshot.context?.[stepId1]?.status).toBe('completed');
    });

    it('filters by date range', async () => {
      const test = new Test(store).build();
      await test.clearTables();
      const now = new Date();
      const yesterday = new Date(now.getTime() - 24 * 60 * 60 * 1000);
      const twoDaysAgo = new Date(now.getTime() - 2 * 24 * 60 * 60 * 1000);
      const workflowName1 = 'date_test_1';
      const workflowName2 = 'date_test_2';
      const workflowName3 = 'date_test_3';

      const { snapshot: workflow1, runId: runId1 } = test.generateSampleWorkflowSnapshot({ status: 'completed' });
      const {
        snapshot: workflow2,
        runId: runId2,
        stepId: stepId2,
      } = test.generateSampleWorkflowSnapshot({ status: 'running' });
      const {
        snapshot: workflow3,
        runId: runId3,
        stepId: stepId3,
      } = test.generateSampleWorkflowSnapshot({ status: 'waiting' });

      await store.insert({
        tableName: TABLE_WORKFLOW_SNAPSHOT,
        record: {
          workflow_name: workflowName1,
          run_id: runId1,
          snapshot: workflow1,
          createdAt: twoDaysAgo,
          updatedAt: twoDaysAgo,
        },
      });
      await store.insert({
        tableName: TABLE_WORKFLOW_SNAPSHOT,
        record: {
          workflow_name: workflowName2,
          run_id: runId2,
          snapshot: workflow2,
          createdAt: yesterday,
          updatedAt: yesterday,
        },
      });
      await store.insert({
        tableName: TABLE_WORKFLOW_SNAPSHOT,
        record: {
          workflow_name: workflowName3,
          run_id: runId3,
          snapshot: workflow3,
          createdAt: now,
          updatedAt: now,
        },
      });

      const { runs } = await store.getWorkflowRuns({
        fromDate: yesterday,
        toDate: now,
      });

      expect(runs).toHaveLength(2);
      expect(runs[0]!.workflowName).toBe(workflowName3);
      expect(runs[1]!.workflowName).toBe(workflowName2);
      const firstSnapshot = runs[0]!.snapshot as WorkflowRunState;
      const secondSnapshot = runs[1]!.snapshot as WorkflowRunState;
      expect(firstSnapshot.context?.[stepId3]?.status).toBe('waiting');
      expect(secondSnapshot.context?.[stepId2]?.status).toBe('running');
    });

    it('handles pagination', async () => {
      const test = new Test(store).build();
      await test.clearTables();
      const workflowName1 = 'page_test_1';
      const workflowName2 = 'page_test_2';
      const workflowName3 = 'page_test_3';

      const {
        snapshot: workflow1,
        runId: runId1,
        stepId: stepId1,
      } = test.generateSampleWorkflowSnapshot({ status: 'completed' });
      const {
        snapshot: workflow2,
        runId: runId2,
        stepId: stepId2,
      } = test.generateSampleWorkflowSnapshot({ status: 'running' });
      const {
        snapshot: workflow3,
        runId: runId3,
        stepId: stepId3,
      } = test.generateSampleWorkflowSnapshot({ status: 'waiting' });

      await store.persistWorkflowSnapshot({ workflowName: workflowName1, runId: runId1, snapshot: workflow1 });
      await new Promise(resolve => setTimeout(resolve, 10)); // Small delay to ensure different timestamps
      await store.persistWorkflowSnapshot({ workflowName: workflowName2, runId: runId2, snapshot: workflow2 });
      await new Promise(resolve => setTimeout(resolve, 10)); // Small delay to ensure different timestamps
      await store.persistWorkflowSnapshot({ workflowName: workflowName3, runId: runId3, snapshot: workflow3 });

      // Get first page
      const page1 = await store.getWorkflowRuns({ limit: 2, offset: 0 });
      expect(page1.runs).toHaveLength(2);
      expect(page1.total).toBe(3); // Total count of all records
      expect(page1.runs[0]!.workflowName).toBe(workflowName3);
      expect(page1.runs[1]!.workflowName).toBe(workflowName2);
      const firstSnapshot = page1.runs[0]!.snapshot as WorkflowRunState;
      const secondSnapshot = page1.runs[1]!.snapshot as WorkflowRunState;
      expect(firstSnapshot.context?.[stepId3]?.status).toBe('waiting');
      expect(secondSnapshot.context?.[stepId2]?.status).toBe('running');

      // Get second page
      const page2 = await store.getWorkflowRuns({ limit: 2, offset: 2 });
      expect(page2.runs).toHaveLength(1);
      expect(page2.total).toBe(3);
      expect(page2.runs[0]!.workflowName).toBe(workflowName1);
      const snapshot = page2.runs[0]!.snapshot as WorkflowRunState;
      expect(snapshot.context?.[stepId1]?.status).toBe('completed');
    });
  });

  describe('Eval Operations', () => {
    it('should retrieve evals by agent name', async () => {
      const test = new Test(store).build();
      await test.clearTables();
      const agentName = `test-agent-${randomUUID()}`;

      // Create sample evals
      const liveEval = test.generateSampleEval(false, { agentName });
      const testEval = test.generateSampleEval(true, { agentName });
      const otherAgentEval = test.generateSampleEval(false, { agentName: `other-agent-${randomUUID()}` });

      // Insert evals
      await store.insert({
        tableName: TABLE_EVALS,
        record: {
          agent_name: liveEval.agentName,
          input: liveEval.input,
          output: liveEval.output,
          result: liveEval.result,
          metric_name: liveEval.metricName,
          instructions: liveEval.instructions,
          test_info: null,
          global_run_id: liveEval.globalRunId,
          run_id: liveEval.runId,
          created_at: liveEval.createdAt,
          createdAt: new Date(liveEval.createdAt),
        },
      });

      await store.insert({
        tableName: TABLE_EVALS,
        record: {
          agent_name: testEval.agentName,
          input: testEval.input,
          output: testEval.output,
          result: testEval.result,
          metric_name: testEval.metricName,
          instructions: testEval.instructions,
          test_info: JSON.stringify(testEval.testInfo),
          global_run_id: testEval.globalRunId,
          run_id: testEval.runId,
          created_at: testEval.createdAt,
          createdAt: new Date(testEval.createdAt),
        },
      });

      await store.insert({
        tableName: TABLE_EVALS,
        record: {
          agent_name: otherAgentEval.agentName,
          input: otherAgentEval.input,
          output: otherAgentEval.output,
          result: otherAgentEval.result,
          metric_name: otherAgentEval.metricName,
          instructions: otherAgentEval.instructions,
          test_info: null,
          global_run_id: otherAgentEval.globalRunId,
          run_id: otherAgentEval.runId,
          created_at: otherAgentEval.createdAt,
          createdAt: new Date(otherAgentEval.createdAt),
        },
      });

      // Test getting all evals for the agent
      const allEvals = await store.getEvalsByAgentName(agentName);
      expect(allEvals).toHaveLength(2);
      expect(allEvals.map(e => e.runId)).toEqual(expect.arrayContaining([liveEval.runId, testEval.runId]));

      // Test getting only live evals
      const liveEvals = await store.getEvalsByAgentName(agentName, 'live');
      expect(liveEvals).toHaveLength(1);
      expect(liveEvals[0]!.runId).toBe(liveEval.runId);

      // Test getting only test evals
      const testEvals = await store.getEvalsByAgentName(agentName, 'test');
      expect(testEvals).toHaveLength(1);
      expect(testEvals[0]!.runId).toBe(testEval.runId);
      expect(testEvals[0]!.testInfo).toEqual(testEval.testInfo);

      // Test getting evals for non-existent agent
      const nonExistentEvals = await store.getEvalsByAgentName('non-existent-agent');
      expect(nonExistentEvals).toHaveLength(0);
    });
  });

  describe('alterTable (no-op/schemaless)', () => {
    const TEST_TABLE = 'test_alter_table'; // Use "table" or "collection" as appropriate
    beforeEach(async () => {
      await store.clearTable({ tableName: TEST_TABLE as TABLE_NAMES });
    });

    afterEach(async () => {
      await store.clearTable({ tableName: TEST_TABLE as TABLE_NAMES });
    });

    it('allows inserting records with new fields without alterTable', async () => {
      await store.insert({
        tableName: TEST_TABLE as TABLE_NAMES,
        record: { id: '1', name: 'Alice' },
      });
      await store.insert({
        tableName: TEST_TABLE as TABLE_NAMES,
        record: { id: '2', name: 'Bob', newField: 123 },
      });

      const row = await store.load<{ id: string; name: string; newField?: number }[]>({
        tableName: TEST_TABLE as TABLE_NAMES,
        keys: { id: '2' },
      });
      expect(row?.[0]?.newField).toBe(123);
    });

    it('does not throw when calling alterTable (no-op)', async () => {
      await expect(
        store.alterTable({
          tableName: TEST_TABLE as TABLE_NAMES,
          schema: {
            id: { type: 'text', primaryKey: true, nullable: false },
            name: { type: 'text', nullable: true },
            extra: { type: 'integer', nullable: true },
          },
          ifNotExists: ['extra'],
        }),
      ).resolves.not.toThrow();
    });

    it('can add multiple new fields at write time', async () => {
      await store.insert({
        tableName: TEST_TABLE as TABLE_NAMES,
        record: { id: '3', name: 'Charlie', age: 30, city: 'Paris' },
      });
      const row = await store.load<{ id: string; name: string; age?: number; city?: string }[]>({
        tableName: TEST_TABLE as TABLE_NAMES,
        keys: { id: '3' },
      });
      expect(row?.[0]?.age).toBe(30);
      expect(row?.[0]?.city).toBe('Paris');
    });

    it('can retrieve all fields, including dynamically added ones', async () => {
      await store.insert({
        tableName: TEST_TABLE as TABLE_NAMES,
        record: { id: '4', name: 'Dana', hobby: 'skiing' },
      });
      const row = await store.load<{ id: string; name: string; hobby?: string }[]>({
        tableName: TEST_TABLE as TABLE_NAMES,
        keys: { id: '4' },
      });
      expect(row?.[0]?.hobby).toBe('skiing');
    });

    it('does not restrict or error on arbitrary new fields', async () => {
      await expect(
        store.insert({
          tableName: TEST_TABLE as TABLE_NAMES,
          record: { id: '5', weirdField: { nested: true }, another: [1, 2, 3] },
        }),
      ).resolves.not.toThrow();

      const row = await store.load<{ id: string; weirdField?: any; another?: any }[]>({
        tableName: TEST_TABLE as TABLE_NAMES,
        keys: { id: '5' },
      });
      expect(row?.[0]?.weirdField).toEqual({ nested: true });
      expect(row?.[0]?.another).toEqual([1, 2, 3]);
    });
  });

  afterAll(async () => {
    try {
      await store.close();
    } catch (error) {
      console.warn('Error closing store:', error);
    }
  });
});<|MERGE_RESOLUTION|>--- conflicted
+++ resolved
@@ -1,10 +1,6 @@
 import { randomUUID } from 'crypto';
-<<<<<<< HEAD
 import type { MastraMessageV1, MastraMessageV2, MetricResult, WorkflowRunState } from '@mastra/core';
-=======
-import type { MastraMessageV1, MetricResult, WorkflowRunState } from '@mastra/core';
 import type { TABLE_NAMES } from '@mastra/core/storage';
->>>>>>> 7287a612
 import { TABLE_EVALS, TABLE_MESSAGES, TABLE_THREADS, TABLE_WORKFLOW_SNAPSHOT } from '@mastra/core/storage';
 import { afterAll, afterEach, beforeAll, beforeEach, describe, expect, it } from 'vitest';
 import type { MongoDBConfig } from './index';
