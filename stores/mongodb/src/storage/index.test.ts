import { randomUUID } from 'crypto';
import type { MastraMessageV1, MastraMessageV2, MetricResult, WorkflowRunState } from '@mastra/core';
import { TABLE_EVALS, TABLE_MESSAGES, TABLE_THREADS, TABLE_WORKFLOW_SNAPSHOT } from '@mastra/core/storage';
import { afterAll, beforeAll, describe, expect, it } from 'vitest';
import type { MongoDBConfig } from './index';
import { MongoDBStore } from './index';

class Test {
  store: MongoDBStore;

  constructor(store: MongoDBStore) {
    this.store = store;
  }

  build() {
    return this;
  }

  async clearTables() {
    try {
      await this.store.clearTable({ tableName: TABLE_WORKFLOW_SNAPSHOT });
      await this.store.clearTable({ tableName: TABLE_MESSAGES });
      await this.store.clearTable({ tableName: TABLE_THREADS });
      await this.store.clearTable({ tableName: TABLE_EVALS });
    } catch (error) {
      // Ignore errors during table clearing
      console.warn('Error clearing tables:', error);
    }
  }

  generateSampleThread(options: any = {}) {
    return {
      id: `thread-${randomUUID()}`,
      resourceId: `resource-${randomUUID()}`,
      title: 'Test Thread',
      createdAt: new Date(),
      updatedAt: new Date(),
      metadata: { key: 'value' },
      ...options,
    };
  }

  generateSampleMessageV1({
    threadId,
    resourceId = randomUUID(),
    content = 'Hello',
  }: {
    threadId: string;
    resourceId?: string;
    content?: string;
  }): MastraMessageV1 {
    return {
      id: `msg-${randomUUID()}`,
      role: 'user',
      type: 'text',
      threadId,
      content: [{ type: 'text', text: content }],
      createdAt: new Date(),
      resourceId,
    };
  }

  generateSampleMessageV2({
    threadId,
    resourceId = randomUUID(),
    content = 'Hello',
  }: {
    threadId: string;
    resourceId?: string;
    content?: string;
  }): MastraMessageV2 {
    return {
      id: `msg-${randomUUID()}`,
      role: 'user',
      type: 'text',
      threadId,
      content: {
        format: 2,
        parts: [{ type: 'text', text: content }],
      },
      createdAt: new Date(),
      resourceId,
    };
  }

  generateSampleEval(isTest: boolean, options: any = {}) {
    const testInfo = isTest ? { testPath: 'test/path.ts', testName: 'Test Name' } : undefined;

    return {
      id: randomUUID(),
      agentName: 'Agent Name',
      input: 'Sample input',
      output: 'Sample output',
      result: { score: 0.8 } as MetricResult,
      metricName: 'sample-metric',
      instructions: 'Sample instructions',
      testInfo,
      globalRunId: `global-${randomUUID()}`,
      runId: `run-${randomUUID()}`,
      createdAt: new Date().toISOString(),
      ...options,
    };
  }

  generateSampleWorkflowSnapshot(options: any = {}) {
    const runId = `run-${randomUUID()}`;
    const stepId = `step-${randomUUID()}`;
    const timestamp = options.createdAt || new Date();
    const snapshot = {
      result: { success: true },
      value: {},
      context: {
        [stepId]: {
          status: options.status,
          payload: {},
          error: undefined,
          startedAt: timestamp.getTime(),
          endedAt: new Date(timestamp.getTime() + 15000).getTime(),
        },
        input: {},
      },
      serializedStepGraph: [],
      activePaths: [],
      suspendedPaths: {},
      runId,
      timestamp: timestamp.getTime(),
    } as WorkflowRunState;
    return { snapshot, runId, stepId };
  }
}

const TEST_CONFIG: MongoDBConfig = {
  url: process.env.MONGODB_URL || 'mongodb://localhost:27017',
  dbName: process.env.MONGODB_DB_NAME || 'mastra-test-db',
};

describe('MongoDBStore', () => {
  let store: MongoDBStore;

  beforeAll(async () => {
    store = new MongoDBStore(TEST_CONFIG);
    await store.init();
  });

  // --- Validation tests ---
  describe('Validation', () => {
    const validConfig = TEST_CONFIG;
    it('throws if url is empty', () => {
      expect(() => new MongoDBStore({ ...validConfig, url: '' })).toThrow(/url must be provided and cannot be empty/);
    });

    it('throws if dbName is missing or empty', () => {
      expect(() => new MongoDBStore({ ...validConfig, dbName: '' })).toThrow(
        /dbName must be provided and cannot be empty/,
      );
      const { dbName, ...rest } = validConfig;
      expect(() => new MongoDBStore(rest as any)).toThrow(/dbName must be provided and cannot be empty/);
    });
    it('does not throw on valid config (host-based)', () => {
      expect(() => new MongoDBStore(validConfig)).not.toThrow();
    });
  });

  describe('Thread Operations', () => {
    it('should create and retrieve a thread', async () => {
      const test = new Test(store).build();
      await test.clearTables();
      const thread = test.generateSampleThread();

      // Save thread
      const savedThread = await store.saveThread({ thread });
      expect(savedThread).toEqual(thread);

      // Retrieve thread
      const retrievedThread = await store.getThreadById({ threadId: thread.id });
      expect(retrievedThread?.title).toEqual(thread.title);
    });

    it('should return null for non-existent thread', async () => {
      const test = new Test(store).build();
      await test.clearTables();

      const result = await store.getThreadById({ threadId: 'non-existent' });
      expect(result).toBeNull();
    });

    it('should get threads by resource ID', async () => {
      const test = new Test(store).build();
      await test.clearTables();

      const thread1 = test.generateSampleThread();
      const thread2 = test.generateSampleThread({ resourceId: thread1.resourceId });

      await store.saveThread({ thread: thread1 });
      await store.saveThread({ thread: thread2 });

      const threads = await store.getThreadsByResourceId({ resourceId: thread1.resourceId });
      expect(threads).toHaveLength(2);
      expect(threads.map(t => t.id)).toEqual(expect.arrayContaining([thread1.id, thread2.id]));
    });

    it('should update thread title and metadata', async () => {
      const test = new Test(store).build();
      await test.clearTables();

      const thread = test.generateSampleThread();
      await store.saveThread({ thread });

      const newMetadata = { newKey: 'newValue' };
      const updatedThread = await store.updateThread({
        id: thread.id,
        title: 'Updated Title',
        metadata: newMetadata,
      });

      expect(updatedThread.title).toBe('Updated Title');
      expect(updatedThread.metadata).toEqual({
        ...thread.metadata,
        ...newMetadata,
      });

      // Verify persistence
      const retrievedThread = await store.getThreadById({ threadId: thread.id });
      expect(retrievedThread).toEqual(updatedThread);
    });

    it('should delete thread and its messages', async () => {
      const test = new Test(store).build();
      await test.clearTables();

      const thread = test.generateSampleThread();
      await store.saveThread({ thread });

      // Add some messages
      const messages = [
<<<<<<< HEAD
        test.generateSampleMessageV1({ threadId: thread.id }),
        test.generateSampleMessageV1({ threadId: thread.id }),
=======
        test.generateSampleMessage(thread.id),
        {
          ...test.generateSampleMessage(thread.id),
          role: 'assistant' as const,
        },
>>>>>>> f1309d31
      ];
      await store.saveMessages({ messages });

      await store.deleteThread({ threadId: thread.id });

      const retrievedThread = await store.getThreadById({ threadId: thread.id });
      expect(retrievedThread).toBeNull();

      // Verify messages were also deleted
      const retrievedMessages = await store.getMessages({ threadId: thread.id });
      expect(retrievedMessages).toHaveLength(0);
    });

    it('should not create duplicate threads with the same threadId but update the existing one', async () => {
      const test = new Test(store).build();
      await test.clearTables();
      const thread = test.generateSampleThread();

      // Save the thread for the first time
      await store.saveThread({ thread });

      // Modify the thread and save again with the same id
      const updatedThread = { ...thread, title: 'Updated Title', metadata: { key: 'newValue' } };
      await store.saveThread({ thread: updatedThread });

      // Retrieve all threads with this id (should only be one)
      const collection = await store['getCollection'](TABLE_THREADS);
      const allThreads = await collection.find({ id: thread.id }).toArray();
      expect(allThreads).toHaveLength(1);

      // Retrieve the thread and check it was updated
      const retrievedThread = await store.getThreadById({ threadId: thread.id });
      expect(retrievedThread?.title).toBe('Updated Title');
      expect(retrievedThread?.metadata).toEqual({ key: 'newValue' });
    });
  });

  describe('Message Operations', () => {
    it('should save and retrieve messages', async () => {
      const test = new Test(store).build();
      await test.clearTables();
      const thread = test.generateSampleThread();
      await store.saveThread({ thread });

      const messages = [
        test.generateSampleMessageV1({ threadId: thread.id }),
        { ...test.generateSampleMessageV1({ threadId: thread.id }), role: 'assistant' as const },
      ];

      // Save messages
      const savedMessages = await store.saveMessages({ messages });
      expect(savedMessages).toEqual(messages);

      // Retrieve messages
      const retrievedMessages = await store.getMessages({ threadId: thread.id });
      expect(retrievedMessages).toHaveLength(2);
      expect(messages[0]).toEqual(expect.objectContaining(retrievedMessages[0]));
      expect(messages[1]).toEqual(expect.objectContaining(retrievedMessages[1]));
    });

    it('should handle empty message array', async () => {
      const test = new Test(store).build();
      await test.clearTables();

      const result = await store.saveMessages({ messages: [] });
      expect(result).toEqual([]);
    });

    it('should maintain message order', async () => {
      const test = new Test(store).build();
      await test.clearTables();
      const thread = test.generateSampleThread();
      await store.saveThread({ thread });

      const messages = [
        {
<<<<<<< HEAD
          ...test.generateSampleMessageV1({ threadId: thread.id, content: 'First' }),
        },
        {
          ...test.generateSampleMessageV1({ threadId: thread.id, content: 'Second' }),
        },
        {
          ...test.generateSampleMessageV1({ threadId: thread.id, content: 'Third' }),
=======
          ...test.generateSampleMessage(thread.id),
          content: [{ type: 'text', text: 'First' }] satisfies MastraMessageV1['content'],
        },
        {
          ...test.generateSampleMessage(thread.id),
          role: 'assistant' as const,
          content: [{ type: 'text', text: 'Second' }] satisfies MastraMessageV1['content'],
        },
        {
          ...test.generateSampleMessage(thread.id),
          content: [{ type: 'text', text: 'Third' }] satisfies MastraMessageV1['content'],
>>>>>>> f1309d31
        },
      ];

      await store.saveMessages({ messages, format: 'v1' });

      const retrievedMessages = await store.getMessages({ threadId: thread.id, format: 'v1' });
      expect(retrievedMessages).toHaveLength(3);

      // Verify order is maintained
      retrievedMessages.forEach((msg, idx) => {
        expect(((msg as any).content[0] as any).text).toBe((messages[idx]!.content[0] as any).text);
      });
    });

    // it('should retrieve messages w/ next/prev messages by message id + resource id', async () => {
    //   const test = new Test(store).build();
    //   const messages: MastraMessageV2[] = [
    //     test.generateSampleMessageV2({ threadId: 'thread-one', content: 'First', resourceId: 'cross-thread-resource' }),
    //     test.generateSampleMessageV2({
    //       threadId: 'thread-one',
    //       content: 'Second',
    //       resourceId: 'cross-thread-resource',
    //     }),
    //     test.generateSampleMessageV2({ threadId: 'thread-one', content: 'Third', resourceId: 'cross-thread-resource' }),

    //     test.generateSampleMessageV2({
    //       threadId: 'thread-two',
    //       content: 'Fourth',
    //       resourceId: 'cross-thread-resource',
    //     }),
    //     test.generateSampleMessageV2({ threadId: 'thread-two', content: 'Fifth', resourceId: 'cross-thread-resource' }),
    //     test.generateSampleMessageV2({ threadId: 'thread-two', content: 'Sixth', resourceId: 'cross-thread-resource' }),

    //     test.generateSampleMessageV2({ threadId: 'thread-three', content: 'Seventh', resourceId: 'other-resource' }),
    //     test.generateSampleMessageV2({ threadId: 'thread-three', content: 'Eighth', resourceId: 'other-resource' }),
    //   ];

    //   await store.saveMessages({ messages: messages, format: 'v2' });

    //   const retrievedMessages: MastraMessageV2[] = await store.getMessages({ threadId: 'thread-one', format: 'v2' });
    //   expect(retrievedMessages).toHaveLength(3);
    //   expect(retrievedMessages.map(m => (m.content.parts[0] as any).text)).toEqual(['First', 'Second', 'Third']);

    //   const retrievedMessages2: MastraMessageV2[] = await store.getMessages({ threadId: 'thread-two', format: 'v2' });
    //   expect(retrievedMessages2).toHaveLength(3);
    //   expect(retrievedMessages2.map(m => (m.content.parts[0] as any).text)).toEqual(['Fourth', 'Fifth', 'Sixth']);

    //   const retrievedMessages3: MastraMessageV2[] = await store.getMessages({ threadId: 'thread-three', format: 'v2' });
    //   expect(retrievedMessages3).toHaveLength(2);
    //   expect(retrievedMessages3.map(m => (m.content.parts[0] as any).text)).toEqual(['Seventh', 'Eighth']);

    //   const crossThreadMessages: MastraMessageV2[] = await store.getMessages({
    //     threadId: 'thread-doesnt-exist',
    //     resourceId: 'cross-thread-resource',
    //     format: 'v2',
    //     selectBy: {
    //       last: 0,
    //       include: [
    //         {
    //           id: messages[1].id,
    //           withNextMessages: 2,
    //           withPreviousMessages: 2,
    //         },
    //         {
    //           id: messages[4].id,
    //           withPreviousMessages: 2,
    //           withNextMessages: 2,
    //         },
    //       ],
    //     },
    //   });

    //   expect(crossThreadMessages).toHaveLength(6);
    //   expect(crossThreadMessages.filter(m => m.threadId === `thread-one`)).toHaveLength(3);
    //   expect(crossThreadMessages.filter(m => m.threadId === `thread-two`)).toHaveLength(3);

    //   const crossThreadMessages2: MastraMessageV2[] = await store.getMessages({
    //     threadId: 'thread-one',
    //     resourceId: 'cross-thread-resource',
    //     format: 'v2',
    //     selectBy: {
    //       last: 0,
    //       include: [
    //         {
    //           id: messages[4].id,
    //           withPreviousMessages: 1,
    //           withNextMessages: 30,
    //         },
    //       ],
    //     },
    //   });

    //   expect(crossThreadMessages2).toHaveLength(3);
    //   expect(crossThreadMessages2.filter(m => m.threadId === `thread-one`)).toHaveLength(0);
    //   expect(crossThreadMessages2.filter(m => m.threadId === `thread-two`)).toHaveLength(3);

    //   const crossThreadMessages3: MastraMessageV2[] = await store.getMessages({
    //     threadId: 'thread-two',
    //     resourceId: 'cross-thread-resource',
    //     format: 'v2',
    //     selectBy: {
    //       last: 0,
    //       include: [
    //         {
    //           id: messages[1].id,
    //           withNextMessages: 1,
    //           withPreviousMessages: 1,
    //         },
    //       ],
    //     },
    //   });

    //   expect(crossThreadMessages3).toHaveLength(3);
    //   expect(crossThreadMessages3.filter(m => m.threadId === `thread-one`)).toHaveLength(3);
    //   expect(crossThreadMessages3.filter(m => m.threadId === `thread-two`)).toHaveLength(0);
    // });
  });

  describe('Edge Cases and Error Handling', () => {
    it('should handle large metadata objects', async () => {
      const test = new Test(store).build();
      await test.clearTables();
      const thread = test.generateSampleThread();
      const largeMetadata = {
        ...thread.metadata,
        largeArray: Array.from({ length: 1000 }, (_, i) => ({ index: i, data: 'test'.repeat(100) })),
      };

      const threadWithLargeMetadata = {
        ...thread,
        metadata: largeMetadata,
      };

      await store.saveThread({ thread: threadWithLargeMetadata });
      const retrieved = await store.getThreadById({ threadId: thread.id });

      expect(retrieved?.metadata).toEqual(largeMetadata);
    });

    it('should handle special characters in thread titles', async () => {
      const test = new Test(store).build();
      await test.clearTables();
      const thread = test.generateSampleThread({
        title: 'Special \'quotes\' and "double quotes" and emoji 🎉',
      });

      await store.saveThread({ thread });
      const retrieved = await store.getThreadById({ threadId: thread.id });

      expect(retrieved?.title).toBe(thread.title);
    });

    it('should handle concurrent thread updates', async () => {
      const test = new Test(store).build();
      await test.clearTables();
      const thread = test.generateSampleThread();
      await store.saveThread({ thread });

      // Perform multiple updates concurrently
      const updates = Array.from({ length: 5 }, (_, i) =>
        store.updateThread({
          id: thread.id,
          title: `Update ${i}`,
          metadata: { update: i },
        }),
      );

      await expect(Promise.all(updates)).resolves.toBeDefined();

      // Verify final state
      const finalThread = await store.getThreadById({ threadId: thread.id });
      expect(finalThread).toBeDefined();
    });
  });

  describe('Workflow Snapshots', () => {
    it('should persist and load workflow snapshots', async () => {
      const test = new Test(store).build();
      await test.clearTables();
      const workflowName = 'test-workflow';
      const runId = `run-${randomUUID()}`;
      const snapshot = {
        status: 'running',
        context: {
          stepResults: {},
          attempts: {},
          triggerData: { type: 'manual' },
        },
      } as any;

      await store.persistWorkflowSnapshot({
        workflowName,
        runId,
        snapshot,
      });

      const loadedSnapshot = await store.loadWorkflowSnapshot({
        workflowName,
        runId,
      });

      expect(loadedSnapshot).toEqual(snapshot);
    });

    it('should return null for non-existent workflow snapshot', async () => {
      const result = await store.loadWorkflowSnapshot({
        workflowName: 'non-existent',
        runId: 'non-existent',
      });

      expect(result).toBeNull();
    });

    it('should update existing workflow snapshot', async () => {
      const workflowName = 'test-workflow';
      const runId = `run-${randomUUID()}`;
      const initialSnapshot = {
        status: 'running',
        context: {
          stepResults: {},
          attempts: {},
          triggerData: { type: 'manual' },
        },
      };

      await store.persistWorkflowSnapshot({
        workflowName,
        runId,
        snapshot: initialSnapshot as any,
      });

      const updatedSnapshot = {
        status: 'completed',
        context: {
          stepResults: {
            'step-1': { status: 'success', result: { data: 'test' } },
          },
          attempts: { 'step-1': 1 },
          triggerData: { type: 'manual' },
        },
      } as any;

      await store.persistWorkflowSnapshot({
        workflowName,
        runId,
        snapshot: updatedSnapshot,
      });

      const loadedSnapshot = await store.loadWorkflowSnapshot({
        workflowName,
        runId,
      });

      expect(loadedSnapshot).toEqual(updatedSnapshot);
    });

    it('should handle complex workflow state', async () => {
      const workflowName = 'complex-workflow';
      const runId = `run-${randomUUID()}`;
      const complexSnapshot = {
        value: { currentState: 'running' },
        context: {
          stepResults: {
            'step-1': {
              status: 'success',
              result: {
                nestedData: {
                  array: [1, 2, 3],
                  object: { key: 'value' },
                  date: new Date().toISOString(),
                },
              },
            },
            'step-2': {
              status: 'waiting',
              dependencies: ['step-3', 'step-4'],
            },
          },
          attempts: { 'step-1': 1, 'step-2': 0 },
          triggerData: {
            type: 'scheduled',
            metadata: {
              schedule: '0 0 * * *',
              timezone: 'UTC',
            },
          },
        },
        activePaths: [
          {
            stepPath: ['step-1'],
            stepId: 'step-1',
            status: 'success',
          },
          {
            stepPath: ['step-2'],
            stepId: 'step-2',
            status: 'waiting',
          },
        ],
        serializedStepGraph: [],
        runId: runId,
        timestamp: Date.now(),
      };

      await store.persistWorkflowSnapshot({
        workflowName,
        runId,
        snapshot: complexSnapshot as unknown as WorkflowRunState,
      });

      const loadedSnapshot = await store.loadWorkflowSnapshot({
        workflowName,
        runId,
      });

      expect(loadedSnapshot).toEqual(complexSnapshot);
    });
  });

  describe('getWorkflowRuns', () => {
    it('returns empty array when no workflows exist', async () => {
      const test = new Test(store).build();
      await test.clearTables();

      const { runs, total } = await store.getWorkflowRuns();
      expect(runs).toEqual([]);
      expect(total).toBe(0);
    });

    it('returns all workflows by default', async () => {
      const test = new Test(store).build();
      await test.clearTables();

      const workflowName1 = 'default_test_1';
      const workflowName2 = 'default_test_2';

      const {
        snapshot: workflow1,
        runId: runId1,
        stepId: stepId1,
      } = test.generateSampleWorkflowSnapshot({ status: 'completed' });
      const {
        snapshot: workflow2,
        runId: runId2,
        stepId: stepId2,
      } = test.generateSampleWorkflowSnapshot({ status: 'running' });

      await store.persistWorkflowSnapshot({ workflowName: workflowName1, runId: runId1, snapshot: workflow1 });
      await new Promise(resolve => setTimeout(resolve, 10)); // Small delay to ensure different timestamps
      await store.persistWorkflowSnapshot({ workflowName: workflowName2, runId: runId2, snapshot: workflow2 });

      const { runs, total } = await store.getWorkflowRuns();
      expect(runs).toHaveLength(2);
      expect(total).toBe(2);
      expect(runs[0]!.workflowName).toBe(workflowName2); // Most recent first
      expect(runs[1]!.workflowName).toBe(workflowName1);
      const firstSnapshot = runs[0]!.snapshot as WorkflowRunState;
      const secondSnapshot = runs[1]!.snapshot as WorkflowRunState;
      expect(firstSnapshot.context?.[stepId2]?.status).toBe('running');
      expect(secondSnapshot.context?.[stepId1]?.status).toBe('completed');
    });

    it('filters by workflow name', async () => {
      const test = new Test(store).build();
      await test.clearTables();
      const workflowName1 = 'filter_test_1';
      const workflowName2 = 'filter_test_2';

      const {
        snapshot: workflow1,
        runId: runId1,
        stepId: stepId1,
      } = test.generateSampleWorkflowSnapshot({ status: 'completed' });
      const { snapshot: workflow2, runId: runId2 } = test.generateSampleWorkflowSnapshot({ status: 'failed' });

      await store.persistWorkflowSnapshot({ workflowName: workflowName1, runId: runId1, snapshot: workflow1 });
      await new Promise(resolve => setTimeout(resolve, 10)); // Small delay to ensure different timestamps
      await store.persistWorkflowSnapshot({ workflowName: workflowName2, runId: runId2, snapshot: workflow2 });

      const { runs, total } = await store.getWorkflowRuns({ workflowName: workflowName1 });
      expect(runs).toHaveLength(1);
      expect(total).toBe(1);
      expect(runs[0]!.workflowName).toBe(workflowName1);
      const snapshot = runs[0]!.snapshot as WorkflowRunState;
      expect(snapshot.context?.[stepId1]?.status).toBe('completed');
    });

    it('filters by date range', async () => {
      const test = new Test(store).build();
      await test.clearTables();
      const now = new Date();
      const yesterday = new Date(now.getTime() - 24 * 60 * 60 * 1000);
      const twoDaysAgo = new Date(now.getTime() - 2 * 24 * 60 * 60 * 1000);
      const workflowName1 = 'date_test_1';
      const workflowName2 = 'date_test_2';
      const workflowName3 = 'date_test_3';

      const { snapshot: workflow1, runId: runId1 } = test.generateSampleWorkflowSnapshot({ status: 'completed' });
      const {
        snapshot: workflow2,
        runId: runId2,
        stepId: stepId2,
      } = test.generateSampleWorkflowSnapshot({ status: 'running' });
      const {
        snapshot: workflow3,
        runId: runId3,
        stepId: stepId3,
      } = test.generateSampleWorkflowSnapshot({ status: 'waiting' });

      await store.insert({
        tableName: TABLE_WORKFLOW_SNAPSHOT,
        record: {
          workflow_name: workflowName1,
          run_id: runId1,
          snapshot: workflow1,
          createdAt: twoDaysAgo,
          updatedAt: twoDaysAgo,
        },
      });
      await store.insert({
        tableName: TABLE_WORKFLOW_SNAPSHOT,
        record: {
          workflow_name: workflowName2,
          run_id: runId2,
          snapshot: workflow2,
          createdAt: yesterday,
          updatedAt: yesterday,
        },
      });
      await store.insert({
        tableName: TABLE_WORKFLOW_SNAPSHOT,
        record: {
          workflow_name: workflowName3,
          run_id: runId3,
          snapshot: workflow3,
          createdAt: now,
          updatedAt: now,
        },
      });

      const { runs } = await store.getWorkflowRuns({
        fromDate: yesterday,
        toDate: now,
      });

      expect(runs).toHaveLength(2);
      expect(runs[0]!.workflowName).toBe(workflowName3);
      expect(runs[1]!.workflowName).toBe(workflowName2);
      const firstSnapshot = runs[0]!.snapshot as WorkflowRunState;
      const secondSnapshot = runs[1]!.snapshot as WorkflowRunState;
      expect(firstSnapshot.context?.[stepId3]?.status).toBe('waiting');
      expect(secondSnapshot.context?.[stepId2]?.status).toBe('running');
    });

    it('handles pagination', async () => {
      const test = new Test(store).build();
      await test.clearTables();
      const workflowName1 = 'page_test_1';
      const workflowName2 = 'page_test_2';
      const workflowName3 = 'page_test_3';

      const {
        snapshot: workflow1,
        runId: runId1,
        stepId: stepId1,
      } = test.generateSampleWorkflowSnapshot({ status: 'completed' });
      const {
        snapshot: workflow2,
        runId: runId2,
        stepId: stepId2,
      } = test.generateSampleWorkflowSnapshot({ status: 'running' });
      const {
        snapshot: workflow3,
        runId: runId3,
        stepId: stepId3,
      } = test.generateSampleWorkflowSnapshot({ status: 'waiting' });

      await store.persistWorkflowSnapshot({ workflowName: workflowName1, runId: runId1, snapshot: workflow1 });
      await new Promise(resolve => setTimeout(resolve, 10)); // Small delay to ensure different timestamps
      await store.persistWorkflowSnapshot({ workflowName: workflowName2, runId: runId2, snapshot: workflow2 });
      await new Promise(resolve => setTimeout(resolve, 10)); // Small delay to ensure different timestamps
      await store.persistWorkflowSnapshot({ workflowName: workflowName3, runId: runId3, snapshot: workflow3 });

      // Get first page
      const page1 = await store.getWorkflowRuns({ limit: 2, offset: 0 });
      expect(page1.runs).toHaveLength(2);
      expect(page1.total).toBe(3); // Total count of all records
      expect(page1.runs[0]!.workflowName).toBe(workflowName3);
      expect(page1.runs[1]!.workflowName).toBe(workflowName2);
      const firstSnapshot = page1.runs[0]!.snapshot as WorkflowRunState;
      const secondSnapshot = page1.runs[1]!.snapshot as WorkflowRunState;
      expect(firstSnapshot.context?.[stepId3]?.status).toBe('waiting');
      expect(secondSnapshot.context?.[stepId2]?.status).toBe('running');

      // Get second page
      const page2 = await store.getWorkflowRuns({ limit: 2, offset: 2 });
      expect(page2.runs).toHaveLength(1);
      expect(page2.total).toBe(3);
      expect(page2.runs[0]!.workflowName).toBe(workflowName1);
      const snapshot = page2.runs[0]!.snapshot as WorkflowRunState;
      expect(snapshot.context?.[stepId1]?.status).toBe('completed');
    });
  });

  describe('Eval Operations', () => {
    it('should retrieve evals by agent name', async () => {
      const test = new Test(store).build();
      await test.clearTables();
      const agentName = `test-agent-${randomUUID()}`;

      // Create sample evals
      const liveEval = test.generateSampleEval(false, { agentName });
      const testEval = test.generateSampleEval(true, { agentName });
      const otherAgentEval = test.generateSampleEval(false, { agentName: `other-agent-${randomUUID()}` });

      // Insert evals
      await store.insert({
        tableName: TABLE_EVALS,
        record: {
          agent_name: liveEval.agentName,
          input: liveEval.input,
          output: liveEval.output,
          result: liveEval.result,
          metric_name: liveEval.metricName,
          instructions: liveEval.instructions,
          test_info: null,
          global_run_id: liveEval.globalRunId,
          run_id: liveEval.runId,
          created_at: liveEval.createdAt,
          createdAt: new Date(liveEval.createdAt),
        },
      });

      await store.insert({
        tableName: TABLE_EVALS,
        record: {
          agent_name: testEval.agentName,
          input: testEval.input,
          output: testEval.output,
          result: testEval.result,
          metric_name: testEval.metricName,
          instructions: testEval.instructions,
          test_info: JSON.stringify(testEval.testInfo),
          global_run_id: testEval.globalRunId,
          run_id: testEval.runId,
          created_at: testEval.createdAt,
          createdAt: new Date(testEval.createdAt),
        },
      });

      await store.insert({
        tableName: TABLE_EVALS,
        record: {
          agent_name: otherAgentEval.agentName,
          input: otherAgentEval.input,
          output: otherAgentEval.output,
          result: otherAgentEval.result,
          metric_name: otherAgentEval.metricName,
          instructions: otherAgentEval.instructions,
          test_info: null,
          global_run_id: otherAgentEval.globalRunId,
          run_id: otherAgentEval.runId,
          created_at: otherAgentEval.createdAt,
          createdAt: new Date(otherAgentEval.createdAt),
        },
      });

      // Test getting all evals for the agent
      const allEvals = await store.getEvalsByAgentName(agentName);
      expect(allEvals).toHaveLength(2);
      expect(allEvals.map(e => e.runId)).toEqual(expect.arrayContaining([liveEval.runId, testEval.runId]));

      // Test getting only live evals
      const liveEvals = await store.getEvalsByAgentName(agentName, 'live');
      expect(liveEvals).toHaveLength(1);
      expect(liveEvals[0]!.runId).toBe(liveEval.runId);

      // Test getting only test evals
      const testEvals = await store.getEvalsByAgentName(agentName, 'test');
      expect(testEvals).toHaveLength(1);
      expect(testEvals[0]!.runId).toBe(testEval.runId);
      expect(testEvals[0]!.testInfo).toEqual(testEval.testInfo);

      // Test getting evals for non-existent agent
      const nonExistentEvals = await store.getEvalsByAgentName('non-existent-agent');
      expect(nonExistentEvals).toHaveLength(0);
    });
  });

  afterAll(async () => {
    try {
      await store.close();
    } catch (error) {
      console.warn('Error closing store:', error);
    }
  });
});<|MERGE_RESOLUTION|>--- conflicted
+++ resolved
@@ -233,16 +233,8 @@
 
       // Add some messages
       const messages = [
-<<<<<<< HEAD
         test.generateSampleMessageV1({ threadId: thread.id }),
         test.generateSampleMessageV1({ threadId: thread.id }),
-=======
-        test.generateSampleMessage(thread.id),
-        {
-          ...test.generateSampleMessage(thread.id),
-          role: 'assistant' as const,
-        },
->>>>>>> f1309d31
       ];
       await store.saveMessages({ messages });
 
@@ -319,7 +311,6 @@
 
       const messages = [
         {
-<<<<<<< HEAD
           ...test.generateSampleMessageV1({ threadId: thread.id, content: 'First' }),
         },
         {
@@ -327,19 +318,6 @@
         },
         {
           ...test.generateSampleMessageV1({ threadId: thread.id, content: 'Third' }),
-=======
-          ...test.generateSampleMessage(thread.id),
-          content: [{ type: 'text', text: 'First' }] satisfies MastraMessageV1['content'],
-        },
-        {
-          ...test.generateSampleMessage(thread.id),
-          role: 'assistant' as const,
-          content: [{ type: 'text', text: 'Second' }] satisfies MastraMessageV1['content'],
-        },
-        {
-          ...test.generateSampleMessage(thread.id),
-          content: [{ type: 'text', text: 'Third' }] satisfies MastraMessageV1['content'],
->>>>>>> f1309d31
         },
       ];
 
