--- conflicted
+++ resolved
@@ -348,7 +348,27 @@
       expect(retrievedThread?.metadata).toEqual({ key: 'newValue' });
     });
 
-<<<<<<< HEAD
+    it('should update thread updatedAt when a message is saved to it', async () => {
+      const test = new Test(store).build();
+      await test.clearTables();
+
+      const thread = test.generateSampleThread();
+      await store.saveThread({ thread });
+
+      const initialThread = await store.getThreadById({ threadId: thread.id });
+      expect(initialThread).toBeDefined();
+      const originalUpdatedAt = initialThread!.updatedAt;
+
+      await new Promise(resolve => setTimeout(resolve, 10));
+
+      const message = test.generateSampleMessageV1({ threadId: thread.id });
+      await store.saveMessages({ messages: [message] });
+
+      const updatedThread = await store.getThreadById({ threadId: thread.id });
+      expect(updatedThread).toBeDefined();
+      expect(updatedThread!.updatedAt.getTime()).toBeGreaterThan(originalUpdatedAt.getTime());
+    });
+
     describe('with connection handler', () => {
       it('should create and retrieve a thread', async () => {
         const test = Test.fromConnectorHandler().build();
@@ -369,27 +389,6 @@
         // Verify connection handler was used
         expect(getCollectionSpy).toBeCalled();
       });
-=======
-    it('should update thread updatedAt when a message is saved to it', async () => {
-      const test = new Test(store).build();
-      await test.clearTables();
-
-      const thread = test.generateSampleThread();
-      await store.saveThread({ thread });
-
-      const initialThread = await store.getThreadById({ threadId: thread.id });
-      expect(initialThread).toBeDefined();
-      const originalUpdatedAt = initialThread!.updatedAt;
-
-      await new Promise(resolve => setTimeout(resolve, 10));
-
-      const message = test.generateSampleMessageV1({ threadId: thread.id });
-      await store.saveMessages({ messages: [message] });
-
-      const updatedThread = await store.getThreadById({ threadId: thread.id });
-      expect(updatedThread).toBeDefined();
-      expect(updatedThread!.updatedAt.getTime()).toBeGreaterThan(originalUpdatedAt.getTime());
->>>>>>> 1813f2e2
     });
   });
 
