import { randomUUID } from 'crypto';
import type { MastraMessageV1, MastraMessageV2, MetricResult, WorkflowRunState } from '@mastra/core';
import type { TABLE_NAMES } from '@mastra/core/storage';
<<<<<<< HEAD
import { TABLE_EVALS, TABLE_MESSAGES, TABLE_THREADS, TABLE_WORKFLOW_SNAPSHOT } from '@mastra/core/storage';
import { afterAll, afterEach, beforeAll, beforeEach, describe, expect, it, vi } from 'vitest';
=======
import {
  TABLE_EVALS,
  TABLE_MESSAGES,
  TABLE_THREADS,
  TABLE_TRACES,
  TABLE_WORKFLOW_SNAPSHOT,
} from '@mastra/core/storage';
import { afterAll, afterEach, beforeAll, beforeEach, describe, expect, it } from 'vitest';
import type { MongoDBConfig } from './index';
>>>>>>> c35c5bea
import { MongoDBStore } from './index';
import type { ConnectorHandler } from './ConnectorHandler';
import { Db, MongoClient } from 'mongodb';

const TEST_CONFIG = {
  url: process.env.MONGODB_URL || 'mongodb://localhost:27017',
  dbName: process.env.MONGODB_DB_NAME || 'mastra-test-db',
};

class TestConnectorHandler implements ConnectorHandler {
  #db?: Db;
  #client: MongoClient;
  readonly #dbName: string;
  #isConnected: boolean;

  constructor() {
    this.#isConnected = false;
    this.#client = new MongoClient(TEST_CONFIG.url);
    this.#dbName = TEST_CONFIG.dbName;
  }

  private async getConnection(): Promise<Db> {
    if (this.#isConnected) {
      return this.#db!;
    }

    await this.#client.connect();
    this.#db = this.#client.db(this.#dbName);
    this.#isConnected = true;
    return this.#db;
  }

  async getCollection(collectionName: string) {
    const db = await this.getConnection();
    return db.collection(collectionName);
  }

  async close() {
    await this.#client.close();
  }
}

class Test {
  store: MongoDBStore;
  handler?: ConnectorHandler;

  constructor(store: MongoDBStore, handler?: ConnectorHandler) {
    this.store = store;
    this.handler = handler;
  }

  build() {
    return this;
  }

  static fromStore(store: MongoDBStore) {
    return new Test(store);
  }

  static fromConnectorHandler() {
    const handler = new TestConnectorHandler();
    const store = new MongoDBStore({
      connectorHandler: handler,
    });
    return new Test(store, handler);
  }

  async clearTables() {
    try {
<<<<<<< HEAD
      await this.store!.clearTable({ tableName: TABLE_WORKFLOW_SNAPSHOT });
      await this.store!.clearTable({ tableName: TABLE_MESSAGES });
      await this.store!.clearTable({ tableName: TABLE_THREADS });
      await this.store!.clearTable({ tableName: TABLE_EVALS });
=======
      await this.store.clearTable({ tableName: TABLE_WORKFLOW_SNAPSHOT });
      await this.store.clearTable({ tableName: TABLE_MESSAGES });
      await this.store.clearTable({ tableName: TABLE_THREADS });
      await this.store.clearTable({ tableName: TABLE_EVALS });
      await this.store.clearTable({ tableName: TABLE_TRACES });
>>>>>>> c35c5bea
    } catch (error) {
      // Ignore errors during table clearing
      console.warn('Error clearing tables:', error);
    }
  }

  generateSampleThread(options: any = {}) {
    return {
      id: `thread-${randomUUID()}`,
      resourceId: `resource-${randomUUID()}`,
      title: 'Test Thread',
      createdAt: new Date(),
      updatedAt: new Date(),
      metadata: { key: 'value' },
      ...options,
    };
  }

  generateSampleMessageV1({
    threadId,
    resourceId = randomUUID(),
    content = 'Hello',
  }: {
    threadId: string;
    resourceId?: string;
    content?: string;
  }): MastraMessageV1 {
    return {
      id: `msg-${randomUUID()}`,
      role: 'user',
      type: 'text',
      threadId,
      content: [{ type: 'text', text: content }],
      createdAt: new Date(),
      resourceId,
    };
  }

  generateSampleMessageV2({
    threadId,
    resourceId = randomUUID(),
    content = 'Hello',
  }: {
    threadId: string;
    resourceId?: string;
    content?: string;
  }): MastraMessageV2 {
    return {
      id: `msg-${randomUUID()}`,
      role: 'user',
      type: 'text',
      threadId,
      content: {
        format: 2,
        parts: [{ type: 'text', text: content }],
      },
      createdAt: new Date(),
      resourceId,
    };
  }

  generateSampleEval(isTest: boolean, options: any = {}) {
    const testInfo = isTest ? { testPath: 'test/path.ts', testName: 'Test Name' } : undefined;

    return {
      id: randomUUID(),
      agentName: 'Agent Name',
      input: 'Sample input',
      output: 'Sample output',
      result: { score: 0.8 } as MetricResult,
      metricName: 'sample-metric',
      instructions: 'Sample instructions',
      testInfo,
      globalRunId: `global-${randomUUID()}`,
      runId: `run-${randomUUID()}`,
      createdAt: new Date().toISOString(),
      ...options,
    };
  }

  generateSampleWorkflowSnapshot(options: any = {}) {
    const runId = `run-${randomUUID()}`;
    const stepId = `step-${randomUUID()}`;
    const timestamp = options.createdAt || new Date();
    const snapshot = {
      result: { success: true },
      value: {},
      context: {
        [stepId]: {
          status: options.status,
          payload: {},
          error: undefined,
          startedAt: timestamp.getTime(),
          endedAt: new Date(timestamp.getTime() + 15000).getTime(),
        },
        input: {},
      },
      serializedStepGraph: [],
      activePaths: [],
      suspendedPaths: {},
      runId,
      timestamp: timestamp.getTime(),
      status: options.status,
    } as WorkflowRunState;
    return { snapshot, runId, stepId };
  }
}

describe('MongoDBStore', () => {
  let store: MongoDBStore;

  beforeAll(async () => {
    store = new MongoDBStore(TEST_CONFIG);
    await store.init();
  });

  // --- Validation tests ---
  describe('Validation', () => {
    describe('with database options', () => {
      const validConfig = TEST_CONFIG;
      it('throws if url is empty', () => {
        expect(() => new MongoDBStore({ ...validConfig, url: '' })).toThrow(/url must be provided and cannot be empty/);
      });

      it('throws if dbName is missing or empty', () => {
        expect(() => new MongoDBStore({ ...validConfig, dbName: '' })).toThrow(
          /dbName must be provided and cannot be empty/,
        );
        const { dbName, ...rest } = validConfig;
        expect(() => new MongoDBStore(rest as any)).toThrow(/dbName must be provided and cannot be empty/);
      });

      it('does not throw on valid config (host-based)', () => {
        expect(() => new MongoDBStore(validConfig)).not.toThrow();
      });
    });

    describe('with connection handler', () => {
      const validWithConnectionHandlerConfig = {
        connectorHandler: {} as ConnectorHandler,
      };

      it('not throws if url is empty', () => {
        expect(() => new MongoDBStore({ ...validWithConnectionHandlerConfig, url: '' })).not.toThrow(
          /url must be provided and cannot be empty/,
        );
      });

      it('not throws if dbName is missing or empty', () => {
        expect(() => new MongoDBStore({ ...validWithConnectionHandlerConfig, dbName: '' })).not.toThrow(
          /dbName must be provided and cannot be empty/,
        );
        const { dbName, ...rest } = validWithConnectionHandlerConfig as any;
        expect(() => new MongoDBStore(rest as any)).not.toThrow(/dbName must be provided and cannot be empty/);
      });

      it('does not throw on valid config', () => {
        expect(() => new MongoDBStore(validWithConnectionHandlerConfig)).not.toThrow();
      });
    });
  });

  describe('Thread Operations', () => {
    it('should create and retrieve a thread', async () => {
      const test = Test.fromStore(store).build();
      await test.clearTables();
      const thread = test.generateSampleThread();

      // Save thread
      const savedThread = await store.saveThread({ thread });
      expect(savedThread).toEqual(thread);

      // Retrieve thread
      const retrievedThread = await store.getThreadById({ threadId: thread.id });
      expect(retrievedThread?.title).toEqual(thread.title);
    });

    it('should return null for non-existent thread', async () => {
      const test = Test.fromStore(store).build();
      await test.clearTables();

      const result = await store.getThreadById({ threadId: 'non-existent' });
      expect(result).toBeNull();
    });

    it('should get threads by resource ID', async () => {
      const test = Test.fromStore(store).build();
      await test.clearTables();

      const thread1 = test.generateSampleThread();
      const thread2 = test.generateSampleThread({ resourceId: thread1.resourceId });

      await store.saveThread({ thread: thread1 });
      await store.saveThread({ thread: thread2 });

      const threads = await store.getThreadsByResourceId({ resourceId: thread1.resourceId });
      expect(threads).toHaveLength(2);
      expect(threads.map(t => t.id)).toEqual(expect.arrayContaining([thread1.id, thread2.id]));
    });

    it('should update thread title and metadata', async () => {
      const test = Test.fromStore(store).build();
      await test.clearTables();

      const thread = test.generateSampleThread();
      await store.saveThread({ thread });

      const newMetadata = { newKey: 'newValue' };
      const updatedThread = await store.updateThread({
        id: thread.id,
        title: 'Updated Title',
        metadata: newMetadata,
      });

      expect(updatedThread.title).toBe('Updated Title');
      expect(updatedThread.metadata).toEqual({
        ...thread.metadata,
        ...newMetadata,
      });

      // Verify persistence
      const retrievedThread = await store.getThreadById({ threadId: thread.id });
      expect(retrievedThread).toEqual(updatedThread);
    });

    it('should delete thread and its messages', async () => {
      const test = Test.fromStore(store).build();
      await test.clearTables();

      const thread = test.generateSampleThread();
      await store.saveThread({ thread });

      // Add some messages
      const messages = [
        test.generateSampleMessageV1({ threadId: thread.id }),
        test.generateSampleMessageV1({ threadId: thread.id }),
      ];
      await store.saveMessages({ messages });

      await store.deleteThread({ threadId: thread.id });

      const retrievedThread = await store.getThreadById({ threadId: thread.id });
      expect(retrievedThread).toBeNull();

      // Verify messages were also deleted
      const retrievedMessages = await store.getMessages({ threadId: thread.id });
      expect(retrievedMessages).toHaveLength(0);
    });

    it('should not create duplicate threads with the same threadId but update the existing one', async () => {
      const test = Test.fromStore(store).build();
      await test.clearTables();
      const thread = test.generateSampleThread();

      // Save the thread for the first time
      await store.saveThread({ thread });

      // Modify the thread and save again with the same id
      const updatedThread = { ...thread, title: 'Updated Title', metadata: { key: 'newValue' } };
      await store.saveThread({ thread: updatedThread });

      // Retrieve all threads with this id (should only be one)
      const collection = await store['getCollection'](TABLE_THREADS);
      const allThreads = await collection.find({ id: thread.id }).toArray();
      expect(allThreads).toHaveLength(1);

      // Retrieve the thread and check it was updated
      const retrievedThread = await store.getThreadById({ threadId: thread.id });
      expect(retrievedThread?.title).toBe('Updated Title');
      expect(retrievedThread?.metadata).toEqual({ key: 'newValue' });
    });

    it('should update thread updatedAt when a message is saved to it', async () => {
      const test = new Test(store).build();
      await test.clearTables();

      const thread = test.generateSampleThread();
      await store.saveThread({ thread });

      const initialThread = await store.getThreadById({ threadId: thread.id });
      expect(initialThread).toBeDefined();
      const originalUpdatedAt = initialThread!.updatedAt;

      await new Promise(resolve => setTimeout(resolve, 10));

      const message = test.generateSampleMessageV1({ threadId: thread.id });
      await store.saveMessages({ messages: [message] });

      const updatedThread = await store.getThreadById({ threadId: thread.id });
      expect(updatedThread).toBeDefined();
      expect(updatedThread!.updatedAt.getTime()).toBeGreaterThan(originalUpdatedAt.getTime());
    });

    describe('with connection handler', () => {
      it('should create and retrieve a thread', async () => {
        const test = Test.fromConnectorHandler().build();
        await test.clearTables();
        const thread = test.generateSampleThread();

        // Create spy on getCollection while preserving original functionality
        const getCollectionSpy = vi.spyOn(test.handler!, 'getCollection');

        // Save thread
        const savedThread = await test.store.saveThread({ thread });
        expect(savedThread).toEqual(thread);

        // Retrieve thread
        const retrievedThread = await test.store.getThreadById({ threadId: thread.id });
        expect(retrievedThread?.title).toEqual(thread.title);

        // Verify connection handler was used
        expect(getCollectionSpy).toBeCalled();
      });
    });
  });

  describe('Message Operations', () => {
    it('should save and retrieve messages', async () => {
      const test = Test.fromStore(store).build();
      await test.clearTables();
      const thread = test.generateSampleThread();
      await store.saveThread({ thread });

      const messages = [
        test.generateSampleMessageV1({ threadId: thread.id }),
        { ...test.generateSampleMessageV1({ threadId: thread.id }), role: 'assistant' as const },
      ];

      // Save messages
      const savedMessages = await store.saveMessages({ messages });
      expect(savedMessages).toEqual(messages);

      // Retrieve messages
      const retrievedMessages = await store.getMessages({ threadId: thread.id });
      expect(retrievedMessages).toHaveLength(2);
      expect(messages[0]).toEqual(expect.objectContaining(retrievedMessages[0]));
      expect(messages[1]).toEqual(expect.objectContaining(retrievedMessages[1]));
    });

    it('should handle empty message array', async () => {
      const test = Test.fromStore(store).build();
      await test.clearTables();

      const result = await store.saveMessages({ messages: [] });
      expect(result).toEqual([]);
    });

    it('should maintain message order', async () => {
      const test = Test.fromStore(store).build();
      await test.clearTables();
      const thread = test.generateSampleThread();
      await store.saveThread({ thread });

      const messages = [
        {
          ...test.generateSampleMessageV2({ threadId: thread.id, content: 'First' }),
        },
        {
          ...test.generateSampleMessageV2({ threadId: thread.id, content: 'Second' }),
        },
        {
          ...test.generateSampleMessageV2({ threadId: thread.id, content: 'Third' }),
        },
      ];

      await store.saveMessages({ messages, format: 'v2' });

      const retrievedMessages = await store.getMessages({ threadId: thread.id, format: 'v2' });
      expect(retrievedMessages).toHaveLength(3);

      // Verify order is maintained
      retrievedMessages.forEach((msg, idx) => {
        expect((msg as any).content.parts).toEqual(messages[idx]!.content.parts);
      });
    });

    // it('should retrieve messages w/ next/prev messages by message id + resource id', async () => {
    //   const test = new Test().withStore(store).build();
    //   const messages: MastraMessageV2[] = [
    //     test.generateSampleMessageV2({ threadId: 'thread-one', content: 'First', resourceId: 'cross-thread-resource' }),
    //     test.generateSampleMessageV2({
    //       threadId: 'thread-one',
    //       content: 'Second',
    //       resourceId: 'cross-thread-resource',
    //     }),
    //     test.generateSampleMessageV2({ threadId: 'thread-one', content: 'Third', resourceId: 'cross-thread-resource' }),

    //     test.generateSampleMessageV2({
    //       threadId: 'thread-two',
    //       content: 'Fourth',
    //       resourceId: 'cross-thread-resource',
    //     }),
    //     test.generateSampleMessageV2({ threadId: 'thread-two', content: 'Fifth', resourceId: 'cross-thread-resource' }),
    //     test.generateSampleMessageV2({ threadId: 'thread-two', content: 'Sixth', resourceId: 'cross-thread-resource' }),

    //     test.generateSampleMessageV2({ threadId: 'thread-three', content: 'Seventh', resourceId: 'other-resource' }),
    //     test.generateSampleMessageV2({ threadId: 'thread-three', content: 'Eighth', resourceId: 'other-resource' }),
    //   ];

    //   await store.saveMessages({ messages: messages, format: 'v2' });

    //   const retrievedMessages: MastraMessageV2[] = await store.getMessages({ threadId: 'thread-one', format: 'v2' });
    //   expect(retrievedMessages).toHaveLength(3);
    //   expect(retrievedMessages.map(m => (m.content.parts[0] as any).text)).toEqual(['First', 'Second', 'Third']);

    //   const retrievedMessages2: MastraMessageV2[] = await store.getMessages({ threadId: 'thread-two', format: 'v2' });
    //   expect(retrievedMessages2).toHaveLength(3);
    //   expect(retrievedMessages2.map(m => (m.content.parts[0] as any).text)).toEqual(['Fourth', 'Fifth', 'Sixth']);

    //   const retrievedMessages3: MastraMessageV2[] = await store.getMessages({ threadId: 'thread-three', format: 'v2' });
    //   expect(retrievedMessages3).toHaveLength(2);
    //   expect(retrievedMessages3.map(m => (m.content.parts[0] as any).text)).toEqual(['Seventh', 'Eighth']);

    //   const crossThreadMessages: MastraMessageV2[] = await store.getMessages({
    //     threadId: 'thread-doesnt-exist',
    //     resourceId: 'cross-thread-resource',
    //     format: 'v2',
    //     selectBy: {
    //       last: 0,
    //       include: [
    //         {
    //           id: messages[1].id,
    //           withNextMessages: 2,
    //           withPreviousMessages: 2,
    //         },
    //         {
    //           id: messages[4].id,
    //           withPreviousMessages: 2,
    //           withNextMessages: 2,
    //         },
    //       ],
    //     },
    //   });

    //   expect(crossThreadMessages).toHaveLength(6);
    //   expect(crossThreadMessages.filter(m => m.threadId === `thread-one`)).toHaveLength(3);
    //   expect(crossThreadMessages.filter(m => m.threadId === `thread-two`)).toHaveLength(3);

    //   const crossThreadMessages2: MastraMessageV2[] = await store.getMessages({
    //     threadId: 'thread-one',
    //     resourceId: 'cross-thread-resource',
    //     format: 'v2',
    //     selectBy: {
    //       last: 0,
    //       include: [
    //         {
    //           id: messages[4].id,
    //           withPreviousMessages: 1,
    //           withNextMessages: 30,
    //         },
    //       ],
    //     },
    //   });

    //   expect(crossThreadMessages2).toHaveLength(3);
    //   expect(crossThreadMessages2.filter(m => m.threadId === `thread-one`)).toHaveLength(0);
    //   expect(crossThreadMessages2.filter(m => m.threadId === `thread-two`)).toHaveLength(3);

    //   const crossThreadMessages3: MastraMessageV2[] = await store.getMessages({
    //     threadId: 'thread-two',
    //     resourceId: 'cross-thread-resource',
    //     format: 'v2',
    //     selectBy: {
    //       last: 0,
    //       include: [
    //         {
    //           id: messages[1].id,
    //           withNextMessages: 1,
    //           withPreviousMessages: 1,
    //         },
    //       ],
    //     },
    //   });

    //   expect(crossThreadMessages3).toHaveLength(3);
    //   expect(crossThreadMessages3.filter(m => m.threadId === `thread-one`)).toHaveLength(3);
    //   expect(crossThreadMessages3.filter(m => m.threadId === `thread-two`)).toHaveLength(0);
    // });
  });

  describe('Edge Cases and Error Handling', () => {
    it('should handle large metadata objects', async () => {
      const test = Test.fromStore(store).build();
      await test.clearTables();
      const thread = test.generateSampleThread();
      const largeMetadata = {
        ...thread.metadata,
        largeArray: Array.from({ length: 1000 }, (_, i) => ({ index: i, data: 'test'.repeat(100) })),
      };

      const threadWithLargeMetadata = {
        ...thread,
        metadata: largeMetadata,
      };

      await store.saveThread({ thread: threadWithLargeMetadata });
      const retrieved = await store.getThreadById({ threadId: thread.id });

      expect(retrieved?.metadata).toEqual(largeMetadata);
    });

    it('should handle special characters in thread titles', async () => {
      const test = Test.fromStore(store).build();
      await test.clearTables();
      const thread = test.generateSampleThread({
        title: 'Special \'quotes\' and "double quotes" and emoji 🎉',
      });

      await store.saveThread({ thread });
      const retrieved = await store.getThreadById({ threadId: thread.id });

      expect(retrieved?.title).toBe(thread.title);
    });

    it('should handle concurrent thread updates', async () => {
      const test = Test.fromStore(store).build();
      await test.clearTables();
      const thread = test.generateSampleThread();
      await store.saveThread({ thread });

      // Perform multiple updates concurrently
      const updates = Array.from({ length: 5 }, (_, i) =>
        store.updateThread({
          id: thread.id,
          title: `Update ${i}`,
          metadata: { update: i },
        }),
      );

      await expect(Promise.all(updates)).resolves.toBeDefined();

      // Verify final state
      const finalThread = await store.getThreadById({ threadId: thread.id });
      expect(finalThread).toBeDefined();
    });
  });

  describe('Workflow Snapshots', () => {
    it('should persist and load workflow snapshots', async () => {
      const test = Test.fromStore(store).build();
      await test.clearTables();
      const workflowName = 'test-workflow';
      const runId = `run-${randomUUID()}`;
      const snapshot = {
        status: 'running',
        context: {
          stepResults: {},
          attempts: {},
          triggerData: { type: 'manual' },
        },
      } as any;

      await store.persistWorkflowSnapshot({
        workflowName,
        runId,
        snapshot,
      });

      const loadedSnapshot = await store.loadWorkflowSnapshot({
        workflowName,
        runId,
      });

      expect(loadedSnapshot).toEqual(snapshot);
    });

    it('should return null for non-existent workflow snapshot', async () => {
      const result = await store.loadWorkflowSnapshot({
        workflowName: 'non-existent',
        runId: 'non-existent',
      });

      expect(result).toBeNull();
    });

    it('should update existing workflow snapshot', async () => {
      const workflowName = 'test-workflow';
      const runId = `run-${randomUUID()}`;
      const initialSnapshot = {
        status: 'running',
        context: {
          stepResults: {},
          attempts: {},
          triggerData: { type: 'manual' },
        },
      };

      await store.persistWorkflowSnapshot({
        workflowName,
        runId,
        snapshot: initialSnapshot as any,
      });

      const updatedSnapshot = {
        status: 'completed',
        context: {
          stepResults: {
            'step-1': { status: 'success', result: { data: 'test' } },
          },
          attempts: { 'step-1': 1 },
          triggerData: { type: 'manual' },
        },
      } as any;

      await store.persistWorkflowSnapshot({
        workflowName,
        runId,
        snapshot: updatedSnapshot,
      });

      const loadedSnapshot = await store.loadWorkflowSnapshot({
        workflowName,
        runId,
      });

      expect(loadedSnapshot).toEqual(updatedSnapshot);
    });

    it('should handle complex workflow state', async () => {
      const workflowName = 'complex-workflow';
      const runId = `run-${randomUUID()}`;
      const complexSnapshot = {
        value: { currentState: 'running' },
        context: {
          stepResults: {
            'step-1': {
              status: 'success',
              result: {
                nestedData: {
                  array: [1, 2, 3],
                  object: { key: 'value' },
                  date: new Date().toISOString(),
                },
              },
            },
            'step-2': {
              status: 'waiting',
              dependencies: ['step-3', 'step-4'],
            },
          },
          attempts: { 'step-1': 1, 'step-2': 0 },
          triggerData: {
            type: 'scheduled',
            metadata: {
              schedule: '0 0 * * *',
              timezone: 'UTC',
            },
          },
        },
        activePaths: [
          {
            stepPath: ['step-1'],
            stepId: 'step-1',
            status: 'success',
          },
          {
            stepPath: ['step-2'],
            stepId: 'step-2',
            status: 'waiting',
          },
        ],
        serializedStepGraph: [],
        runId: runId,
        status: 'running',
        timestamp: Date.now(),
      };

      await store.persistWorkflowSnapshot({
        workflowName,
        runId,
        snapshot: complexSnapshot as unknown as WorkflowRunState,
      });

      const loadedSnapshot = await store.loadWorkflowSnapshot({
        workflowName,
        runId,
      });

      expect(loadedSnapshot).toEqual(complexSnapshot);
    });
  });

  describe('getWorkflowRuns', () => {
    it('returns empty array when no workflows exist', async () => {
      const test = Test.fromStore(store).build();
      await test.clearTables();

      const { runs, total } = await store.getWorkflowRuns();
      expect(runs).toEqual([]);
      expect(total).toBe(0);
    });

    it('returns all workflows by default', async () => {
      const test = Test.fromStore(store).build();
      await test.clearTables();

      const workflowName1 = 'default_test_1';
      const workflowName2 = 'default_test_2';

      const {
        snapshot: workflow1,
        runId: runId1,
        stepId: stepId1,
      } = test.generateSampleWorkflowSnapshot({ status: 'completed' });
      const {
        snapshot: workflow2,
        runId: runId2,
        stepId: stepId2,
      } = test.generateSampleWorkflowSnapshot({ status: 'running' });

      await store.persistWorkflowSnapshot({ workflowName: workflowName1, runId: runId1, snapshot: workflow1 });
      await new Promise(resolve => setTimeout(resolve, 10)); // Small delay to ensure different timestamps
      await store.persistWorkflowSnapshot({ workflowName: workflowName2, runId: runId2, snapshot: workflow2 });

      const { runs, total } = await store.getWorkflowRuns();
      expect(runs).toHaveLength(2);
      expect(total).toBe(2);
      expect(runs[0]!.workflowName).toBe(workflowName2); // Most recent first
      expect(runs[1]!.workflowName).toBe(workflowName1);
      const firstSnapshot = runs[0]!.snapshot as WorkflowRunState;
      const secondSnapshot = runs[1]!.snapshot as WorkflowRunState;
      expect(firstSnapshot.context?.[stepId2]?.status).toBe('running');
      expect(secondSnapshot.context?.[stepId1]?.status).toBe('completed');
    });

    it('filters by workflow name', async () => {
      const test = Test.fromStore(store).build();
      await test.clearTables();
      const workflowName1 = 'filter_test_1';
      const workflowName2 = 'filter_test_2';

      const {
        snapshot: workflow1,
        runId: runId1,
        stepId: stepId1,
      } = test.generateSampleWorkflowSnapshot({ status: 'completed' });
      const { snapshot: workflow2, runId: runId2 } = test.generateSampleWorkflowSnapshot({ status: 'failed' });

      await store.persistWorkflowSnapshot({ workflowName: workflowName1, runId: runId1, snapshot: workflow1 });
      await new Promise(resolve => setTimeout(resolve, 10)); // Small delay to ensure different timestamps
      await store.persistWorkflowSnapshot({ workflowName: workflowName2, runId: runId2, snapshot: workflow2 });

      const { runs, total } = await store.getWorkflowRuns({ workflowName: workflowName1 });
      expect(runs).toHaveLength(1);
      expect(total).toBe(1);
      expect(runs[0]!.workflowName).toBe(workflowName1);
      const snapshot = runs[0]!.snapshot as WorkflowRunState;
      expect(snapshot.context?.[stepId1]?.status).toBe('completed');
    });

    it('filters by date range', async () => {
      const test = Test.fromStore(store).build();
      await test.clearTables();
      const now = new Date();
      const yesterday = new Date(now.getTime() - 24 * 60 * 60 * 1000);
      const twoDaysAgo = new Date(now.getTime() - 2 * 24 * 60 * 60 * 1000);
      const workflowName1 = 'date_test_1';
      const workflowName2 = 'date_test_2';
      const workflowName3 = 'date_test_3';

      const { snapshot: workflow1, runId: runId1 } = test.generateSampleWorkflowSnapshot({ status: 'completed' });
      const {
        snapshot: workflow2,
        runId: runId2,
        stepId: stepId2,
      } = test.generateSampleWorkflowSnapshot({ status: 'running' });
      const {
        snapshot: workflow3,
        runId: runId3,
        stepId: stepId3,
      } = test.generateSampleWorkflowSnapshot({ status: 'waiting' });

      await store.insert({
        tableName: TABLE_WORKFLOW_SNAPSHOT,
        record: {
          workflow_name: workflowName1,
          run_id: runId1,
          snapshot: workflow1,
          createdAt: twoDaysAgo,
          updatedAt: twoDaysAgo,
        },
      });
      await store.insert({
        tableName: TABLE_WORKFLOW_SNAPSHOT,
        record: {
          workflow_name: workflowName2,
          run_id: runId2,
          snapshot: workflow2,
          createdAt: yesterday,
          updatedAt: yesterday,
        },
      });
      await store.insert({
        tableName: TABLE_WORKFLOW_SNAPSHOT,
        record: {
          workflow_name: workflowName3,
          run_id: runId3,
          snapshot: workflow3,
          createdAt: now,
          updatedAt: now,
        },
      });

      const { runs } = await store.getWorkflowRuns({
        fromDate: yesterday,
        toDate: now,
      });

      expect(runs).toHaveLength(2);
      expect(runs[0]!.workflowName).toBe(workflowName3);
      expect(runs[1]!.workflowName).toBe(workflowName2);
      const firstSnapshot = runs[0]!.snapshot as WorkflowRunState;
      const secondSnapshot = runs[1]!.snapshot as WorkflowRunState;
      expect(firstSnapshot.context?.[stepId3]?.status).toBe('waiting');
      expect(secondSnapshot.context?.[stepId2]?.status).toBe('running');
    });

    it('handles pagination', async () => {
      const test = Test.fromStore(store).build();
      await test.clearTables();
      const workflowName1 = 'page_test_1';
      const workflowName2 = 'page_test_2';
      const workflowName3 = 'page_test_3';

      const {
        snapshot: workflow1,
        runId: runId1,
        stepId: stepId1,
      } = test.generateSampleWorkflowSnapshot({ status: 'completed' });
      const {
        snapshot: workflow2,
        runId: runId2,
        stepId: stepId2,
      } = test.generateSampleWorkflowSnapshot({ status: 'running' });
      const {
        snapshot: workflow3,
        runId: runId3,
        stepId: stepId3,
      } = test.generateSampleWorkflowSnapshot({ status: 'waiting' });

      await store.persistWorkflowSnapshot({ workflowName: workflowName1, runId: runId1, snapshot: workflow1 });
      await new Promise(resolve => setTimeout(resolve, 10)); // Small delay to ensure different timestamps
      await store.persistWorkflowSnapshot({ workflowName: workflowName2, runId: runId2, snapshot: workflow2 });
      await new Promise(resolve => setTimeout(resolve, 10)); // Small delay to ensure different timestamps
      await store.persistWorkflowSnapshot({ workflowName: workflowName3, runId: runId3, snapshot: workflow3 });

      // Get first page
      const page1 = await store.getWorkflowRuns({ limit: 2, offset: 0 });
      expect(page1.runs).toHaveLength(2);
      expect(page1.total).toBe(3); // Total count of all records
      expect(page1.runs[0]!.workflowName).toBe(workflowName3);
      expect(page1.runs[1]!.workflowName).toBe(workflowName2);
      const firstSnapshot = page1.runs[0]!.snapshot as WorkflowRunState;
      const secondSnapshot = page1.runs[1]!.snapshot as WorkflowRunState;
      expect(firstSnapshot.context?.[stepId3]?.status).toBe('waiting');
      expect(secondSnapshot.context?.[stepId2]?.status).toBe('running');

      // Get second page
      const page2 = await store.getWorkflowRuns({ limit: 2, offset: 2 });
      expect(page2.runs).toHaveLength(1);
      expect(page2.total).toBe(3);
      expect(page2.runs[0]!.workflowName).toBe(workflowName1);
      const snapshot = page2.runs[0]!.snapshot as WorkflowRunState;
      expect(snapshot.context?.[stepId1]?.status).toBe('completed');
    });
  });

  describe('Trace Operations', () => {
    const sampleTrace = (
      name: string,
      scope: string,
      startTime = Date.now(),
      attributes: Record<string, string> = {},
    ) => ({
      id: `trace-${randomUUID()}`,
      parentSpanId: `span-${randomUUID()}`,
      traceId: `traceid-${randomUUID()}`,
      name,
      scope,
      kind: 1,
      startTime: startTime,
      endTime: startTime + 100,
      status: JSON.stringify({ code: 0 }),
      attributes: JSON.stringify({ key: 'value', scopeAttr: scope, ...attributes }),
      events: JSON.stringify([{ name: 'event1', timestamp: startTime + 50 }]),
      links: JSON.stringify([]),
      createdAt: new Date(startTime).toISOString(),
      updatedAt: new Date(startTime).toISOString(),
    });

    beforeEach(async () => {
      const test = new Test(store).build();
      await test.clearTables();
    });

    it('should batch insert and retrieve traces', async () => {
      const trace1 = sampleTrace('trace-op-1', 'scope-A');
      const trace2 = sampleTrace('trace-op-2', 'scope-A', Date.now() + 10);
      const trace3 = sampleTrace('trace-op-3', 'scope-B', Date.now() + 20);
      const records = [trace1, trace2, trace3];

      await store.batchInsert({ tableName: TABLE_TRACES, records });

      const allTraces = await store.getTraces();
      expect(allTraces.length).toBe(3);
    });

    it('should handle Date objects for createdAt/updatedAt fields in batchInsert', async () => {
      const now = new Date();
      const traceWithDateObjects = {
        id: `trace-${randomUUID()}`,
        parentSpanId: `span-${randomUUID()}`,
        traceId: `traceid-${randomUUID()}`,
        name: 'test-trace-with-dates',
        scope: 'default-tracer',
        kind: 1,
        startTime: now.getTime(),
        endTime: now.getTime() + 100,
        status: JSON.stringify({ code: 0 }),
        attributes: JSON.stringify({ key: 'value' }),
        events: JSON.stringify([]),
        links: JSON.stringify([]),
        createdAt: now,
        updatedAt: now,
      };

      await store.batchInsert({ tableName: TABLE_TRACES, records: [traceWithDateObjects] });

      const allTraces = await store.getTraces({ name: 'test-trace-with-dates', page: 0, perPage: 10 });
      expect(allTraces.length).toBe(1);
      expect(allTraces[0].name).toBe('test-trace-with-dates');
    });

    it('should retrieve traces filtered by name', async () => {
      const now = Date.now();
      const trace1 = sampleTrace('trace-filter-name', 'scope-X', now);
      const trace2 = sampleTrace('trace-filter-name', 'scope-Y', now + 10);
      const trace3 = sampleTrace('other-name', 'scope-X', now + 20);
      await store.batchInsert({ tableName: TABLE_TRACES, records: [trace1, trace2, trace3] });

      const filteredTraces = await store.getTraces({ name: 'trace-filter-name', page: 0, perPage: 10 });
      expect(filteredTraces.length).toBe(2);
      expect(filteredTraces.every(t => t.name === 'trace-filter-name')).toBe(true);
      expect(filteredTraces[0].scope).toBe('scope-Y');
      expect(filteredTraces[1].scope).toBe('scope-X');
    });

    it('should retrieve traces filtered by attributes', async () => {
      const now = Date.now();
      const trace1 = sampleTrace('trace-filter-attribute-A', 'scope-X', now, { componentName: 'component-TARGET' });
      const trace2 = sampleTrace('trace-filter-attribute-B', 'scope-Y', now + 10, { componentName: 'component-OTHER' });
      const trace3 = sampleTrace('trace-filter-attribute-C', 'scope-Z', now + 20, {
        componentName: 'component-TARGET',
        andFilterTest: 'TARGET',
      });
      await store.batchInsert({ tableName: TABLE_TRACES, records: [trace1, trace2, trace3] });

      const filteredTraces = await store.getTraces({
        attributes: { componentName: 'component-TARGET' },
        page: 0,
        perPage: 10,
      });
      expect(filteredTraces.length).toBe(2);
      expect(filteredTraces[0].name).toBe('trace-filter-attribute-C');
      expect(filteredTraces[1].name).toBe('trace-filter-attribute-A');

      const filteredTraces2 = await store.getTraces({
        attributes: { componentName: 'component-TARGET', andFilterTest: 'TARGET' },
        page: 0,
        perPage: 10,
      });
      expect(filteredTraces2.length).toBe(1);
      expect(filteredTraces2[0].name).toBe('trace-filter-attribute-C');
    });

    it('should retrieve traces filtered by scope', async () => {
      const now = Date.now();
      const trace1 = sampleTrace('trace-filter-scope-A', 'scope-TARGET', now);
      const trace2 = sampleTrace('trace-filter-scope-B', 'scope-OTHER', now + 10);
      const trace3 = sampleTrace('trace-filter-scope-C', 'scope-TARGET', now + 20);
      await store.batchInsert({ tableName: TABLE_TRACES, records: [trace1, trace2, trace3] });

      const filteredTraces = await store.getTraces({ scope: 'scope-TARGET', page: 0, perPage: 10 });
      expect(filteredTraces.length).toBe(2);
      expect(filteredTraces.every(t => t.scope === 'scope-TARGET')).toBe(true);
      expect(filteredTraces[0].name).toBe('trace-filter-scope-C');
      expect(filteredTraces[1].name).toBe('trace-filter-scope-A');
    });

    it('should handle pagination for getTraces', async () => {
      const now = Date.now();
      const traceData = Array.from({ length: 5 }, (_, i) => sampleTrace('trace-page', `scope-page`, now + i * 10));
      await store.batchInsert({ tableName: TABLE_TRACES, records: traceData });

      const page1 = await store.getTraces({ name: 'trace-page', page: 0, perPage: 2 });
      expect(page1.length).toBe(2);
      expect(page1[0]!.startTime).toBe(traceData[4]!.startTime);
      expect(page1[1]!.startTime).toBe(traceData[3]!.startTime);

      const page2 = await store.getTraces({ name: 'trace-page', page: 1, perPage: 2 });
      expect(page2.length).toBe(2);
      expect(page2[0]!.startTime).toBe(traceData[2]!.startTime);
      expect(page2[1]!.startTime).toBe(traceData[1]!.startTime);

      const page3 = await store.getTraces({ name: 'trace-page', page: 2, perPage: 2 });
      expect(page3.length).toBe(1);
      expect(page3[0]!.startTime).toBe(traceData[0]!.startTime);

      const page4 = await store.getTraces({ name: 'trace-page', page: 3, perPage: 2 });
      expect(page4.length).toBe(0);
    });
  });

  describe('Eval Operations', () => {
    it('should retrieve evals by agent name', async () => {
      const test = Test.fromStore(store).build();
      await test.clearTables();
      const agentName = `test-agent-${randomUUID()}`;

      // Create sample evals
      const liveEval = test.generateSampleEval(false, { agentName });
      const testEval = test.generateSampleEval(true, { agentName });
      const otherAgentEval = test.generateSampleEval(false, { agentName: `other-agent-${randomUUID()}` });

      // Insert evals
      await store.insert({
        tableName: TABLE_EVALS,
        record: {
          agent_name: liveEval.agentName,
          input: liveEval.input,
          output: liveEval.output,
          result: JSON.stringify(liveEval.result),
          metric_name: liveEval.metricName,
          instructions: liveEval.instructions,
          test_info: null,
          global_run_id: liveEval.globalRunId,
          run_id: liveEval.runId,
          created_at: liveEval.createdAt,
          createdAt: new Date(liveEval.createdAt),
        },
      });

      await store.insert({
        tableName: TABLE_EVALS,
        record: {
          agent_name: testEval.agentName,
          input: testEval.input,
          output: testEval.output,
          result: JSON.stringify(testEval.result),
          metric_name: testEval.metricName,
          instructions: testEval.instructions,
          test_info: JSON.stringify(testEval.testInfo),
          global_run_id: testEval.globalRunId,
          run_id: testEval.runId,
          created_at: testEval.createdAt,
          createdAt: new Date(testEval.createdAt),
        },
      });

      await store.insert({
        tableName: TABLE_EVALS,
        record: {
          agent_name: otherAgentEval.agentName,
          input: otherAgentEval.input,
          output: otherAgentEval.output,
          result: JSON.stringify(otherAgentEval.result),
          metric_name: otherAgentEval.metricName,
          instructions: otherAgentEval.instructions,
          test_info: null,
          global_run_id: otherAgentEval.globalRunId,
          run_id: otherAgentEval.runId,
          created_at: otherAgentEval.createdAt,
          createdAt: new Date(otherAgentEval.createdAt),
        },
      });

      // Test getting all evals for the agent
      const allEvals = await store.getEvalsByAgentName(agentName);
      expect(allEvals).toHaveLength(2);
      expect(allEvals.map(e => e.runId)).toEqual(expect.arrayContaining([liveEval.runId, testEval.runId]));
      expect(allEvals[0]!.result.score).toEqual(liveEval.result.score);
      expect(allEvals[1]!.result.score).toEqual(testEval.result.score);

      // Test getting only live evals
      const liveEvals = await store.getEvalsByAgentName(agentName, 'live');
      expect(liveEvals).toHaveLength(1);
      expect(liveEvals[0]!.runId).toBe(liveEval.runId);
      expect(liveEvals[0]!.result.score).toEqual(liveEval.result.score);

      // Test getting only test evals
      const testEvals = await store.getEvalsByAgentName(agentName, 'test');
      expect(testEvals).toHaveLength(1);
      expect(testEvals[0]!.runId).toBe(testEval.runId);
      expect(testEvals[0]!.result.score).toEqual(testEval.result.score);
      expect(testEvals[0]!.testInfo).toEqual(testEval.testInfo);

      // Test getting evals for non-existent agent
      const nonExistentEvals = await store.getEvalsByAgentName('non-existent-agent');
      expect(nonExistentEvals).toHaveLength(0);
    });
  });

  describe('alterTable (no-op/schemaless)', () => {
    const TEST_TABLE = 'test_alter_table'; // Use "table" or "collection" as appropriate
    beforeEach(async () => {
      await store.clearTable({ tableName: TEST_TABLE as TABLE_NAMES });
    });

    afterEach(async () => {
      await store.clearTable({ tableName: TEST_TABLE as TABLE_NAMES });
    });

    it('allows inserting records with new fields without alterTable', async () => {
      await store.insert({
        tableName: TEST_TABLE as TABLE_NAMES,
        record: { id: '1', name: 'Alice' },
      });
      await store.insert({
        tableName: TEST_TABLE as TABLE_NAMES,
        record: { id: '2', name: 'Bob', newField: 123 },
      });

      const row = await store.load<{ id: string; name: string; newField?: number }[]>({
        tableName: TEST_TABLE as TABLE_NAMES,
        keys: { id: '2' },
      });
      expect(row?.[0]?.newField).toBe(123);
    });

    it('does not throw when calling alterTable (no-op)', async () => {
      await expect(
        store.alterTable({
          tableName: TEST_TABLE as TABLE_NAMES,
          schema: {
            id: { type: 'text', primaryKey: true, nullable: false },
            name: { type: 'text', nullable: true },
            extra: { type: 'integer', nullable: true },
          },
          ifNotExists: ['extra'],
        }),
      ).resolves.not.toThrow();
    });

    it('can add multiple new fields at write time', async () => {
      await store.insert({
        tableName: TEST_TABLE as TABLE_NAMES,
        record: { id: '3', name: 'Charlie', age: 30, city: 'Paris' },
      });
      const row = await store.load<{ id: string; name: string; age?: number; city?: string }[]>({
        tableName: TEST_TABLE as TABLE_NAMES,
        keys: { id: '3' },
      });
      expect(row?.[0]?.age).toBe(30);
      expect(row?.[0]?.city).toBe('Paris');
    });

    it('can retrieve all fields, including dynamically added ones', async () => {
      await store.insert({
        tableName: TEST_TABLE as TABLE_NAMES,
        record: { id: '4', name: 'Dana', hobby: 'skiing' },
      });
      const row = await store.load<{ id: string; name: string; hobby?: string }[]>({
        tableName: TEST_TABLE as TABLE_NAMES,
        keys: { id: '4' },
      });
      expect(row?.[0]?.hobby).toBe('skiing');
    });

    it('does not restrict or error on arbitrary new fields', async () => {
      await expect(
        store.insert({
          tableName: TEST_TABLE as TABLE_NAMES,
          record: { id: '5', weirdField: { nested: true }, another: [1, 2, 3] },
        }),
      ).resolves.not.toThrow();

      const row = await store.load<{ id: string; weirdField?: any; another?: any }[]>({
        tableName: TEST_TABLE as TABLE_NAMES,
        keys: { id: '5' },
      });
      expect(row?.[0]?.weirdField).toEqual({ nested: true });
      expect(row?.[0]?.another).toEqual([1, 2, 3]);
    });
  });

  afterAll(async () => {
    try {
      await store.close();
    } catch (error) {
      console.warn('Error closing store:', error);
    }
  });
});<|MERGE_RESOLUTION|>--- conflicted
+++ resolved
@@ -1,10 +1,6 @@
 import { randomUUID } from 'crypto';
 import type { MastraMessageV1, MastraMessageV2, MetricResult, WorkflowRunState } from '@mastra/core';
 import type { TABLE_NAMES } from '@mastra/core/storage';
-<<<<<<< HEAD
-import { TABLE_EVALS, TABLE_MESSAGES, TABLE_THREADS, TABLE_WORKFLOW_SNAPSHOT } from '@mastra/core/storage';
-import { afterAll, afterEach, beforeAll, beforeEach, describe, expect, it, vi } from 'vitest';
-=======
 import {
   TABLE_EVALS,
   TABLE_MESSAGES,
@@ -12,9 +8,7 @@
   TABLE_TRACES,
   TABLE_WORKFLOW_SNAPSHOT,
 } from '@mastra/core/storage';
-import { afterAll, afterEach, beforeAll, beforeEach, describe, expect, it } from 'vitest';
-import type { MongoDBConfig } from './index';
->>>>>>> c35c5bea
+import { afterAll, afterEach, beforeAll, beforeEach, describe, expect, it, vi } from 'vitest';
 import { MongoDBStore } from './index';
 import type { ConnectorHandler } from './ConnectorHandler';
 import { Db, MongoClient } from 'mongodb';
@@ -84,18 +78,11 @@
 
   async clearTables() {
     try {
-<<<<<<< HEAD
       await this.store!.clearTable({ tableName: TABLE_WORKFLOW_SNAPSHOT });
       await this.store!.clearTable({ tableName: TABLE_MESSAGES });
       await this.store!.clearTable({ tableName: TABLE_THREADS });
       await this.store!.clearTable({ tableName: TABLE_EVALS });
-=======
-      await this.store.clearTable({ tableName: TABLE_WORKFLOW_SNAPSHOT });
-      await this.store.clearTable({ tableName: TABLE_MESSAGES });
-      await this.store.clearTable({ tableName: TABLE_THREADS });
-      await this.store.clearTable({ tableName: TABLE_EVALS });
-      await this.store.clearTable({ tableName: TABLE_TRACES });
->>>>>>> c35c5bea
+      await this.store!.clearTable({ tableName: TABLE_TRACES });
     } catch (error) {
       // Ignore errors during table clearing
       console.warn('Error clearing tables:', error);
