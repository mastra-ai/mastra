import { MessageList } from '@mastra/core/agent';
import type { MastraMessageContentV2 } from '@mastra/core/agent';
import { ErrorDomain, ErrorCategory, MastraError } from '@mastra/core/error';
import type { MetricResult, TestInfo } from '@mastra/core/eval';
import type { MastraMessageV1, MastraMessageV2, StorageThreadType } from '@mastra/core/memory';
import type {
  EvalRow,
  PaginationInfo,
  StorageColumn,
  StorageGetMessagesArg,
  StorageGetTracesArg,
  TABLE_NAMES,
  WorkflowRun,
} from '@mastra/core/storage';
import {
  MastraStorage,
  TABLE_EVALS,
  TABLE_MESSAGES,
  TABLE_THREADS,
  TABLE_TRACES,
  TABLE_WORKFLOW_SNAPSHOT,
} from '@mastra/core/storage';
import type { Trace } from '@mastra/core/telemetry';
import type { WorkflowRunState } from '@mastra/core/workflows';
import type { Collection } from 'mongodb';
import { MongoDBConnector } from './MongoDBConnector';
import type { MongoDBConfig } from './types';

function safelyParseJSON(jsonString: string): any {
  try {
    return JSON.parse(jsonString);
  } catch {
    return {};
  }
}

export class MongoDBStore extends MastraStorage {
  #connector: MongoDBConnector;

  constructor(config: MongoDBConfig) {
    super({ name: 'MongoDBStore' });
<<<<<<< HEAD
=======
    this.#isConnected = false;

    try {
      if (!config.url?.trim().length) {
        throw new Error(
          'MongoDBStore: url must be provided and cannot be empty. Passing an empty string may cause fallback to local MongoDB defaults.',
        );
      }

      if (!config.dbName?.trim().length) {
        throw new Error(
          'MongoDBStore: dbName must be provided and cannot be empty. Passing an empty string may cause fallback to local MongoDB defaults.',
        );
      }
    } catch (error) {
      throw new MastraError(
        {
          id: 'STORAGE_MONGODB_STORE_CONSTRUCTOR_FAILED',
          domain: ErrorDomain.STORAGE,
          category: ErrorCategory.USER,
          details: { url: config.url, dbName: config.dbName },
        },
        error,
      );
    }

    this.#dbName = config.dbName;
    this.#client = new MongoClient(config.url, config.options);
  }
>>>>>>> 36c0a8d4

    if ('connectorHandler' in config) {
      this.#connector = MongoDBConnector.fromConnectionHandler(config.connectorHandler);
      return;
    }

    this.#connector = MongoDBConnector.fromDatabaseConfig({
      options: config.options,
      url: config.url,
      dbName: config.dbName,
    });
  }

  private getCollection(collectionName: string): Promise<Collection> {
    return this.#connector.getCollection(collectionName);
  }

  async createTable(): Promise<void> {
    // Nothing to do here, MongoDB is schemaless
  }

  /**
   * No-op: This backend is schemaless and does not require schema changes.
   * @param _args
   */
  async alterTable(_args: {
    tableName: TABLE_NAMES;
    schema: Record<string, StorageColumn>;
    ifNotExists: string[];
  }): Promise<void> {
    // Nothing to do here, MongoDB is schemaless
  }

  async clearTable({ tableName }: { tableName: TABLE_NAMES }): Promise<void> {
    try {
      const collection = await this.getCollection(tableName);
      await collection.deleteMany({});
    } catch (error) {
      if (error instanceof Error) {
        const matstraError = new MastraError(
          {
            id: 'STORAGE_MONGODB_STORE_CLEAR_TABLE_FAILED',
            domain: ErrorDomain.STORAGE,
            category: ErrorCategory.THIRD_PARTY,
            details: { tableName },
          },
          error,
        );
        this.logger.error(matstraError.message);
        this.logger?.trackException(matstraError);
      }
    }
  }

  async insert({ tableName, record }: { tableName: TABLE_NAMES; record: Record<string, any> }): Promise<void> {
    try {
      const collection = await this.getCollection(tableName);
      await collection.insertOne(record);
    } catch (error) {
      if (error instanceof Error) {
        const matstraError = new MastraError(
          {
            id: 'STORAGE_MONGODB_STORE_INSERT_FAILED',
            domain: ErrorDomain.STORAGE,
            category: ErrorCategory.THIRD_PARTY,
            details: { tableName },
          },
          error,
        );
        this.logger.error(matstraError.message);
        this.logger?.trackException(matstraError);
      }
    }
  }

  async batchInsert({ tableName, records }: { tableName: TABLE_NAMES; records: Record<string, any>[] }): Promise<void> {
    if (!records.length) {
      return;
    }

    try {
      const collection = await this.getCollection(tableName);
      await collection.insertMany(records);
    } catch (error) {
      throw new MastraError(
        {
          id: 'STORAGE_MONGODB_STORE_BATCH_INSERT_FAILED',
          domain: ErrorDomain.STORAGE,
          category: ErrorCategory.THIRD_PARTY,
          details: { tableName },
        },
        error,
      );
    }
  }

  async load<R>({ tableName, keys }: { tableName: TABLE_NAMES; keys: Record<string, string> }): Promise<R | null> {
    this.logger.info(`Loading ${tableName} with keys ${JSON.stringify(keys)}`);
    try {
      const collection = await this.getCollection(tableName);
      return (await collection.find(keys).toArray()) as R;
    } catch (error) {
      throw new MastraError(
        {
          id: 'STORAGE_MONGODB_STORE_LOAD_FAILED',
          domain: ErrorDomain.STORAGE,
          category: ErrorCategory.THIRD_PARTY,
          details: { tableName },
        },
        error,
      );
    }
  }

  async getThreadById({ threadId }: { threadId: string }): Promise<StorageThreadType | null> {
    try {
      const collection = await this.getCollection(TABLE_THREADS);
      const result = await collection.findOne<any>({ id: threadId });
      if (!result) {
        return null;
      }

      return {
        ...result,
        metadata: typeof result.metadata === 'string' ? JSON.parse(result.metadata) : result.metadata,
      };
    } catch (error) {
      throw new MastraError(
        {
          id: 'STORAGE_MONGODB_STORE_GET_THREAD_BY_ID_FAILED',
          domain: ErrorDomain.STORAGE,
          category: ErrorCategory.THIRD_PARTY,
          details: { threadId },
        },
        error,
      );
    }
  }

  async getThreadsByResourceId({ resourceId }: { resourceId: string }): Promise<StorageThreadType[]> {
    try {
      const collection = await this.getCollection(TABLE_THREADS);
      const results = await collection.find<any>({ resourceId }).toArray();
      if (!results.length) {
        return [];
      }

      return results.map(result => ({
        ...result,
        metadata: typeof result.metadata === 'string' ? JSON.parse(result.metadata) : result.metadata,
      }));
    } catch (error) {
      throw new MastraError(
        {
          id: 'STORAGE_MONGODB_STORE_GET_THREADS_BY_RESOURCE_ID_FAILED',
          domain: ErrorDomain.STORAGE,
          category: ErrorCategory.THIRD_PARTY,
          details: { resourceId },
        },
        error,
      );
    }
  }

  async saveThread({ thread }: { thread: StorageThreadType }): Promise<StorageThreadType> {
    try {
      const collection = await this.getCollection(TABLE_THREADS);
      await collection.updateOne(
        { id: thread.id },
        {
          $set: {
            ...thread,
            metadata: JSON.stringify(thread.metadata),
          },
        },
        { upsert: true },
      );
      return thread;
    } catch (error) {
      throw new MastraError(
        {
          id: 'STORAGE_MONGODB_STORE_SAVE_THREAD_FAILED',
          domain: ErrorDomain.STORAGE,
          category: ErrorCategory.THIRD_PARTY,
          details: { threadId: thread.id },
        },
        error,
      );
    }
  }

  async updateThread({
    id,
    title,
    metadata,
  }: {
    id: string;
    title: string;
    metadata: Record<string, unknown>;
  }): Promise<StorageThreadType> {
    const thread = await this.getThreadById({ threadId: id });
    if (!thread) {
      throw new MastraError({
        id: 'STORAGE_MONGODB_STORE_UPDATE_THREAD_NOT_FOUND',
        domain: ErrorDomain.STORAGE,
        category: ErrorCategory.THIRD_PARTY,
        details: { threadId: id },
        text: `Thread ${id} not found`,
      });
    }

    const updatedThread = {
      ...thread,
      title,
      metadata: {
        ...thread.metadata,
        ...metadata,
      },
    };

    try {
      const collection = await this.getCollection(TABLE_THREADS);
      await collection.updateOne(
        { id },
        {
          $set: {
            title,
            metadata: JSON.stringify(updatedThread.metadata),
          },
        },
      );
    } catch (error) {
      throw new MastraError(
        {
          id: 'STORAGE_MONGODB_STORE_UPDATE_THREAD_FAILED',
          domain: ErrorDomain.STORAGE,
          category: ErrorCategory.THIRD_PARTY,
          details: { threadId: id },
        },
        error,
      );
    }

    return updatedThread;
  }

  async deleteThread({ threadId }: { threadId: string }): Promise<void> {
    try {
      // First, delete all messages associated with the thread
      const collectionMessages = await this.getCollection(TABLE_MESSAGES);
      await collectionMessages.deleteMany({ thread_id: threadId });
      // Then delete the thread itself
      const collectionThreads = await this.getCollection(TABLE_THREADS);
      await collectionThreads.deleteOne({ id: threadId });
    } catch (error) {
      throw new MastraError(
        {
          id: 'STORAGE_MONGODB_STORE_DELETE_THREAD_FAILED',
          domain: ErrorDomain.STORAGE,
          category: ErrorCategory.THIRD_PARTY,
          details: { threadId },
        },
        error,
      );
    }
  }

  public async getMessages(args: StorageGetMessagesArg & { format?: 'v1' }): Promise<MastraMessageV1[]>;
  public async getMessages(args: StorageGetMessagesArg & { format: 'v2' }): Promise<MastraMessageV2[]>;
  public async getMessages({
    threadId,
    selectBy,
    format,
  }: StorageGetMessagesArg & {
    format?: 'v1' | 'v2';
  }): Promise<MastraMessageV1[] | MastraMessageV2[]> {
    try {
      const limit = this.resolveMessageLimit({ last: selectBy?.last, defaultLimit: 40 });
      const include = selectBy?.include || [];
      let messages: MastraMessageV2[] = [];
      let allMessages: MastraMessageV2[] = [];
      const collection = await this.getCollection(TABLE_MESSAGES);
      // Get all messages from the thread ordered by creation date descending
      allMessages = (await collection.find({ thread_id: threadId }).sort({ createdAt: -1 }).toArray()).map((row: any) =>
        this.parseRow(row),
      );

      // If there are messages to include, select the messages around the included IDs
      if (include.length) {
        // Map IDs to their position in the ordered array
        const idToIndex = new Map<string, number>();
        allMessages.forEach((msg, idx) => {
          idToIndex.set(msg.id, idx);
        });

        const selectedIndexes = new Set<number>();
        for (const inc of include) {
          const idx = idToIndex.get(inc.id);
          if (idx === undefined) continue;
          // Previous messages
          for (let i = 1; i <= (inc.withPreviousMessages || 0); i++) {
            if (idx + i < allMessages.length) selectedIndexes.add(idx + i);
          }
          // Included message
          selectedIndexes.add(idx);
          // Next messages
          for (let i = 1; i <= (inc.withNextMessages || 0); i++) {
            if (idx - i >= 0) selectedIndexes.add(idx - i);
          }
        }
        // Add the selected messages, filtering out undefined
        messages.push(
          ...Array.from(selectedIndexes)
            .map(i => allMessages[i])
            .filter((m): m is MastraMessageV2 => !!m),
        );
      }

      // Get the remaining messages, excluding those already selected
      const excludeIds = new Set(messages.map(m => m.id));
      for (const msg of allMessages) {
        if (messages.length >= limit) break;
        if (!excludeIds.has(msg.id)) {
          messages.push(msg);
        }
      }

      // Sort all messages by creation date ascending
      messages.sort((a, b) => a.createdAt.getTime() - b.createdAt.getTime());

      const list = new MessageList().add(messages.slice(0, limit), 'memory');
      if (format === `v2`) return list.get.all.v2();
      return list.get.all.v1();
    } catch (error) {
      throw new MastraError(
        {
          id: 'STORAGE_MONGODB_STORE_GET_MESSAGES_FAILED',
          domain: ErrorDomain.STORAGE,
          category: ErrorCategory.THIRD_PARTY,
          details: { threadId },
        },
        error,
      );
    }
  }

  async saveMessages(args: { messages: MastraMessageV1[]; format?: undefined | 'v1' }): Promise<MastraMessageV1[]>;
  async saveMessages(args: { messages: MastraMessageV2[]; format: 'v2' }): Promise<MastraMessageV2[]>;
  async saveMessages({
    messages,
    format,
  }:
    | { messages: MastraMessageV1[]; format?: undefined | 'v1' }
    | { messages: MastraMessageV2[]; format: 'v2' }): Promise<MastraMessageV2[] | MastraMessageV1[]> {
    if (!messages.length) {
      return messages;
    }

    const threadId = messages[0]?.threadId;
    if (!threadId) {
      this.logger.error('Thread ID is required to save messages');
      throw new Error('Thread ID is required');
    }

    try {
      // Prepare batch statements for all messages
      const messagesToInsert = messages.map(message => {
        const time = message.createdAt || new Date();
        return {
          id: message.id,
          thread_id: threadId,
          content: typeof message.content === 'string' ? message.content : JSON.stringify(message.content),
          role: message.role,
          type: message.type,
          resourceId: message.resourceId,
          createdAt: time instanceof Date ? time.toISOString() : time,
        };
      });

      // Execute message inserts and thread update in parallel for better performance
      const collection = await this.getCollection(TABLE_MESSAGES);
      const threadsCollection = await this.getCollection(TABLE_THREADS);

      await Promise.all([
        collection.insertMany(messagesToInsert),
        threadsCollection.updateOne({ id: threadId }, { $set: { updatedAt: new Date() } }),
      ]);

      const list = new MessageList().add(messages, 'memory');
      if (format === `v2`) return list.get.all.v2();
      return list.get.all.v1();
    } catch (error) {
      this.logger.error('Failed to save messages in database: ' + (error as { message: string })?.message);
      throw error;
    }
  }

  async getTraces(
    {
      name,
      scope,
      page,
      perPage,
      attributes,
      filters,
    }: {
      name?: string;
      scope?: string;
      page: number;
      perPage: number;
      attributes?: Record<string, string>;
      filters?: Record<string, any>;
    } = {
      page: 0,
      perPage: 100,
    },
  ): Promise<any[]> {
    const limit = perPage;
    const offset = page * perPage;

    const query: any = {};
    if (name) {
      query['name'] = `%${name}%`;
    }

    if (scope) {
      query['scope'] = scope;
    }

    if (attributes) {
      Object.keys(attributes).forEach(key => {
        query[`attributes.${key}`] = attributes[key];
      });
    }

    if (filters) {
      Object.entries(filters).forEach(([key, value]) => {
        query[key] = value;
      });
    }

    try {
      const collection = await this.getCollection(TABLE_TRACES);
      const result = await collection
        .find(query, {
          sort: { startTime: -1 },
        })
        .limit(limit)
        .skip(offset)
        .toArray();

      return result.map(row => ({
        id: row.id,
        parentSpanId: row.parentSpanId,
        traceId: row.traceId,
        name: row.name,
        scope: row.scope,
        kind: row.kind,
        status: safelyParseJSON(row.status as string),
        events: safelyParseJSON(row.events as string),
        links: safelyParseJSON(row.links as string),
        attributes: safelyParseJSON(row.attributes as string),
        startTime: row.startTime,
        endTime: row.endTime,
        other: safelyParseJSON(row.other as string),
        createdAt: row.createdAt,
      })) as any;
    } catch (error) {
      throw new MastraError(
        {
          id: 'STORAGE_MONGODB_STORE_GET_TRACES_FAILED',
          domain: ErrorDomain.STORAGE,
          category: ErrorCategory.THIRD_PARTY,
        },
        error,
      );
    }
  }

  async getWorkflowRuns({
    workflowName,
    fromDate,
    toDate,
    limit,
    offset,
  }: {
    workflowName?: string;
    fromDate?: Date;
    toDate?: Date;
    limit?: number;
    offset?: number;
  } = {}): Promise<{
    runs: Array<{
      workflowName: string;
      runId: string;
      snapshot: WorkflowRunState | string;
      createdAt: Date;
      updatedAt: Date;
    }>;
    total: number;
  }> {
    const query: any = {};
    if (workflowName) {
      query['workflow_name'] = workflowName;
    }

    if (fromDate || toDate) {
      query['createdAt'] = {};
      if (fromDate) {
        query['createdAt']['$gte'] = fromDate;
      }
      if (toDate) {
        query['createdAt']['$lte'] = toDate;
      }
    }

    try {
      const collection = await this.getCollection(TABLE_WORKFLOW_SNAPSHOT);
      let total = 0;
      // Only get total count when using pagination
      if (limit !== undefined && offset !== undefined) {
        total = await collection.countDocuments(query);
      }

      // Get results
      const request = collection.find(query).sort({ createdAt: 'desc' });
      if (limit) {
        request.limit(limit);
      }

      if (offset) {
        request.skip(offset);
      }

      const result = await request.toArray();
      const runs = result.map(row => {
        let parsedSnapshot: WorkflowRunState | string = row.snapshot;
        if (typeof parsedSnapshot === 'string') {
          try {
            parsedSnapshot = JSON.parse(row.snapshot as string) as WorkflowRunState;
          } catch (e) {
            // If parsing fails, return the raw snapshot string
            console.warn(`Failed to parse snapshot for workflow ${row.workflow_name}: ${e}`);
          }
        }

        return {
          workflowName: row.workflow_name as string,
          runId: row.run_id as string,
          snapshot: parsedSnapshot,
          createdAt: new Date(row.createdAt as string),
          updatedAt: new Date(row.updatedAt as string),
        };
      });

      // Use runs.length as total when not paginating
      return { runs, total: total || runs.length };
    } catch (error) {
      throw new MastraError(
        {
          id: 'STORAGE_MONGODB_STORE_GET_WORKFLOW_RUNS_FAILED',
          domain: ErrorDomain.STORAGE,
          category: ErrorCategory.THIRD_PARTY,
        },
        error,
      );
    }
  }

  async getEvalsByAgentName(agentName: string, type?: 'test' | 'live'): Promise<EvalRow[]> {
    try {
      const query: any = {
        agent_name: agentName,
      };

      if (type === 'test') {
        query['test_info'] = { $ne: null };
        // is not possible to filter by test_info.testPath because it is not a json field
        // query['test_info.testPath'] = { $ne: null };
      }

      if (type === 'live') {
        // is not possible to filter by test_info.testPath because it is not a json field
        query['test_info'] = null;
      }

      const collection = await this.getCollection(TABLE_EVALS);
      const documents = await collection.find(query).sort({ created_at: 'desc' }).toArray();
      const result = documents.map(row => this.transformEvalRow(row));
      // Post filter to remove if test_info.testPath is null
      return result.filter(row => {
        if (type === 'live') {
          return !Boolean(row.testInfo?.testPath);
        }

        if (type === 'test') {
          return row.testInfo?.testPath !== null;
        }
        return true;
      });
    } catch (error) {
      // Handle case where table doesn't exist yet
      if (error instanceof Error && error.message.includes('no such table')) {
        return [];
      }
      throw new MastraError(
        {
          id: 'STORAGE_MONGODB_STORE_GET_EVALS_BY_AGENT_NAME_FAILED',
          domain: ErrorDomain.STORAGE,
          category: ErrorCategory.THIRD_PARTY,
          details: { agentName },
        },
        error,
      );
    }
  }

  async persistWorkflowSnapshot({
    workflowName,
    runId,
    snapshot,
  }: {
    workflowName: string;
    runId: string;
    snapshot: WorkflowRunState;
  }): Promise<void> {
    try {
      const now = new Date().toISOString();
      const collection = await this.getCollection(TABLE_WORKFLOW_SNAPSHOT);
      await collection.updateOne(
        { workflow_name: workflowName, run_id: runId },
        {
          $set: {
            snapshot: JSON.stringify(snapshot),
            updatedAt: now,
          },
          $setOnInsert: {
            createdAt: now,
          },
        },
        { upsert: true },
      );
    } catch (error) {
      throw new MastraError(
        {
          id: 'STORAGE_MONGODB_STORE_PERSIST_WORKFLOW_SNAPSHOT_FAILED',
          domain: ErrorDomain.STORAGE,
          category: ErrorCategory.THIRD_PARTY,
          details: { workflowName, runId },
        },
        error,
      );
    }
  }

  async loadWorkflowSnapshot({
    workflowName,
    runId,
  }: {
    workflowName: string;
    runId: string;
  }): Promise<WorkflowRunState | null> {
    try {
      const result = await this.load<any[]>({
        tableName: TABLE_WORKFLOW_SNAPSHOT,
        keys: {
          workflow_name: workflowName,
          run_id: runId,
        },
      });

      if (!result?.length) {
        return null;
      }

      return JSON.parse(result[0].snapshot);
    } catch (error) {
      throw new MastraError(
        {
          id: 'STORAGE_MONGODB_STORE_LOAD_WORKFLOW_SNAPSHOT_FAILED',
          domain: ErrorDomain.STORAGE,
          category: ErrorCategory.THIRD_PARTY,
          details: { workflowName, runId },
        },
        error,
      );
    }
  }

  async getWorkflowRunById({
    runId,
    workflowName,
  }: {
    runId: string;
    workflowName?: string;
  }): Promise<WorkflowRun | null> {
    try {
      const query: any = {};
      if (runId) {
        query['run_id'] = runId;
      }

      if (workflowName) {
        query['workflow_name'] = workflowName;
      }

      const collection = await this.getCollection(TABLE_WORKFLOW_SNAPSHOT);
      const result = await collection.findOne(query);
      if (!result) {
        return null;
      }

      return this.parseWorkflowRun(result);
    } catch (error) {
      throw new MastraError(
        {
          id: 'STORAGE_MONGODB_STORE_GET_WORKFLOW_RUN_BY_ID_FAILED',
          domain: ErrorDomain.STORAGE,
          category: ErrorCategory.THIRD_PARTY,
          details: { runId },
        },
        error,
      );
    }
  }

  private parseWorkflowRun(row: any): WorkflowRun {
    let parsedSnapshot: WorkflowRunState | string = row.snapshot as string;
    if (typeof parsedSnapshot === 'string') {
      try {
        parsedSnapshot = JSON.parse(row.snapshot as string) as WorkflowRunState;
      } catch (e) {
        // If parsing fails, return the raw snapshot string
        console.warn(`Failed to parse snapshot for workflow ${row.workflow_name}: ${e}`);
      }
    }

    return {
      workflowName: row.workflow_name,
      runId: row.run_id,
      snapshot: parsedSnapshot,
      createdAt: row.createdAt,
      updatedAt: row.updatedAt,
      resourceId: row.resourceId,
    };
  }

  private parseRow(row: any): MastraMessageV2 {
    let content = row.content;
    try {
      content = JSON.parse(row.content);
    } catch {
      // use content as is if it's not JSON
    }
    return {
      id: row.id,
      content,
      role: row.role,
      type: row.type,
      createdAt: new Date(row.createdAt as string),
      threadId: row.thread_id,
      resourceId: row.resourceId,
    } as MastraMessageV2;
  }

  private transformEvalRow(row: Record<string, any>): EvalRow {
    let testInfoValue = null;
    if (row.test_info) {
      try {
        testInfoValue = typeof row.test_info === 'string' ? JSON.parse(row.test_info) : row.test_info;
      } catch (e) {
        console.warn('Failed to parse test_info:', e);
      }
    }

    return {
      input: row.input as string,
      output: row.output as string,
      result: row.result as MetricResult,
      agentName: row.agent_name as string,
      metricName: row.metric_name as string,
      instructions: row.instructions as string,
      testInfo: testInfoValue as TestInfo,
      globalRunId: row.global_run_id as string,
      runId: row.run_id as string,
      createdAt: row.created_at as string,
    };
  }

  async getTracesPaginated(_args: StorageGetTracesArg): Promise<PaginationInfo & { traces: Trace[] }> {
    throw new MastraError({
      id: 'STORAGE_MONGODB_STORE_GET_TRACES_PAGINATED_FAILED',
      domain: ErrorDomain.STORAGE,
      category: ErrorCategory.THIRD_PARTY,
      text: 'Method not implemented.',
    });
  }

  async getThreadsByResourceIdPaginated(_args: {
    resourceId: string;
    page?: number;
    perPage?: number;
  }): Promise<PaginationInfo & { threads: StorageThreadType[] }> {
    throw new MastraError({
      id: 'STORAGE_MONGODB_STORE_GET_THREADS_BY_RESOURCE_ID_PAGINATED_FAILED',
      domain: ErrorDomain.STORAGE,
      category: ErrorCategory.THIRD_PARTY,
      text: 'Method not implemented.',
    });
  }

  async getMessagesPaginated(
    _args: StorageGetMessagesArg,
  ): Promise<PaginationInfo & { messages: MastraMessageV1[] | MastraMessageV2[] }> {
    throw new MastraError({
      id: 'STORAGE_MONGODB_STORE_GET_MESSAGES_PAGINATED_FAILED',
      domain: ErrorDomain.STORAGE,
      category: ErrorCategory.THIRD_PARTY,
      text: 'Method not implemented.',
    });
  }

  async close(): Promise<void> {
<<<<<<< HEAD
    await this.#connector.close();
=======
    try {
      await this.#client.close();
    } catch (error) {
      throw new MastraError(
        {
          id: 'STORAGE_MONGODB_STORE_CLOSE_FAILED',
          domain: ErrorDomain.STORAGE,
          category: ErrorCategory.USER,
        },
        error,
      );
    }
  }

  async updateMessages(_args: {
    messages: Partial<Omit<MastraMessageV2, 'createdAt'>> &
      {
        id: string;
        content?: { metadata?: MastraMessageContentV2['metadata']; content?: MastraMessageContentV2['content'] };
      }[];
  }): Promise<MastraMessageV2[]> {
    this.logger.error('updateMessages is not yet implemented in MongoDBStore');
    throw new Error('Method not implemented');
>>>>>>> 36c0a8d4
  }
}<|MERGE_RESOLUTION|>--- conflicted
+++ resolved
@@ -1,6 +1,6 @@
+import type { MastraMessageContentV2 } from '@mastra/core/agent';
 import { MessageList } from '@mastra/core/agent';
-import type { MastraMessageContentV2 } from '@mastra/core/agent';
-import { ErrorDomain, ErrorCategory, MastraError } from '@mastra/core/error';
+import { ErrorCategory, ErrorDomain, MastraError } from '@mastra/core/error';
 import type { MetricResult, TestInfo } from '@mastra/core/eval';
 import type { MastraMessageV1, MastraMessageV2, StorageThreadType } from '@mastra/core/memory';
 import type {
@@ -39,21 +39,11 @@
 
   constructor(config: MongoDBConfig) {
     super({ name: 'MongoDBStore' });
-<<<<<<< HEAD
-=======
-    this.#isConnected = false;
-
-    try {
-      if (!config.url?.trim().length) {
-        throw new Error(
-          'MongoDBStore: url must be provided and cannot be empty. Passing an empty string may cause fallback to local MongoDB defaults.',
-        );
-      }
-
-      if (!config.dbName?.trim().length) {
-        throw new Error(
-          'MongoDBStore: dbName must be provided and cannot be empty. Passing an empty string may cause fallback to local MongoDB defaults.',
-        );
+
+    try {
+      if ('connectorHandler' in config) {
+        this.#connector = MongoDBConnector.fromConnectionHandler(config.connectorHandler);
+        return;
       }
     } catch (error) {
       throw new MastraError(
@@ -61,27 +51,29 @@
           id: 'STORAGE_MONGODB_STORE_CONSTRUCTOR_FAILED',
           domain: ErrorDomain.STORAGE,
           category: ErrorCategory.USER,
-          details: { url: config.url, dbName: config.dbName },
-        },
-        error,
-      );
-    }
-
-    this.#dbName = config.dbName;
-    this.#client = new MongoClient(config.url, config.options);
-  }
->>>>>>> 36c0a8d4
-
-    if ('connectorHandler' in config) {
-      this.#connector = MongoDBConnector.fromConnectionHandler(config.connectorHandler);
-      return;
-    }
-
-    this.#connector = MongoDBConnector.fromDatabaseConfig({
-      options: config.options,
-      url: config.url,
-      dbName: config.dbName,
-    });
+          details: { connectionHandler: true },
+        },
+        error,
+      );
+    }
+
+    try {
+      this.#connector = MongoDBConnector.fromDatabaseConfig({
+        options: config.options,
+        url: config.url,
+        dbName: config.dbName,
+      });
+    } catch (error) {
+      throw new MastraError(
+        {
+          id: 'STORAGE_MONGODB_STORE_CONSTRUCTOR_FAILED',
+          domain: ErrorDomain.STORAGE,
+          category: ErrorCategory.USER,
+          details: { url: config?.url, dbName: config?.dbName },
+        },
+        error,
+      );
+    }
   }
 
   private getCollection(collectionName: string): Promise<Collection> {
@@ -94,7 +86,9 @@
 
   /**
    * No-op: This backend is schemaless and does not require schema changes.
-   * @param _args
+   * @param tableName Name of the table
+   * @param schema Schema of the table
+   * @param ifNotExists Array of column names to add if they don't exist
    */
   async alterTable(_args: {
     tableName: TABLE_NAMES;
@@ -894,11 +888,8 @@
   }
 
   async close(): Promise<void> {
-<<<<<<< HEAD
-    await this.#connector.close();
-=======
-    try {
-      await this.#client.close();
+    try {
+      await this.#connector.close();
     } catch (error) {
       throw new MastraError(
         {
@@ -920,6 +911,5 @@
   }): Promise<MastraMessageV2[]> {
     this.logger.error('updateMessages is not yet implemented in MongoDBStore');
     throw new Error('Method not implemented');
->>>>>>> 36c0a8d4
   }
 }