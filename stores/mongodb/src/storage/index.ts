import type { MastraMessageContentV2 } from '@mastra/core/agent';
import { ErrorCategory, ErrorDomain, MastraError } from '@mastra/core/error';
import type { MastraDBMessage, StorageThreadType } from '@mastra/core/memory';
import type { ScoreRowData, ScoringSource } from '@mastra/core/scores';
import type {
  PaginationInfo,
  StorageColumn,
  StorageDomains,
  StorageGetMessagesArg,
  StoragePagination,
  StorageResourceType,
  TABLE_NAMES,
  WorkflowRun,
  WorkflowRuns,
  AISpanRecord,
  AITraceRecord,
  AITracesPaginatedArg,
  CreateAISpanRecord,
  UpdateAISpanRecord,
  StorageListWorkflowRunsInput,
} from '@mastra/core/storage';
import { MastraStorage } from '@mastra/core/storage';
import type { StepResult, WorkflowRunState } from '@mastra/core/workflows';
import { MongoDBConnector } from './connectors/MongoDBConnector';
import { MemoryStorageMongoDB } from './domains/memory';
import { ObservabilityMongoDB } from './domains/observability';
import { StoreOperationsMongoDB } from './domains/operations';
import { ScoresStorageMongoDB } from './domains/scores';
import { WorkflowsStorageMongoDB } from './domains/workflows';
import type { MongoDBConfig } from './types';

const loadConnector = (config: MongoDBConfig): MongoDBConnector => {
  try {
    if ('connectorHandler' in config) {
      return MongoDBConnector.fromConnectionHandler(config.connectorHandler);
    }
  } catch (error) {
    throw new MastraError(
      {
        id: 'STORAGE_MONGODB_STORE_CONSTRUCTOR_FAILED',
        domain: ErrorDomain.STORAGE,
        category: ErrorCategory.USER,
        details: { connectionHandler: true },
      },
      error,
    );
  }

  try {
    return MongoDBConnector.fromDatabaseConfig({
      options: config.options,
      url: config.url,
      dbName: config.dbName,
    });
  } catch (error) {
    throw new MastraError(
      {
        id: 'STORAGE_MONGODB_STORE_CONSTRUCTOR_FAILED',
        domain: ErrorDomain.STORAGE,
        category: ErrorCategory.USER,
        details: { url: config?.url, dbName: config?.dbName },
      },
      error,
    );
  }
};

export class MongoDBStore extends MastraStorage {
  #connector: MongoDBConnector;

  stores: StorageDomains;

  public get supports(): {
    selectByIncludeResourceScope: boolean;
    resourceWorkingMemory: boolean;
    hasColumn: boolean;
    createTable: boolean;
    deleteMessages: boolean;
    getScoresBySpan: boolean;
  } {
    return {
      selectByIncludeResourceScope: true,
      resourceWorkingMemory: true,
      hasColumn: false,
      createTable: false,
      deleteMessages: false,
      getScoresBySpan: true,
    };
  }

  constructor(config: MongoDBConfig) {
    super({ name: 'MongoDBStore' });

    this.stores = {} as StorageDomains;

    this.#connector = loadConnector(config);

    const operations = new StoreOperationsMongoDB({
      connector: this.#connector,
    });

    const memory = new MemoryStorageMongoDB({
      operations,
    });

    const scores = new ScoresStorageMongoDB({
      operations,
    });

    const workflows = new WorkflowsStorageMongoDB({
      operations,
    });

    const observability = new ObservabilityMongoDB({
      operations,
    });

    this.stores = {
      operations,
      memory,
      scores,
      workflows,
      observability,
    };
  }

  async createTable({
    tableName,
    schema,
  }: {
    tableName: TABLE_NAMES;
    schema: Record<string, StorageColumn>;
  }): Promise<void> {
    return this.stores.operations.createTable({ tableName, schema });
  }

  async alterTable(_args: {
    tableName: TABLE_NAMES;
    schema: Record<string, StorageColumn>;
    ifNotExists: string[];
  }): Promise<void> {
    return this.stores.operations.alterTable(_args);
  }

  async dropTable({ tableName }: { tableName: TABLE_NAMES }): Promise<void> {
    return this.stores.operations.dropTable({ tableName });
  }

  async clearTable({ tableName }: { tableName: TABLE_NAMES }): Promise<void> {
    return this.stores.operations.clearTable({ tableName });
  }

  async insert({ tableName, record }: { tableName: TABLE_NAMES; record: Record<string, any> }): Promise<void> {
    return this.stores.operations.insert({ tableName, record });
  }

  async batchInsert({ tableName, records }: { tableName: TABLE_NAMES; records: Record<string, any>[] }): Promise<void> {
    return this.stores.operations.batchInsert({ tableName, records });
  }

  async load<R>({ tableName, keys }: { tableName: TABLE_NAMES; keys: Record<string, string> }): Promise<R | null> {
    return this.stores.operations.load({ tableName, keys });
  }

  async getThreadById({ threadId }: { threadId: string }): Promise<StorageThreadType | null> {
    return this.stores.memory.getThreadById({ threadId });
  }

  async getThreadsByResourceId({ resourceId }: { resourceId: string }): Promise<StorageThreadType[]> {
    return this.stores.memory.getThreadsByResourceId({ resourceId });
  }

  async getThreadsByResourceIdPaginated(_args: {
    resourceId: string;
    page: number;
    perPage: number;
  }): Promise<PaginationInfo & { threads: StorageThreadType[] }> {
    return this.stores.memory.getThreadsByResourceIdPaginated(_args);
  }

  async saveThread({ thread }: { thread: StorageThreadType }): Promise<StorageThreadType> {
    return this.stores.memory.saveThread({ thread });
  }

  async updateThread({
    id,
    title,
    metadata,
  }: {
    id: string;
    title: string;
    metadata: Record<string, unknown>;
  }): Promise<StorageThreadType> {
    return this.stores.memory.updateThread({ id, title, metadata });
  }

  async deleteThread({ threadId }: { threadId: string }): Promise<void> {
    return this.stores.memory.deleteThread({ threadId });
  }

  public async getMessages({ threadId, selectBy }: StorageGetMessagesArg): Promise<{ messages: MastraDBMessage[] }> {
    return this.stores.memory.getMessages({ threadId, selectBy });
  }

  async getMessagesPaginated(_args: StorageGetMessagesArg): Promise<PaginationInfo & { messages: MastraDBMessage[] }> {
    return this.stores.memory.getMessagesPaginated(_args);
  }

<<<<<<< HEAD
  async getMessagesById({ messageIds }: { messageIds: string[] }): Promise<{ messages: MastraDBMessage[] }> {
    return this.stores.memory.getMessagesById({ messageIds });
  }

  async saveMessages(args: { messages: MastraDBMessage[] }): Promise<{ messages: MastraDBMessage[] }> {
=======
  async saveMessages(args: { messages: MastraMessageV1[]; format?: undefined | 'v1' }): Promise<MastraMessageV1[]>;
  async saveMessages(args: { messages: MastraMessageV2[]; format: 'v2' }): Promise<MastraMessageV2[]>;
  async saveMessages(
    args: { messages: MastraMessageV1[]; format?: undefined | 'v1' } | { messages: MastraMessageV2[]; format: 'v2' },
  ): Promise<MastraMessageV2[] | MastraMessageV1[]> {
>>>>>>> 3defc80c
    return this.stores.memory.saveMessages(args);
  }

  async updateMessages(_args: {
    messages: Partial<Omit<MastraDBMessage, 'createdAt'>> &
      {
        id: string;
        content?: { metadata?: MastraMessageContentV2['metadata']; content?: MastraMessageContentV2['content'] };
      }[];
  }): Promise<MastraDBMessage[]> {
    return this.stores.memory.updateMessages(_args);
  }

  async listWorkflowRuns(args?: StorageListWorkflowRunsInput): Promise<WorkflowRuns> {
    return this.stores.workflows.listWorkflowRuns(args);
  }

  async updateWorkflowResults({
    workflowName,
    runId,
    stepId,
    result,
    requestContext,
  }: {
    workflowName: string;
    runId: string;
    stepId: string;
    result: StepResult<any, any, any, any>;
    requestContext: Record<string, any>;
  }): Promise<Record<string, StepResult<any, any, any, any>>> {
    return this.stores.workflows.updateWorkflowResults({ workflowName, runId, stepId, result, requestContext });
  }

  async updateWorkflowState({
    workflowName,
    runId,
    opts,
  }: {
    workflowName: string;
    runId: string;
    opts: {
      status: string;
      result?: StepResult<any, any, any, any>;
      error?: string;
      suspendedPaths?: Record<string, number[]>;
      waitingPaths?: Record<string, number[]>;
    };
  }): Promise<WorkflowRunState | undefined> {
    return this.stores.workflows.updateWorkflowState({ workflowName, runId, opts });
  }

  async persistWorkflowSnapshot({
    workflowName,
    runId,
    resourceId,
    snapshot,
  }: {
    workflowName: string;
    runId: string;
    resourceId?: string;
    snapshot: WorkflowRunState;
  }): Promise<void> {
    return this.stores.workflows.persistWorkflowSnapshot({ workflowName, runId, resourceId, snapshot });
  }

  async loadWorkflowSnapshot({
    workflowName,
    runId,
  }: {
    workflowName: string;
    runId: string;
  }): Promise<WorkflowRunState | null> {
    return this.stores.workflows.loadWorkflowSnapshot({ workflowName, runId });
  }

  async getWorkflowRunById({
    runId,
    workflowName,
  }: {
    runId: string;
    workflowName?: string;
  }): Promise<WorkflowRun | null> {
    return this.stores.workflows.getWorkflowRunById({ runId, workflowName });
  }

  async close(): Promise<void> {
    try {
      await this.#connector.close();
    } catch (error) {
      throw new MastraError(
        {
          id: 'STORAGE_MONGODB_STORE_CLOSE_FAILED',
          domain: ErrorDomain.STORAGE,
          category: ErrorCategory.USER,
        },
        error,
      );
    }
  }

  /**
   * SCORERS
   */
  async getScoreById({ id }: { id: string }): Promise<ScoreRowData | null> {
    return this.stores.scores.getScoreById({ id });
  }

  async saveScore(score: Omit<ScoreRowData, 'id' | 'createdAt' | 'updatedAt'>): Promise<{ score: ScoreRowData }> {
    return this.stores.scores.saveScore(score);
  }

  async getScoresByRunId({
    runId,
    pagination,
  }: {
    runId: string;
    pagination: StoragePagination;
  }): Promise<{ pagination: PaginationInfo; scores: ScoreRowData[] }> {
    return this.stores.scores.getScoresByRunId({ runId, pagination });
  }

  async getScoresByEntityId({
    entityId,
    entityType,
    pagination,
  }: {
    pagination: StoragePagination;
    entityId: string;
    entityType: string;
  }): Promise<{ pagination: PaginationInfo; scores: ScoreRowData[] }> {
    return this.stores.scores.getScoresByEntityId({ entityId, entityType, pagination });
  }

  async getScoresByScorerId({
    scorerId,
    pagination,
    entityId,
    entityType,
    source,
  }: {
    scorerId: string;
    pagination: StoragePagination;
    entityId?: string;
    entityType?: string;
    source?: ScoringSource;
  }): Promise<{ pagination: PaginationInfo; scores: ScoreRowData[] }> {
    return this.stores.scores.getScoresByScorerId({ scorerId, pagination, entityId, entityType, source });
  }

  async getScoresBySpan({
    traceId,
    spanId,
    pagination,
  }: {
    traceId: string;
    spanId: string;
    pagination: StoragePagination;
  }): Promise<{ pagination: PaginationInfo; scores: ScoreRowData[] }> {
    return this.stores.scores.getScoresBySpan({ traceId, spanId, pagination });
  }

  /**
   * RESOURCES
   */
  async getResourceById({ resourceId }: { resourceId: string }): Promise<StorageResourceType | null> {
    return this.stores.memory.getResourceById({ resourceId });
  }

  async saveResource({ resource }: { resource: StorageResourceType }): Promise<StorageResourceType> {
    return this.stores.memory.saveResource({ resource });
  }

  async updateResource({
    resourceId,
    workingMemory,
    metadata,
  }: {
    resourceId: string;
    workingMemory?: string;
    metadata?: Record<string, unknown>;
  }): Promise<StorageResourceType> {
    return this.stores.memory.updateResource({
      resourceId,
      workingMemory,
      metadata,
    });
  }

  /**
   * AI Tracing/Observability
   */
  async createAISpan(span: CreateAISpanRecord): Promise<void> {
    if (!this.stores.observability) {
      throw new MastraError({
        id: 'MONGODB_STORE_OBSERVABILITY_NOT_INITIALIZED',
        domain: ErrorDomain.STORAGE,
        category: ErrorCategory.SYSTEM,
        text: 'Observability storage is not initialized',
      });
    }
    return this.stores.observability.createAISpan(span);
  }

  async updateAISpan({
    spanId,
    traceId,
    updates,
  }: {
    spanId: string;
    traceId: string;
    updates: Partial<UpdateAISpanRecord>;
  }): Promise<void> {
    if (!this.stores.observability) {
      throw new MastraError({
        id: 'MONGODB_STORE_OBSERVABILITY_NOT_INITIALIZED',
        domain: ErrorDomain.STORAGE,
        category: ErrorCategory.SYSTEM,
        text: 'Observability storage is not initialized',
      });
    }
    return this.stores.observability.updateAISpan({ spanId, traceId, updates });
  }

  async getAITrace(traceId: string): Promise<AITraceRecord | null> {
    if (!this.stores.observability) {
      throw new MastraError({
        id: 'MONGODB_STORE_OBSERVABILITY_NOT_INITIALIZED',
        domain: ErrorDomain.STORAGE,
        category: ErrorCategory.SYSTEM,
        text: 'Observability storage is not initialized',
      });
    }
    return this.stores.observability.getAITrace(traceId);
  }

  async getAITracesPaginated(
    args: AITracesPaginatedArg,
  ): Promise<{ pagination: PaginationInfo; spans: AISpanRecord[] }> {
    if (!this.stores.observability) {
      throw new MastraError({
        id: 'MONGODB_STORE_OBSERVABILITY_NOT_INITIALIZED',
        domain: ErrorDomain.STORAGE,
        category: ErrorCategory.SYSTEM,
        text: 'Observability storage is not initialized',
      });
    }
    return this.stores.observability.getAITracesPaginated(args);
  }

  async batchCreateAISpans(args: { records: CreateAISpanRecord[] }): Promise<void> {
    if (!this.stores.observability) {
      throw new MastraError({
        id: 'MONGODB_STORE_OBSERVABILITY_NOT_INITIALIZED',
        domain: ErrorDomain.STORAGE,
        category: ErrorCategory.SYSTEM,
        text: 'Observability storage is not initialized',
      });
    }
    return this.stores.observability.batchCreateAISpans(args);
  }

  async batchUpdateAISpans(args: {
    records: {
      traceId: string;
      spanId: string;
      updates: Partial<UpdateAISpanRecord>;
    }[];
  }): Promise<void> {
    if (!this.stores.observability) {
      throw new MastraError({
        id: 'MONGODB_STORE_OBSERVABILITY_NOT_INITIALIZED',
        domain: ErrorDomain.STORAGE,
        category: ErrorCategory.SYSTEM,
        text: 'Observability storage is not initialized',
      });
    }
    return this.stores.observability.batchUpdateAISpans(args);
  }

  async batchDeleteAITraces(args: { traceIds: string[] }): Promise<void> {
    if (!this.stores.observability) {
      throw new MastraError({
        id: 'MONGODB_STORE_OBSERVABILITY_NOT_INITIALIZED',
        domain: ErrorDomain.STORAGE,
        category: ErrorCategory.SYSTEM,
        text: 'Observability storage is not initialized',
      });
    }
    return this.stores.observability.batchDeleteAITraces(args);
  }
}<|MERGE_RESOLUTION|>--- conflicted
+++ resolved
@@ -206,19 +206,11 @@
     return this.stores.memory.getMessagesPaginated(_args);
   }
 
-<<<<<<< HEAD
-  async getMessagesById({ messageIds }: { messageIds: string[] }): Promise<{ messages: MastraDBMessage[] }> {
-    return this.stores.memory.getMessagesById({ messageIds });
+  async listMessagesById({ messageIds }: { messageIds: string[] }): Promise<{ messages: MastraDBMessage[] }> {
+    return this.stores.memory.listMessagesById({ messageIds });
   }
 
   async saveMessages(args: { messages: MastraDBMessage[] }): Promise<{ messages: MastraDBMessage[] }> {
-=======
-  async saveMessages(args: { messages: MastraMessageV1[]; format?: undefined | 'v1' }): Promise<MastraMessageV1[]>;
-  async saveMessages(args: { messages: MastraMessageV2[]; format: 'v2' }): Promise<MastraMessageV2[]>;
-  async saveMessages(
-    args: { messages: MastraMessageV1[]; format?: undefined | 'v1' } | { messages: MastraMessageV2[]; format: 'v2' },
-  ): Promise<MastraMessageV2[] | MastraMessageV1[]> {
->>>>>>> 3defc80c
     return this.stores.memory.saveMessages(args);
   }
 
