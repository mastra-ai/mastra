import { ErrorCategory, ErrorDomain, MastraError } from '@mastra/core/error';
<<<<<<< HEAD
import type { StorageDomains } from '@mastra/core/storage';
=======
import type { ListScoresResponse, SaveScorePayload, ScoreRowData, ScoringSource } from '@mastra/core/evals';
import type { MastraDBMessage, StorageThreadType } from '@mastra/core/memory';
import type {
  StorageDomains,
  StoragePagination,
  StorageResourceType,
  WorkflowRun,
  WorkflowRuns,
  StorageListWorkflowRunsInput,
  UpdateWorkflowStateOptions,
  StorageSupports,
} from '@mastra/core/storage';
>>>>>>> df3dcb02
import { createStorageErrorId, MastraStorage } from '@mastra/core/storage';
import type { MongoDBConnector } from './connectors/MongoDBConnector';
import { resolveMongoDBConfig } from './db';
import { MongoDBAgentsStorage } from './domains/agents';
import { MemoryStorageMongoDB } from './domains/memory';
import { ObservabilityMongoDB } from './domains/observability';
import { ScoresStorageMongoDB } from './domains/scores';
import { WorkflowsStorageMongoDB } from './domains/workflows';
import type { MongoDBConfig } from './types';

/**
 * MongoDB storage adapter for Mastra.
 *
 * Access domain-specific storage via `getStore()`:
 *
 * @example
 * ```typescript
 * const storage = new MongoDBStore({ id: 'my-store', uri: 'mongodb://...' });
 *
 * // Access memory domain
 * const memory = await storage.getStore('memory');
 * await memory?.saveThread({ thread });
 *
 * // Access workflows domain
 * const workflows = await storage.getStore('workflows');
 * await workflows?.persistWorkflowSnapshot({ workflowName, runId, snapshot });
 * ```
 */
export class MongoDBStore extends MastraStorage {
  #connector: MongoDBConnector;

  stores: StorageDomains;

  public get supports(): StorageSupports {
    return {
      selectByIncludeResourceScope: true,
      resourceWorkingMemory: true,
      hasColumn: false,
      createTable: false,
      deleteMessages: true,
      observability: true,
      indexManagement: false,
      listScoresBySpan: true,
      agents: true,
    };
  }

  constructor(config: MongoDBConfig) {
    super({ id: config.id, name: 'MongoDBStore', disableInit: config.disableInit });

    this.#connector = resolveMongoDBConfig(config);

    const domainConfig = {
      connector: this.#connector,
      skipDefaultIndexes: config.skipDefaultIndexes,
      indexes: config.indexes,
    };

    const memory = new MemoryStorageMongoDB(domainConfig);

    const scores = new ScoresStorageMongoDB(domainConfig);

    const workflows = new WorkflowsStorageMongoDB(domainConfig);

    const observability = new ObservabilityMongoDB(domainConfig);

    const agents = new MongoDBAgentsStorage(domainConfig);

    this.stores = {
      memory,
      scores,
      workflows,
      observability,
      agents,
    };
  }

  /**
   * Closes the MongoDB client connection.
   *
   * This will close the MongoDB client, including pre-configured clients.
   */
  async close(): Promise<void> {
    try {
      await this.#connector.close();
    } catch (error) {
      throw new MastraError(
        {
          id: createStorageErrorId('MONGODB', 'CLOSE', 'FAILED'),
          domain: ErrorDomain.STORAGE,
          category: ErrorCategory.THIRD_PARTY,
        },
        error,
      );
    }
  }
<<<<<<< HEAD
=======

  /**
   * SCORERS
   */
  async getScoreById({ id }: { id: string }): Promise<ScoreRowData | null> {
    return this.stores.scores.getScoreById({ id });
  }

  async saveScore(score: SaveScorePayload): Promise<{ score: ScoreRowData }> {
    return this.stores.scores.saveScore(score);
  }

  async listScoresByRunId({
    runId,
    pagination,
  }: {
    runId: string;
    pagination: StoragePagination;
  }): Promise<ListScoresResponse> {
    return this.stores.scores.listScoresByRunId({ runId, pagination });
  }

  async listScoresByEntityId({
    entityId,
    entityType,
    pagination,
  }: {
    pagination: StoragePagination;
    entityId: string;
    entityType: string;
  }): Promise<ListScoresResponse> {
    return this.stores.scores.listScoresByEntityId({ entityId, entityType, pagination });
  }

  async listScoresByScorerId({
    scorerId,
    pagination,
    entityId,
    entityType,
    source,
  }: {
    scorerId: string;
    pagination: StoragePagination;
    entityId?: string;
    entityType?: string;
    source?: ScoringSource;
  }): Promise<ListScoresResponse> {
    return this.stores.scores.listScoresByScorerId({ scorerId, pagination, entityId, entityType, source });
  }

  async listScoresBySpan({
    traceId,
    spanId,
    pagination,
  }: {
    traceId: string;
    spanId: string;
    pagination: StoragePagination;
  }): Promise<ListScoresResponse> {
    return this.stores.scores.listScoresBySpan({ traceId, spanId, pagination });
  }

  /**
   * RESOURCES
   */
  async getResourceById({ resourceId }: { resourceId: string }): Promise<StorageResourceType | null> {
    return this.stores.memory.getResourceById({ resourceId });
  }

  async saveResource({ resource }: { resource: StorageResourceType }): Promise<StorageResourceType> {
    return this.stores.memory.saveResource({ resource });
  }

  async updateResource({
    resourceId,
    workingMemory,
    metadata,
  }: {
    resourceId: string;
    workingMemory?: string;
    metadata?: Record<string, unknown>;
  }): Promise<StorageResourceType> {
    return this.stores.memory.updateResource({
      resourceId,
      workingMemory,
      metadata,
    });
  }
>>>>>>> df3dcb02
}<|MERGE_RESOLUTION|>--- conflicted
+++ resolved
@@ -1,20 +1,5 @@
 import { ErrorCategory, ErrorDomain, MastraError } from '@mastra/core/error';
-<<<<<<< HEAD
-import type { StorageDomains } from '@mastra/core/storage';
-=======
-import type { ListScoresResponse, SaveScorePayload, ScoreRowData, ScoringSource } from '@mastra/core/evals';
-import type { MastraDBMessage, StorageThreadType } from '@mastra/core/memory';
-import type {
-  StorageDomains,
-  StoragePagination,
-  StorageResourceType,
-  WorkflowRun,
-  WorkflowRuns,
-  StorageListWorkflowRunsInput,
-  UpdateWorkflowStateOptions,
-  StorageSupports,
-} from '@mastra/core/storage';
->>>>>>> df3dcb02
+import type { StorageDomains, StorageSupports } from '@mastra/core/storage';
 import { createStorageErrorId, MastraStorage } from '@mastra/core/storage';
 import type { MongoDBConnector } from './connectors/MongoDBConnector';
 import { resolveMongoDBConfig } from './db';
@@ -111,95 +96,4 @@
       );
     }
   }
-<<<<<<< HEAD
-=======
-
-  /**
-   * SCORERS
-   */
-  async getScoreById({ id }: { id: string }): Promise<ScoreRowData | null> {
-    return this.stores.scores.getScoreById({ id });
-  }
-
-  async saveScore(score: SaveScorePayload): Promise<{ score: ScoreRowData }> {
-    return this.stores.scores.saveScore(score);
-  }
-
-  async listScoresByRunId({
-    runId,
-    pagination,
-  }: {
-    runId: string;
-    pagination: StoragePagination;
-  }): Promise<ListScoresResponse> {
-    return this.stores.scores.listScoresByRunId({ runId, pagination });
-  }
-
-  async listScoresByEntityId({
-    entityId,
-    entityType,
-    pagination,
-  }: {
-    pagination: StoragePagination;
-    entityId: string;
-    entityType: string;
-  }): Promise<ListScoresResponse> {
-    return this.stores.scores.listScoresByEntityId({ entityId, entityType, pagination });
-  }
-
-  async listScoresByScorerId({
-    scorerId,
-    pagination,
-    entityId,
-    entityType,
-    source,
-  }: {
-    scorerId: string;
-    pagination: StoragePagination;
-    entityId?: string;
-    entityType?: string;
-    source?: ScoringSource;
-  }): Promise<ListScoresResponse> {
-    return this.stores.scores.listScoresByScorerId({ scorerId, pagination, entityId, entityType, source });
-  }
-
-  async listScoresBySpan({
-    traceId,
-    spanId,
-    pagination,
-  }: {
-    traceId: string;
-    spanId: string;
-    pagination: StoragePagination;
-  }): Promise<ListScoresResponse> {
-    return this.stores.scores.listScoresBySpan({ traceId, spanId, pagination });
-  }
-
-  /**
-   * RESOURCES
-   */
-  async getResourceById({ resourceId }: { resourceId: string }): Promise<StorageResourceType | null> {
-    return this.stores.memory.getResourceById({ resourceId });
-  }
-
-  async saveResource({ resource }: { resource: StorageResourceType }): Promise<StorageResourceType> {
-    return this.stores.memory.saveResource({ resource });
-  }
-
-  async updateResource({
-    resourceId,
-    workingMemory,
-    metadata,
-  }: {
-    resourceId: string;
-    workingMemory?: string;
-    metadata?: Record<string, unknown>;
-  }): Promise<StorageResourceType> {
-    return this.stores.memory.updateResource({
-      resourceId,
-      workingMemory,
-      metadata,
-    });
-  }
->>>>>>> df3dcb02
 }