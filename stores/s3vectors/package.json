{
  "name": "@mastra/s3vectors",
  "version": "0.2.1",
  "description": "Amazon S3 Vectors store provider for Mastra",
  "type": "module",
  "files": [
    "dist",
    "CHANGELOG.md"
  ],
  "main": "dist/index.js",
  "types": "dist/index.d.ts",
  "exports": {
    ".": {
      "import": {
        "types": "./dist/index.d.ts",
        "default": "./dist/index.js"
      },
      "require": {
        "types": "./dist/index.d.ts",
        "default": "./dist/index.cjs"
      }
    },
    "./package.json": "./package.json"
  },
  "scripts": {
    "build": "tsup --silent --config tsup.config.ts",
    "build:watch": "tsup --watch --silent --config tsup.config.ts",
    "test": "vitest run",
    "lint": "eslint ."
  },
  "license": "Apache-2.0",
  "dependencies": {
    "@aws-sdk/client-s3vectors": "^3.864.0",
    "uuid": "^11.1.0"
  },
  "devDependencies": {
    "@internal/lint": "workspace:*",
    "@internal/storage-test-utils": "workspace:*",
    "@mastra/core": "workspace:*",
    "@microsoft/api-extractor": "^7.52.8",
    "@types/node": "^20.19.0",
    "dotenv": "^17.0.0",
    "eslint": "^9.30.1",
    "tsup": "^8.5.0",
    "typescript": "^5.8.3",
    "vitest": "^3.2.4",
    "@internal/types-builder": "workspace:*"
  },
  "peerDependencies": {
<<<<<<< HEAD
    "@mastra/core": ">=0.15.3-0 <0.18.0-0"
=======
    "@mastra/core": ">=0.15.3-0 <0.17.0-0"
  },
  "homepage": "https://mastra.ai",
  "repository": {
    "type": "git",
    "url": "git+https://github.com/mastra-ai/mastra.git",
    "directory": "stores/s3vectors"
  },
  "bugs": {
    "url": "https://github.com/mastra-ai/mastra/issues"
>>>>>>> 71cbea74
  }
}<|MERGE_RESOLUTION|>--- conflicted
+++ resolved
@@ -47,10 +47,7 @@
     "@internal/types-builder": "workspace:*"
   },
   "peerDependencies": {
-<<<<<<< HEAD
     "@mastra/core": ">=0.15.3-0 <0.18.0-0"
-=======
-    "@mastra/core": ">=0.15.3-0 <0.17.0-0"
   },
   "homepage": "https://mastra.ai",
   "repository": {
@@ -60,6 +57,5 @@
   },
   "bugs": {
     "url": "https://github.com/mastra-ai/mastra/issues"
->>>>>>> 71cbea74
   }
 }