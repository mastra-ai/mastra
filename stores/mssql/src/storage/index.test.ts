--- conflicted
+++ resolved
@@ -25,1851 +25,4 @@
       expect(MSSQLStore).toBeDefined();
     });
   });
-<<<<<<< HEAD
-}
-
-// describe('MSSQLStore', () => {
-//   let store: MSSQLStore;
-
-//   beforeAll(async () => {
-//     store = new MSSQLStore(TEST_CONFIG);
-//     await store.init();
-//   });
-
-//   describe('Public Fields Access (MSSQL)', () => {
-//     let testDB: MSSQLStore;
-
-//     beforeAll(async () => {
-//       testDB = new MSSQLStore(TEST_CONFIG);
-//       await testDB.init();
-//     });
-
-//     afterAll(async () => {
-//       try {
-//         await testDB.close();
-//       } catch { }
-//     });
-
-//     it('should expose pool field as public', () => {
-//       expect(testDB.pool).toBeDefined();
-//       // For mssql, db is likely a pool or connection
-//       expect(typeof testDB.pool).toBe('object');
-//       expect(typeof testDB.pool.request).toBe('function');
-//     });
-
-//     it('should allow direct database queries via public pool field', async () => {
-//       const result = await testDB.pool.request().query('SELECT 1 as test');
-//       expect(result.recordset[0].test).toBe(1);
-//     });
-
-//     it('should maintain connection state through public pool field', async () => {
-//       // MSSQL: Use SYSDATETIME() for current timestamp
-//       const result1 = await testDB.pool.request().query('SELECT SYSDATETIME() as timestamp1');
-//       const result2 = await testDB.pool.request().query('SELECT SYSDATETIME() as timestamp2');
-
-//       expect(result1.recordset[0].timestamp1).toBeDefined();
-//       expect(result2.recordset[0].timestamp2).toBeDefined();
-//       // Compare timestamps as strings (ISO format)
-//       expect(result2.recordset[0].timestamp2 >= result1.recordset[0].timestamp1).toBe(true);
-//     });
-
-//     it('should throw error when pool is used after disconnect', async () => {
-//       await testDB.close();
-//       await expect(testDB.pool.request().query('SELECT 1')).rejects.toThrow();
-//     });
-//   });
-
-//   beforeEach(async () => {
-//     // Only clear tables if store is initialized
-//     try {
-//       // Clear tables before each test
-//       await store.clearTable({ tableName: TABLE_WORKFLOW_SNAPSHOT });
-//       await store.clearTable({ tableName: TABLE_MESSAGES });
-//       await store.clearTable({ tableName: TABLE_THREADS });
-//       await store.clearTable({ tableName: TABLE_TRACES });
-//     } catch (error) {
-//       // Ignore errors during table clearing
-//       console.warn('Error clearing tables:', error);
-//     }
-//   });
-
-//   // --- Validation tests ---
-//   describe('Validation', () => {
-//     const validConfig = TEST_CONFIG;
-//     it('throws if connectionString is empty', () => {
-//       expect(() => new MSSQLStore({ connectionString: '' })).toThrow(
-//         /connectionString must be provided and cannot be empty/,
-//       );
-//     });
-//     it('throws if server is missing or empty', () => {
-//       expect(() => new MSSQLStore({ ...validConfig, server: '' })).toThrow(
-//         /server must be provided and cannot be empty/,
-//       );
-//       const { server, ...rest } = validConfig;
-//       expect(() => new MSSQLStore(rest as any)).toThrow(/server must be provided and cannot be empty/);
-//     });
-//     it('throws if user is missing or empty', () => {
-//       expect(() => new MSSQLStore({ ...validConfig, user: '' })).toThrow(/user must be provided and cannot be empty/);
-//       const { user, ...rest } = validConfig;
-//       expect(() => new MSSQLStore(rest as any)).toThrow(/user must be provided and cannot be empty/);
-//     });
-//     it('throws if database is missing or empty', () => {
-//       expect(() => new MSSQLStore({ ...validConfig, database: '' })).toThrow(
-//         /database must be provided and cannot be empty/,
-//       );
-//       const { database, ...rest } = validConfig;
-//       expect(() => new MSSQLStore(rest as any)).toThrow(/database must be provided and cannot be empty/);
-//     });
-//     it('throws if password is missing or empty', () => {
-//       expect(() => new MSSQLStore({ ...validConfig, password: '' })).toThrow(
-//         /password must be provided and cannot be empty/,
-//       );
-//       const { password, ...rest } = validConfig;
-//       expect(() => new MSSQLStore(rest as any)).toThrow(/password must be provided and cannot be empty/);
-//     });
-//     it('does not throw on valid config (host-based)', () => {
-//       expect(() => new MSSQLStore(validConfig)).not.toThrow();
-//     });
-//     it('does not throw on non-empty connection string', () => {
-//       expect(() => new MSSQLStore({ connectionString })).not.toThrow();
-//     });
-//   });
-
-//   describe('Thread Operations', () => {
-//     it('should create and retrieve a thread', async () => {
-//       const thread = createSampleThread();
-
-//       // Save thread
-//       const savedThread = await store.saveThread({ thread });
-//       expect(savedThread).toEqual(thread);
-
-//       // Retrieve thread
-//       const retrievedThread = await store.getThreadById({ threadId: thread.id });
-//       expect(retrievedThread?.title).toEqual(thread.title);
-//     });
-
-//     it('should return null for non-existent thread', async () => {
-//       const result = await store.getThreadById({ threadId: 'non-existent' });
-//       expect(result).toBeNull();
-//     });
-
-//     it('should get threads by resource ID', async () => {
-//       const thread1 = createSampleThread();
-//       const thread2 = { ...createSampleThread(), resourceId: thread1.resourceId };
-
-//       await store.saveThread({ thread: thread1 });
-//       await store.saveThread({ thread: thread2 });
-
-//       const threads = await store.getThreadsByResourceId({ resourceId: thread1.resourceId });
-//       expect(threads).toHaveLength(2);
-//       expect(threads.map(t => t.id)).toEqual(expect.arrayContaining([thread1.id, thread2.id]));
-//     });
-
-//     it('should update thread title and metadata', async () => {
-//       const thread = createSampleThread();
-//       await store.saveThread({ thread });
-
-//       const newMetadata = { newKey: 'newValue' };
-//       const updatedThread = await store.updateThread({
-//         id: thread.id,
-//         title: 'Updated Title',
-//         metadata: newMetadata,
-//       });
-
-//       expect(updatedThread.title).toBe('Updated Title');
-//       expect(updatedThread.metadata).toEqual({
-//         ...thread.metadata,
-//         ...newMetadata,
-//       });
-
-//       // Verify persistence
-//       const retrievedThread = await store.getThreadById({ threadId: thread.id });
-//       expect(retrievedThread).toEqual(updatedThread);
-//     });
-
-//     it('should delete thread and its messages', async () => {
-//       const thread = createSampleThread();
-//       await store.saveThread({ thread });
-
-//       // Add some messages
-//       const messages = [createSampleMessageV1({ threadId: thread.id }), createSampleMessageV1({ threadId: thread.id })];
-//       await store.saveMessages({ messages });
-
-//       await store.deleteThread({ threadId: thread.id });
-
-//       const retrievedThread = await store.getThreadById({ threadId: thread.id });
-//       expect(retrievedThread).toBeNull();
-
-//       // Verify messages were also deleted
-//       const retrievedMessages = await store.getMessages({ threadId: thread.id });
-//       expect(retrievedMessages).toHaveLength(0);
-//     });
-
-//     it('should update thread updatedAt when a message is saved to it', async () => {
-//       const thread = createSampleThread();
-//       await store.saveThread({ thread });
-
-//       // Get the initial thread to capture the original updatedAt
-//       const initialThread = await store.getThreadById({ threadId: thread.id });
-//       expect(initialThread).toBeDefined();
-//       const originalUpdatedAt = initialThread!.updatedAt;
-
-//       // Wait a small amount to ensure different timestamp
-//       await new Promise(resolve => setTimeout(resolve, 10));
-
-//       // Create and save a message to the thread
-//       const message = createSampleMessageV1({ threadId: thread.id });
-//       await store.saveMessages({ messages: [message] });
-
-//       // Retrieve the thread again and check that updatedAt was updated
-//       const updatedThread = await store.getThreadById({ threadId: thread.id });
-//       expect(updatedThread).toBeDefined();
-//       expect(updatedThread!.updatedAt.getTime()).toBeGreaterThan(originalUpdatedAt.getTime());
-//     });
-//   });
-
-//   describe('Message Operations', () => {
-//     it('should save and retrieve messages', async () => {
-//       const thread = createSampleThread();
-//       await store.saveThread({ thread });
-
-//       const messages = [createSampleMessageV1({ threadId: thread.id }), createSampleMessageV1({ threadId: thread.id })];
-
-//       // Save messages
-//       const savedMessages = await store.saveMessages({ messages });
-
-//       // Retrieve messages
-//       const retrievedMessages = await store.getMessages({ threadId: thread.id, format: 'v1' });
-
-//       const checkMessages = messages.map(m => {
-//         const { resourceId, ...rest } = m;
-//         return rest;
-//       });
-
-//       expect(savedMessages).toEqual(messages);
-//       expect(retrievedMessages).toHaveLength(2);
-//       expect(retrievedMessages).toEqual(expect.arrayContaining(checkMessages));
-//     });
-
-//     it('should handle empty message array', async () => {
-//       const result = await store.saveMessages({ messages: [] });
-//       expect(result).toEqual([]);
-//     });
-
-//     it('should maintain message order', async () => {
-//       const thread = createSampleThread();
-//       await store.saveThread({ thread });
-
-//       const messageContent = ['First', 'Second', 'Third'];
-
-//       const messages = messageContent.map(content =>
-//         createSampleMessageV2({ threadId: thread.id, content: { content, parts: [{ type: 'text', text: content }] } }),
-//       );
-
-//       await store.saveMessages({ messages, format: 'v2' });
-
-//       const retrievedMessages = await store.getMessages({ threadId: thread.id, format: 'v2' });
-//       expect(retrievedMessages).toHaveLength(3);
-
-//       // Verify order is maintained
-//       retrievedMessages.forEach((msg, idx) => {
-//         expect((msg.content.parts[0] as any).text).toEqual(messageContent[idx]);
-//       });
-//     });
-
-//     it('should rollback on error during message save', async () => {
-//       const thread = createSampleThread();
-//       await store.saveThread({ thread });
-
-//       const messages = [
-//         createSampleMessageV1({ threadId: thread.id }),
-//         { ...createSampleMessageV1({ threadId: thread.id }), id: null } as any, // This will cause an error
-//       ];
-
-//       await expect(store.saveMessages({ messages })).rejects.toThrow();
-
-//       // Verify no messages were saved
-//       const savedMessages = await store.getMessages({ threadId: thread.id });
-//       expect(savedMessages).toHaveLength(0);
-//     });
-
-//     it('should retrieve messages w/ next/prev messages by message id + resource id', async () => {
-//       const thread = createSampleThread({ id: 'thread-one' });
-//       await store.saveThread({ thread });
-
-//       const thread2 = createSampleThread({ id: 'thread-two' });
-//       await store.saveThread({ thread: thread2 });
-
-//       const thread3 = createSampleThread({ id: 'thread-three' });
-//       await store.saveThread({ thread: thread3 });
-
-//       const messages: MastraMessageV2[] = [
-//         createSampleMessageV2({
-//           threadId: 'thread-one',
-//           content: { content: 'First' },
-//           resourceId: 'cross-thread-resource',
-//         }),
-//         createSampleMessageV2({
-//           threadId: 'thread-one',
-//           content: { content: 'Second' },
-//           resourceId: 'cross-thread-resource',
-//         }),
-//         createSampleMessageV2({
-//           threadId: 'thread-one',
-//           content: { content: 'Third' },
-//           resourceId: 'cross-thread-resource',
-//         }),
-
-//         createSampleMessageV2({
-//           threadId: 'thread-two',
-//           content: { content: 'Fourth' },
-//           resourceId: 'cross-thread-resource',
-//         }),
-//         createSampleMessageV2({
-//           threadId: 'thread-two',
-//           content: { content: 'Fifth' },
-//           resourceId: 'cross-thread-resource',
-//         }),
-//         createSampleMessageV2({
-//           threadId: 'thread-two',
-//           content: { content: 'Sixth' },
-//           resourceId: 'cross-thread-resource',
-//         }),
-
-//         createSampleMessageV2({
-//           threadId: 'thread-three',
-//           content: { content: 'Seventh' },
-//           resourceId: 'other-resource',
-//         }),
-//         createSampleMessageV2({
-//           threadId: 'thread-three',
-//           content: { content: 'Eighth' },
-//           resourceId: 'other-resource',
-//         }),
-//       ];
-
-//       await store.saveMessages({ messages: messages, format: 'v2' });
-
-//       const retrievedMessages = await store.getMessages({ threadId: 'thread-one', format: 'v2' });
-//       expect(retrievedMessages).toHaveLength(3);
-//       expect(retrievedMessages.map((m: any) => m.content.parts[0].text)).toEqual(['First', 'Second', 'Third']);
-
-//       const retrievedMessages2 = await store.getMessages({ threadId: 'thread-two', format: 'v2' });
-//       expect(retrievedMessages2).toHaveLength(3);
-//       expect(retrievedMessages2.map((m: any) => m.content.parts[0].text)).toEqual(['Fourth', 'Fifth', 'Sixth']);
-
-//       const retrievedMessages3 = await store.getMessages({ threadId: 'thread-three', format: 'v2' });
-//       expect(retrievedMessages3).toHaveLength(2);
-//       expect(retrievedMessages3.map((m: any) => m.content.parts[0].text)).toEqual(['Seventh', 'Eighth']);
-
-//       const { messages: crossThreadMessages } = await store.getMessagesPaginated({
-//         threadId: 'thread-doesnt-exist',
-//         format: 'v2',
-//         selectBy: {
-//           last: 0,
-//           include: [
-//             {
-//               id: messages[1].id,
-//               threadId: 'thread-one',
-//               withNextMessages: 2,
-//               withPreviousMessages: 2,
-//             },
-//             {
-//               id: messages[4].id,
-//               threadId: 'thread-two',
-//               withPreviousMessages: 2,
-//               withNextMessages: 2,
-//             },
-//           ],
-//         },
-//       });
-
-//       expect(crossThreadMessages).toHaveLength(6);
-//       expect(crossThreadMessages.filter(m => m.threadId === `thread-one`)).toHaveLength(3);
-//       expect(crossThreadMessages.filter(m => m.threadId === `thread-two`)).toHaveLength(3);
-//     });
-
-//     it('should return messages using both last and include (cross-thread, deduped)', async () => {
-//       const thread = createSampleThread({ id: 'thread-one' });
-//       await store.saveThread({ thread });
-
-//       const thread2 = createSampleThread({ id: 'thread-two' });
-//       await store.saveThread({ thread: thread2 });
-
-//       const now = new Date();
-
-//       // Setup: create messages in two threads
-//       const messages = [
-//         createSampleMessageV2({
-//           threadId: 'thread-one',
-//           content: { content: 'A' },
-//           createdAt: new Date(now.getTime()),
-//         }),
-//         createSampleMessageV2({
-//           threadId: 'thread-one',
-//           content: { content: 'B' },
-//           createdAt: new Date(now.getTime() + 1000),
-//         }),
-//         createSampleMessageV2({
-//           threadId: 'thread-one',
-//           content: { content: 'C' },
-//           createdAt: new Date(now.getTime() + 2000),
-//         }),
-//         createSampleMessageV2({
-//           threadId: 'thread-two',
-//           content: { content: 'D' },
-//           createdAt: new Date(now.getTime() + 3000),
-//         }),
-//         createSampleMessageV2({
-//           threadId: 'thread-two',
-//           content: { content: 'E' },
-//           createdAt: new Date(now.getTime() + 4000),
-//         }),
-//         createSampleMessageV2({
-//           threadId: 'thread-two',
-//           content: { content: 'F' },
-//           createdAt: new Date(now.getTime() + 5000),
-//         }),
-//       ];
-//       await store.saveMessages({ messages, format: 'v2' });
-
-//       // Use last: 2 and include a message from another thread with context
-//       const result = await store.getMessages({
-//         threadId: 'thread-one',
-//         format: 'v2',
-//         selectBy: {
-//           last: 2,
-//           include: [
-//             {
-//               id: messages[4].id, // 'E' from thread-bar
-//               threadId: 'thread-two',
-//               withPreviousMessages: 1,
-//               withNextMessages: 1,
-//             },
-//           ],
-//         },
-//       });
-
-//       // Should include last 2 from thread-one and 3 from thread-two (D, E, F)
-//       expect(result.map(m => m.content.content).sort()).toEqual(['B', 'C', 'D', 'E', 'F']);
-//       // Should include 2 from thread-one
-//       expect(result.filter(m => m.threadId === 'thread-one').map(m => m.content.content)).toEqual(['B', 'C']);
-//       // Should include 3 from thread-two
-//       expect(result.filter(m => m.threadId === 'thread-two').map(m => m.content.content)).toEqual(['D', 'E', 'F']);
-//     });
-//   });
-
-//   describe('updateMessages', () => {
-//     let thread: StorageThreadType;
-
-//     beforeEach(async () => {
-//       const threadData = createSampleThread();
-//       thread = await store.saveThread({ thread: threadData as StorageThreadType });
-//     });
-
-//     it('should update a single field of a message (e.g., role)', async () => {
-//       const originalMessage = createSampleMessageV2({ threadId: thread.id, role: 'user', thread });
-//       await store.saveMessages({ messages: [originalMessage], format: 'v2' });
-
-//       const updatedMessages = await store.updateMessages({
-//         messages: [{ id: originalMessage.id, role: 'assistant' }],
-//       });
-
-//       expect(updatedMessages).toHaveLength(1);
-//       expect(updatedMessages[0].role).toBe('assistant');
-//       expect(updatedMessages[0].content).toEqual(originalMessage.content); // Ensure content is unchanged
-//     });
-
-//     it('should update only the metadata within the content field, preserving other content', async () => {
-//       const originalMessage = createSampleMessageV2({
-//         threadId: thread.id,
-//         content: { content: 'hello world', parts: [{ type: 'text', text: 'hello world' }] },
-//         thread,
-//       });
-//       await store.saveMessages({ messages: [originalMessage], format: 'v2' });
-
-//       const newMetadata = { someKey: 'someValue' };
-//       await store.updateMessages({
-//         messages: [{ id: originalMessage.id, content: { metadata: newMetadata } as any }],
-//       });
-
-//       const fromDb = await store.getMessages({ threadId: thread.id, format: 'v2' });
-//       expect(fromDb[0].content.metadata).toEqual(newMetadata);
-//       expect(fromDb[0].content.content).toBe('hello world');
-//       expect(fromDb[0].content.parts).toEqual([{ type: 'text', text: 'hello world' }]);
-//     });
-
-//     it('should deep merge metadata, not overwrite it', async () => {
-//       const originalMessage = createSampleMessageV2({
-//         threadId: thread.id,
-//         content: { metadata: { initial: true }, content: 'old content' },
-//         thread,
-//       });
-//       await store.saveMessages({ messages: [originalMessage], format: 'v2' });
-
-//       const newMetadata = { updated: true };
-//       await store.updateMessages({
-//         messages: [{ id: originalMessage.id, content: { metadata: newMetadata } as any }],
-//       });
-
-//       const fromDb = await store.getMessages({ threadId: thread.id, format: 'v2' });
-//       expect(fromDb[0].content.metadata).toEqual({ initial: true, updated: true });
-//     });
-
-//     it('should update multiple messages at once', async () => {
-//       const msg1 = createSampleMessageV2({ threadId: thread.id, role: 'user', thread });
-//       const msg2 = createSampleMessageV2({ threadId: thread.id, content: { content: 'original' }, thread });
-//       await store.saveMessages({ messages: [msg1, msg2], format: 'v2' });
-
-//       await store.updateMessages({
-//         messages: [
-//           { id: msg1.id, role: 'assistant' },
-//           { id: msg2.id, content: { content: 'updated' } as any },
-//         ],
-//       });
-
-//       const fromDb = await store.getMessages({ threadId: thread.id, format: 'v2' });
-//       const updatedMsg1 = fromDb.find(m => m.id === msg1.id)!;
-//       const updatedMsg2 = fromDb.find(m => m.id === msg2.id)!;
-
-//       expect(updatedMsg1.role).toBe('assistant');
-//       expect(updatedMsg2.content.content).toBe('updated');
-//     });
-
-//     it('should update the parent thread updatedAt timestamp', async () => {
-//       const originalMessage = createSampleMessageV2({ threadId: thread.id, thread });
-//       await store.saveMessages({ messages: [originalMessage], format: 'v2' });
-//       const initialThread = await store.getThreadById({ threadId: thread.id });
-
-//       await new Promise(r => setTimeout(r, 10));
-
-//       await store.updateMessages({ messages: [{ id: originalMessage.id, role: 'assistant' }] });
-
-//       const updatedThread = await store.getThreadById({ threadId: thread.id });
-
-//       expect(new Date(updatedThread!.updatedAt).getTime()).toBeGreaterThan(
-//         new Date(initialThread!.updatedAt).getTime(),
-//       );
-//     });
-
-//     it('should update timestamps on both threads when moving a message', async () => {
-//       const thread2 = await store.saveThread({ thread: createSampleThread() });
-//       const message = createSampleMessageV2({ threadId: thread.id, thread });
-//       await store.saveMessages({ messages: [message], format: 'v2' });
-
-//       const initialThread1 = await store.getThreadById({ threadId: thread.id });
-//       const initialThread2 = await store.getThreadById({ threadId: thread2.id });
-
-//       await new Promise(r => setTimeout(r, 10));
-
-//       await store.updateMessages({
-//         messages: [{ id: message.id, threadId: thread2.id }],
-//       });
-
-//       const updatedThread1 = await store.getThreadById({ threadId: thread.id });
-//       const updatedThread2 = await store.getThreadById({ threadId: thread2.id });
-
-//       expect(new Date(updatedThread1!.updatedAt).getTime()).toBeGreaterThan(
-//         new Date(initialThread1!.updatedAt).getTime(),
-//       );
-//       expect(new Date(updatedThread2!.updatedAt).getTime()).toBeGreaterThan(
-//         new Date(initialThread2!.updatedAt).getTime(),
-//       );
-
-//       // Verify the message was moved
-//       const thread1Messages = await store.getMessages({ threadId: thread.id, format: 'v2' });
-//       const thread2Messages = await store.getMessages({ threadId: thread2.id, format: 'v2' });
-//       expect(thread1Messages).toHaveLength(0);
-//       expect(thread2Messages).toHaveLength(1);
-//       expect(thread2Messages[0].id).toBe(message.id);
-//     });
-//     it('should upsert messages: duplicate id+threadId results in update, not duplicate row', async () => {
-//       const thread = await createSampleThread();
-//       await store.saveThread({ thread });
-//       const baseMessage = createSampleMessageV2({
-//         threadId: thread.id,
-//         createdAt: new Date(),
-//         content: { content: 'Original' },
-//         resourceId: thread.resourceId,
-//       });
-
-//       // Insert the message for the first time
-//       await store.saveMessages({ messages: [baseMessage], format: 'v2' });
-
-//       // Insert again with the same id and threadId but different content
-//       const updatedMessage = {
-//         ...createSampleMessageV2({
-//           threadId: thread.id,
-//           createdAt: new Date(),
-//           content: { content: 'Updated' },
-//           resourceId: thread.resourceId,
-//         }),
-//         id: baseMessage.id,
-//       };
-
-//       await store.saveMessages({ messages: [updatedMessage], format: 'v2' });
-
-//       // Retrieve messages for the thread
-//       const retrievedMessages = await store.getMessages({ threadId: thread.id, format: 'v2' });
-
-//       // Only one message should exist for that id+threadId
-//       expect(retrievedMessages.filter(m => m.id === baseMessage.id)).toHaveLength(1);
-
-//       // The content should be the updated one
-//       expect(retrievedMessages.find(m => m.id === baseMessage.id)?.content.content).toBe('Updated');
-//     });
-
-//     it('should upsert messages: duplicate id and different threadid', async () => {
-//       const thread1 = await createSampleThread();
-//       const thread2 = await createSampleThread();
-//       await store.saveThread({ thread: thread1 });
-//       await store.saveThread({ thread: thread2 });
-
-//       const message = createSampleMessageV2({
-//         threadId: thread1.id,
-//         createdAt: new Date(),
-//         content: { content: 'Thread1 Content' },
-//         resourceId: thread1.resourceId,
-//       });
-
-//       // Insert message into thread1
-//       await store.saveMessages({ messages: [message], format: 'v2' });
-
-//       // Attempt to insert a message with the same id but different threadId
-//       const conflictingMessage = {
-//         ...createSampleMessageV2({
-//           threadId: thread2.id, // different thread
-//           content: { content: 'Thread2 Content' },
-//           resourceId: thread2.resourceId,
-//         }),
-//         id: message.id,
-//       };
-
-//       // Save should move the message to the new thread
-//       await store.saveMessages({ messages: [conflictingMessage], format: 'v2' });
-
-//       // Retrieve messages for both threads
-//       const thread1Messages = await store.getMessages({ threadId: thread1.id, format: 'v2' });
-//       const thread2Messages = await store.getMessages({ threadId: thread2.id, format: 'v2' });
-
-//       // Thread 1 should NOT have the message with that id
-//       expect(thread1Messages.find(m => m.id === message.id)).toBeUndefined();
-
-//       // Thread 2 should have the message with that id
-//       expect(thread2Messages.find(m => m.id === message.id)?.content.content).toBe('Thread2 Content');
-//     });
-//   });
-
-//   describe('Edge Cases and Error Handling', () => {
-//     it('should handle large metadata objects', async () => {
-//       const thread = createSampleThread();
-//       const largeMetadata = {
-//         ...thread.metadata,
-//         largeArray: Array.from({ length: 1000 }, (_, i) => ({ index: i, data: 'test'.repeat(100) })),
-//       };
-
-//       const threadWithLargeMetadata = {
-//         ...thread,
-//         metadata: largeMetadata,
-//       };
-
-//       await store.saveThread({ thread: threadWithLargeMetadata });
-//       const retrieved = await store.getThreadById({ threadId: thread.id });
-
-//       expect(retrieved?.metadata).toEqual(largeMetadata);
-//     });
-
-//     it('should handle special characters in thread titles', async () => {
-//       const thread = {
-//         ...createSampleThread(),
-//         title: 'Special \'quotes\' and "double quotes" and emoji 🎉',
-//       };
-
-//       await store.saveThread({ thread });
-//       const retrieved = await store.getThreadById({ threadId: thread.id });
-
-//       expect(retrieved?.title).toBe(thread.title);
-//     });
-
-//     it('should handle concurrent thread updates', async () => {
-//       const thread = createSampleThread();
-//       await store.saveThread({ thread });
-
-//       // Perform multiple updates concurrently
-//       const updates = Array.from({ length: 5 }, (_, i) =>
-//         store.updateThread({
-//           id: thread.id,
-//           title: `Update ${i}`,
-//           metadata: { update: i },
-//         }),
-//       );
-
-//       await expect(Promise.all(updates)).resolves.toBeDefined();
-
-//       // Verify final state
-//       const finalThread = await store.getThreadById({ threadId: thread.id });
-//       expect(finalThread).toBeDefined();
-//     });
-//   });
-
-//   describe('Workflow Snapshots', () => {
-//     it('should persist and load workflow snapshots', async () => {
-//       const workflowName = 'test-workflow';
-//       const runId = `run-${randomUUID()}`;
-//       const snapshot = {
-//         status: 'running',
-//         context: {
-//           input: { type: 'manual' },
-//           step1: { status: 'success', output: { data: 'test' } },
-//         },
-//         value: {},
-//         activePaths: [],
-//         suspendedPaths: {},
-//         runId,
-//         timestamp: new Date().getTime(),
-//         serializedStepGraph: [],
-//       } as unknown as WorkflowRunState;
-
-//       await store.persistWorkflowSnapshot({
-//         workflowName,
-//         runId,
-//         snapshot,
-//       });
-
-//       const loadedSnapshot = await store.loadWorkflowSnapshot({
-//         workflowName,
-//         runId,
-//       });
-
-//       expect(loadedSnapshot).toEqual(snapshot);
-//     });
-
-//     it('should return null for non-existent workflow snapshot', async () => {
-//       const result = await store.loadWorkflowSnapshot({
-//         workflowName: 'non-existent',
-//         runId: 'non-existent',
-//       });
-
-//       expect(result).toBeNull();
-//     });
-
-//     it('should update existing workflow snapshot', async () => {
-//       const workflowName = 'test-workflow';
-//       const runId = `run-${randomUUID()}`;
-//       const initialSnapshot = {
-//         status: 'running',
-//         context: {
-//           input: { type: 'manual' },
-//         },
-//         value: {},
-//         activePaths: [],
-//         suspendedPaths: {},
-//         runId,
-//         timestamp: new Date().getTime(),
-//         serializedStepGraph: [],
-//       };
-
-//       await store.persistWorkflowSnapshot({
-//         workflowName,
-//         runId,
-//         snapshot: initialSnapshot as unknown as WorkflowRunState,
-//       });
-
-//       const updatedSnapshot = {
-//         status: 'success',
-//         context: {
-//           input: { type: 'manual' },
-//           'step-1': { status: 'success', result: { data: 'test' } },
-//         },
-//         value: {},
-//         activePaths: [],
-//         suspendedPaths: {},
-//         runId,
-//         timestamp: new Date().getTime(),
-//       };
-
-//       await store.persistWorkflowSnapshot({
-//         workflowName,
-//         runId,
-//         snapshot: updatedSnapshot as unknown as WorkflowRunState,
-//       });
-
-//       const loadedSnapshot = await store.loadWorkflowSnapshot({
-//         workflowName,
-//         runId,
-//       });
-
-//       expect(loadedSnapshot).toEqual(updatedSnapshot);
-//     });
-
-//     it('should handle complex workflow state', async () => {
-//       const workflowName = 'complex-workflow';
-//       const runId = `run-${randomUUID()}`;
-//       const complexSnapshot = {
-//         value: { currentState: 'running' },
-//         context: {
-//           'step-1': {
-//             status: 'success',
-//             output: {
-//               nestedData: {
-//                 array: [1, 2, 3],
-//                 object: { key: 'value' },
-//                 date: new Date().toISOString(),
-//               },
-//             },
-//           },
-//           'step-2': {
-//             status: 'waiting',
-//             dependencies: ['step-3', 'step-4'],
-//           },
-//           input: {
-//             type: 'scheduled',
-//             metadata: {
-//               schedule: '0 0 * * *',
-//               timezone: 'UTC',
-//             },
-//           },
-//         },
-//         activePaths: [
-//           {
-//             stepPath: ['step-1'],
-//             stepId: 'step-1',
-//             status: 'success',
-//           },
-//           {
-//             stepPath: ['step-2'],
-//             stepId: 'step-2',
-//             status: 'waiting',
-//           },
-//         ],
-//         suspendedPaths: {},
-//         runId: runId,
-//         timestamp: Date.now(),
-//         serializedStepGraph: [],
-//         status: 'running',
-//       };
-
-//       await store.persistWorkflowSnapshot({
-//         workflowName,
-//         runId,
-//         snapshot: complexSnapshot as unknown as WorkflowRunState,
-//       });
-
-//       const loadedSnapshot = await store.loadWorkflowSnapshot({
-//         workflowName,
-//         runId,
-//       });
-
-//       expect(loadedSnapshot).toEqual(complexSnapshot);
-//     });
-//   });
-
-//   describe('getWorkflowRuns', () => {
-//     beforeEach(async () => {
-//       await store.clearTable({ tableName: TABLE_WORKFLOW_SNAPSHOT });
-//     });
-//     it('returns empty array when no workflows exist', async () => {
-//       const { runs, total } = await store.getWorkflowRuns();
-//       expect(runs).toEqual([]);
-//       expect(total).toBe(0);
-//     });
-
-//     it('returns all workflows by default', async () => {
-//       const workflowName1 = 'default_test_1';
-//       const workflowName2 = 'default_test_2';
-
-//       const { snapshot: workflow1, runId: runId1, stepId: stepId1 } = createSampleWorkflowSnapshot('success');
-//       const { snapshot: workflow2, runId: runId2, stepId: stepId2 } = createSampleWorkflowSnapshot('failed');
-
-//       await store.persistWorkflowSnapshot({ workflowName: workflowName1, runId: runId1, snapshot: workflow1 });
-//       await new Promise(resolve => setTimeout(resolve, 10)); // Small delay to ensure different timestamps
-//       await store.persistWorkflowSnapshot({ workflowName: workflowName2, runId: runId2, snapshot: workflow2 });
-
-//       const { runs, total } = await store.getWorkflowRuns();
-//       expect(runs).toHaveLength(2);
-//       expect(total).toBe(2);
-//       expect(runs[0]!.workflowName).toBe(workflowName2); // Most recent first
-//       expect(runs[1]!.workflowName).toBe(workflowName1);
-//       const firstSnapshot = runs[0]!.snapshot;
-//       const secondSnapshot = runs[1]!.snapshot;
-//       checkWorkflowSnapshot(firstSnapshot, stepId2, 'failed');
-//       checkWorkflowSnapshot(secondSnapshot, stepId1, 'success');
-//     });
-
-//     it('filters by workflow name', async () => {
-//       const workflowName1 = 'filter_test_1';
-//       const workflowName2 = 'filter_test_2';
-
-//       const { snapshot: workflow1, runId: runId1, stepId: stepId1 } = createSampleWorkflowSnapshot('success');
-//       const { snapshot: workflow2, runId: runId2 } = createSampleWorkflowSnapshot('failed');
-
-//       await store.persistWorkflowSnapshot({ workflowName: workflowName1, runId: runId1, snapshot: workflow1 });
-//       await new Promise(resolve => setTimeout(resolve, 10)); // Small delay to ensure different timestamps
-//       await store.persistWorkflowSnapshot({ workflowName: workflowName2, runId: runId2, snapshot: workflow2 });
-
-//       const { runs, total } = await store.getWorkflowRuns({ workflowName: workflowName1 });
-//       expect(runs).toHaveLength(1);
-//       expect(total).toBe(1);
-//       expect(runs[0]!.workflowName).toBe(workflowName1);
-//       const snapshot = runs[0]!.snapshot;
-//       checkWorkflowSnapshot(snapshot, stepId1, 'success');
-//     });
-
-//     it('filters by date range', async () => {
-//       const now = new Date();
-//       const yesterday = new Date(now.getTime() - 24 * 60 * 60 * 1000);
-//       const twoDaysAgo = new Date(now.getTime() - 2 * 24 * 60 * 60 * 1000);
-//       const workflowName1 = 'date_test_1';
-//       const workflowName2 = 'date_test_2';
-//       const workflowName3 = 'date_test_3';
-
-//       const { snapshot: workflow1, runId: runId1 } = createSampleWorkflowSnapshot('success');
-//       const { snapshot: workflow2, runId: runId2, stepId: stepId2 } = createSampleWorkflowSnapshot('failed');
-//       const { snapshot: workflow3, runId: runId3, stepId: stepId3 } = createSampleWorkflowSnapshot('suspended');
-
-//       await store.insert({
-//         tableName: TABLE_WORKFLOW_SNAPSHOT,
-//         record: {
-//           workflow_name: workflowName1,
-//           run_id: runId1,
-//           snapshot: workflow1,
-//           createdAt: twoDaysAgo,
-//           updatedAt: twoDaysAgo,
-//         },
-//       });
-
-//       await store.insert({
-//         tableName: TABLE_WORKFLOW_SNAPSHOT,
-//         record: {
-//           workflow_name: workflowName2,
-//           run_id: runId2,
-//           snapshot: workflow2,
-//           createdAt: yesterday,
-//           updatedAt: yesterday,
-//         },
-//       });
-//       await store.insert({
-//         tableName: TABLE_WORKFLOW_SNAPSHOT,
-//         record: {
-//           workflow_name: workflowName3,
-//           run_id: runId3,
-//           snapshot: workflow3,
-//           createdAt: now,
-//           updatedAt: now,
-//         },
-//       });
-
-//       const { runs } = await store.getWorkflowRuns({
-//         fromDate: yesterday,
-//         toDate: now,
-//       });
-
-//       expect(runs).toHaveLength(2);
-//       expect(runs[0]!.workflowName).toBe(workflowName3);
-//       expect(runs[1]!.workflowName).toBe(workflowName2);
-//       const firstSnapshot = runs[0]!.snapshot;
-//       const secondSnapshot = runs[1]!.snapshot;
-//       checkWorkflowSnapshot(firstSnapshot, stepId3, 'suspended');
-//       checkWorkflowSnapshot(secondSnapshot, stepId2, 'failed');
-//     });
-
-//     it('handles pagination', async () => {
-//       const workflowName1 = 'page_test_1';
-//       const workflowName2 = 'page_test_2';
-//       const workflowName3 = 'page_test_3';
-
-//       const { snapshot: workflow1, runId: runId1, stepId: stepId1 } = createSampleWorkflowSnapshot('success');
-//       const { snapshot: workflow2, runId: runId2, stepId: stepId2 } = createSampleWorkflowSnapshot('failed');
-//       const { snapshot: workflow3, runId: runId3, stepId: stepId3 } = createSampleWorkflowSnapshot('suspended');
-
-//       await store.persistWorkflowSnapshot({ workflowName: workflowName1, runId: runId1, snapshot: workflow1 });
-//       await new Promise(resolve => setTimeout(resolve, 10)); // Small delay to ensure different timestamps
-//       await store.persistWorkflowSnapshot({ workflowName: workflowName2, runId: runId2, snapshot: workflow2 });
-//       await new Promise(resolve => setTimeout(resolve, 10)); // Small delay to ensure different timestamps
-//       await store.persistWorkflowSnapshot({ workflowName: workflowName3, runId: runId3, snapshot: workflow3 });
-
-//       // Get first page
-//       const page1 = await store.getWorkflowRuns({ limit: 2, offset: 0 });
-//       expect(page1.runs).toHaveLength(2);
-//       expect(page1.total).toBe(3); // Total count of all records
-//       expect(page1.runs[0]!.workflowName).toBe(workflowName3);
-//       expect(page1.runs[1]!.workflowName).toBe(workflowName2);
-//       const firstSnapshot = page1.runs[0]!.snapshot;
-//       const secondSnapshot = page1.runs[1]!.snapshot;
-//       checkWorkflowSnapshot(firstSnapshot, stepId3, 'suspended');
-//       checkWorkflowSnapshot(secondSnapshot, stepId2, 'failed');
-
-//       // Get second page
-//       const page2 = await store.getWorkflowRuns({ limit: 2, offset: 2 });
-//       expect(page2.runs).toHaveLength(1);
-//       expect(page2.total).toBe(3);
-//       expect(page2.runs[0]!.workflowName).toBe(workflowName1);
-//       const snapshot = page2.runs[0]!.snapshot;
-//       checkWorkflowSnapshot(snapshot, stepId1, 'success');
-//     });
-//   });
-
-//   describe('getWorkflowRunById', () => {
-//     const workflowName = 'workflow-id-test';
-//     let runId: string;
-//     let stepId: string;
-
-//     beforeEach(async () => {
-//       // Insert a workflow run for positive test
-//       const sample = createSampleWorkflowSnapshot('success');
-//       runId = sample.runId;
-//       stepId = sample.stepId;
-//       await store.insert({
-//         tableName: TABLE_WORKFLOW_SNAPSHOT,
-//         record: {
-//           workflow_name: workflowName,
-//           run_id: runId,
-//           resourceId: 'resource-abc',
-//           snapshot: sample.snapshot,
-//           createdAt: new Date(),
-//           updatedAt: new Date(),
-//         },
-//       });
-//     });
-
-//     it('should retrieve a workflow run by ID', async () => {
-//       const found = await store.getWorkflowRunById({
-//         runId,
-//         workflowName,
-//       });
-//       expect(found).not.toBeNull();
-//       expect(found?.runId).toBe(runId);
-//       checkWorkflowSnapshot(found?.snapshot!, stepId, 'success');
-//     });
-
-//     it('should return null for non-existent workflow run ID', async () => {
-//       const notFound = await store.getWorkflowRunById({
-//         runId: 'non-existent-id',
-//         workflowName,
-//       });
-//       expect(notFound).toBeNull();
-//     });
-//   });
-//   describe('getWorkflowRuns with resourceId', () => {
-//     const workflowName = 'workflow-id-test';
-//     let resourceId: string;
-//     let runIds: string[] = [];
-
-//     beforeEach(async () => {
-//       // Insert multiple workflow runs for the same resourceId
-//       resourceId = 'resource-shared';
-//       for (const status of ['success', 'failed']) {
-//         const sample = createSampleWorkflowSnapshot(status as WorkflowRunState['context'][string]['status']);
-//         runIds.push(sample.runId);
-//         await store.insert({
-//           tableName: TABLE_WORKFLOW_SNAPSHOT,
-//           record: {
-//             workflow_name: workflowName,
-//             run_id: sample.runId,
-//             resourceId,
-//             snapshot: sample.snapshot,
-//             createdAt: new Date(),
-//             updatedAt: new Date(),
-//           },
-//         });
-//       }
-//       // Insert a run with a different resourceId
-//       const other = createSampleWorkflowSnapshot('suspended');
-//       await store.insert({
-//         tableName: TABLE_WORKFLOW_SNAPSHOT,
-//         record: {
-//           workflow_name: workflowName,
-//           run_id: other.runId,
-//           resourceId: 'resource-other',
-//           snapshot: other.snapshot,
-//           createdAt: new Date(),
-//           updatedAt: new Date(),
-//         },
-//       });
-//     });
-
-//     it('should retrieve all workflow runs by resourceId', async () => {
-//       const { runs } = await store.getWorkflowRuns({
-//         resourceId,
-//         workflowName,
-//       });
-//       expect(Array.isArray(runs)).toBe(true);
-//       expect(runs.length).toBeGreaterThanOrEqual(2);
-//       for (const run of runs) {
-//         expect(run.resourceId).toBe(resourceId);
-//       }
-//     });
-
-//     it('should return an empty array if no workflow runs match resourceId', async () => {
-//       const { runs } = await store.getWorkflowRuns({
-//         resourceId: 'non-existent-resource',
-//         workflowName,
-//       });
-//       expect(Array.isArray(runs)).toBe(true);
-//       expect(runs.length).toBe(0);
-//     });
-//   });
-
-//   describe('hasColumn', () => {
-//     const tempTable = 'temp_test_table';
-
-//     beforeEach(async () => {
-//       // Always try to drop the table before each test, ignore errors if it doesn't exist
-//       try {
-//         await store.pool.query(`DROP TABLE IF EXISTS ${tempTable}`);
-//       } catch {
-//         /* ignore */
-//       }
-//     });
-
-//     it('returns true if the column exists', async () => {
-//       await store.pool.query(`CREATE TABLE ${tempTable} (id INT IDENTITY(1,1) PRIMARY KEY, resourceId NVARCHAR(MAX))`);
-//       expect(await store['hasColumn'](tempTable, 'resourceId')).toBe(true);
-//     });
-
-//     it('returns false if the column does not exist', async () => {
-//       await store.pool.query(`CREATE TABLE ${tempTable} (id INT IDENTITY(1,1) PRIMARY KEY)`);
-//       expect(await store['hasColumn'](tempTable, 'resourceId')).toBe(false);
-//     });
-
-//     afterEach(async () => {
-//       // Always try to drop the table after each test, ignore errors if it doesn't exist
-//       try {
-//         await store.pool.query(`DROP TABLE IF EXISTS ${tempTable}`);
-//       } catch {
-//         /* ignore */
-//       }
-//     });
-//   });
-
-//   describe('alterTable', () => {
-//     const TEST_TABLE = 'test_alter_table';
-//     const BASE_SCHEMA = {
-//       id: { type: 'integer', primaryKey: true, nullable: false },
-//       name: { type: 'text', nullable: true },
-//     } as Record<string, StorageColumn>;
-
-//     beforeEach(async () => {
-//       await store.createTable({ tableName: TEST_TABLE as TABLE_NAMES, schema: BASE_SCHEMA });
-//     });
-
-//     afterEach(async () => {
-//       await store.clearTable({ tableName: TEST_TABLE as TABLE_NAMES });
-//     });
-
-//     it('adds a new column to an existing table', async () => {
-//       await store.alterTable({
-//         tableName: TEST_TABLE as TABLE_NAMES,
-//         schema: { ...BASE_SCHEMA, age: { type: 'integer', nullable: true } },
-//         ifNotExists: ['age'],
-//       });
-
-//       await store.insert({
-//         tableName: TEST_TABLE as TABLE_NAMES,
-//         record: { id: 1, name: 'Alice', age: 42 },
-//       });
-
-//       const row = await store.load<{ id: string; name: string; age?: number }>({
-//         tableName: TEST_TABLE as TABLE_NAMES,
-//         keys: { id: '1' },
-//       });
-//       expect(row?.age).toBe(42);
-//     });
-
-//     it('is idempotent when adding an existing column', async () => {
-//       await store.alterTable({
-//         tableName: TEST_TABLE as TABLE_NAMES,
-//         schema: { ...BASE_SCHEMA, foo: { type: 'text', nullable: true } },
-//         ifNotExists: ['foo'],
-//       });
-//       // Add the column again (should not throw)
-//       await expect(
-//         store.alterTable({
-//           tableName: TEST_TABLE as TABLE_NAMES,
-//           schema: { ...BASE_SCHEMA, foo: { type: 'text', nullable: true } },
-//           ifNotExists: ['foo'],
-//         }),
-//       ).resolves.not.toThrow();
-//     });
-
-//     it('should add a default value to a column when using not null', async () => {
-//       await store.insert({
-//         tableName: TEST_TABLE as TABLE_NAMES,
-//         record: { id: 1, name: 'Bob' },
-//       });
-
-//       await expect(
-//         store.alterTable({
-//           tableName: TEST_TABLE as TABLE_NAMES,
-//           schema: { ...BASE_SCHEMA, text_column: { type: 'text', nullable: false } },
-//           ifNotExists: ['text_column'],
-//         }),
-//       ).resolves.not.toThrow();
-
-//       await expect(
-//         store.alterTable({
-//           tableName: TEST_TABLE as TABLE_NAMES,
-//           schema: { ...BASE_SCHEMA, timestamp_column: { type: 'timestamp', nullable: false } },
-//           ifNotExists: ['timestamp_column'],
-//         }),
-//       ).resolves.not.toThrow();
-
-//       await expect(
-//         store.alterTable({
-//           tableName: TEST_TABLE as TABLE_NAMES,
-//           schema: { ...BASE_SCHEMA, bigint_column: { type: 'bigint', nullable: false } },
-//           ifNotExists: ['bigint_column'],
-//         }),
-//       ).resolves.not.toThrow();
-
-//       await expect(
-//         store.alterTable({
-//           tableName: TEST_TABLE as TABLE_NAMES,
-//           schema: { ...BASE_SCHEMA, jsonb_column: { type: 'jsonb', nullable: false } },
-//           ifNotExists: ['jsonb_column'],
-//         }),
-//       ).resolves.not.toThrow();
-//     });
-//   });
-
-//   describe('Schema Support', () => {
-//     const customSchema = 'mastraTest';
-//     let customSchemaStore: MSSQLStore;
-
-//     beforeAll(async () => {
-//       customSchemaStore = new MSSQLStore({
-//         ...TEST_CONFIG,
-//         schemaName: customSchema,
-//       });
-
-//       await customSchemaStore.init();
-//     });
-
-//     afterAll(async () => {
-//       await customSchemaStore.close();
-//       // Re-initialize the main store for subsequent tests
-//       store = new MSSQLStore(TEST_CONFIG);
-//       await store.init();
-//     });
-
-//     describe('Constructor and Initialization', () => {
-//       it('should accept connectionString directly', () => {
-//         // Use existing store instead of creating new one
-//         expect(store).toBeInstanceOf(MSSQLStore);
-//       });
-
-//       it('should accept config object with schema', () => {
-//         // Use existing custom schema store
-//         expect(customSchemaStore).toBeInstanceOf(MSSQLStore);
-//       });
-//     });
-
-//     describe('Schema Operations', () => {
-//       it('should create and query tables in custom schema', async () => {
-//         // Create thread in custom schema
-//         const thread = createSampleThread();
-//         await customSchemaStore.saveThread({ thread });
-
-//         // Verify thread exists in custom schema
-//         const retrieved = await customSchemaStore.getThreadById({ threadId: thread.id });
-//         expect(retrieved?.title).toBe(thread.title);
-//       });
-
-//       it('should allow same table names in different schemas', async () => {
-//         // Create threads in both schemas
-//         const defaultThread = createSampleThread();
-//         const customThread = createSampleThread();
-
-//         await store.saveThread({ thread: defaultThread });
-//         await customSchemaStore.saveThread({ thread: customThread });
-
-//         // Verify threads exist in respective schemas
-//         const defaultResult = await store.getThreadById({ threadId: defaultThread.id });
-//         const customResult = await customSchemaStore.getThreadById({ threadId: customThread.id });
-
-//         expect(defaultResult?.id).toBe(defaultThread.id);
-//         expect(customResult?.id).toBe(customThread.id);
-
-//         // Verify cross-schema isolation
-//         const defaultInCustom = await customSchemaStore.getThreadById({ threadId: defaultThread.id });
-//         const customInDefault = await store.getThreadById({ threadId: customThread.id });
-
-//         expect(defaultInCustom).toBeNull();
-//         expect(customInDefault).toBeNull();
-//       });
-//     });
-//   });
-
-//   describe('Pagination Features', () => {
-//     beforeEach(async () => {
-//       await store.clearTable({ tableName: TABLE_TRACES });
-//       await store.clearTable({ tableName: TABLE_MESSAGES });
-//       await store.clearTable({ tableName: TABLE_THREADS });
-//     });
-
-//     describe('getMessages with pagination', () => {
-//       it('should return paginated messages with total count', async () => {
-//         const thread = createSampleThread();
-//         await store.saveThread({ thread });
-//         // Reset role to 'assistant' before creating messages
-//         resetRole();
-//         // Create messages sequentially to ensure unique timestamps
-//         for (let i = 0; i < 15; i++) {
-//           const message = createSampleMessageV1({ threadId: thread.id, content: `Message ${i + 1}` });
-//           await store.saveMessages({
-//             messages: [message],
-//           });
-//           await new Promise(r => setTimeout(r, 5));
-//         }
-
-//         const page1 = await store.getMessagesPaginated({
-//           threadId: thread.id,
-//           selectBy: { pagination: { page: 0, perPage: 5 } },
-//           format: 'v2',
-//         });
-//         expect(page1.messages).toHaveLength(5);
-//         expect(page1.total).toBe(15);
-//         expect(page1.page).toBe(0);
-//         expect(page1.perPage).toBe(5);
-//         expect(page1.hasMore).toBe(true);
-
-//         const page3 = await store.getMessagesPaginated({
-//           threadId: thread.id,
-//           selectBy: { pagination: { page: 2, perPage: 5 } },
-//           format: 'v2',
-//         });
-//         expect(page3.messages).toHaveLength(5);
-//         expect(page3.total).toBe(15);
-//         expect(page3.hasMore).toBe(false);
-//       });
-
-//       it('should filter by date with pagination for getMessages', async () => {
-//         resetRole();
-//         const threadData = createSampleThread();
-//         const thread = await store.saveThread({ thread: threadData as StorageThreadType });
-//         const now = new Date();
-//         const yesterday = new Date(
-//           now.getFullYear(),
-//           now.getMonth(),
-//           now.getDate() - 1,
-//           now.getHours(),
-//           now.getMinutes(),
-//           now.getSeconds(),
-//         );
-//         const dayBeforeYesterday = new Date(
-//           now.getFullYear(),
-//           now.getMonth(),
-//           now.getDate() - 2,
-//           now.getHours(),
-//           now.getMinutes(),
-//           now.getSeconds(),
-//         );
-
-//         // Ensure timestamps are distinct for reliable sorting by creating them with a slight delay for testing clarity
-//         const messagesToSave: MastraMessageV1[] = [];
-//         messagesToSave.push(createSampleMessageV1({ threadId: thread.id, createdAt: dayBeforeYesterday }));
-//         await new Promise(r => setTimeout(r, 5));
-//         messagesToSave.push(createSampleMessageV1({ threadId: thread.id, createdAt: dayBeforeYesterday }));
-//         await new Promise(r => setTimeout(r, 5));
-//         messagesToSave.push(createSampleMessageV1({ threadId: thread.id, createdAt: yesterday }));
-//         await new Promise(r => setTimeout(r, 5));
-//         messagesToSave.push(createSampleMessageV1({ threadId: thread.id, createdAt: yesterday }));
-//         await new Promise(r => setTimeout(r, 5));
-//         messagesToSave.push(createSampleMessageV1({ threadId: thread.id, createdAt: now }));
-//         await new Promise(r => setTimeout(r, 5));
-//         messagesToSave.push(createSampleMessageV1({ threadId: thread.id, createdAt: now }));
-
-//         await store.saveMessages({ messages: messagesToSave, format: 'v1' });
-//         // Total 6 messages: 2 now, 2 yesterday, 2 dayBeforeYesterday (oldest to newest)
-
-//         const fromYesterday = await store.getMessagesPaginated({
-//           threadId: thread.id,
-//           selectBy: { pagination: { page: 0, perPage: 3, dateRange: { start: yesterday } } },
-//           format: 'v2',
-//         });
-//         expect(fromYesterday.total).toBe(4);
-//         expect(fromYesterday.messages).toHaveLength(3);
-//         const firstMessageTime = new Date((fromYesterday.messages[0] as MastraMessageV1).createdAt).getTime();
-//         expect(firstMessageTime).toBeGreaterThanOrEqual(new Date(yesterday.toISOString()).getTime());
-//         if (fromYesterday.messages.length > 0) {
-//           expect(new Date((fromYesterday.messages[0] as MastraMessageV1).createdAt).toISOString().slice(0, 10)).toEqual(
-//             yesterday.toISOString().slice(0, 10),
-//           );
-//         }
-//       });
-
-//       it('should save and retrieve messages', async () => {
-//         const thread = createSampleThread();
-//         await store.saveThread({ thread });
-
-//         const messages = [
-//           createSampleMessageV1({ threadId: thread.id }),
-//           createSampleMessageV1({ threadId: thread.id }),
-//         ];
-
-//         // Save messages
-//         const savedMessages = await store.saveMessages({ messages });
-//         // Retrieve messages
-//         const retrievedMessages = await store.getMessagesPaginated({ threadId: thread.id, format: 'v1' });
-
-//         const checkMessages = messages.map(m => {
-//           const { resourceId, ...rest } = m;
-//           return rest;
-//         });
-
-//         try {
-//           expect(savedMessages).toEqual(messages);
-//           expect(retrievedMessages.messages).toHaveLength(2);
-//           expect(retrievedMessages.messages).toEqual(expect.arrayContaining(checkMessages));
-//         } catch (e) {
-//           console.error('Error in should save and retrieve messages:', e);
-//           throw e;
-//         }
-//       });
-
-//       it('should maintain message order', async () => {
-//         const thread = createSampleThread();
-//         await store.saveThread({ thread });
-
-//         const messageContent = ['First', 'Second', 'Third'];
-
-//         const messages = messageContent.map(content =>
-//           createSampleMessageV2({
-//             threadId: thread.id,
-//             content: { content, parts: [{ type: 'text', text: content }] },
-//           }),
-//         );
-
-//         await store.saveMessages({ messages, format: 'v2' });
-
-//         const retrievedMessages = await store.getMessagesPaginated({ threadId: thread.id, format: 'v2' });
-//         expect(retrievedMessages.messages).toHaveLength(3);
-
-//         // Verify order is maintained
-//         retrievedMessages.messages.forEach((msg, idx) => {
-//           if (typeof msg.content === 'object' && msg.content && 'parts' in msg.content) {
-//             expect((msg.content.parts[0] as any).text).toEqual(messageContent[idx]);
-//           } else {
-//             throw new Error('Message content is not in expected format');
-//           }
-//         });
-//       });
-
-//       it('should rollback on error during message save', async () => {
-//         const thread = createSampleThread();
-//         await store.saveThread({ thread });
-
-//         const messages = [
-//           createSampleMessageV1({ threadId: thread.id }),
-//           { ...createSampleMessageV1({ threadId: thread.id }), id: null } as any, // This will cause an error
-//         ];
-
-//         await expect(store.saveMessages({ messages })).rejects.toThrow();
-
-//         // Verify no messages were saved
-//         const savedMessages = await store.getMessagesPaginated({ threadId: thread.id, format: 'v2' });
-//         expect(savedMessages.messages).toHaveLength(0);
-//       });
-
-//       it('should retrieve messages w/ next/prev messages by message id + resource id', async () => {
-//         const thread = createSampleThread({ id: 'thread-one' });
-//         await store.saveThread({ thread });
-
-//         const thread2 = createSampleThread({ id: 'thread-two' });
-//         await store.saveThread({ thread: thread2 });
-
-//         const thread3 = createSampleThread({ id: 'thread-three' });
-//         await store.saveThread({ thread: thread3 });
-
-//         const messages: MastraMessageV2[] = [
-//           createSampleMessageV2({
-//             threadId: 'thread-one',
-//             content: { content: 'First' },
-//             resourceId: 'cross-thread-resource',
-//           }),
-//           createSampleMessageV2({
-//             threadId: 'thread-one',
-//             content: { content: 'Second' },
-//             resourceId: 'cross-thread-resource',
-//           }),
-//           createSampleMessageV2({
-//             threadId: 'thread-one',
-//             content: { content: 'Third' },
-//             resourceId: 'cross-thread-resource',
-//           }),
-
-//           createSampleMessageV2({
-//             threadId: 'thread-two',
-//             content: { content: 'Fourth' },
-//             resourceId: 'cross-thread-resource',
-//           }),
-//           createSampleMessageV2({
-//             threadId: 'thread-two',
-//             content: { content: 'Fifth' },
-//             resourceId: 'cross-thread-resource',
-//           }),
-//           createSampleMessageV2({
-//             threadId: 'thread-two',
-//             content: { content: 'Sixth' },
-//             resourceId: 'cross-thread-resource',
-//           }),
-
-//           createSampleMessageV2({
-//             threadId: 'thread-three',
-//             content: { content: 'Seventh' },
-//             resourceId: 'other-resource',
-//           }),
-//           createSampleMessageV2({
-//             threadId: 'thread-three',
-//             content: { content: 'Eighth' },
-//             resourceId: 'other-resource',
-//           }),
-//         ];
-
-//         await store.saveMessages({ messages: messages, format: 'v2' });
-
-//         const retrievedMessages = await store.getMessagesPaginated({ threadId: 'thread-one', format: 'v2' });
-//         expect(retrievedMessages.messages).toHaveLength(3);
-//         expect(retrievedMessages.messages.map((m: any) => m.content.parts[0].text)).toEqual([
-//           'First',
-//           'Second',
-//           'Third',
-//         ]);
-
-//         const retrievedMessages2 = await store.getMessagesPaginated({ threadId: 'thread-two', format: 'v2' });
-//         expect(retrievedMessages2.messages).toHaveLength(3);
-//         expect(retrievedMessages2.messages.map((m: any) => m.content.parts[0].text)).toEqual([
-//           'Fourth',
-//           'Fifth',
-//           'Sixth',
-//         ]);
-
-//         const retrievedMessages3 = await store.getMessagesPaginated({ threadId: 'thread-three', format: 'v2' });
-//         expect(retrievedMessages3.messages).toHaveLength(2);
-//         expect(retrievedMessages3.messages.map((m: any) => m.content.parts[0].text)).toEqual(['Seventh', 'Eighth']);
-
-//         const { messages: crossThreadMessages } = await store.getMessagesPaginated({
-//           threadId: 'thread-doesnt-exist',
-//           format: 'v2',
-//           selectBy: {
-//             last: 0,
-//             include: [
-//               {
-//                 id: messages[1].id,
-//                 threadId: 'thread-one',
-//                 withNextMessages: 2,
-//                 withPreviousMessages: 2,
-//               },
-//               {
-//                 id: messages[4].id,
-//                 threadId: 'thread-two',
-//                 withPreviousMessages: 2,
-//                 withNextMessages: 2,
-//               },
-//             ],
-//           },
-//         });
-//         expect(crossThreadMessages).toHaveLength(6);
-//         expect(crossThreadMessages.filter(m => m.threadId === `thread-one`)).toHaveLength(3);
-//         expect(crossThreadMessages.filter(m => m.threadId === `thread-two`)).toHaveLength(3);
-//       });
-
-//       it('should return messages using both last and include (cross-thread, deduped)', async () => {
-//         const thread = createSampleThread({ id: 'thread-one' });
-//         await store.saveThread({ thread });
-
-//         const thread2 = createSampleThread({ id: 'thread-two' });
-//         await store.saveThread({ thread: thread2 });
-
-//         const now = new Date();
-
-//         // Setup: create messages in two threads
-//         const messages = [
-//           createSampleMessageV2({
-//             threadId: 'thread-one',
-//             content: { content: 'A' },
-//             createdAt: new Date(now.getTime()),
-//           }),
-//           createSampleMessageV2({
-//             threadId: 'thread-one',
-//             content: { content: 'B' },
-//             createdAt: new Date(now.getTime() + 1000),
-//           }),
-//           createSampleMessageV2({
-//             threadId: 'thread-one',
-//             content: { content: 'C' },
-//             createdAt: new Date(now.getTime() + 2000),
-//           }),
-//           createSampleMessageV2({
-//             threadId: 'thread-two',
-//             content: { content: 'D' },
-//             createdAt: new Date(now.getTime() + 3000),
-//           }),
-//           createSampleMessageV2({
-//             threadId: 'thread-two',
-//             content: { content: 'E' },
-//             createdAt: new Date(now.getTime() + 4000),
-//           }),
-//           createSampleMessageV2({
-//             threadId: 'thread-two',
-//             content: { content: 'F' },
-//             createdAt: new Date(now.getTime() + 5000),
-//           }),
-//         ];
-//         await store.saveMessages({ messages, format: 'v2' });
-
-//         // Use last: 2 and include a message from another thread with context
-//         const { messages: result } = await store.getMessagesPaginated({
-//           threadId: 'thread-one',
-//           format: 'v2',
-//           selectBy: {
-//             last: 2,
-//             include: [
-//               {
-//                 id: messages[4].id, // 'E' from thread-bar
-//                 threadId: 'thread-two',
-//                 withPreviousMessages: 1,
-//                 withNextMessages: 1,
-//               },
-//             ],
-//           },
-//         });
-
-//         // Should include last 2 from thread-one and 3 from thread-two (D, E, F)
-//         expect(result.map(m => (m.content as { content: string }).content).sort()).toEqual(['B', 'C', 'D', 'E', 'F']);
-//         // Should include 2 from thread-one
-//         expect(result.filter(m => m.threadId === 'thread-one').map((m: any) => m.content.content)).toEqual(['B', 'C']);
-//         // Should include 3 from thread-two
-//         expect(result.filter(m => m.threadId === 'thread-two').map((m: any) => m.content.content)).toEqual([
-//           'D',
-//           'E',
-//           'F',
-//         ]);
-//       });
-//     });
-
-//     describe('getThreadsByResourceId with pagination', () => {
-//       it('should return paginated threads with total count', async () => {
-//         const resourceId = `pg-paginated-resource-${randomUUID()}`;
-//         const threadPromises = Array.from({ length: 17 }, () =>
-//           store.saveThread({ thread: { ...createSampleThread(), resourceId } }),
-//         );
-//         await Promise.all(threadPromises);
-
-//         const page1 = await store.getThreadsByResourceIdPaginated({ resourceId, page: 0, perPage: 7 });
-//         expect(page1.threads).toHaveLength(7);
-//         expect(page1.total).toBe(17);
-//         expect(page1.page).toBe(0);
-//         expect(page1.perPage).toBe(7);
-//         expect(page1.hasMore).toBe(true);
-
-//         const page3 = await store.getThreadsByResourceIdPaginated({ resourceId, page: 2, perPage: 7 });
-//         expect(page3.threads).toHaveLength(3); // 17 total, 7 per page, 3rd page has 17 - 2*7 = 3
-//         expect(page3.total).toBe(17);
-//         expect(page3.hasMore).toBe(false);
-//       });
-
-//       it('should return paginated results when no pagination params for getThreadsByResourceId', async () => {
-//         const resourceId = `pg-non-paginated-resource-${randomUUID()}`;
-//         await store.saveThread({ thread: { ...createSampleThread(), resourceId } });
-
-//         const results = await store.getThreadsByResourceIdPaginated({ resourceId });
-//         expect(Array.isArray(results.threads)).toBe(true);
-//         expect(results.threads.length).toBe(1);
-//         expect(results.total).toBe(1);
-//         expect(results.page).toBe(0);
-//         expect(results.perPage).toBe(100);
-//         expect(results.hasMore).toBe(false);
-//       });
-//     });
-//   });
-
-//   describe('MssqlStorage Table Name Quoting', () => {
-//     const camelCaseTable = 'TestCamelCaseTable';
-//     const snakeCaseTable = 'test_snake_case_table';
-//     const BASE_SCHEMA = {
-//       id: { type: 'integer', primaryKey: true, nullable: false },
-//       name: { type: 'text', nullable: true },
-//     } as Record<string, StorageColumn>;
-
-//     beforeEach(async () => {
-//       // Only clear tables if store is initialized
-//       try {
-//         // Clear tables before each test
-//         await store.clearTable({ tableName: camelCaseTable as TABLE_NAMES });
-//         await store.clearTable({ tableName: snakeCaseTable as TABLE_NAMES });
-//       } catch (error) {
-//         // Ignore errors during table clearing
-//         console.warn('Error clearing tables:', error);
-//       }
-//     });
-
-//     afterEach(async () => {
-//       // Only clear tables if store is initialized
-//       try {
-//         // Clear tables before each test
-//         await store.clearTable({ tableName: camelCaseTable as TABLE_NAMES });
-//         await store.clearTable({ tableName: snakeCaseTable as TABLE_NAMES });
-//       } catch (error) {
-//         // Ignore errors during table clearing
-//         console.warn('Error clearing tables:', error);
-//       }
-//     });
-
-//     it('should create and upsert to a camelCase table without quoting errors', async () => {
-//       await expect(
-//         store.createTable({
-//           tableName: camelCaseTable as TABLE_NAMES,
-//           schema: BASE_SCHEMA,
-//         }),
-//       ).resolves.not.toThrow();
-
-//       await store.insert({
-//         tableName: camelCaseTable as TABLE_NAMES,
-//         record: { id: '1', name: 'Alice' },
-//       });
-
-//       const row: any = await store.load({
-//         tableName: camelCaseTable as TABLE_NAMES,
-//         keys: { id: '1' },
-//       });
-//       expect(row?.name).toBe('Alice');
-//     });
-
-//     it('should create and upsert to a snake_case table without quoting errors', async () => {
-//       await expect(
-//         store.createTable({
-//           tableName: snakeCaseTable as TABLE_NAMES,
-//           schema: BASE_SCHEMA,
-//         }),
-//       ).resolves.not.toThrow();
-
-//       await store.insert({
-//         tableName: snakeCaseTable as TABLE_NAMES,
-//         record: { id: '2', name: 'Bob' },
-//       });
-
-//       const row: any = await store.load({
-//         tableName: snakeCaseTable as TABLE_NAMES,
-//         keys: { id: '2' },
-//       });
-//       expect(row?.name).toBe('Bob');
-//     });
-//   });
-
-//   describe('Permission Handling (MSSQL)', () => {
-//     const schemaRestrictedUser = 'mastra_schema_restricted_storage';
-//     const restrictedPassword = 'Test123!@#'; // MSSQL requires a strong password
-//     const testSchema = 'testSchema';
-//     const adminConfig = {
-//       user: TEST_CONFIG.user,
-//       password: TEST_CONFIG.password,
-//       server: TEST_CONFIG.server,
-//       database: TEST_CONFIG.database,
-//       port: TEST_CONFIG.port,
-//       options: { encrypt: true, trustServerCertificate: true },
-//     };
-
-//     let adminPool: sql.ConnectionPool;
-
-//     beforeAll(async () => {
-//       adminPool = await sql.connect(adminConfig);
-
-//       // Drop schema and user if they exist
-//       await adminPool.request().batch(`
-//         IF EXISTS (SELECT * FROM sys.schemas WHERE name = '${testSchema}')
-//           DROP SCHEMA [${testSchema}];
-//         IF EXISTS (SELECT * FROM sys.database_principals WHERE name = '${schemaRestrictedUser}')
-//           DROP USER [${schemaRestrictedUser}];
-//         IF EXISTS (SELECT * FROM sys.sql_logins WHERE name = '${schemaRestrictedUser}')
-//           DROP LOGIN [${schemaRestrictedUser}];
-//       `);
-
-//       // Create restricted login and user
-//       await adminPool.request().batch(`
-//         CREATE LOGIN [${schemaRestrictedUser}] WITH PASSWORD = '${restrictedPassword}';
-//         CREATE USER [${schemaRestrictedUser}] FOR LOGIN [${schemaRestrictedUser}];
-//         -- Only grant CONNECT, do not grant CREATE SCHEMA
-//         GRANT CONNECT TO [${schemaRestrictedUser}];
-//       `);
-//     });
-
-//     afterAll(async () => {
-//       // Drop schema and user
-//       await adminPool.request().batch(`
-//         IF EXISTS (SELECT * FROM sys.schemas WHERE name = '${testSchema}')
-//           DROP SCHEMA [${testSchema}];
-//         IF EXISTS (SELECT * FROM sys.database_principals WHERE name = '${schemaRestrictedUser}')
-//           DROP USER [${schemaRestrictedUser}];
-//         IF EXISTS (SELECT * FROM sys.sql_logins WHERE name = '${schemaRestrictedUser}')
-//           DROP LOGIN [${schemaRestrictedUser}];
-//       `);
-//       await adminPool.close();
-//     });
-
-//     describe('Schema Creation', () => {
-//       it('should fail when user lacks CREATE SCHEMA privilege', async () => {
-//         const restrictedConfig = {
-//           ...adminConfig,
-//           user: schemaRestrictedUser,
-//           password: restrictedPassword,
-//         };
-//         const store = new MSSQLStore({
-//           ...restrictedConfig,
-//           schemaName: testSchema,
-//         });
-
-//         try {
-//           await expect(store.init()).rejects.toThrow(
-//             `Unable to create schema "testSchema". This requires CREATE privilege on the database. Either create the schema manually or grant CREATE privilege to the user.`,
-//           );
-
-//           // Verify schema was not created
-//           const result = await adminPool.request().query(`SELECT * FROM sys.schemas WHERE name = '${testSchema}'`);
-//           expect(result.recordset.length).toBe(0);
-//         } finally {
-//           await store.close();
-//         }
-//       });
-
-//       it('should fail with schema creation error when saving thread', async () => {
-//         const restrictedConfig = {
-//           ...adminConfig,
-//           user: schemaRestrictedUser,
-//           password: restrictedPassword,
-//         };
-//         const store = new MSSQLStore({
-//           ...restrictedConfig,
-//           schemaName: testSchema,
-//         });
-
-//         try {
-//           await expect(async () => {
-//             await store.init();
-//             const thread = createSampleThread();
-//             await store.saveThread({ thread });
-//           }).rejects.toThrow(
-//             `Unable to create schema "testSchema". This requires CREATE privilege on the database. Either create the schema manually or grant CREATE privilege to the user.`,
-//           );
-
-//           // Verify schema was not created
-//           const result = await adminPool.request().query(`SELECT * FROM sys.schemas WHERE name = '${testSchema}'`);
-//           expect(result.recordset.length).toBe(0);
-//         } finally {
-//           await store.close();
-//         }
-//       });
-//     });
-//   });
-
-//   afterAll(async () => {
-//     try {
-//       await store.close();
-//     } catch (error) {
-//       console.warn('Error closing store:', error);
-//     }
-//   });
-// });
-=======
-}
->>>>>>> 226a1467
+}