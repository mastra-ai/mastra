import { createTestSuite } from '@internal/storage-test-utils';
import { describe, expect, it, vi } from 'vitest';

import { MSSQLStore } from '.';
import type { MSSQLConfig } from '.';

const TEST_CONFIG: MSSQLConfig = {
  server: process.env.MSSQL_HOST || 'localhost',
  port: Number(process.env.MSSQL_PORT) || 1433,
  database: process.env.MSSQL_DB || 'master',
  user: process.env.MSSQL_USER || 'sa',
  password: process.env.MSSQL_PASSWORD || 'Your_password123',
};

// const CONNECTION_STRING = `Server=${TEST_CONFIG.server},${TEST_CONFIG.port};Database=${TEST_CONFIG.database};User Id=${TEST_CONFIG.user};Password=${TEST_CONFIG.password};Encrypt=true;TrustServerCertificate=true`;

vi.setConfig({ testTimeout: 60_000, hookTimeout: 60_000 });

console.log('Not running MSSQL tests in CI. You can enable them if you want to test them locally.');
if (process.env.ENABLE_TESTS === 'true') {
  createTestSuite(new MSSQLStore(TEST_CONFIG));
} else {
  describe('MSSQLStore', () => {
    it('should be defined', () => {
      expect(MSSQLStore).toBeDefined();
    });
  });
<<<<<<< HEAD
}

// describe('MSSQLStore', () => {
//   let store: MSSQLStore;

//   beforeAll(async () => {
//     store = new MSSQLStore(TEST_CONFIG);
//     await store.init();
//   });

//   describe('Public Fields Access (MSSQL)', () => {
//     let testDB: MSSQLStore;

//     beforeAll(async () => {
//       testDB = new MSSQLStore(TEST_CONFIG);
//       await testDB.init();
//     });

//     afterAll(async () => {
//       try {
//         await testDB.close();
//       } catch { }
//     });

//     it('should expose pool field as public', () => {
//       expect(testDB.pool).toBeDefined();
//       // For mssql, db is likely a pool or connection
//       expect(typeof testDB.pool).toBe('object');
//       expect(typeof testDB.pool.request).toBe('function');
//     });

//     it('should allow direct database queries via public pool field', async () => {
//       const result = await testDB.pool.request().query('SELECT 1 as test');
//       expect(result.recordset[0].test).toBe(1);
//     });

//     it('should maintain connection state through public pool field', async () => {
//       // MSSQL: Use SYSDATETIME() for current timestamp
//       const result1 = await testDB.pool.request().query('SELECT SYSDATETIME() as timestamp1');
//       const result2 = await testDB.pool.request().query('SELECT SYSDATETIME() as timestamp2');

//       expect(result1.recordset[0].timestamp1).toBeDefined();
//       expect(result2.recordset[0].timestamp2).toBeDefined();
//       // Compare timestamps as strings (ISO format)
//       expect(result2.recordset[0].timestamp2 >= result1.recordset[0].timestamp1).toBe(true);
//     });

//     it('should throw error when pool is used after disconnect', async () => {
//       await testDB.close();
//       await expect(testDB.pool.request().query('SELECT 1')).rejects.toThrow();
//     });
//   });

//   beforeEach(async () => {
//     // Only clear tables if store is initialized
//     try {
//       // Clear tables before each test
//       await store.clearTable({ tableName: TABLE_WORKFLOW_SNAPSHOT });
//       await store.clearTable({ tableName: TABLE_MESSAGES });
//       await store.clearTable({ tableName: TABLE_THREADS });
//       await store.clearTable({ tableName: TABLE_TRACES });
//     } catch (error) {
//       // Ignore errors during table clearing
//       console.warn('Error clearing tables:', error);
//     }
//   });

//   // --- Validation tests ---
//   describe('Validation', () => {
//     const validConfig = TEST_CONFIG;
//     it('throws if connectionString is empty', () => {
//       expect(() => new MSSQLStore({ connectionString: '' })).toThrow(
//         /connectionString must be provided and cannot be empty/,
//       );
//     });
//     it('throws if server is missing or empty', () => {
//       expect(() => new MSSQLStore({ ...validConfig, server: '' })).toThrow(
//         /server must be provided and cannot be empty/,
//       );
//       const { server, ...rest } = validConfig;
//       expect(() => new MSSQLStore(rest as any)).toThrow(/server must be provided and cannot be empty/);
//     });
//     it('throws if user is missing or empty', () => {
//       expect(() => new MSSQLStore({ ...validConfig, user: '' })).toThrow(/user must be provided and cannot be empty/);
//       const { user, ...rest } = validConfig;
//       expect(() => new MSSQLStore(rest as any)).toThrow(/user must be provided and cannot be empty/);
//     });
//     it('throws if database is missing or empty', () => {
//       expect(() => new MSSQLStore({ ...validConfig, database: '' })).toThrow(
//         /database must be provided and cannot be empty/,
//       );
//       const { database, ...rest } = validConfig;
//       expect(() => new MSSQLStore(rest as any)).toThrow(/database must be provided and cannot be empty/);
//     });
//     it('throws if password is missing or empty', () => {
//       expect(() => new MSSQLStore({ ...validConfig, password: '' })).toThrow(
//         /password must be provided and cannot be empty/,
//       );
//       const { password, ...rest } = validConfig;
//       expect(() => new MSSQLStore(rest as any)).toThrow(/password must be provided and cannot be empty/);
//     });
//     it('does not throw on valid config (host-based)', () => {
//       expect(() => new MSSQLStore(validConfig)).not.toThrow();
//     });
//     it('does not throw on non-empty connection string', () => {
//       expect(() => new MSSQLStore({ connectionString })).not.toThrow();
//     });
//   });

//   describe('Thread Operations', () => {
//     it('should create and retrieve a thread', async () => {
//       const thread = createSampleThread();

//       // Save thread
//       const savedThread = await store.saveThread({ thread });
//       expect(savedThread).toEqual(thread);

//       // Retrieve thread
//       const retrievedThread = await store.getThreadById({ threadId: thread.id });
//       expect(retrievedThread?.title).toEqual(thread.title);
//     });

//     it('should return null for non-existent thread', async () => {
//       const result = await store.getThreadById({ threadId: 'non-existent' });
//       expect(result).toBeNull();
//     });

//     it('should get threads by resource ID', async () => {
//       const thread1 = createSampleThread();
//       const thread2 = { ...createSampleThread(), resourceId: thread1.resourceId };

//       await store.saveThread({ thread: thread1 });
//       await store.saveThread({ thread: thread2 });

//       const threads = await store.getThreadsByResourceId({ resourceId: thread1.resourceId });
//       expect(threads).toHaveLength(2);
//       expect(threads.map(t => t.id)).toEqual(expect.arrayContaining([thread1.id, thread2.id]));
//     });

//     it('should update thread title and metadata', async () => {
//       const thread = createSampleThread();
//       await store.saveThread({ thread });

//       const newMetadata = { newKey: 'newValue' };
//       const updatedThread = await store.updateThread({
//         id: thread.id,
//         title: 'Updated Title',
//         metadata: newMetadata,
//       });

//       expect(updatedThread.title).toBe('Updated Title');
//       expect(updatedThread.metadata).toEqual({
//         ...thread.metadata,
//         ...newMetadata,
//       });

//       // Verify persistence
//       const retrievedThread = await store.getThreadById({ threadId: thread.id });
//       expect(retrievedThread).toEqual(updatedThread);
//     });

//     it('should delete thread and its messages', async () => {
//       const thread = createSampleThread();
//       await store.saveThread({ thread });

//       // Add some messages
//       const messages = [createSampleMessageV1({ threadId: thread.id }), createSampleMessageV1({ threadId: thread.id })];
//       await store.saveMessages({ messages });

//       await store.deleteThread({ threadId: thread.id });

//       const retrievedThread = await store.getThreadById({ threadId: thread.id });
//       expect(retrievedThread).toBeNull();

//       // Verify messages were also deleted
//       const retrievedMessages = await store.getMessages({ threadId: thread.id });
//       expect(retrievedMessages).toHaveLength(0);
//     });

//     it('should update thread updatedAt when a message is saved to it', async () => {
//       const thread = createSampleThread();
//       await store.saveThread({ thread });

//       // Get the initial thread to capture the original updatedAt
//       const initialThread = await store.getThreadById({ threadId: thread.id });
//       expect(initialThread).toBeDefined();
//       const originalUpdatedAt = initialThread!.updatedAt;

//       // Wait a small amount to ensure different timestamp
//       await new Promise(resolve => setTimeout(resolve, 10));

//       // Create and save a message to the thread
//       const message = createSampleMessageV1({ threadId: thread.id });
//       await store.saveMessages({ messages: [message] });

//       // Retrieve the thread again and check that updatedAt was updated
//       const updatedThread = await store.getThreadById({ threadId: thread.id });
//       expect(updatedThread).toBeDefined();
//       expect(updatedThread!.updatedAt.getTime()).toBeGreaterThan(originalUpdatedAt.getTime());
//     });
//   });

//   describe('Message Operations', () => {
//     it('should save and retrieve messages', async () => {
//       const thread = createSampleThread();
//       await store.saveThread({ thread });

//       const messages = [createSampleMessageV1({ threadId: thread.id }), createSampleMessageV1({ threadId: thread.id })];

//       // Save messages
//       const savedMessages = await store.saveMessages({ messages });

//       // Retrieve messages
//       const retrievedMessages = await store.getMessages({ threadId: thread.id, format: 'v1' });

//       const checkMessages = messages.map(m => {
//         const { resourceId, ...rest } = m;
//         return rest;
//       });

//       expect(savedMessages).toEqual(messages);
//       expect(retrievedMessages).toHaveLength(2);
//       expect(retrievedMessages).toEqual(expect.arrayContaining(checkMessages));
//     });

//     it('should handle empty message array', async () => {
//       const result = await store.saveMessages({ messages: [] });
//       expect(result).toEqual([]);
//     });

//     it('should maintain message order', async () => {
//       const thread = createSampleThread();
//       await store.saveThread({ thread });

//       const messageContent = ['First', 'Second', 'Third'];

//       const messages = messageContent.map(content =>
//         createSampleMessageV2({ threadId: thread.id, content: { content, parts: [{ type: 'text', text: content }] } }),
//       );

//       await store.saveMessages({ messages, format: 'v2' });

//       const retrievedMessages = await store.getMessages({ threadId: thread.id, format: 'v2' });
//       expect(retrievedMessages).toHaveLength(3);

//       // Verify order is maintained
//       retrievedMessages.forEach((msg, idx) => {
//         expect((msg.content.parts[0] as any).text).toEqual(messageContent[idx]);
//       });
//     });

//     it('should rollback on error during message save', async () => {
//       const thread = createSampleThread();
//       await store.saveThread({ thread });

//       const messages = [
//         createSampleMessageV1({ threadId: thread.id }),
//         { ...createSampleMessageV1({ threadId: thread.id }), id: null } as any, // This will cause an error
//       ];

//       await expect(store.saveMessages({ messages })).rejects.toThrow();

//       // Verify no messages were saved
//       const savedMessages = await store.getMessages({ threadId: thread.id });
//       expect(savedMessages).toHaveLength(0);
//     });

//     it('should retrieve messages w/ next/prev messages by message id + resource id', async () => {
//       const thread = createSampleThread({ id: 'thread-one' });
//       await store.saveThread({ thread });

//       const thread2 = createSampleThread({ id: 'thread-two' });
//       await store.saveThread({ thread: thread2 });

//       const thread3 = createSampleThread({ id: 'thread-three' });
//       await store.saveThread({ thread: thread3 });

//       const messages: MastraMessageV2[] = [
//         createSampleMessageV2({
//           threadId: 'thread-one',
//           content: { content: 'First' },
//           resourceId: 'cross-thread-resource',
//         }),
//         createSampleMessageV2({
//           threadId: 'thread-one',
//           content: { content: 'Second' },
//           resourceId: 'cross-thread-resource',
//         }),
//         createSampleMessageV2({
//           threadId: 'thread-one',
//           content: { content: 'Third' },
//           resourceId: 'cross-thread-resource',
//         }),

//         createSampleMessageV2({
//           threadId: 'thread-two',
//           content: { content: 'Fourth' },
//           resourceId: 'cross-thread-resource',
//         }),
//         createSampleMessageV2({
//           threadId: 'thread-two',
//           content: { content: 'Fifth' },
//           resourceId: 'cross-thread-resource',
//         }),
//         createSampleMessageV2({
//           threadId: 'thread-two',
//           content: { content: 'Sixth' },
//           resourceId: 'cross-thread-resource',
//         }),

//         createSampleMessageV2({
//           threadId: 'thread-three',
//           content: { content: 'Seventh' },
//           resourceId: 'other-resource',
//         }),
//         createSampleMessageV2({
//           threadId: 'thread-three',
//           content: { content: 'Eighth' },
//           resourceId: 'other-resource',
//         }),
//       ];

//       await store.saveMessages({ messages: messages, format: 'v2' });

//       const retrievedMessages = await store.getMessages({ threadId: 'thread-one', format: 'v2' });
//       expect(retrievedMessages).toHaveLength(3);
//       expect(retrievedMessages.map((m: any) => m.content.parts[0].text)).toEqual(['First', 'Second', 'Third']);

//       const retrievedMessages2 = await store.getMessages({ threadId: 'thread-two', format: 'v2' });
//       expect(retrievedMessages2).toHaveLength(3);
//       expect(retrievedMessages2.map((m: any) => m.content.parts[0].text)).toEqual(['Fourth', 'Fifth', 'Sixth']);

//       const retrievedMessages3 = await store.getMessages({ threadId: 'thread-three', format: 'v2' });
//       expect(retrievedMessages3).toHaveLength(2);
//       expect(retrievedMessages3.map((m: any) => m.content.parts[0].text)).toEqual(['Seventh', 'Eighth']);

//       const { messages: crossThreadMessages } = await store.getMessagesPaginated({
//         threadId: 'thread-doesnt-exist',
//         format: 'v2',
//         selectBy: {
//           last: 0,
//           include: [
//             {
//               id: messages[1].id,
//               threadId: 'thread-one',
//               withNextMessages: 2,
//               withPreviousMessages: 2,
//             },
//             {
//               id: messages[4].id,
//               threadId: 'thread-two',
//               withPreviousMessages: 2,
//               withNextMessages: 2,
//             },
//           ],
//         },
//       });

//       expect(crossThreadMessages).toHaveLength(6);
//       expect(crossThreadMessages.filter(m => m.threadId === `thread-one`)).toHaveLength(3);
//       expect(crossThreadMessages.filter(m => m.threadId === `thread-two`)).toHaveLength(3);
//     });

//     it('should return messages using both last and include (cross-thread, deduped)', async () => {
//       const thread = createSampleThread({ id: 'thread-one' });
//       await store.saveThread({ thread });

//       const thread2 = createSampleThread({ id: 'thread-two' });
//       await store.saveThread({ thread: thread2 });

//       const now = new Date();

//       // Setup: create messages in two threads
//       const messages = [
//         createSampleMessageV2({
//           threadId: 'thread-one',
//           content: { content: 'A' },
//           createdAt: new Date(now.getTime()),
//         }),
//         createSampleMessageV2({
//           threadId: 'thread-one',
//           content: { content: 'B' },
//           createdAt: new Date(now.getTime() + 1000),
//         }),
//         createSampleMessageV2({
//           threadId: 'thread-one',
//           content: { content: 'C' },
//           createdAt: new Date(now.getTime() + 2000),
//         }),
//         createSampleMessageV2({
//           threadId: 'thread-two',
//           content: { content: 'D' },
//           createdAt: new Date(now.getTime() + 3000),
//         }),
//         createSampleMessageV2({
//           threadId: 'thread-two',
//           content: { content: 'E' },
//           createdAt: new Date(now.getTime() + 4000),
//         }),
//         createSampleMessageV2({
//           threadId: 'thread-two',
//           content: { content: 'F' },
//           createdAt: new Date(now.getTime() + 5000),
//         }),
//       ];
//       await store.saveMessages({ messages, format: 'v2' });

//       // Use last: 2 and include a message from another thread with context
//       const result = await store.getMessages({
//         threadId: 'thread-one',
//         format: 'v2',
//         selectBy: {
//           last: 2,
//           include: [
//             {
//               id: messages[4].id, // 'E' from thread-bar
//               threadId: 'thread-two',
//               withPreviousMessages: 1,
//               withNextMessages: 1,
//             },
//           ],
//         },
//       });

//       // Should include last 2 from thread-one and 3 from thread-two (D, E, F)
//       expect(result.map(m => m.content.content).sort()).toEqual(['B', 'C', 'D', 'E', 'F']);
//       // Should include 2 from thread-one
//       expect(result.filter(m => m.threadId === 'thread-one').map(m => m.content.content)).toEqual(['B', 'C']);
//       // Should include 3 from thread-two
//       expect(result.filter(m => m.threadId === 'thread-two').map(m => m.content.content)).toEqual(['D', 'E', 'F']);
//     });
//   });

//   describe('updateMessages', () => {
//     let thread: StorageThreadType;

//     beforeEach(async () => {
//       const threadData = createSampleThread();
//       thread = await store.saveThread({ thread: threadData as StorageThreadType });
//     });

//     it('should update a single field of a message (e.g., role)', async () => {
//       const originalMessage = createSampleMessageV2({ threadId: thread.id, role: 'user', thread });
//       await store.saveMessages({ messages: [originalMessage], format: 'v2' });

//       const updatedMessages = await store.updateMessages({
//         messages: [{ id: originalMessage.id, role: 'assistant' }],
//       });

//       expect(updatedMessages).toHaveLength(1);
//       expect(updatedMessages[0].role).toBe('assistant');
//       expect(updatedMessages[0].content).toEqual(originalMessage.content); // Ensure content is unchanged
//     });

//     it('should update only the metadata within the content field, preserving other content', async () => {
//       const originalMessage = createSampleMessageV2({
//         threadId: thread.id,
//         content: { content: 'hello world', parts: [{ type: 'text', text: 'hello world' }] },
//         thread,
//       });
//       await store.saveMessages({ messages: [originalMessage], format: 'v2' });

//       const newMetadata = { someKey: 'someValue' };
//       await store.updateMessages({
//         messages: [{ id: originalMessage.id, content: { metadata: newMetadata } as any }],
//       });

//       const fromDb = await store.getMessages({ threadId: thread.id, format: 'v2' });
//       expect(fromDb[0].content.metadata).toEqual(newMetadata);
//       expect(fromDb[0].content.content).toBe('hello world');
//       expect(fromDb[0].content.parts).toEqual([{ type: 'text', text: 'hello world' }]);
//     });

//     it('should deep merge metadata, not overwrite it', async () => {
//       const originalMessage = createSampleMessageV2({
//         threadId: thread.id,
//         content: { metadata: { initial: true }, content: 'old content' },
//         thread,
//       });
//       await store.saveMessages({ messages: [originalMessage], format: 'v2' });

//       const newMetadata = { updated: true };
//       await store.updateMessages({
//         messages: [{ id: originalMessage.id, content: { metadata: newMetadata } as any }],
//       });

//       const fromDb = await store.getMessages({ threadId: thread.id, format: 'v2' });
//       expect(fromDb[0].content.metadata).toEqual({ initial: true, updated: true });
//     });

//     it('should update multiple messages at once', async () => {
//       const msg1 = createSampleMessageV2({ threadId: thread.id, role: 'user', thread });
//       const msg2 = createSampleMessageV2({ threadId: thread.id, content: { content: 'original' }, thread });
//       await store.saveMessages({ messages: [msg1, msg2], format: 'v2' });

//       await store.updateMessages({
//         messages: [
//           { id: msg1.id, role: 'assistant' },
//           { id: msg2.id, content: { content: 'updated' } as any },
//         ],
//       });

//       const fromDb = await store.getMessages({ threadId: thread.id, format: 'v2' });
//       const updatedMsg1 = fromDb.find(m => m.id === msg1.id)!;
//       const updatedMsg2 = fromDb.find(m => m.id === msg2.id)!;

//       expect(updatedMsg1.role).toBe('assistant');
//       expect(updatedMsg2.content.content).toBe('updated');
//     });

//     it('should update the parent thread updatedAt timestamp', async () => {
//       const originalMessage = createSampleMessageV2({ threadId: thread.id, thread });
//       await store.saveMessages({ messages: [originalMessage], format: 'v2' });
//       const initialThread = await store.getThreadById({ threadId: thread.id });

//       await new Promise(r => setTimeout(r, 10));

//       await store.updateMessages({ messages: [{ id: originalMessage.id, role: 'assistant' }] });

//       const updatedThread = await store.getThreadById({ threadId: thread.id });

//       expect(new Date(updatedThread!.updatedAt).getTime()).toBeGreaterThan(
//         new Date(initialThread!.updatedAt).getTime(),
//       );
//     });

//     it('should update timestamps on both threads when moving a message', async () => {
//       const thread2 = await store.saveThread({ thread: createSampleThread() });
//       const message = createSampleMessageV2({ threadId: thread.id, thread });
//       await store.saveMessages({ messages: [message], format: 'v2' });

//       const initialThread1 = await store.getThreadById({ threadId: thread.id });
//       const initialThread2 = await store.getThreadById({ threadId: thread2.id });

//       await new Promise(r => setTimeout(r, 10));

//       await store.updateMessages({
//         messages: [{ id: message.id, threadId: thread2.id }],
//       });

//       const updatedThread1 = await store.getThreadById({ threadId: thread.id });
//       const updatedThread2 = await store.getThreadById({ threadId: thread2.id });

//       expect(new Date(updatedThread1!.updatedAt).getTime()).toBeGreaterThan(
//         new Date(initialThread1!.updatedAt).getTime(),
//       );
//       expect(new Date(updatedThread2!.updatedAt).getTime()).toBeGreaterThan(
//         new Date(initialThread2!.updatedAt).getTime(),
//       );

//       // Verify the message was moved
//       const thread1Messages = await store.getMessages({ threadId: thread.id, format: 'v2' });
//       const thread2Messages = await store.getMessages({ threadId: thread2.id, format: 'v2' });
//       expect(thread1Messages).toHaveLength(0);
//       expect(thread2Messages).toHaveLength(1);
//       expect(thread2Messages[0].id).toBe(message.id);
//     });
//     it('should upsert messages: duplicate id+threadId results in update, not duplicate row', async () => {
//       const thread = await createSampleThread();
//       await store.saveThread({ thread });
//       const baseMessage = createSampleMessageV2({
//         threadId: thread.id,
//         createdAt: new Date(),
//         content: { content: 'Original' },
//         resourceId: thread.resourceId,
//       });

//       // Insert the message for the first time
//       await store.saveMessages({ messages: [baseMessage], format: 'v2' });

//       // Insert again with the same id and threadId but different content
//       const updatedMessage = {
//         ...createSampleMessageV2({
//           threadId: thread.id,
//           createdAt: new Date(),
//           content: { content: 'Updated' },
//           resourceId: thread.resourceId,
//         }),
//         id: baseMessage.id,
//       };

//       await store.saveMessages({ messages: [updatedMessage], format: 'v2' });

//       // Retrieve messages for the thread
//       const retrievedMessages = await store.getMessages({ threadId: thread.id, format: 'v2' });

//       // Only one message should exist for that id+threadId
//       expect(retrievedMessages.filter(m => m.id === baseMessage.id)).toHaveLength(1);

//       // The content should be the updated one
//       expect(retrievedMessages.find(m => m.id === baseMessage.id)?.content.content).toBe('Updated');
//     });

//     it('should upsert messages: duplicate id and different threadid', async () => {
//       const thread1 = await createSampleThread();
//       const thread2 = await createSampleThread();
//       await store.saveThread({ thread: thread1 });
//       await store.saveThread({ thread: thread2 });

//       const message = createSampleMessageV2({
//         threadId: thread1.id,
//         createdAt: new Date(),
//         content: { content: 'Thread1 Content' },
//         resourceId: thread1.resourceId,
//       });

//       // Insert message into thread1
//       await store.saveMessages({ messages: [message], format: 'v2' });

//       // Attempt to insert a message with the same id but different threadId
//       const conflictingMessage = {
//         ...createSampleMessageV2({
//           threadId: thread2.id, // different thread
//           content: { content: 'Thread2 Content' },
//           resourceId: thread2.resourceId,
//         }),
//         id: message.id,
//       };

//       // Save should move the message to the new thread
//       await store.saveMessages({ messages: [conflictingMessage], format: 'v2' });

//       // Retrieve messages for both threads
//       const thread1Messages = await store.getMessages({ threadId: thread1.id, format: 'v2' });
//       const thread2Messages = await store.getMessages({ threadId: thread2.id, format: 'v2' });

//       // Thread 1 should NOT have the message with that id
//       expect(thread1Messages.find(m => m.id === message.id)).toBeUndefined();

//       // Thread 2 should have the message with that id
//       expect(thread2Messages.find(m => m.id === message.id)?.content.content).toBe('Thread2 Content');
//     });
//   });

//   describe('Edge Cases and Error Handling', () => {
//     it('should handle large metadata objects', async () => {
//       const thread = createSampleThread();
//       const largeMetadata = {
//         ...thread.metadata,
//         largeArray: Array.from({ length: 1000 }, (_, i) => ({ index: i, data: 'test'.repeat(100) })),
//       };

//       const threadWithLargeMetadata = {
//         ...thread,
//         metadata: largeMetadata,
//       };

//       await store.saveThread({ thread: threadWithLargeMetadata });
//       const retrieved = await store.getThreadById({ threadId: thread.id });

//       expect(retrieved?.metadata).toEqual(largeMetadata);
//     });

//     it('should handle special characters in thread titles', async () => {
//       const thread = {
//         ...createSampleThread(),
//         title: 'Special \'quotes\' and "double quotes" and emoji 🎉',
//       };

//       await store.saveThread({ thread });
//       const retrieved = await store.getThreadById({ threadId: thread.id });

//       expect(retrieved?.title).toBe(thread.title);
//     });

//     it('should handle concurrent thread updates', async () => {
//       const thread = createSampleThread();
//       await store.saveThread({ thread });

//       // Perform multiple updates concurrently
//       const updates = Array.from({ length: 5 }, (_, i) =>
//         store.updateThread({
//           id: thread.id,
//           title: `Update ${i}`,
//           metadata: { update: i },
//         }),
//       );

//       await expect(Promise.all(updates)).resolves.toBeDefined();

//       // Verify final state
//       const finalThread = await store.getThreadById({ threadId: thread.id });
//       expect(finalThread).toBeDefined();
//     });
//   });

//   describe('Workflow Snapshots', () => {
//     it('should persist and load workflow snapshots', async () => {
//       const workflowName = 'test-workflow';
//       const runId = `run-${randomUUID()}`;
//       const snapshot = {
//         status: 'running',
//         context: {
//           input: { type: 'manual' },
//           step1: { status: 'success', output: { data: 'test' } },
//         },
//         value: {},
//         activePaths: [],
//         suspendedPaths: {},
//         runId,
//         timestamp: new Date().getTime(),
//         serializedStepGraph: [],
//       } as unknown as WorkflowRunState;

//       await store.persistWorkflowSnapshot({
//         workflowName,
//         runId,
//         snapshot,
//       });

//       const loadedSnapshot = await store.loadWorkflowSnapshot({
//         workflowName,
//         runId,
//       });

//       expect(loadedSnapshot).toEqual(snapshot);
//     });

//     it('should return null for non-existent workflow snapshot', async () => {
//       const result = await store.loadWorkflowSnapshot({
//         workflowName: 'non-existent',
//         runId: 'non-existent',
//       });

//       expect(result).toBeNull();
//     });

//     it('should update existing workflow snapshot', async () => {
//       const workflowName = 'test-workflow';
//       const runId = `run-${randomUUID()}`;
//       const initialSnapshot = {
//         status: 'running',
//         context: {
//           input: { type: 'manual' },
//         },
//         value: {},
//         activePaths: [],
//         suspendedPaths: {},
//         runId,
//         timestamp: new Date().getTime(),
//         serializedStepGraph: [],
//       };

//       await store.persistWorkflowSnapshot({
//         workflowName,
//         runId,
//         snapshot: initialSnapshot as unknown as WorkflowRunState,
//       });

//       const updatedSnapshot = {
//         status: 'success',
//         context: {
//           input: { type: 'manual' },
//           'step-1': { status: 'success', result: { data: 'test' } },
//         },
//         value: {},
//         activePaths: [],
//         suspendedPaths: {},
//         runId,
//         timestamp: new Date().getTime(),
//       };

//       await store.persistWorkflowSnapshot({
//         workflowName,
//         runId,
//         snapshot: updatedSnapshot as unknown as WorkflowRunState,
//       });

//       const loadedSnapshot = await store.loadWorkflowSnapshot({
//         workflowName,
//         runId,
//       });

//       expect(loadedSnapshot).toEqual(updatedSnapshot);
//     });

//     it('should handle complex workflow state', async () => {
//       const workflowName = 'complex-workflow';
//       const runId = `run-${randomUUID()}`;
//       const complexSnapshot = {
//         value: { currentState: 'running' },
//         context: {
//           'step-1': {
//             status: 'success',
//             output: {
//               nestedData: {
//                 array: [1, 2, 3],
//                 object: { key: 'value' },
//                 date: new Date().toISOString(),
//               },
//             },
//           },
//           'step-2': {
//             status: 'waiting',
//             dependencies: ['step-3', 'step-4'],
//           },
//           input: {
//             type: 'scheduled',
//             metadata: {
//               schedule: '0 0 * * *',
//               timezone: 'UTC',
//             },
//           },
//         },
//         activePaths: [
//           {
//             stepPath: ['step-1'],
//             stepId: 'step-1',
//             status: 'success',
//           },
//           {
//             stepPath: ['step-2'],
//             stepId: 'step-2',
//             status: 'waiting',
//           },
//         ],
//         suspendedPaths: {},
//         runId: runId,
//         timestamp: Date.now(),
//         serializedStepGraph: [],
//         status: 'running',
//       };

//       await store.persistWorkflowSnapshot({
//         workflowName,
//         runId,
//         snapshot: complexSnapshot as unknown as WorkflowRunState,
//       });

//       const loadedSnapshot = await store.loadWorkflowSnapshot({
//         workflowName,
//         runId,
//       });

//       expect(loadedSnapshot).toEqual(complexSnapshot);
//     });
//   });

//   describe('getWorkflowRuns', () => {
//     beforeEach(async () => {
//       await store.clearTable({ tableName: TABLE_WORKFLOW_SNAPSHOT });
//     });
//     it('returns empty array when no workflows exist', async () => {
//       const { runs, total } = await store.getWorkflowRuns();
//       expect(runs).toEqual([]);
//       expect(total).toBe(0);
//     });

//     it('returns all workflows by default', async () => {
//       const workflowName1 = 'default_test_1';
//       const workflowName2 = 'default_test_2';

//       const { snapshot: workflow1, runId: runId1, stepId: stepId1 } = createSampleWorkflowSnapshot('success');
//       const { snapshot: workflow2, runId: runId2, stepId: stepId2 } = createSampleWorkflowSnapshot('failed');

//       await store.persistWorkflowSnapshot({ workflowName: workflowName1, runId: runId1, snapshot: workflow1 });
//       await new Promise(resolve => setTimeout(resolve, 10)); // Small delay to ensure different timestamps
//       await store.persistWorkflowSnapshot({ workflowName: workflowName2, runId: runId2, snapshot: workflow2 });

//       const { runs, total } = await store.getWorkflowRuns();
//       expect(runs).toHaveLength(2);
//       expect(total).toBe(2);
//       expect(runs[0]!.workflowName).toBe(workflowName2); // Most recent first
//       expect(runs[1]!.workflowName).toBe(workflowName1);
//       const firstSnapshot = runs[0]!.snapshot;
//       const secondSnapshot = runs[1]!.snapshot;
//       checkWorkflowSnapshot(firstSnapshot, stepId2, 'failed');
//       checkWorkflowSnapshot(secondSnapshot, stepId1, 'success');
//     });

//     it('filters by workflow name', async () => {
//       const workflowName1 = 'filter_test_1';
//       const workflowName2 = 'filter_test_2';

//       const { snapshot: workflow1, runId: runId1, stepId: stepId1 } = createSampleWorkflowSnapshot('success');
//       const { snapshot: workflow2, runId: runId2 } = createSampleWorkflowSnapshot('failed');

//       await store.persistWorkflowSnapshot({ workflowName: workflowName1, runId: runId1, snapshot: workflow1 });
//       await new Promise(resolve => setTimeout(resolve, 10)); // Small delay to ensure different timestamps
//       await store.persistWorkflowSnapshot({ workflowName: workflowName2, runId: runId2, snapshot: workflow2 });

//       const { runs, total } = await store.getWorkflowRuns({ workflowName: workflowName1 });
//       expect(runs).toHaveLength(1);
//       expect(total).toBe(1);
//       expect(runs[0]!.workflowName).toBe(workflowName1);
//       const snapshot = runs[0]!.snapshot;
//       checkWorkflowSnapshot(snapshot, stepId1, 'success');
//     });

//     it('filters by date range', async () => {
//       const now = new Date();
//       const yesterday = new Date(now.getTime() - 24 * 60 * 60 * 1000);
//       const twoDaysAgo = new Date(now.getTime() - 2 * 24 * 60 * 60 * 1000);
//       const workflowName1 = 'date_test_1';
//       const workflowName2 = 'date_test_2';
//       const workflowName3 = 'date_test_3';

//       const { snapshot: workflow1, runId: runId1 } = createSampleWorkflowSnapshot('success');
//       const { snapshot: workflow2, runId: runId2, stepId: stepId2 } = createSampleWorkflowSnapshot('failed');
//       const { snapshot: workflow3, runId: runId3, stepId: stepId3 } = createSampleWorkflowSnapshot('suspended');

//       await store.insert({
//         tableName: TABLE_WORKFLOW_SNAPSHOT,
//         record: {
//           workflow_name: workflowName1,
//           run_id: runId1,
//           snapshot: workflow1,
//           createdAt: twoDaysAgo,
//           updatedAt: twoDaysAgo,
//         },
//       });

//       await store.insert({
//         tableName: TABLE_WORKFLOW_SNAPSHOT,
//         record: {
//           workflow_name: workflowName2,
//           run_id: runId2,
//           snapshot: workflow2,
//           createdAt: yesterday,
//           updatedAt: yesterday,
//         },
//       });
//       await store.insert({
//         tableName: TABLE_WORKFLOW_SNAPSHOT,
//         record: {
//           workflow_name: workflowName3,
//           run_id: runId3,
//           snapshot: workflow3,
//           createdAt: now,
//           updatedAt: now,
//         },
//       });

//       const { runs } = await store.getWorkflowRuns({
//         fromDate: yesterday,
//         toDate: now,
//       });

//       expect(runs).toHaveLength(2);
//       expect(runs[0]!.workflowName).toBe(workflowName3);
//       expect(runs[1]!.workflowName).toBe(workflowName2);
//       const firstSnapshot = runs[0]!.snapshot;
//       const secondSnapshot = runs[1]!.snapshot;
//       checkWorkflowSnapshot(firstSnapshot, stepId3, 'suspended');
//       checkWorkflowSnapshot(secondSnapshot, stepId2, 'failed');
//     });

//     it('handles pagination', async () => {
//       const workflowName1 = 'page_test_1';
//       const workflowName2 = 'page_test_2';
//       const workflowName3 = 'page_test_3';

//       const { snapshot: workflow1, runId: runId1, stepId: stepId1 } = createSampleWorkflowSnapshot('success');
//       const { snapshot: workflow2, runId: runId2, stepId: stepId2 } = createSampleWorkflowSnapshot('failed');
//       const { snapshot: workflow3, runId: runId3, stepId: stepId3 } = createSampleWorkflowSnapshot('suspended');

//       await store.persistWorkflowSnapshot({ workflowName: workflowName1, runId: runId1, snapshot: workflow1 });
//       await new Promise(resolve => setTimeout(resolve, 10)); // Small delay to ensure different timestamps
//       await store.persistWorkflowSnapshot({ workflowName: workflowName2, runId: runId2, snapshot: workflow2 });
//       await new Promise(resolve => setTimeout(resolve, 10)); // Small delay to ensure different timestamps
//       await store.persistWorkflowSnapshot({ workflowName: workflowName3, runId: runId3, snapshot: workflow3 });

//       // Get first page
//       const page1 = await store.getWorkflowRuns({ limit: 2, offset: 0 });
//       expect(page1.runs).toHaveLength(2);
//       expect(page1.total).toBe(3); // Total count of all records
//       expect(page1.runs[0]!.workflowName).toBe(workflowName3);
//       expect(page1.runs[1]!.workflowName).toBe(workflowName2);
//       const firstSnapshot = page1.runs[0]!.snapshot;
//       const secondSnapshot = page1.runs[1]!.snapshot;
//       checkWorkflowSnapshot(firstSnapshot, stepId3, 'suspended');
//       checkWorkflowSnapshot(secondSnapshot, stepId2, 'failed');

//       // Get second page
//       const page2 = await store.getWorkflowRuns({ limit: 2, offset: 2 });
//       expect(page2.runs).toHaveLength(1);
//       expect(page2.total).toBe(3);
//       expect(page2.runs[0]!.workflowName).toBe(workflowName1);
//       const snapshot = page2.runs[0]!.snapshot;
//       checkWorkflowSnapshot(snapshot, stepId1, 'success');
//     });
//   });

//   describe('getWorkflowRunById', () => {
//     const workflowName = 'workflow-id-test';
//     let runId: string;
//     let stepId: string;

//     beforeEach(async () => {
//       // Insert a workflow run for positive test
//       const sample = createSampleWorkflowSnapshot('success');
//       runId = sample.runId;
//       stepId = sample.stepId;
//       await store.insert({
//         tableName: TABLE_WORKFLOW_SNAPSHOT,
//         record: {
//           workflow_name: workflowName,
//           run_id: runId,
//           resourceId: 'resource-abc',
//           snapshot: sample.snapshot,
//           createdAt: new Date(),
//           updatedAt: new Date(),
//         },
//       });
//     });

//     it('should retrieve a workflow run by ID', async () => {
//       const found = await store.getWorkflowRunById({
//         runId,
//         workflowName,
//       });
//       expect(found).not.toBeNull();
//       expect(found?.runId).toBe(runId);
//       checkWorkflowSnapshot(found?.snapshot!, stepId, 'success');
//     });

//     it('should return null for non-existent workflow run ID', async () => {
//       const notFound = await store.getWorkflowRunById({
//         runId: 'non-existent-id',
//         workflowName,
//       });
//       expect(notFound).toBeNull();
//     });
//   });
//   describe('getWorkflowRuns with resourceId', () => {
//     const workflowName = 'workflow-id-test';
//     let resourceId: string;
//     let runIds: string[] = [];

//     beforeEach(async () => {
//       // Insert multiple workflow runs for the same resourceId
//       resourceId = 'resource-shared';
//       for (const status of ['success', 'failed']) {
//         const sample = createSampleWorkflowSnapshot(status as WorkflowRunState['context'][string]['status']);
//         runIds.push(sample.runId);
//         await store.insert({
//           tableName: TABLE_WORKFLOW_SNAPSHOT,
//           record: {
//             workflow_name: workflowName,
//             run_id: sample.runId,
//             resourceId,
//             snapshot: sample.snapshot,
//             createdAt: new Date(),
//             updatedAt: new Date(),
//           },
//         });
//       }
//       // Insert a run with a different resourceId
//       const other = createSampleWorkflowSnapshot('suspended');
//       await store.insert({
//         tableName: TABLE_WORKFLOW_SNAPSHOT,
//         record: {
//           workflow_name: workflowName,
//           run_id: other.runId,
//           resourceId: 'resource-other',
//           snapshot: other.snapshot,
//           createdAt: new Date(),
//           updatedAt: new Date(),
//         },
//       });
//     });

//     it('should retrieve all workflow runs by resourceId', async () => {
//       const { runs } = await store.getWorkflowRuns({
//         resourceId,
//         workflowName,
//       });
//       expect(Array.isArray(runs)).toBe(true);
//       expect(runs.length).toBeGreaterThanOrEqual(2);
//       for (const run of runs) {
//         expect(run.resourceId).toBe(resourceId);
//       }
//     });

//     it('should return an empty array if no workflow runs match resourceId', async () => {
//       const { runs } = await store.getWorkflowRuns({
//         resourceId: 'non-existent-resource',
//         workflowName,
//       });
//       expect(Array.isArray(runs)).toBe(true);
//       expect(runs.length).toBe(0);
//     });
//   });

//   describe('hasColumn', () => {
//     const tempTable = 'temp_test_table';

//     beforeEach(async () => {
//       // Always try to drop the table before each test, ignore errors if it doesn't exist
//       try {
//         await store.pool.query(`DROP TABLE IF EXISTS ${tempTable}`);
//       } catch {
//         /* ignore */
//       }
//     });

//     it('returns true if the column exists', async () => {
//       await store.pool.query(`CREATE TABLE ${tempTable} (id INT IDENTITY(1,1) PRIMARY KEY, resourceId NVARCHAR(MAX))`);
//       expect(await store['hasColumn'](tempTable, 'resourceId')).toBe(true);
//     });

//     it('returns false if the column does not exist', async () => {
//       await store.pool.query(`CREATE TABLE ${tempTable} (id INT IDENTITY(1,1) PRIMARY KEY)`);
//       expect(await store['hasColumn'](tempTable, 'resourceId')).toBe(false);
//     });

//     afterEach(async () => {
//       // Always try to drop the table after each test, ignore errors if it doesn't exist
//       try {
//         await store.pool.query(`DROP TABLE IF EXISTS ${tempTable}`);
//       } catch {
//         /* ignore */
//       }
//     });
//   });

//   describe('alterTable', () => {
//     const TEST_TABLE = 'test_alter_table';
//     const BASE_SCHEMA = {
//       id: { type: 'integer', primaryKey: true, nullable: false },
//       name: { type: 'text', nullable: true },
//     } as Record<string, StorageColumn>;

//     beforeEach(async () => {
//       await store.createTable({ tableName: TEST_TABLE as TABLE_NAMES, schema: BASE_SCHEMA });
//     });

//     afterEach(async () => {
//       await store.clearTable({ tableName: TEST_TABLE as TABLE_NAMES });
//     });

//     it('adds a new column to an existing table', async () => {
//       await store.alterTable({
//         tableName: TEST_TABLE as TABLE_NAMES,
//         schema: { ...BASE_SCHEMA, age: { type: 'integer', nullable: true } },
//         ifNotExists: ['age'],
//       });

//       await store.insert({
//         tableName: TEST_TABLE as TABLE_NAMES,
//         record: { id: 1, name: 'Alice', age: 42 },
//       });

//       const row = await store.load<{ id: string; name: string; age?: number }>({
//         tableName: TEST_TABLE as TABLE_NAMES,
//         keys: { id: '1' },
//       });
//       expect(row?.age).toBe(42);
//     });

//     it('is idempotent when adding an existing column', async () => {
//       await store.alterTable({
//         tableName: TEST_TABLE as TABLE_NAMES,
//         schema: { ...BASE_SCHEMA, foo: { type: 'text', nullable: true } },
//         ifNotExists: ['foo'],
//       });
//       // Add the column again (should not throw)
//       await expect(
//         store.alterTable({
//           tableName: TEST_TABLE as TABLE_NAMES,
//           schema: { ...BASE_SCHEMA, foo: { type: 'text', nullable: true } },
//           ifNotExists: ['foo'],
//         }),
//       ).resolves.not.toThrow();
//     });

//     it('should add a default value to a column when using not null', async () => {
//       await store.insert({
//         tableName: TEST_TABLE as TABLE_NAMES,
//         record: { id: 1, name: 'Bob' },
//       });

//       await expect(
//         store.alterTable({
//           tableName: TEST_TABLE as TABLE_NAMES,
//           schema: { ...BASE_SCHEMA, text_column: { type: 'text', nullable: false } },
//           ifNotExists: ['text_column'],
//         }),
//       ).resolves.not.toThrow();

//       await expect(
//         store.alterTable({
//           tableName: TEST_TABLE as TABLE_NAMES,
//           schema: { ...BASE_SCHEMA, timestamp_column: { type: 'timestamp', nullable: false } },
//           ifNotExists: ['timestamp_column'],
//         }),
//       ).resolves.not.toThrow();

//       await expect(
//         store.alterTable({
//           tableName: TEST_TABLE as TABLE_NAMES,
//           schema: { ...BASE_SCHEMA, bigint_column: { type: 'bigint', nullable: false } },
//           ifNotExists: ['bigint_column'],
//         }),
//       ).resolves.not.toThrow();

//       await expect(
//         store.alterTable({
//           tableName: TEST_TABLE as TABLE_NAMES,
//           schema: { ...BASE_SCHEMA, jsonb_column: { type: 'jsonb', nullable: false } },
//           ifNotExists: ['jsonb_column'],
//         }),
//       ).resolves.not.toThrow();
//     });
//   });

//   describe('Schema Support', () => {
//     const customSchema = 'mastraTest';
//     let customSchemaStore: MSSQLStore;

//     beforeAll(async () => {
//       customSchemaStore = new MSSQLStore({
//         ...TEST_CONFIG,
//         schemaName: customSchema,
//       });

//       await customSchemaStore.init();
//     });

//     afterAll(async () => {
//       await customSchemaStore.close();
//       // Re-initialize the main store for subsequent tests
//       store = new MSSQLStore(TEST_CONFIG);
//       await store.init();
//     });

//     describe('Constructor and Initialization', () => {
//       it('should accept connectionString directly', () => {
//         // Use existing store instead of creating new one
//         expect(store).toBeInstanceOf(MSSQLStore);
//       });

//       it('should accept config object with schema', () => {
//         // Use existing custom schema store
//         expect(customSchemaStore).toBeInstanceOf(MSSQLStore);
//       });
//     });

//     describe('Schema Operations', () => {
//       it('should create and query tables in custom schema', async () => {
//         // Create thread in custom schema
//         const thread = createSampleThread();
//         await customSchemaStore.saveThread({ thread });

//         // Verify thread exists in custom schema
//         const retrieved = await customSchemaStore.getThreadById({ threadId: thread.id });
//         expect(retrieved?.title).toBe(thread.title);
//       });

//       it('should allow same table names in different schemas', async () => {
//         // Create threads in both schemas
//         const defaultThread = createSampleThread();
//         const customThread = createSampleThread();

//         await store.saveThread({ thread: defaultThread });
//         await customSchemaStore.saveThread({ thread: customThread });

//         // Verify threads exist in respective schemas
//         const defaultResult = await store.getThreadById({ threadId: defaultThread.id });
//         const customResult = await customSchemaStore.getThreadById({ threadId: customThread.id });

//         expect(defaultResult?.id).toBe(defaultThread.id);
//         expect(customResult?.id).toBe(customThread.id);

//         // Verify cross-schema isolation
//         const defaultInCustom = await customSchemaStore.getThreadById({ threadId: defaultThread.id });
//         const customInDefault = await store.getThreadById({ threadId: customThread.id });

//         expect(defaultInCustom).toBeNull();
//         expect(customInDefault).toBeNull();
//       });
//     });
//   });

//   describe('Pagination Features', () => {
//     beforeEach(async () => {
//       await store.clearTable({ tableName: TABLE_TRACES });
//       await store.clearTable({ tableName: TABLE_MESSAGES });
//       await store.clearTable({ tableName: TABLE_THREADS });
//     });

//     describe('getMessages with pagination', () => {
//       it('should return paginated messages with total count', async () => {
//         const thread = createSampleThread();
//         await store.saveThread({ thread });
//         // Reset role to 'assistant' before creating messages
//         resetRole();
//         // Create messages sequentially to ensure unique timestamps
//         for (let i = 0; i < 15; i++) {
//           const message = createSampleMessageV1({ threadId: thread.id, content: `Message ${i + 1}` });
//           await store.saveMessages({
//             messages: [message],
//           });
//           await new Promise(r => setTimeout(r, 5));
//         }

//         const page1 = await store.getMessagesPaginated({
//           threadId: thread.id,
//           selectBy: { pagination: { page: 0, perPage: 5 } },
//           format: 'v2',
//         });
//         expect(page1.messages).toHaveLength(5);
//         expect(page1.total).toBe(15);
//         expect(page1.page).toBe(0);
//         expect(page1.perPage).toBe(5);
//         expect(page1.hasMore).toBe(true);

//         const page3 = await store.getMessagesPaginated({
//           threadId: thread.id,
//           selectBy: { pagination: { page: 2, perPage: 5 } },
//           format: 'v2',
//         });
//         expect(page3.messages).toHaveLength(5);
//         expect(page3.total).toBe(15);
//         expect(page3.hasMore).toBe(false);
//       });

//       it('should filter by date with pagination for getMessages', async () => {
//         resetRole();
//         const threadData = createSampleThread();
//         const thread = await store.saveThread({ thread: threadData as StorageThreadType });
//         const now = new Date();
//         const yesterday = new Date(
//           now.getFullYear(),
//           now.getMonth(),
//           now.getDate() - 1,
//           now.getHours(),
//           now.getMinutes(),
//           now.getSeconds(),
//         );
//         const dayBeforeYesterday = new Date(
//           now.getFullYear(),
//           now.getMonth(),
//           now.getDate() - 2,
//           now.getHours(),
//           now.getMinutes(),
//           now.getSeconds(),
//         );

//         // Ensure timestamps are distinct for reliable sorting by creating them with a slight delay for testing clarity
//         const messagesToSave: MastraMessageV1[] = [];
//         messagesToSave.push(createSampleMessageV1({ threadId: thread.id, createdAt: dayBeforeYesterday }));
//         await new Promise(r => setTimeout(r, 5));
//         messagesToSave.push(createSampleMessageV1({ threadId: thread.id, createdAt: dayBeforeYesterday }));
//         await new Promise(r => setTimeout(r, 5));
//         messagesToSave.push(createSampleMessageV1({ threadId: thread.id, createdAt: yesterday }));
//         await new Promise(r => setTimeout(r, 5));
//         messagesToSave.push(createSampleMessageV1({ threadId: thread.id, createdAt: yesterday }));
//         await new Promise(r => setTimeout(r, 5));
//         messagesToSave.push(createSampleMessageV1({ threadId: thread.id, createdAt: now }));
//         await new Promise(r => setTimeout(r, 5));
//         messagesToSave.push(createSampleMessageV1({ threadId: thread.id, createdAt: now }));

//         await store.saveMessages({ messages: messagesToSave, format: 'v1' });
//         // Total 6 messages: 2 now, 2 yesterday, 2 dayBeforeYesterday (oldest to newest)

//         const fromYesterday = await store.getMessagesPaginated({
//           threadId: thread.id,
//           selectBy: { pagination: { page: 0, perPage: 3, dateRange: { start: yesterday } } },
//           format: 'v2',
//         });
//         expect(fromYesterday.total).toBe(4);
//         expect(fromYesterday.messages).toHaveLength(3);
//         const firstMessageTime = new Date((fromYesterday.messages[0] as MastraMessageV1).createdAt).getTime();
//         expect(firstMessageTime).toBeGreaterThanOrEqual(new Date(yesterday.toISOString()).getTime());
//         if (fromYesterday.messages.length > 0) {
//           expect(new Date((fromYesterday.messages[0] as MastraMessageV1).createdAt).toISOString().slice(0, 10)).toEqual(
//             yesterday.toISOString().slice(0, 10),
//           );
//         }
//       });

//       it('should save and retrieve messages', async () => {
//         const thread = createSampleThread();
//         await store.saveThread({ thread });

//         const messages = [
//           createSampleMessageV1({ threadId: thread.id }),
//           createSampleMessageV1({ threadId: thread.id }),
//         ];

//         // Save messages
//         const savedMessages = await store.saveMessages({ messages });
//         // Retrieve messages
//         const retrievedMessages = await store.getMessagesPaginated({ threadId: thread.id, format: 'v1' });

//         const checkMessages = messages.map(m => {
//           const { resourceId, ...rest } = m;
//           return rest;
//         });

//         try {
//           expect(savedMessages).toEqual(messages);
//           expect(retrievedMessages.messages).toHaveLength(2);
//           expect(retrievedMessages.messages).toEqual(expect.arrayContaining(checkMessages));
//         } catch (e) {
//           console.error('Error in should save and retrieve messages:', e);
//           throw e;
//         }
//       });

//       it('should maintain message order', async () => {
//         const thread = createSampleThread();
//         await store.saveThread({ thread });

//         const messageContent = ['First', 'Second', 'Third'];

//         const messages = messageContent.map(content =>
//           createSampleMessageV2({
//             threadId: thread.id,
//             content: { content, parts: [{ type: 'text', text: content }] },
//           }),
//         );

//         await store.saveMessages({ messages, format: 'v2' });

//         const retrievedMessages = await store.getMessagesPaginated({ threadId: thread.id, format: 'v2' });
//         expect(retrievedMessages.messages).toHaveLength(3);

//         // Verify order is maintained
//         retrievedMessages.messages.forEach((msg, idx) => {
//           if (typeof msg.content === 'object' && msg.content && 'parts' in msg.content) {
//             expect((msg.content.parts[0] as any).text).toEqual(messageContent[idx]);
//           } else {
//             throw new Error('Message content is not in expected format');
//           }
//         });
//       });

//       it('should rollback on error during message save', async () => {
//         const thread = createSampleThread();
//         await store.saveThread({ thread });

//         const messages = [
//           createSampleMessageV1({ threadId: thread.id }),
//           { ...createSampleMessageV1({ threadId: thread.id }), id: null } as any, // This will cause an error
//         ];

//         await expect(store.saveMessages({ messages })).rejects.toThrow();

//         // Verify no messages were saved
//         const savedMessages = await store.getMessagesPaginated({ threadId: thread.id, format: 'v2' });
//         expect(savedMessages.messages).toHaveLength(0);
//       });

//       it('should retrieve messages w/ next/prev messages by message id + resource id', async () => {
//         const thread = createSampleThread({ id: 'thread-one' });
//         await store.saveThread({ thread });

//         const thread2 = createSampleThread({ id: 'thread-two' });
//         await store.saveThread({ thread: thread2 });

//         const thread3 = createSampleThread({ id: 'thread-three' });
//         await store.saveThread({ thread: thread3 });

//         const messages: MastraMessageV2[] = [
//           createSampleMessageV2({
//             threadId: 'thread-one',
//             content: { content: 'First' },
//             resourceId: 'cross-thread-resource',
//           }),
//           createSampleMessageV2({
//             threadId: 'thread-one',
//             content: { content: 'Second' },
//             resourceId: 'cross-thread-resource',
//           }),
//           createSampleMessageV2({
//             threadId: 'thread-one',
//             content: { content: 'Third' },
//             resourceId: 'cross-thread-resource',
//           }),

//           createSampleMessageV2({
//             threadId: 'thread-two',
//             content: { content: 'Fourth' },
//             resourceId: 'cross-thread-resource',
//           }),
//           createSampleMessageV2({
//             threadId: 'thread-two',
//             content: { content: 'Fifth' },
//             resourceId: 'cross-thread-resource',
//           }),
//           createSampleMessageV2({
//             threadId: 'thread-two',
//             content: { content: 'Sixth' },
//             resourceId: 'cross-thread-resource',
//           }),

//           createSampleMessageV2({
//             threadId: 'thread-three',
//             content: { content: 'Seventh' },
//             resourceId: 'other-resource',
//           }),
//           createSampleMessageV2({
//             threadId: 'thread-three',
//             content: { content: 'Eighth' },
//             resourceId: 'other-resource',
//           }),
//         ];

//         await store.saveMessages({ messages: messages, format: 'v2' });

//         const retrievedMessages = await store.getMessagesPaginated({ threadId: 'thread-one', format: 'v2' });
//         expect(retrievedMessages.messages).toHaveLength(3);
//         expect(retrievedMessages.messages.map((m: any) => m.content.parts[0].text)).toEqual([
//           'First',
//           'Second',
//           'Third',
//         ]);

//         const retrievedMessages2 = await store.getMessagesPaginated({ threadId: 'thread-two', format: 'v2' });
//         expect(retrievedMessages2.messages).toHaveLength(3);
//         expect(retrievedMessages2.messages.map((m: any) => m.content.parts[0].text)).toEqual([
//           'Fourth',
//           'Fifth',
//           'Sixth',
//         ]);

//         const retrievedMessages3 = await store.getMessagesPaginated({ threadId: 'thread-three', format: 'v2' });
//         expect(retrievedMessages3.messages).toHaveLength(2);
//         expect(retrievedMessages3.messages.map((m: any) => m.content.parts[0].text)).toEqual(['Seventh', 'Eighth']);

//         const { messages: crossThreadMessages } = await store.getMessagesPaginated({
//           threadId: 'thread-doesnt-exist',
//           format: 'v2',
//           selectBy: {
//             last: 0,
//             include: [
//               {
//                 id: messages[1].id,
//                 threadId: 'thread-one',
//                 withNextMessages: 2,
//                 withPreviousMessages: 2,
//               },
//               {
//                 id: messages[4].id,
//                 threadId: 'thread-two',
//                 withPreviousMessages: 2,
//                 withNextMessages: 2,
//               },
//             ],
//           },
//         });
//         expect(crossThreadMessages).toHaveLength(6);
//         expect(crossThreadMessages.filter(m => m.threadId === `thread-one`)).toHaveLength(3);
//         expect(crossThreadMessages.filter(m => m.threadId === `thread-two`)).toHaveLength(3);
//       });

//       it('should return messages using both last and include (cross-thread, deduped)', async () => {
//         const thread = createSampleThread({ id: 'thread-one' });
//         await store.saveThread({ thread });

//         const thread2 = createSampleThread({ id: 'thread-two' });
//         await store.saveThread({ thread: thread2 });

//         const now = new Date();

//         // Setup: create messages in two threads
//         const messages = [
//           createSampleMessageV2({
//             threadId: 'thread-one',
//             content: { content: 'A' },
//             createdAt: new Date(now.getTime()),
//           }),
//           createSampleMessageV2({
//             threadId: 'thread-one',
//             content: { content: 'B' },
//             createdAt: new Date(now.getTime() + 1000),
//           }),
//           createSampleMessageV2({
//             threadId: 'thread-one',
//             content: { content: 'C' },
//             createdAt: new Date(now.getTime() + 2000),
//           }),
//           createSampleMessageV2({
//             threadId: 'thread-two',
//             content: { content: 'D' },
//             createdAt: new Date(now.getTime() + 3000),
//           }),
//           createSampleMessageV2({
//             threadId: 'thread-two',
//             content: { content: 'E' },
//             createdAt: new Date(now.getTime() + 4000),
//           }),
//           createSampleMessageV2({
//             threadId: 'thread-two',
//             content: { content: 'F' },
//             createdAt: new Date(now.getTime() + 5000),
//           }),
//         ];
//         await store.saveMessages({ messages, format: 'v2' });

//         // Use last: 2 and include a message from another thread with context
//         const { messages: result } = await store.getMessagesPaginated({
//           threadId: 'thread-one',
//           format: 'v2',
//           selectBy: {
//             last: 2,
//             include: [
//               {
//                 id: messages[4].id, // 'E' from thread-bar
//                 threadId: 'thread-two',
//                 withPreviousMessages: 1,
//                 withNextMessages: 1,
//               },
//             ],
//           },
//         });

//         // Should include last 2 from thread-one and 3 from thread-two (D, E, F)
//         expect(result.map(m => (m.content as { content: string }).content).sort()).toEqual(['B', 'C', 'D', 'E', 'F']);
//         // Should include 2 from thread-one
//         expect(result.filter(m => m.threadId === 'thread-one').map((m: any) => m.content.content)).toEqual(['B', 'C']);
//         // Should include 3 from thread-two
//         expect(result.filter(m => m.threadId === 'thread-two').map((m: any) => m.content.content)).toEqual([
//           'D',
//           'E',
//           'F',
//         ]);
//       });
//     });

//     describe('getThreadsByResourceId with pagination', () => {
//       it('should return paginated threads with total count', async () => {
//         const resourceId = `pg-paginated-resource-${randomUUID()}`;
//         const threadPromises = Array.from({ length: 17 }, () =>
//           store.saveThread({ thread: { ...createSampleThread(), resourceId } }),
//         );
//         await Promise.all(threadPromises);

//         const page1 = await store.getThreadsByResourceIdPaginated({ resourceId, page: 0, perPage: 7 });
//         expect(page1.threads).toHaveLength(7);
//         expect(page1.total).toBe(17);
//         expect(page1.page).toBe(0);
//         expect(page1.perPage).toBe(7);
//         expect(page1.hasMore).toBe(true);

//         const page3 = await store.getThreadsByResourceIdPaginated({ resourceId, page: 2, perPage: 7 });
//         expect(page3.threads).toHaveLength(3); // 17 total, 7 per page, 3rd page has 17 - 2*7 = 3
//         expect(page3.total).toBe(17);
//         expect(page3.hasMore).toBe(false);
//       });

//       it('should return paginated results when no pagination params for getThreadsByResourceId', async () => {
//         const resourceId = `pg-non-paginated-resource-${randomUUID()}`;
//         await store.saveThread({ thread: { ...createSampleThread(), resourceId } });

//         const results = await store.getThreadsByResourceIdPaginated({ resourceId });
//         expect(Array.isArray(results.threads)).toBe(true);
//         expect(results.threads.length).toBe(1);
//         expect(results.total).toBe(1);
//         expect(results.page).toBe(0);
//         expect(results.perPage).toBe(100);
//         expect(results.hasMore).toBe(false);
//       });
//     });
//   });

//   describe('MssqlStorage Table Name Quoting', () => {
//     const camelCaseTable = 'TestCamelCaseTable';
//     const snakeCaseTable = 'test_snake_case_table';
//     const BASE_SCHEMA = {
//       id: { type: 'integer', primaryKey: true, nullable: false },
//       name: { type: 'text', nullable: true },
//     } as Record<string, StorageColumn>;

//     beforeEach(async () => {
//       // Only clear tables if store is initialized
//       try {
//         // Clear tables before each test
//         await store.clearTable({ tableName: camelCaseTable as TABLE_NAMES });
//         await store.clearTable({ tableName: snakeCaseTable as TABLE_NAMES });
//       } catch (error) {
//         // Ignore errors during table clearing
//         console.warn('Error clearing tables:', error);
//       }
//     });

//     afterEach(async () => {
//       // Only clear tables if store is initialized
//       try {
//         // Clear tables before each test
//         await store.clearTable({ tableName: camelCaseTable as TABLE_NAMES });
//         await store.clearTable({ tableName: snakeCaseTable as TABLE_NAMES });
//       } catch (error) {
//         // Ignore errors during table clearing
//         console.warn('Error clearing tables:', error);
//       }
//     });

//     it('should create and upsert to a camelCase table without quoting errors', async () => {
//       await expect(
//         store.createTable({
//           tableName: camelCaseTable as TABLE_NAMES,
//           schema: BASE_SCHEMA,
//         }),
//       ).resolves.not.toThrow();

//       await store.insert({
//         tableName: camelCaseTable as TABLE_NAMES,
//         record: { id: '1', name: 'Alice' },
//       });

//       const row: any = await store.load({
//         tableName: camelCaseTable as TABLE_NAMES,
//         keys: { id: '1' },
//       });
//       expect(row?.name).toBe('Alice');
//     });

//     it('should create and upsert to a snake_case table without quoting errors', async () => {
//       await expect(
//         store.createTable({
//           tableName: snakeCaseTable as TABLE_NAMES,
//           schema: BASE_SCHEMA,
//         }),
//       ).resolves.not.toThrow();

//       await store.insert({
//         tableName: snakeCaseTable as TABLE_NAMES,
//         record: { id: '2', name: 'Bob' },
//       });

//       const row: any = await store.load({
//         tableName: snakeCaseTable as TABLE_NAMES,
//         keys: { id: '2' },
//       });
//       expect(row?.name).toBe('Bob');
//     });
//   });

//   describe('Permission Handling (MSSQL)', () => {
//     const schemaRestrictedUser = 'mastra_schema_restricted_storage';
//     const restrictedPassword = 'Test123!@#'; // MSSQL requires a strong password
//     const testSchema = 'testSchema';
//     const adminConfig = {
//       user: TEST_CONFIG.user,
//       password: TEST_CONFIG.password,
//       server: TEST_CONFIG.server,
//       database: TEST_CONFIG.database,
//       port: TEST_CONFIG.port,
//       options: { encrypt: true, trustServerCertificate: true },
//     };

//     let adminPool: sql.ConnectionPool;

//     beforeAll(async () => {
//       adminPool = await sql.connect(adminConfig);

//       // Drop schema and user if they exist
//       await adminPool.request().batch(`
//         IF EXISTS (SELECT * FROM sys.schemas WHERE name = '${testSchema}')
//           DROP SCHEMA [${testSchema}];
//         IF EXISTS (SELECT * FROM sys.database_principals WHERE name = '${schemaRestrictedUser}')
//           DROP USER [${schemaRestrictedUser}];
//         IF EXISTS (SELECT * FROM sys.sql_logins WHERE name = '${schemaRestrictedUser}')
//           DROP LOGIN [${schemaRestrictedUser}];
//       `);

//       // Create restricted login and user
//       await adminPool.request().batch(`
//         CREATE LOGIN [${schemaRestrictedUser}] WITH PASSWORD = '${restrictedPassword}';
//         CREATE USER [${schemaRestrictedUser}] FOR LOGIN [${schemaRestrictedUser}];
//         -- Only grant CONNECT, do not grant CREATE SCHEMA
//         GRANT CONNECT TO [${schemaRestrictedUser}];
//       `);
//     });

//     afterAll(async () => {
//       // Drop schema and user
//       await adminPool.request().batch(`
//         IF EXISTS (SELECT * FROM sys.schemas WHERE name = '${testSchema}')
//           DROP SCHEMA [${testSchema}];
//         IF EXISTS (SELECT * FROM sys.database_principals WHERE name = '${schemaRestrictedUser}')
//           DROP USER [${schemaRestrictedUser}];
//         IF EXISTS (SELECT * FROM sys.sql_logins WHERE name = '${schemaRestrictedUser}')
//           DROP LOGIN [${schemaRestrictedUser}];
//       `);
//       await adminPool.close();
//     });

//     describe('Schema Creation', () => {
//       it('should fail when user lacks CREATE SCHEMA privilege', async () => {
//         const restrictedConfig = {
//           ...adminConfig,
//           user: schemaRestrictedUser,
//           password: restrictedPassword,
//         };
//         const store = new MSSQLStore({
//           ...restrictedConfig,
//           schemaName: testSchema,
//         });

//         try {
//           await expect(store.init()).rejects.toThrow(
//             `Unable to create schema "testSchema". This requires CREATE privilege on the database. Either create the schema manually or grant CREATE privilege to the user.`,
//           );

//           // Verify schema was not created
//           const result = await adminPool.request().query(`SELECT * FROM sys.schemas WHERE name = '${testSchema}'`);
//           expect(result.recordset.length).toBe(0);
//         } finally {
//           await store.close();
//         }
//       });

//       it('should fail with schema creation error when saving thread', async () => {
//         const restrictedConfig = {
//           ...adminConfig,
//           user: schemaRestrictedUser,
//           password: restrictedPassword,
//         };
//         const store = new MSSQLStore({
//           ...restrictedConfig,
//           schemaName: testSchema,
//         });

//         try {
//           await expect(async () => {
//             await store.init();
//             const thread = createSampleThread();
//             await store.saveThread({ thread });
//           }).rejects.toThrow(
//             `Unable to create schema "testSchema". This requires CREATE privilege on the database. Either create the schema manually or grant CREATE privilege to the user.`,
//           );

//           // Verify schema was not created
//           const result = await adminPool.request().query(`SELECT * FROM sys.schemas WHERE name = '${testSchema}'`);
//           expect(result.recordset.length).toBe(0);
//         } finally {
//           await store.close();
//         }
//       });
//     });
//   });

//   afterAll(async () => {
//     try {
//       await store.close();
//     } catch (error) {
//       console.warn('Error closing store:', error);
//     }
//   });
// });
=======
}
>>>>>>> 1b5cf35e
<|MERGE_RESOLUTION|>--- conflicted
+++ resolved
@@ -25,7 +25,6 @@
       expect(MSSQLStore).toBeDefined();
     });
   });
-<<<<<<< HEAD
 }
 
 // describe('MSSQLStore', () => {
@@ -1869,7 +1868,4 @@
 //       console.warn('Error closing store:', error);
 //     }
 //   });
-// });
-=======
-}
->>>>>>> 1b5cf35e
+// });