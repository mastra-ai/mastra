--- conflicted
+++ resolved
@@ -5,6 +5,7 @@
 import type { ScoreRowData, ScoringSource } from '@mastra/core/scores';
 import { MastraStorage } from '@mastra/core/storage';
 import type {
+  EvalRow,
   PaginationInfo,
   StorageColumn,
   StorageGetMessagesArg,
@@ -12,14 +13,12 @@
   TABLE_NAMES,
   WorkflowRun,
   WorkflowRuns,
+  PaginationArgs,
   StoragePagination,
   ThreadSortOptions,
   StorageDomains,
-<<<<<<< HEAD
-=======
   StorageGetTracesArg,
   StorageGetTracesPaginatedArg,
->>>>>>> 226a1467
   AISpanRecord,
   AITraceRecord,
   AITracesPaginatedArg,
@@ -28,12 +27,15 @@
   IndexInfo,
   StorageIndexStats,
 } from '@mastra/core/storage';
+import type { Trace } from '@mastra/core/telemetry';
 import type { StepResult, WorkflowRunState } from '@mastra/core/workflows';
 import sql from 'mssql';
+import { LegacyEvalsMSSQL } from './domains/legacy-evals';
 import { MemoryMSSQL } from './domains/memory';
 import { ObservabilityMSSQL } from './domains/observability';
 import { StoreOperationsMSSQL } from './domains/operations';
 import { ScoresMSSQL } from './domains/scores';
+import { TracesMSSQL } from './domains/traces';
 import { WorkflowsMSSQL } from './domains/workflows';
 
 export type MSSQLConfigType = {
@@ -93,8 +95,10 @@
               options: config.options || { encrypt: true, trustServerCertificate: true },
             });
 
+      const legacyEvals = new LegacyEvalsMSSQL({ pool: this.pool, schema: this.schema });
       const operations = new StoreOperationsMSSQL({ pool: this.pool, schemaName: this.schema });
       const scores = new ScoresMSSQL({ pool: this.pool, operations, schema: this.schema });
+      const traces = new TracesMSSQL({ pool: this.pool, operations, schema: this.schema });
       const workflows = new WorkflowsMSSQL({ pool: this.pool, operations, schema: this.schema });
       const memory = new MemoryMSSQL({ pool: this.pool, schema: this.schema, operations });
       const observability = new ObservabilityMSSQL({ pool: this.pool, operations, schema: this.schema });
@@ -102,7 +106,9 @@
       this.stores = {
         operations,
         scores,
+        traces,
         workflows,
+        legacyEvals,
         memory,
         observability,
       };
@@ -179,6 +185,35 @@
     };
   }
 
+  /** @deprecated use getEvals instead */
+  async getEvalsByAgentName(agentName: string, type?: 'test' | 'live'): Promise<EvalRow[]> {
+    return this.stores.legacyEvals.getEvalsByAgentName(agentName, type);
+  }
+
+  async getEvals(
+    options: {
+      agentName?: string;
+      type?: 'test' | 'live';
+    } & PaginationArgs = {},
+  ): Promise<PaginationInfo & { evals: EvalRow[] }> {
+    return this.stores.legacyEvals.getEvals(options);
+  }
+
+  /**
+   * @deprecated use getTracesPaginated instead
+   */
+  public async getTraces(args: StorageGetTracesArg): Promise<Trace[]> {
+    return this.stores.traces.getTraces(args);
+  }
+
+  public async getTracesPaginated(args: StorageGetTracesPaginatedArg): Promise<PaginationInfo & { traces: Trace[] }> {
+    return this.stores.traces.getTracesPaginated(args);
+  }
+
+  async batchTraceInsert({ records }: { records: Record<string, any>[] }): Promise<void> {
+    return this.stores.traces.batchTraceInsert({ records });
+  }
+
   async createTable({
     tableName,
     schema,
@@ -353,15 +388,15 @@
     runId,
     stepId,
     result,
-    requestContext,
+    runtimeContext,
   }: {
     workflowName: string;
     runId: string;
     stepId: string;
     result: StepResult<any, any, any, any>;
-    requestContext: Record<string, any>;
+    runtimeContext: Record<string, any>;
   }): Promise<Record<string, StepResult<any, any, any, any>>> {
-    return this.stores.workflows.updateWorkflowResults({ workflowName, runId, stepId, result, requestContext });
+    return this.stores.workflows.updateWorkflowResults({ workflowName, runId, stepId, result, runtimeContext });
   }
 
   async updateWorkflowState({
