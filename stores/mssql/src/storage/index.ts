import type { MastraMessageContentV2, MastraMessageV2 } from '@mastra/core/agent';
export type MastraMessageV2WithTypedContent = Omit<MastraMessageV2, 'content'> & { content: MastraMessageContentV2 };
import { ErrorCategory, ErrorDomain, MastraError } from '@mastra/core/error';
import type { MastraMessageV1, StorageThreadType } from '@mastra/core/memory';
import type { ScoreRowData, ScoringSource } from '@mastra/core/scores';
import { MastraStorage } from '@mastra/core/storage';
import type {
  EvalRow,
  PaginationInfo,
  StorageColumn,
  StorageGetMessagesArg,
  StorageResourceType,
  TABLE_NAMES,
  WorkflowRun,
  WorkflowRuns,
  PaginationArgs,
  StoragePagination,
  ThreadSortOptions,
  StorageDomains,
<<<<<<< HEAD
  StorageGetTracesArg,
  StorageGetTracesPaginatedArg,
  AISpanRecord,
  AITraceRecord,
  AITracesPaginatedArg,
  CreateIndexOptions,
  IndexInfo,
  StorageIndexStats,
=======
>>>>>>> 816a03dc
} from '@mastra/core/storage';
import type { StepResult, WorkflowRunState } from '@mastra/core/workflows';
import sql from 'mssql';
import { LegacyEvalsMSSQL } from './domains/legacy-evals';
import { MemoryMSSQL } from './domains/memory';
import { ObservabilityMSSQL } from './domains/observability';
import { StoreOperationsMSSQL } from './domains/operations';
import { ScoresMSSQL } from './domains/scores';
import { WorkflowsMSSQL } from './domains/workflows';

export type MSSQLConfigType = {
  schemaName?: string;
} & (
  | {
      server: string;
      port: number;
      database: string;
      user: string;
      password: string;
      options?: sql.IOptions;
    }
  | {
      connectionString: string;
    }
);

export type MSSQLConfig = MSSQLConfigType;

export class MSSQLStore extends MastraStorage {
  public pool: sql.ConnectionPool;
  private schema?: string;
  private isConnected: Promise<boolean> | null = null;
  stores: StorageDomains;

  constructor(config: MSSQLConfigType) {
    super({ name: 'MSSQLStore' });
    try {
      if ('connectionString' in config) {
        if (
          !config.connectionString ||
          typeof config.connectionString !== 'string' ||
          config.connectionString.trim() === ''
        ) {
          throw new Error('MSSQLStore: connectionString must be provided and cannot be empty.');
        }
      } else {
        const required = ['server', 'database', 'user', 'password'];
        for (const key of required) {
          if (!(key in config) || typeof (config as any)[key] !== 'string' || (config as any)[key].trim() === '') {
            throw new Error(`MSSQLStore: ${key} must be provided and cannot be empty.`);
          }
        }
      }

      this.schema = config.schemaName || 'dbo';
      this.pool =
        'connectionString' in config
          ? new sql.ConnectionPool(config.connectionString)
          : new sql.ConnectionPool({
              server: config.server,
              database: config.database,
              user: config.user,
              password: config.password,
              port: config.port,
              options: config.options || { encrypt: true, trustServerCertificate: true },
            });

      const legacyEvals = new LegacyEvalsMSSQL({ pool: this.pool, schema: this.schema });
      const operations = new StoreOperationsMSSQL({ pool: this.pool, schemaName: this.schema });
      const scores = new ScoresMSSQL({ pool: this.pool, operations, schema: this.schema });
      const workflows = new WorkflowsMSSQL({ pool: this.pool, operations, schema: this.schema });
      const memory = new MemoryMSSQL({ pool: this.pool, schema: this.schema, operations });
      const observability = new ObservabilityMSSQL({ pool: this.pool, operations, schema: this.schema });

      this.stores = {
        operations,
        scores,
        workflows,
        legacyEvals,
        memory,
        observability,
      };
    } catch (e) {
      throw new MastraError(
        {
          id: 'MASTRA_STORAGE_MSSQL_STORE_INITIALIZATION_FAILED',
          domain: ErrorDomain.STORAGE,
          category: ErrorCategory.USER,
        },
        e,
      );
    }
  }

  async init(): Promise<void> {
    if (this.isConnected === null) {
      this.isConnected = this._performInitializationAndStore();
    }
    try {
      await this.isConnected;
      await super.init();

      // Create automatic performance indexes by default
      // This is done after table creation and is safe to run multiple times
      try {
        await (this.stores.operations as StoreOperationsMSSQL).createAutomaticIndexes();
      } catch (indexError) {
        // Log the error but don't fail initialization
        // Indexes are performance optimizations, not critical for functionality
        console.warn('Failed to create indexes:', indexError);
      }
    } catch (error) {
      this.isConnected = null;
      throw new MastraError(
        {
          id: 'MASTRA_STORAGE_MSSQL_STORE_INIT_FAILED',
          domain: ErrorDomain.STORAGE,
          category: ErrorCategory.THIRD_PARTY,
        },
        error,
      );
    }
  }

  private async _performInitializationAndStore(): Promise<boolean> {
    try {
      await this.pool.connect();
      return true;
    } catch (err) {
      throw err;
    }
  }

  public get supports(): {
    selectByIncludeResourceScope: boolean;
    resourceWorkingMemory: boolean;
    hasColumn: boolean;
    createTable: boolean;
    deleteMessages: boolean;
    getScoresBySpan: boolean;
    aiTracing: boolean;
    indexManagement: boolean;
  } {
    return {
      selectByIncludeResourceScope: true,
      resourceWorkingMemory: true,
      hasColumn: true,
      createTable: true,
      deleteMessages: true,
      getScoresBySpan: true,
      aiTracing: true,
      indexManagement: true,
    };
  }

  /** @deprecated use getEvals instead */
  async getEvalsByAgentName(agentName: string, type?: 'test' | 'live'): Promise<EvalRow[]> {
    return this.stores.legacyEvals.getEvalsByAgentName(agentName, type);
  }

  async getEvals(
    options: {
      agentName?: string;
      type?: 'test' | 'live';
    } & PaginationArgs = {},
  ): Promise<PaginationInfo & { evals: EvalRow[] }> {
    return this.stores.legacyEvals.getEvals(options);
  }

  async createTable({
    tableName,
    schema,
  }: {
    tableName: TABLE_NAMES;
    schema: Record<string, StorageColumn>;
  }): Promise<void> {
    return this.stores.operations.createTable({ tableName, schema });
  }

  async alterTable({
    tableName,
    schema,
    ifNotExists,
  }: {
    tableName: TABLE_NAMES;
    schema: Record<string, StorageColumn>;
    ifNotExists: string[];
  }): Promise<void> {
    return this.stores.operations.alterTable({ tableName, schema, ifNotExists });
  }

  async clearTable({ tableName }: { tableName: TABLE_NAMES }): Promise<void> {
    return this.stores.operations.clearTable({ tableName });
  }

  async dropTable({ tableName }: { tableName: TABLE_NAMES }): Promise<void> {
    return this.stores.operations.dropTable({ tableName });
  }

  async insert({ tableName, record }: { tableName: TABLE_NAMES; record: Record<string, any> }): Promise<void> {
    return this.stores.operations.insert({ tableName, record });
  }

  async batchInsert({ tableName, records }: { tableName: TABLE_NAMES; records: Record<string, any>[] }): Promise<void> {
    return this.stores.operations.batchInsert({ tableName, records });
  }

  async load<R>({ tableName, keys }: { tableName: TABLE_NAMES; keys: Record<string, string> }): Promise<R | null> {
    return this.stores.operations.load({ tableName, keys });
  }

  /**
   * Memory
   */

  async getThreadById({ threadId }: { threadId: string }): Promise<StorageThreadType | null> {
    return this.stores.memory.getThreadById({ threadId });
  }

  /**
   * @deprecated use getThreadsByResourceIdPaginated instead
   */
  public async getThreadsByResourceId(args: { resourceId: string } & ThreadSortOptions): Promise<StorageThreadType[]> {
    return this.stores.memory.getThreadsByResourceId(args);
  }

  public async getThreadsByResourceIdPaginated(
    args: {
      resourceId: string;
      page: number;
      perPage: number;
    } & ThreadSortOptions,
  ): Promise<PaginationInfo & { threads: StorageThreadType[] }> {
    return this.stores.memory.getThreadsByResourceIdPaginated(args);
  }

  async saveThread({ thread }: { thread: StorageThreadType }): Promise<StorageThreadType> {
    return this.stores.memory.saveThread({ thread });
  }

  async updateThread({
    id,
    title,
    metadata,
  }: {
    id: string;
    title: string;
    metadata: Record<string, unknown>;
  }): Promise<StorageThreadType> {
    return this.stores.memory.updateThread({ id, title, metadata });
  }

  async deleteThread({ threadId }: { threadId: string }): Promise<void> {
    return this.stores.memory.deleteThread({ threadId });
  }

  /**
   * @deprecated use getMessagesPaginated instead
   */
  public async getMessages(args: StorageGetMessagesArg & { format?: 'v1' }): Promise<MastraMessageV1[]>;
  public async getMessages(args: StorageGetMessagesArg & { format: 'v2' }): Promise<MastraMessageV2[]>;
  public async getMessages(
    args: StorageGetMessagesArg & {
      format?: 'v1' | 'v2';
    },
  ): Promise<MastraMessageV1[] | MastraMessageV2[]> {
    return this.stores.memory.getMessages(args);
  }

  async getMessagesById({ messageIds, format }: { messageIds: string[]; format: 'v1' }): Promise<MastraMessageV1[]>;
  async getMessagesById({ messageIds, format }: { messageIds: string[]; format?: 'v2' }): Promise<MastraMessageV2[]>;
  async getMessagesById({
    messageIds,
    format,
  }: {
    messageIds: string[];
    format?: 'v1' | 'v2';
  }): Promise<MastraMessageV1[] | MastraMessageV2[]> {
    return this.stores.memory.getMessagesById({ messageIds, format });
  }

  public async getMessagesPaginated(
    args: StorageGetMessagesArg & {
      format?: 'v1' | 'v2';
    },
  ): Promise<PaginationInfo & { messages: MastraMessageV1[] | MastraMessageV2[] }> {
    return this.stores.memory.getMessagesPaginated(args);
  }

  async saveMessages(args: { messages: MastraMessageV1[]; format?: undefined | 'v1' }): Promise<MastraMessageV1[]>;
  async saveMessages(args: { messages: MastraMessageV2[]; format: 'v2' }): Promise<MastraMessageV2[]>;
  async saveMessages(
    args: { messages: MastraMessageV1[]; format?: undefined | 'v1' } | { messages: MastraMessageV2[]; format: 'v2' },
  ): Promise<MastraMessageV2[] | MastraMessageV1[]> {
    return this.stores.memory.saveMessages(args);
  }

  async updateMessages({
    messages,
  }: {
    messages: (Partial<Omit<MastraMessageV2, 'createdAt'>> & {
      id: string;
      content?: {
        metadata?: MastraMessageContentV2['metadata'];
        content?: MastraMessageContentV2['content'];
      };
    })[];
  }): Promise<MastraMessageV2[]> {
    return this.stores.memory.updateMessages({ messages });
  }

  async deleteMessages(messageIds: string[]): Promise<void> {
    return this.stores.memory.deleteMessages(messageIds);
  }

  async getResourceById({ resourceId }: { resourceId: string }): Promise<StorageResourceType | null> {
    return this.stores.memory.getResourceById({ resourceId });
  }

  async saveResource({ resource }: { resource: StorageResourceType }): Promise<StorageResourceType> {
    return this.stores.memory.saveResource({ resource });
  }

  async updateResource({
    resourceId,
    workingMemory,
    metadata,
  }: {
    resourceId: string;
    workingMemory?: string;
    metadata?: Record<string, unknown>;
  }): Promise<StorageResourceType> {
    return this.stores.memory.updateResource({ resourceId, workingMemory, metadata });
  }

  /**
   * Workflows
   */
  async updateWorkflowResults({
    workflowName,
    runId,
    stepId,
    result,
    runtimeContext,
  }: {
    workflowName: string;
    runId: string;
    stepId: string;
    result: StepResult<any, any, any, any>;
    runtimeContext: Record<string, any>;
  }): Promise<Record<string, StepResult<any, any, any, any>>> {
    return this.stores.workflows.updateWorkflowResults({ workflowName, runId, stepId, result, runtimeContext });
  }

  async updateWorkflowState({
    workflowName,
    runId,
    opts,
  }: {
    workflowName: string;
    runId: string;
    opts: {
      status: string;
      result?: StepResult<any, any, any, any>;
      error?: string;
      suspendedPaths?: Record<string, number[]>;
      waitingPaths?: Record<string, number[]>;
    };
  }): Promise<WorkflowRunState | undefined> {
    return this.stores.workflows.updateWorkflowState({ workflowName, runId, opts });
  }

  async persistWorkflowSnapshot({
    workflowName,
    runId,
    resourceId,
    snapshot,
  }: {
    workflowName: string;
    runId: string;
    resourceId?: string;
    snapshot: WorkflowRunState;
  }): Promise<void> {
    return this.stores.workflows.persistWorkflowSnapshot({ workflowName, runId, resourceId, snapshot });
  }

  async loadWorkflowSnapshot({
    workflowName,
    runId,
  }: {
    workflowName: string;
    runId: string;
  }): Promise<WorkflowRunState | null> {
    return this.stores.workflows.loadWorkflowSnapshot({ workflowName, runId });
  }

  async getWorkflowRuns({
    workflowName,
    fromDate,
    toDate,
    limit,
    offset,
    resourceId,
  }: {
    workflowName?: string;
    fromDate?: Date;
    toDate?: Date;
    limit?: number;
    offset?: number;
    resourceId?: string;
  } = {}): Promise<WorkflowRuns> {
    return this.stores.workflows.getWorkflowRuns({ workflowName, fromDate, toDate, limit, offset, resourceId });
  }

  async getWorkflowRunById({
    runId,
    workflowName,
  }: {
    runId: string;
    workflowName?: string;
  }): Promise<WorkflowRun | null> {
    return this.stores.workflows.getWorkflowRunById({ runId, workflowName });
  }

  async close(): Promise<void> {
    await this.pool.close();
  }

  /**
   * Index Management
   */
  async createIndex(options: CreateIndexOptions): Promise<void> {
    return (this.stores.operations as StoreOperationsMSSQL).createIndex(options);
  }

  async listIndexes(tableName?: string): Promise<IndexInfo[]> {
    return (this.stores.operations as StoreOperationsMSSQL).listIndexes(tableName);
  }

  async describeIndex(indexName: string): Promise<StorageIndexStats> {
    return (this.stores.operations as StoreOperationsMSSQL).describeIndex(indexName);
  }

  async dropIndex(indexName: string): Promise<void> {
    return (this.stores.operations as StoreOperationsMSSQL).dropIndex(indexName);
  }

  /**
   * AI Tracing / Observability
   */
  async createAISpan(span: AISpanRecord): Promise<void> {
    if (!this.stores.observability) {
      throw new MastraError({
        id: 'MSSQL_STORE_OBSERVABILITY_NOT_INITIALIZED',
        domain: ErrorDomain.STORAGE,
        category: ErrorCategory.SYSTEM,
        text: 'Observability storage is not initialized',
      });
    }
    return this.stores.observability.createAISpan(span);
  }

  async updateAISpan({
    spanId,
    traceId,
    updates,
  }: {
    spanId: string;
    traceId: string;
    updates: Partial<Omit<AISpanRecord, 'spanId' | 'traceId'>>;
  }): Promise<void> {
    if (!this.stores.observability) {
      throw new MastraError({
        id: 'MSSQL_STORE_OBSERVABILITY_NOT_INITIALIZED',
        domain: ErrorDomain.STORAGE,
        category: ErrorCategory.SYSTEM,
        text: 'Observability storage is not initialized',
      });
    }
    return this.stores.observability.updateAISpan({ spanId, traceId, updates });
  }

  async getAITrace(traceId: string): Promise<AITraceRecord | null> {
    if (!this.stores.observability) {
      throw new MastraError({
        id: 'MSSQL_STORE_OBSERVABILITY_NOT_INITIALIZED',
        domain: ErrorDomain.STORAGE,
        category: ErrorCategory.SYSTEM,
        text: 'Observability storage is not initialized',
      });
    }
    return this.stores.observability.getAITrace(traceId);
  }

  async getAITracesPaginated(
    args: AITracesPaginatedArg,
  ): Promise<{ pagination: PaginationInfo; spans: AISpanRecord[] }> {
    if (!this.stores.observability) {
      throw new MastraError({
        id: 'MSSQL_STORE_OBSERVABILITY_NOT_INITIALIZED',
        domain: ErrorDomain.STORAGE,
        category: ErrorCategory.SYSTEM,
        text: 'Observability storage is not initialized',
      });
    }
    return this.stores.observability.getAITracesPaginated(args);
  }

  async batchCreateAISpans(args: { records: AISpanRecord[] }): Promise<void> {
    if (!this.stores.observability) {
      throw new MastraError({
        id: 'MSSQL_STORE_OBSERVABILITY_NOT_INITIALIZED',
        domain: ErrorDomain.STORAGE,
        category: ErrorCategory.SYSTEM,
        text: 'Observability storage is not initialized',
      });
    }
    return this.stores.observability.batchCreateAISpans(args);
  }

  async batchUpdateAISpans(args: {
    records: {
      traceId: string;
      spanId: string;
      updates: Partial<Omit<AISpanRecord, 'spanId' | 'traceId'>>;
    }[];
  }): Promise<void> {
    if (!this.stores.observability) {
      throw new MastraError({
        id: 'MSSQL_STORE_OBSERVABILITY_NOT_INITIALIZED',
        domain: ErrorDomain.STORAGE,
        category: ErrorCategory.SYSTEM,
        text: 'Observability storage is not initialized',
      });
    }
    return this.stores.observability.batchUpdateAISpans(args);
  }

  async batchDeleteAITraces(args: { traceIds: string[] }): Promise<void> {
    if (!this.stores.observability) {
      throw new MastraError({
        id: 'MSSQL_STORE_OBSERVABILITY_NOT_INITIALIZED',
        domain: ErrorDomain.STORAGE,
        category: ErrorCategory.SYSTEM,
        text: 'Observability storage is not initialized',
      });
    }
    return this.stores.observability.batchDeleteAITraces(args);
  }

  /**
   * Scorers
   */
  async getScoreById({ id: _id }: { id: string }): Promise<ScoreRowData | null> {
    return this.stores.scores.getScoreById({ id: _id });
  }

  async getScoresByScorerId({
    scorerId: _scorerId,
    pagination: _pagination,
    entityId: _entityId,
    entityType: _entityType,
    source: _source,
  }: {
    scorerId: string;
    pagination: StoragePagination;
    entityId?: string;
    entityType?: string;
    source?: ScoringSource;
  }): Promise<{ pagination: PaginationInfo; scores: ScoreRowData[] }> {
    return this.stores.scores.getScoresByScorerId({
      scorerId: _scorerId,
      pagination: _pagination,
      entityId: _entityId,
      entityType: _entityType,
      source: _source,
    });
  }

  async saveScore(_score: ScoreRowData): Promise<{ score: ScoreRowData }> {
    return this.stores.scores.saveScore(_score);
  }

  async getScoresByRunId({
    runId: _runId,
    pagination: _pagination,
  }: {
    runId: string;
    pagination: StoragePagination;
  }): Promise<{ pagination: PaginationInfo; scores: ScoreRowData[] }> {
    return this.stores.scores.getScoresByRunId({ runId: _runId, pagination: _pagination });
  }

  async getScoresByEntityId({
    entityId: _entityId,
    entityType: _entityType,
    pagination: _pagination,
  }: {
    pagination: StoragePagination;
    entityId: string;
    entityType: string;
  }): Promise<{ pagination: PaginationInfo; scores: ScoreRowData[] }> {
    return this.stores.scores.getScoresByEntityId({
      entityId: _entityId,
      entityType: _entityType,
      pagination: _pagination,
    });
  }

  async getScoresBySpan({
    traceId,
    spanId,
    pagination: _pagination,
  }: {
    traceId: string;
    spanId: string;
    pagination: StoragePagination;
  }): Promise<{ pagination: PaginationInfo; scores: ScoreRowData[] }> {
    return this.stores.scores.getScoresBySpan({ traceId, spanId, pagination: _pagination });
  }
}<|MERGE_RESOLUTION|>--- conflicted
+++ resolved
@@ -17,7 +17,6 @@
   StoragePagination,
   ThreadSortOptions,
   StorageDomains,
-<<<<<<< HEAD
   StorageGetTracesArg,
   StorageGetTracesPaginatedArg,
   AISpanRecord,
@@ -26,8 +25,6 @@
   CreateIndexOptions,
   IndexInfo,
   StorageIndexStats,
-=======
->>>>>>> 816a03dc
 } from '@mastra/core/storage';
 import type { StepResult, WorkflowRunState } from '@mastra/core/workflows';
 import sql from 'mssql';
