--- conflicted
+++ resolved
@@ -1,7 +1,6 @@
 import type { StepResult, WorkflowRun, WorkflowRuns, WorkflowRunState } from '@mastra/core';
 import { ErrorCategory, ErrorDomain, MastraError } from '@mastra/core/error';
 import { WorkflowsStorage, TABLE_WORKFLOW_SNAPSHOT } from '@mastra/core/storage';
-import type { StorageListWorkflowRunsInput } from '@mastra/core/storage';
 import sql from 'mssql';
 import type { StoreOperationsMSSQL } from '../operations';
 import { getSchemaName, getTableName } from '../utils';
@@ -50,21 +49,13 @@
     runId,
     stepId,
     result,
-<<<<<<< HEAD
-    requestContext,
-=======
     runtimeContext,
->>>>>>> 226a1467
   }: {
     workflowName: string;
     runId: string;
     stepId: string;
     result: StepResult<any, any, any, any>;
-<<<<<<< HEAD
-    requestContext: Record<string, any>;
-=======
     runtimeContext: Record<string, any>;
->>>>>>> 226a1467
   }): Promise<Record<string, StepResult<any, any, any, any>>> {
     const table = getTableName({ indexName: TABLE_WORKFLOW_SNAPSHOT, schemaName: getSchemaName(this.schema) });
     const transaction = this.pool.transaction();
@@ -95,11 +86,7 @@
           waitingPaths: {},
           status: 'pending',
           runId: runId,
-<<<<<<< HEAD
-          requestContext: {},
-=======
           runtimeContext: {},
->>>>>>> 226a1467
         } as WorkflowRunState;
       } else {
         // Parse existing snapshot
@@ -107,15 +94,9 @@
         snapshot = typeof existingSnapshot === 'string' ? JSON.parse(existingSnapshot) : existingSnapshot;
       }
 
-<<<<<<< HEAD
-      // Merge the new step result and request context
-      snapshot.context[stepId] = result;
-      snapshot.requestContext = { ...snapshot.requestContext, ...requestContext };
-=======
       // Merge the new step result and runtime context
       snapshot.context[stepId] = result;
       snapshot.runtimeContext = { ...snapshot.runtimeContext, ...runtimeContext };
->>>>>>> 226a1467
 
       // Upsert within the same transaction to handle both insert and update
       const upsertReq = new sql.Request(transaction);
@@ -466,8 +447,4 @@
       );
     }
   }
-
-  async listWorkflowRuns(args?: StorageListWorkflowRunsInput): Promise<WorkflowRuns> {
-    return this.getWorkflowRuns(args);
-  }
 }