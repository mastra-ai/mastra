--- conflicted
+++ resolved
@@ -18,11 +18,7 @@
     metadata: safelyParseJSON(row.metadata),
     output: safelyParseJSON(row.output),
     additionalContext: safelyParseJSON(row.additionalContext),
-<<<<<<< HEAD
-    requestContext: safelyParseJSON(row.requestContext),
-=======
     runtimeContext: safelyParseJSON(row.runtimeContext),
->>>>>>> 226a1467
     entity: safelyParseJSON(row.entity),
     createdAt: row.createdAt,
     updatedAt: row.updatedAt,
@@ -102,7 +98,7 @@
         input,
         output,
         additionalContext,
-        requestContext,
+        runtimeContext,
         entity,
         ...rest
       } = validatedScore;
@@ -118,11 +114,7 @@
           analyzeStepResult: analyzeStepResult || null,
           metadata: metadata || null,
           additionalContext: additionalContext || null,
-<<<<<<< HEAD
-          requestContext: requestContext || null,
-=======
           runtimeContext: runtimeContext || null,
->>>>>>> 226a1467
           entity: entity || null,
           scorer: scorer || null,
           createdAt: new Date().toISOString(),
