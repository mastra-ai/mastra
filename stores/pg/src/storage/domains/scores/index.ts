--- conflicted
+++ resolved
@@ -126,13 +126,8 @@
       const limitValue = perPageInput === false ? Number(total?.count) : perPage;
       const end = perPageInput === false ? Number(total?.count) : start + perPage;
       const result = await this.client.manyOrNone<ScoreRowData>(
-<<<<<<< HEAD
         `SELECT * FROM ${this.operations.getQualifiedTableName(TABLE_SCORERS)} WHERE ${whereClause} ORDER BY "createdAt" DESC LIMIT $${paramIndex++} OFFSET $${paramIndex++}`,
-        [...queryParams, pagination.perPage, pagination.page * pagination.perPage],
-=======
-        `SELECT * FROM ${getTableName({ indexName: TABLE_SCORERS, schemaName: this.schema })} WHERE ${whereClause} ORDER BY "createdAt" DESC LIMIT $${paramIndex++} OFFSET $${paramIndex++}`,
         [...queryParams, limitValue, start],
->>>>>>> df9fdcd8
       );
 
       return {
@@ -260,13 +255,8 @@
       const end = perPageInput === false ? Number(total?.count) : start + perPage;
 
       const result = await this.client.manyOrNone<ScoreRowData>(
-<<<<<<< HEAD
         `SELECT * FROM ${this.operations.getQualifiedTableName(TABLE_SCORERS)} WHERE "runId" = $1 LIMIT $2 OFFSET $3`,
-        [runId, pagination.perPage, pagination.page * pagination.perPage],
-=======
-        `SELECT * FROM ${getTableName({ indexName: TABLE_SCORERS, schemaName: this.schema })} WHERE "runId" = $1 LIMIT $2 OFFSET $3`,
         [runId, limitValue, start],
->>>>>>> df9fdcd8
       );
       return {
         pagination: {
@@ -323,13 +313,8 @@
       const end = perPageInput === false ? Number(total?.count) : start + perPage;
 
       const result = await this.client.manyOrNone<ScoreRowData>(
-<<<<<<< HEAD
         `SELECT * FROM ${this.operations.getQualifiedTableName(TABLE_SCORERS)} WHERE "entityId" = $1 AND "entityType" = $2 LIMIT $3 OFFSET $4`,
-        [entityId, entityType, pagination.perPage, pagination.page * pagination.perPage],
-=======
-        `SELECT * FROM ${getTableName({ indexName: TABLE_SCORERS, schemaName: this.schema })} WHERE "entityId" = $1 AND "entityType" = $2 LIMIT $3 OFFSET $4`,
         [entityId, entityType, limitValue, start],
->>>>>>> df9fdcd8
       );
       return {
         pagination: {
