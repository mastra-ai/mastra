import { ErrorCategory, ErrorDomain, MastraError } from '@mastra/core/error';
import {
  StoreOperations,
  TABLE_WORKFLOW_SNAPSHOT,
  TABLE_THREADS,
  TABLE_MESSAGES,
  TABLE_TRACES,
  TABLE_SCORERS,
  TABLE_SPANS,
  TABLE_SCHEMAS,
} from '@mastra/core/storage';
import type {
  StorageColumn,
  TABLE_NAMES,
  CreateIndexOptions,
  IndexInfo,
  StorageIndexStats,
} from '@mastra/core/storage';
import { parseSqlIdentifier } from '@mastra/core/utils';
import type { IDatabase } from 'pg-promise';
import { getSchemaName, getTableName } from '../utils';

// Re-export the types for convenience
export type { CreateIndexOptions, IndexInfo, StorageIndexStats };

export class StoreOperationsPG extends StoreOperations {
  public client: IDatabase<{}>;
  public schemaName?: string;
  private setupSchemaPromise: Promise<void> | null = null;
  private schemaSetupComplete: boolean | undefined = undefined;
  private tableMap?: Partial<Record<TABLE_NAMES, string>>;

  constructor({ client, schemaName, tableMap }: { client: IDatabase<{}>; schemaName?: string; tableMap?: Partial<Record<TABLE_NAMES, string>> }) {
    super();
    this.client = client;
    this.schemaName = schemaName;
    this.tableMap = tableMap;
  }

  private resolveTableName(indexName: TABLE_NAMES): string {
    return (this.tableMap && this.tableMap[indexName]) || indexName;
  }

  public getQualifiedTableName(indexName: TABLE_NAMES): string {
    const physical = this.resolveTableName(indexName);
    return getTableName({ indexName: physical, schemaName: getSchemaName(this.schemaName) });
  }

  private mapLogicalToPhysicalTableName(name: string): string {
    // If name matches a logical key, map to physical
    if (this.tableMap && (name as TABLE_NAMES) in this.tableMap) {
      const mapped = this.tableMap[name as TABLE_NAMES];
      if (mapped) return mapped;
    }
    return name;
  }

  private mapPhysicalToLogicalTableName(name: string): string {
    if (!this.tableMap) return name;
    for (const [logical, physical] of Object.entries(this.tableMap)) {
      if (physical === name) return logical;
    }
    return name;
  }

  async hasColumn(table: string, column: string): Promise<boolean> {
    // Use this.schema to scope the check
    const schema = this.schemaName || 'public';
    const physicalTable = this.resolveTableName(table as TABLE_NAMES);
    const result = await this.client.oneOrNone(
      `SELECT 1 FROM information_schema.columns WHERE table_schema = $1 AND table_name = $2 AND (column_name = $3 OR column_name = $4)`,
      [schema, physicalTable, column, column.toLowerCase()],
    );

    return !!result;
  }

  /**
   * Prepares values for insertion, handling JSONB columns by stringifying them
   */
  private prepareValuesForInsert(record: Record<string, any>, tableName: TABLE_NAMES): any[] {
    return Object.entries(record).map(([key, value]) => {
      // Get the schema for this table to determine column types
      const schema = TABLE_SCHEMAS[tableName];
      const columnSchema = schema?.[key];

      // If the column is JSONB, stringify the value (unless it's null/undefined)
      // PostgreSQL JSONB columns require valid JSON, so even primitives need to be stringified
      if (columnSchema?.type === 'jsonb' && value !== null && value !== undefined) {
        return JSON.stringify(value);
      }
      return value;
    });
  }

  /**
   * Adds timestamp Z columns to a record if timestamp columns exist
   */
  private addTimestampZColumns(record: Record<string, any>): void {
    if (record.createdAt) {
      record.createdAtZ = record.createdAt;
    }
    if (record.created_at) {
      record.created_atZ = record.created_at;
    }
    if (record.updatedAt) {
      record.updatedAtZ = record.updatedAt;
    }
  }

  /**
   * Prepares a value for database operations, handling Date objects and JSON serialization
   * This is schema-aware and only stringifies objects for JSONB columns
   */
  private prepareValue(value: any, columnName: string, tableName: TABLE_NAMES): any {
    if (value === null || value === undefined) {
      return value;
    }

    if (value instanceof Date) {
      return value.toISOString();
    }

    // Get the schema for this table to determine column types
    const schema = TABLE_SCHEMAS[tableName];
    const columnSchema = schema?.[columnName];

    // If the column is JSONB, stringify the value
    // PostgreSQL JSONB columns require valid JSON, so all non-null values need to be stringified
    if (columnSchema?.type === 'jsonb') {
      return JSON.stringify(value);
    }

    // For non-JSONB columns with object values, stringify them (for backwards compatibility)
    if (typeof value === 'object') {
      return JSON.stringify(value);
    }

    return value;
  }

  private async setupSchema() {
    if (!this.schemaName || this.schemaSetupComplete) {
      return;
    }

    const schemaName = getSchemaName(this.schemaName);

    if (!this.setupSchemaPromise) {
      this.setupSchemaPromise = (async () => {
        try {
          // First check if schema exists and we have usage permission
          const schemaExists = await this.client.oneOrNone(
            `
                SELECT EXISTS (
                  SELECT 1 FROM information_schema.schemata
                  WHERE schema_name = $1
                )
              `,
            [this.schemaName],
          );

          if (!schemaExists?.exists) {
            try {
              await this.client.none(`CREATE SCHEMA IF NOT EXISTS ${schemaName}`);
              this.logger.info(`Schema "${this.schemaName}" created successfully`);
            } catch (error) {
              this.logger.error(`Failed to create schema "${this.schemaName}"`, { error });
              throw new Error(
                `Unable to create schema "${this.schemaName}". This requires CREATE privilege on the database. ` +
                  `Either create the schema manually or grant CREATE privilege to the user.`,
              );
            }
          }

          // If we got here, schema exists and we can use it
          this.schemaSetupComplete = true;
          this.logger.debug(`Schema "${schemaName}" is ready for use`);
        } catch (error) {
          // Reset flags so we can retry
          this.schemaSetupComplete = undefined;
          this.setupSchemaPromise = null;
          throw error;
        } finally {
          this.setupSchemaPromise = null;
        }
      })();
    }

    await this.setupSchemaPromise;
  }

  async insert({ tableName, record }: { tableName: TABLE_NAMES; record: Record<string, any> }): Promise<void> {
    try {
      this.addTimestampZColumns(record);

      const columns = Object.keys(record).map(col => parseSqlIdentifier(col, 'column name'));
      const values = this.prepareValuesForInsert(record, tableName);
      const placeholders = values.map((_, i) => `$${i + 1}`).join(', ');

      await this.client.none(
        `INSERT INTO ${this.getQualifiedTableName(tableName)} (${columns.map(c => `"${c}"`).join(', ')}) VALUES (${placeholders})`,
        values,
      );
    } catch (error) {
      throw new MastraError(
        {
          id: 'MASTRA_STORAGE_PG_STORE_INSERT_FAILED',
          domain: ErrorDomain.STORAGE,
          category: ErrorCategory.THIRD_PARTY,
          details: {
            tableName,
          },
        },
        error,
      );
    }
  }

  async clearTable({ tableName }: { tableName: TABLE_NAMES }): Promise<void> {
    try {
      const tableNameWithSchema = this.getQualifiedTableName(tableName);
      await this.client.none(`TRUNCATE TABLE ${tableNameWithSchema} CASCADE`);
    } catch (error) {
      throw new MastraError(
        {
          id: 'MASTRA_STORAGE_PG_STORE_CLEAR_TABLE_FAILED',
          domain: ErrorDomain.STORAGE,
          category: ErrorCategory.THIRD_PARTY,
          details: {
            tableName,
          },
        },
        error,
      );
    }
  }

  protected getDefaultValue(type: StorageColumn['type']): string {
    switch (type) {
      case 'timestamp':
        return 'DEFAULT NOW()';
      case 'jsonb':
        return "DEFAULT '{}'::jsonb";
      default:
        return super.getDefaultValue(type);
    }
  }

  async createTable({
    tableName,
    schema,
  }: {
    tableName: TABLE_NAMES;
    schema: Record<string, StorageColumn>;
  }): Promise<void> {
    try {
      const timeZColumnNames = Object.entries(schema)
        .filter(([_, def]) => def.type === 'timestamp')
        .map(([name]) => name);

      const timeZColumns = Object.entries(schema)
        .filter(([_, def]) => def.type === 'timestamp')
        .map(([name]) => {
          const parsedName = parseSqlIdentifier(name, 'column name');
          return `"${parsedName}Z" TIMESTAMPTZ DEFAULT NOW()`;
        });

      const columns = Object.entries(schema).map(([name, def]) => {
        const parsedName = parseSqlIdentifier(name, 'column name');
        const constraints = [];
        if (def.primaryKey) constraints.push('PRIMARY KEY');
        if (!def.nullable) constraints.push('NOT NULL');
        return `"${parsedName}" ${def.type.toUpperCase()} ${constraints.join(' ')}`;
      });

      // Create schema if it doesn't exist
      if (this.schemaName) {
        await this.setupSchema();
      }

      const finalColumns = [...columns, ...timeZColumns].join(',\n');

      // Constraints are global to a database, ensure schemas do not conflict with each other
      const constraintPrefix = this.schemaName ? `${this.schemaName}_` : '';
      const sql = `
            CREATE TABLE IF NOT EXISTS ${this.getQualifiedTableName(tableName)} (
              ${finalColumns}
            );
            ${
              tableName === TABLE_WORKFLOW_SNAPSHOT
                ? `
            DO $$ BEGIN
              IF NOT EXISTS (
                SELECT 1 FROM pg_constraint WHERE conname = '${constraintPrefix}mastra_workflow_snapshot_workflow_name_run_id_key'
              ) AND NOT EXISTS (
                SELECT 1 FROM pg_indexes WHERE indexname = '${constraintPrefix}mastra_workflow_snapshot_workflow_name_run_id_key'
              ) THEN
                ALTER TABLE ${this.getQualifiedTableName(tableName)}
                ADD CONSTRAINT ${constraintPrefix}mastra_workflow_snapshot_workflow_name_run_id_key
                UNIQUE (workflow_name, run_id);
              END IF;
            END $$;
            `
                : ''
            }
          `;

      await this.client.none(sql);

      await this.alterTable({
        tableName,
        schema,
        ifNotExists: timeZColumnNames,
      });

      // Set up timestamp triggers for Spans table
      if (tableName === TABLE_SPANS) {
        await this.setupTimestampTriggers(tableName);
      }
    } catch (error) {
      throw new MastraError(
        {
          id: 'MASTRA_STORAGE_PG_STORE_CREATE_TABLE_FAILED',
          domain: ErrorDomain.STORAGE,
          category: ErrorCategory.THIRD_PARTY,
          details: {
            tableName,
          },
        },
        error,
      );
    }
  }

  /**
   * Set up timestamp triggers for a table to automatically manage createdAt/updatedAt
   */
  private async setupTimestampTriggers(tableName: TABLE_NAMES): Promise<void> {
    const schemaName = getSchemaName(this.schemaName);
    const fullTableName = this.getQualifiedTableName(tableName);
    const functionName = `${schemaName}.trigger_set_timestamps`;

    try {
      const triggerSQL = `
        -- Create or replace the trigger function in the schema
        CREATE OR REPLACE FUNCTION ${functionName}()
        RETURNS TRIGGER AS $$
        BEGIN
            IF TG_OP = 'INSERT' THEN
                NEW."createdAt" = NOW();
                NEW."updatedAt" = NOW();
                NEW."createdAtZ" = NOW();
                NEW."updatedAtZ" = NOW();
            ELSIF TG_OP = 'UPDATE' THEN
                NEW."updatedAt" = NOW();
                NEW."updatedAtZ" = NOW();
                -- Prevent createdAt from being changed
                NEW."createdAt" = OLD."createdAt";
                NEW."createdAtZ" = OLD."createdAtZ";
            END IF;
            RETURN NEW;
        END;
        $$ LANGUAGE plpgsql;

        -- Drop existing trigger if it exists
        DROP TRIGGER IF EXISTS ${tableName}_timestamps ON ${fullTableName};

        -- Create the trigger
        CREATE TRIGGER ${tableName}_timestamps
            BEFORE INSERT OR UPDATE ON ${fullTableName}
            FOR EACH ROW
            EXECUTE FUNCTION ${functionName}();
      `;

      await this.client.none(triggerSQL);
      this.logger?.debug?.(`Set up timestamp triggers for table ${fullTableName}`);
    } catch (error) {
      // Log warning but don't fail table creation
      this.logger?.warn?.(`Failed to set up timestamp triggers for ${fullTableName}:`, error);
    }
  }

  /**
   * Alters table schema to add columns if they don't exist
   * @param tableName Name of the table
   * @param schema Schema of the table
   * @param ifNotExists Array of column names to add if they don't exist
   */
  async alterTable({
    tableName,
    schema,
    ifNotExists,
  }: {
    tableName: TABLE_NAMES;
    schema: Record<string, StorageColumn>;
    ifNotExists: string[];
  }): Promise<void> {
    const fullTableName = this.getQualifiedTableName(tableName);

    try {
      for (const columnName of ifNotExists) {
        if (schema[columnName]) {
          const columnDef = schema[columnName];
          const sqlType = this.getSqlType(columnDef.type);
          const nullable = columnDef.nullable === false ? 'NOT NULL' : '';
          const defaultValue = columnDef.nullable === false ? this.getDefaultValue(columnDef.type) : '';
          const parsedColumnName = parseSqlIdentifier(columnName, 'column name');
          const alterSql =
            `ALTER TABLE ${fullTableName} ADD COLUMN IF NOT EXISTS "${parsedColumnName}" ${sqlType} ${nullable} ${defaultValue}`.trim();

          await this.client.none(alterSql);

          if (sqlType === 'TIMESTAMP') {
            const alterSql =
              `ALTER TABLE ${fullTableName} ADD COLUMN IF NOT EXISTS "${parsedColumnName}Z" TIMESTAMPTZ DEFAULT NOW()`.trim();
            await this.client.none(alterSql);
          }

          this.logger?.debug?.(`Ensured column ${parsedColumnName} exists in table ${fullTableName}`);
        }
      }
    } catch (error) {
      throw new MastraError(
        {
          id: 'MASTRA_STORAGE_PG_STORE_ALTER_TABLE_FAILED',
          domain: ErrorDomain.STORAGE,
          category: ErrorCategory.THIRD_PARTY,
          details: {
            tableName,
          },
        },
        error,
      );
    }
  }

  async load<R>({ tableName, keys }: { tableName: TABLE_NAMES; keys: Record<string, string> }): Promise<R | null> {
    try {
      const keyEntries = Object.entries(keys).map(([key, value]) => [parseSqlIdentifier(key, 'column name'), value]);
      const conditions = keyEntries.map(([key], index) => `"${key}" = $${index + 1}`).join(' AND ');
      const values = keyEntries.map(([_, value]) => value);

      const result = await this.client.oneOrNone<R>(
        `SELECT * FROM ${this.getQualifiedTableName(tableName)} WHERE ${conditions} ORDER BY "createdAt" DESC LIMIT 1`,
        values,
      );

      if (!result) {
        return null;
      }

      // If this is a workflow snapshot, parse the snapshot field
      if (tableName === TABLE_WORKFLOW_SNAPSHOT) {
        const snapshot = result as any;
        if (typeof snapshot.snapshot === 'string') {
          snapshot.snapshot = JSON.parse(snapshot.snapshot);
        }
        return snapshot;
      }

      return result;
    } catch (error) {
      throw new MastraError(
        {
          id: 'MASTRA_STORAGE_PG_STORE_LOAD_FAILED',
          domain: ErrorDomain.STORAGE,
          category: ErrorCategory.THIRD_PARTY,
          details: {
            tableName,
          },
        },
        error,
      );
    }
  }

  async batchInsert({ tableName, records }: { tableName: TABLE_NAMES; records: Record<string, any>[] }): Promise<void> {
    try {
      await this.client.query('BEGIN');
      for (const record of records) {
        await this.insert({ tableName, record });
      }
      await this.client.query('COMMIT');
    } catch (error) {
      await this.client.query('ROLLBACK');
      throw new MastraError(
        {
          id: 'MASTRA_STORAGE_PG_STORE_BATCH_INSERT_FAILED',
          domain: ErrorDomain.STORAGE,
          category: ErrorCategory.THIRD_PARTY,
          details: {
            tableName,
            numberOfRecords: records.length,
          },
        },
        error,
      );
    }
  }

  async dropTable({ tableName }: { tableName: TABLE_NAMES }): Promise<void> {
    try {
      const tableNameWithSchema = this.getQualifiedTableName(tableName);
      await this.client.none(`DROP TABLE IF EXISTS ${tableNameWithSchema}`);
    } catch (error) {
      throw new MastraError(
        {
          id: 'MASTRA_STORAGE_PG_STORE_DROP_TABLE_FAILED',
          domain: ErrorDomain.STORAGE,
          category: ErrorCategory.THIRD_PARTY,
          details: {
            tableName,
          },
        },
        error,
      );
    }
  }

  /**
   * Create a new index on a table
   */
  async createIndex(options: CreateIndexOptions): Promise<void> {
    try {
      const {
        name,
        table,
        columns,
        unique = false,
        concurrent = true,
        where,
        method = 'btree',
        opclass,
        storage,
        tablespace,
      } = options;

      const schemaName = this.schemaName || 'public';
      const fullTableName = this.getQualifiedTableName(table as TABLE_NAMES);

      // Check if index already exists
      const indexExists = await this.client.oneOrNone(
        `SELECT 1 FROM pg_indexes
         WHERE indexname = $1
         AND schemaname = $2`,
        [name, schemaName],
      );

      if (indexExists) {
        // Index already exists, skip creation
        return;
      }

      // Build index creation SQL
      const uniqueStr = unique ? 'UNIQUE ' : '';
      const concurrentStr = concurrent ? 'CONCURRENTLY ' : '';
      const methodStr = method !== 'btree' ? `USING ${method} ` : '';

      // Handle columns with optional operator class
      const columnsStr = columns
        .map(col => {
          // Handle columns with DESC/ASC modifiers
          if (col.includes(' DESC') || col.includes(' ASC')) {
            const [colName, ...modifiers] = col.split(' ');
            if (!colName) {
              throw new Error(`Invalid column specification: ${col}`);
            }
            const quotedCol = `"${parseSqlIdentifier(colName, 'column name')}" ${modifiers.join(' ')}`;
            return opclass ? `${quotedCol} ${opclass}` : quotedCol;
          }
          const quotedCol = `"${parseSqlIdentifier(col, 'column name')}"`;
          return opclass ? `${quotedCol} ${opclass}` : quotedCol;
        })
        .join(', ');

      const whereStr = where ? ` WHERE ${where}` : '';
      const tablespaceStr = tablespace ? ` TABLESPACE ${tablespace}` : '';

      // Build storage parameters string
      let withStr = '';
      if (storage && Object.keys(storage).length > 0) {
        const storageParams = Object.entries(storage)
          .map(([key, value]) => `${key} = ${value}`)
          .join(', ');
        withStr = ` WITH (${storageParams})`;
      }

      const sql = `CREATE ${uniqueStr}INDEX ${concurrentStr}${name} ON ${fullTableName} ${methodStr}(${columnsStr})${withStr}${tablespaceStr}${whereStr}`;

      await this.client.none(sql);
    } catch (error) {
      // Check if error is due to concurrent index creation on a table that doesn't support it
      if (error instanceof Error && error.message.includes('CONCURRENTLY')) {
        // Retry without CONCURRENTLY
        const retryOptions = { ...options, concurrent: false };
        return this.createIndex(retryOptions);
      }

      throw new MastraError(
        {
          id: 'MASTRA_STORAGE_PG_INDEX_CREATE_FAILED',
          domain: ErrorDomain.STORAGE,
          category: ErrorCategory.THIRD_PARTY,
          details: {
            indexName: options.name,
            tableName: options.table,
          },
        },
        error,
      );
    }
  }

  /**
   * Drop an existing index
   */
  async dropIndex(indexName: string): Promise<void> {
    try {
      // Check if index exists first
      const schemaName = this.schemaName || 'public';
      const indexExists = await this.client.oneOrNone(
        `SELECT 1 FROM pg_indexes
         WHERE indexname = $1
         AND schemaname = $2`,
        [indexName, schemaName],
      );

      if (!indexExists) {
        // Index doesn't exist, nothing to drop
        return;
      }

      const sql = `DROP INDEX IF EXISTS ${getSchemaName(this.schemaName)}.${indexName}`;
      await this.client.none(sql);
    } catch (error) {
      throw new MastraError(
        {
          id: 'MASTRA_STORAGE_PG_INDEX_DROP_FAILED',
          domain: ErrorDomain.STORAGE,
          category: ErrorCategory.THIRD_PARTY,
          details: {
            indexName,
          },
        },
        error,
      );
    }
  }

  /**
   * List indexes for a specific table or all tables
   */
  async listIndexes(tableName?: string): Promise<IndexInfo[]> {
    try {
      const schemaName = this.schemaName || 'public';

      let query: string;
      let params: any[];

      if (tableName) {
        const physicalTable = this.mapLogicalToPhysicalTableName(tableName);
        query = `
          SELECT
            i.indexname as name,
            i.tablename as table,
            i.indexdef as definition,
            ix.indisunique as is_unique,
            pg_size_pretty(pg_relation_size(c.oid)) as size,
            array_agg(a.attname ORDER BY array_position(ix.indkey, a.attnum)) as columns
          FROM pg_indexes i
          JOIN pg_class c ON c.relname = i.indexname AND c.relnamespace = (SELECT oid FROM pg_namespace WHERE nspname = i.schemaname)
          JOIN pg_index ix ON ix.indexrelid = c.oid
          JOIN pg_attribute a ON a.attrelid = ix.indrelid AND a.attnum = ANY(ix.indkey)
          WHERE i.schemaname = $1
          AND i.tablename = $2
          GROUP BY i.indexname, i.tablename, i.indexdef, ix.indisunique, c.oid
        `;
        params = [schemaName, physicalTable];
      } else {
        query = `
          SELECT
            i.indexname as name,
            i.tablename as table,
            i.indexdef as definition,
            ix.indisunique as is_unique,
            pg_size_pretty(pg_relation_size(c.oid)) as size,
            array_agg(a.attname ORDER BY array_position(ix.indkey, a.attnum)) as columns
          FROM pg_indexes i
          JOIN pg_class c ON c.relname = i.indexname AND c.relnamespace = (SELECT oid FROM pg_namespace WHERE nspname = i.schemaname)
          JOIN pg_index ix ON ix.indexrelid = c.oid
          JOIN pg_attribute a ON a.attrelid = ix.indrelid AND a.attnum = ANY(ix.indkey)
          WHERE i.schemaname = $1
          GROUP BY i.indexname, i.tablename, i.indexdef, ix.indisunique, c.oid
        `;
        params = [schemaName];
      }

      const results = await this.client.manyOrNone(query, params);

      return results.map(row => {
        // Parse PostgreSQL array format {col1,col2} to ['col1','col2']
        let columns: string[] = [];
        if (typeof row.columns === 'string' && row.columns.startsWith('{') && row.columns.endsWith('}')) {
          // Remove braces and split by comma, handling empty arrays
          const arrayContent = row.columns.slice(1, -1);
          columns = arrayContent ? arrayContent.split(',') : [];
        } else if (Array.isArray(row.columns)) {
          columns = row.columns;
        }

        return {
          name: row.name,
          table: this.mapPhysicalToLogicalTableName(row.table),
          columns,
          unique: row.is_unique || false,
          size: row.size || '0',
          definition: row.definition || '',
        };
      });
    } catch (error) {
      throw new MastraError(
        {
          id: 'MASTRA_STORAGE_PG_INDEX_LIST_FAILED',
          domain: ErrorDomain.STORAGE,
          category: ErrorCategory.THIRD_PARTY,
          details: tableName
            ? {
                tableName,
              }
            : {},
        },
        error,
      );
    }
  }

  /**
   * Returns definitions for automatic performance indexes
   * These composite indexes cover both filtering and sorting in single index
   */
  protected getAutomaticIndexDefinitions(): CreateIndexOptions[] {
    const schemaPrefix = this.schemaName ? `${this.schemaName}_` : '';
    return [
      // Composite index for threads (filter + sort)
      {
        name: `${schemaPrefix}mastra_threads_resourceid_createdat_idx`,
        table: this.resolveTableName(TABLE_THREADS),
        columns: ['resourceId', 'createdAt DESC'],
      },
      // Composite index for messages (filter + sort)
      {
        name: `${schemaPrefix}mastra_messages_thread_id_createdat_idx`,
        table: this.resolveTableName(TABLE_MESSAGES),
        columns: ['thread_id', 'createdAt DESC'],
      },
      // Composite index for traces (filter + sort)
      {
        name: `${schemaPrefix}mastra_traces_name_starttime_idx`,
        table: this.resolveTableName(TABLE_TRACES),
        columns: ['name', 'startTime DESC'],
      },
<<<<<<< HEAD
      // Composite index for evals (filter + sort)
      {
        name: `${schemaPrefix}mastra_evals_agent_name_created_at_idx`,
        table: this.resolveTableName(TABLE_EVALS),
        columns: ['agent_name', 'created_at DESC'],
      },
=======
>>>>>>> df9fdcd8
      // Composite index for scores (filter + sort)
      {
        name: `${schemaPrefix}mastra_scores_trace_id_span_id_created_at_idx`,
        table: this.resolveTableName(TABLE_SCORERS),
        columns: ['traceId', 'spanId', 'createdAt DESC'],
      },
      // Spans indexes for optimal trace querying
      {
        name: `${schemaPrefix}mastra_ai_spans_traceid_startedat_idx`,
<<<<<<< HEAD
        table: this.resolveTableName(TABLE_AI_SPANS),
=======
        table: TABLE_SPANS,
>>>>>>> df9fdcd8
        columns: ['traceId', 'startedAt DESC'],
      },
      {
        name: `${schemaPrefix}mastra_ai_spans_parentspanid_startedat_idx`,
<<<<<<< HEAD
        table: this.resolveTableName(TABLE_AI_SPANS),
=======
        table: TABLE_SPANS,
>>>>>>> df9fdcd8
        columns: ['parentSpanId', 'startedAt DESC'],
      },
      {
        name: `${schemaPrefix}mastra_ai_spans_name_idx`,
<<<<<<< HEAD
        table: this.resolveTableName(TABLE_AI_SPANS),
=======
        table: TABLE_SPANS,
>>>>>>> df9fdcd8
        columns: ['name'],
      },
      {
        name: `${schemaPrefix}mastra_ai_spans_spantype_startedat_idx`,
<<<<<<< HEAD
        table: this.resolveTableName(TABLE_AI_SPANS),
=======
        table: TABLE_SPANS,
>>>>>>> df9fdcd8
        columns: ['spanType', 'startedAt DESC'],
      },
    ];
  }

  /**
   * Creates automatic indexes for optimal query performance
   * Uses getAutomaticIndexDefinitions() to determine which indexes to create
   */
  async createAutomaticIndexes(): Promise<void> {
    try {
      const indexes = this.getAutomaticIndexDefinitions();

      for (const indexOptions of indexes) {
        try {
          await this.createIndex(indexOptions);
        } catch (error) {
          // Log but continue with other indexes
          this.logger?.warn?.(`Failed to create index ${indexOptions.name}:`, error);
        }
      }
    } catch (error) {
      throw new MastraError(
        {
          id: 'MASTRA_STORAGE_PG_STORE_CREATE_PERFORMANCE_INDEXES_FAILED',
          domain: ErrorDomain.STORAGE,
          category: ErrorCategory.THIRD_PARTY,
        },
        error,
      );
    }
  }

  /**
   * Get detailed statistics for a specific index
   */
  async describeIndex(indexName: string): Promise<StorageIndexStats> {
    try {
      const schemaName = this.schemaName || 'public';

      // First get basic index info and stats
      const query = `
        SELECT
          i.indexname as name,
          i.tablename as table,
          i.indexdef as definition,
          ix.indisunique as is_unique,
          pg_size_pretty(pg_relation_size(c.oid)) as size,
          array_agg(a.attname ORDER BY array_position(ix.indkey, a.attnum)) as columns,
          am.amname as method,
          s.idx_scan as scans,
          s.idx_tup_read as tuples_read,
          s.idx_tup_fetch as tuples_fetched
        FROM pg_indexes i
        JOIN pg_class c ON c.relname = i.indexname AND c.relnamespace = (SELECT oid FROM pg_namespace WHERE nspname = i.schemaname)
        JOIN pg_index ix ON ix.indexrelid = c.oid
        JOIN pg_attribute a ON a.attrelid = ix.indrelid AND a.attnum = ANY(ix.indkey)
        JOIN pg_am am ON c.relam = am.oid
        LEFT JOIN pg_stat_user_indexes s ON s.indexrelname = i.indexname AND s.schemaname = i.schemaname
        WHERE i.schemaname = $1
        AND i.indexname = $2
        GROUP BY i.indexname, i.tablename, i.indexdef, ix.indisunique, c.oid, am.amname, s.idx_scan, s.idx_tup_read, s.idx_tup_fetch
      `;

      const result = await this.client.oneOrNone(query, [schemaName, indexName]);

      if (!result) {
        throw new Error(`Index "${indexName}" not found in schema "${schemaName}"`);
      }

      // Parse PostgreSQL array format
      let columns: string[] = [];
      if (typeof result.columns === 'string' && result.columns.startsWith('{') && result.columns.endsWith('}')) {
        const arrayContent = result.columns.slice(1, -1);
        columns = arrayContent ? arrayContent.split(',') : [];
      } else if (Array.isArray(result.columns)) {
        columns = result.columns;
      }

      return {
        name: result.name,
        table: this.mapPhysicalToLogicalTableName(result.table),
        columns,
        unique: result.is_unique || false,
        size: result.size || '0',
        definition: result.definition || '',
        method: result.method || 'btree',
        scans: parseInt(result.scans) || 0,
        tuples_read: parseInt(result.tuples_read) || 0,
        tuples_fetched: parseInt(result.tuples_fetched) || 0,
      };
    } catch (error) {
      throw new MastraError(
        {
          id: 'MASTRA_STORAGE_PG_INDEX_DESCRIBE_FAILED',
          domain: ErrorDomain.STORAGE,
          category: ErrorCategory.THIRD_PARTY,
          details: {
            indexName,
          },
        },
        error,
      );
    }
  }

  /**
   * Update a single record in the database
   */
  async update({
    tableName,
    keys,
    data,
  }: {
    tableName: TABLE_NAMES;
    keys: Record<string, any>;
    data: Record<string, any>;
  }): Promise<void> {
    try {
      const setColumns: string[] = [];
      const setValues: any[] = [];
      let paramIndex = 1;

      // Build SET clause
      Object.entries(data).forEach(([key, value]) => {
        const parsedKey = parseSqlIdentifier(key, 'column name');
        setColumns.push(`"${parsedKey}" = $${paramIndex++}`);
        setValues.push(this.prepareValue(value, key, tableName));
      });

      // Build WHERE clause
      const whereConditions: string[] = [];
      const whereValues: any[] = [];

      Object.entries(keys).forEach(([key, value]) => {
        const parsedKey = parseSqlIdentifier(key, 'column name');
        whereConditions.push(`"${parsedKey}" = $${paramIndex++}`);
        whereValues.push(this.prepareValue(value, key, tableName));
      });

      const tableName_ = this.getQualifiedTableName(tableName);

      const sql = `UPDATE ${tableName_} SET ${setColumns.join(', ')} WHERE ${whereConditions.join(' AND ')}`;
      const values = [...setValues, ...whereValues];

      await this.client.none(sql, values);
    } catch (error) {
      throw new MastraError(
        {
          id: 'MASTRA_STORAGE_PG_STORE_UPDATE_FAILED',
          domain: ErrorDomain.STORAGE,
          category: ErrorCategory.THIRD_PARTY,
          details: {
            tableName,
          },
        },
        error,
      );
    }
  }

  /**
   * Update multiple records in a single batch transaction
   */
  async batchUpdate({
    tableName,
    updates,
  }: {
    tableName: TABLE_NAMES;
    updates: Array<{
      keys: Record<string, any>;
      data: Record<string, any>;
    }>;
  }): Promise<void> {
    try {
      await this.client.query('BEGIN');
      for (const { keys, data } of updates) {
        await this.update({ tableName, keys, data });
      }
      await this.client.query('COMMIT');
    } catch (error) {
      await this.client.query('ROLLBACK');
      throw new MastraError(
        {
          id: 'MASTRA_STORAGE_PG_STORE_BATCH_UPDATE_FAILED',
          domain: ErrorDomain.STORAGE,
          category: ErrorCategory.THIRD_PARTY,
          details: {
            tableName,
            numberOfRecords: updates.length,
          },
        },
        error,
      );
    }
  }

  /**
   * Delete multiple records by keys
   */
  async batchDelete({ tableName, keys }: { tableName: TABLE_NAMES; keys: Record<string, any>[] }): Promise<void> {
    try {
      if (keys.length === 0) {
        return;
      }

      const tableName_ = this.getQualifiedTableName(tableName);

      await this.client.tx(async t => {
        for (const keySet of keys) {
          const conditions: string[] = [];
          const values: any[] = [];
          let paramIndex = 1;

          Object.entries(keySet).forEach(([key, value]) => {
            const parsedKey = parseSqlIdentifier(key, 'column name');
            conditions.push(`"${parsedKey}" = $${paramIndex++}`);
            values.push(value);
          });

          const sql = `DELETE FROM ${tableName_} WHERE ${conditions.join(' AND ')}`;
          await t.none(sql, values);
        }
      });
    } catch (error) {
      throw new MastraError(
        {
          id: 'MASTRA_STORAGE_PG_STORE_BATCH_DELETE_FAILED',
          domain: ErrorDomain.STORAGE,
          category: ErrorCategory.THIRD_PARTY,
          details: {
            tableName,
            numberOfRecords: keys.length,
          },
        },
        error,
      );
    }
  }
}<|MERGE_RESOLUTION|>--- conflicted
+++ resolved
@@ -760,15 +760,6 @@
         table: this.resolveTableName(TABLE_TRACES),
         columns: ['name', 'startTime DESC'],
       },
-<<<<<<< HEAD
-      // Composite index for evals (filter + sort)
-      {
-        name: `${schemaPrefix}mastra_evals_agent_name_created_at_idx`,
-        table: this.resolveTableName(TABLE_EVALS),
-        columns: ['agent_name', 'created_at DESC'],
-      },
-=======
->>>>>>> df9fdcd8
       // Composite index for scores (filter + sort)
       {
         name: `${schemaPrefix}mastra_scores_trace_id_span_id_created_at_idx`,
@@ -778,38 +769,22 @@
       // Spans indexes for optimal trace querying
       {
         name: `${schemaPrefix}mastra_ai_spans_traceid_startedat_idx`,
-<<<<<<< HEAD
-        table: this.resolveTableName(TABLE_AI_SPANS),
-=======
-        table: TABLE_SPANS,
->>>>>>> df9fdcd8
+        table: this.resolveTableName(TABLE_SPANS),
         columns: ['traceId', 'startedAt DESC'],
       },
       {
         name: `${schemaPrefix}mastra_ai_spans_parentspanid_startedat_idx`,
-<<<<<<< HEAD
-        table: this.resolveTableName(TABLE_AI_SPANS),
-=======
-        table: TABLE_SPANS,
->>>>>>> df9fdcd8
+        table: this.resolveTableName(TABLE_SPANS),
         columns: ['parentSpanId', 'startedAt DESC'],
       },
       {
         name: `${schemaPrefix}mastra_ai_spans_name_idx`,
-<<<<<<< HEAD
-        table: this.resolveTableName(TABLE_AI_SPANS),
-=======
-        table: TABLE_SPANS,
->>>>>>> df9fdcd8
+        table: this.resolveTableName(TABLE_SPANS),
         columns: ['name'],
       },
       {
         name: `${schemaPrefix}mastra_ai_spans_spantype_startedat_idx`,
-<<<<<<< HEAD
-        table: this.resolveTableName(TABLE_AI_SPANS),
-=======
-        table: TABLE_SPANS,
->>>>>>> df9fdcd8
+        table: this.resolveTableName(TABLE_SPANS),
         columns: ['spanType', 'startedAt DESC'],
       },
     ];
