import { ErrorCategory, ErrorDomain, MastraError } from '@mastra/core/error';
import {
  StoreOperations,
  TABLE_WORKFLOW_SNAPSHOT,
  TABLE_THREADS,
  TABLE_MESSAGES,
  TABLE_TRACES,
  TABLE_EVALS,
  TABLE_SCORERS,
  TABLE_AI_SPANS,
  TABLE_SCHEMAS,
} from '@mastra/core/storage';
import type {
  StorageColumn,
  TABLE_NAMES,
  CreateIndexOptions,
  IndexInfo,
  StorageIndexStats,
} from '@mastra/core/storage';
import { parseSqlIdentifier } from '@mastra/core/utils';
import type { IDatabase } from 'pg-promise';
import { getSchemaName, getTableName } from '../utils';

// Re-export the types for convenience
export type { CreateIndexOptions, IndexInfo, StorageIndexStats };

export class StoreOperationsPG extends StoreOperations {
  public client: IDatabase<{}>;
  public schemaName?: string;
  private setupSchemaPromise: Promise<void> | null = null;
  private schemaSetupComplete: boolean | undefined = undefined;
  private tableMap?: Partial<Record<TABLE_NAMES, string>>;

  constructor({ client, schemaName, tableMap }: { client: IDatabase<{}>; schemaName?: string; tableMap?: Partial<Record<TABLE_NAMES, string>> }) {
    super();
    this.client = client;
    this.schemaName = schemaName;
    this.tableMap = tableMap;
  }

  private resolveTableName(indexName: TABLE_NAMES): string {
    return (this.tableMap && this.tableMap[indexName]) || indexName;
  }

  public getQualifiedTableName(indexName: TABLE_NAMES): string {
    const physical = this.resolveTableName(indexName);
    return getTableName({ indexName: physical, schemaName: getSchemaName(this.schemaName) });
  }

  private mapLogicalToPhysicalTableName(name: string): string {
    // If name matches a logical key, map to physical
    if (this.tableMap && (name as TABLE_NAMES) in this.tableMap) {
      const mapped = this.tableMap[name as TABLE_NAMES];
      if (mapped) return mapped;
    }
    return name;
  }

  private mapPhysicalToLogicalTableName(name: string): string {
    if (!this.tableMap) return name;
    for (const [logical, physical] of Object.entries(this.tableMap)) {
      if (physical === name) return logical;
    }
    return name;
  }

  async hasColumn(table: string, column: string): Promise<boolean> {
    // Use this.schema to scope the check
    const schema = this.schemaName || 'public';
    const physicalTable = this.resolveTableName(table as TABLE_NAMES);
    const result = await this.client.oneOrNone(
      `SELECT 1 FROM information_schema.columns WHERE table_schema = $1 AND table_name = $2 AND (column_name = $3 OR column_name = $4)`,
      [schema, physicalTable, column, column.toLowerCase()],
    );

    return !!result;
  }

  /**
   * Prepares values for insertion, handling JSONB columns by stringifying them
   */
  private prepareValuesForInsert(record: Record<string, any>, tableName: TABLE_NAMES): any[] {
    return Object.entries(record).map(([key, value]) => {
      // Get the schema for this table to determine column types
      const schema = TABLE_SCHEMAS[tableName];
      const columnSchema = schema?.[key];

      // If the column is JSONB and the value is an object/array, stringify it
      if (columnSchema?.type === 'jsonb' && value !== null && typeof value === 'object') {
        return JSON.stringify(value);
      }
      return value;
    });
  }

  /**
   * Adds timestamp Z columns to a record if timestamp columns exist
   */
  private addTimestampZColumns(record: Record<string, any>): void {
    if (record.createdAt) {
      record.createdAtZ = record.createdAt;
    }
    if (record.created_at) {
      record.created_atZ = record.created_at;
    }
    if (record.updatedAt) {
      record.updatedAtZ = record.updatedAt;
    }
  }

  /**
   * Prepares a value for database operations, handling Date objects and JSON serialization
   */
  private prepareValue(value: any): any {
    if (value instanceof Date) {
      return value.toISOString();
    } else if (typeof value === 'object' && value !== null) {
      return JSON.stringify(value);
    } else {
      return value;
    }
  }

  private async setupSchema() {
    if (!this.schemaName || this.schemaSetupComplete) {
      return;
    }

    const schemaName = getSchemaName(this.schemaName);

    if (!this.setupSchemaPromise) {
      this.setupSchemaPromise = (async () => {
        try {
          // First check if schema exists and we have usage permission
          const schemaExists = await this.client.oneOrNone(
            `
                SELECT EXISTS (
                  SELECT 1 FROM information_schema.schemata
                  WHERE schema_name = $1
                )
              `,
            [this.schemaName],
          );

          if (!schemaExists?.exists) {
            try {
              await this.client.none(`CREATE SCHEMA IF NOT EXISTS ${schemaName}`);
              this.logger.info(`Schema "${this.schemaName}" created successfully`);
            } catch (error) {
              this.logger.error(`Failed to create schema "${this.schemaName}"`, { error });
              throw new Error(
                `Unable to create schema "${this.schemaName}". This requires CREATE privilege on the database. ` +
                  `Either create the schema manually or grant CREATE privilege to the user.`,
              );
            }
          }

          // If we got here, schema exists and we can use it
          this.schemaSetupComplete = true;
          this.logger.debug(`Schema "${schemaName}" is ready for use`);
        } catch (error) {
          // Reset flags so we can retry
          this.schemaSetupComplete = undefined;
          this.setupSchemaPromise = null;
          throw error;
        } finally {
          this.setupSchemaPromise = null;
        }
      })();
    }

    await this.setupSchemaPromise;
  }

  async insert({ tableName, record }: { tableName: TABLE_NAMES; record: Record<string, any> }): Promise<void> {
    try {
      this.addTimestampZColumns(record);

      const columns = Object.keys(record).map(col => parseSqlIdentifier(col, 'column name'));
      const values = this.prepareValuesForInsert(record, tableName);
      const placeholders = values.map((_, i) => `$${i + 1}`).join(', ');

      await this.client.none(
        `INSERT INTO ${this.getQualifiedTableName(tableName)} (${columns.map(c => `"${c}"`).join(', ')}) VALUES (${placeholders})`,
        values,
      );
    } catch (error) {
      throw new MastraError(
        {
          id: 'MASTRA_STORAGE_PG_STORE_INSERT_FAILED',
          domain: ErrorDomain.STORAGE,
          category: ErrorCategory.THIRD_PARTY,
          details: {
            tableName,
          },
        },
        error,
      );
    }
  }

  async clearTable({ tableName }: { tableName: TABLE_NAMES }): Promise<void> {
    try {
      const tableNameWithSchema = this.getQualifiedTableName(tableName);
      await this.client.none(`TRUNCATE TABLE ${tableNameWithSchema} CASCADE`);
    } catch (error) {
      throw new MastraError(
        {
          id: 'MASTRA_STORAGE_PG_STORE_CLEAR_TABLE_FAILED',
          domain: ErrorDomain.STORAGE,
          category: ErrorCategory.THIRD_PARTY,
          details: {
            tableName,
          },
        },
        error,
      );
    }
  }

  protected getDefaultValue(type: StorageColumn['type']): string {
    switch (type) {
      case 'timestamp':
        return 'DEFAULT NOW()';
      case 'jsonb':
        return "DEFAULT '{}'::jsonb";
      default:
        return super.getDefaultValue(type);
    }
  }

  async createTable({
    tableName,
    schema,
  }: {
    tableName: TABLE_NAMES;
    schema: Record<string, StorageColumn>;
  }): Promise<void> {
    try {
      const timeZColumnNames = Object.entries(schema)
        .filter(([_, def]) => def.type === 'timestamp')
        .map(([name]) => name);

      const timeZColumns = Object.entries(schema)
        .filter(([_, def]) => def.type === 'timestamp')
        .map(([name]) => {
          const parsedName = parseSqlIdentifier(name, 'column name');
          return `"${parsedName}Z" TIMESTAMPTZ DEFAULT NOW()`;
        });

      const columns = Object.entries(schema).map(([name, def]) => {
        const parsedName = parseSqlIdentifier(name, 'column name');
        const constraints = [];
        if (def.primaryKey) constraints.push('PRIMARY KEY');
        if (!def.nullable) constraints.push('NOT NULL');
        return `"${parsedName}" ${def.type.toUpperCase()} ${constraints.join(' ')}`;
      });

      // Create schema if it doesn't exist
      if (this.schemaName) {
        await this.setupSchema();
      }

      const finalColumns = [...columns, ...timeZColumns].join(',\n');

      // Constraints are global to a database, ensure schemas do not conflict with each other
      const constraintPrefix = this.schemaName ? `${this.schemaName}_` : '';
      const sql = `
            CREATE TABLE IF NOT EXISTS ${this.getQualifiedTableName(tableName)} (
              ${finalColumns}
            );
            ${
              tableName === TABLE_WORKFLOW_SNAPSHOT
                ? `
            DO $$ BEGIN
              IF NOT EXISTS (
                SELECT 1 FROM pg_constraint WHERE conname = '${constraintPrefix}mastra_workflow_snapshot_workflow_name_run_id_key'
              ) AND NOT EXISTS (
                SELECT 1 FROM pg_indexes WHERE indexname = '${constraintPrefix}mastra_workflow_snapshot_workflow_name_run_id_key'
              ) THEN
                ALTER TABLE ${this.getQualifiedTableName(tableName)}
                ADD CONSTRAINT ${constraintPrefix}mastra_workflow_snapshot_workflow_name_run_id_key
                UNIQUE (workflow_name, run_id);
              END IF;
            END $$;
            `
                : ''
            }
          `;

      await this.client.none(sql);

      await this.alterTable({
        tableName,
        schema,
        ifNotExists: timeZColumnNames,
      });

      // Set up timestamp triggers for AI spans table
      if (tableName === TABLE_AI_SPANS) {
        await this.setupTimestampTriggers(tableName);
      }
    } catch (error) {
      throw new MastraError(
        {
          id: 'MASTRA_STORAGE_PG_STORE_CREATE_TABLE_FAILED',
          domain: ErrorDomain.STORAGE,
          category: ErrorCategory.THIRD_PARTY,
          details: {
            tableName,
          },
        },
        error,
      );
    }
  }

  /**
   * Set up timestamp triggers for a table to automatically manage createdAt/updatedAt
   */
  private async setupTimestampTriggers(tableName: TABLE_NAMES): Promise<void> {
<<<<<<< HEAD
    const fullTableName = this.getQualifiedTableName(tableName);
=======
    const schemaName = getSchemaName(this.schemaName);
    const fullTableName = getTableName({ indexName: tableName, schemaName });
    const functionName = `${schemaName}.trigger_set_timestamps`;
>>>>>>> fc2a7746

    try {
      const triggerSQL = `
        -- Create or replace the trigger function in the schema
        CREATE OR REPLACE FUNCTION ${functionName}()
        RETURNS TRIGGER AS $$
        BEGIN
            IF TG_OP = 'INSERT' THEN
                NEW."createdAt" = NOW();
                NEW."updatedAt" = NOW();
                NEW."createdAtZ" = NOW();
                NEW."updatedAtZ" = NOW();
            ELSIF TG_OP = 'UPDATE' THEN
                NEW."updatedAt" = NOW();
                NEW."updatedAtZ" = NOW();
                -- Prevent createdAt from being changed
                NEW."createdAt" = OLD."createdAt";
                NEW."createdAtZ" = OLD."createdAtZ";
            END IF;
            RETURN NEW;
        END;
        $$ LANGUAGE plpgsql;

        -- Drop existing trigger if it exists
        DROP TRIGGER IF EXISTS ${tableName}_timestamps ON ${fullTableName};

        -- Create the trigger
        CREATE TRIGGER ${tableName}_timestamps
            BEFORE INSERT OR UPDATE ON ${fullTableName}
            FOR EACH ROW
            EXECUTE FUNCTION ${functionName}();
      `;

      await this.client.none(triggerSQL);
      this.logger?.debug?.(`Set up timestamp triggers for table ${fullTableName}`);
    } catch (error) {
      // Log warning but don't fail table creation
      this.logger?.warn?.(`Failed to set up timestamp triggers for ${fullTableName}:`, error);
    }
  }

  /**
   * Alters table schema to add columns if they don't exist
   * @param tableName Name of the table
   * @param schema Schema of the table
   * @param ifNotExists Array of column names to add if they don't exist
   */
  async alterTable({
    tableName,
    schema,
    ifNotExists,
  }: {
    tableName: TABLE_NAMES;
    schema: Record<string, StorageColumn>;
    ifNotExists: string[];
  }): Promise<void> {
    const fullTableName = this.getQualifiedTableName(tableName);

    try {
      for (const columnName of ifNotExists) {
        if (schema[columnName]) {
          const columnDef = schema[columnName];
          const sqlType = this.getSqlType(columnDef.type);
          const nullable = columnDef.nullable === false ? 'NOT NULL' : '';
          const defaultValue = columnDef.nullable === false ? this.getDefaultValue(columnDef.type) : '';
          const parsedColumnName = parseSqlIdentifier(columnName, 'column name');
          const alterSql =
            `ALTER TABLE ${fullTableName} ADD COLUMN IF NOT EXISTS "${parsedColumnName}" ${sqlType} ${nullable} ${defaultValue}`.trim();

          await this.client.none(alterSql);

          if (sqlType === 'TIMESTAMP') {
            const alterSql =
              `ALTER TABLE ${fullTableName} ADD COLUMN IF NOT EXISTS "${parsedColumnName}Z" TIMESTAMPTZ DEFAULT NOW()`.trim();
            await this.client.none(alterSql);
          }

          this.logger?.debug?.(`Ensured column ${parsedColumnName} exists in table ${fullTableName}`);
        }
      }
    } catch (error) {
      throw new MastraError(
        {
          id: 'MASTRA_STORAGE_PG_STORE_ALTER_TABLE_FAILED',
          domain: ErrorDomain.STORAGE,
          category: ErrorCategory.THIRD_PARTY,
          details: {
            tableName,
          },
        },
        error,
      );
    }
  }

  async load<R>({ tableName, keys }: { tableName: TABLE_NAMES; keys: Record<string, string> }): Promise<R | null> {
    try {
      const keyEntries = Object.entries(keys).map(([key, value]) => [parseSqlIdentifier(key, 'column name'), value]);
      const conditions = keyEntries.map(([key], index) => `"${key}" = $${index + 1}`).join(' AND ');
      const values = keyEntries.map(([_, value]) => value);

      const result = await this.client.oneOrNone<R>(
        `SELECT * FROM ${this.getQualifiedTableName(tableName)} WHERE ${conditions} ORDER BY "createdAt" DESC LIMIT 1`,
        values,
      );

      if (!result) {
        return null;
      }

      // If this is a workflow snapshot, parse the snapshot field
      if (tableName === TABLE_WORKFLOW_SNAPSHOT) {
        const snapshot = result as any;
        if (typeof snapshot.snapshot === 'string') {
          snapshot.snapshot = JSON.parse(snapshot.snapshot);
        }
        return snapshot;
      }

      return result;
    } catch (error) {
      throw new MastraError(
        {
          id: 'MASTRA_STORAGE_PG_STORE_LOAD_FAILED',
          domain: ErrorDomain.STORAGE,
          category: ErrorCategory.THIRD_PARTY,
          details: {
            tableName,
          },
        },
        error,
      );
    }
  }

  async batchInsert({ tableName, records }: { tableName: TABLE_NAMES; records: Record<string, any>[] }): Promise<void> {
    try {
      await this.client.query('BEGIN');
      for (const record of records) {
        await this.insert({ tableName, record });
      }
      await this.client.query('COMMIT');
    } catch (error) {
      await this.client.query('ROLLBACK');
      throw new MastraError(
        {
          id: 'MASTRA_STORAGE_PG_STORE_BATCH_INSERT_FAILED',
          domain: ErrorDomain.STORAGE,
          category: ErrorCategory.THIRD_PARTY,
          details: {
            tableName,
            numberOfRecords: records.length,
          },
        },
        error,
      );
    }
  }

  async dropTable({ tableName }: { tableName: TABLE_NAMES }): Promise<void> {
    try {
      const tableNameWithSchema = this.getQualifiedTableName(tableName);
      await this.client.none(`DROP TABLE IF EXISTS ${tableNameWithSchema}`);
    } catch (error) {
      throw new MastraError(
        {
          id: 'MASTRA_STORAGE_PG_STORE_DROP_TABLE_FAILED',
          domain: ErrorDomain.STORAGE,
          category: ErrorCategory.THIRD_PARTY,
          details: {
            tableName,
          },
        },
        error,
      );
    }
  }

  /**
   * Create a new index on a table
   */
  async createIndex(options: CreateIndexOptions): Promise<void> {
    try {
      const {
        name,
        table,
        columns,
        unique = false,
        concurrent = true,
        where,
        method = 'btree',
        opclass,
        storage,
        tablespace,
      } = options;

      const schemaName = this.schemaName || 'public';
      const fullTableName = this.getQualifiedTableName(table as TABLE_NAMES);

      // Check if index already exists
      const indexExists = await this.client.oneOrNone(
        `SELECT 1 FROM pg_indexes
         WHERE indexname = $1
         AND schemaname = $2`,
        [name, schemaName],
      );

      if (indexExists) {
        // Index already exists, skip creation
        return;
      }

      // Build index creation SQL
      const uniqueStr = unique ? 'UNIQUE ' : '';
      const concurrentStr = concurrent ? 'CONCURRENTLY ' : '';
      const methodStr = method !== 'btree' ? `USING ${method} ` : '';

      // Handle columns with optional operator class
      const columnsStr = columns
        .map(col => {
          // Handle columns with DESC/ASC modifiers
          if (col.includes(' DESC') || col.includes(' ASC')) {
            const [colName, ...modifiers] = col.split(' ');
            if (!colName) {
              throw new Error(`Invalid column specification: ${col}`);
            }
            const quotedCol = `"${parseSqlIdentifier(colName, 'column name')}" ${modifiers.join(' ')}`;
            return opclass ? `${quotedCol} ${opclass}` : quotedCol;
          }
          const quotedCol = `"${parseSqlIdentifier(col, 'column name')}"`;
          return opclass ? `${quotedCol} ${opclass}` : quotedCol;
        })
        .join(', ');

      const whereStr = where ? ` WHERE ${where}` : '';
      const tablespaceStr = tablespace ? ` TABLESPACE ${tablespace}` : '';

      // Build storage parameters string
      let withStr = '';
      if (storage && Object.keys(storage).length > 0) {
        const storageParams = Object.entries(storage)
          .map(([key, value]) => `${key} = ${value}`)
          .join(', ');
        withStr = ` WITH (${storageParams})`;
      }

      const sql = `CREATE ${uniqueStr}INDEX ${concurrentStr}${name} ON ${fullTableName} ${methodStr}(${columnsStr})${withStr}${tablespaceStr}${whereStr}`;

      await this.client.none(sql);
    } catch (error) {
      // Check if error is due to concurrent index creation on a table that doesn't support it
      if (error instanceof Error && error.message.includes('CONCURRENTLY')) {
        // Retry without CONCURRENTLY
        const retryOptions = { ...options, concurrent: false };
        return this.createIndex(retryOptions);
      }

      throw new MastraError(
        {
          id: 'MASTRA_STORAGE_PG_INDEX_CREATE_FAILED',
          domain: ErrorDomain.STORAGE,
          category: ErrorCategory.THIRD_PARTY,
          details: {
            indexName: options.name,
            tableName: options.table,
          },
        },
        error,
      );
    }
  }

  /**
   * Drop an existing index
   */
  async dropIndex(indexName: string): Promise<void> {
    try {
      // Check if index exists first
      const schemaName = this.schemaName || 'public';
      const indexExists = await this.client.oneOrNone(
        `SELECT 1 FROM pg_indexes
         WHERE indexname = $1
         AND schemaname = $2`,
        [indexName, schemaName],
      );

      if (!indexExists) {
        // Index doesn't exist, nothing to drop
        return;
      }

      const sql = `DROP INDEX IF EXISTS ${getSchemaName(this.schemaName)}.${indexName}`;
      await this.client.none(sql);
    } catch (error) {
      throw new MastraError(
        {
          id: 'MASTRA_STORAGE_PG_INDEX_DROP_FAILED',
          domain: ErrorDomain.STORAGE,
          category: ErrorCategory.THIRD_PARTY,
          details: {
            indexName,
          },
        },
        error,
      );
    }
  }

  /**
   * List indexes for a specific table or all tables
   */
  async listIndexes(tableName?: string): Promise<IndexInfo[]> {
    try {
      const schemaName = this.schemaName || 'public';

      let query: string;
      let params: any[];

      if (tableName) {
        const physicalTable = this.mapLogicalToPhysicalTableName(tableName);
        query = `
          SELECT
            i.indexname as name,
            i.tablename as table,
            i.indexdef as definition,
            ix.indisunique as is_unique,
            pg_size_pretty(pg_relation_size(c.oid)) as size,
            array_agg(a.attname ORDER BY array_position(ix.indkey, a.attnum)) as columns
          FROM pg_indexes i
          JOIN pg_class c ON c.relname = i.indexname AND c.relnamespace = (SELECT oid FROM pg_namespace WHERE nspname = i.schemaname)
          JOIN pg_index ix ON ix.indexrelid = c.oid
          JOIN pg_attribute a ON a.attrelid = ix.indrelid AND a.attnum = ANY(ix.indkey)
          WHERE i.schemaname = $1
          AND i.tablename = $2
          GROUP BY i.indexname, i.tablename, i.indexdef, ix.indisunique, c.oid
        `;
        params = [schemaName, physicalTable];
      } else {
        query = `
          SELECT
            i.indexname as name,
            i.tablename as table,
            i.indexdef as definition,
            ix.indisunique as is_unique,
            pg_size_pretty(pg_relation_size(c.oid)) as size,
            array_agg(a.attname ORDER BY array_position(ix.indkey, a.attnum)) as columns
          FROM pg_indexes i
          JOIN pg_class c ON c.relname = i.indexname AND c.relnamespace = (SELECT oid FROM pg_namespace WHERE nspname = i.schemaname)
          JOIN pg_index ix ON ix.indexrelid = c.oid
          JOIN pg_attribute a ON a.attrelid = ix.indrelid AND a.attnum = ANY(ix.indkey)
          WHERE i.schemaname = $1
          GROUP BY i.indexname, i.tablename, i.indexdef, ix.indisunique, c.oid
        `;
        params = [schemaName];
      }

      const results = await this.client.manyOrNone(query, params);

      return results.map(row => {
        // Parse PostgreSQL array format {col1,col2} to ['col1','col2']
        let columns: string[] = [];
        if (typeof row.columns === 'string' && row.columns.startsWith('{') && row.columns.endsWith('}')) {
          // Remove braces and split by comma, handling empty arrays
          const arrayContent = row.columns.slice(1, -1);
          columns = arrayContent ? arrayContent.split(',') : [];
        } else if (Array.isArray(row.columns)) {
          columns = row.columns;
        }

        return {
          name: row.name,
          table: this.mapPhysicalToLogicalTableName(row.table),
          columns,
          unique: row.is_unique || false,
          size: row.size || '0',
          definition: row.definition || '',
        };
      });
    } catch (error) {
      throw new MastraError(
        {
          id: 'MASTRA_STORAGE_PG_INDEX_LIST_FAILED',
          domain: ErrorDomain.STORAGE,
          category: ErrorCategory.THIRD_PARTY,
          details: tableName
            ? {
                tableName,
              }
            : {},
        },
        error,
      );
    }
  }

  /**
   * Returns definitions for automatic performance indexes
   * These composite indexes cover both filtering and sorting in single index
   */
  protected getAutomaticIndexDefinitions(): CreateIndexOptions[] {
    const schemaPrefix = this.schemaName ? `${this.schemaName}_` : '';
    return [
      // Composite index for threads (filter + sort)
      {
        name: `${schemaPrefix}mastra_threads_resourceid_createdat_idx`,
        table: this.resolveTableName(TABLE_THREADS),
        columns: ['resourceId', 'createdAt DESC'],
      },
      // Composite index for messages (filter + sort)
      {
        name: `${schemaPrefix}mastra_messages_thread_id_createdat_idx`,
        table: this.resolveTableName(TABLE_MESSAGES),
        columns: ['thread_id', 'createdAt DESC'],
      },
      // Composite index for traces (filter + sort)
      {
        name: `${schemaPrefix}mastra_traces_name_starttime_idx`,
        table: this.resolveTableName(TABLE_TRACES),
        columns: ['name', 'startTime DESC'],
      },
      // Composite index for evals (filter + sort)
      {
        name: `${schemaPrefix}mastra_evals_agent_name_created_at_idx`,
        table: this.resolveTableName(TABLE_EVALS),
        columns: ['agent_name', 'created_at DESC'],
      },
      // Composite index for scores (filter + sort)
      {
        name: `${schemaPrefix}mastra_scores_trace_id_span_id_created_at_idx`,
        table: this.resolveTableName(TABLE_SCORERS),
        columns: ['traceId', 'spanId', 'createdAt DESC'],
      },
      // AI Spans indexes for optimal trace querying
      {
        name: `${schemaPrefix}mastra_ai_spans_traceid_startedat_idx`,
        table: this.resolveTableName(TABLE_AI_SPANS),
        columns: ['traceId', 'startedAt DESC'],
      },
      {
        name: `${schemaPrefix}mastra_ai_spans_parentspanid_startedat_idx`,
        table: this.resolveTableName(TABLE_AI_SPANS),
        columns: ['parentSpanId', 'startedAt DESC'],
      },
      {
        name: `${schemaPrefix}mastra_ai_spans_name_idx`,
        table: this.resolveTableName(TABLE_AI_SPANS),
        columns: ['name'],
      },
      {
        name: `${schemaPrefix}mastra_ai_spans_spantype_startedat_idx`,
        table: this.resolveTableName(TABLE_AI_SPANS),
        columns: ['spanType', 'startedAt DESC'],
      },
    ];
  }

  /**
   * Creates automatic indexes for optimal query performance
   * Uses getAutomaticIndexDefinitions() to determine which indexes to create
   */
  async createAutomaticIndexes(): Promise<void> {
    try {
      const indexes = this.getAutomaticIndexDefinitions();

      for (const indexOptions of indexes) {
        try {
          await this.createIndex(indexOptions);
        } catch (error) {
          // Log but continue with other indexes
          this.logger?.warn?.(`Failed to create index ${indexOptions.name}:`, error);
        }
      }
    } catch (error) {
      throw new MastraError(
        {
          id: 'MASTRA_STORAGE_PG_STORE_CREATE_PERFORMANCE_INDEXES_FAILED',
          domain: ErrorDomain.STORAGE,
          category: ErrorCategory.THIRD_PARTY,
        },
        error,
      );
    }
  }

  /**
   * Get detailed statistics for a specific index
   */
  async describeIndex(indexName: string): Promise<StorageIndexStats> {
    try {
      const schemaName = this.schemaName || 'public';

      // First get basic index info and stats
      const query = `
        SELECT
          i.indexname as name,
          i.tablename as table,
          i.indexdef as definition,
          ix.indisunique as is_unique,
          pg_size_pretty(pg_relation_size(c.oid)) as size,
          array_agg(a.attname ORDER BY array_position(ix.indkey, a.attnum)) as columns,
          am.amname as method,
          s.idx_scan as scans,
          s.idx_tup_read as tuples_read,
          s.idx_tup_fetch as tuples_fetched
        FROM pg_indexes i
        JOIN pg_class c ON c.relname = i.indexname AND c.relnamespace = (SELECT oid FROM pg_namespace WHERE nspname = i.schemaname)
        JOIN pg_index ix ON ix.indexrelid = c.oid
        JOIN pg_attribute a ON a.attrelid = ix.indrelid AND a.attnum = ANY(ix.indkey)
        JOIN pg_am am ON c.relam = am.oid
        LEFT JOIN pg_stat_user_indexes s ON s.indexrelname = i.indexname AND s.schemaname = i.schemaname
        WHERE i.schemaname = $1
        AND i.indexname = $2
        GROUP BY i.indexname, i.tablename, i.indexdef, ix.indisunique, c.oid, am.amname, s.idx_scan, s.idx_tup_read, s.idx_tup_fetch
      `;

      const result = await this.client.oneOrNone(query, [schemaName, indexName]);

      if (!result) {
        throw new Error(`Index "${indexName}" not found in schema "${schemaName}"`);
      }

      // Parse PostgreSQL array format
      let columns: string[] = [];
      if (typeof result.columns === 'string' && result.columns.startsWith('{') && result.columns.endsWith('}')) {
        const arrayContent = result.columns.slice(1, -1);
        columns = arrayContent ? arrayContent.split(',') : [];
      } else if (Array.isArray(result.columns)) {
        columns = result.columns;
      }

      return {
        name: result.name,
        table: this.mapPhysicalToLogicalTableName(result.table),
        columns,
        unique: result.is_unique || false,
        size: result.size || '0',
        definition: result.definition || '',
        method: result.method || 'btree',
        scans: parseInt(result.scans) || 0,
        tuples_read: parseInt(result.tuples_read) || 0,
        tuples_fetched: parseInt(result.tuples_fetched) || 0,
      };
    } catch (error) {
      throw new MastraError(
        {
          id: 'MASTRA_STORAGE_PG_INDEX_DESCRIBE_FAILED',
          domain: ErrorDomain.STORAGE,
          category: ErrorCategory.THIRD_PARTY,
          details: {
            indexName,
          },
        },
        error,
      );
    }
  }

  /**
   * Update a single record in the database
   */
  async update({
    tableName,
    keys,
    data,
  }: {
    tableName: TABLE_NAMES;
    keys: Record<string, any>;
    data: Record<string, any>;
  }): Promise<void> {
    try {
      const setColumns: string[] = [];
      const setValues: any[] = [];
      let paramIndex = 1;

      // Build SET clause
      Object.entries(data).forEach(([key, value]) => {
        const parsedKey = parseSqlIdentifier(key, 'column name');
        setColumns.push(`"${parsedKey}" = $${paramIndex++}`);
        setValues.push(this.prepareValue(value));
      });

      // Build WHERE clause
      const whereConditions: string[] = [];
      const whereValues: any[] = [];

      Object.entries(keys).forEach(([key, value]) => {
        const parsedKey = parseSqlIdentifier(key, 'column name');
        whereConditions.push(`"${parsedKey}" = $${paramIndex++}`);
        whereValues.push(this.prepareValue(value));
      });

      const tableName_ = this.getQualifiedTableName(tableName);

      const sql = `UPDATE ${tableName_} SET ${setColumns.join(', ')} WHERE ${whereConditions.join(' AND ')}`;
      const values = [...setValues, ...whereValues];

      await this.client.none(sql, values);
    } catch (error) {
      throw new MastraError(
        {
          id: 'MASTRA_STORAGE_PG_STORE_UPDATE_FAILED',
          domain: ErrorDomain.STORAGE,
          category: ErrorCategory.THIRD_PARTY,
          details: {
            tableName,
          },
        },
        error,
      );
    }
  }

  /**
   * Update multiple records in a single batch transaction
   */
  async batchUpdate({
    tableName,
    updates,
  }: {
    tableName: TABLE_NAMES;
    updates: Array<{
      keys: Record<string, any>;
      data: Record<string, any>;
    }>;
  }): Promise<void> {
    try {
      await this.client.query('BEGIN');
      for (const { keys, data } of updates) {
        await this.update({ tableName, keys, data });
      }
      await this.client.query('COMMIT');
    } catch (error) {
      await this.client.query('ROLLBACK');
      throw new MastraError(
        {
          id: 'MASTRA_STORAGE_PG_STORE_BATCH_UPDATE_FAILED',
          domain: ErrorDomain.STORAGE,
          category: ErrorCategory.THIRD_PARTY,
          details: {
            tableName,
            numberOfRecords: updates.length,
          },
        },
        error,
      );
    }
  }

  /**
   * Delete multiple records by keys
   */
  async batchDelete({ tableName, keys }: { tableName: TABLE_NAMES; keys: Record<string, any>[] }): Promise<void> {
    try {
      if (keys.length === 0) {
        return;
      }

      const tableName_ = this.getQualifiedTableName(tableName);

      await this.client.tx(async t => {
        for (const keySet of keys) {
          const conditions: string[] = [];
          const values: any[] = [];
          let paramIndex = 1;

          Object.entries(keySet).forEach(([key, value]) => {
            const parsedKey = parseSqlIdentifier(key, 'column name');
            conditions.push(`"${parsedKey}" = $${paramIndex++}`);
            values.push(value);
          });

          const sql = `DELETE FROM ${tableName_} WHERE ${conditions.join(' AND ')}`;
          await t.none(sql, values);
        }
      });
    } catch (error) {
      throw new MastraError(
        {
          id: 'MASTRA_STORAGE_PG_STORE_BATCH_DELETE_FAILED',
          domain: ErrorDomain.STORAGE,
          category: ErrorCategory.THIRD_PARTY,
          details: {
            tableName,
            numberOfRecords: keys.length,
          },
        },
        error,
      );
    }
  }
}<|MERGE_RESOLUTION|>--- conflicted
+++ resolved
@@ -319,13 +319,9 @@
    * Set up timestamp triggers for a table to automatically manage createdAt/updatedAt
    */
   private async setupTimestampTriggers(tableName: TABLE_NAMES): Promise<void> {
-<<<<<<< HEAD
+    const schemaName = getSchemaName(this.schemaName);
     const fullTableName = this.getQualifiedTableName(tableName);
-=======
-    const schemaName = getSchemaName(this.schemaName);
-    const fullTableName = getTableName({ indexName: tableName, schemaName });
     const functionName = `${schemaName}.trigger_set_timestamps`;
->>>>>>> fc2a7746
 
     try {
       const triggerSQL = `
