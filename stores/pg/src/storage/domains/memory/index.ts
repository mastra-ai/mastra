import { MessageList } from '@mastra/core/agent';
import type { MastraMessageContentV2 } from '@mastra/core/agent';
import { ErrorCategory, ErrorDomain, MastraError } from '@mastra/core/error';
import type { MastraMessageV1, MastraDBMessage, StorageThreadType } from '@mastra/core/memory';
import {
  MemoryStorage,
  resolveMessageLimit,
  TABLE_MESSAGES,
  TABLE_RESOURCES,
  TABLE_THREADS,
} from '@mastra/core/storage';
import type {
  StorageGetMessagesArg,
  PaginationInfo,
  StorageResourceType,
  ThreadSortOptions,
  StorageListMessagesInput,
  StorageListMessagesOutput,
  StorageListThreadsByResourceIdInput,
  StorageListThreadsByResourceIdOutput,
} from '@mastra/core/storage';
import type { IDatabase } from 'pg-promise';
import type { StoreOperationsPG } from '../operations';
import { getTableName, getSchemaName } from '../utils';

// Database row type that includes timezone-aware columns
type MessageRowFromDB = {
  id: string;
  content: string | any;
  role: string;
  type?: string;
  createdAt: Date | string;
  createdAtZ?: Date | string;
  threadId: string;
  resourceId: string;
};

export class MemoryPG extends MemoryStorage {
  private client: IDatabase<{}>;
  private schema: string;
  private operations: StoreOperationsPG;

  constructor({
    client,
    schema,
    operations,
  }: {
    client: IDatabase<{}>;
    schema: string;
    operations: StoreOperationsPG;
  }) {
    super();
    this.client = client;
    this.schema = schema;
    this.operations = operations;
  }

  /**
   * Normalizes message row from database by applying createdAtZ fallback
   */
  private normalizeMessageRow(row: MessageRowFromDB): Omit<MessageRowFromDB, 'createdAtZ'> {
    return {
      id: row.id,
      content: row.content,
      role: row.role,
      type: row.type,
      createdAt: row.createdAtZ || row.createdAt,
      threadId: row.threadId,
      resourceId: row.resourceId,
    };
  }

  async getThreadById({ threadId }: { threadId: string }): Promise<StorageThreadType | null> {
    try {
      const tableName = getTableName({ indexName: TABLE_THREADS, schemaName: getSchemaName(this.schema) });

      const thread = await this.client.oneOrNone<StorageThreadType & { createdAtZ: Date; updatedAtZ: Date }>(
        `SELECT * FROM ${tableName} WHERE id = $1`,
        [threadId],
      );

      if (!thread) {
        return null;
      }

      return {
        id: thread.id,
        resourceId: thread.resourceId,
        title: thread.title,
        metadata: typeof thread.metadata === 'string' ? JSON.parse(thread.metadata) : thread.metadata,
        createdAt: thread.createdAtZ || thread.createdAt,
        updatedAt: thread.updatedAtZ || thread.updatedAt,
      };
    } catch (error) {
      throw new MastraError(
        {
          id: 'MASTRA_STORAGE_PG_STORE_GET_THREAD_BY_ID_FAILED',
          domain: ErrorDomain.STORAGE,
          category: ErrorCategory.THIRD_PARTY,
          details: {
            threadId,
          },
        },
        error,
      );
    }
  }

  /**
   * @deprecated use getThreadsByResourceIdPaginated instead
   */
  public async getThreadsByResourceId(args: { resourceId: string } & ThreadSortOptions): Promise<StorageThreadType[]> {
    const resourceId = args.resourceId;
    const orderBy = this.castThreadOrderBy(args.orderBy);
    const sortDirection = this.castThreadSortDirection(args.sortDirection);

    try {
      const tableName = getTableName({ indexName: TABLE_THREADS, schemaName: getSchemaName(this.schema) });
      const baseQuery = `FROM ${tableName} WHERE "resourceId" = $1`;
      const queryParams: any[] = [resourceId];

      const dataQuery = `SELECT id, "resourceId", title, metadata, "createdAt", "updatedAt" ${baseQuery} ORDER BY "${orderBy}" ${sortDirection}`;
      const rows = await this.client.manyOrNone(dataQuery, queryParams);
      return (rows || []).map(thread => ({
        ...thread,
        metadata: typeof thread.metadata === 'string' ? JSON.parse(thread.metadata) : thread.metadata,
        createdAt: thread.createdAt,
        updatedAt: thread.updatedAt,
      }));
    } catch (error) {
      this.logger.error(`Error getting threads for resource ${resourceId}:`, error);
      return [];
    }
  }

  public async getThreadsByResourceIdPaginated(
    args: {
      resourceId: string;
      page: number;
      perPage: number;
    } & ThreadSortOptions,
  ): Promise<PaginationInfo & { threads: StorageThreadType[] }> {
    const { resourceId, page = 0, perPage: perPageInput } = args;
    const orderBy = this.castThreadOrderBy(args.orderBy);
    const sortDirection = this.castThreadSortDirection(args.sortDirection);
    try {
      const tableName = getTableName({ indexName: TABLE_THREADS, schemaName: getSchemaName(this.schema) });
      const baseQuery = `FROM ${tableName} WHERE "resourceId" = $1`;
      const queryParams: any[] = [resourceId];
      const perPage = perPageInput !== undefined ? perPageInput : 100;
      const currentOffset = page * perPage;

      const countQuery = `SELECT COUNT(*) ${baseQuery}`;
      const countResult = await this.client.one(countQuery, queryParams);
      const total = parseInt(countResult.count, 10);

      if (total === 0) {
        return {
          threads: [],
          total: 0,
          page,
          perPage,
          hasMore: false,
        };
      }

      const dataQuery = `SELECT id, "resourceId", title, metadata, "createdAt", "updatedAt" ${baseQuery} ORDER BY "${orderBy}" ${sortDirection} LIMIT $2 OFFSET $3`;
      const rows = await this.client.manyOrNone(dataQuery, [...queryParams, perPage, currentOffset]);

      const threads = (rows || []).map(thread => ({
        ...thread,
        metadata: typeof thread.metadata === 'string' ? JSON.parse(thread.metadata) : thread.metadata,
        createdAt: thread.createdAt, // Assuming already Date objects or ISO strings
        updatedAt: thread.updatedAt,
      }));

      return {
        threads,
        total,
        page,
        perPage,
        hasMore: currentOffset + threads.length < total,
      };
    } catch (error) {
      const mastraError = new MastraError(
        {
          id: 'MASTRA_STORAGE_PG_STORE_GET_THREADS_BY_RESOURCE_ID_PAGINATED_FAILED',
          domain: ErrorDomain.STORAGE,
          category: ErrorCategory.THIRD_PARTY,
          details: {
            resourceId,
            page,
          },
        },
        error,
      );
      this.logger?.error?.(mastraError.toString());
      this.logger?.trackException(mastraError);
      return { threads: [], total: 0, page, perPage: perPageInput || 100, hasMore: false };
    }
  }

  async saveThread({ thread }: { thread: StorageThreadType }): Promise<StorageThreadType> {
    try {
      const tableName = getTableName({ indexName: TABLE_THREADS, schemaName: getSchemaName(this.schema) });
      await this.client.none(
        `INSERT INTO ${tableName} (
          id,
          "resourceId",
          title,
          metadata,
          "createdAt",
          "createdAtZ",
          "updatedAt",
          "updatedAtZ"
        ) VALUES ($1, $2, $3, $4, $5, $6, $7, $8)
        ON CONFLICT (id) DO UPDATE SET
          "resourceId" = EXCLUDED."resourceId",
          title = EXCLUDED.title,
          metadata = EXCLUDED.metadata,
          "createdAt" = EXCLUDED."createdAt",
          "createdAtZ" = EXCLUDED."createdAtZ",
          "updatedAt" = EXCLUDED."updatedAt",
          "updatedAtZ" = EXCLUDED."updatedAtZ"`,
        [
          thread.id,
          thread.resourceId,
          thread.title,
          thread.metadata ? JSON.stringify(thread.metadata) : null,
          thread.createdAt,
          thread.createdAt,
          thread.updatedAt,
          thread.updatedAt,
        ],
      );

      return thread;
    } catch (error) {
      throw new MastraError(
        {
          id: 'MASTRA_STORAGE_PG_STORE_SAVE_THREAD_FAILED',
          domain: ErrorDomain.STORAGE,
          category: ErrorCategory.THIRD_PARTY,
          details: {
            threadId: thread.id,
          },
        },
        error,
      );
    }
  }

  async updateThread({
    id,
    title,
    metadata,
  }: {
    id: string;
    title: string;
    metadata: Record<string, unknown>;
  }): Promise<StorageThreadType> {
    const threadTableName = getTableName({ indexName: TABLE_THREADS, schemaName: getSchemaName(this.schema) });
    // First get the existing thread to merge metadata
    const existingThread = await this.getThreadById({ threadId: id });
    if (!existingThread) {
      throw new MastraError({
        id: 'MASTRA_STORAGE_PG_STORE_UPDATE_THREAD_FAILED',
        domain: ErrorDomain.STORAGE,
        category: ErrorCategory.USER,
        text: `Thread ${id} not found`,
        details: {
          threadId: id,
          title,
        },
      });
    }

    // Merge the existing metadata with the new metadata
    const mergedMetadata = {
      ...existingThread.metadata,
      ...metadata,
    };

    try {
      const thread = await this.client.one<StorageThreadType & { createdAtZ: Date; updatedAtZ: Date }>(
        `UPDATE ${threadTableName}
                    SET 
                        title = $1,
                        metadata = $2,
                        "updatedAt" = $3,
                        "updatedAtZ" = $3
                    WHERE id = $4
                    RETURNING *
                `,
        [title, mergedMetadata, new Date().toISOString(), id],
      );

      return {
        id: thread.id,
        resourceId: thread.resourceId,
        title: thread.title,
        metadata: typeof thread.metadata === 'string' ? JSON.parse(thread.metadata) : thread.metadata,
        createdAt: thread.createdAtZ || thread.createdAt,
        updatedAt: thread.updatedAtZ || thread.updatedAt,
      };
    } catch (error) {
      throw new MastraError(
        {
          id: 'MASTRA_STORAGE_PG_STORE_UPDATE_THREAD_FAILED',
          domain: ErrorDomain.STORAGE,
          category: ErrorCategory.THIRD_PARTY,
          details: {
            threadId: id,
            title,
          },
        },
        error,
      );
    }
  }

  async deleteThread({ threadId }: { threadId: string }): Promise<void> {
    try {
      const tableName = getTableName({ indexName: TABLE_MESSAGES, schemaName: getSchemaName(this.schema) });
      const threadTableName = getTableName({ indexName: TABLE_THREADS, schemaName: getSchemaName(this.schema) });
      await this.client.tx(async t => {
        // First delete all messages associated with this thread
        await t.none(`DELETE FROM ${tableName} WHERE thread_id = $1`, [threadId]);

        // Then delete the thread
        await t.none(`DELETE FROM ${threadTableName} WHERE id = $1`, [threadId]);
      });
    } catch (error) {
      throw new MastraError(
        {
          id: 'MASTRA_STORAGE_PG_STORE_DELETE_THREAD_FAILED',
          domain: ErrorDomain.STORAGE,
          category: ErrorCategory.THIRD_PARTY,
          details: {
            threadId,
          },
        },
        error,
      );
    }
  }

  private async _getIncludedMessages({
    threadId,
    selectBy,
    orderByStatement,
  }: {
    threadId: string;
    selectBy: StorageGetMessagesArg['selectBy'];
    orderByStatement: string;
  }) {
    if (!threadId.trim()) throw new Error('threadId must be a non-empty string');

    const include = selectBy?.include;
    if (!include) return null;

    const unionQueries: string[] = [];
    const params: any[] = [];
    let paramIdx = 1;
    const tableName = getTableName({ indexName: TABLE_MESSAGES, schemaName: getSchemaName(this.schema) });

    for (const inc of include) {
      const { id, withPreviousMessages = 0, withNextMessages = 0 } = inc;
      // if threadId is provided, use it, otherwise use threadId from args
      const searchId = inc.threadId || threadId;
      unionQueries.push(
        `
            SELECT * FROM (
              WITH ordered_messages AS (
                SELECT 
                  *,
                  ROW_NUMBER() OVER (${orderByStatement}) as row_num
                FROM ${tableName}
                WHERE thread_id = $${paramIdx}
              )
              SELECT
                m.id,
                m.content,
                m.role,
                m.type,
                m."createdAt",
                m."createdAtZ",
                m.thread_id AS "threadId",
                m."resourceId"
              FROM ordered_messages m
              WHERE m.id = $${paramIdx + 1}
              OR EXISTS (
                SELECT 1 FROM ordered_messages target
                WHERE target.id = $${paramIdx + 1}
                AND (
                  -- Get previous messages based on the max withPreviousMessages
                  (m.row_num <= target.row_num + $${paramIdx + 2} AND m.row_num > target.row_num)
                  OR
                  -- Get next messages based on the max withNextMessages
                  (m.row_num >= target.row_num - $${paramIdx + 3} AND m.row_num < target.row_num)
                )
              )
            ) AS query_${paramIdx}
            `, // Keep ASC for final sorting after fetching context
      );
      params.push(searchId, id, withPreviousMessages, withNextMessages);
      paramIdx += 4;
    }
    const finalQuery = unionQueries.join(' UNION ALL ') + ' ORDER BY "createdAt" ASC';
    const includedRows = await this.client.manyOrNone(finalQuery, params);
    const seen = new Set<string>();
    const dedupedRows = includedRows.filter(row => {
      if (seen.has(row.id)) return false;
      seen.add(row.id);
      return true;
    });
    return dedupedRows;
  }

  private parseRow(row: MessageRowFromDB): MastraDBMessage {
    const normalized = this.normalizeMessageRow(row);
    let content = normalized.content;
    try {
      content = JSON.parse(normalized.content);
    } catch {
      // use content as is if it's not JSON
    }
    return {
      id: normalized.id,
      content,
      role: normalized.role as MastraDBMessage['role'],
      createdAt: new Date(normalized.createdAt as string),
      threadId: normalized.threadId,
      resourceId: normalized.resourceId,
      ...(normalized.type && normalized.type !== 'v2' ? { type: normalized.type } : {}),
    } satisfies MastraDBMessage;
  }

  /**
   * @deprecated use getMessagesPaginated instead
   */
  public async getMessages(args: StorageGetMessagesArg): Promise<{ messages: MastraDBMessage[] }> {
    const { threadId, resourceId, selectBy } = args;
    const selectStatement = `SELECT id, content, role, type, "createdAt", "createdAtZ", thread_id AS "threadId", "resourceId"`;
    const orderByStatement = `ORDER BY "createdAt" DESC`;
    const limit = resolveMessageLimit({ last: selectBy?.last, defaultLimit: 40 });

    try {
      if (!threadId.trim()) throw new Error('threadId must be a non-empty string');

      let rows: any[] = [];
      const include = selectBy?.include || [];

      if (include?.length) {
        const includeMessages = await this._getIncludedMessages({ threadId, selectBy, orderByStatement });
        if (includeMessages) {
          rows.push(...includeMessages);
        }
      }

      const excludeIds = rows.map(m => m.id);
      const tableName = getTableName({ indexName: TABLE_MESSAGES, schemaName: getSchemaName(this.schema) });
      const excludeIdsParam = excludeIds.map((_, idx) => `$${idx + 2}`).join(', ');
      let query = `${selectStatement} FROM ${tableName} WHERE thread_id = $1 
        ${excludeIds.length ? `AND id NOT IN (${excludeIdsParam})` : ''}
        ${orderByStatement}
        LIMIT $${excludeIds.length + 2}
        `;
      const queryParams: any[] = [threadId, ...excludeIds, limit];
      const remainingRows = await this.client.manyOrNone(query, queryParams);
      rows.push(...remainingRows);

      const fetchedMessages = (rows || []).map((row: MessageRowFromDB) => {
        const message = this.normalizeMessageRow(row);
        if (typeof message.content === 'string') {
          try {
            message.content = JSON.parse(message.content);
          } catch {
            /* ignore */
          }
        }
        if (message.type === 'v2') delete message.type;
        return message as MastraMessageV1;
      });

      // Sort all messages by creation date
      const sortedMessages = fetchedMessages.sort(
        (a, b) => new Date(a.createdAt).getTime() - new Date(b.createdAt).getTime(),
      );

      const list = new MessageList();
      list.add(sortedMessages as (MastraMessageV1 | MastraDBMessage)[], 'memory');
      return { messages: list.get.all.db() };
    } catch (error) {
      const mastraError = new MastraError(
        {
          id: 'MASTRA_STORAGE_PG_STORE_GET_MESSAGES_FAILED',
          domain: ErrorDomain.STORAGE,
          category: ErrorCategory.THIRD_PARTY,
          details: {
            threadId,
            resourceId: resourceId ?? '',
          },
        },
        error,
      );
      this.logger?.error?.(mastraError.toString());
      this.logger?.trackException(mastraError);
      return { messages: [] };
    }
  }

<<<<<<< HEAD
  public async getMessagesById({ messageIds }: { messageIds: string[] }): Promise<{ messages: MastraDBMessage[] }> {
    if (messageIds.length === 0) return { messages: [] };
=======
  public async listMessagesById({ messageIds }: { messageIds: string[] }): Promise<MastraMessageV2[]> {
    if (messageIds.length === 0) return [];
>>>>>>> 3defc80c
    const selectStatement = `SELECT id, content, role, type, "createdAt", "createdAtZ", thread_id AS "threadId", "resourceId"`;

    try {
      const tableName = getTableName({ indexName: TABLE_MESSAGES, schemaName: getSchemaName(this.schema) });
      const query = `
        ${selectStatement} FROM ${tableName} 
        WHERE id IN (${messageIds.map((_, i) => `$${i + 1}`).join(', ')})
        ORDER BY "createdAt" DESC
      `;
      const resultRows = await this.client.manyOrNone(query, messageIds);

      const list = new MessageList().add(
        resultRows.map(row => this.parseRow(row)) as (MastraMessageV1 | MastraDBMessage)[],
        'memory',
      );
<<<<<<< HEAD
      return { messages: list.get.all.db() };
=======
      return list.get.all.v2();
>>>>>>> 3defc80c
    } catch (error) {
      const mastraError = new MastraError(
        {
          id: 'MASTRA_STORAGE_PG_STORE_GET_MESSAGES_BY_ID_FAILED',
          domain: ErrorDomain.STORAGE,
          category: ErrorCategory.THIRD_PARTY,
          details: {
            messageIds: JSON.stringify(messageIds),
          },
        },
        error,
      );
      this.logger?.error?.(mastraError.toString());
      this.logger?.trackException(mastraError);
      return { messages: [] };
    }
  }

  public async listMessages(_args: StorageListMessagesInput): Promise<StorageListMessagesOutput> {
    throw new Error(
      `listMessages is not yet implemented by this storage adapter (${this.constructor.name}). ` +
        `This method is currently being rolled out across all storage adapters. ` +
        `Please use getMessages or getMessagesPaginated as an alternative, or wait for the implementation.`,
    );
  }

<<<<<<< HEAD
  public async listMessagesById({ messageIds }: { messageIds: string[] }): Promise<MastraDBMessage[]> {
    const result = await this.getMessagesById({ messageIds });
    return result.messages;
  }

=======
>>>>>>> 3defc80c
  public async listThreadsByResourceId(
    args: StorageListThreadsByResourceIdInput,
  ): Promise<StorageListThreadsByResourceIdOutput> {
    const { resourceId, limit, offset, orderBy, sortDirection } = args;
    const page = Math.floor(offset / limit);
    const perPage = limit;
    return this.getThreadsByResourceIdPaginated({ resourceId, page, perPage, orderBy, sortDirection });
  }

  public async getMessagesPaginated(
    args: StorageGetMessagesArg,
  ): Promise<PaginationInfo & { messages: MastraDBMessage[] }> {
    const { threadId, resourceId, selectBy } = args;
    const { page = 0, perPage: perPageInput, dateRange } = selectBy?.pagination || {};
    const fromDate = dateRange?.start;
    const toDate = dateRange?.end;

    const selectStatement = `SELECT id, content, role, type, "createdAt", "createdAtZ", thread_id AS "threadId", "resourceId"`;
    const orderByStatement = `ORDER BY "createdAt" DESC`;

    const messages: MessageRowFromDB[] = [];

    try {
      if (!threadId.trim()) throw new Error('threadId must be a non-empty string');

      if (selectBy?.include?.length) {
        const includeMessages = await this._getIncludedMessages({ threadId, selectBy, orderByStatement });
        if (includeMessages) {
          messages.push(...includeMessages);
        }
      }

      const perPage =
        perPageInput !== undefined ? perPageInput : resolveMessageLimit({ last: selectBy?.last, defaultLimit: 40 });
      const currentOffset = page * perPage;

      const conditions: string[] = [`thread_id = $1`];
      const queryParams: any[] = [threadId];
      let paramIndex = 2;

      if (fromDate) {
        conditions.push(`"createdAt" >= $${paramIndex++}`);
        queryParams.push(fromDate);
      }
      if (toDate) {
        conditions.push(`"createdAt" <= $${paramIndex++}`);
        queryParams.push(toDate);
      }
      const whereClause = conditions.length > 0 ? `WHERE ${conditions.join(' AND ')}` : '';

      const tableName = getTableName({ indexName: TABLE_MESSAGES, schemaName: getSchemaName(this.schema) });
      const countQuery = `SELECT COUNT(*) FROM ${tableName} ${whereClause}`;
      const countResult = await this.client.one(countQuery, queryParams);
      const total = parseInt(countResult.count, 10);

      if (total === 0 && messages.length === 0) {
        return {
          messages: [],
          total: 0,
          page,
          perPage,
          hasMore: false,
        };
      }

      const excludeIds = messages.map(m => m.id);
      const excludeIdsParam = excludeIds.map((_, idx) => `$${idx + paramIndex}`).join(', ');
      paramIndex += excludeIds.length;

      const dataQuery = `${selectStatement} FROM ${tableName} ${whereClause} ${excludeIds.length ? `AND id NOT IN (${excludeIdsParam})` : ''}${orderByStatement} LIMIT $${paramIndex++} OFFSET $${paramIndex++}`;
      const rows = await this.client.manyOrNone(dataQuery, [...queryParams, ...excludeIds, perPage, currentOffset]);
      messages.push(...(rows || []));

      // Parse content back to objects if they were stringified during storage
      const messagesWithParsedContent: MastraDBMessage[] = messages.map((row: MessageRowFromDB) => {
        const message = this.normalizeMessageRow(row);
        if (typeof message.content === 'string') {
          try {
            return { ...message, content: JSON.parse(message.content) } as MastraDBMessage;
          } catch {
            // If parsing fails, leave as string (V1 message)
            return message as MastraDBMessage;
          }
        }
        return message as MastraDBMessage;
      });

      const list = new MessageList().add(messagesWithParsedContent as (MastraMessageV1 | MastraDBMessage)[], 'memory');

      return {
        messages: list.get.all.db(),
        total,
        page,
        perPage,
        hasMore: currentOffset + rows.length < total,
      };
    } catch (error) {
      const mastraError = new MastraError(
        {
          id: 'MASTRA_STORAGE_PG_STORE_GET_MESSAGES_PAGINATED_FAILED',
          domain: ErrorDomain.STORAGE,
          category: ErrorCategory.THIRD_PARTY,
          details: {
            threadId,
            resourceId: resourceId ?? '',
            page,
          },
        },
        error,
      );
      this.logger?.error?.(mastraError.toString());
      this.logger?.trackException(mastraError);
      return { messages: [], total: 0, page, perPage: perPageInput || 40, hasMore: false };
    }
  }

  async saveMessages({ messages }: { messages: MastraDBMessage[] }): Promise<{ messages: MastraDBMessage[] }> {
    if (messages.length === 0) return { messages: [] };

    const threadId = messages[0]?.threadId;
    if (!threadId) {
      throw new MastraError({
        id: 'MASTRA_STORAGE_PG_STORE_SAVE_MESSAGES_FAILED',
        domain: ErrorDomain.STORAGE,
        category: ErrorCategory.THIRD_PARTY,
        text: `Thread ID is required`,
      });
    }

    // Check if thread exists
    const thread = await this.getThreadById({ threadId });
    if (!thread) {
      throw new MastraError({
        id: 'MASTRA_STORAGE_PG_STORE_SAVE_MESSAGES_FAILED',
        domain: ErrorDomain.STORAGE,
        category: ErrorCategory.THIRD_PARTY,
        text: `Thread ${threadId} not found`,
        details: {
          threadId,
        },
      });
    }

    try {
      const tableName = getTableName({ indexName: TABLE_MESSAGES, schemaName: getSchemaName(this.schema) });
      await this.client.tx(async t => {
        // Execute message inserts and thread update in parallel for better performance
        const messageInserts = messages.map(message => {
          if (!message.threadId) {
            throw new Error(
              `Expected to find a threadId for message, but couldn't find one. An unexpected error has occurred.`,
            );
          }
          if (!message.resourceId) {
            throw new Error(
              `Expected to find a resourceId for message, but couldn't find one. An unexpected error has occurred.`,
            );
          }
          return t.none(
            `INSERT INTO ${tableName} (id, thread_id, content, "createdAt", "createdAtZ", role, type, "resourceId") 
             VALUES ($1, $2, $3, $4, $5, $6, $7, $8)
             ON CONFLICT (id) DO UPDATE SET
              thread_id = EXCLUDED.thread_id,
              content = EXCLUDED.content,
              role = EXCLUDED.role,
              type = EXCLUDED.type,
              "resourceId" = EXCLUDED."resourceId"`,
            [
              message.id,
              message.threadId,
              typeof message.content === 'string' ? message.content : JSON.stringify(message.content),
              message.createdAt || new Date().toISOString(),
              message.createdAt || new Date().toISOString(),
              message.role,
              message.type || 'v2',
              message.resourceId,
            ],
          );
        });

        const threadTableName = getTableName({ indexName: TABLE_THREADS, schemaName: getSchemaName(this.schema) });
        const threadUpdate = t.none(
          `UPDATE ${threadTableName} 
                        SET 
                            "updatedAt" = $1,
                            "updatedAtZ" = $1
                        WHERE id = $2
                    `,
          [new Date().toISOString(), threadId],
        );

        await Promise.all([...messageInserts, threadUpdate]);
      });

      // Parse content back to objects if they were stringified during storage
      const messagesWithParsedContent = messages.map(message => {
        if (typeof message.content === 'string') {
          try {
            return { ...message, content: JSON.parse(message.content) };
          } catch {
            // If parsing fails, leave as string (V1 message)
            return message;
          }
        }
        return message;
      });

      const list = new MessageList().add(messagesWithParsedContent as (MastraMessageV1 | MastraDBMessage)[], 'memory');
      return { messages: list.get.all.db() };
    } catch (error) {
      throw new MastraError(
        {
          id: 'MASTRA_STORAGE_PG_STORE_SAVE_MESSAGES_FAILED',
          domain: ErrorDomain.STORAGE,
          category: ErrorCategory.THIRD_PARTY,
          details: {
            threadId,
          },
        },
        error,
      );
    }
  }

  async updateMessages({
    messages,
  }: {
    messages: (Partial<Omit<MastraDBMessage, 'createdAt'>> & {
      id: string;
      content?: {
        metadata?: MastraMessageContentV2['metadata'];
        content?: MastraMessageContentV2['content'];
      };
    })[];
  }): Promise<MastraDBMessage[]> {
    if (messages.length === 0) {
      return [];
    }

    const messageIds = messages.map(m => m.id);

    const selectQuery = `SELECT id, content, role, type, "createdAt", "createdAtZ", thread_id AS "threadId", "resourceId" FROM ${getTableName({ indexName: TABLE_MESSAGES, schemaName: getSchemaName(this.schema) })} WHERE id IN ($1:list)`;

    const existingMessagesDb = await this.client.manyOrNone(selectQuery, [messageIds]);

    if (existingMessagesDb.length === 0) {
      return [];
    }

    // Parse content from string to object for merging
    const existingMessages: MastraDBMessage[] = existingMessagesDb.map(msg => {
      if (typeof msg.content === 'string') {
        try {
          msg.content = JSON.parse(msg.content);
        } catch {
          // ignore if not valid json
        }
      }
      return msg as MastraDBMessage;
    });

    const threadIdsToUpdate = new Set<string>();

    await this.client.tx(async t => {
      const queries = [];
      const columnMapping: Record<string, string> = {
        threadId: 'thread_id',
      };

      for (const existingMessage of existingMessages) {
        const updatePayload = messages.find(m => m.id === existingMessage.id);
        if (!updatePayload) continue;

        const { id, ...fieldsToUpdate } = updatePayload;
        if (Object.keys(fieldsToUpdate).length === 0) continue;

        threadIdsToUpdate.add(existingMessage.threadId!);
        if (updatePayload.threadId && updatePayload.threadId !== existingMessage.threadId) {
          threadIdsToUpdate.add(updatePayload.threadId);
        }

        const setClauses: string[] = [];
        const values: any[] = [];
        let paramIndex = 1;

        const updatableFields = { ...fieldsToUpdate };

        // Special handling for content: merge in code, then update the whole field
        if (updatableFields.content) {
          const newContent = {
            ...existingMessage.content,
            ...updatableFields.content,
            // Deep merge metadata if it exists on both
            ...(existingMessage.content?.metadata && updatableFields.content.metadata
              ? {
                  metadata: {
                    ...existingMessage.content.metadata,
                    ...updatableFields.content.metadata,
                  },
                }
              : {}),
          };
          setClauses.push(`content = $${paramIndex++}`);
          values.push(newContent);
          delete updatableFields.content;
        }

        for (const key in updatableFields) {
          if (Object.prototype.hasOwnProperty.call(updatableFields, key)) {
            const dbColumn = columnMapping[key] || key;
            setClauses.push(`"${dbColumn}" = $${paramIndex++}`);
            values.push(updatableFields[key as keyof typeof updatableFields]);
          }
        }

        if (setClauses.length > 0) {
          values.push(id);
          const sql = `UPDATE ${getTableName({ indexName: TABLE_MESSAGES, schemaName: getSchemaName(this.schema) })} SET ${setClauses.join(', ')} WHERE id = $${paramIndex}`;
          queries.push(t.none(sql, values));
        }
      }

      if (threadIdsToUpdate.size > 0) {
        queries.push(
          t.none(
            `UPDATE ${getTableName({ indexName: TABLE_THREADS, schemaName: getSchemaName(this.schema) })} SET "updatedAt" = NOW(), "updatedAtZ" = NOW() WHERE id IN ($1:list)`,
            [Array.from(threadIdsToUpdate)],
          ),
        );
      }

      if (queries.length > 0) {
        await t.batch(queries);
      }
    });

    // Re-fetch to return the fully updated messages
    const updatedMessages = await this.client.manyOrNone<MessageRowFromDB>(selectQuery, [messageIds]);

    return (updatedMessages || []).map((row: MessageRowFromDB) => {
      const message = this.normalizeMessageRow(row);
      if (typeof message.content === 'string') {
        try {
          return { ...message, content: JSON.parse(message.content) } as MastraDBMessage;
        } catch {
          /* ignore */
        }
      }
      return message as MastraDBMessage;
    });
  }

  async deleteMessages(messageIds: string[]): Promise<void> {
    if (!messageIds || messageIds.length === 0) {
      return;
    }

    try {
      const messageTableName = getTableName({ indexName: TABLE_MESSAGES, schemaName: getSchemaName(this.schema) });
      const threadTableName = getTableName({ indexName: TABLE_THREADS, schemaName: getSchemaName(this.schema) });

      await this.client.tx(async t => {
        // Get thread IDs for all messages
        const placeholders = messageIds.map((_, idx) => `$${idx + 1}`).join(',');
        const messages = await t.manyOrNone(
          `SELECT DISTINCT thread_id FROM ${messageTableName} WHERE id IN (${placeholders})`,
          messageIds,
        );

        const threadIds = messages?.map(msg => msg.thread_id).filter(Boolean) || [];

        // Delete all messages
        await t.none(`DELETE FROM ${messageTableName} WHERE id IN (${placeholders})`, messageIds);

        // Update thread timestamps
        if (threadIds.length > 0) {
          const updatePromises = threadIds.map(threadId =>
            t.none(`UPDATE ${threadTableName} SET "updatedAt" = NOW(), "updatedAtZ" = NOW() WHERE id = $1`, [threadId]),
          );
          await Promise.all(updatePromises);
        }
      });

      // TODO: Delete from vector store if semantic recall is enabled
    } catch (error) {
      throw new MastraError(
        {
          id: 'PG_STORE_DELETE_MESSAGES_FAILED',
          domain: ErrorDomain.STORAGE,
          category: ErrorCategory.THIRD_PARTY,
          details: { messageIds: messageIds.join(', ') },
        },
        error,
      );
    }
  }

  async getResourceById({ resourceId }: { resourceId: string }): Promise<StorageResourceType | null> {
    const tableName = getTableName({ indexName: TABLE_RESOURCES, schemaName: getSchemaName(this.schema) });
    const result = await this.client.oneOrNone<StorageResourceType & { createdAtZ: Date; updatedAtZ: Date }>(
      `SELECT * FROM ${tableName} WHERE id = $1`,
      [resourceId],
    );

    if (!result) {
      return null;
    }

    return {
      id: result.id,
      createdAt: result.createdAtZ || result.createdAt,
      updatedAt: result.updatedAtZ || result.updatedAt,
      workingMemory: result.workingMemory,
      metadata: typeof result.metadata === 'string' ? JSON.parse(result.metadata) : result.metadata,
    };
  }

  async saveResource({ resource }: { resource: StorageResourceType }): Promise<StorageResourceType> {
    await this.operations.insert({
      tableName: TABLE_RESOURCES,
      record: {
        ...resource,
        metadata: JSON.stringify(resource.metadata),
      },
    });

    return resource;
  }

  async updateResource({
    resourceId,
    workingMemory,
    metadata,
  }: {
    resourceId: string;
    workingMemory?: string;
    metadata?: Record<string, unknown>;
  }): Promise<StorageResourceType> {
    const existingResource = await this.getResourceById({ resourceId });

    if (!existingResource) {
      // Create new resource if it doesn't exist
      const newResource: StorageResourceType = {
        id: resourceId,
        workingMemory,
        metadata: metadata || {},
        createdAt: new Date(),
        updatedAt: new Date(),
      };
      return this.saveResource({ resource: newResource });
    }

    const updatedResource = {
      ...existingResource,
      workingMemory: workingMemory !== undefined ? workingMemory : existingResource.workingMemory,
      metadata: {
        ...existingResource.metadata,
        ...metadata,
      },
      updatedAt: new Date(),
    };

    const tableName = getTableName({ indexName: TABLE_RESOURCES, schemaName: getSchemaName(this.schema) });

    const updates: string[] = [];
    const values: any[] = [];
    let paramIndex = 1;

    if (workingMemory !== undefined) {
      updates.push(`"workingMemory" = $${paramIndex}`);
      values.push(workingMemory);
      paramIndex++;
    }

    if (metadata) {
      updates.push(`metadata = $${paramIndex}`);
      values.push(JSON.stringify(updatedResource.metadata));
      paramIndex++;
    }

    updates.push(`"updatedAt" = $${paramIndex}`);
    values.push(updatedResource.updatedAt.toISOString());
    updates.push(`"updatedAtZ" = $${paramIndex++}`);
    values.push(updatedResource.updatedAt.toISOString());

    paramIndex++;

    values.push(resourceId);

    await this.client.none(`UPDATE ${tableName} SET ${updates.join(', ')} WHERE id = $${paramIndex}`, values);

    return updatedResource;
  }
}<|MERGE_RESOLUTION|>--- conflicted
+++ resolved
@@ -510,13 +510,8 @@
     }
   }
 
-<<<<<<< HEAD
-  public async getMessagesById({ messageIds }: { messageIds: string[] }): Promise<{ messages: MastraDBMessage[] }> {
+  public async listMessagesById({ messageIds }: { messageIds: string[] }): Promise<{ messages: MastraDBMessage[] }> {
     if (messageIds.length === 0) return { messages: [] };
-=======
-  public async listMessagesById({ messageIds }: { messageIds: string[] }): Promise<MastraMessageV2[]> {
-    if (messageIds.length === 0) return [];
->>>>>>> 3defc80c
     const selectStatement = `SELECT id, content, role, type, "createdAt", "createdAtZ", thread_id AS "threadId", "resourceId"`;
 
     try {
@@ -532,11 +527,7 @@
         resultRows.map(row => this.parseRow(row)) as (MastraMessageV1 | MastraDBMessage)[],
         'memory',
       );
-<<<<<<< HEAD
       return { messages: list.get.all.db() };
-=======
-      return list.get.all.v2();
->>>>>>> 3defc80c
     } catch (error) {
       const mastraError = new MastraError(
         {
@@ -563,14 +554,7 @@
     );
   }
 
-<<<<<<< HEAD
-  public async listMessagesById({ messageIds }: { messageIds: string[] }): Promise<MastraDBMessage[]> {
-    const result = await this.getMessagesById({ messageIds });
-    return result.messages;
-  }
-
-=======
->>>>>>> 3defc80c
+
   public async listThreadsByResourceId(
     args: StorageListThreadsByResourceIdInput,
   ): Promise<StorageListThreadsByResourceIdOutput> {
