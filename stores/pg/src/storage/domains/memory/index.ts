import { MessageList } from '@mastra/core/agent';
import type { MastraMessageContentV2 } from '@mastra/core/agent';
import { ErrorCategory, ErrorDomain, MastraError } from '@mastra/core/error';
import type { MastraMessageV1, MastraMessageV2, StorageThreadType } from '@mastra/core/memory';
import {
  MemoryStorage,
  resolveMessageLimit,
  TABLE_MESSAGES,
  TABLE_RESOURCES,
  TABLE_THREADS,
} from '@mastra/core/storage';
import type {
  StorageGetMessagesArg,
  PaginationInfo,
  StorageResourceType,
  ThreadSortOptions,
} from '@mastra/core/storage';
import type { IDatabase } from 'pg-promise';
import type { StoreOperationsPG } from '../operations';

// Database row type that includes timezone-aware columns
type MessageRowFromDB = {
  id: string;
  content: string | any;
  role: string;
  type?: string;
  createdAt: Date | string;
  createdAtZ?: Date | string;
  threadId: string;
  resourceId: string;
};

export class MemoryPG extends MemoryStorage {
  private client: IDatabase<{}>;
  private schema: string;
  private operations: StoreOperationsPG;

  constructor({
    client,
    schema,
    operations,
  }: {
    client: IDatabase<{}>;
    schema: string;
    operations: StoreOperationsPG;
  }) {
    super();
    this.client = client;
    this.schema = schema;
    this.operations = operations;
  }

  /**
   * Normalizes message row from database by applying createdAtZ fallback
   */
  private normalizeMessageRow(row: MessageRowFromDB): Omit<MessageRowFromDB, 'createdAtZ'> {
    return {
      id: row.id,
      content: row.content,
      role: row.role,
      type: row.type,
      createdAt: row.createdAtZ || row.createdAt,
      threadId: row.threadId,
      resourceId: row.resourceId,
    };
  }

  async getThreadById({ threadId }: { threadId: string }): Promise<StorageThreadType | null> {
    try {
      const tableName = this.operations.getQualifiedTableName(TABLE_THREADS);

      const thread = await this.client.oneOrNone<StorageThreadType & { createdAtZ: Date; updatedAtZ: Date }>(
        `SELECT * FROM ${tableName} WHERE id = $1`,
        [threadId],
      );

      if (!thread) {
        return null;
      }

      return {
        id: thread.id,
        resourceId: thread.resourceId,
        title: thread.title,
        metadata: typeof thread.metadata === 'string' ? JSON.parse(thread.metadata) : thread.metadata,
        createdAt: thread.createdAtZ || thread.createdAt,
        updatedAt: thread.updatedAtZ || thread.updatedAt,
      };
    } catch (error) {
      throw new MastraError(
        {
          id: 'MASTRA_STORAGE_PG_STORE_GET_THREAD_BY_ID_FAILED',
          domain: ErrorDomain.STORAGE,
          category: ErrorCategory.THIRD_PARTY,
          details: {
            threadId,
          },
        },
        error,
      );
    }
  }

  /**
   * @deprecated use getThreadsByResourceIdPaginated instead
   */
  public async getThreadsByResourceId(args: { resourceId: string } & ThreadSortOptions): Promise<StorageThreadType[]> {
    const resourceId = args.resourceId;
    const orderBy = this.castThreadOrderBy(args.orderBy);
    const sortDirection = this.castThreadSortDirection(args.sortDirection);

    try {
      const tableName = this.operations.getQualifiedTableName(TABLE_THREADS);
      const baseQuery = `FROM ${tableName} WHERE "resourceId" = $1`;
      const queryParams: any[] = [resourceId];

      const dataQuery = `SELECT id, "resourceId", title, metadata, "createdAt", "updatedAt" ${baseQuery} ORDER BY "${orderBy}" ${sortDirection}`;
      const rows = await this.client.manyOrNone(dataQuery, queryParams);
      return (rows || []).map(thread => ({
        ...thread,
        metadata: typeof thread.metadata === 'string' ? JSON.parse(thread.metadata) : thread.metadata,
        createdAt: thread.createdAt,
        updatedAt: thread.updatedAt,
      }));
    } catch (error) {
      this.logger.error(`Error getting threads for resource ${resourceId}:`, error);
      return [];
    }
  }

  public async getThreadsByResourceIdPaginated(
    args: {
      resourceId: string;
      page: number;
      perPage: number;
    } & ThreadSortOptions,
  ): Promise<PaginationInfo & { threads: StorageThreadType[] }> {
    const { resourceId, page = 0, perPage: perPageInput } = args;
    const orderBy = this.castThreadOrderBy(args.orderBy);
    const sortDirection = this.castThreadSortDirection(args.sortDirection);
    try {
      const tableName = this.operations.getQualifiedTableName(TABLE_THREADS);
      const baseQuery = `FROM ${tableName} WHERE "resourceId" = $1`;
      const queryParams: any[] = [resourceId];
      const perPage = perPageInput !== undefined ? perPageInput : 100;
      const currentOffset = page * perPage;

      const countQuery = `SELECT COUNT(*) ${baseQuery}`;
      const countResult = await this.client.one(countQuery, queryParams);
      const total = parseInt(countResult.count, 10);

      if (total === 0) {
        return {
          threads: [],
          total: 0,
          page,
          perPage,
          hasMore: false,
        };
      }

      const dataQuery = `SELECT id, "resourceId", title, metadata, "createdAt", "updatedAt" ${baseQuery} ORDER BY "${orderBy}" ${sortDirection} LIMIT $2 OFFSET $3`;
      const rows = await this.client.manyOrNone(dataQuery, [...queryParams, perPage, currentOffset]);

      const threads = (rows || []).map(thread => ({
        ...thread,
        metadata: typeof thread.metadata === 'string' ? JSON.parse(thread.metadata) : thread.metadata,
        createdAt: thread.createdAt, // Assuming already Date objects or ISO strings
        updatedAt: thread.updatedAt,
      }));

      return {
        threads,
        total,
        page,
        perPage,
        hasMore: currentOffset + threads.length < total,
      };
    } catch (error) {
      const mastraError = new MastraError(
        {
          id: 'MASTRA_STORAGE_PG_STORE_GET_THREADS_BY_RESOURCE_ID_PAGINATED_FAILED',
          domain: ErrorDomain.STORAGE,
          category: ErrorCategory.THIRD_PARTY,
          details: {
            resourceId,
            page,
          },
        },
        error,
      );
      this.logger?.error?.(mastraError.toString());
      this.logger?.trackException(mastraError);
      return { threads: [], total: 0, page, perPage: perPageInput || 100, hasMore: false };
    }
  }

  async saveThread({ thread }: { thread: StorageThreadType }): Promise<StorageThreadType> {
    try {
      const tableName = this.operations.getQualifiedTableName(TABLE_THREADS);
      await this.client.none(
        `INSERT INTO ${tableName} (
          id,
          "resourceId",
          title,
          metadata,
          "createdAt",
          "createdAtZ",
          "updatedAt",
          "updatedAtZ"
        ) VALUES ($1, $2, $3, $4, $5, $6, $7, $8)
        ON CONFLICT (id) DO UPDATE SET
          "resourceId" = EXCLUDED."resourceId",
          title = EXCLUDED.title,
          metadata = EXCLUDED.metadata,
          "createdAt" = EXCLUDED."createdAt",
          "createdAtZ" = EXCLUDED."createdAtZ",
          "updatedAt" = EXCLUDED."updatedAt",
          "updatedAtZ" = EXCLUDED."updatedAtZ"`,
        [
          thread.id,
          thread.resourceId,
          thread.title,
          thread.metadata ? JSON.stringify(thread.metadata) : null,
          thread.createdAt,
          thread.createdAt,
          thread.updatedAt,
          thread.updatedAt,
        ],
      );

      return thread;
    } catch (error) {
      throw new MastraError(
        {
          id: 'MASTRA_STORAGE_PG_STORE_SAVE_THREAD_FAILED',
          domain: ErrorDomain.STORAGE,
          category: ErrorCategory.THIRD_PARTY,
          details: {
            threadId: thread.id,
          },
        },
        error,
      );
    }
  }

  async updateThread({
    id,
    title,
    metadata,
  }: {
    id: string;
    title: string;
    metadata: Record<string, unknown>;
  }): Promise<StorageThreadType> {
    const threadTableName = this.operations.getQualifiedTableName(TABLE_THREADS);
    // First get the existing thread to merge metadata
    const existingThread = await this.getThreadById({ threadId: id });
    if (!existingThread) {
      throw new MastraError({
        id: 'MASTRA_STORAGE_PG_STORE_UPDATE_THREAD_FAILED',
        domain: ErrorDomain.STORAGE,
        category: ErrorCategory.USER,
        text: `Thread ${id} not found`,
        details: {
          threadId: id,
          title,
        },
      });
    }

    // Merge the existing metadata with the new metadata
    const mergedMetadata = {
      ...existingThread.metadata,
      ...metadata,
    };

    try {
      const thread = await this.client.one<StorageThreadType & { createdAtZ: Date; updatedAtZ: Date }>(
        `UPDATE ${threadTableName}
                    SET 
                        title = $1,
                        metadata = $2,
                        "updatedAt" = $3,
                        "updatedAtZ" = $3
                    WHERE id = $4
                    RETURNING *
                `,
        [title, mergedMetadata, new Date().toISOString(), id],
      );

      return {
        id: thread.id,
        resourceId: thread.resourceId,
        title: thread.title,
        metadata: typeof thread.metadata === 'string' ? JSON.parse(thread.metadata) : thread.metadata,
        createdAt: thread.createdAtZ || thread.createdAt,
        updatedAt: thread.updatedAtZ || thread.updatedAt,
      };
    } catch (error) {
      throw new MastraError(
        {
          id: 'MASTRA_STORAGE_PG_STORE_UPDATE_THREAD_FAILED',
          domain: ErrorDomain.STORAGE,
          category: ErrorCategory.THIRD_PARTY,
          details: {
            threadId: id,
            title,
          },
        },
        error,
      );
    }
  }

  async deleteThread({ threadId }: { threadId: string }): Promise<void> {
    try {
      const tableName = this.operations.getQualifiedTableName(TABLE_MESSAGES);
      const threadTableName = this.operations.getQualifiedTableName(TABLE_THREADS);
      await this.client.tx(async t => {
        // First delete all messages associated with this thread
        await t.none(`DELETE FROM ${tableName} WHERE thread_id = $1`, [threadId]);

        // Then delete the thread
        await t.none(`DELETE FROM ${threadTableName} WHERE id = $1`, [threadId]);
      });
    } catch (error) {
      throw new MastraError(
        {
          id: 'MASTRA_STORAGE_PG_STORE_DELETE_THREAD_FAILED',
          domain: ErrorDomain.STORAGE,
          category: ErrorCategory.THIRD_PARTY,
          details: {
            threadId,
          },
        },
        error,
      );
    }
  }

  private async _getIncludedMessages({
    threadId,
    selectBy,
    orderByStatement,
  }: {
    threadId: string;
    selectBy: StorageGetMessagesArg['selectBy'];
    orderByStatement: string;
  }) {
    if (!threadId.trim()) throw new Error('threadId must be a non-empty string');

    const include = selectBy?.include;
    if (!include) return null;

    const unionQueries: string[] = [];
    const params: any[] = [];
    let paramIdx = 1;
    const tableName = this.operations.getQualifiedTableName(TABLE_MESSAGES);

    for (const inc of include) {
      const { id, withPreviousMessages = 0, withNextMessages = 0 } = inc;
      // if threadId is provided, use it, otherwise use threadId from args
      const searchId = inc.threadId || threadId;
      unionQueries.push(
        `
            SELECT * FROM (
              WITH ordered_messages AS (
                SELECT 
                  *,
                  ROW_NUMBER() OVER (${orderByStatement}) as row_num
                FROM ${tableName}
                WHERE thread_id = $${paramIdx}
              )
              SELECT
                m.id,
                m.content,
                m.role,
                m.type,
                m."createdAt",
                m."createdAtZ",
                m.thread_id AS "threadId",
                m."resourceId"
              FROM ordered_messages m
              WHERE m.id = $${paramIdx + 1}
              OR EXISTS (
                SELECT 1 FROM ordered_messages target
                WHERE target.id = $${paramIdx + 1}
                AND (
                  -- Get previous messages based on the max withPreviousMessages
                  (m.row_num <= target.row_num + $${paramIdx + 2} AND m.row_num > target.row_num)
                  OR
                  -- Get next messages based on the max withNextMessages
                  (m.row_num >= target.row_num - $${paramIdx + 3} AND m.row_num < target.row_num)
                )
              )
            ) AS query_${paramIdx}
            `, // Keep ASC for final sorting after fetching context
      );
      params.push(searchId, id, withPreviousMessages, withNextMessages);
      paramIdx += 4;
    }
    const finalQuery = unionQueries.join(' UNION ALL ') + ' ORDER BY "createdAt" ASC';
    const includedRows = await this.client.manyOrNone(finalQuery, params);
    const seen = new Set<string>();
    const dedupedRows = includedRows.filter(row => {
      if (seen.has(row.id)) return false;
      seen.add(row.id);
      return true;
    });
    return dedupedRows;
  }

  private parseRow(row: MessageRowFromDB): MastraMessageV2 {
    const normalized = this.normalizeMessageRow(row);
    let content = normalized.content;
    try {
      content = JSON.parse(normalized.content);
    } catch {
      // use content as is if it's not JSON
    }
    return {
      id: normalized.id,
      content,
      role: normalized.role as MastraMessageV2['role'],
      createdAt: new Date(normalized.createdAt as string),
      threadId: normalized.threadId,
      resourceId: normalized.resourceId,
      ...(normalized.type && normalized.type !== 'v2' ? { type: normalized.type } : {}),
    } satisfies MastraMessageV2;
  }

  /**
   * @deprecated use getMessagesPaginated instead
   */
  public async getMessages(args: StorageGetMessagesArg & { format?: 'v1' }): Promise<MastraMessageV1[]>;
  public async getMessages(args: StorageGetMessagesArg & { format: 'v2' }): Promise<MastraMessageV2[]>;
  public async getMessages(
    args: StorageGetMessagesArg & {
      format?: 'v1' | 'v2';
    },
  ): Promise<MastraMessageV1[] | MastraMessageV2[]> {
    const { threadId, resourceId, format, selectBy } = args;
    const selectStatement = `SELECT id, content, role, type, "createdAt", "createdAtZ", thread_id AS "threadId", "resourceId"`;
    const orderByStatement = `ORDER BY "createdAt" DESC`;
    const limit = resolveMessageLimit({ last: selectBy?.last, defaultLimit: 40 });

    try {
      if (!threadId.trim()) throw new Error('threadId must be a non-empty string');

      let rows: any[] = [];
      const include = selectBy?.include || [];

      if (include?.length) {
        const includeMessages = await this._getIncludedMessages({ threadId, selectBy, orderByStatement });
        if (includeMessages) {
          rows.push(...includeMessages);
        }
      }

      const excludeIds = rows.map(m => m.id);
      const tableName = this.operations.getQualifiedTableName(TABLE_MESSAGES);
      const excludeIdsParam = excludeIds.map((_, idx) => `$${idx + 2}`).join(', ');
      let query = `${selectStatement} FROM ${tableName} WHERE thread_id = $1 
        ${excludeIds.length ? `AND id NOT IN (${excludeIdsParam})` : ''}
        ${orderByStatement}
        LIMIT $${excludeIds.length + 2}
        `;
      const queryParams: any[] = [threadId, ...excludeIds, limit];
      const remainingRows = await this.client.manyOrNone(query, queryParams);
      rows.push(...remainingRows);

      const fetchedMessages = (rows || []).map((row: MessageRowFromDB) => {
        const message = this.normalizeMessageRow(row);
        if (typeof message.content === 'string') {
          try {
            message.content = JSON.parse(message.content);
          } catch {
            /* ignore */
          }
        }
        if (message.type === 'v2') delete message.type;
        return message as MastraMessageV1;
      });

      // Sort all messages by creation date
      const sortedMessages = fetchedMessages.sort(
        (a, b) => new Date(a.createdAt).getTime() - new Date(b.createdAt).getTime(),
      );

      return format === 'v2'
        ? sortedMessages.map(
            m =>
              ({ ...m, content: m.content || { format: 2, parts: [{ type: 'text', text: '' }] } }) as MastraMessageV2,
          )
        : sortedMessages;
    } catch (error) {
      const mastraError = new MastraError(
        {
          id: 'MASTRA_STORAGE_PG_STORE_GET_MESSAGES_FAILED',
          domain: ErrorDomain.STORAGE,
          category: ErrorCategory.THIRD_PARTY,
          details: {
            threadId,
            resourceId: resourceId ?? '',
          },
        },
        error,
      );
      this.logger?.error?.(mastraError.toString());
      this.logger?.trackException(mastraError);
      return [];
    }
  }

  public async getMessagesById({
    messageIds,
    format,
  }: {
    messageIds: string[];
    format: 'v1';
  }): Promise<MastraMessageV1[]>;
  public async getMessagesById({
    messageIds,
    format,
  }: {
    messageIds: string[];
    format?: 'v2';
  }): Promise<MastraMessageV2[]>;
  public async getMessagesById({
    messageIds,
    format,
  }: {
    messageIds: string[];
    format?: 'v1' | 'v2';
  }): Promise<MastraMessageV1[] | MastraMessageV2[]> {
    if (messageIds.length === 0) return [];
    const selectStatement = `SELECT id, content, role, type, "createdAt", "createdAtZ", thread_id AS "threadId", "resourceId"`;

    try {
      const tableName = this.operations.getQualifiedTableName(TABLE_MESSAGES);
      const query = `
        ${selectStatement} FROM ${tableName} 
        WHERE id IN (${messageIds.map((_, i) => `$${i + 1}`).join(', ')})
        ORDER BY "createdAt" DESC
      `;
      const resultRows = await this.client.manyOrNone(query, messageIds);

      const list = new MessageList().add(
        resultRows.map(row => this.parseRow(row)),
        'memory',
      );
      if (format === `v1`) return list.get.all.v1();
      return list.get.all.v2();
    } catch (error) {
      const mastraError = new MastraError(
        {
          id: 'MASTRA_STORAGE_PG_STORE_GET_MESSAGES_BY_ID_FAILED',
          domain: ErrorDomain.STORAGE,
          category: ErrorCategory.THIRD_PARTY,
          details: {
            messageIds: JSON.stringify(messageIds),
          },
        },
        error,
      );
      this.logger?.error?.(mastraError.toString());
      this.logger?.trackException(mastraError);
      return [];
    }
  }

  public async getMessagesPaginated(
    args: StorageGetMessagesArg & {
      format?: 'v1' | 'v2';
    },
  ): Promise<PaginationInfo & { messages: MastraMessageV1[] | MastraMessageV2[] }> {
    const { threadId, resourceId, format, selectBy } = args;
    const { page = 0, perPage: perPageInput, dateRange } = selectBy?.pagination || {};
    const fromDate = dateRange?.start;
    const toDate = dateRange?.end;

    const selectStatement = `SELECT id, content, role, type, "createdAt", "createdAtZ", thread_id AS "threadId", "resourceId"`;
    const orderByStatement = `ORDER BY "createdAt" DESC`;

    const messages: MessageRowFromDB[] = [];

    try {
      if (!threadId.trim()) throw new Error('threadId must be a non-empty string');

      if (selectBy?.include?.length) {
        const includeMessages = await this._getIncludedMessages({ threadId, selectBy, orderByStatement });
        if (includeMessages) {
          messages.push(...includeMessages);
        }
      }

      const perPage =
        perPageInput !== undefined ? perPageInput : resolveMessageLimit({ last: selectBy?.last, defaultLimit: 40 });
      const currentOffset = page * perPage;

      const conditions: string[] = [`thread_id = $1`];
      const queryParams: any[] = [threadId];
      let paramIndex = 2;

      if (fromDate) {
        conditions.push(`"createdAt" >= $${paramIndex++}`);
        queryParams.push(fromDate);
      }
      if (toDate) {
        conditions.push(`"createdAt" <= $${paramIndex++}`);
        queryParams.push(toDate);
      }
      const whereClause = conditions.length > 0 ? `WHERE ${conditions.join(' AND ')}` : '';

      const tableName = this.operations.getQualifiedTableName(TABLE_MESSAGES);
      const countQuery = `SELECT COUNT(*) FROM ${tableName} ${whereClause}`;
      const countResult = await this.client.one(countQuery, queryParams);
      const total = parseInt(countResult.count, 10);

      if (total === 0 && messages.length === 0) {
        return {
          messages: [],
          total: 0,
          page,
          perPage,
          hasMore: false,
        };
      }

      const excludeIds = messages.map(m => m.id);
      const excludeIdsParam = excludeIds.map((_, idx) => `$${idx + paramIndex}`).join(', ');
      paramIndex += excludeIds.length;

      const dataQuery = `${selectStatement} FROM ${tableName} ${whereClause} ${excludeIds.length ? `AND id NOT IN (${excludeIdsParam})` : ''}${orderByStatement} LIMIT $${paramIndex++} OFFSET $${paramIndex++}`;
      const rows = await this.client.manyOrNone(dataQuery, [...queryParams, ...excludeIds, perPage, currentOffset]);
      messages.push(...(rows || []));

      // Parse content back to objects if they were stringified during storage
      const messagesWithParsedContent: MastraMessageV2[] = messages.map((row: MessageRowFromDB) => {
        const message = this.normalizeMessageRow(row);
        if (typeof message.content === 'string') {
          try {
            return { ...message, content: JSON.parse(message.content) } as MastraMessageV2;
          } catch {
            // If parsing fails, leave as string (V1 message)
            return message as MastraMessageV2;
          }
        }
        return message as MastraMessageV2;
      });

      const list = new MessageList().add(messagesWithParsedContent, 'memory');
      const messagesToReturn = format === `v2` ? list.get.all.v2() : list.get.all.v1();

      return {
        messages: messagesToReturn,
        total,
        page,
        perPage,
        hasMore: currentOffset + rows.length < total,
      };
    } catch (error) {
      const mastraError = new MastraError(
        {
          id: 'MASTRA_STORAGE_PG_STORE_GET_MESSAGES_PAGINATED_FAILED',
          domain: ErrorDomain.STORAGE,
          category: ErrorCategory.THIRD_PARTY,
          details: {
            threadId,
            resourceId: resourceId ?? '',
            page,
          },
        },
        error,
      );
      this.logger?.error?.(mastraError.toString());
      this.logger?.trackException(mastraError);
      return { messages: [], total: 0, page, perPage: perPageInput || 40, hasMore: false };
    }
  }

  async saveMessages(args: { messages: MastraMessageV1[]; format?: undefined | 'v1' }): Promise<MastraMessageV1[]>;
  async saveMessages(args: { messages: MastraMessageV2[]; format: 'v2' }): Promise<MastraMessageV2[]>;
  async saveMessages({
    messages,
    format,
  }:
    | { messages: MastraMessageV1[]; format?: undefined | 'v1' }
    | { messages: MastraMessageV2[]; format: 'v2' }): Promise<MastraMessageV2[] | MastraMessageV1[]> {
    if (messages.length === 0) return messages;

    const threadId = messages[0]?.threadId;
    if (!threadId) {
      throw new MastraError({
        id: 'MASTRA_STORAGE_PG_STORE_SAVE_MESSAGES_FAILED',
        domain: ErrorDomain.STORAGE,
        category: ErrorCategory.THIRD_PARTY,
        text: `Thread ID is required`,
      });
    }

    // Check if thread exists
    const thread = await this.getThreadById({ threadId });
    if (!thread) {
      throw new MastraError({
        id: 'MASTRA_STORAGE_PG_STORE_SAVE_MESSAGES_FAILED',
        domain: ErrorDomain.STORAGE,
        category: ErrorCategory.THIRD_PARTY,
        text: `Thread ${threadId} not found`,
        details: {
          threadId,
        },
      });
    }

    try {
      const tableName = this.operations.getQualifiedTableName(TABLE_MESSAGES);
      await this.client.tx(async t => {
        // Execute message inserts and thread update in parallel for better performance
        const messageInserts = messages.map(message => {
          if (!message.threadId) {
            throw new Error(
              `Expected to find a threadId for message, but couldn't find one. An unexpected error has occurred.`,
            );
          }
          if (!message.resourceId) {
            throw new Error(
              `Expected to find a resourceId for message, but couldn't find one. An unexpected error has occurred.`,
            );
          }
          return t.none(
            `INSERT INTO ${tableName} (id, thread_id, content, "createdAt", "createdAtZ", role, type, "resourceId") 
             VALUES ($1, $2, $3, $4, $5, $6, $7, $8)
             ON CONFLICT (id) DO UPDATE SET
              thread_id = EXCLUDED.thread_id,
              content = EXCLUDED.content,
              role = EXCLUDED.role,
              type = EXCLUDED.type,
              "resourceId" = EXCLUDED."resourceId"`,
            [
              message.id,
              message.threadId,
              typeof message.content === 'string' ? message.content : JSON.stringify(message.content),
              message.createdAt || new Date().toISOString(),
              message.createdAt || new Date().toISOString(),
              message.role,
              message.type || 'v2',
              message.resourceId,
            ],
          );
        });

        const threadTableName = this.operations.getQualifiedTableName(TABLE_THREADS);
        const threadUpdate = t.none(
          `UPDATE ${threadTableName} 
                        SET 
                            "updatedAt" = $1,
                            "updatedAtZ" = $1
                        WHERE id = $2
                    `,
          [new Date().toISOString(), threadId],
        );

        await Promise.all([...messageInserts, threadUpdate]);
      });

      // Parse content back to objects if they were stringified during storage
      const messagesWithParsedContent = messages.map(message => {
        if (typeof message.content === 'string') {
          try {
            return { ...message, content: JSON.parse(message.content) };
          } catch {
            // If parsing fails, leave as string (V1 message)
            return message;
          }
        }
        return message;
      });

      const list = new MessageList().add(messagesWithParsedContent, 'memory');
      if (format === `v2`) return list.get.all.v2();
      return list.get.all.v1();
    } catch (error) {
      throw new MastraError(
        {
          id: 'MASTRA_STORAGE_PG_STORE_SAVE_MESSAGES_FAILED',
          domain: ErrorDomain.STORAGE,
          category: ErrorCategory.THIRD_PARTY,
          details: {
            threadId,
          },
        },
        error,
      );
    }
  }

  async updateMessages({
    messages,
  }: {
    messages: (Partial<Omit<MastraMessageV2, 'createdAt'>> & {
      id: string;
      content?: {
        metadata?: MastraMessageContentV2['metadata'];
        content?: MastraMessageContentV2['content'];
      };
    })[];
  }): Promise<MastraMessageV2[]> {
    if (messages.length === 0) {
      return [];
    }

    const messageIds = messages.map(m => m.id);

<<<<<<< HEAD
    const selectQuery = `SELECT id, content, role, type, "createdAt", thread_id AS "threadId", "resourceId" FROM ${this.operations.getQualifiedTableName(TABLE_MESSAGES)} WHERE id IN ($1:list)`;
=======
    const selectQuery = `SELECT id, content, role, type, "createdAt", "createdAtZ", thread_id AS "threadId", "resourceId" FROM ${getTableName({ indexName: TABLE_MESSAGES, schemaName: getSchemaName(this.schema) })} WHERE id IN ($1:list)`;
>>>>>>> fc2a7746

    const existingMessagesDb = await this.client.manyOrNone(selectQuery, [messageIds]);

    if (existingMessagesDb.length === 0) {
      return [];
    }

    // Parse content from string to object for merging
    const existingMessages: MastraMessageV2[] = existingMessagesDb.map(msg => {
      if (typeof msg.content === 'string') {
        try {
          msg.content = JSON.parse(msg.content);
        } catch {
          // ignore if not valid json
        }
      }
      return msg as MastraMessageV2;
    });

    const threadIdsToUpdate = new Set<string>();

    await this.client.tx(async t => {
      const queries = [];
      const columnMapping: Record<string, string> = {
        threadId: 'thread_id',
      };

      for (const existingMessage of existingMessages) {
        const updatePayload = messages.find(m => m.id === existingMessage.id);
        if (!updatePayload) continue;

        const { id, ...fieldsToUpdate } = updatePayload;
        if (Object.keys(fieldsToUpdate).length === 0) continue;

        threadIdsToUpdate.add(existingMessage.threadId!);
        if (updatePayload.threadId && updatePayload.threadId !== existingMessage.threadId) {
          threadIdsToUpdate.add(updatePayload.threadId);
        }

        const setClauses: string[] = [];
        const values: any[] = [];
        let paramIndex = 1;

        const updatableFields = { ...fieldsToUpdate };

        // Special handling for content: merge in code, then update the whole field
        if (updatableFields.content) {
          const newContent = {
            ...existingMessage.content,
            ...updatableFields.content,
            // Deep merge metadata if it exists on both
            ...(existingMessage.content?.metadata && updatableFields.content.metadata
              ? {
                  metadata: {
                    ...existingMessage.content.metadata,
                    ...updatableFields.content.metadata,
                  },
                }
              : {}),
          };
          setClauses.push(`content = $${paramIndex++}`);
          values.push(newContent);
          delete updatableFields.content;
        }

        for (const key in updatableFields) {
          if (Object.prototype.hasOwnProperty.call(updatableFields, key)) {
            const dbColumn = columnMapping[key] || key;
            setClauses.push(`"${dbColumn}" = $${paramIndex++}`);
            values.push(updatableFields[key as keyof typeof updatableFields]);
          }
        }

        if (setClauses.length > 0) {
          values.push(id);
          const sql = `UPDATE ${this.operations.getQualifiedTableName(TABLE_MESSAGES)} SET ${setClauses.join(', ')} WHERE id = $${paramIndex}`;
          queries.push(t.none(sql, values));
        }
      }

      if (threadIdsToUpdate.size > 0) {
        queries.push(
          t.none(
            `UPDATE ${this.operations.getQualifiedTableName(TABLE_THREADS)} SET "updatedAt" = NOW(), "updatedAtZ" = NOW() WHERE id IN ($1:list)`,
            [Array.from(threadIdsToUpdate)],
          ),
        );
      }

      if (queries.length > 0) {
        await t.batch(queries);
      }
    });

    // Re-fetch to return the fully updated messages
    const updatedMessages = await this.client.manyOrNone<MessageRowFromDB>(selectQuery, [messageIds]);

    return (updatedMessages || []).map((row: MessageRowFromDB) => {
      const message = this.normalizeMessageRow(row);
      if (typeof message.content === 'string') {
        try {
          return { ...message, content: JSON.parse(message.content) } as MastraMessageV2;
        } catch {
          /* ignore */
        }
      }
      return message as MastraMessageV2;
    });
  }

  async deleteMessages(messageIds: string[]): Promise<void> {
    if (!messageIds || messageIds.length === 0) {
      return;
    }

    try {
    const messageTableName = this.operations.getQualifiedTableName(TABLE_MESSAGES);
    const threadTableName = this.operations.getQualifiedTableName(TABLE_THREADS);

      await this.client.tx(async t => {
        // Get thread IDs for all messages
        const placeholders = messageIds.map((_, idx) => `$${idx + 1}`).join(',');
        const messages = await t.manyOrNone(
          `SELECT DISTINCT thread_id FROM ${messageTableName} WHERE id IN (${placeholders})`,
          messageIds,
        );

        const threadIds = messages?.map(msg => msg.thread_id).filter(Boolean) || [];

        // Delete all messages
        await t.none(`DELETE FROM ${messageTableName} WHERE id IN (${placeholders})`, messageIds);

        // Update thread timestamps
        if (threadIds.length > 0) {
          const updatePromises = threadIds.map(threadId =>
            t.none(`UPDATE ${threadTableName} SET "updatedAt" = NOW(), "updatedAtZ" = NOW() WHERE id = $1`, [threadId]),
          );
          await Promise.all(updatePromises);
        }
      });

      // TODO: Delete from vector store if semantic recall is enabled
    } catch (error) {
      throw new MastraError(
        {
          id: 'PG_STORE_DELETE_MESSAGES_FAILED',
          domain: ErrorDomain.STORAGE,
          category: ErrorCategory.THIRD_PARTY,
          details: { messageIds: messageIds.join(', ') },
        },
        error,
      );
    }
  }

  async getResourceById({ resourceId }: { resourceId: string }): Promise<StorageResourceType | null> {
    const tableName = this.operations.getQualifiedTableName(TABLE_RESOURCES);
    const result = await this.client.oneOrNone<StorageResourceType & { createdAtZ: Date; updatedAtZ: Date }>(
      `SELECT * FROM ${tableName} WHERE id = $1`,
      [resourceId],
    );

    if (!result) {
      return null;
    }

    return {
      id: result.id,
      createdAt: result.createdAtZ || result.createdAt,
      updatedAt: result.updatedAtZ || result.updatedAt,
      workingMemory: result.workingMemory,
      metadata: typeof result.metadata === 'string' ? JSON.parse(result.metadata) : result.metadata,
    };
  }

  async saveResource({ resource }: { resource: StorageResourceType }): Promise<StorageResourceType> {
    await this.operations.insert({
      tableName: TABLE_RESOURCES,
      record: {
        ...resource,
        metadata: JSON.stringify(resource.metadata),
      },
    });

    return resource;
  }

  async updateResource({
    resourceId,
    workingMemory,
    metadata,
  }: {
    resourceId: string;
    workingMemory?: string;
    metadata?: Record<string, unknown>;
  }): Promise<StorageResourceType> {
    const existingResource = await this.getResourceById({ resourceId });

    if (!existingResource) {
      // Create new resource if it doesn't exist
      const newResource: StorageResourceType = {
        id: resourceId,
        workingMemory,
        metadata: metadata || {},
        createdAt: new Date(),
        updatedAt: new Date(),
      };
      return this.saveResource({ resource: newResource });
    }

    const updatedResource = {
      ...existingResource,
      workingMemory: workingMemory !== undefined ? workingMemory : existingResource.workingMemory,
      metadata: {
        ...existingResource.metadata,
        ...metadata,
      },
      updatedAt: new Date(),
    };

    const tableName = this.operations.getQualifiedTableName(TABLE_RESOURCES);

    const updates: string[] = [];
    const values: any[] = [];
    let paramIndex = 1;

    if (workingMemory !== undefined) {
      updates.push(`"workingMemory" = $${paramIndex}`);
      values.push(workingMemory);
      paramIndex++;
    }

    if (metadata) {
      updates.push(`metadata = $${paramIndex}`);
      values.push(JSON.stringify(updatedResource.metadata));
      paramIndex++;
    }

    updates.push(`"updatedAt" = $${paramIndex}`);
    values.push(updatedResource.updatedAt.toISOString());
    updates.push(`"updatedAtZ" = $${paramIndex++}`);
    values.push(updatedResource.updatedAt.toISOString());

    paramIndex++;

    values.push(resourceId);

    await this.client.none(`UPDATE ${tableName} SET ${updates.join(', ')} WHERE id = $${paramIndex}`, values);

    return updatedResource;
  }
}<|MERGE_RESOLUTION|>--- conflicted
+++ resolved
@@ -814,11 +814,7 @@
 
     const messageIds = messages.map(m => m.id);
 
-<<<<<<< HEAD
-    const selectQuery = `SELECT id, content, role, type, "createdAt", thread_id AS "threadId", "resourceId" FROM ${this.operations.getQualifiedTableName(TABLE_MESSAGES)} WHERE id IN ($1:list)`;
-=======
-    const selectQuery = `SELECT id, content, role, type, "createdAt", "createdAtZ", thread_id AS "threadId", "resourceId" FROM ${getTableName({ indexName: TABLE_MESSAGES, schemaName: getSchemaName(this.schema) })} WHERE id IN ($1:list)`;
->>>>>>> fc2a7746
+    const selectQuery = `SELECT id, content, role, type, "createdAt", "createdAtZ", thread_id AS "threadId", "resourceId" FROM ${this.operations.getQualifiedTableName(TABLE_MESSAGES)} WHERE id IN ($1:list)`;
 
     const existingMessagesDb = await this.client.manyOrNone(selectQuery, [messageIds]);
 
