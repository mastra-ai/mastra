import { randomUUID } from 'crypto';
import type { MetricResult } from '@mastra/core/eval';
<<<<<<< HEAD
import type { MastraMessageV1, MastraMessageV2 } from '@mastra/core/memory';
import { TABLE_WORKFLOW_SNAPSHOT, TABLE_MESSAGES, TABLE_THREADS, TABLE_EVALS } from '@mastra/core/storage';
=======
import type { MastraMessageV1 } from '@mastra/core/memory';
import {
  TABLE_WORKFLOW_SNAPSHOT,
  TABLE_MESSAGES,
  TABLE_THREADS,
  TABLE_EVALS,
  TABLE_TRACES,
} from '@mastra/core/storage';
>>>>>>> 0b3c1143
import type { WorkflowRunState } from '@mastra/core/workflows';
import pgPromise from 'pg-promise';
import { describe, it, expect, beforeAll, beforeEach, afterAll, afterEach, vi } from 'vitest';

import { PostgresStore } from '.';
import type { PostgresConfig } from '.';

const TEST_CONFIG: PostgresConfig = {
  host: process.env.POSTGRES_HOST || 'localhost',
  port: Number(process.env.POSTGRES_PORT) || 5434,
  database: process.env.POSTGRES_DB || 'postgres',
  user: process.env.POSTGRES_USER || 'postgres',
  password: process.env.POSTGRES_PASSWORD || 'postgres',
};

const connectionString = `postgresql://${TEST_CONFIG.user}:${TEST_CONFIG.password}@${TEST_CONFIG.host}:${TEST_CONFIG.port}/${TEST_CONFIG.database}`;

vi.setConfig({ testTimeout: 60_000, hookTimeout: 60_000 });

// Sample test data factory functions
const createSampleThread = (id?: string) => ({
  id: id || `thread-${randomUUID()}`,
  resourceId: `resource-${randomUUID()}`,
  title: 'Test Thread',
  createdAt: new Date(),
  updatedAt: new Date(),
  metadata: { key: 'value' },
});

let role: 'user' | 'assistant' = 'assistant';
const getRole = () => {
  if (role === `user`) role = `assistant`;
  else role = `user`;
  return role;
};
const createSampleMessageV1 = ({
  threadId,
  content = 'Hello',
  resourceId = `resource-${randomUUID()}`,
}: {
  threadId: string;
  content?: string;
  resourceId?: string;
}): MastraMessageV1 => ({
  id: `msg-${randomUUID()}`,
  resourceId,
  role: getRole(),
  type: 'text',
  threadId,
  content: [{ type: 'text', text: content }],
  createdAt: new Date(),
});

const createSampleMessageV2 = ({
  threadId,
  content = 'Hello',
  resourceId = `resource-${randomUUID()}`,
}: {
  threadId: string;
  content?: string;
  resourceId?: string;
}): MastraMessageV2 => ({
  id: `msg-${randomUUID()}`,
  resourceId,
  role: getRole(),
  threadId,
  content: {
    format: 2,
    parts: [{ type: 'text', text: content }],
  },
  createdAt: new Date(),
});

const createSampleWorkflowSnapshot = (status: WorkflowRunState['context'][string]['status'], createdAt?: Date) => {
  const runId = `run-${randomUUID()}`;
  const stepId = `step-${randomUUID()}`;
  const timestamp = createdAt || new Date();
  const snapshot = {
    result: { success: true },
    value: {},
    context: {
      [stepId]: {
        status,
        payload: {},
        error: undefined,
        startedAt: timestamp.getTime(),
        endedAt: new Date(timestamp.getTime() + 15000).getTime(),
      },
      input: {},
    },
    serializedStepGraph: [],
    activePaths: [],
    suspendedPaths: {},
    runId,
    timestamp: timestamp.getTime(),
  } as unknown as WorkflowRunState;
  return { snapshot, runId, stepId };
};

const createSampleEval = (agentName: string, isTest = false) => {
  const testInfo = isTest ? { testPath: 'test/path.ts', testName: 'Test Name' } : undefined;

  return {
    agentName,
    input: 'Sample input',
    output: 'Sample output',
    result: { score: 0.8 } as MetricResult,
    metricName: 'sample-metric',
    instructions: 'Sample instructions',
    testInfo,
    globalRunId: `global-${randomUUID()}`,
    runId: `run-${randomUUID()}`,
    createdAt: new Date().toISOString(),
  };
};

const checkWorkflowSnapshot = (snapshot: WorkflowRunState | string, stepId: string, status: string) => {
  if (typeof snapshot === 'string') {
    throw new Error('Expected WorkflowRunState, got string');
  }
  expect(snapshot.context?.[stepId]?.status).toBe(status);
};

describe('PostgresStore', () => {
  let store: PostgresStore;

  beforeAll(async () => {
    store = new PostgresStore(TEST_CONFIG);
    await store.init();
  });

  beforeEach(async () => {
    // Only clear tables if store is initialized
    try {
      // Clear tables before each test
      await store.clearTable({ tableName: TABLE_WORKFLOW_SNAPSHOT });
      await store.clearTable({ tableName: TABLE_MESSAGES });
      await store.clearTable({ tableName: TABLE_THREADS });
      await store.clearTable({ tableName: TABLE_EVALS });
      await store.clearTable({ tableName: TABLE_TRACES });
    } catch (error) {
      // Ignore errors during table clearing
      console.warn('Error clearing tables:', error);
    }
  });

  // --- Validation tests ---
  describe('Validation', () => {
    const validConfig = TEST_CONFIG;
    it('throws if connectionString is empty', () => {
      expect(() => new PostgresStore({ connectionString: '' })).toThrow(
        /connectionString must be provided and cannot be empty/,
      );
    });
    it('throws if host is missing or empty', () => {
      expect(() => new PostgresStore({ ...validConfig, host: '' })).toThrow(
        /host must be provided and cannot be empty/,
      );
      const { host, ...rest } = validConfig;
      expect(() => new PostgresStore(rest as any)).toThrow(/host must be provided and cannot be empty/);
    });
    it('throws if user is missing or empty', () => {
      expect(() => new PostgresStore({ ...validConfig, user: '' })).toThrow(
        /user must be provided and cannot be empty/,
      );
      const { user, ...rest } = validConfig;
      expect(() => new PostgresStore(rest as any)).toThrow(/user must be provided and cannot be empty/);
    });
    it('throws if database is missing or empty', () => {
      expect(() => new PostgresStore({ ...validConfig, database: '' })).toThrow(
        /database must be provided and cannot be empty/,
      );
      const { database, ...rest } = validConfig;
      expect(() => new PostgresStore(rest as any)).toThrow(/database must be provided and cannot be empty/);
    });
    it('throws if password is missing or empty', () => {
      expect(() => new PostgresStore({ ...validConfig, password: '' })).toThrow(
        /password must be provided and cannot be empty/,
      );
      const { password, ...rest } = validConfig;
      expect(() => new PostgresStore(rest as any)).toThrow(/password must be provided and cannot be empty/);
    });
    it('does not throw on valid config (host-based)', () => {
      expect(() => new PostgresStore(validConfig)).not.toThrow();
    });
    it('does not throw on non-empty connection string', () => {
      expect(() => new PostgresStore({ connectionString })).not.toThrow();
    });
  });

  describe('Thread Operations', () => {
    it('should create and retrieve a thread', async () => {
      const thread = createSampleThread();

      // Save thread
      const savedThread = await store.saveThread({ thread });
      expect(savedThread).toEqual(thread);

      // Retrieve thread
      const retrievedThread = await store.getThreadById({ threadId: thread.id });
      expect(retrievedThread?.title).toEqual(thread.title);
    });

    it('should return null for non-existent thread', async () => {
      const result = await store.getThreadById({ threadId: 'non-existent' });
      expect(result).toBeNull();
    });

    it('should get threads by resource ID', async () => {
      const thread1 = createSampleThread();
      const thread2 = { ...createSampleThread(), resourceId: thread1.resourceId };

      await store.saveThread({ thread: thread1 });
      await store.saveThread({ thread: thread2 });

      const threads = await store.getThreadsByResourceId({ resourceId: thread1.resourceId });
      expect(threads).toHaveLength(2);
      expect(threads.map(t => t.id)).toEqual(expect.arrayContaining([thread1.id, thread2.id]));
    });

    it('should update thread title and metadata', async () => {
      const thread = createSampleThread();
      await store.saveThread({ thread });

      const newMetadata = { newKey: 'newValue' };
      const updatedThread = await store.updateThread({
        id: thread.id,
        title: 'Updated Title',
        metadata: newMetadata,
      });

      expect(updatedThread.title).toBe('Updated Title');
      expect(updatedThread.metadata).toEqual({
        ...thread.metadata,
        ...newMetadata,
      });

      // Verify persistence
      const retrievedThread = await store.getThreadById({ threadId: thread.id });
      expect(retrievedThread).toEqual(updatedThread);
    });

    it('should delete thread and its messages', async () => {
      const thread = createSampleThread();
      await store.saveThread({ thread });

      // Add some messages
      const messages = [createSampleMessageV1({ threadId: thread.id }), createSampleMessageV1({ threadId: thread.id })];
      await store.saveMessages({ messages });

      await store.deleteThread({ threadId: thread.id });

      const retrievedThread = await store.getThreadById({ threadId: thread.id });
      expect(retrievedThread).toBeNull();

      // Verify messages were also deleted
      const retrievedMessages = await store.getMessages({ threadId: thread.id });
      expect(retrievedMessages).toHaveLength(0);
    });
  });

  describe('Message Operations', () => {
    it('should save and retrieve messages', async () => {
      const thread = createSampleThread();
      await store.saveThread({ thread });

      const messages = [createSampleMessageV1({ threadId: thread.id }), createSampleMessageV1({ threadId: thread.id })];

      // Save messages
      const savedMessages = await store.saveMessages({ messages });
      expect(savedMessages).toEqual(messages);

      // Retrieve messages
      const retrievedMessages = await store.getMessages({ threadId: thread.id, format: 'v1' });
      expect(retrievedMessages).toHaveLength(2);
      const checkMessages = messages.map(m => {
        const { resourceId, ...rest } = m;
        return rest;
      });
      expect(retrievedMessages).toEqual(expect.arrayContaining(checkMessages));
    });

    it('should handle empty message array', async () => {
      const result = await store.saveMessages({ messages: [] });
      expect(result).toEqual([]);
    });

    it('should maintain message order', async () => {
      const thread = createSampleThread();
      await store.saveThread({ thread });

      const messages = [
        createSampleMessageV1({ threadId: thread.id, content: 'First' }),
        createSampleMessageV1({ threadId: thread.id, content: 'Second' }),
        createSampleMessageV1({ threadId: thread.id, content: 'Third' }),
      ];

      await store.saveMessages({ messages });

      const retrievedMessages = await store.getMessages({ threadId: thread.id, format: 'v1' });
      expect(retrievedMessages).toHaveLength(3);

      // Verify order is maintained
      retrievedMessages.forEach((msg, idx) => {
        // @ts-expect-error
        expect(msg.content[0].text).toBe(messages[idx].content[0].text);
      });
    });

    it('should rollback on error during message save', async () => {
      const thread = createSampleThread();
      await store.saveThread({ thread });

      const messages = [
        createSampleMessageV1({ threadId: thread.id }),
        { ...createSampleMessageV1({ threadId: thread.id }), id: null } as any, // This will cause an error
      ];

      await expect(store.saveMessages({ messages })).rejects.toThrow();

      // Verify no messages were saved
      const savedMessages = await store.getMessages({ threadId: thread.id });
      expect(savedMessages).toHaveLength(0);
    });

<<<<<<< HEAD
    it('should retrieve messages w/ next/prev messages by message id + resource id', async () => {
      const thread = createSampleThread('thread-one');
      await store.saveThread({ thread });

      const thread2 = createSampleThread('thread-two');
      await store.saveThread({ thread: thread2 });

      const thread3 = createSampleThread('thread-three');
      await store.saveThread({ thread: thread3 });

      const messages: MastraMessageV2[] = [
        createSampleMessageV2({ threadId: 'thread-one', content: 'First', resourceId: 'cross-thread-resource' }),
        createSampleMessageV2({ threadId: 'thread-one', content: 'Second', resourceId: 'cross-thread-resource' }),
        createSampleMessageV2({ threadId: 'thread-one', content: 'Third', resourceId: 'cross-thread-resource' }),

        createSampleMessageV2({ threadId: 'thread-two', content: 'Fourth', resourceId: 'cross-thread-resource' }),
        createSampleMessageV2({ threadId: 'thread-two', content: 'Fifth', resourceId: 'cross-thread-resource' }),
        createSampleMessageV2({ threadId: 'thread-two', content: 'Sixth', resourceId: 'cross-thread-resource' }),

        createSampleMessageV2({ threadId: 'thread-three', content: 'Seventh', resourceId: 'other-resource' }),
        createSampleMessageV2({ threadId: 'thread-three', content: 'Eighth', resourceId: 'other-resource' }),
      ];

      await store.saveMessages({ messages: messages, format: 'v2' });

      const retrievedMessages = await store.getMessages({ threadId: 'thread-one', format: 'v2' });
      expect(retrievedMessages).toHaveLength(3);
      expect(retrievedMessages.map((m: any) => m.content.parts[0].text)).toEqual(['First', 'Second', 'Third']);

      const retrievedMessages2 = await store.getMessages({ threadId: 'thread-two', format: 'v2' });
      expect(retrievedMessages2).toHaveLength(3);
      expect(retrievedMessages2.map((m: any) => m.content.parts[0].text)).toEqual(['Fourth', 'Fifth', 'Sixth']);

      const retrievedMessages3 = await store.getMessages({ threadId: 'thread-three', format: 'v2' });
      expect(retrievedMessages3).toHaveLength(2);
      expect(retrievedMessages3.map((m: any) => m.content.parts[0].text)).toEqual(['Seventh', 'Eighth']);

      const crossThreadMessages: MastraMessageV2[] = await store.getMessages({
        threadId: 'thread-doesnt-exist',
        resourceId: 'cross-thread-resource',
        format: 'v2',
        selectBy: {
          last: 0,
          include: [
            {
              id: messages[1].id,
              withNextMessages: 2,
              withPreviousMessages: 2,
            },
            {
              id: messages[4].id,
              withPreviousMessages: 2,
              withNextMessages: 2,
            },
          ],
          includeScope: 'resource',
        },
      });

      expect(crossThreadMessages).toHaveLength(6);
      expect(crossThreadMessages.filter(m => m.threadId === `thread-one`)).toHaveLength(3);
      expect(crossThreadMessages.filter(m => m.threadId === `thread-two`)).toHaveLength(3);

      const crossThreadMessages2: MastraMessageV2[] = await store.getMessages({
        threadId: 'thread-one',
        resourceId: 'cross-thread-resource',
        format: 'v2',
        selectBy: {
          last: 0,
          include: [
            {
              id: messages[4].id,
              withPreviousMessages: 1,
              withNextMessages: 1,
            },
          ],
          includeScope: 'resource',
        },
      });

      expect(crossThreadMessages2).toHaveLength(3);
      expect(crossThreadMessages2.filter(m => m.threadId === `thread-one`)).toHaveLength(0);
      expect(crossThreadMessages2.filter(m => m.threadId === `thread-two`)).toHaveLength(3);

      const crossThreadMessages3: MastraMessageV2[] = await store.getMessages({
        threadId: 'thread-two',
        resourceId: 'cross-thread-resource',
        format: 'v2',
        selectBy: {
          last: 0,
          include: [
            {
              id: messages[1].id,
              withNextMessages: 1,
              withPreviousMessages: 1,
            },
          ],
          includeScope: 'resource',
        },
      });

      expect(crossThreadMessages3).toHaveLength(3);
      expect(crossThreadMessages3.filter(m => m.threadId === `thread-one`)).toHaveLength(3);
      expect(crossThreadMessages3.filter(m => m.threadId === `thread-two`)).toHaveLength(0);
=======
    it('should filter by date with pagination for getMessages', async () => {
      const thread = createSampleThread();
      await store.saveThread({ thread });
      const now = new Date();
      const yesterday = new Date(now.getTime() - 24 * 60 * 60 * 1000);
      const dayBeforeYesterday = new Date(now.getTime() - 48 * 60 * 60 * 1000);

      const createMsgAtDate = (date: Date) => {
        return store.saveMessages({ messages: [{ ...createSampleMessage(thread.id), createdAt: date }] });
      };
      await Promise.all([
        createMsgAtDate(dayBeforeYesterday),
        createMsgAtDate(dayBeforeYesterday),
        createMsgAtDate(yesterday),
        createMsgAtDate(yesterday),
        createMsgAtDate(yesterday),
        createMsgAtDate(now),
        createMsgAtDate(now),
      ]);

      const resultPage = await store.getMessages({
        threadId: thread.id,
        fromDate: yesterday,
        page: 0,
        perPage: 3,
        format: 'v1',
      });
      expect(resultPage.total).toBe(5);
      expect(resultPage.messages).toHaveLength(3);

      expect(new Date((resultPage.messages[0] as MastraMessageV1).createdAt).toISOString()).toBe(now.toISOString());
      expect(new Date((resultPage.messages[1] as MastraMessageV1).createdAt).toISOString()).toBe(now.toISOString());
      expect(new Date((resultPage.messages[2] as MastraMessageV1).createdAt).toISOString()).toBe(
        yesterday.toISOString(),
      );
>>>>>>> 0b3c1143
    });
  });

  describe('Edge Cases and Error Handling', () => {
    it('should handle large metadata objects', async () => {
      const thread = createSampleThread();
      const largeMetadata = {
        ...thread.metadata,
        largeArray: Array.from({ length: 1000 }, (_, i) => ({ index: i, data: 'test'.repeat(100) })),
      };

      const threadWithLargeMetadata = {
        ...thread,
        metadata: largeMetadata,
      };

      await store.saveThread({ thread: threadWithLargeMetadata });
      const retrieved = await store.getThreadById({ threadId: thread.id });

      expect(retrieved?.metadata).toEqual(largeMetadata);
    });

    it('should handle special characters in thread titles', async () => {
      const thread = {
        ...createSampleThread(),
        title: 'Special \'quotes\' and "double quotes" and emoji 🎉',
      };

      await store.saveThread({ thread });
      const retrieved = await store.getThreadById({ threadId: thread.id });

      expect(retrieved?.title).toBe(thread.title);
    });

    it('should handle concurrent thread updates', async () => {
      const thread = createSampleThread();
      await store.saveThread({ thread });

      // Perform multiple updates concurrently
      const updates = Array.from({ length: 5 }, (_, i) =>
        store.updateThread({
          id: thread.id,
          title: `Update ${i}`,
          metadata: { update: i },
        }),
      );

      await expect(Promise.all(updates)).resolves.toBeDefined();

      // Verify final state
      const finalThread = await store.getThreadById({ threadId: thread.id });
      expect(finalThread).toBeDefined();
    });
  });

  describe('Workflow Snapshots', () => {
    it('should persist and load workflow snapshots', async () => {
      const workflowName = 'test-workflow';
      const runId = `run-${randomUUID()}`;
      const snapshot = {
        status: 'running',
        context: {
          input: { type: 'manual' },
          step1: { status: 'success', output: { data: 'test' } },
        },
        value: {},
        activePaths: [],
        suspendedPaths: {},
        runId,
        timestamp: new Date().getTime(),
      } as unknown as WorkflowRunState;

      await store.persistWorkflowSnapshot({
        workflowName,
        runId,
        snapshot,
      });

      const loadedSnapshot = await store.loadWorkflowSnapshot({
        workflowName,
        runId,
      });

      expect(loadedSnapshot).toEqual(snapshot);
    });

    it('should return null for non-existent workflow snapshot', async () => {
      const result = await store.loadWorkflowSnapshot({
        workflowName: 'non-existent',
        runId: 'non-existent',
      });

      expect(result).toBeNull();
    });

    it('should update existing workflow snapshot', async () => {
      const workflowName = 'test-workflow';
      const runId = `run-${randomUUID()}`;
      const initialSnapshot = {
        status: 'running',
        context: {
          input: { type: 'manual' },
        },
        value: {},
        activePaths: [],
        suspendedPaths: {},
        runId,
        timestamp: new Date().getTime(),
      };

      await store.persistWorkflowSnapshot({
        workflowName,
        runId,
        snapshot: initialSnapshot as unknown as WorkflowRunState,
      });

      const updatedSnapshot = {
        status: 'success',
        context: {
          input: { type: 'manual' },
          'step-1': { status: 'success', result: { data: 'test' } },
        },
        value: {},
        activePaths: [],
        suspendedPaths: {},
        runId,
        timestamp: new Date().getTime(),
      };

      await store.persistWorkflowSnapshot({
        workflowName,
        runId,
        snapshot: updatedSnapshot as unknown as WorkflowRunState,
      });

      const loadedSnapshot = await store.loadWorkflowSnapshot({
        workflowName,
        runId,
      });

      expect(loadedSnapshot).toEqual(updatedSnapshot);
    });

    it('should handle complex workflow state', async () => {
      const workflowName = 'complex-workflow';
      const runId = `run-${randomUUID()}`;
      const complexSnapshot = {
        value: { currentState: 'running' },
        context: {
          'step-1': {
            status: 'success',
            output: {
              nestedData: {
                array: [1, 2, 3],
                object: { key: 'value' },
                date: new Date().toISOString(),
              },
            },
          },
          'step-2': {
            status: 'waiting',
            dependencies: ['step-3', 'step-4'],
          },
          input: {
            type: 'scheduled',
            metadata: {
              schedule: '0 0 * * *',
              timezone: 'UTC',
            },
          },
        },
        activePaths: [
          {
            stepPath: ['step-1'],
            stepId: 'step-1',
            status: 'success',
          },
          {
            stepPath: ['step-2'],
            stepId: 'step-2',
            status: 'waiting',
          },
        ],
        suspendedPaths: {},
        runId: runId,
        timestamp: Date.now(),
      };

      await store.persistWorkflowSnapshot({
        workflowName,
        runId,
        snapshot: complexSnapshot as unknown as WorkflowRunState,
      });

      const loadedSnapshot = await store.loadWorkflowSnapshot({
        workflowName,
        runId,
      });

      expect(loadedSnapshot).toEqual(complexSnapshot);
    });
  });

  describe('getWorkflowRuns', () => {
    beforeEach(async () => {
      await store.clearTable({ tableName: TABLE_WORKFLOW_SNAPSHOT });
    });
    it('returns empty array when no workflows exist', async () => {
      const { runs, total } = await store.getWorkflowRuns();
      expect(runs).toEqual([]);
      expect(total).toBe(0);
    });

    it('returns all workflows by default', async () => {
      const workflowName1 = 'default_test_1';
      const workflowName2 = 'default_test_2';

      const { snapshot: workflow1, runId: runId1, stepId: stepId1 } = createSampleWorkflowSnapshot('success');
      const { snapshot: workflow2, runId: runId2, stepId: stepId2 } = createSampleWorkflowSnapshot('failed');

      await store.persistWorkflowSnapshot({ workflowName: workflowName1, runId: runId1, snapshot: workflow1 });
      await new Promise(resolve => setTimeout(resolve, 10)); // Small delay to ensure different timestamps
      await store.persistWorkflowSnapshot({ workflowName: workflowName2, runId: runId2, snapshot: workflow2 });

      const { runs, total } = await store.getWorkflowRuns();
      expect(runs).toHaveLength(2);
      expect(total).toBe(2);
      expect(runs[0]!.workflowName).toBe(workflowName2); // Most recent first
      expect(runs[1]!.workflowName).toBe(workflowName1);
      const firstSnapshot = runs[0]!.snapshot;
      const secondSnapshot = runs[1]!.snapshot;
      checkWorkflowSnapshot(firstSnapshot, stepId2, 'failed');
      checkWorkflowSnapshot(secondSnapshot, stepId1, 'success');
    });

    it('filters by workflow name', async () => {
      const workflowName1 = 'filter_test_1';
      const workflowName2 = 'filter_test_2';

      const { snapshot: workflow1, runId: runId1, stepId: stepId1 } = createSampleWorkflowSnapshot('success');
      const { snapshot: workflow2, runId: runId2 } = createSampleWorkflowSnapshot('failed');

      await store.persistWorkflowSnapshot({ workflowName: workflowName1, runId: runId1, snapshot: workflow1 });
      await new Promise(resolve => setTimeout(resolve, 10)); // Small delay to ensure different timestamps
      await store.persistWorkflowSnapshot({ workflowName: workflowName2, runId: runId2, snapshot: workflow2 });

      const { runs, total } = await store.getWorkflowRuns({ workflowName: workflowName1 });
      expect(runs).toHaveLength(1);
      expect(total).toBe(1);
      expect(runs[0]!.workflowName).toBe(workflowName1);
      const snapshot = runs[0]!.snapshot;
      checkWorkflowSnapshot(snapshot, stepId1, 'success');
    });

    it('filters by date range', async () => {
      const now = new Date();
      const yesterday = new Date(now.getTime() - 24 * 60 * 60 * 1000);
      const twoDaysAgo = new Date(now.getTime() - 2 * 24 * 60 * 60 * 1000);
      const workflowName1 = 'date_test_1';
      const workflowName2 = 'date_test_2';
      const workflowName3 = 'date_test_3';

      const { snapshot: workflow1, runId: runId1 } = createSampleWorkflowSnapshot('success');
      const { snapshot: workflow2, runId: runId2, stepId: stepId2 } = createSampleWorkflowSnapshot('failed');
      const { snapshot: workflow3, runId: runId3, stepId: stepId3 } = createSampleWorkflowSnapshot('suspended');

      await store.insert({
        tableName: TABLE_WORKFLOW_SNAPSHOT,
        record: {
          workflow_name: workflowName1,
          run_id: runId1,
          snapshot: workflow1,
          createdAt: twoDaysAgo,
          updatedAt: twoDaysAgo,
        },
      });
      await store.insert({
        tableName: TABLE_WORKFLOW_SNAPSHOT,
        record: {
          workflow_name: workflowName2,
          run_id: runId2,
          snapshot: workflow2,
          createdAt: yesterday,
          updatedAt: yesterday,
        },
      });
      await store.insert({
        tableName: TABLE_WORKFLOW_SNAPSHOT,
        record: {
          workflow_name: workflowName3,
          run_id: runId3,
          snapshot: workflow3,
          createdAt: now,
          updatedAt: now,
        },
      });

      const { runs } = await store.getWorkflowRuns({
        fromDate: yesterday,
        toDate: now,
      });

      expect(runs).toHaveLength(2);
      expect(runs[0]!.workflowName).toBe(workflowName3);
      expect(runs[1]!.workflowName).toBe(workflowName2);
      const firstSnapshot = runs[0]!.snapshot;
      const secondSnapshot = runs[1]!.snapshot;
      checkWorkflowSnapshot(firstSnapshot, stepId3, 'suspended');
      checkWorkflowSnapshot(secondSnapshot, stepId2, 'failed');
    });

    it('handles pagination', async () => {
      const workflowName1 = 'page_test_1';
      const workflowName2 = 'page_test_2';
      const workflowName3 = 'page_test_3';

      const { snapshot: workflow1, runId: runId1, stepId: stepId1 } = createSampleWorkflowSnapshot('success');
      const { snapshot: workflow2, runId: runId2, stepId: stepId2 } = createSampleWorkflowSnapshot('failed');
      const { snapshot: workflow3, runId: runId3, stepId: stepId3 } = createSampleWorkflowSnapshot('suspended');

      await store.persistWorkflowSnapshot({ workflowName: workflowName1, runId: runId1, snapshot: workflow1 });
      await new Promise(resolve => setTimeout(resolve, 10)); // Small delay to ensure different timestamps
      await store.persistWorkflowSnapshot({ workflowName: workflowName2, runId: runId2, snapshot: workflow2 });
      await new Promise(resolve => setTimeout(resolve, 10)); // Small delay to ensure different timestamps
      await store.persistWorkflowSnapshot({ workflowName: workflowName3, runId: runId3, snapshot: workflow3 });

      // Get first page
      const page1 = await store.getWorkflowRuns({ limit: 2, offset: 0 });
      expect(page1.runs).toHaveLength(2);
      expect(page1.total).toBe(3); // Total count of all records
      expect(page1.runs[0]!.workflowName).toBe(workflowName3);
      expect(page1.runs[1]!.workflowName).toBe(workflowName2);
      const firstSnapshot = page1.runs[0]!.snapshot;
      const secondSnapshot = page1.runs[1]!.snapshot;
      checkWorkflowSnapshot(firstSnapshot, stepId3, 'suspended');
      checkWorkflowSnapshot(secondSnapshot, stepId2, 'failed');

      // Get second page
      const page2 = await store.getWorkflowRuns({ limit: 2, offset: 2 });
      expect(page2.runs).toHaveLength(1);
      expect(page2.total).toBe(3);
      expect(page2.runs[0]!.workflowName).toBe(workflowName1);
      const snapshot = page2.runs[0]!.snapshot;
      checkWorkflowSnapshot(snapshot, stepId1, 'success');
    });
  });

  describe('getWorkflowRunById', () => {
    const workflowName = 'workflow-id-test';
    let runId: string;
    let stepId: string;

    beforeEach(async () => {
      // Insert a workflow run for positive test
      const sample = createSampleWorkflowSnapshot('success');
      runId = sample.runId;
      stepId = sample.stepId;
      await store.insert({
        tableName: TABLE_WORKFLOW_SNAPSHOT,
        record: {
          workflow_name: workflowName,
          run_id: runId,
          resourceId: 'resource-abc',
          snapshot: sample.snapshot,
          createdAt: new Date(),
          updatedAt: new Date(),
        },
      });
    });

    it('should retrieve a workflow run by ID', async () => {
      const found = await store.getWorkflowRunById({
        runId,
        workflowName,
      });
      expect(found).not.toBeNull();
      expect(found?.runId).toBe(runId);
      checkWorkflowSnapshot(found?.snapshot!, stepId, 'success');
    });

    it('should return null for non-existent workflow run ID', async () => {
      const notFound = await store.getWorkflowRunById({
        runId: 'non-existent-id',
        workflowName,
      });
      expect(notFound).toBeNull();
    });
  });
  describe('getWorkflowRuns with resourceId', () => {
    const workflowName = 'workflow-id-test';
    let resourceId: string;
    let runIds: string[] = [];

    beforeEach(async () => {
      // Insert multiple workflow runs for the same resourceId
      resourceId = 'resource-shared';
      for (const status of ['success', 'failed']) {
        const sample = createSampleWorkflowSnapshot(status as WorkflowRunState['context'][string]['status']);
        runIds.push(sample.runId);
        await store.insert({
          tableName: TABLE_WORKFLOW_SNAPSHOT,
          record: {
            workflow_name: workflowName,
            run_id: sample.runId,
            resourceId,
            snapshot: sample.snapshot,
            createdAt: new Date(),
            updatedAt: new Date(),
          },
        });
      }
      // Insert a run with a different resourceId
      const other = createSampleWorkflowSnapshot('suspended');
      await store.insert({
        tableName: TABLE_WORKFLOW_SNAPSHOT,
        record: {
          workflow_name: workflowName,
          run_id: other.runId,
          resourceId: 'resource-other',
          snapshot: other.snapshot,
          createdAt: new Date(),
          updatedAt: new Date(),
        },
      });
    });

    it('should retrieve all workflow runs by resourceId', async () => {
      const { runs } = await store.getWorkflowRuns({
        resourceId,
        workflowName,
      });
      expect(Array.isArray(runs)).toBe(true);
      expect(runs.length).toBeGreaterThanOrEqual(2);
      for (const run of runs) {
        expect(run.resourceId).toBe(resourceId);
      }
    });

    it('should return an empty array if no workflow runs match resourceId', async () => {
      const { runs } = await store.getWorkflowRuns({
        resourceId: 'non-existent-resource',
        workflowName,
      });
      expect(Array.isArray(runs)).toBe(true);
      expect(runs.length).toBe(0);
    });
  });

  describe('Eval Operations', () => {
    it('should retrieve evals by agent name', async () => {
      const agentName = `test-agent-${randomUUID()}`;

      // Create sample evals
      const liveEval = createSampleEval(agentName, false);
      const testEval = createSampleEval(agentName, true);
      const otherAgentEval = createSampleEval(`other-agent-${randomUUID()}`, false);

      // Insert evals
      await store.insert({
        tableName: TABLE_EVALS,
        record: {
          agent_name: liveEval.agentName,
          input: liveEval.input,
          output: liveEval.output,
          result: liveEval.result,
          metric_name: liveEval.metricName,
          instructions: liveEval.instructions,
          test_info: null,
          global_run_id: liveEval.globalRunId,
          run_id: liveEval.runId,
          created_at: new Date(liveEval.createdAt),
        },
      });

      await store.insert({
        tableName: TABLE_EVALS,
        record: {
          agent_name: testEval.agentName,
          input: testEval.input,
          output: testEval.output,
          result: testEval.result,
          metric_name: testEval.metricName,
          instructions: testEval.instructions,
          test_info: JSON.stringify(testEval.testInfo),
          global_run_id: testEval.globalRunId,
          run_id: testEval.runId,
          created_at: new Date(testEval.createdAt),
        },
      });

      await store.insert({
        tableName: TABLE_EVALS,
        record: {
          agent_name: otherAgentEval.agentName,
          input: otherAgentEval.input,
          output: otherAgentEval.output,
          result: otherAgentEval.result,
          metric_name: otherAgentEval.metricName,
          instructions: otherAgentEval.instructions,
          test_info: null,
          global_run_id: otherAgentEval.globalRunId,
          run_id: otherAgentEval.runId,
          created_at: new Date(otherAgentEval.createdAt),
        },
      });

      // Test getting all evals for the agent
      const allEvals = await store.getEvalsByAgentName(agentName);
      expect(allEvals).toHaveLength(2);
      expect(allEvals.map(e => e.runId)).toEqual(expect.arrayContaining([liveEval.runId, testEval.runId]));

      // Test getting only live evals
      const liveEvals = await store.getEvalsByAgentName(agentName, 'live');
      expect(liveEvals).toHaveLength(1);
      expect(liveEvals[0].runId).toBe(liveEval.runId);

      // Test getting only test evals
      const testEvals = await store.getEvalsByAgentName(agentName, 'test');
      expect(testEvals).toHaveLength(1);
      expect(testEvals[0].runId).toBe(testEval.runId);
      expect(testEvals[0].testInfo).toEqual(testEval.testInfo);

      // Test getting evals for non-existent agent
      const nonExistentEvals = await store.getEvalsByAgentName('non-existent-agent');
      expect(nonExistentEvals).toHaveLength(0);
    });
  });

  describe('hasColumn', () => {
    const tempTable = 'temp_test_table';

    beforeEach(async () => {
      // Always try to drop the table before each test, ignore errors if it doesn't exist
      try {
        await store['db'].query(`DROP TABLE IF EXISTS ${tempTable}`);
      } catch {
        /* ignore */
      }
    });

    it('returns true if the column exists', async () => {
      await store['db'].query(`CREATE TABLE ${tempTable} (id SERIAL PRIMARY KEY, resourceId TEXT)`);
      expect(await store['hasColumn'](tempTable, 'resourceId')).toBe(true);
    });

    it('returns false if the column does not exist', async () => {
      await store['db'].query(`CREATE TABLE ${tempTable} (id SERIAL PRIMARY KEY)`);
      expect(await store['hasColumn'](tempTable, 'resourceId')).toBe(false);
    });

    afterEach(async () => {
      // Always try to drop the table after each test, ignore errors if it doesn't exist
      try {
        await store['db'].query(`DROP TABLE IF EXISTS ${tempTable}`);
      } catch {
        /* ignore */
      }
    });
  });

  describe('Schema Support', () => {
    const customSchema = 'mastra_test';
    let customSchemaStore: PostgresStore;

    beforeAll(async () => {
      customSchemaStore = new PostgresStore({
        ...TEST_CONFIG,
        schemaName: customSchema,
      });

      await customSchemaStore.init();
    });

    afterAll(async () => {
      await customSchemaStore.close();
      // Re-initialize the main store for subsequent tests
      store = new PostgresStore(TEST_CONFIG);
      await store.init();
    });

    describe('Constructor and Initialization', () => {
      it('should accept connectionString directly', () => {
        // Use existing store instead of creating new one
        expect(store).toBeInstanceOf(PostgresStore);
      });

      it('should accept config object with schema', () => {
        // Use existing custom schema store
        expect(customSchemaStore).toBeInstanceOf(PostgresStore);
      });
    });

    describe('Schema Operations', () => {
      it('should create and query tables in custom schema', async () => {
        // Create thread in custom schema
        const thread = createSampleThread();
        await customSchemaStore.saveThread({ thread });

        // Verify thread exists in custom schema
        const retrieved = await customSchemaStore.getThreadById({ threadId: thread.id });
        expect(retrieved?.title).toBe(thread.title);
      });

      it('should allow same table names in different schemas', async () => {
        // Create threads in both schemas
        const defaultThread = createSampleThread();
        const customThread = createSampleThread();

        await store.saveThread({ thread: defaultThread });
        await customSchemaStore.saveThread({ thread: customThread });

        // Verify threads exist in respective schemas
        const defaultResult = await store.getThreadById({ threadId: defaultThread.id });
        const customResult = await customSchemaStore.getThreadById({ threadId: customThread.id });

        expect(defaultResult?.id).toBe(defaultThread.id);
        expect(customResult?.id).toBe(customThread.id);

        // Verify cross-schema isolation
        const defaultInCustom = await customSchemaStore.getThreadById({ threadId: defaultThread.id });
        const customInDefault = await store.getThreadById({ threadId: customThread.id });

        expect(defaultInCustom).toBeNull();
        expect(customInDefault).toBeNull();
      });
    });
  });

  describe('Pagination Features', () => {
    beforeEach(async () => {
      await store.clearTable({ tableName: TABLE_EVALS });
      await store.clearTable({ tableName: TABLE_TRACES });
      await store.clearTable({ tableName: TABLE_MESSAGES });
      await store.clearTable({ tableName: TABLE_THREADS });
    });

    describe('getEvals with pagination', () => {
      it('should return paginated evals with total count (page/perPage)', async () => {
        const agentName = 'pagination-agent-evals';
        const evalPromises = Array.from({ length: 25 }, (_, i) => {
          const evalData = createSampleEval(agentName, i % 2 === 0);
          return store.insert({
            tableName: TABLE_EVALS,
            record: {
              run_id: evalData.runId,
              agent_name: evalData.agentName,
              input: evalData.input,
              output: evalData.output,
              result: evalData.result,
              metric_name: evalData.metricName,
              instructions: evalData.instructions,
              test_info: evalData.testInfo,
              global_run_id: evalData.globalRunId,
              created_at: new Date(evalData.createdAt),
            },
          });
        });
        await Promise.all(evalPromises);

        const page1 = await store.getEvals({ agentName, page: 0, perPage: 10 });
        expect(page1.evals).toHaveLength(10);
        expect(page1.total).toBe(25);
        expect(page1.page).toBe(0);
        expect(page1.perPage).toBe(10);
        expect(page1.hasMore).toBe(true);

        const page3 = await store.getEvals({ agentName, page: 2, perPage: 10 });
        expect(page3.evals).toHaveLength(5);
        expect(page3.total).toBe(25);
        expect(page3.page).toBe(2);
        expect(page3.hasMore).toBe(false);
      });

      it('should support limit/offset pagination for getEvals', async () => {
        const agentName = 'pagination-agent-lo-evals';
        const evalPromises = Array.from({ length: 15 }, () => {
          const evalData = createSampleEval(agentName);
          return store.insert({
            tableName: TABLE_EVALS,
            record: {
              run_id: evalData.runId,
              agent_name: evalData.agentName,
              input: evalData.input,
              output: evalData.output,
              result: evalData.result,
              metric_name: evalData.metricName,
              instructions: evalData.instructions,
              test_info: evalData.testInfo,
              global_run_id: evalData.globalRunId,
              created_at: new Date(evalData.createdAt),
            },
          });
        });
        await Promise.all(evalPromises);

        const result = await store.getEvals({ agentName, limit: 5, offset: 10 });
        expect(result.evals).toHaveLength(5);
        expect(result.total).toBe(15);
        expect(result.page).toBeUndefined(); // Page is undefined for limit/offset
        expect(result.perPage).toBeUndefined(); // PerPage is undefined for limit/offset
        expect(result.hasMore).toBe(false);
      });

      it('should filter by type with pagination for getEvals', async () => {
        const agentName = 'pagination-agent-type-evals';
        const testEvalPromises = Array.from({ length: 10 }, () => {
          const evalData = createSampleEval(agentName, true);
          return store.insert({
            tableName: TABLE_EVALS,
            record: {
              run_id: evalData.runId,
              agent_name: evalData.agentName,
              input: evalData.input,
              output: evalData.output,
              result: evalData.result,
              metric_name: evalData.metricName,
              instructions: evalData.instructions,
              test_info: evalData.testInfo,
              global_run_id: evalData.globalRunId,
              created_at: new Date(evalData.createdAt),
            },
          });
        });
        const liveEvalPromises = Array.from({ length: 8 }, () => {
          const evalData = createSampleEval(agentName, false);
          return store.insert({
            tableName: TABLE_EVALS,
            record: {
              run_id: evalData.runId,
              agent_name: evalData.agentName,
              input: evalData.input,
              output: evalData.output,
              result: evalData.result,
              metric_name: evalData.metricName,
              instructions: evalData.instructions,
              test_info: evalData.testInfo,
              global_run_id: evalData.globalRunId,
              created_at: new Date(evalData.createdAt),
            },
          });
        });
        await Promise.all([...testEvalPromises, ...liveEvalPromises]);

        const testResults = await store.getEvals({ agentName, type: 'test', page: 0, perPage: 5 });
        expect(testResults.evals).toHaveLength(5);
        expect(testResults.total).toBe(10);

        const liveResults = await store.getEvals({ agentName, type: 'live', page: 1, perPage: 3 });
        expect(liveResults.evals).toHaveLength(3);
        expect(liveResults.total).toBe(8);
        expect(liveResults.hasMore).toBe(true);
      });

      it('should filter by date with pagination for getEvals', async () => {
        const agentName = 'pagination-agent-date-evals';
        const now = new Date();
        const yesterday = new Date(now.getTime() - 24 * 60 * 60 * 1000);
        const dayBeforeYesterday = new Date(now.getTime() - 48 * 60 * 60 * 1000);

        const createEvalAtDate = (date: Date) => {
          const evalData = createSampleEval(agentName);
          return store.insert({
            tableName: TABLE_EVALS,
            record: {
              run_id: evalData.runId,
              agent_name: evalData.agentName,
              input: evalData.input,
              output: evalData.output,
              result: evalData.result,
              metric_name: evalData.metricName,
              instructions: evalData.instructions,
              test_info: evalData.testInfo,
              global_run_id: evalData.globalRunId,
              created_at: date,
            },
          });
        };

        await Promise.all([
          createEvalAtDate(dayBeforeYesterday),
          createEvalAtDate(dayBeforeYesterday),
          createEvalAtDate(yesterday),
          createEvalAtDate(yesterday),
          createEvalAtDate(yesterday),
          createEvalAtDate(now),
          createEvalAtDate(now),
          createEvalAtDate(now),
          createEvalAtDate(now),
        ]);

        const fromYesterday = await store.getEvals({ agentName, fromDate: yesterday, page: 0, perPage: 3 });
        expect(fromYesterday.total).toBe(7); // 3 yesterday + 4 now
        expect(fromYesterday.evals).toHaveLength(3);
        // Evals are sorted DESC, so first 3 are from 'now'
        fromYesterday.evals.forEach(e =>
          expect(new Date(e.createdAt).getTime()).toBeGreaterThanOrEqual(yesterday.getTime()),
        );

        const onlyDayBefore = await store.getEvals({
          agentName,
          toDate: new Date(yesterday.getTime() - 1),
          page: 0,
          perPage: 5,
        });
        expect(onlyDayBefore.total).toBe(2);
        expect(onlyDayBefore.evals).toHaveLength(2);
      });
    });

    describe('getTraces with pagination', () => {
      const createSampleTraceForDB = (
        name: string,
        scope?: string,
        attributes?: Record<string, string>,
        createdAt?: Date,
      ) => ({
        id: `trace-${randomUUID()}`,
        parentSpanId: `span-${randomUUID()}`,
        traceId: `trace-${randomUUID()}`,
        name,
        scope,
        kind: 0,
        status: JSON.stringify({ code: 'success' }),
        events: JSON.stringify([{ name: 'start', timestamp: Date.now() }]),
        links: JSON.stringify([]),
        attributes: attributes ? attributes : undefined,
        startTime: (createdAt || new Date()).getTime(),
        endTime: (createdAt || new Date()).getTime(),
        other: JSON.stringify({ custom: 'data' }),
        createdAt: createdAt || new Date(),
      });

      it('should return paginated traces with total count', async () => {
        const tracePromises = Array.from({ length: 18 }, (_, i) =>
          store.insert({ tableName: TABLE_TRACES, record: createSampleTraceForDB(`test-trace-${i}`, 'pg-test-scope') }),
        );
        await Promise.all(tracePromises);

        const page1 = await store.getTraces({
          scope: 'pg-test-scope',
          page: 0,
          perPage: 8,
          returnPaginationResults: true,
        });
        expect(page1.traces).toHaveLength(8);
        expect(page1.total).toBe(18);
        expect(page1.page).toBe(0);
        expect(page1.perPage).toBe(8);
        expect(page1.hasMore).toBe(true);

        const page3 = await store.getTraces({
          scope: 'pg-test-scope',
          page: 2,
          perPage: 8,
          returnPaginationResults: true,
        });
        expect(page3.traces).toHaveLength(2);
        expect(page3.total).toBe(18);
        expect(page3.hasMore).toBe(false);
      });

      it('should filter by attributes with pagination for getTraces', async () => {
        const tracesWithAttr = Array.from({ length: 8 }, (_, i) =>
          store.insert({
            tableName: TABLE_TRACES,
            record: createSampleTraceForDB(`trace-${i}`, 'pg-attr-scope', { environment: 'prod' }),
          }),
        );
        const tracesWithoutAttr = Array.from({ length: 5 }, (_, i) =>
          store.insert({
            tableName: TABLE_TRACES,
            record: createSampleTraceForDB(`trace-other-${i}`, 'pg-attr-scope', { environment: 'dev' }),
          }),
        );
        await Promise.all([...tracesWithAttr, ...tracesWithoutAttr]);

        const prodTraces = await store.getTraces({
          scope: 'pg-attr-scope',
          attributes: { environment: 'prod' },
          page: 0,
          perPage: 5,
          returnPaginationResults: true,
        });
        expect(prodTraces.traces).toHaveLength(5);
        expect(prodTraces.total).toBe(8);
        expect(prodTraces.hasMore).toBe(true);
      });

      it('should filter by date with pagination for getTraces', async () => {
        const scope = 'pg-date-traces';
        const now = new Date();
        const yesterday = new Date(now.getTime() - 24 * 60 * 60 * 1000);
        const dayBeforeYesterday = new Date(now.getTime() - 48 * 60 * 60 * 1000);

        await Promise.all([
          store.insert({
            tableName: TABLE_TRACES,
            record: createSampleTraceForDB('t1', scope, undefined, dayBeforeYesterday),
          }),
          store.insert({ tableName: TABLE_TRACES, record: createSampleTraceForDB('t2', scope, undefined, yesterday) }),
          store.insert({ tableName: TABLE_TRACES, record: createSampleTraceForDB('t3', scope, undefined, yesterday) }),
          store.insert({ tableName: TABLE_TRACES, record: createSampleTraceForDB('t4', scope, undefined, now) }),
          store.insert({ tableName: TABLE_TRACES, record: createSampleTraceForDB('t5', scope, undefined, now) }),
        ]);

        const fromYesterday = await store.getTraces({
          scope,
          fromDate: yesterday,
          page: 0,
          perPage: 2,
          returnPaginationResults: true,
        });
        expect(fromYesterday.total).toBe(4); // 2 yesterday + 2 now
        expect(fromYesterday.traces).toHaveLength(2);
        fromYesterday.traces.forEach(t =>
          expect(new Date(t.createdAt).getTime()).toBeGreaterThanOrEqual(yesterday.getTime()),
        );

        const onlyNow = await store.getTraces({
          scope,
          fromDate: now,
          toDate: now,
          page: 0,
          perPage: 5,
          returnPaginationResults: true,
        });
        expect(onlyNow.total).toBe(2);
        expect(onlyNow.traces).toHaveLength(2);
      });

      it('should return array when returnPaginationResults is false or undefined', async () => {
        await store.insert({ tableName: TABLE_TRACES, record: createSampleTraceForDB('trace-arr', 'pg-array-scope') });
        const tracesArray = await store.getTraces({ scope: 'pg-array-scope', page: 0, perPage: 5 }); // returnPaginationResults is undefined
        expect(Array.isArray(tracesArray)).toBe(true);
        expect(tracesArray.length).toBe(1);
      });
    });

    describe('getMessages with pagination', () => {
      it('should return paginated messages with total count', async () => {
        const thread = createSampleThread();
        await store.saveThread({ thread });
        const messagePromises = Array.from({ length: 15 }, (_, i) =>
          store.saveMessages({
            messages: [{ ...createSampleMessage(thread.id), content: [{ type: 'text', text: `Message ${i + 1}` }] }],
          }),
        );
        await Promise.all(messagePromises);

        const page1 = await store.getMessages({ threadId: thread.id, page: 0, perPage: 5, format: 'v1' });
        expect(page1.messages).toHaveLength(5);
        expect(page1.total).toBe(15);
        expect(page1.page).toBe(0);
        expect(page1.perPage).toBe(5);
        expect(page1.hasMore).toBe(true);

        const page3 = await store.getMessages({ threadId: thread.id, page: 2, perPage: 5, format: 'v1' });
        expect(page3.messages).toHaveLength(5);
        expect(page3.total).toBe(15);
        expect(page3.hasMore).toBe(false);
      });

      it('should filter by date with pagination for getMessages', async () => {
        const thread = createSampleThread();
        await store.saveThread({ thread });
        const now = new Date();
        const yesterday = new Date(now.getTime() - 24 * 60 * 60 * 1000);
        const dayBeforeYesterday = new Date(now.getTime() - 48 * 60 * 60 * 1000);

        const createMsgAtDate = (date: Date) => {
          return store.saveMessages({ messages: [{ ...createSampleMessage(thread.id), createdAt: date }] });
        };
        await Promise.all([
          createMsgAtDate(dayBeforeYesterday),
          createMsgAtDate(dayBeforeYesterday),
          createMsgAtDate(yesterday),
          createMsgAtDate(yesterday),
          createMsgAtDate(yesterday),
          createMsgAtDate(now),
          createMsgAtDate(now),
        ]);

        const resultPage = await store.getMessages({
          threadId: thread.id,
          fromDate: yesterday,
          page: 0,
          perPage: 3,
          format: 'v1',
        });
        expect(resultPage.total).toBe(5);
        expect(resultPage.messages).toHaveLength(3);

        expect(new Date((resultPage.messages[0] as MastraMessageV1).createdAt).toISOString()).toBe(now.toISOString());
        expect(new Date((resultPage.messages[1] as MastraMessageV1).createdAt).toISOString()).toBe(now.toISOString());
        expect(new Date((resultPage.messages[2] as MastraMessageV1).createdAt).toISOString()).toBe(
          yesterday.toISOString(),
        );
      });

      it('should maintain backward compatibility for getMessages (no pagination params)', async () => {
        const thread = createSampleThread();
        await store.saveThread({ thread });
        await store.saveMessages({ messages: [createSampleMessage(thread.id)] });

        const messages = await store.getMessages({ threadId: thread.id, format: 'v1' });
        expect(Array.isArray(messages)).toBe(true);
        expect(messages.length).toBe(1);
        // @ts-expect-error - messages should not have pagination properties
        expect(messages.total).toBeUndefined();
      });
    });

    describe('getThreadsByResourceId with pagination', () => {
      it('should return paginated threads with total count', async () => {
        const resourceId = `pg-paginated-resource-${randomUUID()}`;
        const threadPromises = Array.from({ length: 17 }, () =>
          store.saveThread({ thread: { ...createSampleThread(), resourceId } }),
        );
        await Promise.all(threadPromises);

        const page1 = await store.getThreadsByResourceId({ resourceId, page: 0, perPage: 7 });
        expect(page1.threads).toHaveLength(7);
        expect(page1.total).toBe(17);
        expect(page1.page).toBe(0);
        expect(page1.perPage).toBe(7);
        expect(page1.hasMore).toBe(true);

        const page3 = await store.getThreadsByResourceId({ resourceId, page: 2, perPage: 7 });
        expect(page3.threads).toHaveLength(3); // 17 total, 7 per page, 3rd page has 17 - 2*7 = 3
        expect(page3.total).toBe(17);
        expect(page3.hasMore).toBe(false);
      });

      it('should return array when no pagination params for getThreadsByResourceId', async () => {
        const resourceId = `pg-non-paginated-resource-${randomUUID()}`;
        await store.saveThread({ thread: { ...createSampleThread(), resourceId } });

        const threads = await store.getThreadsByResourceId({ resourceId });
        expect(Array.isArray(threads)).toBe(true);
        expect(threads.length).toBe(1);
        // @ts-expect-error - threads should not have pagination properties
        expect(threads.total).toBeUndefined();
      });
    });
  });

  describe('Permission Handling', () => {
    const schemaRestrictedUser = 'mastra_schema_restricted_storage';
    const restrictedPassword = 'test123';
    const testSchema = 'test_schema';
    let adminDb: pgPromise.IDatabase<{}>;
    let pgpAdmin: pgPromise.IMain;

    beforeAll(async () => {
      // Create a separate pg-promise instance for admin operations
      pgpAdmin = pgPromise();
      adminDb = pgpAdmin(connectionString);
      try {
        await adminDb.tx(async t => {
          // Drop the test schema if it exists from previous runs
          await t.none(`DROP SCHEMA IF EXISTS ${testSchema} CASCADE`);

          // Create schema restricted user with minimal permissions
          await t.none(`          
          DO $$
          BEGIN
            IF NOT EXISTS (SELECT FROM pg_catalog.pg_roles WHERE rolname = '${schemaRestrictedUser}') THEN
              CREATE USER ${schemaRestrictedUser} WITH PASSWORD '${restrictedPassword}' NOCREATEDB;
            END IF;
          END
          $$;`);

          // Grant only connect and usage to schema restricted user
          await t.none(`
            REVOKE ALL ON DATABASE ${TEST_CONFIG.database} FROM ${schemaRestrictedUser};
            GRANT CONNECT ON DATABASE ${TEST_CONFIG.database} TO ${schemaRestrictedUser};
            REVOKE ALL ON SCHEMA public FROM ${schemaRestrictedUser};
            GRANT USAGE ON SCHEMA public TO ${schemaRestrictedUser};
          `);
        });
      } catch (error) {
        // Clean up the database connection on error
        pgpAdmin.end();
        throw error;
      }
    });

    afterAll(async () => {
      try {
        // First close any store connections
        if (store) {
          await store.close();
        }

        // Then clean up test user in admin connection
        await adminDb.tx(async t => {
          await t.none(`
            REASSIGN OWNED BY ${schemaRestrictedUser} TO postgres;
            DROP OWNED BY ${schemaRestrictedUser};
            DROP USER IF EXISTS ${schemaRestrictedUser};
          `);
        });

        // Finally clean up admin connection
        if (pgpAdmin) {
          pgpAdmin.end();
        }
      } catch (error) {
        console.error('Error cleaning up test user:', error);
        // Still try to clean up connections even if user cleanup fails
        if (store) await store.close();
        if (pgpAdmin) pgpAdmin.end();
      }
    });

    describe('Schema Creation', () => {
      beforeEach(async () => {
        // Create a fresh connection for each test
        const tempPgp = pgPromise();
        const tempDb = tempPgp(connectionString);

        try {
          // Ensure schema doesn't exist before each test
          await tempDb.none(`DROP SCHEMA IF EXISTS ${testSchema} CASCADE`);

          // Ensure no active connections from restricted user
          await tempDb.none(`
            SELECT pg_terminate_backend(pid) 
            FROM pg_stat_activity 
            WHERE usename = '${schemaRestrictedUser}'
          `);
        } finally {
          tempPgp.end(); // Always clean up the connection
        }
      });

      afterEach(async () => {
        // Create a fresh connection for cleanup
        const tempPgp = pgPromise();
        const tempDb = tempPgp(connectionString);

        try {
          // Clean up any connections from the restricted user and drop schema
          await tempDb.none(`
            DO $$
            BEGIN
              -- Terminate connections
              PERFORM pg_terminate_backend(pid) 
              FROM pg_stat_activity 
              WHERE usename = '${schemaRestrictedUser}';

              -- Drop schema
              DROP SCHEMA IF EXISTS ${testSchema} CASCADE;
            END $$;
          `);
        } catch (error) {
          console.error('Error in afterEach cleanup:', error);
        } finally {
          tempPgp.end(); // Always clean up the connection
        }
      });

      it('should fail when user lacks CREATE privilege', async () => {
        const restrictedDB = new PostgresStore({
          ...TEST_CONFIG,
          user: schemaRestrictedUser,
          password: restrictedPassword,
          schemaName: testSchema,
        });

        // Create a fresh connection for verification
        const tempPgp = pgPromise();
        const tempDb = tempPgp(connectionString);

        try {
          // Test schema creation by initializing the store
          await expect(async () => {
            await restrictedDB.init();
          }).rejects.toThrow(
            `Unable to create schema "${testSchema}". This requires CREATE privilege on the database.`,
          );

          // Verify schema was not created
          const exists = await tempDb.oneOrNone(
            `SELECT EXISTS (SELECT 1 FROM information_schema.schemata WHERE schema_name = $1)`,
            [testSchema],
          );
          expect(exists?.exists).toBe(false);
        } finally {
          await restrictedDB.close();
          tempPgp.end(); // Clean up the verification connection
        }
      });

      it('should fail with schema creation error when saving thread', async () => {
        const restrictedDB = new PostgresStore({
          ...TEST_CONFIG,
          user: schemaRestrictedUser,
          password: restrictedPassword,
          schemaName: testSchema,
        });

        // Create a fresh connection for verification
        const tempPgp = pgPromise();
        const tempDb = tempPgp(connectionString);

        try {
          await expect(async () => {
            await restrictedDB.init();
            const thread = createSampleThread();
            await restrictedDB.saveThread({ thread });
          }).rejects.toThrow(
            `Unable to create schema "${testSchema}". This requires CREATE privilege on the database.`,
          );

          // Verify schema was not created
          const exists = await tempDb.oneOrNone(
            `SELECT EXISTS (SELECT 1 FROM information_schema.schemata WHERE schema_name = $1)`,
            [testSchema],
          );
          expect(exists?.exists).toBe(false);
        } finally {
          await restrictedDB.close();
          tempPgp.end(); // Clean up the verification connection
        }
      });
    });
  });

  afterAll(async () => {
    try {
      await store.close();
    } catch (error) {
      console.warn('Error closing store:', error);
    }
  });
});<|MERGE_RESOLUTION|>--- conflicted
+++ resolved
@@ -1,10 +1,6 @@
 import { randomUUID } from 'crypto';
 import type { MetricResult } from '@mastra/core/eval';
-<<<<<<< HEAD
 import type { MastraMessageV1, MastraMessageV2 } from '@mastra/core/memory';
-import { TABLE_WORKFLOW_SNAPSHOT, TABLE_MESSAGES, TABLE_THREADS, TABLE_EVALS } from '@mastra/core/storage';
-=======
-import type { MastraMessageV1 } from '@mastra/core/memory';
 import {
   TABLE_WORKFLOW_SNAPSHOT,
   TABLE_MESSAGES,
@@ -12,7 +8,6 @@
   TABLE_EVALS,
   TABLE_TRACES,
 } from '@mastra/core/storage';
->>>>>>> 0b3c1143
 import type { WorkflowRunState } from '@mastra/core/workflows';
 import pgPromise from 'pg-promise';
 import { describe, it, expect, beforeAll, beforeEach, afterAll, afterEach, vi } from 'vitest';
@@ -338,7 +333,6 @@
       expect(savedMessages).toHaveLength(0);
     });
 
-<<<<<<< HEAD
     it('should retrieve messages w/ next/prev messages by message id + resource id', async () => {
       const thread = createSampleThread('thread-one');
       await store.saveThread({ thread });
@@ -443,7 +437,7 @@
       expect(crossThreadMessages3).toHaveLength(3);
       expect(crossThreadMessages3.filter(m => m.threadId === `thread-one`)).toHaveLength(3);
       expect(crossThreadMessages3.filter(m => m.threadId === `thread-two`)).toHaveLength(0);
-=======
+    });
     it('should filter by date with pagination for getMessages', async () => {
       const thread = createSampleThread();
       await store.saveThread({ thread });
@@ -452,7 +446,7 @@
       const dayBeforeYesterday = new Date(now.getTime() - 48 * 60 * 60 * 1000);
 
       const createMsgAtDate = (date: Date) => {
-        return store.saveMessages({ messages: [{ ...createSampleMessage(thread.id), createdAt: date }] });
+        return store.saveMessages({ messages: [{ ...createSampleMessageV1({ threadId: thread.id }), createdAt: date }] });
       };
       await Promise.all([
         createMsgAtDate(dayBeforeYesterday),
@@ -479,7 +473,6 @@
       expect(new Date((resultPage.messages[2] as MastraMessageV1).createdAt).toISOString()).toBe(
         yesterday.toISOString(),
       );
->>>>>>> 0b3c1143
     });
   });
 
@@ -1424,7 +1417,7 @@
         await store.saveThread({ thread });
         const messagePromises = Array.from({ length: 15 }, (_, i) =>
           store.saveMessages({
-            messages: [{ ...createSampleMessage(thread.id), content: [{ type: 'text', text: `Message ${i + 1}` }] }],
+            messages: [{ ...createSampleMessageV1({ threadId: thread.id }), content: [{ type: 'text', text: `Message ${i + 1}` }] }],
           }),
         );
         await Promise.all(messagePromises);
@@ -1450,7 +1443,7 @@
         const dayBeforeYesterday = new Date(now.getTime() - 48 * 60 * 60 * 1000);
 
         const createMsgAtDate = (date: Date) => {
-          return store.saveMessages({ messages: [{ ...createSampleMessage(thread.id), createdAt: date }] });
+          return store.saveMessages({ messages: [{ ...createSampleMessageV1({ threadId: thread.id }), createdAt: date }] });
         };
         await Promise.all([
           createMsgAtDate(dayBeforeYesterday),
@@ -1482,7 +1475,7 @@
       it('should maintain backward compatibility for getMessages (no pagination params)', async () => {
         const thread = createSampleThread();
         await store.saveThread({ thread });
-        await store.saveMessages({ messages: [createSampleMessage(thread.id)] });
+        await store.saveMessages({ messages: [createSampleMessageV1({ threadId: thread.id })] });
 
         const messages = await store.getMessages({ threadId: thread.id, format: 'v1' });
         expect(Array.isArray(messages)).toBe(true);
