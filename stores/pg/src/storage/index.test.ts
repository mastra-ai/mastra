--- conflicted
+++ resolved
@@ -1,8 +1,4 @@
 import { randomUUID } from 'crypto';
-<<<<<<< HEAD
-import { createSampleEval, createSampleTraceForDB } from '@internal/storage-test-utils';
-import type { MastraMessageV1, MastraMessageV2, StorageThreadType } from '@mastra/core/memory';
-=======
 import {
   createSampleEval,
   createSampleTraceForDB,
@@ -14,7 +10,6 @@
 } from '@internal/storage-test-utils';
 import type { MastraMessageV1, StorageThreadType } from '@mastra/core/memory';
 import type { StorageColumn, TABLE_NAMES } from '@mastra/core/storage';
->>>>>>> 7287a612
 import {
   TABLE_WORKFLOW_SNAPSHOT,
   TABLE_MESSAGES,
@@ -41,91 +36,6 @@
 
 vi.setConfig({ testTimeout: 60_000, hookTimeout: 60_000 });
 
-<<<<<<< HEAD
-// Sample test data factory functions
-const createSampleThread = (id?: string) => ({
-  id: id || `thread-${randomUUID()}`,
-  resourceId: `resource-${randomUUID()}`,
-  title: 'Test Thread',
-  createdAt: new Date(),
-  updatedAt: new Date(),
-  metadata: { key: 'value' },
-});
-
-let role: 'user' | 'assistant' = 'assistant';
-const getRole = () => {
-  if (role === `user`) role = `assistant`;
-  else role = `user`;
-  return role;
-};
-const createSampleMessageV1 = ({
-  threadId,
-  content = 'Hello',
-  resourceId = `resource-${randomUUID()}`,
-  createdAt = new Date(),
-}: {
-  threadId: string;
-  content?: string;
-  resourceId?: string;
-  createdAt?: Date;
-}): MastraMessageV1 => ({
-  id: `msg-${randomUUID()}`,
-  resourceId,
-  role: getRole(),
-  type: 'text',
-  threadId,
-  content: [{ type: 'text', text: content }],
-  createdAt,
-});
-
-const createSampleMessageV2 = ({
-  threadId,
-  content = 'Hello',
-  resourceId = `resource-${randomUUID()}`,
-}: {
-  threadId: string;
-  content?: string;
-  resourceId?: string;
-}): MastraMessageV2 => ({
-  id: `msg-${randomUUID()}`,
-  resourceId,
-  role: getRole(),
-  threadId,
-  content: {
-    format: 2,
-    parts: [{ type: 'text', text: content }],
-  },
-  createdAt: new Date(),
-});
-
-const createSampleWorkflowSnapshot = (status: WorkflowRunState['context'][string]['status'], createdAt?: Date) => {
-  const runId = `run-${randomUUID()}`;
-  const stepId = `step-${randomUUID()}`;
-  const timestamp = createdAt || new Date();
-  const snapshot = {
-    result: { success: true },
-    value: {},
-    context: {
-      [stepId]: {
-        status,
-        payload: {},
-        error: undefined,
-        startedAt: timestamp.getTime(),
-        endedAt: new Date(timestamp.getTime() + 15000).getTime(),
-      },
-      input: {},
-    },
-    serializedStepGraph: [],
-    activePaths: [],
-    suspendedPaths: {},
-    runId,
-    timestamp: timestamp.getTime(),
-  } as unknown as WorkflowRunState;
-  return { snapshot, runId, stepId };
-};
-
-=======
->>>>>>> 7287a612
 const checkWorkflowSnapshot = (snapshot: WorkflowRunState | string, stepId: string, status: string) => {
   if (typeof snapshot === 'string') {
     throw new Error('Expected WorkflowRunState, got string');
@@ -301,17 +211,9 @@
       const thread = createSampleThread();
       await store.saveThread({ thread });
 
-<<<<<<< HEAD
-      const messages = [
-        createSampleMessageV2({ threadId: thread.id, content: 'First' }),
-        createSampleMessageV2({ threadId: thread.id, content: 'Second' }),
-        createSampleMessageV2({ threadId: thread.id, content: 'Third' }),
-      ];
-=======
       const messageContent = ['First', 'Second', 'Third'];
 
       const messages = messageContent.map(content => createSampleMessageV2({ threadId: thread.id, content }));
->>>>>>> 7287a612
 
       await store.saveMessages({ messages, format: 'v2' });
 
@@ -1487,15 +1389,6 @@
       it('should return paginated messages with total count', async () => {
         const thread = createSampleThread();
         await store.saveThread({ thread });
-<<<<<<< HEAD
-        const messagePromises = Array.from({ length: 15 }, (_, i) =>
-          store.saveMessages({
-            messages: [{ ...createSampleMessageV2({ threadId: thread.id, content: `Message ${i + 1}` }) }],
-            format: 'v2',
-          }),
-        );
-        await Promise.all(messagePromises);
-=======
         // Reset role to 'assistant' before creating messages
         resetRole();
         // Create messages sequentially to ensure unique timestamps
@@ -1506,7 +1399,6 @@
           });
           await new Promise(r => setTimeout(r, 5));
         }
->>>>>>> 7287a612
 
         const page1 = await store.getMessagesPaginated({
           threadId: thread.id,
