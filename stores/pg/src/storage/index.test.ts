import { randomUUID } from 'crypto';
import { createSampleEval, createSampleTraceForDB } from '@internal/storage-test-utils';
import type { MastraMessageV1 } from '@mastra/core/memory';
import {
  TABLE_WORKFLOW_SNAPSHOT,
  TABLE_MESSAGES,
  TABLE_THREADS,
  TABLE_EVALS,
  TABLE_TRACES,
} from '@mastra/core/storage';
import type { WorkflowRunState } from '@mastra/core/workflows';
import pgPromise from 'pg-promise';
import { describe, it, expect, beforeAll, beforeEach, afterAll, afterEach, vi } from 'vitest';

import { PostgresStore } from '.';
import type { PostgresConfig } from '.';

const TEST_CONFIG: PostgresConfig = {
  host: process.env.POSTGRES_HOST || 'localhost',
  port: Number(process.env.POSTGRES_PORT) || 5434,
  database: process.env.POSTGRES_DB || 'postgres',
  user: process.env.POSTGRES_USER || 'postgres',
  password: process.env.POSTGRES_PASSWORD || 'postgres',
};

const connectionString = `postgresql://${TEST_CONFIG.user}:${TEST_CONFIG.password}@${TEST_CONFIG.host}:${TEST_CONFIG.port}/${TEST_CONFIG.database}`;

vi.setConfig({ testTimeout: 60_000, hookTimeout: 60_000 });

// Sample test data factory functions
const createSampleThread = () => ({
  id: `thread-${randomUUID()}`,
  resourceId: `resource-${randomUUID()}`,
  title: 'Test Thread',
  createdAt: new Date(),
  updatedAt: new Date(),
  metadata: { key: 'value' },
});

let role: 'user' | 'assistant' = 'assistant';
const getRole = () => {
  if (role === `user`) role = `assistant`;
  else role = `user`;
  return role;
};
const createSampleMessage = (threadId: string): MastraMessageV1 => ({
  id: `msg-${randomUUID()}`,
  resourceId: `resource-${randomUUID()}`,
  role: getRole(),
  type: 'text',
  threadId,
  content: [{ type: 'text', text: 'Hello' }],
  createdAt: new Date(),
});

const createSampleWorkflowSnapshot = (status: WorkflowRunState['context'][string]['status'], createdAt?: Date) => {
  const runId = `run-${randomUUID()}`;
  const stepId = `step-${randomUUID()}`;
  const timestamp = createdAt || new Date();
  const snapshot = {
    result: { success: true },
    value: {},
    context: {
      [stepId]: {
        status,
        payload: {},
        error: undefined,
        startedAt: timestamp.getTime(),
        endedAt: new Date(timestamp.getTime() + 15000).getTime(),
      },
      input: {},
    },
    serializedStepGraph: [],
    activePaths: [],
    suspendedPaths: {},
    runId,
    timestamp: timestamp.getTime(),
  } as unknown as WorkflowRunState;
  return { snapshot, runId, stepId };
};

<<<<<<< HEAD
=======
const createSampleEval = (agentName: string, isTest = false) => {
  const testInfo = isTest ? { testPath: 'test/path.ts', testName: 'Test Name' } : undefined;

  return {
    agentName,
    input: 'Sample input',
    output: 'Sample output',
    result: { score: 0.8 } as MetricResult,
    metricName: 'sample-metric',
    instructions: 'Sample instructions',
    testInfo,
    globalRunId: `global-${randomUUID()}`,
    runId: `run-${randomUUID()}`,
    createdAt: new Date().toISOString(),
  };
};

>>>>>>> 786362ae
const checkWorkflowSnapshot = (snapshot: WorkflowRunState | string, stepId: string, status: string) => {
  if (typeof snapshot === 'string') {
    throw new Error('Expected WorkflowRunState, got string');
  }
  expect(snapshot.context?.[stepId]?.status).toBe(status);
};

describe('PostgresStore', () => {
  let store: PostgresStore;

  beforeAll(async () => {
    store = new PostgresStore(TEST_CONFIG);
    await store.init();
  });

  beforeEach(async () => {
    // Only clear tables if store is initialized
    try {
      // Clear tables before each test
      await store.clearTable({ tableName: TABLE_WORKFLOW_SNAPSHOT });
      await store.clearTable({ tableName: TABLE_MESSAGES });
      await store.clearTable({ tableName: TABLE_THREADS });
      await store.clearTable({ tableName: TABLE_EVALS });
      await store.clearTable({ tableName: TABLE_TRACES });
    } catch (error) {
      // Ignore errors during table clearing
      console.warn('Error clearing tables:', error);
    }
  });

  // --- Validation tests ---
  describe('Validation', () => {
    const validConfig = TEST_CONFIG;
    it('throws if connectionString is empty', () => {
      expect(() => new PostgresStore({ connectionString: '' })).toThrow(
        /connectionString must be provided and cannot be empty/,
      );
    });
    it('throws if host is missing or empty', () => {
      expect(() => new PostgresStore({ ...validConfig, host: '' })).toThrow(
        /host must be provided and cannot be empty/,
      );
      const { host, ...rest } = validConfig;
      expect(() => new PostgresStore(rest as any)).toThrow(/host must be provided and cannot be empty/);
    });
    it('throws if user is missing or empty', () => {
      expect(() => new PostgresStore({ ...validConfig, user: '' })).toThrow(
        /user must be provided and cannot be empty/,
      );
      const { user, ...rest } = validConfig;
      expect(() => new PostgresStore(rest as any)).toThrow(/user must be provided and cannot be empty/);
    });
    it('throws if database is missing or empty', () => {
      expect(() => new PostgresStore({ ...validConfig, database: '' })).toThrow(
        /database must be provided and cannot be empty/,
      );
      const { database, ...rest } = validConfig;
      expect(() => new PostgresStore(rest as any)).toThrow(/database must be provided and cannot be empty/);
    });
    it('throws if password is missing or empty', () => {
      expect(() => new PostgresStore({ ...validConfig, password: '' })).toThrow(
        /password must be provided and cannot be empty/,
      );
      const { password, ...rest } = validConfig;
      expect(() => new PostgresStore(rest as any)).toThrow(/password must be provided and cannot be empty/);
    });
    it('does not throw on valid config (host-based)', () => {
      expect(() => new PostgresStore(validConfig)).not.toThrow();
    });
    it('does not throw on non-empty connection string', () => {
      expect(() => new PostgresStore({ connectionString })).not.toThrow();
    });
  });

  describe('Thread Operations', () => {
    it('should create and retrieve a thread', async () => {
      const thread = createSampleThread();

      // Save thread
      const savedThread = await store.saveThread({ thread });
      expect(savedThread).toEqual(thread);

      // Retrieve thread
      const retrievedThread = await store.getThreadById({ threadId: thread.id });
      expect(retrievedThread?.title).toEqual(thread.title);
    });

    it('should return null for non-existent thread', async () => {
      const result = await store.getThreadById({ threadId: 'non-existent' });
      expect(result).toBeNull();
    });

    it('should get threads by resource ID', async () => {
      const thread1 = createSampleThread();
      const thread2 = { ...createSampleThread(), resourceId: thread1.resourceId };

      await store.saveThread({ thread: thread1 });
      await store.saveThread({ thread: thread2 });

      const threads = await store.getThreadsByResourceId({ resourceId: thread1.resourceId });
      expect(threads).toHaveLength(2);
      expect(threads.map(t => t.id)).toEqual(expect.arrayContaining([thread1.id, thread2.id]));
    });

    it('should update thread title and metadata', async () => {
      const thread = createSampleThread();
      await store.saveThread({ thread });

      const newMetadata = { newKey: 'newValue' };
      const updatedThread = await store.updateThread({
        id: thread.id,
        title: 'Updated Title',
        metadata: newMetadata,
      });

      expect(updatedThread.title).toBe('Updated Title');
      expect(updatedThread.metadata).toEqual({
        ...thread.metadata,
        ...newMetadata,
      });

      // Verify persistence
      const retrievedThread = await store.getThreadById({ threadId: thread.id });
      expect(retrievedThread).toEqual(updatedThread);
    });

    it('should delete thread and its messages', async () => {
      const thread = createSampleThread();
      await store.saveThread({ thread });

      // Add some messages
      const messages = [createSampleMessage(thread.id), createSampleMessage(thread.id)];
      await store.saveMessages({ messages });

      await store.deleteThread({ threadId: thread.id });

      const retrievedThread = await store.getThreadById({ threadId: thread.id });
      expect(retrievedThread).toBeNull();

      // Verify messages were also deleted
      const retrievedMessages = await store.getMessages({ threadId: thread.id });
      expect(retrievedMessages).toHaveLength(0);
    });
  });

  describe('Message Operations', () => {
    it('should save and retrieve messages', async () => {
      const thread = createSampleThread();
      await store.saveThread({ thread });

      const messages = [createSampleMessage(thread.id), createSampleMessage(thread.id)];

      // Save messages
      const savedMessages = await store.saveMessages({ messages });
      expect(savedMessages).toEqual(messages);

      // Retrieve messages
      const retrievedMessages = await store.getMessages({ threadId: thread.id, format: 'v1' });
      expect(retrievedMessages).toHaveLength(2);
      const checkMessages = messages.map(m => {
        const { resourceId, ...rest } = m;
        return rest;
      });
      expect(retrievedMessages).toEqual(expect.arrayContaining(checkMessages));
    });

    it('should handle empty message array', async () => {
      const result = await store.saveMessages({ messages: [] });
      expect(result).toEqual([]);
    });

    it('should maintain message order', async () => {
      const thread = createSampleThread();
      await store.saveThread({ thread });

      const messages = [
        { ...createSampleMessage(thread.id), content: [{ type: 'text', text: 'First' }] },
        {
          ...createSampleMessage(thread.id),
          content: [{ type: 'text', text: 'Second' }],
        },
        { ...createSampleMessage(thread.id), content: [{ type: 'text', text: 'Third' }] },
      ] satisfies MastraMessageV1[];

      await store.saveMessages({ messages });

      const retrievedMessages = await store.getMessages({ threadId: thread.id, format: 'v1' });
      expect(retrievedMessages).toHaveLength(3);

      // Verify order is maintained
      retrievedMessages.forEach((msg, idx) => {
        // @ts-expect-error
        expect(msg.content[0].text).toBe(messages[idx].content[0].text);
      });
    });

    it('should rollback on error during message save', async () => {
      const thread = createSampleThread();
      await store.saveThread({ thread });

      const messages = [
        createSampleMessage(thread.id),
        { ...createSampleMessage(thread.id), id: null } as any, // This will cause an error
      ];

      await expect(store.saveMessages({ messages })).rejects.toThrow();

      // Verify no messages were saved
      const savedMessages = await store.getMessages({ threadId: thread.id });
      expect(savedMessages).toHaveLength(0);
    });

    it('should filter by date with pagination for getMessages', async () => {
      const thread = createSampleThread();
      await store.saveThread({ thread });
      const now = new Date();
      const yesterday = new Date(now.getTime() - 24 * 60 * 60 * 1000);
      const dayBeforeYesterday = new Date(now.getTime() - 48 * 60 * 60 * 1000);

      const createMsgAtDate = (date: Date) => {
        return store.saveMessages({ messages: [{ ...createSampleMessage(thread.id), createdAt: date }] });
      };
      await Promise.all([
        createMsgAtDate(dayBeforeYesterday),
        createMsgAtDate(dayBeforeYesterday),
        createMsgAtDate(yesterday),
        createMsgAtDate(yesterday),
        createMsgAtDate(yesterday),
        createMsgAtDate(now),
        createMsgAtDate(now),
      ]);

      const resultPage = await store.getMessages({
        threadId: thread.id,
        fromDate: yesterday,
        page: 0,
        perPage: 3,
        format: 'v1',
      });
      expect(resultPage.total).toBe(5);
      expect(resultPage.messages).toHaveLength(3);

      expect(new Date((resultPage.messages[0] as MastraMessageV1).createdAt).toISOString()).toBe(now.toISOString());
      expect(new Date((resultPage.messages[1] as MastraMessageV1).createdAt).toISOString()).toBe(now.toISOString());
      expect(new Date((resultPage.messages[2] as MastraMessageV1).createdAt).toISOString()).toBe(
        yesterday.toISOString(),
      );
    });
  });

  describe('Edge Cases and Error Handling', () => {
    it('should handle large metadata objects', async () => {
      const thread = createSampleThread();
      const largeMetadata = {
        ...thread.metadata,
        largeArray: Array.from({ length: 1000 }, (_, i) => ({ index: i, data: 'test'.repeat(100) })),
      };

      const threadWithLargeMetadata = {
        ...thread,
        metadata: largeMetadata,
      };

      await store.saveThread({ thread: threadWithLargeMetadata });
      const retrieved = await store.getThreadById({ threadId: thread.id });

      expect(retrieved?.metadata).toEqual(largeMetadata);
    });

    it('should handle special characters in thread titles', async () => {
      const thread = {
        ...createSampleThread(),
        title: 'Special \'quotes\' and "double quotes" and emoji 🎉',
      };

      await store.saveThread({ thread });
      const retrieved = await store.getThreadById({ threadId: thread.id });

      expect(retrieved?.title).toBe(thread.title);
    });

    it('should handle concurrent thread updates', async () => {
      const thread = createSampleThread();
      await store.saveThread({ thread });

      // Perform multiple updates concurrently
      const updates = Array.from({ length: 5 }, (_, i) =>
        store.updateThread({
          id: thread.id,
          title: `Update ${i}`,
          metadata: { update: i },
        }),
      );

      await expect(Promise.all(updates)).resolves.toBeDefined();

      // Verify final state
      const finalThread = await store.getThreadById({ threadId: thread.id });
      expect(finalThread).toBeDefined();
    });
  });

  describe('Workflow Snapshots', () => {
    it('should persist and load workflow snapshots', async () => {
      const workflowName = 'test-workflow';
      const runId = `run-${randomUUID()}`;
      const snapshot = {
        status: 'running',
        context: {
          input: { type: 'manual' },
          step1: { status: 'success', output: { data: 'test' } },
        },
        value: {},
        activePaths: [],
        suspendedPaths: {},
        runId,
        timestamp: new Date().getTime(),
      } as unknown as WorkflowRunState;

      await store.persistWorkflowSnapshot({
        workflowName,
        runId,
        snapshot,
      });

      const loadedSnapshot = await store.loadWorkflowSnapshot({
        workflowName,
        runId,
      });

      expect(loadedSnapshot).toEqual(snapshot);
    });

    it('should return null for non-existent workflow snapshot', async () => {
      const result = await store.loadWorkflowSnapshot({
        workflowName: 'non-existent',
        runId: 'non-existent',
      });

      expect(result).toBeNull();
    });

    it('should update existing workflow snapshot', async () => {
      const workflowName = 'test-workflow';
      const runId = `run-${randomUUID()}`;
      const initialSnapshot = {
        status: 'running',
        context: {
          input: { type: 'manual' },
        },
        value: {},
        activePaths: [],
        suspendedPaths: {},
        runId,
        timestamp: new Date().getTime(),
      };

      await store.persistWorkflowSnapshot({
        workflowName,
        runId,
        snapshot: initialSnapshot as unknown as WorkflowRunState,
      });

      const updatedSnapshot = {
        status: 'success',
        context: {
          input: { type: 'manual' },
          'step-1': { status: 'success', result: { data: 'test' } },
        },
        value: {},
        activePaths: [],
        suspendedPaths: {},
        runId,
        timestamp: new Date().getTime(),
      };

      await store.persistWorkflowSnapshot({
        workflowName,
        runId,
        snapshot: updatedSnapshot as unknown as WorkflowRunState,
      });

      const loadedSnapshot = await store.loadWorkflowSnapshot({
        workflowName,
        runId,
      });

      expect(loadedSnapshot).toEqual(updatedSnapshot);
    });

    it('should handle complex workflow state', async () => {
      const workflowName = 'complex-workflow';
      const runId = `run-${randomUUID()}`;
      const complexSnapshot = {
        value: { currentState: 'running' },
        context: {
          'step-1': {
            status: 'success',
            output: {
              nestedData: {
                array: [1, 2, 3],
                object: { key: 'value' },
                date: new Date().toISOString(),
              },
            },
          },
          'step-2': {
            status: 'waiting',
            dependencies: ['step-3', 'step-4'],
          },
          input: {
            type: 'scheduled',
            metadata: {
              schedule: '0 0 * * *',
              timezone: 'UTC',
            },
          },
        },
        activePaths: [
          {
            stepPath: ['step-1'],
            stepId: 'step-1',
            status: 'success',
          },
          {
            stepPath: ['step-2'],
            stepId: 'step-2',
            status: 'waiting',
          },
        ],
        suspendedPaths: {},
        runId: runId,
        timestamp: Date.now(),
      };

      await store.persistWorkflowSnapshot({
        workflowName,
        runId,
        snapshot: complexSnapshot as unknown as WorkflowRunState,
      });

      const loadedSnapshot = await store.loadWorkflowSnapshot({
        workflowName,
        runId,
      });

      expect(loadedSnapshot).toEqual(complexSnapshot);
    });
  });

  describe('getWorkflowRuns', () => {
    beforeEach(async () => {
      await store.clearTable({ tableName: TABLE_WORKFLOW_SNAPSHOT });
    });
    it('returns empty array when no workflows exist', async () => {
      const { runs, total } = await store.getWorkflowRuns();
      expect(runs).toEqual([]);
      expect(total).toBe(0);
    });

    it('returns all workflows by default', async () => {
      const workflowName1 = 'default_test_1';
      const workflowName2 = 'default_test_2';

      const { snapshot: workflow1, runId: runId1, stepId: stepId1 } = createSampleWorkflowSnapshot('success');
      const { snapshot: workflow2, runId: runId2, stepId: stepId2 } = createSampleWorkflowSnapshot('failed');

      await store.persistWorkflowSnapshot({ workflowName: workflowName1, runId: runId1, snapshot: workflow1 });
      await new Promise(resolve => setTimeout(resolve, 10)); // Small delay to ensure different timestamps
      await store.persistWorkflowSnapshot({ workflowName: workflowName2, runId: runId2, snapshot: workflow2 });

      const { runs, total } = await store.getWorkflowRuns();
      expect(runs).toHaveLength(2);
      expect(total).toBe(2);
      expect(runs[0]!.workflowName).toBe(workflowName2); // Most recent first
      expect(runs[1]!.workflowName).toBe(workflowName1);
      const firstSnapshot = runs[0]!.snapshot;
      const secondSnapshot = runs[1]!.snapshot;
      checkWorkflowSnapshot(firstSnapshot, stepId2, 'failed');
      checkWorkflowSnapshot(secondSnapshot, stepId1, 'success');
    });

    it('filters by workflow name', async () => {
      const workflowName1 = 'filter_test_1';
      const workflowName2 = 'filter_test_2';

      const { snapshot: workflow1, runId: runId1, stepId: stepId1 } = createSampleWorkflowSnapshot('success');
      const { snapshot: workflow2, runId: runId2 } = createSampleWorkflowSnapshot('failed');

      await store.persistWorkflowSnapshot({ workflowName: workflowName1, runId: runId1, snapshot: workflow1 });
      await new Promise(resolve => setTimeout(resolve, 10)); // Small delay to ensure different timestamps
      await store.persistWorkflowSnapshot({ workflowName: workflowName2, runId: runId2, snapshot: workflow2 });

      const { runs, total } = await store.getWorkflowRuns({ workflowName: workflowName1 });
      expect(runs).toHaveLength(1);
      expect(total).toBe(1);
      expect(runs[0]!.workflowName).toBe(workflowName1);
      const snapshot = runs[0]!.snapshot;
      checkWorkflowSnapshot(snapshot, stepId1, 'success');
    });

    it('filters by date range', async () => {
      const now = new Date();
      const yesterday = new Date(now.getTime() - 24 * 60 * 60 * 1000);
      const twoDaysAgo = new Date(now.getTime() - 2 * 24 * 60 * 60 * 1000);
      const workflowName1 = 'date_test_1';
      const workflowName2 = 'date_test_2';
      const workflowName3 = 'date_test_3';

      const { snapshot: workflow1, runId: runId1 } = createSampleWorkflowSnapshot('success');
      const { snapshot: workflow2, runId: runId2, stepId: stepId2 } = createSampleWorkflowSnapshot('failed');
      const { snapshot: workflow3, runId: runId3, stepId: stepId3 } = createSampleWorkflowSnapshot('suspended');

      await store.insert({
        tableName: TABLE_WORKFLOW_SNAPSHOT,
        record: {
          workflow_name: workflowName1,
          run_id: runId1,
          snapshot: workflow1,
          createdAt: twoDaysAgo,
          updatedAt: twoDaysAgo,
        },
      });
      await store.insert({
        tableName: TABLE_WORKFLOW_SNAPSHOT,
        record: {
          workflow_name: workflowName2,
          run_id: runId2,
          snapshot: workflow2,
          createdAt: yesterday,
          updatedAt: yesterday,
        },
      });
      await store.insert({
        tableName: TABLE_WORKFLOW_SNAPSHOT,
        record: {
          workflow_name: workflowName3,
          run_id: runId3,
          snapshot: workflow3,
          createdAt: now,
          updatedAt: now,
        },
      });

      const { runs } = await store.getWorkflowRuns({
        fromDate: yesterday,
        toDate: now,
      });

      expect(runs).toHaveLength(2);
      expect(runs[0]!.workflowName).toBe(workflowName3);
      expect(runs[1]!.workflowName).toBe(workflowName2);
      const firstSnapshot = runs[0]!.snapshot;
      const secondSnapshot = runs[1]!.snapshot;
      checkWorkflowSnapshot(firstSnapshot, stepId3, 'suspended');
      checkWorkflowSnapshot(secondSnapshot, stepId2, 'failed');
    });

    it('handles pagination', async () => {
      const workflowName1 = 'page_test_1';
      const workflowName2 = 'page_test_2';
      const workflowName3 = 'page_test_3';

      const { snapshot: workflow1, runId: runId1, stepId: stepId1 } = createSampleWorkflowSnapshot('success');
      const { snapshot: workflow2, runId: runId2, stepId: stepId2 } = createSampleWorkflowSnapshot('failed');
      const { snapshot: workflow3, runId: runId3, stepId: stepId3 } = createSampleWorkflowSnapshot('suspended');

      await store.persistWorkflowSnapshot({ workflowName: workflowName1, runId: runId1, snapshot: workflow1 });
      await new Promise(resolve => setTimeout(resolve, 10)); // Small delay to ensure different timestamps
      await store.persistWorkflowSnapshot({ workflowName: workflowName2, runId: runId2, snapshot: workflow2 });
      await new Promise(resolve => setTimeout(resolve, 10)); // Small delay to ensure different timestamps
      await store.persistWorkflowSnapshot({ workflowName: workflowName3, runId: runId3, snapshot: workflow3 });

      // Get first page
      const page1 = await store.getWorkflowRuns({ limit: 2, offset: 0 });
      expect(page1.runs).toHaveLength(2);
      expect(page1.total).toBe(3); // Total count of all records
      expect(page1.runs[0]!.workflowName).toBe(workflowName3);
      expect(page1.runs[1]!.workflowName).toBe(workflowName2);
      const firstSnapshot = page1.runs[0]!.snapshot;
      const secondSnapshot = page1.runs[1]!.snapshot;
      checkWorkflowSnapshot(firstSnapshot, stepId3, 'suspended');
      checkWorkflowSnapshot(secondSnapshot, stepId2, 'failed');

      // Get second page
      const page2 = await store.getWorkflowRuns({ limit: 2, offset: 2 });
      expect(page2.runs).toHaveLength(1);
      expect(page2.total).toBe(3);
      expect(page2.runs[0]!.workflowName).toBe(workflowName1);
      const snapshot = page2.runs[0]!.snapshot;
      checkWorkflowSnapshot(snapshot, stepId1, 'success');
    });
  });

  describe('getWorkflowRunById', () => {
    const workflowName = 'workflow-id-test';
    let runId: string;
    let stepId: string;

    beforeEach(async () => {
      // Insert a workflow run for positive test
      const sample = createSampleWorkflowSnapshot('success');
      runId = sample.runId;
      stepId = sample.stepId;
      await store.insert({
        tableName: TABLE_WORKFLOW_SNAPSHOT,
        record: {
          workflow_name: workflowName,
          run_id: runId,
          resourceId: 'resource-abc',
          snapshot: sample.snapshot,
          createdAt: new Date(),
          updatedAt: new Date(),
        },
      });
    });

    it('should retrieve a workflow run by ID', async () => {
      const found = await store.getWorkflowRunById({
        runId,
        workflowName,
      });
      expect(found).not.toBeNull();
      expect(found?.runId).toBe(runId);
      checkWorkflowSnapshot(found?.snapshot!, stepId, 'success');
    });

    it('should return null for non-existent workflow run ID', async () => {
      const notFound = await store.getWorkflowRunById({
        runId: 'non-existent-id',
        workflowName,
      });
      expect(notFound).toBeNull();
    });
  });
  describe('getWorkflowRuns with resourceId', () => {
    const workflowName = 'workflow-id-test';
    let resourceId: string;
    let runIds: string[] = [];

    beforeEach(async () => {
      // Insert multiple workflow runs for the same resourceId
      resourceId = 'resource-shared';
      for (const status of ['success', 'failed']) {
        const sample = createSampleWorkflowSnapshot(status as WorkflowRunState['context'][string]['status']);
        runIds.push(sample.runId);
        await store.insert({
          tableName: TABLE_WORKFLOW_SNAPSHOT,
          record: {
            workflow_name: workflowName,
            run_id: sample.runId,
            resourceId,
            snapshot: sample.snapshot,
            createdAt: new Date(),
            updatedAt: new Date(),
          },
        });
      }
      // Insert a run with a different resourceId
      const other = createSampleWorkflowSnapshot('suspended');
      await store.insert({
        tableName: TABLE_WORKFLOW_SNAPSHOT,
        record: {
          workflow_name: workflowName,
          run_id: other.runId,
          resourceId: 'resource-other',
          snapshot: other.snapshot,
          createdAt: new Date(),
          updatedAt: new Date(),
        },
      });
    });

    it('should retrieve all workflow runs by resourceId', async () => {
      const { runs } = await store.getWorkflowRuns({
        resourceId,
        workflowName,
      });
      expect(Array.isArray(runs)).toBe(true);
      expect(runs.length).toBeGreaterThanOrEqual(2);
      for (const run of runs) {
        expect(run.resourceId).toBe(resourceId);
      }
    });

    it('should return an empty array if no workflow runs match resourceId', async () => {
      const { runs } = await store.getWorkflowRuns({
        resourceId: 'non-existent-resource',
        workflowName,
      });
      expect(Array.isArray(runs)).toBe(true);
      expect(runs.length).toBe(0);
    });
  });

  describe('Eval Operations', () => {
    it('should retrieve evals by agent name', async () => {
      const agentName = `test-agent-${randomUUID()}`;

      // Create sample evals using the imported helper
      const liveEval = createSampleEval(agentName, false); // createSampleEval returns snake_case
      const testEval = createSampleEval(agentName, true);
      const otherAgentEval = createSampleEval(`other-agent-${randomUUID()}`, false);

      // Insert evals - ensure DB columns are snake_case
      await store.insert({
        tableName: TABLE_EVALS,
        record: {
          agent_name: liveEval.agent_name, // Use snake_case
          input: liveEval.input,
          output: liveEval.output,
          result: liveEval.result,
          metric_name: liveEval.metric_name, // Use snake_case
          instructions: liveEval.instructions,
<<<<<<< HEAD
          test_info: liveEval.test_info, // test_info from helper can be undefined or object
          global_run_id: liveEval.global_run_id, // Use snake_case
          run_id: liveEval.run_id, // Use snake_case
          created_at: new Date(liveEval.created_at as string), // created_at from helper is string or Date
=======
          test_info: null,
          global_run_id: liveEval.globalRunId,
          run_id: liveEval.runId,
          created_at: new Date(liveEval.createdAt),
>>>>>>> 786362ae
        },
      });

      await store.insert({
        tableName: TABLE_EVALS,
        record: {
          agent_name: testEval.agent_name,
          input: testEval.input,
          output: testEval.output,
          result: testEval.result,
          metric_name: testEval.metric_name,
          instructions: testEval.instructions,
<<<<<<< HEAD
          test_info: testEval.test_info ? JSON.stringify(testEval.test_info) : null,
          global_run_id: testEval.global_run_id,
          run_id: testEval.run_id,
          created_at: new Date(testEval.created_at as string),
=======
          test_info: JSON.stringify(testEval.testInfo),
          global_run_id: testEval.globalRunId,
          run_id: testEval.runId,
          created_at: new Date(testEval.createdAt),
>>>>>>> 786362ae
        },
      });

      await store.insert({
        tableName: TABLE_EVALS,
        record: {
          agent_name: otherAgentEval.agent_name,
          input: otherAgentEval.input,
          output: otherAgentEval.output,
          result: otherAgentEval.result,
          metric_name: otherAgentEval.metric_name,
          instructions: otherAgentEval.instructions,
<<<<<<< HEAD
          test_info: otherAgentEval.test_info, // Can be null/undefined directly
          global_run_id: otherAgentEval.global_run_id,
          run_id: otherAgentEval.run_id,
          created_at: new Date(otherAgentEval.created_at as string),
=======
          test_info: null,
          global_run_id: otherAgentEval.globalRunId,
          run_id: otherAgentEval.runId,
          created_at: new Date(otherAgentEval.createdAt),
>>>>>>> 786362ae
        },
      });

      // Test getting all evals for the agent
      const allEvals = await store.getEvalsByAgentName(agentName);
      expect(allEvals).toHaveLength(2);
      // EvalRow type expects camelCase, but PostgresStore.transformEvalRow converts snake_case from DB to camelCase
      expect(allEvals.map(e => e.runId)).toEqual(expect.arrayContaining([liveEval.run_id, testEval.run_id]));

      // Test getting only live evals
      const liveEvals = await store.getEvalsByAgentName(agentName, 'live');
      expect(liveEvals).toHaveLength(1);
      expect(liveEvals[0].runId).toBe(liveEval.run_id); // Comparing with snake_case run_id from original data

      // Test getting only test evals
      const testEvalsResult = await store.getEvalsByAgentName(agentName, 'test');
      expect(testEvalsResult).toHaveLength(1);
      expect(testEvalsResult[0].runId).toBe(testEval.run_id);
      expect(testEvalsResult[0].testInfo).toEqual(testEval.test_info);

      // Test getting evals for non-existent agent
      const nonExistentEvals = await store.getEvalsByAgentName('non-existent-agent');
      expect(nonExistentEvals).toHaveLength(0);
    });
  });

  describe('hasColumn', () => {
    const tempTable = 'temp_test_table';

    beforeEach(async () => {
      // Always try to drop the table before each test, ignore errors if it doesn't exist
      try {
        await store['db'].query(`DROP TABLE IF EXISTS ${tempTable}`);
      } catch {
        /* ignore */
      }
    });

    it('returns true if the column exists', async () => {
      await store['db'].query(`CREATE TABLE ${tempTable} (id SERIAL PRIMARY KEY, resourceId TEXT)`);
      expect(await store['hasColumn'](tempTable, 'resourceId')).toBe(true);
    });

    it('returns false if the column does not exist', async () => {
      await store['db'].query(`CREATE TABLE ${tempTable} (id SERIAL PRIMARY KEY)`);
      expect(await store['hasColumn'](tempTable, 'resourceId')).toBe(false);
    });

    afterEach(async () => {
      // Always try to drop the table after each test, ignore errors if it doesn't exist
      try {
        await store['db'].query(`DROP TABLE IF EXISTS ${tempTable}`);
      } catch {
        /* ignore */
      }
    });
  });

  describe('Schema Support', () => {
    const customSchema = 'mastra_test';
    let customSchemaStore: PostgresStore;

    beforeAll(async () => {
      customSchemaStore = new PostgresStore({
        ...TEST_CONFIG,
        schemaName: customSchema,
      });

      await customSchemaStore.init();
    });

    afterAll(async () => {
      await customSchemaStore.close();
      // Re-initialize the main store for subsequent tests
      store = new PostgresStore(TEST_CONFIG);
      await store.init();
    });

    describe('Constructor and Initialization', () => {
      it('should accept connectionString directly', () => {
        // Use existing store instead of creating new one
        expect(store).toBeInstanceOf(PostgresStore);
      });

      it('should accept config object with schema', () => {
        // Use existing custom schema store
        expect(customSchemaStore).toBeInstanceOf(PostgresStore);
      });
    });

    describe('Schema Operations', () => {
      it('should create and query tables in custom schema', async () => {
        // Create thread in custom schema
        const thread = createSampleThread();
        await customSchemaStore.saveThread({ thread });

        // Verify thread exists in custom schema
        const retrieved = await customSchemaStore.getThreadById({ threadId: thread.id });
        expect(retrieved?.title).toBe(thread.title);
      });

      it('should allow same table names in different schemas', async () => {
        // Create threads in both schemas
        const defaultThread = createSampleThread();
        const customThread = createSampleThread();

        await store.saveThread({ thread: defaultThread });
        await customSchemaStore.saveThread({ thread: customThread });

        // Verify threads exist in respective schemas
        const defaultResult = await store.getThreadById({ threadId: defaultThread.id });
        const customResult = await customSchemaStore.getThreadById({ threadId: customThread.id });

        expect(defaultResult?.id).toBe(defaultThread.id);
        expect(customResult?.id).toBe(customThread.id);

        // Verify cross-schema isolation
        const defaultInCustom = await customSchemaStore.getThreadById({ threadId: defaultThread.id });
        const customInDefault = await store.getThreadById({ threadId: customThread.id });

        expect(defaultInCustom).toBeNull();
        expect(customInDefault).toBeNull();
      });
    });
  });

  describe('Pagination Features', () => {
    beforeEach(async () => {
      await store.clearTable({ tableName: TABLE_EVALS });
      await store.clearTable({ tableName: TABLE_TRACES });
      await store.clearTable({ tableName: TABLE_MESSAGES });
      await store.clearTable({ tableName: TABLE_THREADS });
    });

    describe('getEvals with pagination', () => {
      it('should return paginated evals with total count (page/perPage)', async () => {
        const agentName = 'pagination-agent-evals';
        const evalPromises = Array.from({ length: 25 }, (_, i) => {
          const evalData = createSampleEval(agentName, i % 2 === 0);
          return store.insert({
            tableName: TABLE_EVALS,
            record: {
<<<<<<< HEAD
              run_id: evalData.run_id,
              agent_name: evalData.agent_name,
              input: evalData.input,
              output: evalData.output,
              result: evalData.result,
              metric_name: evalData.metric_name,
              instructions: evalData.instructions,
              test_info: evalData.test_info,
              global_run_id: evalData.global_run_id,
              created_at: new Date(evalData.created_at as string),
=======
              run_id: evalData.runId,
              agent_name: evalData.agentName,
              input: evalData.input,
              output: evalData.output,
              result: evalData.result,
              metric_name: evalData.metricName,
              instructions: evalData.instructions,
              test_info: evalData.testInfo,
              global_run_id: evalData.globalRunId,
              created_at: new Date(evalData.createdAt),
>>>>>>> 786362ae
            },
          });
        });
        await Promise.all(evalPromises);

        const page1 = await store.getEvals({ agentName, page: 0, perPage: 10 });
        expect(page1.evals).toHaveLength(10);
        expect(page1.total).toBe(25);
        expect(page1.page).toBe(0);
        expect(page1.perPage).toBe(10);
        expect(page1.hasMore).toBe(true);

        const page3 = await store.getEvals({ agentName, page: 2, perPage: 10 });
        expect(page3.evals).toHaveLength(5);
        expect(page3.total).toBe(25);
        expect(page3.page).toBe(2);
        expect(page3.hasMore).toBe(false);
      });

      it('should support limit/offset pagination for getEvals', async () => {
        const agentName = 'pagination-agent-lo-evals';
        const evalPromises = Array.from({ length: 15 }, () => {
          const evalData = createSampleEval(agentName);
          return store.insert({
            tableName: TABLE_EVALS,
            record: {
<<<<<<< HEAD
              run_id: evalData.run_id,
              agent_name: evalData.agent_name,
              input: evalData.input,
              output: evalData.output,
              result: evalData.result,
              metric_name: evalData.metric_name,
              instructions: evalData.instructions,
              test_info: evalData.test_info,
              global_run_id: evalData.global_run_id,
              created_at: new Date(evalData.created_at as string),
=======
              run_id: evalData.runId,
              agent_name: evalData.agentName,
              input: evalData.input,
              output: evalData.output,
              result: evalData.result,
              metric_name: evalData.metricName,
              instructions: evalData.instructions,
              test_info: evalData.testInfo,
              global_run_id: evalData.globalRunId,
              created_at: new Date(evalData.createdAt),
>>>>>>> 786362ae
            },
          });
        });
        await Promise.all(evalPromises);

        const result = await store.getEvals({ agentName, limit: 5, offset: 10 });
        expect(result.evals).toHaveLength(5);
        expect(result.total).toBe(15);
        expect(result.page).toBeUndefined(); // Page is undefined for limit/offset
        expect(result.perPage).toBeUndefined(); // PerPage is undefined for limit/offset
        expect(result.hasMore).toBe(false);
      });

      it('should filter by type with pagination for getEvals', async () => {
        const agentName = 'pagination-agent-type-evals';
        const testEvalPromises = Array.from({ length: 10 }, () => {
          const evalData = createSampleEval(agentName, true);
          return store.insert({
            tableName: TABLE_EVALS,
            record: {
<<<<<<< HEAD
              run_id: evalData.run_id,
              agent_name: evalData.agent_name,
              input: evalData.input,
              output: evalData.output,
              result: evalData.result,
              metric_name: evalData.metric_name,
              instructions: evalData.instructions,
              test_info: evalData.test_info,
              global_run_id: evalData.global_run_id,
              created_at: new Date(evalData.created_at as string),
=======
              run_id: evalData.runId,
              agent_name: evalData.agentName,
              input: evalData.input,
              output: evalData.output,
              result: evalData.result,
              metric_name: evalData.metricName,
              instructions: evalData.instructions,
              test_info: evalData.testInfo,
              global_run_id: evalData.globalRunId,
              created_at: new Date(evalData.createdAt),
>>>>>>> 786362ae
            },
          });
        });
        const liveEvalPromises = Array.from({ length: 8 }, () => {
          const evalData = createSampleEval(agentName, false);
          return store.insert({
            tableName: TABLE_EVALS,
            record: {
<<<<<<< HEAD
              run_id: evalData.run_id,
              agent_name: evalData.agent_name,
              input: evalData.input,
              output: evalData.output,
              result: evalData.result,
              metric_name: evalData.metric_name,
              instructions: evalData.instructions,
              test_info: evalData.test_info,
              global_run_id: evalData.global_run_id,
              created_at: new Date(evalData.created_at as string),
=======
              run_id: evalData.runId,
              agent_name: evalData.agentName,
              input: evalData.input,
              output: evalData.output,
              result: evalData.result,
              metric_name: evalData.metricName,
              instructions: evalData.instructions,
              test_info: evalData.testInfo,
              global_run_id: evalData.globalRunId,
              created_at: new Date(evalData.createdAt),
>>>>>>> 786362ae
            },
          });
        });
        await Promise.all([...testEvalPromises, ...liveEvalPromises]);

        const testResults = await store.getEvals({ agentName, type: 'test', page: 0, perPage: 5 });
        expect(testResults.evals).toHaveLength(5);
        expect(testResults.total).toBe(10);

        const liveResults = await store.getEvals({ agentName, type: 'live', page: 1, perPage: 3 });
        expect(liveResults.evals).toHaveLength(3);
        expect(liveResults.total).toBe(8);
        expect(liveResults.hasMore).toBe(true);
      });

      it('should filter by date with pagination for getEvals', async () => {
        const agentName = 'pagination-agent-date-evals';
        const now = new Date();
        const yesterday = new Date(now.getTime() - 24 * 60 * 60 * 1000);
        const dayBeforeYesterday = new Date(now.getTime() - 48 * 60 * 60 * 1000);

        const createEvalAtDate = (date: Date) => {
<<<<<<< HEAD
          const evalData = createSampleEval(agentName, false, date); // Pass date to helper
          return store.insert({
            tableName: TABLE_EVALS,
            record: {
              run_id: evalData.run_id, // Use snake_case from helper
              agent_name: evalData.agent_name,
              input: evalData.input,
              output: evalData.output,
              result: evalData.result,
              metric_name: evalData.metric_name,
              instructions: evalData.instructions,
              test_info: evalData.test_info,
              global_run_id: evalData.global_run_id,
              created_at: evalData.created_at, // Use created_at from helper (already Date or ISO string)
=======
          const evalData = createSampleEval(agentName);
          return store.insert({
            tableName: TABLE_EVALS,
            record: {
              run_id: evalData.runId,
              agent_name: evalData.agentName,
              input: evalData.input,
              output: evalData.output,
              result: evalData.result,
              metric_name: evalData.metricName,
              instructions: evalData.instructions,
              test_info: evalData.testInfo,
              global_run_id: evalData.globalRunId,
              created_at: date,
>>>>>>> 786362ae
            },
          });
        };

        await Promise.all([
          createEvalAtDate(dayBeforeYesterday),
          createEvalAtDate(dayBeforeYesterday),
          createEvalAtDate(yesterday),
          createEvalAtDate(yesterday),
          createEvalAtDate(yesterday),
          createEvalAtDate(now),
          createEvalAtDate(now),
          createEvalAtDate(now),
          createEvalAtDate(now),
        ]);

        const fromYesterday = await store.getEvals({ agentName, fromDate: yesterday, page: 0, perPage: 3 });
        expect(fromYesterday.total).toBe(7); // 3 yesterday + 4 now
        expect(fromYesterday.evals).toHaveLength(3);
        // Evals are sorted DESC, so first 3 are from 'now'
        fromYesterday.evals.forEach(e =>
          expect(new Date(e.createdAt).getTime()).toBeGreaterThanOrEqual(yesterday.getTime()),
        );

        const onlyDayBefore = await store.getEvals({
          agentName,
          toDate: new Date(yesterday.getTime() - 1),
          page: 0,
          perPage: 5,
        });
        expect(onlyDayBefore.total).toBe(2);
        expect(onlyDayBefore.evals).toHaveLength(2);
      });
    });

    describe('getTraces with pagination', () => {
<<<<<<< HEAD
=======
      const createSampleTraceForDB = (
        name: string,
        scope?: string,
        attributes?: Record<string, string>,
        createdAt?: Date,
      ) => ({
        id: `trace-${randomUUID()}`,
        parentSpanId: `span-${randomUUID()}`,
        traceId: `trace-${randomUUID()}`,
        name,
        scope,
        kind: 0,
        status: JSON.stringify({ code: 'success' }),
        events: JSON.stringify([{ name: 'start', timestamp: Date.now() }]),
        links: JSON.stringify([]),
        attributes: attributes ? attributes : undefined,
        startTime: (createdAt || new Date()).getTime(),
        endTime: (createdAt || new Date()).getTime(),
        other: JSON.stringify({ custom: 'data' }),
        createdAt: createdAt || new Date(),
      });

>>>>>>> 786362ae
      it('should return paginated traces with total count', async () => {
        const tracePromises = Array.from({ length: 18 }, (_, i) =>
          store.insert({ tableName: TABLE_TRACES, record: createSampleTraceForDB(`test-trace-${i}`, 'pg-test-scope') }),
        );
        await Promise.all(tracePromises);

        const page1 = await store.getTraces({
          scope: 'pg-test-scope',
          page: 0,
          perPage: 8,
          returnPaginationResults: true,
        });
        expect(page1.traces).toHaveLength(8);
        expect(page1.total).toBe(18);
        expect(page1.page).toBe(0);
        expect(page1.perPage).toBe(8);
        expect(page1.hasMore).toBe(true);

        const page3 = await store.getTraces({
          scope: 'pg-test-scope',
          page: 2,
          perPage: 8,
          returnPaginationResults: true,
        });
        expect(page3.traces).toHaveLength(2);
        expect(page3.total).toBe(18);
        expect(page3.hasMore).toBe(false);
      });

      it('should filter by attributes with pagination for getTraces', async () => {
        const tracesWithAttr = Array.from({ length: 8 }, (_, i) =>
          store.insert({
            tableName: TABLE_TRACES,
            record: createSampleTraceForDB(`trace-${i}`, 'pg-attr-scope', { environment: 'prod' }),
          }),
        );
        const tracesWithoutAttr = Array.from({ length: 5 }, (_, i) =>
          store.insert({
            tableName: TABLE_TRACES,
            record: createSampleTraceForDB(`trace-other-${i}`, 'pg-attr-scope', { environment: 'dev' }),
          }),
        );
        await Promise.all([...tracesWithAttr, ...tracesWithoutAttr]);

        const prodTraces = await store.getTraces({
          scope: 'pg-attr-scope',
          attributes: { environment: 'prod' },
          page: 0,
          perPage: 5,
          returnPaginationResults: true,
        });
        expect(prodTraces.traces).toHaveLength(5);
        expect(prodTraces.total).toBe(8);
        expect(prodTraces.hasMore).toBe(true);
      });

      it('should filter by date with pagination for getTraces', async () => {
        const scope = 'pg-date-traces';
        const now = new Date();
        const yesterday = new Date(now.getTime() - 24 * 60 * 60 * 1000);
        const dayBeforeYesterday = new Date(now.getTime() - 48 * 60 * 60 * 1000);

        await Promise.all([
          store.insert({
            tableName: TABLE_TRACES,
            record: createSampleTraceForDB('t1', scope, undefined, dayBeforeYesterday),
          }),
          store.insert({ tableName: TABLE_TRACES, record: createSampleTraceForDB('t2', scope, undefined, yesterday) }),
          store.insert({ tableName: TABLE_TRACES, record: createSampleTraceForDB('t3', scope, undefined, yesterday) }),
          store.insert({ tableName: TABLE_TRACES, record: createSampleTraceForDB('t4', scope, undefined, now) }),
          store.insert({ tableName: TABLE_TRACES, record: createSampleTraceForDB('t5', scope, undefined, now) }),
        ]);

        const fromYesterday = await store.getTraces({
          scope,
          fromDate: yesterday,
          page: 0,
          perPage: 2,
          returnPaginationResults: true,
        });
        expect(fromYesterday.total).toBe(4); // 2 yesterday + 2 now
        expect(fromYesterday.traces).toHaveLength(2);
        fromYesterday.traces.forEach(t =>
          expect(new Date(t.createdAt).getTime()).toBeGreaterThanOrEqual(yesterday.getTime()),
        );

        const onlyNow = await store.getTraces({
          scope,
          fromDate: now,
          toDate: now,
          page: 0,
          perPage: 5,
          returnPaginationResults: true,
        });
        expect(onlyNow.total).toBe(2);
        expect(onlyNow.traces).toHaveLength(2);
      });

      it('should return array when returnPaginationResults is false or undefined', async () => {
        await store.insert({ tableName: TABLE_TRACES, record: createSampleTraceForDB('trace-arr', 'pg-array-scope') });
        const tracesArray = await store.getTraces({ scope: 'pg-array-scope', page: 0, perPage: 5 }); // returnPaginationResults is undefined
        expect(Array.isArray(tracesArray)).toBe(true);
        expect(tracesArray.length).toBe(1);
      });
    });

    describe('getMessages with pagination', () => {
      it('should return paginated messages with total count', async () => {
        const thread = createSampleThread();
        await store.saveThread({ thread });
        const messagePromises = Array.from({ length: 15 }, (_, i) =>
          store.saveMessages({
            messages: [{ ...createSampleMessage(thread.id), content: [{ type: 'text', text: `Message ${i + 1}` }] }],
          }),
        );
        await Promise.all(messagePromises);

        const page1 = await store.getMessages({ threadId: thread.id, page: 0, perPage: 5, format: 'v1' });
        expect(page1.messages).toHaveLength(5);
        expect(page1.total).toBe(15);
        expect(page1.page).toBe(0);
        expect(page1.perPage).toBe(5);
        expect(page1.hasMore).toBe(true);

        const page3 = await store.getMessages({ threadId: thread.id, page: 2, perPage: 5, format: 'v1' });
        expect(page3.messages).toHaveLength(5);
        expect(page3.total).toBe(15);
        expect(page3.hasMore).toBe(false);
      });

      it('should filter by date with pagination for getMessages', async () => {
        const thread = createSampleThread();
        await store.saveThread({ thread });
        const now = new Date();
        const yesterday = new Date(now.getTime() - 24 * 60 * 60 * 1000);
        const dayBeforeYesterday = new Date(now.getTime() - 48 * 60 * 60 * 1000);

        const createMsgAtDate = (date: Date) => {
          return store.saveMessages({ messages: [{ ...createSampleMessage(thread.id), createdAt: date }] });
        };
        await Promise.all([
          createMsgAtDate(dayBeforeYesterday),
          createMsgAtDate(dayBeforeYesterday),
          createMsgAtDate(yesterday),
          createMsgAtDate(yesterday),
          createMsgAtDate(yesterday),
          createMsgAtDate(now),
          createMsgAtDate(now),
        ]);

<<<<<<< HEAD
        const fromYesterday = await store.getMessages({
=======
        const resultPage = await store.getMessages({
>>>>>>> 786362ae
          threadId: thread.id,
          fromDate: yesterday,
          page: 0,
          perPage: 3,
          format: 'v1',
        });
<<<<<<< HEAD
        expect(fromYesterday.total).toBe(5); // 3 yesterday + 2 now
        expect(fromYesterday.messages).toHaveLength(3);
        // Messages are sorted ASC by date in PostgresStore
        const firstMessageTime = new Date((fromYesterday.messages[0] as MastraMessageV1).createdAt).getTime();
        expect(firstMessageTime).toBeGreaterThanOrEqual(yesterday.getTime());
        expect(firstMessageTime).toBeLessThan(now.getTime());
=======
        expect(resultPage.total).toBe(5);
        expect(resultPage.messages).toHaveLength(3);

        expect(new Date((resultPage.messages[0] as MastraMessageV1).createdAt).toISOString()).toBe(now.toISOString());
        expect(new Date((resultPage.messages[1] as MastraMessageV1).createdAt).toISOString()).toBe(now.toISOString());
        expect(new Date((resultPage.messages[2] as MastraMessageV1).createdAt).toISOString()).toBe(
          yesterday.toISOString(),
        );
>>>>>>> 786362ae
      });

      it('should maintain backward compatibility for getMessages (no pagination params)', async () => {
        const thread = createSampleThread();
        await store.saveThread({ thread });
        await store.saveMessages({ messages: [createSampleMessage(thread.id)] });

        const messages = await store.getMessages({ threadId: thread.id, format: 'v1' });
        expect(Array.isArray(messages)).toBe(true);
        expect(messages.length).toBe(1);
        // @ts-expect-error - messages should not have pagination properties
        expect(messages.total).toBeUndefined();
      });
    });

    describe('getThreadsByResourceId with pagination', () => {
      it('should return paginated threads with total count', async () => {
        const resourceId = `pg-paginated-resource-${randomUUID()}`;
        const threadPromises = Array.from({ length: 17 }, () =>
          store.saveThread({ thread: { ...createSampleThread(), resourceId } }),
        );
        await Promise.all(threadPromises);

        const page1 = await store.getThreadsByResourceId({ resourceId, page: 0, perPage: 7 });
        expect(page1.threads).toHaveLength(7);
        expect(page1.total).toBe(17);
        expect(page1.page).toBe(0);
        expect(page1.perPage).toBe(7);
        expect(page1.hasMore).toBe(true);

        const page3 = await store.getThreadsByResourceId({ resourceId, page: 2, perPage: 7 });
        expect(page3.threads).toHaveLength(3); // 17 total, 7 per page, 3rd page has 17 - 2*7 = 3
        expect(page3.total).toBe(17);
        expect(page3.hasMore).toBe(false);
      });

      it('should return array when no pagination params for getThreadsByResourceId', async () => {
        const resourceId = `pg-non-paginated-resource-${randomUUID()}`;
        await store.saveThread({ thread: { ...createSampleThread(), resourceId } });

        const threads = await store.getThreadsByResourceId({ resourceId });
        expect(Array.isArray(threads)).toBe(true);
        expect(threads.length).toBe(1);
        // @ts-expect-error - threads should not have pagination properties
        expect(threads.total).toBeUndefined();
      });
    });
  });

  describe('Permission Handling', () => {
    const schemaRestrictedUser = 'mastra_schema_restricted_storage';
    const restrictedPassword = 'test123';
    const testSchema = 'test_schema';
    let adminDb: pgPromise.IDatabase<{}>;
    let pgpAdmin: pgPromise.IMain;

    beforeAll(async () => {
      // Create a separate pg-promise instance for admin operations
      pgpAdmin = pgPromise();
      adminDb = pgpAdmin(connectionString);
      try {
        await adminDb.tx(async t => {
          // Drop the test schema if it exists from previous runs
          await t.none(`DROP SCHEMA IF EXISTS ${testSchema} CASCADE`);

          // Create schema restricted user with minimal permissions
          await t.none(`          
          DO $$
          BEGIN
            IF NOT EXISTS (SELECT FROM pg_catalog.pg_roles WHERE rolname = '${schemaRestrictedUser}') THEN
              CREATE USER ${schemaRestrictedUser} WITH PASSWORD '${restrictedPassword}' NOCREATEDB;
            END IF;
          END
          $$;`);

          // Grant only connect and usage to schema restricted user
          await t.none(`
            REVOKE ALL ON DATABASE ${TEST_CONFIG.database} FROM ${schemaRestrictedUser};
            GRANT CONNECT ON DATABASE ${TEST_CONFIG.database} TO ${schemaRestrictedUser};
            REVOKE ALL ON SCHEMA public FROM ${schemaRestrictedUser};
            GRANT USAGE ON SCHEMA public TO ${schemaRestrictedUser};
          `);
        });
      } catch (error) {
        // Clean up the database connection on error
        pgpAdmin.end();
        throw error;
      }
    });

    afterAll(async () => {
      try {
        // First close any store connections
        if (store) {
          await store.close();
        }

        // Then clean up test user in admin connection
        await adminDb.tx(async t => {
          await t.none(`
            REASSIGN OWNED BY ${schemaRestrictedUser} TO postgres;
            DROP OWNED BY ${schemaRestrictedUser};
            DROP USER IF EXISTS ${schemaRestrictedUser};
          `);
        });

        // Finally clean up admin connection
        if (pgpAdmin) {
          pgpAdmin.end();
        }
      } catch (error) {
        console.error('Error cleaning up test user:', error);
        // Still try to clean up connections even if user cleanup fails
        if (store) await store.close();
        if (pgpAdmin) pgpAdmin.end();
      }
    });

    describe('Schema Creation', () => {
      beforeEach(async () => {
        // Create a fresh connection for each test
        const tempPgp = pgPromise();
        const tempDb = tempPgp(connectionString);

        try {
          // Ensure schema doesn't exist before each test
          await tempDb.none(`DROP SCHEMA IF EXISTS ${testSchema} CASCADE`);

          // Ensure no active connections from restricted user
          await tempDb.none(`
            SELECT pg_terminate_backend(pid) 
            FROM pg_stat_activity 
            WHERE usename = '${schemaRestrictedUser}'
          `);
        } finally {
          tempPgp.end(); // Always clean up the connection
        }
      });

      afterEach(async () => {
        // Create a fresh connection for cleanup
        const tempPgp = pgPromise();
        const tempDb = tempPgp(connectionString);

        try {
          // Clean up any connections from the restricted user and drop schema
          await tempDb.none(`
            DO $$
            BEGIN
              -- Terminate connections
              PERFORM pg_terminate_backend(pid) 
              FROM pg_stat_activity 
              WHERE usename = '${schemaRestrictedUser}';

              -- Drop schema
              DROP SCHEMA IF EXISTS ${testSchema} CASCADE;
            END $$;
          `);
        } catch (error) {
          console.error('Error in afterEach cleanup:', error);
        } finally {
          tempPgp.end(); // Always clean up the connection
        }
      });

      it('should fail when user lacks CREATE privilege', async () => {
        const restrictedDB = new PostgresStore({
          ...TEST_CONFIG,
          user: schemaRestrictedUser,
          password: restrictedPassword,
          schemaName: testSchema,
        });

        // Create a fresh connection for verification
        const tempPgp = pgPromise();
        const tempDb = tempPgp(connectionString);

        try {
          // Test schema creation by initializing the store
          await expect(async () => {
            await restrictedDB.init();
          }).rejects.toThrow(
            `Unable to create schema "${testSchema}". This requires CREATE privilege on the database.`,
          );

          // Verify schema was not created
          const exists = await tempDb.oneOrNone(
            `SELECT EXISTS (SELECT 1 FROM information_schema.schemata WHERE schema_name = $1)`,
            [testSchema],
          );
          expect(exists?.exists).toBe(false);
        } finally {
          await restrictedDB.close();
          tempPgp.end(); // Clean up the verification connection
        }
      });

      it('should fail with schema creation error when saving thread', async () => {
        const restrictedDB = new PostgresStore({
          ...TEST_CONFIG,
          user: schemaRestrictedUser,
          password: restrictedPassword,
          schemaName: testSchema,
        });

        // Create a fresh connection for verification
        const tempPgp = pgPromise();
        const tempDb = tempPgp(connectionString);

        try {
          await expect(async () => {
            await restrictedDB.init();
            const thread = createSampleThread();
            await restrictedDB.saveThread({ thread });
          }).rejects.toThrow(
            `Unable to create schema "${testSchema}". This requires CREATE privilege on the database.`,
          );

          // Verify schema was not created
          const exists = await tempDb.oneOrNone(
            `SELECT EXISTS (SELECT 1 FROM information_schema.schemata WHERE schema_name = $1)`,
            [testSchema],
          );
          expect(exists?.exists).toBe(false);
        } finally {
          await restrictedDB.close();
          tempPgp.end(); // Clean up the verification connection
        }
      });
    });
  });

  afterAll(async () => {
    try {
      await store.close();
    } catch (error) {
      console.warn('Error closing store:', error);
    }
  });
});<|MERGE_RESOLUTION|>--- conflicted
+++ resolved
@@ -79,26 +79,6 @@
   return { snapshot, runId, stepId };
 };
 
-<<<<<<< HEAD
-=======
-const createSampleEval = (agentName: string, isTest = false) => {
-  const testInfo = isTest ? { testPath: 'test/path.ts', testName: 'Test Name' } : undefined;
-
-  return {
-    agentName,
-    input: 'Sample input',
-    output: 'Sample output',
-    result: { score: 0.8 } as MetricResult,
-    metricName: 'sample-metric',
-    instructions: 'Sample instructions',
-    testInfo,
-    globalRunId: `global-${randomUUID()}`,
-    runId: `run-${randomUUID()}`,
-    createdAt: new Date().toISOString(),
-  };
-};
-
->>>>>>> 786362ae
 const checkWorkflowSnapshot = (snapshot: WorkflowRunState | string, stepId: string, status: string) => {
   if (typeof snapshot === 'string') {
     throw new Error('Expected WorkflowRunState, got string');
@@ -813,17 +793,10 @@
           result: liveEval.result,
           metric_name: liveEval.metric_name, // Use snake_case
           instructions: liveEval.instructions,
-<<<<<<< HEAD
           test_info: liveEval.test_info, // test_info from helper can be undefined or object
           global_run_id: liveEval.global_run_id, // Use snake_case
           run_id: liveEval.run_id, // Use snake_case
           created_at: new Date(liveEval.created_at as string), // created_at from helper is string or Date
-=======
-          test_info: null,
-          global_run_id: liveEval.globalRunId,
-          run_id: liveEval.runId,
-          created_at: new Date(liveEval.createdAt),
->>>>>>> 786362ae
         },
       });
 
@@ -836,17 +809,10 @@
           result: testEval.result,
           metric_name: testEval.metric_name,
           instructions: testEval.instructions,
-<<<<<<< HEAD
           test_info: testEval.test_info ? JSON.stringify(testEval.test_info) : null,
           global_run_id: testEval.global_run_id,
           run_id: testEval.run_id,
           created_at: new Date(testEval.created_at as string),
-=======
-          test_info: JSON.stringify(testEval.testInfo),
-          global_run_id: testEval.globalRunId,
-          run_id: testEval.runId,
-          created_at: new Date(testEval.createdAt),
->>>>>>> 786362ae
         },
       });
 
@@ -859,17 +825,10 @@
           result: otherAgentEval.result,
           metric_name: otherAgentEval.metric_name,
           instructions: otherAgentEval.instructions,
-<<<<<<< HEAD
           test_info: otherAgentEval.test_info, // Can be null/undefined directly
           global_run_id: otherAgentEval.global_run_id,
           run_id: otherAgentEval.run_id,
           created_at: new Date(otherAgentEval.created_at as string),
-=======
-          test_info: null,
-          global_run_id: otherAgentEval.globalRunId,
-          run_id: otherAgentEval.runId,
-          created_at: new Date(otherAgentEval.createdAt),
->>>>>>> 786362ae
         },
       });
 
@@ -1012,7 +971,6 @@
           return store.insert({
             tableName: TABLE_EVALS,
             record: {
-<<<<<<< HEAD
               run_id: evalData.run_id,
               agent_name: evalData.agent_name,
               input: evalData.input,
@@ -1023,18 +981,6 @@
               test_info: evalData.test_info,
               global_run_id: evalData.global_run_id,
               created_at: new Date(evalData.created_at as string),
-=======
-              run_id: evalData.runId,
-              agent_name: evalData.agentName,
-              input: evalData.input,
-              output: evalData.output,
-              result: evalData.result,
-              metric_name: evalData.metricName,
-              instructions: evalData.instructions,
-              test_info: evalData.testInfo,
-              global_run_id: evalData.globalRunId,
-              created_at: new Date(evalData.createdAt),
->>>>>>> 786362ae
             },
           });
         });
@@ -1061,7 +1007,6 @@
           return store.insert({
             tableName: TABLE_EVALS,
             record: {
-<<<<<<< HEAD
               run_id: evalData.run_id,
               agent_name: evalData.agent_name,
               input: evalData.input,
@@ -1072,18 +1017,6 @@
               test_info: evalData.test_info,
               global_run_id: evalData.global_run_id,
               created_at: new Date(evalData.created_at as string),
-=======
-              run_id: evalData.runId,
-              agent_name: evalData.agentName,
-              input: evalData.input,
-              output: evalData.output,
-              result: evalData.result,
-              metric_name: evalData.metricName,
-              instructions: evalData.instructions,
-              test_info: evalData.testInfo,
-              global_run_id: evalData.globalRunId,
-              created_at: new Date(evalData.createdAt),
->>>>>>> 786362ae
             },
           });
         });
@@ -1104,7 +1037,6 @@
           return store.insert({
             tableName: TABLE_EVALS,
             record: {
-<<<<<<< HEAD
               run_id: evalData.run_id,
               agent_name: evalData.agent_name,
               input: evalData.input,
@@ -1115,18 +1047,6 @@
               test_info: evalData.test_info,
               global_run_id: evalData.global_run_id,
               created_at: new Date(evalData.created_at as string),
-=======
-              run_id: evalData.runId,
-              agent_name: evalData.agentName,
-              input: evalData.input,
-              output: evalData.output,
-              result: evalData.result,
-              metric_name: evalData.metricName,
-              instructions: evalData.instructions,
-              test_info: evalData.testInfo,
-              global_run_id: evalData.globalRunId,
-              created_at: new Date(evalData.createdAt),
->>>>>>> 786362ae
             },
           });
         });
@@ -1135,7 +1055,6 @@
           return store.insert({
             tableName: TABLE_EVALS,
             record: {
-<<<<<<< HEAD
               run_id: evalData.run_id,
               agent_name: evalData.agent_name,
               input: evalData.input,
@@ -1146,18 +1065,6 @@
               test_info: evalData.test_info,
               global_run_id: evalData.global_run_id,
               created_at: new Date(evalData.created_at as string),
-=======
-              run_id: evalData.runId,
-              agent_name: evalData.agentName,
-              input: evalData.input,
-              output: evalData.output,
-              result: evalData.result,
-              metric_name: evalData.metricName,
-              instructions: evalData.instructions,
-              test_info: evalData.testInfo,
-              global_run_id: evalData.globalRunId,
-              created_at: new Date(evalData.createdAt),
->>>>>>> 786362ae
             },
           });
         });
@@ -1180,7 +1087,6 @@
         const dayBeforeYesterday = new Date(now.getTime() - 48 * 60 * 60 * 1000);
 
         const createEvalAtDate = (date: Date) => {
-<<<<<<< HEAD
           const evalData = createSampleEval(agentName, false, date); // Pass date to helper
           return store.insert({
             tableName: TABLE_EVALS,
@@ -1195,22 +1101,6 @@
               test_info: evalData.test_info,
               global_run_id: evalData.global_run_id,
               created_at: evalData.created_at, // Use created_at from helper (already Date or ISO string)
-=======
-          const evalData = createSampleEval(agentName);
-          return store.insert({
-            tableName: TABLE_EVALS,
-            record: {
-              run_id: evalData.runId,
-              agent_name: evalData.agentName,
-              input: evalData.input,
-              output: evalData.output,
-              result: evalData.result,
-              metric_name: evalData.metricName,
-              instructions: evalData.instructions,
-              test_info: evalData.testInfo,
-              global_run_id: evalData.globalRunId,
-              created_at: date,
->>>>>>> 786362ae
             },
           });
         };
@@ -1247,31 +1137,6 @@
     });
 
     describe('getTraces with pagination', () => {
-<<<<<<< HEAD
-=======
-      const createSampleTraceForDB = (
-        name: string,
-        scope?: string,
-        attributes?: Record<string, string>,
-        createdAt?: Date,
-      ) => ({
-        id: `trace-${randomUUID()}`,
-        parentSpanId: `span-${randomUUID()}`,
-        traceId: `trace-${randomUUID()}`,
-        name,
-        scope,
-        kind: 0,
-        status: JSON.stringify({ code: 'success' }),
-        events: JSON.stringify([{ name: 'start', timestamp: Date.now() }]),
-        links: JSON.stringify([]),
-        attributes: attributes ? attributes : undefined,
-        startTime: (createdAt || new Date()).getTime(),
-        endTime: (createdAt || new Date()).getTime(),
-        other: JSON.stringify({ custom: 'data' }),
-        createdAt: createdAt || new Date(),
-      });
-
->>>>>>> 786362ae
       it('should return paginated traces with total count', async () => {
         const tracePromises = Array.from({ length: 18 }, (_, i) =>
           store.insert({ tableName: TABLE_TRACES, record: createSampleTraceForDB(`test-trace-${i}`, 'pg-test-scope') }),
@@ -1422,25 +1287,13 @@
           createMsgAtDate(now),
         ]);
 
-<<<<<<< HEAD
-        const fromYesterday = await store.getMessages({
-=======
         const resultPage = await store.getMessages({
->>>>>>> 786362ae
           threadId: thread.id,
           fromDate: yesterday,
           page: 0,
           perPage: 3,
           format: 'v1',
         });
-<<<<<<< HEAD
-        expect(fromYesterday.total).toBe(5); // 3 yesterday + 2 now
-        expect(fromYesterday.messages).toHaveLength(3);
-        // Messages are sorted ASC by date in PostgresStore
-        const firstMessageTime = new Date((fromYesterday.messages[0] as MastraMessageV1).createdAt).getTime();
-        expect(firstMessageTime).toBeGreaterThanOrEqual(yesterday.getTime());
-        expect(firstMessageTime).toBeLessThan(now.getTime());
-=======
         expect(resultPage.total).toBe(5);
         expect(resultPage.messages).toHaveLength(3);
 
@@ -1449,7 +1302,6 @@
         expect(new Date((resultPage.messages[2] as MastraMessageV1).createdAt).toISOString()).toBe(
           yesterday.toISOString(),
         );
->>>>>>> 786362ae
       });
 
       it('should maintain backward compatibility for getMessages (no pagination params)', async () => {
