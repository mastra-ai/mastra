--- conflicted
+++ resolved
@@ -1,16 +1,6 @@
 import { randomUUID } from 'crypto';
-<<<<<<< HEAD
-import type { MetricResult } from '@mastra/core/eval';
-import type { MastraMessageV1, MastraMessageV2 } from '@mastra/core/memory';
-=======
-import {
-  createSampleEval,
-  createSampleTraceForDB,
-  createSampleMessage,
-  createSampleThread,
-} from '@internal/storage-test-utils';
+import { createSampleEval, createSampleTraceForDB } from '@internal/storage-test-utils';
 import type { MastraMessageV1, MastraMessageV2, StorageThreadType } from '@mastra/core/memory';
->>>>>>> f1309d31
 import {
   TABLE_WORKFLOW_SNAPSHOT,
   TABLE_MESSAGES,
@@ -37,7 +27,6 @@
 
 vi.setConfig({ testTimeout: 60_000, hookTimeout: 60_000 });
 
-<<<<<<< HEAD
 // Sample test data factory functions
 const createSampleThread = (id?: string) => ({
   id: id || `thread-${randomUUID()}`,
@@ -58,10 +47,12 @@
   threadId,
   content = 'Hello',
   resourceId = `resource-${randomUUID()}`,
+  createdAt = new Date(),
 }: {
   threadId: string;
   content?: string;
   resourceId?: string;
+  createdAt?: Date;
 }): MastraMessageV1 => ({
   id: `msg-${randomUUID()}`,
   resourceId,
@@ -69,7 +60,7 @@
   type: 'text',
   threadId,
   content: [{ type: 'text', text: content }],
-  createdAt: new Date(),
+  createdAt,
 });
 
 const createSampleMessageV2 = ({
@@ -92,8 +83,6 @@
   createdAt: new Date(),
 });
 
-=======
->>>>>>> f1309d31
 const createSampleWorkflowSnapshot = (status: WorkflowRunState['context'][string]['status'], createdAt?: Date) => {
   const runId = `run-${randomUUID()}`;
   const stepId = `step-${randomUUID()}`;
@@ -292,39 +281,13 @@
     });
 
     it('should maintain message order', async () => {
-      const createSampleMessage = (
-        threadId: string,
-        parts?: MastraMessageV2['content']['parts'],
-        createdAt?: Date,
-      ): MastraMessageV2 =>
-        ({
-          id: `msg-${randomUUID()}`,
-          role: 'user',
-          threadId,
-          content: { format: 2, parts: parts || [{ type: 'text' as const, text: 'Hello' }] },
-          createdAt: createdAt || new Date(),
-          resourceId: `resource-${randomUUID()}`,
-        }) satisfies MastraMessageV2;
-
       const thread = createSampleThread();
       await store.saveThread({ thread });
 
       const messages = [
-<<<<<<< HEAD
-        createSampleMessageV1({ threadId: thread.id, content: 'First' }),
-        createSampleMessageV1({ threadId: thread.id, content: 'Second' }),
-        createSampleMessageV1({ threadId: thread.id, content: 'Third' }),
-=======
-        {
-          ...createSampleMessage(thread.id, [{ type: 'text' as const, text: 'First' }]),
-        },
-        {
-          ...createSampleMessage(thread.id, [{ type: 'text' as const, text: 'Second' }]),
-        },
-        {
-          ...createSampleMessage(thread.id, [{ type: 'text' as const, text: 'Third' }]),
-        },
->>>>>>> f1309d31
+        createSampleMessageV2({ threadId: thread.id, content: 'First' }),
+        createSampleMessageV2({ threadId: thread.id, content: 'Second' }),
+        createSampleMessageV2({ threadId: thread.id, content: 'Third' }),
       ];
 
       await store.saveMessages({ messages, format: 'v2' });
@@ -353,7 +316,6 @@
       const savedMessages = await store.getMessages({ threadId: thread.id });
       expect(savedMessages).toHaveLength(0);
     });
-<<<<<<< HEAD
 
     it('should retrieve messages w/ next/prev messages by message id + resource id', async () => {
       const thread = createSampleThread('thread-one');
@@ -468,7 +430,9 @@
       const dayBeforeYesterday = new Date(now.getTime() - 48 * 60 * 60 * 1000);
 
       const createMsgAtDate = (date: Date) => {
-        return store.saveMessages({ messages: [{ ...createSampleMessageV1({ threadId: thread.id }), createdAt: date }] });
+        return store.saveMessages({
+          messages: [{ ...createSampleMessageV1({ threadId: thread.id }), createdAt: date }],
+        });
       };
       await Promise.all([
         createMsgAtDate(dayBeforeYesterday),
@@ -496,8 +460,6 @@
         yesterday.toISOString(),
       );
     });
-=======
->>>>>>> f1309d31
   });
 
   describe('Edge Cases and Error Handling', () => {
@@ -1412,22 +1374,13 @@
       it('should return paginated messages with total count', async () => {
         const thread = createSampleThread();
         await store.saveThread({ thread });
-<<<<<<< HEAD
         const messagePromises = Array.from({ length: 15 }, (_, i) =>
           store.saveMessages({
-            messages: [{ ...createSampleMessageV1({ threadId: thread.id }), content: [{ type: 'text', text: `Message ${i + 1}` }] }],
+            messages: [{ ...createSampleMessageV2({ threadId: thread.id, content: `Message ${i + 1}` }) }],
+            format: 'v2',
           }),
         );
         await Promise.all(messagePromises);
-=======
-        // Create messages sequentially to ensure unique timestamps
-        for (let i = 0; i < 15; i++) {
-          await store.saveMessages({
-            messages: [{ ...createSampleMessage(thread.id), content: [{ type: 'text', text: `Message ${i + 1}` }] }],
-          });
-          await new Promise(r => setTimeout(r, 2));
-        }
->>>>>>> f1309d31
 
         const page1 = await store.getMessagesPaginated({
           threadId: thread.id,
@@ -1454,23 +1407,6 @@
         const threadData = createSampleThread();
         const thread = await store.saveThread({ thread: threadData as StorageThreadType });
         const now = new Date();
-<<<<<<< HEAD
-        const yesterday = new Date(now.getTime() - 24 * 60 * 60 * 1000);
-        const dayBeforeYesterday = new Date(now.getTime() - 48 * 60 * 60 * 1000);
-
-        const createMsgAtDate = (date: Date) => {
-          return store.saveMessages({ messages: [{ ...createSampleMessageV1({ threadId: thread.id }), createdAt: date }] });
-        };
-        await Promise.all([
-          createMsgAtDate(dayBeforeYesterday),
-          createMsgAtDate(dayBeforeYesterday),
-          createMsgAtDate(yesterday),
-          createMsgAtDate(yesterday),
-          createMsgAtDate(yesterday),
-          createMsgAtDate(now),
-          createMsgAtDate(now),
-        ]);
-=======
         const yesterday = new Date(
           now.getFullYear(),
           now.getMonth(),
@@ -1487,21 +1423,20 @@
           now.getMinutes(),
           now.getSeconds(),
         );
->>>>>>> f1309d31
 
         // Ensure timestamps are distinct for reliable sorting by creating them with a slight delay for testing clarity
         const messagesToSave: MastraMessageV1[] = [];
-        messagesToSave.push(createSampleMessage(thread.id, dayBeforeYesterday));
+        messagesToSave.push(createSampleMessageV1({ threadId: thread.id, createdAt: dayBeforeYesterday }));
         await new Promise(r => setTimeout(r, 5));
-        messagesToSave.push(createSampleMessage(thread.id, dayBeforeYesterday));
+        messagesToSave.push(createSampleMessageV1({ threadId: thread.id, createdAt: dayBeforeYesterday }));
         await new Promise(r => setTimeout(r, 5));
-        messagesToSave.push(createSampleMessage(thread.id, yesterday));
+        messagesToSave.push(createSampleMessageV1({ threadId: thread.id, createdAt: yesterday }));
         await new Promise(r => setTimeout(r, 5));
-        messagesToSave.push(createSampleMessage(thread.id, yesterday));
+        messagesToSave.push(createSampleMessageV1({ threadId: thread.id, createdAt: yesterday }));
         await new Promise(r => setTimeout(r, 5));
-        messagesToSave.push(createSampleMessage(thread.id, now));
+        messagesToSave.push(createSampleMessageV1({ threadId: thread.id, createdAt: now }));
         await new Promise(r => setTimeout(r, 5));
-        messagesToSave.push(createSampleMessage(thread.id, now));
+        messagesToSave.push(createSampleMessageV1({ threadId: thread.id, createdAt: now }));
 
         await store.saveMessages({ messages: messagesToSave, format: 'v1' });
         // Total 6 messages: 2 now, 2 yesterday, 2 dayBeforeYesterday (oldest to newest)
@@ -1511,28 +1446,6 @@
           selectBy: { pagination: { page: 0, perPage: 3, dateRange: { start: yesterday } } },
           format: 'v2',
         });
-<<<<<<< HEAD
-        expect(resultPage.total).toBe(5);
-        expect(resultPage.messages).toHaveLength(3);
-
-        expect(new Date((resultPage.messages[0] as MastraMessageV1).createdAt).toISOString()).toBe(now.toISOString());
-        expect(new Date((resultPage.messages[1] as MastraMessageV1).createdAt).toISOString()).toBe(now.toISOString());
-        expect(new Date((resultPage.messages[2] as MastraMessageV1).createdAt).toISOString()).toBe(
-          yesterday.toISOString(),
-        );
-      });
-
-      it('should maintain backward compatibility for getMessages (no pagination params)', async () => {
-        const thread = createSampleThread();
-        await store.saveThread({ thread });
-        await store.saveMessages({ messages: [createSampleMessageV1({ threadId: thread.id })] });
-
-        const messages = await store.getMessages({ threadId: thread.id, format: 'v1' });
-        expect(Array.isArray(messages)).toBe(true);
-        expect(messages.length).toBe(1);
-        // @ts-expect-error - messages should not have pagination properties
-        expect(messages.total).toBeUndefined();
-=======
         expect(fromYesterday.total).toBe(4);
         expect(fromYesterday.messages).toHaveLength(3);
         const firstMessageTime = new Date((fromYesterday.messages[0] as MastraMessageV1).createdAt).getTime();
@@ -1542,7 +1455,6 @@
             yesterday.toISOString().slice(0, 10),
           );
         }
->>>>>>> f1309d31
       });
     });
 
