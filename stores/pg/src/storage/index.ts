--- conflicted
+++ resolved
@@ -155,19 +155,6 @@
   }
 
   public async getTraces(args: {
-<<<<<<< HEAD
-=======
-    name?: string;
-    scope?: string;
-    attributes?: Record<string, string>;
-    filters?: Record<string, any>;
-    page: number;
-    perPage?: number;
-    fromDate?: Date;
-    toDate?: Date;
-  }): Promise<any[]>;
-  public async getTraces(args: {
->>>>>>> 786362ae
     name?: string;
     scope?: string;
     attributes?: Record<string, string>;
@@ -180,16 +167,6 @@
   public async getTraces(args: {
     name?: string;
     scope?: string;
-    page: number;
-    perPage?: number;
-    attributes?: Record<string, string>;
-    filters?: Record<string, any>;
-    fromDate?: Date;
-    toDate?: Date;
-    returnPaginationResults: true;
-  }): Promise<{
-    traces: any[];
-    total: number;
     page: number;
     perPage?: number;
     attributes?: Record<string, string>;
@@ -724,7 +701,9 @@
   > {
     const { threadId, format, page, perPage: perPageInput, fromDate, toDate, selectBy } = args;
 
-<<<<<<< HEAD
+    const selectStatement = `SELECT id, content, role, type, "createdAt", thread_id AS "threadId"`;
+    const orderByStatement = `ORDER BY "createdAt" DESC`;
+
     try {
       if (page !== undefined) {
         const perPage = perPageInput !== undefined ? perPageInput : 40;
@@ -758,50 +737,9 @@
           };
         }
 
-        const dataQuery = `SELECT id, content, role, type, "createdAt", thread_id AS "threadId" FROM ${this.getTableName(TABLE_MESSAGES)} ${whereClause} ORDER BY "createdAt" ASC LIMIT $${paramIndex++} OFFSET $${paramIndex++}`;
-        const rows = await this.db.manyOrNone(dataQuery, [...queryParams, perPage, currentOffset]);
-
-=======
-    const selectStatement = `SELECT id, content, role, type, "createdAt", thread_id AS "threadId"`;
-    const orderByStatement = `ORDER BY "createdAt" DESC`;
-
-    try {
-      if (page !== undefined) {
-        const perPage = perPageInput !== undefined ? perPageInput : 40;
-        const currentOffset = page * perPage;
-
-        const conditions: string[] = [`thread_id = $1`];
-        const queryParams: any[] = [threadId];
-        let paramIndex = 2;
-
-        if (fromDate) {
-          conditions.push(`"createdAt" >= $${paramIndex++}`);
-          queryParams.push(fromDate);
-        }
-        if (toDate) {
-          conditions.push(`"createdAt" <= $${paramIndex++}`);
-          queryParams.push(toDate);
-        }
-        const whereClause = conditions.length > 0 ? `WHERE ${conditions.join(' AND ')}` : '';
-
-        const countQuery = `SELECT COUNT(*) FROM ${this.getTableName(TABLE_MESSAGES)} ${whereClause}`;
-        const countResult = await this.db.one(countQuery, queryParams);
-        const total = parseInt(countResult.count, 10);
-
-        if (total === 0) {
-          return {
-            messages: [],
-            total: 0,
-            page,
-            perPage,
-            hasMore: false,
-          };
-        }
-
         const dataQuery = `${selectStatement} FROM ${this.getTableName(TABLE_MESSAGES)} ${whereClause} ${orderByStatement} LIMIT $${paramIndex++} OFFSET $${paramIndex++}`;
         const rows = await this.db.manyOrNone(dataQuery, [...queryParams, perPage, currentOffset]);
 
->>>>>>> 786362ae
         const fetchedMessages = (rows || []).map(message => {
           if (typeof message.content === 'string') {
             try {
@@ -809,8 +747,6 @@
             } catch {
               /* ignore */
             }
-<<<<<<< HEAD
-=======
           }
           if (message.type === 'v2') delete message.type;
           return message as MastraMessageV1;
@@ -891,44 +827,9 @@
               queryParams.push(limit);
             }
             rows = await this.db.manyOrNone(query, queryParams);
->>>>>>> 786362ae
           }
-          if (message.type === 'v2') delete message.type;
-          return message as MastraMessageV1;
-        });
-
-        const messagesToReturn =
-          format === 'v2'
-            ? fetchedMessages.map(
-                m =>
-                  ({
-                    ...m,
-                    content: m.content || { format: 2, parts: [{ type: 'text', text: '' }] },
-                  }) as MastraMessageV2,
-              )
-            : fetchedMessages;
-
-        return {
-          messages: messagesToReturn,
-          total,
-          page,
-          perPage,
-          hasMore: currentOffset + fetchedMessages.length < total,
-        };
-      } else {
-        const limit = typeof selectBy?.last === 'number' ? selectBy.last : undefined;
-
-        let query = `SELECT id, content, role, type, "createdAt", thread_id AS "threadId" FROM ${this.getTableName(TABLE_MESSAGES)} WHERE thread_id = $1 ORDER BY "createdAt" ASC`;
-        const queryParams: any[] = [threadId];
-        if (limit !== undefined) {
-          query += ` LIMIT $2`;
-          queryParams.push(limit);
         }
 
-<<<<<<< HEAD
-        const rows = await this.db.manyOrNone(query, queryParams);
-=======
->>>>>>> 786362ae
         const fetchedMessages = (rows || []).map(message => {
           if (typeof message.content === 'string') {
             try {
@@ -941,14 +842,6 @@
           return message as MastraMessageV1;
         });
 
-<<<<<<< HEAD
-        return format === 'v2'
-          ? fetchedMessages.map(
-              m =>
-                ({ ...m, content: m.content || { format: 2, parts: [{ type: 'text', text: '' }] } }) as MastraMessageV2,
-            )
-          : fetchedMessages;
-=======
         // Sort all messages by creation date
         const sortedMessages = fetchedMessages.sort(
           (a, b) => new Date(a.createdAt).getTime() - new Date(b.createdAt).getTime(),
@@ -960,7 +853,6 @@
                 ({ ...m, content: m.content || { format: 2, parts: [{ type: 'text', text: '' }] } }) as MastraMessageV2,
             )
           : sortedMessages;
->>>>>>> 786362ae
       }
     } catch (error) {
       this.logger.error('Error getting messages:', error);
