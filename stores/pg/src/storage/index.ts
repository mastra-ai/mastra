import type { MastraMessageContentV2, MastraMessageV2 } from '@mastra/core/agent';
import { ErrorCategory, ErrorDomain, MastraError } from '@mastra/core/error';
import type { MastraMessageV1, StorageThreadType } from '@mastra/core/memory';
import type { ScoreRowData, ScoringSource } from '@mastra/core/scores';
import { MastraStorage } from '@mastra/core/storage';
import type {
  EvalRow,
  PaginationInfo,
  StorageColumn,
  StorageGetMessagesArg,
  StorageGetTracesArg,
  StorageGetTracesPaginatedArg,
  StorageResourceType,
  TABLE_NAMES,
  WorkflowRun,
  WorkflowRuns,
  PaginationArgs,
  StoragePagination,
  StorageDomains,
  ThreadSortOptions,
  AISpanRecord,
  AITraceRecord,
  AITracesPaginatedArg,
} from '@mastra/core/storage';
import type { Trace } from '@mastra/core/telemetry';
import type { StepResult, WorkflowRunState } from '@mastra/core/workflows';
import type { ClientConfig } from 'pg';
import pgPromise from 'pg-promise';
import type { ISSLConfig } from 'pg-promise/typescript/pg-subset';
import { LegacyEvalsPG } from './domains/legacy-evals';
import { MemoryPG } from './domains/memory';
import { ObservabilityPG } from './domains/observability';
import { StoreOperationsPG } from './domains/operations';
import { ScoresPG } from './domains/scores';
import { TracesPG } from './domains/traces';
import { WorkflowsPG } from './domains/workflows';

export type { CreateIndexOptions, IndexInfo } from '@mastra/core/storage';

export type PostgresConfig = {
  schemaName?: string;
  max?: number;
  idleTimeoutMillis?: number;
} & (
  | {
      host: string;
      port: number;
      database: string;
      user: string;
      password: string;
      ssl?: boolean | ISSLConfig;
    }
  | {
      connectionString: string;
      ssl?: boolean | ISSLConfig;
    }
  // Support Cloud SQL Connector & pg ClientConfig
  | ClientConfig
);

export class PostgresStore extends MastraStorage {
  #db?: pgPromise.IDatabase<{}>;
  #pgp?: pgPromise.IMain;
  #config: PostgresConfig;
  private schema: string;
  private isConnected: boolean = false;

  stores: StorageDomains;

  constructor(config: PostgresConfig) {
    // Type guards for better type safety
    const isConnectionStringConfig = (
      cfg: PostgresConfig,
    ): cfg is PostgresConfig & { connectionString: string; ssl?: boolean | ISSLConfig } => {
      return 'connectionString' in cfg;
    };

    const isHostConfig = (
      cfg: PostgresConfig,
    ): cfg is PostgresConfig & {
      host: string;
      port: number;
      database: string;
      user: string;
      password: string;
      ssl?: boolean | ISSLConfig;
    } => {
      return 'host' in cfg && 'database' in cfg && 'user' in cfg && 'password' in cfg;
    };

    const isCloudSqlConfig = (cfg: PostgresConfig): cfg is PostgresConfig & ClientConfig => {
      return 'stream' in cfg || ('password' in cfg && typeof cfg.password === 'function');
    };

    // Validation: connectionString or host/database/user/password must not be empty
    try {
      if (isConnectionStringConfig(config)) {
        if (
          !config.connectionString ||
          typeof config.connectionString !== 'string' ||
          config.connectionString.trim() === ''
        ) {
          throw new Error(
            'PostgresStore: connectionString must be provided and cannot be empty. Passing an empty string may cause fallback to local Postgres defaults.',
          );
        }
      } else if (isCloudSqlConfig(config)) {
        // valid connector config; no-op
      } else if (isHostConfig(config)) {
        const required = ['host', 'database', 'user', 'password'] as const;
        for (const key of required) {
          if (!config[key] || typeof config[key] !== 'string' || config[key].trim() === '') {
            throw new Error(
              `PostgresStore: ${key} must be provided and cannot be empty. Passing an empty string may cause fallback to local Postgres defaults.`,
            );
          }
        }
      } else {
        throw new Error(
          'PostgresStore: invalid config. Provide either {connectionString}, {host,port,database,user,password}, or a pg ClientConfig (e.g., Cloud SQL connector with `stream`).',
        );
      }
      super({ name: 'PostgresStore' });
      this.schema = config.schemaName || 'public';
      if (isConnectionStringConfig(config)) {
        this.#config = {
          connectionString: config.connectionString,
          max: config.max,
          idleTimeoutMillis: config.idleTimeoutMillis,
          ssl: config.ssl,
        };
      } else if (isCloudSqlConfig(config)) {
        // Cloud SQL connector config
        this.#config = {
          ...config,
          max: config.max,
          idleTimeoutMillis: config.idleTimeoutMillis,
        };
      } else if (isHostConfig(config)) {
        this.#config = {
          host: config.host,
          port: config.port,
          database: config.database,
          user: config.user,
          password: config.password,
          ssl: config.ssl,
          max: config.max,
          idleTimeoutMillis: config.idleTimeoutMillis,
        };
      } else {
        // This should never happen due to validation above, but included for completeness
        throw new Error(
          'PostgresStore: invalid config. Provide either {connectionString}, {host,port,database,user,password}, or a pg ClientConfig (e.g., Cloud SQL connector with `stream`).',
        );
      }
      this.stores = {} as StorageDomains;
    } catch (e) {
      throw new MastraError(
        {
          id: 'MASTRA_STORAGE_PG_STORE_INITIALIZATION_FAILED',
          domain: ErrorDomain.STORAGE,
          category: ErrorCategory.USER,
        },
        e,
      );
    }
  }

  async init(): Promise<void> {
    if (this.isConnected) {
      return;
    }

    try {
      this.isConnected = true;
      this.#pgp = pgPromise();
      this.#db = this.#pgp(this.#config as any);

      const operations = new StoreOperationsPG({ client: this.#db, schemaName: this.schema });
      const scores = new ScoresPG({ client: this.#db, operations, schema: this.schema });
      const traces = new TracesPG({ client: this.#db, operations, schema: this.schema });
      const workflows = new WorkflowsPG({ client: this.#db, operations, schema: this.schema });
      const legacyEvals = new LegacyEvalsPG({ client: this.#db, schema: this.schema });
      const memory = new MemoryPG({ client: this.#db, schema: this.schema, operations });
      const observability = new ObservabilityPG({ client: this.#db, operations, schema: this.schema });

      this.stores = {
        operations,
        scores,
        traces,
        workflows,
        legacyEvals,
        memory,
        observability,
      };

      await super.init();

      // Create automatic performance indexes by default
      // This is done after table creation and is safe to run multiple times
      try {
        await operations.createAutomaticIndexes();
      } catch (indexError) {
        // Log the error but don't fail initialization
        // Indexes are performance optimizations, not critical for functionality
        console.warn('Failed to create indexes:', indexError);
      }
    } catch (error) {
      this.isConnected = false;
      throw new MastraError(
        {
          id: 'MASTRA_STORAGE_POSTGRES_STORE_INIT_FAILED',
          domain: ErrorDomain.STORAGE,
          category: ErrorCategory.THIRD_PARTY,
        },
        error,
      );
    }
  }

  public get db() {
    if (!this.#db) {
      throw new Error(`PostgresStore: Store is not initialized, please call "init()" first.`);
    }
    return this.#db;
  }

  public get pgp() {
    if (!this.#pgp) {
      throw new Error(`PostgresStore: Store is not initialized, please call "init()" first.`);
    }
    return this.#pgp;
  }

  public get supports() {
    return {
      selectByIncludeResourceScope: true,
      resourceWorkingMemory: true,
      hasColumn: true,
      createTable: true,
      deleteMessages: true,
<<<<<<< HEAD
      aiTracing: false,
=======
      aiTracing: true,
>>>>>>> 318fd497
      indexManagement: true,
      getScoresBySpan: true,
    };
  }

  /** @deprecated use getEvals instead */
  async getEvalsByAgentName(agentName: string, type?: 'test' | 'live'): Promise<EvalRow[]> {
    return this.stores.legacyEvals.getEvalsByAgentName(agentName, type);
  }

  async getEvals(
    options: {
      agentName?: string;
      type?: 'test' | 'live';
    } & PaginationArgs = {},
  ): Promise<PaginationInfo & { evals: EvalRow[] }> {
    return this.stores.legacyEvals.getEvals(options);
  }

  /**
   * @deprecated use getTracesPaginated instead
   */
  public async getTraces(args: StorageGetTracesArg): Promise<Trace[]> {
    return this.stores.traces.getTraces(args);
  }

  public async getTracesPaginated(args: StorageGetTracesPaginatedArg): Promise<PaginationInfo & { traces: Trace[] }> {
    return this.stores.traces.getTracesPaginated(args);
  }

  async batchTraceInsert({ records }: { records: Record<string, any>[] }): Promise<void> {
    return this.stores.traces.batchTraceInsert({ records });
  }

  async createTable({
    tableName,
    schema,
  }: {
    tableName: TABLE_NAMES;
    schema: Record<string, StorageColumn>;
  }): Promise<void> {
    return this.stores.operations.createTable({ tableName, schema });
  }

  async alterTable({
    tableName,
    schema,
    ifNotExists,
  }: {
    tableName: TABLE_NAMES;
    schema: Record<string, StorageColumn>;
    ifNotExists: string[];
  }): Promise<void> {
    return this.stores.operations.alterTable({ tableName, schema, ifNotExists });
  }

  async clearTable({ tableName }: { tableName: TABLE_NAMES }): Promise<void> {
    return this.stores.operations.clearTable({ tableName });
  }

  async dropTable({ tableName }: { tableName: TABLE_NAMES }): Promise<void> {
    return this.stores.operations.dropTable({ tableName });
  }

  async insert({ tableName, record }: { tableName: TABLE_NAMES; record: Record<string, any> }): Promise<void> {
    return this.stores.operations.insert({ tableName, record });
  }

  async batchInsert({ tableName, records }: { tableName: TABLE_NAMES; records: Record<string, any>[] }): Promise<void> {
    return this.stores.operations.batchInsert({ tableName, records });
  }

  async load<R>({ tableName, keys }: { tableName: TABLE_NAMES; keys: Record<string, string> }): Promise<R | null> {
    return this.stores.operations.load({ tableName, keys });
  }

  /**
   * Memory
   */

  async getThreadById({ threadId }: { threadId: string }): Promise<StorageThreadType | null> {
    return this.stores.memory.getThreadById({ threadId });
  }

  /**
   * @deprecated use getThreadsByResourceIdPaginated instead
   */
  public async getThreadsByResourceId(args: { resourceId: string } & ThreadSortOptions): Promise<StorageThreadType[]> {
    return this.stores.memory.getThreadsByResourceId(args);
  }

  public async getThreadsByResourceIdPaginated(
    args: {
      resourceId: string;
      page: number;
      perPage: number;
    } & ThreadSortOptions,
  ): Promise<PaginationInfo & { threads: StorageThreadType[] }> {
    return this.stores.memory.getThreadsByResourceIdPaginated(args);
  }

  async saveThread({ thread }: { thread: StorageThreadType }): Promise<StorageThreadType> {
    return this.stores.memory.saveThread({ thread });
  }

  async updateThread({
    id,
    title,
    metadata,
  }: {
    id: string;
    title: string;
    metadata: Record<string, unknown>;
  }): Promise<StorageThreadType> {
    return this.stores.memory.updateThread({ id, title, metadata });
  }

  async deleteThread({ threadId }: { threadId: string }): Promise<void> {
    return this.stores.memory.deleteThread({ threadId });
  }

  /**
   * @deprecated use getMessagesPaginated instead
   */
  public async getMessages(args: StorageGetMessagesArg & { format?: 'v1' }): Promise<MastraMessageV1[]>;
  public async getMessages(args: StorageGetMessagesArg & { format: 'v2' }): Promise<MastraMessageV2[]>;
  public async getMessages(
    args: StorageGetMessagesArg & {
      format?: 'v1' | 'v2';
    },
  ): Promise<MastraMessageV1[] | MastraMessageV2[]> {
    return this.stores.memory.getMessages(args);
  }

  async getMessagesById({ messageIds, format }: { messageIds: string[]; format: 'v1' }): Promise<MastraMessageV1[]>;
  async getMessagesById({ messageIds, format }: { messageIds: string[]; format?: 'v2' }): Promise<MastraMessageV2[]>;
  async getMessagesById({
    messageIds,
    format,
  }: {
    messageIds: string[];
    format?: 'v1' | 'v2';
  }): Promise<MastraMessageV1[] | MastraMessageV2[]> {
    return this.stores.memory.getMessagesById({ messageIds, format });
  }

  public async getMessagesPaginated(
    args: StorageGetMessagesArg & {
      format?: 'v1' | 'v2';
    },
  ): Promise<PaginationInfo & { messages: MastraMessageV1[] | MastraMessageV2[] }> {
    return this.stores.memory.getMessagesPaginated(args);
  }

  async saveMessages(args: { messages: MastraMessageV1[]; format?: undefined | 'v1' }): Promise<MastraMessageV1[]>;
  async saveMessages(args: { messages: MastraMessageV2[]; format: 'v2' }): Promise<MastraMessageV2[]>;
  async saveMessages(
    args: { messages: MastraMessageV1[]; format?: undefined | 'v1' } | { messages: MastraMessageV2[]; format: 'v2' },
  ): Promise<MastraMessageV2[] | MastraMessageV1[]> {
    return this.stores.memory.saveMessages(args);
  }

  async updateMessages({
    messages,
  }: {
    messages: (Partial<Omit<MastraMessageV2, 'createdAt'>> & {
      id: string;
      content?: {
        metadata?: MastraMessageContentV2['metadata'];
        content?: MastraMessageContentV2['content'];
      };
    })[];
  }): Promise<MastraMessageV2[]> {
    return this.stores.memory.updateMessages({ messages });
  }

  async deleteMessages(messageIds: string[]): Promise<void> {
    return this.stores.memory.deleteMessages(messageIds);
  }

  async getResourceById({ resourceId }: { resourceId: string }): Promise<StorageResourceType | null> {
    return this.stores.memory.getResourceById({ resourceId });
  }

  async saveResource({ resource }: { resource: StorageResourceType }): Promise<StorageResourceType> {
    return this.stores.memory.saveResource({ resource });
  }

  async updateResource({
    resourceId,
    workingMemory,
    metadata,
  }: {
    resourceId: string;
    workingMemory?: string;
    metadata?: Record<string, unknown>;
  }): Promise<StorageResourceType> {
    return this.stores.memory.updateResource({ resourceId, workingMemory, metadata });
  }

  /**
   * Workflows
   */
  async updateWorkflowResults({
    workflowName,
    runId,
    stepId,
    result,
    runtimeContext,
  }: {
    workflowName: string;
    runId: string;
    stepId: string;
    result: StepResult<any, any, any, any>;
    runtimeContext: Record<string, any>;
  }): Promise<Record<string, StepResult<any, any, any, any>>> {
    return this.stores.workflows.updateWorkflowResults({ workflowName, runId, stepId, result, runtimeContext });
  }

  async updateWorkflowState({
    workflowName,
    runId,
    opts,
  }: {
    workflowName: string;
    runId: string;
    opts: {
      status: string;
      result?: StepResult<any, any, any, any>;
      error?: string;
      suspendedPaths?: Record<string, number[]>;
      waitingPaths?: Record<string, number[]>;
    };
  }): Promise<WorkflowRunState | undefined> {
    return this.stores.workflows.updateWorkflowState({ workflowName, runId, opts });
  }

  async persistWorkflowSnapshot({
    workflowName,
    runId,
    resourceId,
    snapshot,
  }: {
    workflowName: string;
    runId: string;
    resourceId?: string;
    snapshot: WorkflowRunState;
  }): Promise<void> {
    return this.stores.workflows.persistWorkflowSnapshot({ workflowName, runId, resourceId, snapshot });
  }

  async loadWorkflowSnapshot({
    workflowName,
    runId,
  }: {
    workflowName: string;
    runId: string;
  }): Promise<WorkflowRunState | null> {
    return this.stores.workflows.loadWorkflowSnapshot({ workflowName, runId });
  }

  async getWorkflowRuns({
    workflowName,
    fromDate,
    toDate,
    limit,
    offset,
    resourceId,
  }: {
    workflowName?: string;
    fromDate?: Date;
    toDate?: Date;
    limit?: number;
    offset?: number;
    resourceId?: string;
  } = {}): Promise<WorkflowRuns> {
    return this.stores.workflows.getWorkflowRuns({ workflowName, fromDate, toDate, limit, offset, resourceId });
  }

  async getWorkflowRunById({
    runId,
    workflowName,
  }: {
    runId: string;
    workflowName?: string;
  }): Promise<WorkflowRun | null> {
    return this.stores.workflows.getWorkflowRunById({ runId, workflowName });
  }

  async close(): Promise<void> {
    this.pgp.end();
  }

  /**
   * AI Tracing / Observability
   */
  async createAISpan(span: AISpanRecord): Promise<void> {
    if (!this.stores.observability) {
      throw new MastraError({
        id: 'PG_STORE_OBSERVABILITY_NOT_INITIALIZED',
        domain: ErrorDomain.STORAGE,
        category: ErrorCategory.SYSTEM,
        text: 'Observability storage is not initialized',
      });
    }
    return this.stores.observability.createAISpan(span);
  }

  async updateAISpan({
    spanId,
    traceId,
    updates,
  }: {
    spanId: string;
    traceId: string;
    updates: Partial<Omit<AISpanRecord, 'spanId' | 'traceId'>>;
  }): Promise<void> {
    if (!this.stores.observability) {
      throw new MastraError({
        id: 'PG_STORE_OBSERVABILITY_NOT_INITIALIZED',
        domain: ErrorDomain.STORAGE,
        category: ErrorCategory.SYSTEM,
        text: 'Observability storage is not initialized',
      });
    }
    return this.stores.observability.updateAISpan({ spanId, traceId, updates });
  }

  async getAITrace(traceId: string): Promise<AITraceRecord | null> {
    if (!this.stores.observability) {
      throw new MastraError({
        id: 'PG_STORE_OBSERVABILITY_NOT_INITIALIZED',
        domain: ErrorDomain.STORAGE,
        category: ErrorCategory.SYSTEM,
        text: 'Observability storage is not initialized',
      });
    }
    return this.stores.observability.getAITrace(traceId);
  }

  async getAITracesPaginated(
    args: AITracesPaginatedArg,
  ): Promise<{ pagination: PaginationInfo; spans: AISpanRecord[] }> {
    if (!this.stores.observability) {
      throw new MastraError({
        id: 'PG_STORE_OBSERVABILITY_NOT_INITIALIZED',
        domain: ErrorDomain.STORAGE,
        category: ErrorCategory.SYSTEM,
        text: 'Observability storage is not initialized',
      });
    }
    return this.stores.observability.getAITracesPaginated(args);
  }

  async batchCreateAISpans(args: { records: AISpanRecord[] }): Promise<void> {
    if (!this.stores.observability) {
      throw new MastraError({
        id: 'PG_STORE_OBSERVABILITY_NOT_INITIALIZED',
        domain: ErrorDomain.STORAGE,
        category: ErrorCategory.SYSTEM,
        text: 'Observability storage is not initialized',
      });
    }
    return this.stores.observability.batchCreateAISpans(args);
  }

  async batchUpdateAISpans(args: {
    records: {
      traceId: string;
      spanId: string;
      updates: Partial<Omit<AISpanRecord, 'spanId' | 'traceId'>>;
    }[];
  }): Promise<void> {
    if (!this.stores.observability) {
      throw new MastraError({
        id: 'PG_STORE_OBSERVABILITY_NOT_INITIALIZED',
        domain: ErrorDomain.STORAGE,
        category: ErrorCategory.SYSTEM,
        text: 'Observability storage is not initialized',
      });
    }
    return this.stores.observability.batchUpdateAISpans(args);
  }

  async batchDeleteAITraces(args: { traceIds: string[] }): Promise<void> {
    if (!this.stores.observability) {
      throw new MastraError({
        id: 'PG_STORE_OBSERVABILITY_NOT_INITIALIZED',
        domain: ErrorDomain.STORAGE,
        category: ErrorCategory.SYSTEM,
        text: 'Observability storage is not initialized',
      });
    }
    return this.stores.observability.batchDeleteAITraces(args);
  }

  /**
   * Scorers
   */
  async getScoreById({ id }: { id: string }): Promise<ScoreRowData | null> {
    return this.stores.scores.getScoreById({ id });
  }

  async getScoresByScorerId({
    scorerId,
    pagination,
    entityId,
    entityType,
    source,
  }: {
    scorerId: string;
    pagination: StoragePagination;
    entityId?: string;
    entityType?: string;
    source?: ScoringSource;
  }): Promise<{ pagination: PaginationInfo; scores: ScoreRowData[] }> {
    return this.stores.scores.getScoresByScorerId({ scorerId, pagination, entityId, entityType, source });
  }

  async saveScore(score: ScoreRowData): Promise<{ score: ScoreRowData }> {
    return this.stores.scores.saveScore(score);
  }

  async getScoresByRunId({
    runId,
    pagination,
  }: {
    runId: string;
    pagination: StoragePagination;
  }): Promise<{ pagination: PaginationInfo; scores: ScoreRowData[] }> {
    return this.stores.scores.getScoresByRunId({ runId, pagination });
  }

  async getScoresByEntityId({
    entityId,
    entityType,
    pagination,
  }: {
    pagination: StoragePagination;
    entityId: string;
    entityType: string;
  }): Promise<{ pagination: PaginationInfo; scores: ScoreRowData[] }> {
    return this.stores.scores.getScoresByEntityId({
      entityId,
      entityType,
      pagination,
    });
  }

  async getScoresBySpan({
    traceId,
    spanId,
    pagination,
  }: {
    traceId: string;
    spanId: string;
    pagination: StoragePagination;
  }): Promise<{ pagination: PaginationInfo; scores: ScoreRowData[] }> {
    return this.stores.scores.getScoresBySpan({ traceId, spanId, pagination });
  }
}<|MERGE_RESOLUTION|>--- conflicted
+++ resolved
@@ -239,11 +239,7 @@
       hasColumn: true,
       createTable: true,
       deleteMessages: true,
-<<<<<<< HEAD
-      aiTracing: false,
-=======
       aiTracing: true,
->>>>>>> 318fd497
       indexManagement: true,
       getScoresBySpan: true,
     };
