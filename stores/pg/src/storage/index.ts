--- conflicted
+++ resolved
@@ -106,10 +106,6 @@
       const operations = new StoreOperationsPG({ client: this.#db, schemaName: this.schema, tableMap: this.tableMap });
       const scores = new ScoresPG({ client: this.#db, operations, schema: this.schema });
       const workflows = new WorkflowsPG({ client: this.#db, operations, schema: this.schema });
-<<<<<<< HEAD
-      const legacyEvals = new LegacyEvalsPG({ client: this.#db, operations, schema: this.schema });
-=======
->>>>>>> df9fdcd8
       const memory = new MemoryPG({ client: this.#db, schema: this.schema, operations });
       const observability = new ObservabilityPG({ client: this.#db, operations, schema: this.schema });
 
