import type { MastraMessageContentV2, MastraMessageV2 } from '@mastra/core/agent';
import { ErrorCategory, ErrorDomain, MastraError } from '@mastra/core/error';
import type { MastraMessageV1, StorageThreadType } from '@mastra/core/memory';
import type { ScoreRowData, ScoringSource } from '@mastra/core/scores';
import { MastraStorage } from '@mastra/core/storage';
import type {
  EvalRow,
  PaginationInfo,
  StorageColumn,
  StorageGetMessagesArg,
  StorageGetTracesArg,
  StorageGetTracesPaginatedArg,
  StorageResourceType,
  TABLE_NAMES,
  WorkflowRun,
  WorkflowRuns,
  PaginationArgs,
  StoragePagination,
  StorageDomains,
  ThreadSortOptions,
  AISpanRecord,
  AITraceRecord,
  AITracesPaginatedArg,
} from '@mastra/core/storage';
import type { Trace } from '@mastra/core/telemetry';
import type { StepResult, WorkflowRunState } from '@mastra/core/workflows';
import pgPromise from 'pg-promise';
import { validateConfig, isCloudSqlConfig, isConnectionStringConfig, isHostConfig } from '../shared/config';
import type { PostgresStoreConfig } from '../shared/config';
import { LegacyEvalsPG } from './domains/legacy-evals';
import { MemoryPG } from './domains/memory';
import { ObservabilityPG } from './domains/observability';
import { StoreOperationsPG } from './domains/operations';
import { ScoresPG } from './domains/scores';
import { TracesPG } from './domains/traces';
import { WorkflowsPG } from './domains/workflows';

export type { CreateIndexOptions, IndexInfo } from '@mastra/core/storage';

<<<<<<< HEAD
export type PostgresConfig = {
  schemaName?: string;
  max?: number;
  idleTimeoutMillis?: number;
  tableMap?: Partial<Record<TABLE_NAMES, string>>;
} & (
  | {
      host: string;
      port: number;
      database: string;
      user: string;
      password: string;
      ssl?: boolean | ISSLConfig;
    }
  | {
      connectionString: string;
      ssl?: boolean | ISSLConfig;
    }
  // Support Cloud SQL Connector & pg ClientConfig
  | ClientConfig
);

=======
>>>>>>> fc2a7746
export class PostgresStore extends MastraStorage {
  #db?: pgPromise.IDatabase<{}>;
  #pgp?: pgPromise.IMain;
  #config: PostgresStoreConfig;
  private schema: string;
  private tableMap: Partial<Record<TABLE_NAMES, string>> | undefined;
  private isConnected: boolean = false;

  stores: StorageDomains;

  constructor(config: PostgresStoreConfig) {
    // Validation: connectionString or host/database/user/password must not be empty
    try {
      validateConfig('PostgresStore', config);
      super({ name: 'PostgresStore' });
      this.schema = config.schemaName || 'public';
      this.tableMap = config.tableMap;
      if (isConnectionStringConfig(config)) {
        this.#config = {
          connectionString: config.connectionString,
          max: config.max,
          idleTimeoutMillis: config.idleTimeoutMillis,
          ssl: config.ssl,
        };
      } else if (isCloudSqlConfig(config)) {
        // Cloud SQL connector config
        this.#config = {
          ...config,
          max: config.max,
          idleTimeoutMillis: config.idleTimeoutMillis,
        };
      } else if (isHostConfig(config)) {
        this.#config = {
          host: config.host,
          port: config.port,
          database: config.database,
          user: config.user,
          password: config.password,
          ssl: config.ssl,
          max: config.max,
          idleTimeoutMillis: config.idleTimeoutMillis,
        };
      } else {
        // This should never happen due to validation above, but included for completeness
        throw new Error(
          'PostgresStore: invalid config. Provide either {connectionString}, {host,port,database,user,password}, or a pg ClientConfig (e.g., Cloud SQL connector with `stream`).',
        );
      }
      this.stores = {} as StorageDomains;
    } catch (e) {
      throw new MastraError(
        {
          id: 'MASTRA_STORAGE_PG_STORE_INITIALIZATION_FAILED',
          domain: ErrorDomain.STORAGE,
          category: ErrorCategory.USER,
        },
        e,
      );
    }
  }

  async init(): Promise<void> {
    if (this.isConnected) {
      return;
    }

    try {
      this.isConnected = true;
      this.#pgp = pgPromise();
      this.#db = this.#pgp(this.#config as any);

      const operations = new StoreOperationsPG({ client: this.#db, schemaName: this.schema, tableMap: this.tableMap });
      const scores = new ScoresPG({ client: this.#db, operations, schema: this.schema });
      const traces = new TracesPG({ client: this.#db, operations, schema: this.schema });
      const workflows = new WorkflowsPG({ client: this.#db, operations, schema: this.schema });
      const legacyEvals = new LegacyEvalsPG({ client: this.#db, operations, schema: this.schema });
      const memory = new MemoryPG({ client: this.#db, schema: this.schema, operations });
      const observability = new ObservabilityPG({ client: this.#db, operations, schema: this.schema });

      this.stores = {
        operations,
        scores,
        traces,
        workflows,
        legacyEvals,
        memory,
        observability,
      };

      await super.init();

      // Create automatic performance indexes by default
      // This is done after table creation and is safe to run multiple times
      try {
        await operations.createAutomaticIndexes();
      } catch (indexError) {
        // Log the error but don't fail initialization
        // Indexes are performance optimizations, not critical for functionality
        console.warn('Failed to create indexes:', indexError);
      }
    } catch (error) {
      this.isConnected = false;
      throw new MastraError(
        {
          id: 'MASTRA_STORAGE_POSTGRES_STORE_INIT_FAILED',
          domain: ErrorDomain.STORAGE,
          category: ErrorCategory.THIRD_PARTY,
        },
        error,
      );
    }
  }

  public get db() {
    if (!this.#db) {
      throw new Error(`PostgresStore: Store is not initialized, please call "init()" first.`);
    }
    return this.#db;
  }

  public get pgp() {
    if (!this.#pgp) {
      throw new Error(`PostgresStore: Store is not initialized, please call "init()" first.`);
    }
    return this.#pgp;
  }

  public get supports() {
    return {
      selectByIncludeResourceScope: true,
      resourceWorkingMemory: true,
      hasColumn: true,
      createTable: true,
      deleteMessages: true,
      aiTracing: true,
      indexManagement: true,
      getScoresBySpan: true,
    };
  }

  /** @deprecated use getEvals instead */
  async getEvalsByAgentName(agentName: string, type?: 'test' | 'live'): Promise<EvalRow[]> {
    return this.stores.legacyEvals.getEvalsByAgentName(agentName, type);
  }

  async getEvals(
    options: {
      agentName?: string;
      type?: 'test' | 'live';
    } & PaginationArgs = {},
  ): Promise<PaginationInfo & { evals: EvalRow[] }> {
    return this.stores.legacyEvals.getEvals(options);
  }

  /**
   * @deprecated use getTracesPaginated instead
   */
  public async getTraces(args: StorageGetTracesArg): Promise<Trace[]> {
    return this.stores.traces.getTraces(args);
  }

  public async getTracesPaginated(args: StorageGetTracesPaginatedArg): Promise<PaginationInfo & { traces: Trace[] }> {
    return this.stores.traces.getTracesPaginated(args);
  }

  async batchTraceInsert({ records }: { records: Record<string, any>[] }): Promise<void> {
    return this.stores.traces.batchTraceInsert({ records });
  }

  async createTable({
    tableName,
    schema,
  }: {
    tableName: TABLE_NAMES;
    schema: Record<string, StorageColumn>;
  }): Promise<void> {
    return this.stores.operations.createTable({ tableName, schema });
  }

  async alterTable({
    tableName,
    schema,
    ifNotExists,
  }: {
    tableName: TABLE_NAMES;
    schema: Record<string, StorageColumn>;
    ifNotExists: string[];
  }): Promise<void> {
    return this.stores.operations.alterTable({ tableName, schema, ifNotExists });
  }

  async clearTable({ tableName }: { tableName: TABLE_NAMES }): Promise<void> {
    return this.stores.operations.clearTable({ tableName });
  }

  async dropTable({ tableName }: { tableName: TABLE_NAMES }): Promise<void> {
    return this.stores.operations.dropTable({ tableName });
  }

  async insert({ tableName, record }: { tableName: TABLE_NAMES; record: Record<string, any> }): Promise<void> {
    return this.stores.operations.insert({ tableName, record });
  }

  async batchInsert({ tableName, records }: { tableName: TABLE_NAMES; records: Record<string, any>[] }): Promise<void> {
    return this.stores.operations.batchInsert({ tableName, records });
  }

  async load<R>({ tableName, keys }: { tableName: TABLE_NAMES; keys: Record<string, string> }): Promise<R | null> {
    return this.stores.operations.load({ tableName, keys });
  }

  /**
   * Memory
   */

  async getThreadById({ threadId }: { threadId: string }): Promise<StorageThreadType | null> {
    return this.stores.memory.getThreadById({ threadId });
  }

  /**
   * @deprecated use getThreadsByResourceIdPaginated instead
   */
  public async getThreadsByResourceId(args: { resourceId: string } & ThreadSortOptions): Promise<StorageThreadType[]> {
    return this.stores.memory.getThreadsByResourceId(args);
  }

  public async getThreadsByResourceIdPaginated(
    args: {
      resourceId: string;
      page: number;
      perPage: number;
    } & ThreadSortOptions,
  ): Promise<PaginationInfo & { threads: StorageThreadType[] }> {
    return this.stores.memory.getThreadsByResourceIdPaginated(args);
  }

  async saveThread({ thread }: { thread: StorageThreadType }): Promise<StorageThreadType> {
    return this.stores.memory.saveThread({ thread });
  }

  async updateThread({
    id,
    title,
    metadata,
  }: {
    id: string;
    title: string;
    metadata: Record<string, unknown>;
  }): Promise<StorageThreadType> {
    return this.stores.memory.updateThread({ id, title, metadata });
  }

  async deleteThread({ threadId }: { threadId: string }): Promise<void> {
    return this.stores.memory.deleteThread({ threadId });
  }

  /**
   * @deprecated use getMessagesPaginated instead
   */
  public async getMessages(args: StorageGetMessagesArg & { format?: 'v1' }): Promise<MastraMessageV1[]>;
  public async getMessages(args: StorageGetMessagesArg & { format: 'v2' }): Promise<MastraMessageV2[]>;
  public async getMessages(
    args: StorageGetMessagesArg & {
      format?: 'v1' | 'v2';
    },
  ): Promise<MastraMessageV1[] | MastraMessageV2[]> {
    return this.stores.memory.getMessages(args);
  }

  async getMessagesById({ messageIds, format }: { messageIds: string[]; format: 'v1' }): Promise<MastraMessageV1[]>;
  async getMessagesById({ messageIds, format }: { messageIds: string[]; format?: 'v2' }): Promise<MastraMessageV2[]>;
  async getMessagesById({
    messageIds,
    format,
  }: {
    messageIds: string[];
    format?: 'v1' | 'v2';
  }): Promise<MastraMessageV1[] | MastraMessageV2[]> {
    return this.stores.memory.getMessagesById({ messageIds, format });
  }

  public async getMessagesPaginated(
    args: StorageGetMessagesArg & {
      format?: 'v1' | 'v2';
    },
  ): Promise<PaginationInfo & { messages: MastraMessageV1[] | MastraMessageV2[] }> {
    return this.stores.memory.getMessagesPaginated(args);
  }

  async saveMessages(args: { messages: MastraMessageV1[]; format?: undefined | 'v1' }): Promise<MastraMessageV1[]>;
  async saveMessages(args: { messages: MastraMessageV2[]; format: 'v2' }): Promise<MastraMessageV2[]>;
  async saveMessages(
    args: { messages: MastraMessageV1[]; format?: undefined | 'v1' } | { messages: MastraMessageV2[]; format: 'v2' },
  ): Promise<MastraMessageV2[] | MastraMessageV1[]> {
    return this.stores.memory.saveMessages(args);
  }

  async updateMessages({
    messages,
  }: {
    messages: (Partial<Omit<MastraMessageV2, 'createdAt'>> & {
      id: string;
      content?: {
        metadata?: MastraMessageContentV2['metadata'];
        content?: MastraMessageContentV2['content'];
      };
    })[];
  }): Promise<MastraMessageV2[]> {
    return this.stores.memory.updateMessages({ messages });
  }

  async deleteMessages(messageIds: string[]): Promise<void> {
    return this.stores.memory.deleteMessages(messageIds);
  }

  async getResourceById({ resourceId }: { resourceId: string }): Promise<StorageResourceType | null> {
    return this.stores.memory.getResourceById({ resourceId });
  }

  async saveResource({ resource }: { resource: StorageResourceType }): Promise<StorageResourceType> {
    return this.stores.memory.saveResource({ resource });
  }

  async updateResource({
    resourceId,
    workingMemory,
    metadata,
  }: {
    resourceId: string;
    workingMemory?: string;
    metadata?: Record<string, unknown>;
  }): Promise<StorageResourceType> {
    return this.stores.memory.updateResource({ resourceId, workingMemory, metadata });
  }

  /**
   * Workflows
   */
  async updateWorkflowResults({
    workflowName,
    runId,
    stepId,
    result,
    runtimeContext,
  }: {
    workflowName: string;
    runId: string;
    stepId: string;
    result: StepResult<any, any, any, any>;
    runtimeContext: Record<string, any>;
  }): Promise<Record<string, StepResult<any, any, any, any>>> {
    return this.stores.workflows.updateWorkflowResults({ workflowName, runId, stepId, result, runtimeContext });
  }

  async updateWorkflowState({
    workflowName,
    runId,
    opts,
  }: {
    workflowName: string;
    runId: string;
    opts: {
      status: string;
      result?: StepResult<any, any, any, any>;
      error?: string;
      suspendedPaths?: Record<string, number[]>;
      waitingPaths?: Record<string, number[]>;
    };
  }): Promise<WorkflowRunState | undefined> {
    return this.stores.workflows.updateWorkflowState({ workflowName, runId, opts });
  }

  async persistWorkflowSnapshot({
    workflowName,
    runId,
    resourceId,
    snapshot,
  }: {
    workflowName: string;
    runId: string;
    resourceId?: string;
    snapshot: WorkflowRunState;
  }): Promise<void> {
    return this.stores.workflows.persistWorkflowSnapshot({ workflowName, runId, resourceId, snapshot });
  }

  async loadWorkflowSnapshot({
    workflowName,
    runId,
  }: {
    workflowName: string;
    runId: string;
  }): Promise<WorkflowRunState | null> {
    return this.stores.workflows.loadWorkflowSnapshot({ workflowName, runId });
  }

  async getWorkflowRuns({
    workflowName,
    fromDate,
    toDate,
    limit,
    offset,
    resourceId,
  }: {
    workflowName?: string;
    fromDate?: Date;
    toDate?: Date;
    limit?: number;
    offset?: number;
    resourceId?: string;
  } = {}): Promise<WorkflowRuns> {
    return this.stores.workflows.getWorkflowRuns({ workflowName, fromDate, toDate, limit, offset, resourceId });
  }

  async getWorkflowRunById({
    runId,
    workflowName,
  }: {
    runId: string;
    workflowName?: string;
  }): Promise<WorkflowRun | null> {
    return this.stores.workflows.getWorkflowRunById({ runId, workflowName });
  }

  async close(): Promise<void> {
    this.pgp.end();
  }

  /**
   * AI Tracing / Observability
   */
  async createAISpan(span: AISpanRecord): Promise<void> {
    if (!this.stores.observability) {
      throw new MastraError({
        id: 'PG_STORE_OBSERVABILITY_NOT_INITIALIZED',
        domain: ErrorDomain.STORAGE,
        category: ErrorCategory.SYSTEM,
        text: 'Observability storage is not initialized',
      });
    }
    return this.stores.observability.createAISpan(span);
  }

  async updateAISpan({
    spanId,
    traceId,
    updates,
  }: {
    spanId: string;
    traceId: string;
    updates: Partial<Omit<AISpanRecord, 'spanId' | 'traceId'>>;
  }): Promise<void> {
    if (!this.stores.observability) {
      throw new MastraError({
        id: 'PG_STORE_OBSERVABILITY_NOT_INITIALIZED',
        domain: ErrorDomain.STORAGE,
        category: ErrorCategory.SYSTEM,
        text: 'Observability storage is not initialized',
      });
    }
    return this.stores.observability.updateAISpan({ spanId, traceId, updates });
  }

  async getAITrace(traceId: string): Promise<AITraceRecord | null> {
    if (!this.stores.observability) {
      throw new MastraError({
        id: 'PG_STORE_OBSERVABILITY_NOT_INITIALIZED',
        domain: ErrorDomain.STORAGE,
        category: ErrorCategory.SYSTEM,
        text: 'Observability storage is not initialized',
      });
    }
    return this.stores.observability.getAITrace(traceId);
  }

  async getAITracesPaginated(
    args: AITracesPaginatedArg,
  ): Promise<{ pagination: PaginationInfo; spans: AISpanRecord[] }> {
    if (!this.stores.observability) {
      throw new MastraError({
        id: 'PG_STORE_OBSERVABILITY_NOT_INITIALIZED',
        domain: ErrorDomain.STORAGE,
        category: ErrorCategory.SYSTEM,
        text: 'Observability storage is not initialized',
      });
    }
    return this.stores.observability.getAITracesPaginated(args);
  }

  async batchCreateAISpans(args: { records: AISpanRecord[] }): Promise<void> {
    if (!this.stores.observability) {
      throw new MastraError({
        id: 'PG_STORE_OBSERVABILITY_NOT_INITIALIZED',
        domain: ErrorDomain.STORAGE,
        category: ErrorCategory.SYSTEM,
        text: 'Observability storage is not initialized',
      });
    }
    return this.stores.observability.batchCreateAISpans(args);
  }

  async batchUpdateAISpans(args: {
    records: {
      traceId: string;
      spanId: string;
      updates: Partial<Omit<AISpanRecord, 'spanId' | 'traceId'>>;
    }[];
  }): Promise<void> {
    if (!this.stores.observability) {
      throw new MastraError({
        id: 'PG_STORE_OBSERVABILITY_NOT_INITIALIZED',
        domain: ErrorDomain.STORAGE,
        category: ErrorCategory.SYSTEM,
        text: 'Observability storage is not initialized',
      });
    }
    return this.stores.observability.batchUpdateAISpans(args);
  }

  async batchDeleteAITraces(args: { traceIds: string[] }): Promise<void> {
    if (!this.stores.observability) {
      throw new MastraError({
        id: 'PG_STORE_OBSERVABILITY_NOT_INITIALIZED',
        domain: ErrorDomain.STORAGE,
        category: ErrorCategory.SYSTEM,
        text: 'Observability storage is not initialized',
      });
    }
    return this.stores.observability.batchDeleteAITraces(args);
  }

  /**
   * Scorers
   */
  async getScoreById({ id }: { id: string }): Promise<ScoreRowData | null> {
    return this.stores.scores.getScoreById({ id });
  }

  async getScoresByScorerId({
    scorerId,
    pagination,
    entityId,
    entityType,
    source,
  }: {
    scorerId: string;
    pagination: StoragePagination;
    entityId?: string;
    entityType?: string;
    source?: ScoringSource;
  }): Promise<{ pagination: PaginationInfo; scores: ScoreRowData[] }> {
    return this.stores.scores.getScoresByScorerId({ scorerId, pagination, entityId, entityType, source });
  }

  async saveScore(score: ScoreRowData): Promise<{ score: ScoreRowData }> {
    return this.stores.scores.saveScore(score);
  }

  async getScoresByRunId({
    runId,
    pagination,
  }: {
    runId: string;
    pagination: StoragePagination;
  }): Promise<{ pagination: PaginationInfo; scores: ScoreRowData[] }> {
    return this.stores.scores.getScoresByRunId({ runId, pagination });
  }

  async getScoresByEntityId({
    entityId,
    entityType,
    pagination,
  }: {
    pagination: StoragePagination;
    entityId: string;
    entityType: string;
  }): Promise<{ pagination: PaginationInfo; scores: ScoreRowData[] }> {
    return this.stores.scores.getScoresByEntityId({
      entityId,
      entityType,
      pagination,
    });
  }

  async getScoresBySpan({
    traceId,
    spanId,
    pagination,
  }: {
    traceId: string;
    spanId: string;
    pagination: StoragePagination;
  }): Promise<{ pagination: PaginationInfo; scores: ScoreRowData[] }> {
    return this.stores.scores.getScoresBySpan({ traceId, spanId, pagination });
  }
}<|MERGE_RESOLUTION|>--- conflicted
+++ resolved
@@ -37,31 +37,6 @@
 
 export type { CreateIndexOptions, IndexInfo } from '@mastra/core/storage';
 
-<<<<<<< HEAD
-export type PostgresConfig = {
-  schemaName?: string;
-  max?: number;
-  idleTimeoutMillis?: number;
-  tableMap?: Partial<Record<TABLE_NAMES, string>>;
-} & (
-  | {
-      host: string;
-      port: number;
-      database: string;
-      user: string;
-      password: string;
-      ssl?: boolean | ISSLConfig;
-    }
-  | {
-      connectionString: string;
-      ssl?: boolean | ISSLConfig;
-    }
-  // Support Cloud SQL Connector & pg ClientConfig
-  | ClientConfig
-);
-
-=======
->>>>>>> fc2a7746
 export class PostgresStore extends MastraStorage {
   #db?: pgPromise.IDatabase<{}>;
   #pgp?: pgPromise.IMain;
