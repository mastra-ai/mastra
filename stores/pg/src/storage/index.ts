--- conflicted
+++ resolved
@@ -47,11 +47,7 @@
     );
   }
 
-<<<<<<< HEAD
-  getEvalsByAgentName(agentName: string, type?: 'test' | 'live'): Promise<EvalRow[]> {
-=======
   async getEvalsByAgentName(agentName: string, type?: 'test' | 'live'): Promise<EvalRow[]> {
->>>>>>> 8df4a77d
     try {
       const baseQuery = `SELECT * FROM ${TABLE_EVALS} WHERE agent_name = $1`;
       const typeCondition =
@@ -63,20 +59,12 @@
 
       const query = `${baseQuery}${typeCondition} ORDER BY created_at DESC`;
 
-<<<<<<< HEAD
-      return this.db.manyOrNone(query, [agentName]).then(rows => rows?.map(row => this.transformEvalRow(row)) ?? []);
-    } catch (error) {
-      // Handle case where table doesn't exist yet
-      if (error instanceof Error && error.message.includes('relation') && error.message.includes('does not exist')) {
-        return Promise.resolve([]);
-=======
       const rows = await this.db.manyOrNone(query, [agentName]);
       return rows?.map(row => this.transformEvalRow(row)) ?? [];
     } catch (error) {
       // Handle case where table doesn't exist yet
       if (error instanceof Error && error.message.includes('relation') && error.message.includes('does not exist')) {
         return [];
->>>>>>> 8df4a77d
       }
       console.error('Failed to get evals for the specified agent: ' + (error as any)?.message);
       throw error;
@@ -182,15 +170,12 @@
         args.push(value);
       }
     }
-<<<<<<< HEAD
-
-    console.log(
-      'QUERY',
-      `SELECT * FROM ${TABLE_TRACES} ${whereClause} ORDER BY "createdAt" DESC LIMIT ${limit} OFFSET ${offset}`,
-      args,
-    );
-=======
->>>>>>> 8df4a77d
+
+    if (filters) {
+      for (const [key, value] of Object.entries(filters)) {
+        args.push(value);
+      }
+    }
 
     const result = await this.db.manyOrNone<{
       id: string;
