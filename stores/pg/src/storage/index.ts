--- conflicted
+++ resolved
@@ -46,22 +46,13 @@
 );
 
 export class PostgresStore extends MastraStorage {
-<<<<<<< HEAD
   #db?: pgPromise.IDatabase<{}>;
   #pgp?: pgPromise.IMain;
   #config: PostgresConfig;
-  private schema?: string;
-  private setupSchemaPromise: Promise<void> | null = null;
-  private schemaSetupComplete: boolean | undefined = undefined;
+  private schema: string;
   private isConnected: boolean = false;
-=======
-  public db: pgPromise.IDatabase<{}>;
-  public pgp: pgPromise.IMain;
-  private client: pgPromise.IDatabase<{}>;
-  private schema?: string;
 
   stores: StorageDomains;
->>>>>>> 65ab7637
 
   constructor(config: PostgresConfig) {
     // Validation: connectionString or host/database/user/password must not be empty
@@ -87,14 +78,8 @@
         }
       }
       super({ name: 'PostgresStore' });
-<<<<<<< HEAD
-      this.schema = config.schemaName;
+      this.schema = config.schemaName || 'public';
       this.#config =
-=======
-      this.pgp = pgPromise();
-      this.schema = config.schemaName || 'public';
-      this.db = this.pgp(
->>>>>>> 65ab7637
         `connectionString` in config
           ? { connectionString: config.connectionString }
           : {
@@ -104,30 +89,8 @@
               user: config.user,
               password: config.password,
               ssl: config.ssl,
-<<<<<<< HEAD
             };
-=======
-            },
-      );
-
-      this.client = this.db;
-
-      const operations = new StoreOperationsPG({ client: this.client, schemaName: this.schema });
-      const scores = new ScoresPG({ client: this.client, operations });
-      const traces = new TracesPG({ client: this.client, operations, schema: this.schema });
-      const workflows = new WorkflowsPG({ client: this.client, operations, schema: this.schema });
-      const legacyEvals = new LegacyEvalsPG({ client: this.client, schema: this.schema });
-      const memory = new MemoryPG({ client: this.client, schema: this.schema, operations });
-
-      this.stores = {
-        operations,
-        scores,
-        traces,
-        workflows,
-        legacyEvals,
-        memory,
-      };
->>>>>>> 65ab7637
+      this.stores = {} as StorageDomains;
     } catch (e) {
       throw new MastraError(
         {
@@ -140,7 +103,6 @@
     }
   }
 
-<<<<<<< HEAD
   async init(): Promise<void> {
     if (this.isConnected) {
       return;
@@ -151,6 +113,22 @@
       this.#pgp = pgPromise();
       this.#db = this.#pgp(this.#config);
       await super.init();
+
+      const operations = new StoreOperationsPG({ client: this.#db, schemaName: this.schema });
+      const scores = new ScoresPG({ client: this.#db, operations });
+      const traces = new TracesPG({ client: this.#db, operations, schema: this.schema });
+      const workflows = new WorkflowsPG({ client: this.#db, operations, schema: this.schema });
+      const legacyEvals = new LegacyEvalsPG({ client: this.#db, schema: this.schema });
+      const memory = new MemoryPG({ client: this.#db, schema: this.schema, operations });
+
+      this.stores = {
+        operations,
+        scores,
+        traces,
+        workflows,
+        legacyEvals,
+        memory,
+      };
     } catch (error) {
       this.isConnected = false;
       throw new MastraError(
@@ -178,13 +156,7 @@
     return this.#pgp;
   }
 
-  public get supports(): {
-    selectByIncludeResourceScope: boolean;
-    resourceWorkingMemory: boolean;
-  } {
-=======
   public get supports() {
->>>>>>> 65ab7637
     return {
       selectByIncludeResourceScope: true,
       resourceWorkingMemory: true,
