--- conflicted
+++ resolved
@@ -269,59 +269,6 @@
         );
       `);
 
-<<<<<<< HEAD
-      if (!extensionCheck.rows[0].exists) {
-        throw new Error('PostgreSQL vector extension is not available. Please install it first.');
-      }
-
-      // Get advisory lock using hash of index name
-      const hash = createHash('sha256').update(indexName).digest('hex');
-      const lockId = BigInt('0x' + hash.slice(0, 8)) % BigInt(2 ** 31); // Take first 8 chars and convert to number
-      const acquired = await client.query('SELECT pg_try_advisory_lock($1)', [lockId]);
-
-      if (!acquired.rows[0].pg_try_advisory_lock) {
-        // Check if table already exists
-        const exists = await client.query(
-          `
-          SELECT 1 FROM pg_class c 
-          JOIN pg_namespace n ON n.oid = c.relnamespace
-          WHERE c.relname = $1 
-          AND n.nspname = 'public'
-        `,
-          [indexName],
-        );
-
-        if (exists.rows.length > 0) {
-          // Table exists so return early
-          console.log(`Table ${indexName} already exists, skipping creation`);
-          return;
-        }
-
-        // Table doesn't exist, wait for lock
-        await client.query('SELECT pg_advisory_lock($1)', [lockId]);
-      }
-
-      try {
-        // Try to create extension
-        await client.query('CREATE EXTENSION IF NOT EXISTS vector');
-
-        // Create the table with explicit schema
-        await client.query(`
-        CREATE TABLE IF NOT EXISTS ${indexName} (
-          id SERIAL PRIMARY KEY,
-          vector_id TEXT UNIQUE NOT NULL,
-          embedding vector(${dimension}),
-          metadata JSONB DEFAULT '{}'::jsonb
-        );
-      `);
-      } finally {
-        // Always release lock
-        await client.query('SELECT pg_advisory_unlock($1)', [lockId]);
-      }
-
-      if (buildIndex) {
-        await this.setupIndex({ indexName, metric, indexConfig }, client);
-=======
         if (!extensionCheck.rows[0].exists) {
           this.createdIndexes.delete(indexName);
           throw new Error('PostgreSQL vector extension is not available. Please install it first.');
@@ -357,7 +304,6 @@
         throw error;
       } finally {
         client.release();
->>>>>>> 8df4a77d
       }
     });
   }
@@ -388,44 +334,6 @@
       client.release();
     }
   }
-<<<<<<< HEAD
-
-  private async setupIndex({ indexName, metric, indexConfig }: PgDefineIndexParams, client: pg.PoolClient) {
-    // Use a different hash prefix for buildIndex locks to avoid conflicts with createIndex
-    const hash = createHash('sha256')
-      .update('build:' + indexName)
-      .digest('hex');
-    const lockId = BigInt('0x' + hash.slice(0, 8)) % BigInt(2 ** 31);
-    const acquired = await client.query('SELECT pg_try_advisory_lock($1)', [lockId]);
-
-    if (!acquired.rows[0].pg_try_advisory_lock) {
-      // Check if index already exists
-      const exists = await client.query(
-        `
-            SELECT 1 FROM pg_class c 
-            JOIN pg_namespace n ON n.oid = c.relnamespace
-            WHERE c.relname = $1 
-            AND n.nspname = 'public'
-          `,
-        [`${indexName}_vector_idx`],
-      );
-
-      if (exists.rows.length > 0) {
-        console.log(`Index ${indexName}_vector_idx already exists, skipping creation`);
-        this.indexCache.delete(indexName); // Still clear cache since we checked
-        return;
-      }
-
-      // Index doesn't exist, wait for lock
-      await client.query('SELECT pg_advisory_lock($1)', [lockId]);
-    }
-
-    try {
-      await client.query(`DROP INDEX IF EXISTS ${indexName}_vector_idx`);
-
-      if (indexConfig.type === 'flat') {
-        this.indexCache.delete(indexName);
-=======
 
   private async setupIndex({ indexName, metric, indexConfig }: PgDefineIndexParams, client: pg.PoolClient) {
     const mutex = this.getMutexByName(`build-${indexName}`);
@@ -437,7 +345,6 @@
 
       if (indexConfig.type === 'flat') {
         this.describeIndexCache.delete(indexName);
->>>>>>> 8df4a77d
         return;
       }
 
@@ -475,14 +382,7 @@
       }
 
       await client.query(indexSQL);
-<<<<<<< HEAD
-      this.indexCache.delete(indexName);
-    } finally {
-      await client.query('SELECT pg_advisory_unlock($1)', [lockId]);
-    }
-=======
     });
->>>>>>> 8df4a77d
   }
 
   async listIndexes(): Promise<string[]> {
