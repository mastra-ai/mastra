import { ErrorCategory, ErrorDomain, MastraError } from '@mastra/core/error';
import { parseSqlIdentifier } from '@mastra/core/utils';
import { MastraVector } from '@mastra/core/vector';
import type {
  IndexStats,
  QueryResult,
  QueryVectorParams,
  CreateIndexParams,
  UpsertVectorParams,
  DescribeIndexParams,
  DeleteIndexParams,
  DeleteVectorParams,
  UpdateVectorParams,
} from '@mastra/core/vector';
import { Mutex } from 'async-mutex';
import * as pg from 'pg';
import type { ClientConfig } from 'pg';
import xxhash from 'xxhash-wasm';

import { PGFilterTranslator } from './filter';
import type { PGVectorFilter } from './filter';
import { buildFilterQuery } from './sql-builder';
import type { IndexConfig, IndexType } from './types';

export type PgVectorConfig = {
  schemaName?: string;
  max?: number;
  idleTimeoutMillis?: number;
} & (
  | {
      host: string;
      port: number;
      database: string;
      user: string;
      password: string;
      ssl?: boolean | any;
    }
  | {
      connectionString: string;
    }
  | ClientConfig
);

export interface PGIndexStats extends IndexStats {
  type: IndexType;
  config: {
    m?: number;
    efConstruction?: number;
    lists?: number;
    probes?: number;
  };
}

interface PgQueryVectorParams extends QueryVectorParams<PGVectorFilter> {
  minScore?: number;
  /**
   * HNSW search parameter. Controls the size of the dynamic candidate
   * list during search. Higher values improve accuracy at the cost of speed.
   */
  ef?: number;
  /**
   * IVFFlat probe parameter. Number of cells to visit during search.
   * Higher values improve accuracy at the cost of speed.
   */
  probes?: number;
}

interface PgCreateIndexParams extends CreateIndexParams {
  indexConfig?: IndexConfig;
  buildIndex?: boolean;
}

interface PgDefineIndexParams {
  indexName: string;
  metric: 'cosine' | 'euclidean' | 'dotproduct';
  indexConfig: IndexConfig;
}

export class PgVector extends MastraVector<PGVectorFilter> {
  public pool: pg.Pool;
  private describeIndexCache: Map<string, PGIndexStats> = new Map();
  private createdIndexes = new Map<string, number>();
  private mutexesByName = new Map<string, Mutex>();
  private schema?: string;
  private setupSchemaPromise: Promise<void> | null = null;
  private installVectorExtensionPromise: Promise<void> | null = null;
  private vectorExtensionInstalled: boolean | undefined = undefined;
  private vectorExtensionSchema: string | null = null;
  private schemaSetupComplete: boolean | undefined = undefined;
  private cacheWarmupPromise: Promise<void> | null = null;

  constructor(config: PgVectorConfig | {
    connectionString: string;
    schemaName?: string;
    pgPoolOptions?: Omit<pg.PoolConfig, 'connectionString'>;
  }) {
    super();

    try {
      const isLegacyConfig = (cfg: any): cfg is {
        connectionString: string;
        schemaName?: string;
        pgPoolOptions?: Omit<pg.PoolConfig, 'connectionString'>;
      } => {
        return 'connectionString' in cfg && !('host' in cfg);
      };

      const isConnectionStringConfig = (cfg: PgVectorConfig): cfg is PgVectorConfig & { connectionString: string } => {
        return 'connectionString' in cfg;
      };

      const isHostConfig = (
        cfg: PgVectorConfig,
      ): cfg is PgVectorConfig & {
        host: string;
        port: number;
        database: string;
        user: string;
        password: string;
        ssl?: boolean | any;
      } => {
        return 'host' in cfg && 'database' in cfg && 'user' in cfg && 'password' in cfg;
      };

      const isCloudSqlConfig = (cfg: PgVectorConfig): cfg is PgVectorConfig & ClientConfig => {
        return 'stream' in cfg || ('password' in cfg && typeof cfg.password === 'function');
      };

      if (isLegacyConfig(config)) {
        if (!config.connectionString || config.connectionString.trim() === '') {
          throw new Error(
            'PgVector: connectionString must be provided and cannot be empty. Passing an empty string may cause fallback to local Postgres defaults.',
          );
        }

        this.schema = config.schemaName;

        const basePool = new pg.Pool({
          connectionString: config.connectionString,
          max: 20,
          idleTimeoutMillis: 30000,
          connectionTimeoutMillis: 2000,
          ...config.pgPoolOptions,
        });

        const telemetry = this.__getTelemetry();

        this.pool =
          telemetry?.traceClass(basePool, {
            spanNamePrefix: 'pg-vector',
            attributes: {
              'vector.type': 'postgres',
            },
          }) ?? basePool;

        void (async () => {
          const existingIndexes = await this.listIndexes();
          void existingIndexes.map(async indexName => {
            const info = await this.getIndexInfo({ indexName });
            const key = await this.getIndexCacheKey({
              indexName,
              metric: info.metric,
              dimension: info.dimension,
              type: info.type,
            });
            this.createdIndexes.set(indexName, key);
          });
        })();
        return;
      }

      const postgresConfig = config as PgVectorConfig;
      if (isConnectionStringConfig(postgresConfig)) {
        if (
          !postgresConfig.connectionString ||
          typeof postgresConfig.connectionString !== 'string' ||
          postgresConfig.connectionString.trim() === ''
        ) {
          throw new Error(
            'PgVector: connectionString must be provided and cannot be empty. Passing an empty string may cause fallback to local Postgres defaults.',
          );
        }
      } else if (isCloudSqlConfig(postgresConfig)) {
      } else if (isHostConfig(postgresConfig)) {
        const required = ['host', 'database', 'user', 'password'] as const;
        for (const key of required) {
          if (!postgresConfig[key] || typeof postgresConfig[key] !== 'string' || postgresConfig[key].trim() === '') {
            throw new Error(
              `PgVector: ${key} must be provided and cannot be empty. Passing an empty string may cause fallback to local Postgres defaults.`,
            );
          }
        }
      } else {
        throw new Error(
          'PgVector: invalid config. Provide either {connectionString}, {host,port,database,user,password}, or a pg ClientConfig (e.g., Cloud SQL connector with `stream`).',
        );
      }

      this.schema = postgresConfig.schemaName;

      let poolConfig: pg.PoolConfig;

      if (isConnectionStringConfig(postgresConfig)) {
        poolConfig = {
          connectionString: postgresConfig.connectionString,
          max: postgresConfig.max ?? 20,
          idleTimeoutMillis: postgresConfig.idleTimeoutMillis ?? 30000,
          connectionTimeoutMillis: 2000,
        };
      } else if (isCloudSqlConfig(postgresConfig)) {
        poolConfig = {
          ...postgresConfig,
          max: postgresConfig.max ?? 20,
          idleTimeoutMillis: postgresConfig.idleTimeoutMillis ?? 30000,
          connectionTimeoutMillis: 2000,
        } as pg.PoolConfig;
      } else if (isHostConfig(postgresConfig)) {
        poolConfig = {
          host: postgresConfig.host,
          port: postgresConfig.port,
          database: postgresConfig.database,
          user: postgresConfig.user,
          password: postgresConfig.password,
          ssl: postgresConfig.ssl,
          max: postgresConfig.max ?? 20,
          idleTimeoutMillis: postgresConfig.idleTimeoutMillis ?? 30000,
          connectionTimeoutMillis: 2000,
        };
      } else {
        throw new Error('PgVector: invalid configuration provided');
      }

      const basePool = new pg.Pool(poolConfig);

      const telemetry = this.__getTelemetry();

      this.pool =
        telemetry?.traceClass(basePool, {
          spanNamePrefix: 'pg-vector',
          attributes: {
            'vector.type': 'postgres',
          },
        }) ?? basePool;

<<<<<<< HEAD
      void (async () => {
        const existingIndexes = await this.listIndexes();
        void existingIndexes.map(async indexName => {
          const info = await this.getIndexInfo({ indexName });
          const key = await this.getIndexCacheKey({
            indexName,
            metric: info.metric,
            dimension: info.dimension,
            type: info.type,
          });
          this.createdIndexes.set(indexName, key);
        });
=======
      // Warm the created indexes cache in background so we don't need to check if indexes exist every time
      // Store the promise so we can wait for it during disconnect to avoid "pool already closed" errors
      this.cacheWarmupPromise = (async () => {
        try {
          const existingIndexes = await this.listIndexes();
          await Promise.all(
            existingIndexes.map(async indexName => {
              const info = await this.getIndexInfo({ indexName });
              const key = await this.getIndexCacheKey({
                indexName,
                metric: info.metric,
                dimension: info.dimension,
                type: info.type,
              });
              this.createdIndexes.set(indexName, key);
            }),
          );
        } catch (error) {
          // Don't throw - cache warming is optional optimization
          // If it fails (e.g., pool closed early), just log and continue
          this.logger?.debug('Cache warming skipped or failed', { error });
        }
>>>>>>> e04246f9
      })();
    } catch (error) {
      throw new MastraError(
        {
          id: 'MASTRA_STORAGE_PG_VECTOR_INITIALIZATION_FAILED',
          domain: ErrorDomain.MASTRA_VECTOR,
          category: ErrorCategory.THIRD_PARTY,
          details: {
            schemaName: (config as any).schemaName ?? '',
          },
        },
        error,
      );
    }
  }

  private getMutexByName(indexName: string) {
    if (!this.mutexesByName.has(indexName)) this.mutexesByName.set(indexName, new Mutex());
    return this.mutexesByName.get(indexName)!;
  }

  /**
   * Detects which schema contains the vector extension
   */
  private async detectVectorExtensionSchema(client: pg.PoolClient): Promise<string | null> {
    try {
      const result = await client.query(`
        SELECT n.nspname as schema_name
        FROM pg_extension e
        JOIN pg_namespace n ON e.extnamespace = n.oid
        WHERE e.extname = 'vector'
        LIMIT 1;
      `);

      if (result.rows.length > 0) {
        this.vectorExtensionSchema = result.rows[0].schema_name;
        this.logger.debug('Vector extension found in schema', { schema: this.vectorExtensionSchema });
        return this.vectorExtensionSchema;
      }

      return null;
    } catch (error) {
      this.logger.debug('Could not detect vector extension schema', { error });
      return null;
    }
  }

  /**
   * Gets the properly qualified vector type name
   */
  private getVectorTypeName(): string {
    // If we know where the extension is, use that
    if (this.vectorExtensionSchema) {
      // If it's in pg_catalog, return vector
      if (this.vectorExtensionSchema === 'pg_catalog') {
        return 'vector';
      }
      // If it's in the current schema, return vector
      if (this.vectorExtensionSchema === (this.schema || 'public')) {
        return 'vector';
      }
      // Otherwise, qualify it with the schema where vector extension is installed
      const validatedSchema = parseSqlIdentifier(this.vectorExtensionSchema, 'vector extension schema');
      return `${validatedSchema}.vector`;
    }

    // Fallback to unqualified (will use search_path)
    return 'vector';
  }

  private getTableName(indexName: string) {
    const parsedIndexName = parseSqlIdentifier(indexName, 'index name');
    const quotedIndexName = `"${parsedIndexName}"`;
    const quotedSchemaName = this.getSchemaName();
    const quotedVectorName = `"${parsedIndexName}_vector_idx"`;
    return {
      tableName: quotedSchemaName ? `${quotedSchemaName}.${quotedIndexName}` : quotedIndexName,
      vectorIndexName: quotedVectorName,
    };
  }

  private getSchemaName() {
    return this.schema ? `"${parseSqlIdentifier(this.schema, 'schema name')}"` : undefined;
  }

  transformFilter(filter?: PGVectorFilter) {
    const translator = new PGFilterTranslator();
    return translator.translate(filter);
  }

  async getIndexInfo({ indexName }: DescribeIndexParams): Promise<PGIndexStats> {
    if (!this.describeIndexCache.has(indexName)) {
      this.describeIndexCache.set(indexName, await this.describeIndex({ indexName }));
    }
    return this.describeIndexCache.get(indexName)!;
  }

  async query({
    indexName,
    queryVector,
    topK = 10,
    filter,
    includeVector = false,
    minScore = -1,
    ef,
    probes,
  }: PgQueryVectorParams): Promise<QueryResult[]> {
    try {
      if (!Number.isInteger(topK) || topK <= 0) {
        throw new Error('topK must be a positive integer');
      }
      if (!Array.isArray(queryVector) || !queryVector.every(x => typeof x === 'number' && Number.isFinite(x))) {
        throw new Error('queryVector must be an array of finite numbers');
      }
    } catch (error) {
      const mastraError = new MastraError(
        {
          id: 'MASTRA_STORAGE_PG_VECTOR_QUERY_INVALID_INPUT',
          domain: ErrorDomain.MASTRA_VECTOR,
          category: ErrorCategory.USER,
          details: {
            indexName,
          },
        },
        error,
      );
      this.logger?.trackException(mastraError);
      throw mastraError;
    }

    const client = await this.pool.connect();
    try {
      await client.query('BEGIN');
      const vectorStr = `[${queryVector.join(',')}]`;
      const translatedFilter = this.transformFilter(filter);
      const { sql: filterQuery, values: filterValues } = buildFilterQuery(translatedFilter, minScore, topK);

      // Get index type and configuration
      const indexInfo = await this.getIndexInfo({ indexName });

      // Set HNSW search parameter if applicable
      if (indexInfo.type === 'hnsw') {
        // Calculate ef and clamp between 1 and 1000
        const calculatedEf = ef ?? Math.max(topK, (indexInfo?.config?.m ?? 16) * topK);
        const searchEf = Math.min(1000, Math.max(1, calculatedEf));
        await client.query(`SET LOCAL hnsw.ef_search = ${searchEf}`);
      }

      if (indexInfo.type === 'ivfflat' && probes) {
        await client.query(`SET LOCAL ivfflat.probes = ${probes}`);
      }

      const { tableName } = this.getTableName(indexName);

      // Get the properly qualified vector type
      const vectorType = this.getVectorTypeName();

      const query = `
        WITH vector_scores AS (
          SELECT
            vector_id as id,
            1 - (embedding <=> '${vectorStr}'::${vectorType}) as score,
            metadata
            ${includeVector ? ', embedding' : ''}
          FROM ${tableName}
          ${filterQuery}
        )
        SELECT *
        FROM vector_scores
        WHERE score > $1
        ORDER BY score DESC
        LIMIT $2`;
      const result = await client.query(query, filterValues);
      await client.query('COMMIT');

      return result.rows.map(({ id, score, metadata, embedding }) => ({
        id,
        score,
        metadata,
        ...(includeVector && embedding && { vector: JSON.parse(embedding) }),
      }));
    } catch (error) {
      await client.query('ROLLBACK');
      const mastraError = new MastraError(
        {
          id: 'MASTRA_STORAGE_PG_VECTOR_QUERY_FAILED',
          domain: ErrorDomain.MASTRA_VECTOR,
          category: ErrorCategory.THIRD_PARTY,
          details: {
            indexName,
          },
        },
        error,
      );
      this.logger?.trackException(mastraError);
      throw mastraError;
    } finally {
      client.release();
    }
  }

  async upsert({ indexName, vectors, metadata, ids }: UpsertVectorParams): Promise<string[]> {
    const { tableName } = this.getTableName(indexName);

    // Start a transaction
    const client = await this.pool.connect();
    try {
      await client.query('BEGIN');
      const vectorIds = ids || vectors.map(() => crypto.randomUUID());

      // Get the properly qualified vector type
      const vectorType = this.getVectorTypeName();

      for (let i = 0; i < vectors.length; i++) {
        const query = `
          INSERT INTO ${tableName} (vector_id, embedding, metadata)
          VALUES ($1, $2::${vectorType}, $3::jsonb)
          ON CONFLICT (vector_id)
          DO UPDATE SET
            embedding = $2::${vectorType},
            metadata = $3::jsonb
          RETURNING embedding::text
        `;

        await client.query(query, [vectorIds[i], `[${vectors[i]?.join(',')}]`, JSON.stringify(metadata?.[i] || {})]);
      }

      await client.query('COMMIT');
      return vectorIds;
    } catch (error) {
      await client.query('ROLLBACK');
      if (error instanceof Error && error.message?.includes('expected') && error.message?.includes('dimensions')) {
        const match = error.message.match(/expected (\d+) dimensions, not (\d+)/);
        if (match) {
          const [, expected, actual] = match;
          const mastraError = new MastraError(
            {
              id: 'MASTRA_STORAGE_PG_VECTOR_UPSERT_INVALID_INPUT',
              domain: ErrorDomain.MASTRA_VECTOR,
              category: ErrorCategory.USER,
              text:
                `Vector dimension mismatch: Index "${indexName}" expects ${expected} dimensions but got ${actual} dimensions. ` +
                `Either use a matching embedding model or delete and recreate the index with the new dimension.`,
              details: {
                indexName,
                expected: expected ?? '',
                actual: actual ?? '',
              },
            },
            error,
          );
          this.logger?.trackException(mastraError);
          throw mastraError;
        }
      }

      const mastraError = new MastraError(
        {
          id: 'MASTRA_STORAGE_PG_VECTOR_UPSERT_FAILED',
          domain: ErrorDomain.MASTRA_VECTOR,
          category: ErrorCategory.THIRD_PARTY,
          details: {
            indexName,
          },
        },
        error,
      );
      this.logger?.trackException(mastraError);
      throw mastraError;
    } finally {
      client.release();
    }
  }

  private hasher = xxhash();
  private async getIndexCacheKey({
    indexName,
    dimension,
    metric,
    type,
  }: CreateIndexParams & { type: IndexType | undefined }) {
    const input = indexName + dimension + metric + (type || 'ivfflat'); // ivfflat is default
    return (await this.hasher).h32(input);
  }
  private cachedIndexExists(indexName: string, newKey: number) {
    const existingIndexCacheKey = this.createdIndexes.get(indexName);
    return existingIndexCacheKey && existingIndexCacheKey === newKey;
  }
  private async setupSchema(client: pg.PoolClient) {
    if (!this.schema || this.schemaSetupComplete) {
      return;
    }

    if (!this.setupSchemaPromise) {
      this.setupSchemaPromise = (async () => {
        try {
          // First check if schema exists and we have usage permission
          const schemaCheck = await client.query(
            `
            SELECT EXISTS (
              SELECT 1 FROM information_schema.schemata 
              WHERE schema_name = $1
            )
          `,
            [this.schema],
          );

          const schemaExists = schemaCheck.rows[0].exists;

          if (!schemaExists) {
            try {
              await client.query(`CREATE SCHEMA IF NOT EXISTS ${this.getSchemaName()}`);
              this.logger.info(`Schema "${this.schema}" created successfully`);
            } catch (error) {
              this.logger.error(`Failed to create schema "${this.schema}"`, { error });
              throw new Error(
                `Unable to create schema "${this.schema}". This requires CREATE privilege on the database. ` +
                  `Either create the schema manually or grant CREATE privilege to the user.`,
              );
            }
          }

          // If we got here, schema exists and we can use it
          this.schemaSetupComplete = true;
          this.logger.debug(`Schema "${this.schema}" is ready for use`);
        } catch (error) {
          // Reset flags so we can retry
          this.schemaSetupComplete = undefined;
          this.setupSchemaPromise = null;
          throw error;
        } finally {
          this.setupSchemaPromise = null;
        }
      })();
    }

    await this.setupSchemaPromise;
  }

  async createIndex({
    indexName,
    dimension,
    metric = 'cosine',
    indexConfig = {},
    buildIndex = true,
  }: PgCreateIndexParams): Promise<void> {
    const { tableName } = this.getTableName(indexName);

    // Validate inputs
    try {
      if (!indexName.match(/^[a-zA-Z_][a-zA-Z0-9_]*$/)) {
        throw new Error('Invalid index name format');
      }
      if (!Number.isInteger(dimension) || dimension <= 0) {
        throw new Error('Dimension must be a positive integer');
      }
    } catch (error) {
      const mastraError = new MastraError(
        {
          id: 'MASTRA_STORAGE_PG_VECTOR_CREATE_INDEX_INVALID_INPUT',
          domain: ErrorDomain.MASTRA_VECTOR,
          category: ErrorCategory.USER,
          details: {
            indexName,
          },
        },
        error,
      );
      this.logger?.trackException(mastraError);
      throw mastraError;
    }

    const indexCacheKey = await this.getIndexCacheKey({ indexName, dimension, type: indexConfig.type, metric });
    if (this.cachedIndexExists(indexName, indexCacheKey)) {
      // we already saw this index get created since the process started, no need to recreate it
      return;
    }

    const mutex = this.getMutexByName(`create-${indexName}`);
    // Use async-mutex instead of advisory lock for perf (over 2x as fast)
    await mutex
      .runExclusive(async () => {
        if (this.cachedIndexExists(indexName, indexCacheKey)) {
          // this may have been created while we were waiting to acquire a lock
          return;
        }

        const client = await this.pool.connect();

        try {
          // Setup schema if needed
          await this.setupSchema(client);

          // Install vector extension and detect where it is
          await this.installVectorExtension(client);

          // Set search path to include both schemas if needed
          if (
            this.schema &&
            this.vectorExtensionSchema &&
            this.schema !== this.vectorExtensionSchema &&
            this.vectorExtensionSchema !== 'pg_catalog'
          ) {
            await client.query(`SET search_path TO ${this.getSchemaName()}, "${this.vectorExtensionSchema}"`);
          }

          // Use the properly qualified vector type
          const vectorType = this.getVectorTypeName();

          await client.query(`
          CREATE TABLE IF NOT EXISTS ${tableName} (
            id SERIAL PRIMARY KEY,
            vector_id TEXT UNIQUE NOT NULL,
            embedding ${vectorType}(${dimension}),
            metadata JSONB DEFAULT '{}'::jsonb
          );
        `);
          this.createdIndexes.set(indexName, indexCacheKey);

          if (buildIndex) {
            await this.setupIndex({ indexName, metric, indexConfig }, client);
          }
        } catch (error: any) {
          this.createdIndexes.delete(indexName);
          throw error;
        } finally {
          client.release();
        }
      })
      .catch(error => {
        const mastraError = new MastraError(
          {
            id: 'MASTRA_STORAGE_PG_VECTOR_CREATE_INDEX_FAILED',
            domain: ErrorDomain.MASTRA_VECTOR,
            category: ErrorCategory.THIRD_PARTY,
            details: {
              indexName,
            },
          },
          error,
        );
        this.logger?.trackException(mastraError);
        throw mastraError;
      });
  }

  async buildIndex({ indexName, metric = 'cosine', indexConfig }: PgDefineIndexParams): Promise<void> {
    const client = await this.pool.connect();
    try {
      await this.setupIndex({ indexName, metric, indexConfig }, client);
    } catch (error: any) {
      const mastraError = new MastraError(
        {
          id: 'MASTRA_STORAGE_PG_VECTOR_BUILD_INDEX_FAILED',
          domain: ErrorDomain.MASTRA_VECTOR,
          category: ErrorCategory.THIRD_PARTY,
          details: {
            indexName,
          },
        },
        error,
      );
      this.logger?.trackException(mastraError);
      throw mastraError;
    } finally {
      client.release();
    }
  }

  private async setupIndex({ indexName, metric, indexConfig }: PgDefineIndexParams, client: pg.PoolClient) {
    const mutex = this.getMutexByName(`build-${indexName}`);
    // Use async-mutex instead of advisory lock for perf (over 2x as fast)
    await mutex.runExclusive(async () => {
      // Check if the index config is empty
      const isConfigEmpty =
        !indexConfig ||
        Object.keys(indexConfig).length === 0 ||
        (!indexConfig.type && !indexConfig.ivf && !indexConfig.hnsw);
      // Determine index type - use defaults if no config provided
      const indexType = isConfigEmpty ? 'ivfflat' : indexConfig.type || 'ivfflat';

      const { tableName, vectorIndexName } = this.getTableName(indexName);

      // Try to get existing index info to check if configuration has changed
      let existingIndexInfo: PGIndexStats | null = null;
      let dimension = 0;
      try {
        existingIndexInfo = await this.getIndexInfo({ indexName });
        dimension = existingIndexInfo.dimension;

        if (isConfigEmpty && existingIndexInfo.metric === metric) {
          if (existingIndexInfo.type === 'flat') {
            // No index exists - create the default ivfflat
            this.logger?.debug(`No index exists for ${vectorIndexName}, will create default ivfflat index`);
          } else {
            // Preserve existing non-flat index
            this.logger?.debug(
              `Index ${vectorIndexName} already exists (type: ${existingIndexInfo.type}, metric: ${existingIndexInfo.metric}), preserving existing configuration`,
            );
            const cacheKey = await this.getIndexCacheKey({
              indexName,
              dimension,
              type: existingIndexInfo.type,
              metric: existingIndexInfo.metric,
            });
            this.createdIndexes.set(indexName, cacheKey);
            return;
          }
        }

        // If config was empty but metric didn't match, OR config was provided, check for changes
        let configMatches = existingIndexInfo.metric === metric && existingIndexInfo.type === indexType;
        if (indexType === 'hnsw') {
          configMatches =
            configMatches &&
            existingIndexInfo.config.m === (indexConfig.hnsw?.m ?? 8) &&
            existingIndexInfo.config.efConstruction === (indexConfig.hnsw?.efConstruction ?? 32);
        } else if (indexType === 'flat') {
          configMatches = configMatches && existingIndexInfo.type === 'flat';
        } else if (indexType === 'ivfflat' && indexConfig.ivf?.lists) {
          configMatches = configMatches && existingIndexInfo.config.lists === indexConfig.ivf?.lists;
        }

        if (configMatches) {
          this.logger?.debug(`Index ${vectorIndexName} already exists with same configuration, skipping recreation`);
          // Update cache with the existing configuration
          const cacheKey = await this.getIndexCacheKey({
            indexName,
            dimension,
            type: existingIndexInfo.type,
            metric: existingIndexInfo.metric,
          });
          this.createdIndexes.set(indexName, cacheKey);
          return;
        }

        // Configuration changed, need to rebuild
        this.logger?.info(`Index ${vectorIndexName} configuration changed, rebuilding index`);
        await client.query(`DROP INDEX IF EXISTS ${vectorIndexName}`);
        this.describeIndexCache.delete(indexName);
      } catch {
        this.logger?.debug(`Index ${indexName} doesn't exist yet, will create it`);
      }

      if (indexType === 'flat') {
        this.describeIndexCache.delete(indexName);
        return;
      }

      const metricOp =
        metric === 'cosine' ? 'vector_cosine_ops' : metric === 'euclidean' ? 'vector_l2_ops' : 'vector_ip_ops';

      let indexSQL: string;
      if (indexType === 'hnsw') {
        const m = indexConfig.hnsw?.m ?? 8;
        const efConstruction = indexConfig.hnsw?.efConstruction ?? 32;

        indexSQL = `
          CREATE INDEX IF NOT EXISTS ${vectorIndexName} 
          ON ${tableName} 
          USING hnsw (embedding ${metricOp})
          WITH (
            m = ${m},
            ef_construction = ${efConstruction}
          )
        `;
      } else {
        let lists: number;
        if (indexConfig.ivf?.lists) {
          lists = indexConfig.ivf.lists;
        } else {
          const size = (await client.query(`SELECT COUNT(*) FROM ${tableName}`)).rows[0].count;
          lists = Math.max(100, Math.min(4000, Math.floor(Math.sqrt(size) * 2)));
        }
        indexSQL = `
          CREATE INDEX IF NOT EXISTS ${vectorIndexName}
          ON ${tableName}
          USING ivfflat (embedding ${metricOp})
          WITH (lists = ${lists});
        `;
      }

      await client.query(indexSQL);
    });
  }

  private async installVectorExtension(client: pg.PoolClient) {
    // If we've already successfully installed, no need to do anything
    if (this.vectorExtensionInstalled) {
      return;
    }

    // If there's no existing installation attempt or the previous one failed
    if (!this.installVectorExtensionPromise) {
      this.installVectorExtensionPromise = (async () => {
        try {
          // First, detect if and where the extension is already installed
          const existingSchema = await this.detectVectorExtensionSchema(client);

          if (existingSchema) {
            this.vectorExtensionInstalled = true;
            this.vectorExtensionSchema = existingSchema;
            this.logger.info(`Vector extension already installed in schema: ${existingSchema}`);
            return;
          }

          // Try to install the extension
          try {
            // First try to install in the custom schema if provided
            if (this.schema && this.schema !== 'public') {
              try {
                await client.query(`CREATE EXTENSION IF NOT EXISTS vector SCHEMA ${this.getSchemaName()}`);
                this.vectorExtensionInstalled = true;
                this.vectorExtensionSchema = this.schema;
                this.logger.info(`Vector extension installed in schema: ${this.schema}`);
                return;
              } catch (schemaError) {
                this.logger.debug(`Could not install vector extension in schema ${this.schema}, trying public schema`, {
                  error: schemaError,
                });
              }
            }

            // Fall back to installing in public schema (or default)
            await client.query('CREATE EXTENSION IF NOT EXISTS vector');

            // Detect where it was actually installed
            const installedSchema = await this.detectVectorExtensionSchema(client);
            if (installedSchema) {
              this.vectorExtensionInstalled = true;
              this.vectorExtensionSchema = installedSchema;
              this.logger.info(`Vector extension installed in schema: ${installedSchema}`);
            }
          } catch (error) {
            this.logger.warn(
              'Could not install vector extension. This requires superuser privileges. ' +
                'If the extension is already installed, you can ignore this warning.',
              { error },
            );

            // Even if installation failed, check if it exists somewhere
            const existingSchema = await this.detectVectorExtensionSchema(client);
            if (existingSchema) {
              this.vectorExtensionInstalled = true;
              this.vectorExtensionSchema = existingSchema;
              this.logger.info(`Vector extension found in schema: ${existingSchema}`);
            }
          }
        } catch (error) {
          this.logger.error('Error setting up vector extension', { error });
          this.vectorExtensionInstalled = undefined;
          this.installVectorExtensionPromise = null;
          throw error;
        } finally {
          this.installVectorExtensionPromise = null;
        }
      })();
    }

    await this.installVectorExtensionPromise;
  }

  async listIndexes(): Promise<string[]> {
    const client = await this.pool.connect();
    try {
      // Query for tables that match the exact Mastra PgVector table structure:
      // Must have: vector_id (TEXT), embedding (vector), metadata (JSONB)
      const mastraTablesQuery = `
        SELECT DISTINCT t.table_name
        FROM information_schema.tables t
        WHERE t.table_schema = $1
        AND EXISTS (
          SELECT 1
          FROM information_schema.columns c
          WHERE c.table_schema = t.table_schema
          AND c.table_name = t.table_name
          AND c.column_name = 'vector_id'
          AND c.data_type = 'text'
        )
        AND EXISTS (
          SELECT 1
          FROM information_schema.columns c
          WHERE c.table_schema = t.table_schema
          AND c.table_name = t.table_name
          AND c.column_name = 'embedding'
          AND c.udt_name = 'vector'
        )
        AND EXISTS (
          SELECT 1
          FROM information_schema.columns c
          WHERE c.table_schema = t.table_schema
          AND c.table_name = t.table_name
          AND c.column_name = 'metadata'
          AND c.data_type = 'jsonb'
        );
      `;
      const mastraTables = await client.query(mastraTablesQuery, [this.schema || 'public']);
      return mastraTables.rows.map(row => row.table_name);
    } catch (e) {
      const mastraError = new MastraError(
        {
          id: 'MASTRA_STORAGE_PG_VECTOR_LIST_INDEXES_FAILED',
          domain: ErrorDomain.MASTRA_VECTOR,
          category: ErrorCategory.THIRD_PARTY,
        },
        e,
      );
      this.logger?.trackException(mastraError);
      throw mastraError;
    } finally {
      client.release();
    }
  }

  /**
   * Retrieves statistics about a vector index.
   *
   * @param {string} indexName - The name of the index to describe
   * @returns A promise that resolves to the index statistics including dimension, count and metric
   */
  async describeIndex({ indexName }: DescribeIndexParams): Promise<PGIndexStats> {
    const client = await this.pool.connect();
    try {
      const { tableName } = this.getTableName(indexName);

      // Check if table exists with a vector column
      const tableExistsQuery = `
        SELECT 1
        FROM information_schema.columns
        WHERE table_schema = $1
          AND table_name = $2
          AND udt_name = 'vector'
        LIMIT 1;
      `;
      const tableExists = await client.query(tableExistsQuery, [this.schema || 'public', indexName]);

      if (tableExists.rows.length === 0) {
        throw new Error(`Vector table ${tableName} does not exist`);
      }

      // Get vector dimension
      const dimensionQuery = `
                SELECT atttypmod as dimension
                FROM pg_attribute
                WHERE attrelid = $1::regclass
                AND attname = 'embedding';
            `;

      // Get row count
      const countQuery = `
                SELECT COUNT(*) as count
                FROM ${tableName};
            `;

      // Get index metric type
      const indexQuery = `
            SELECT
                am.amname as index_method,
                pg_get_indexdef(i.indexrelid) as index_def,
                opclass.opcname as operator_class
            FROM pg_index i
            JOIN pg_class c ON i.indexrelid = c.oid
            JOIN pg_am am ON c.relam = am.oid
            JOIN pg_opclass opclass ON i.indclass[0] = opclass.oid
            JOIN pg_namespace n ON c.relnamespace = n.oid
            WHERE c.relname = $1
            AND n.nspname = $2;
            `;

      const [dimResult, countResult, indexResult] = await Promise.all([
        client.query(dimensionQuery, [tableName]),
        client.query(countQuery),
        client.query(indexQuery, [`${indexName}_vector_idx`, this.schema || 'public']),
      ]);

      const { index_method, index_def, operator_class } = indexResult.rows[0] || {
        index_method: 'flat',
        index_def: '',
        operator_class: 'cosine',
      };

      // Convert pg_vector index method to our metric type
      const metric = operator_class.includes('l2')
        ? 'euclidean'
        : operator_class.includes('ip')
          ? 'dotproduct'
          : 'cosine';

      // Parse index configuration
      const config: { m?: number; efConstruction?: number; lists?: number } = {};

      if (index_method === 'hnsw') {
        const m = index_def.match(/m\s*=\s*'?(\d+)'?/)?.[1];
        const efConstruction = index_def.match(/ef_construction\s*=\s*'?(\d+)'?/)?.[1];
        if (m) config.m = parseInt(m);
        if (efConstruction) config.efConstruction = parseInt(efConstruction);
      } else if (index_method === 'ivfflat') {
        const lists = index_def.match(/lists\s*=\s*'?(\d+)'?/)?.[1];
        if (lists) config.lists = parseInt(lists);
      }

      return {
        dimension: dimResult.rows[0].dimension,
        count: parseInt(countResult.rows[0].count),
        metric,
        type: index_method as 'flat' | 'hnsw' | 'ivfflat',
        config,
      };
    } catch (e: any) {
      await client.query('ROLLBACK');
      const mastraError = new MastraError(
        {
          id: 'MASTRA_STORAGE_PG_VECTOR_DESCRIBE_INDEX_FAILED',
          domain: ErrorDomain.MASTRA_VECTOR,
          category: ErrorCategory.THIRD_PARTY,
          details: {
            indexName,
          },
        },
        e,
      );
      this.logger?.trackException(mastraError);
      throw mastraError;
    } finally {
      client.release();
    }
  }

  async deleteIndex({ indexName }: DeleteIndexParams): Promise<void> {
    const client = await this.pool.connect();
    try {
      const { tableName } = this.getTableName(indexName);
      // Drop the table
      await client.query(`DROP TABLE IF EXISTS ${tableName} CASCADE`);
      this.createdIndexes.delete(indexName);
    } catch (error: any) {
      await client.query('ROLLBACK');
      const mastraError = new MastraError(
        {
          id: 'MASTRA_STORAGE_PG_VECTOR_DELETE_INDEX_FAILED',
          domain: ErrorDomain.MASTRA_VECTOR,
          category: ErrorCategory.THIRD_PARTY,
          details: {
            indexName,
          },
        },
        error,
      );
      this.logger?.trackException(mastraError);
      throw mastraError;
    } finally {
      client.release();
    }
  }

  async truncateIndex({ indexName }: DeleteIndexParams): Promise<void> {
    const client = await this.pool.connect();
    try {
      const { tableName } = this.getTableName(indexName);
      await client.query(`TRUNCATE ${tableName}`);
    } catch (e: any) {
      await client.query('ROLLBACK');
      const mastraError = new MastraError(
        {
          id: 'MASTRA_STORAGE_PG_VECTOR_TRUNCATE_INDEX_FAILED',
          domain: ErrorDomain.MASTRA_VECTOR,
          category: ErrorCategory.THIRD_PARTY,
          details: {
            indexName,
          },
        },
        e,
      );
      this.logger?.trackException(mastraError);
      throw mastraError;
    } finally {
      client.release();
    }
  }

  async disconnect() {
    // Wait for cache warmup to complete before closing pool
    // This prevents "Cannot use a pool after calling end on the pool" errors
    if (this.cacheWarmupPromise) {
      try {
        await this.cacheWarmupPromise;
      } catch {
        // Ignore errors - we're shutting down anyway
      }
    }

    await this.pool.end();
  }

  /**
   * Updates a vector by its ID with the provided vector and/or metadata.
   * @param indexName - The name of the index containing the vector.
   * @param id - The ID of the vector to update.
   * @param update - An object containing the vector and/or metadata to update.
   * @param update.vector - An optional array of numbers representing the new vector.
   * @param update.metadata - An optional record containing the new metadata.
   * @returns A promise that resolves when the update is complete.
   * @throws Will throw an error if no updates are provided or if the update operation fails.
   */
  async updateVector({ indexName, id, update }: UpdateVectorParams): Promise<void> {
    let client;
    try {
      if (!update.vector && !update.metadata) {
        throw new Error('No updates provided');
      }

      client = await this.pool.connect();
      let updateParts = [];
      let values = [id];
      let valueIndex = 2;

      // Get the properly qualified vector type
      const vectorType = this.getVectorTypeName();

      if (update.vector) {
        updateParts.push(`embedding = $${valueIndex}::${vectorType}`);
        values.push(`[${update.vector.join(',')}]`);
        valueIndex++;
      }

      if (update.metadata) {
        updateParts.push(`metadata = $${valueIndex}::jsonb`);
        values.push(JSON.stringify(update.metadata));
      }

      if (updateParts.length === 0) {
        return;
      }

      const { tableName } = this.getTableName(indexName);

      // query looks like this:
      // UPDATE table SET embedding = $2::vector, metadata = $3::jsonb WHERE id = $1
      const query = `
        UPDATE ${tableName}
        SET ${updateParts.join(', ')}
        WHERE vector_id = $1
      `;

      await client.query(query, values);
    } catch (error: any) {
      const mastraError = new MastraError(
        {
          id: 'MASTRA_STORAGE_PG_VECTOR_UPDATE_VECTOR_FAILED',
          domain: ErrorDomain.MASTRA_VECTOR,
          category: ErrorCategory.THIRD_PARTY,
          details: {
            indexName,
            id,
          },
        },
        error,
      );
      this.logger?.trackException(mastraError);
      throw mastraError;
    } finally {
      client?.release();
    }
  }

  /**
   * Deletes a vector by its ID.
   * @param indexName - The name of the index containing the vector.
   * @param id - The ID of the vector to delete.
   * @returns A promise that resolves when the deletion is complete.
   * @throws Will throw an error if the deletion operation fails.
   */
  async deleteVector({ indexName, id }: DeleteVectorParams): Promise<void> {
    let client;
    try {
      client = await this.pool.connect();
      const { tableName } = this.getTableName(indexName);
      const query = `
        DELETE FROM ${tableName}
        WHERE vector_id = $1
      `;
      await client.query(query, [id]);
    } catch (error: any) {
      const mastraError = new MastraError(
        {
          id: 'MASTRA_STORAGE_PG_VECTOR_DELETE_VECTOR_FAILED',
          domain: ErrorDomain.MASTRA_VECTOR,
          category: ErrorCategory.THIRD_PARTY,
          details: {
            indexName,
            id,
          },
        },
        error,
      );
      this.logger?.trackException(mastraError);
      throw mastraError;
    } finally {
      client?.release();
    }
  }
}<|MERGE_RESOLUTION|>--- conflicted
+++ resolved
@@ -242,43 +242,7 @@
           },
         }) ?? basePool;
 
-<<<<<<< HEAD
-      void (async () => {
-        const existingIndexes = await this.listIndexes();
-        void existingIndexes.map(async indexName => {
-          const info = await this.getIndexInfo({ indexName });
-          const key = await this.getIndexCacheKey({
-            indexName,
-            metric: info.metric,
-            dimension: info.dimension,
-            type: info.type,
-          });
-          this.createdIndexes.set(indexName, key);
-        });
-=======
-      // Warm the created indexes cache in background so we don't need to check if indexes exist every time
-      // Store the promise so we can wait for it during disconnect to avoid "pool already closed" errors
-      this.cacheWarmupPromise = (async () => {
-        try {
-          const existingIndexes = await this.listIndexes();
-          await Promise.all(
-            existingIndexes.map(async indexName => {
-              const info = await this.getIndexInfo({ indexName });
-              const key = await this.getIndexCacheKey({
-                indexName,
-                metric: info.metric,
-                dimension: info.dimension,
-                type: info.type,
-              });
-              this.createdIndexes.set(indexName, key);
-            }),
-          );
-        } catch (error) {
-          // Don't throw - cache warming is optional optimization
-          // If it fails (e.g., pool closed early), just log and continue
-          this.logger?.debug('Cache warming skipped or failed', { error });
-        }
->>>>>>> e04246f9
+
       })();
     } catch (error) {
       throw new MastraError(
