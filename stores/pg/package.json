{
  "name": "@mastra/pg",
  "version": "0.13.0",
  "description": "Postgres provider for Mastra - includes both vector and db storage capabilities",
  "type": "module",
  "main": "dist/index.js",
  "types": "dist/index.d.ts",
  "exports": {
    ".": {
      "import": {
        "types": "./dist/index.d.ts",
        "default": "./dist/index.js"
      },
      "require": {
        "types": "./dist/index.d.cts",
        "default": "./dist/index.cjs"
      }
    },
    "./package.json": "./package.json"
  },
  "scripts": {
<<<<<<< HEAD
    "build": "tsup --silent --config tsup.config.ts",
    "build:watch": "tsup --watch --silent --config tsup.config.ts",
=======
    "build": "tsup src/index.ts --format esm,cjs --experimental-dts --clean --treeshake=smallest --splitting --silent",
    "build:watch": "pnpm build --watch",
>>>>>>> 706fac73
    "pretest": "docker compose up -d && (for i in $(seq 1 30); do docker compose exec -T db pg_isready -U postgres && break || (sleep 1; [ $i -eq 30 ] && exit 1); done)",
    "test": "vitest run",
    "pretest:perf": "docker compose -f docker-compose.perf.yaml up -d && (for i in $(seq 1 30); do docker compose -f docker-compose.perf.yaml exec -T db pg_isready -U postgres && break || (sleep 1; [ $i -eq 30 ] && exit 1); done)",
    "test:perf": "NODE_OPTIONS='--max-old-space-size=16384' vitest run -c vitest.perf.config.ts",
    "posttest": "docker compose down -v",
    "posttest:perf": "docker compose -f docker-compose.perf.yaml down -v",
    "pretest:watch": "docker compose up -d",
    "test:watch": "vitest watch",
    "posttest:watch": "docker compose down -v",
    "lint": "eslint ."
  },
  "license": "MIT",
  "dependencies": {
    "async-mutex": "^0.5.0",
    "pg": "^8.16.3",
    "pg-promise": "^11.15.0",
    "xxhash-wasm": "^1.1.0"
  },
  "devDependencies": {
    "@internal/lint": "workspace:*",
    "@internal/storage-test-utils": "workspace:*",
    "@mastra/core": "workspace:*",
    "@microsoft/api-extractor": "^7.52.8",
    "@types/node": "^20.19.0",
    "@types/pg": "^8.15.4",
    "eslint": "^9.30.1",
    "tsup": "^8.5.0",
    "typescript": "^5.8.3",
    "vitest": "^3.2.4"
  },
  "peerDependencies": {
    "@mastra/core": ">=0.12.0-0 <0.13.0-0"
  }
}<|MERGE_RESOLUTION|>--- conflicted
+++ resolved
@@ -19,13 +19,8 @@
     "./package.json": "./package.json"
   },
   "scripts": {
-<<<<<<< HEAD
     "build": "tsup --silent --config tsup.config.ts",
-    "build:watch": "tsup --watch --silent --config tsup.config.ts",
-=======
-    "build": "tsup src/index.ts --format esm,cjs --experimental-dts --clean --treeshake=smallest --splitting --silent",
     "build:watch": "pnpm build --watch",
->>>>>>> 706fac73
     "pretest": "docker compose up -d && (for i in $(seq 1 30); do docker compose exec -T db pg_isready -U postgres && break || (sleep 1; [ $i -eq 30 ] && exit 1); done)",
     "test": "vitest run",
     "pretest:perf": "docker compose -f docker-compose.perf.yaml up -d && (for i in $(seq 1 30); do docker compose -f docker-compose.perf.yaml exec -T db pg_isready -U postgres && break || (sleep 1; [ $i -eq 30 ] && exit 1); done)",
