{
  "name": "@mastra/pg",
  "version": "0.10.1",
  "description": "Postgres provider for Mastra - includes both vector and db storage capabilities",
  "type": "module",
  "main": "dist/index.js",
  "types": "dist/index.d.ts",
  "exports": {
    ".": {
      "import": {
        "types": "./dist/index.d.ts",
        "default": "./dist/index.js"
      },
      "require": {
        "types": "./dist/index.d.cts",
        "default": "./dist/index.cjs"
      }
    },
    "./package.json": "./package.json"
  },
  "scripts": {
    "build": "tsup src/index.ts --format esm,cjs --experimental-dts --clean --treeshake=smallest --splitting",
    "build:watch": "pnpm build --watch",
    "pretest": "docker compose up -d && (for i in $(seq 1 30); do docker compose exec -T db pg_isready -U postgres && break || (sleep 1; [ $i -eq 30 ] && exit 1); done)",
    "test": "vitest run",
    "pretest:perf": "docker compose -f docker-compose.perf.yaml up -d && (for i in $(seq 1 30); do docker compose -f docker-compose.perf.yaml exec -T db pg_isready -U postgres && break || (sleep 1; [ $i -eq 30 ] && exit 1); done)",
    "test:perf": "NODE_OPTIONS='--max-old-space-size=16384' vitest run -c vitest.perf.config.ts",
    "posttest": "docker compose down -v",
    "posttest:perf": "docker compose -f docker-compose.perf.yaml down -v",
    "pretest:watch": "docker compose up -d",
    "test:watch": "vitest watch",
    "posttest:watch": "docker compose down -v",
    "lint": "eslint ."
  },
  "license": "MIT",
  "dependencies": {
    "async-mutex": "^0.5.0",
    "pg": "^8.16.0",
    "pg-promise": "^11.13.0",
    "xxhash-wasm": "^1.1.0"
  },
  "devDependencies": {
    "@internal/lint": "workspace:*",
<<<<<<< HEAD
    "@internal/storage-test-utils": "workspace:*",
    "@microsoft/api-extractor": "^7.52.5",
    "@types/node": "^20.17.27",
    "@types/pg": "^8.11.11",
    "eslint": "^9.23.0",
    "tsup": "^8.4.0",
=======
    "@microsoft/api-extractor": "^7.52.8",
    "@types/node": "^20.17.57",
    "@types/pg": "^8.15.4",
    "eslint": "^9.28.0",
    "tsup": "^8.5.0",
>>>>>>> b2810ab9
    "typescript": "^5.8.2",
    "vitest": "^3.1.2",
    "@mastra/core": "workspace:*"
  },
  "peerDependencies": {
    "@mastra/core": "^0.10.2-alpha.0"
  }
}<|MERGE_RESOLUTION|>--- conflicted
+++ resolved
@@ -41,20 +41,12 @@
   },
   "devDependencies": {
     "@internal/lint": "workspace:*",
-<<<<<<< HEAD
     "@internal/storage-test-utils": "workspace:*",
-    "@microsoft/api-extractor": "^7.52.5",
-    "@types/node": "^20.17.27",
-    "@types/pg": "^8.11.11",
-    "eslint": "^9.23.0",
-    "tsup": "^8.4.0",
-=======
     "@microsoft/api-extractor": "^7.52.8",
     "@types/node": "^20.17.57",
     "@types/pg": "^8.15.4",
     "eslint": "^9.28.0",
     "tsup": "^8.5.0",
->>>>>>> b2810ab9
     "typescript": "^5.8.2",
     "vitest": "^3.1.2",
     "@mastra/core": "workspace:*"
