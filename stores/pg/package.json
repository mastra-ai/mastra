--- conflicted
+++ resolved
@@ -42,13 +42,8 @@
   "devDependencies": {
     "@internal/lint": "workspace:*",
     "@internal/storage-test-utils": "workspace:*",
-<<<<<<< HEAD
-    "@microsoft/api-extractor": "^7.52.5",
-    "@types/node": "^20.17.27",
-=======
     "@microsoft/api-extractor": "^7.52.8",
     "@types/node": "^20.17.57",
->>>>>>> f7f82938
     "@types/pg": "^8.15.4",
     "eslint": "^9.28.0",
     "tsup": "^8.5.0",
