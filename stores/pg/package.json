--- conflicted
+++ resolved
@@ -53,11 +53,7 @@
     "@internal/types-builder": "workspace:*"
   },
   "peerDependencies": {
-<<<<<<< HEAD
-    "@mastra/core": ">=0.18.1-0 <0.20.0-0"
-=======
     "@mastra/core": ">=0.19.0-alpha.1 <0.20.0-0"
->>>>>>> 318fd497
   },
   "files": [
     "dist",
