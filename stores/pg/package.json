--- conflicted
+++ resolved
@@ -1,10 +1,6 @@
 {
   "name": "@mastra/pg",
-<<<<<<< HEAD
-  "version": "0.2.7-alpha.4",
-=======
   "version": "0.2.7-alpha.7",
->>>>>>> 8df4a77d
   "description": "Postgres provider for Mastra - includes both vector and db storage capabilities",
   "type": "module",
   "main": "dist/index.js",
