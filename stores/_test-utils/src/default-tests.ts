--- conflicted
+++ resolved
@@ -382,13 +382,8 @@
         await storage.saveThread({ thread });
 
         const messages = [
-<<<<<<< HEAD
           createSampleMessageV1({ threadId: thread.id }),
           createSampleMessageV1({ threadId: thread.id }),
-=======
-          { ...createSampleMessageV1({ threadId: thread.id }), resourceId: undefined },
-          { ...createSampleMessageV1({ threadId: thread.id, resourceId: undefined }), resourceId: undefined },
->>>>>>> 7287a612
         ];
 
         // Save messages
@@ -417,11 +412,7 @@
           createSampleMessageV1({ threadId: thread.id, content: 'First' }),
           createSampleMessageV1({ threadId: thread.id, content: 'Second' }),
           createSampleMessageV1({ threadId: thread.id, content: 'Third' }),
-<<<<<<< HEAD
-        ] satisfies MastraMessageV1[];
-=======
         ];
->>>>>>> 7287a612
 
         await storage.saveMessages({ messages });
 
