import { randomUUID } from 'crypto';
import { describe, it, expect, beforeAll, beforeEach, afterAll, afterEach } from 'vitest';
import type { MetricResult } from '@mastra/core/eval';
import type { WorkflowRunState } from '@mastra/core/workflows';
import type { MastraStorage } from '@mastra/core/storage';
import { TABLE_WORKFLOW_SNAPSHOT, TABLE_EVALS, TABLE_MESSAGES, TABLE_THREADS } from '@mastra/core/storage';
import { MastraMessageV1, MastraMessageV2 } from '@mastra/core';

// Sample test data factory functions to ensure unique records
export const createSampleThread = () => ({
  id: `thread-${randomUUID()}`,
  resourceId: `resource-${randomUUID()}`,
  title: 'Test Thread',
  createdAt: new Date(),
  updatedAt: new Date(),
  metadata: { key: 'value' },
});

export const createSampleThreadWithParams = (
  threadId: string,
  resourceId: string,
  createdAt: Date,
  updatedAt: Date,
) => ({
  id: threadId,
  resourceId,
  title: 'Test Thread with given ThreadId and ResourceId',
  createdAt,
  updatedAt,
  metadata: { key: 'value' },
});

let role: 'assistant' | 'user' = 'assistant';
export const getRole = () => {
  if (role === 'user') role = 'assistant';
  else role = 'user';
  return role;
};
export const createSampleMessage = (threadId: string, createdAt?: Date) =>
  ({
    id: `msg-${randomUUID()}`,
    role: getRole(),
    type: 'text',
    threadId,
    content: [{ type: 'text', text: 'Hello' }],
    createdAt: createdAt || new Date(),
  }) satisfies MastraMessageV1;

export const createSampleTraceForDB = (
  name: string,
  scope?: string,
  attributes?: Record<string, string>,
  createdAt?: Date,
) => ({
  id: `trace-${randomUUID()}`,
  parentSpanId: `span-${randomUUID()}`,
  traceId: `trace-${randomUUID()}`,
  name,
  scope,
  kind: 0,
  status: JSON.stringify({ code: 'success' }),
  events: JSON.stringify([{ name: 'start', timestamp: Date.now() }]),
  links: JSON.stringify([]),
  attributes: attributes ? attributes : undefined,
  startTime: (createdAt || new Date()).getTime(),
  endTime: (createdAt || new Date()).getTime(),
  other: JSON.stringify({ custom: 'data' }),
  createdAt: createdAt || new Date(),
});

export const createSampleEval = (agentName: string, isTest = false, createdAt?: Date) => {
  const testInfo = isTest ? { testPath: 'test/path.ts', testName: 'Test Name' } : undefined;

  return {
    agent_name: agentName,
    input: 'Sample input',
    output: 'Sample output',
    result: { score: 0.8 } as MetricResult,
    metric_name: 'sample-metric',
    instructions: 'Sample instructions',
    test_info: testInfo,
    global_run_id: `global-${randomUUID()}`,
    run_id: `run-${randomUUID()}`,
    created_at: createdAt || new Date().toISOString(),
    createdAt: createdAt || new Date(),
  };
};

<<<<<<< HEAD
let role: 'assistant' | 'user' = 'assistant';
const getRole = () => {
  if (role === 'user') role = 'assistant';
  else role = 'user';
  return role;
};

export const createSampleMessageV1 = ({
  threadId,
  content = 'Hello',
  resourceId = `resource-${randomUUID()}`,
  createdAt = new Date(),
}: {
  threadId: string;
  content?: string;
  resourceId?: string;
  createdAt?: Date;
}) =>
  ({
    id: `msg-${randomUUID()}`,
    role: getRole(),
    type: 'text',
    threadId,
    content: [{ type: 'text', text: content }],
    createdAt,
    resourceId,
  }) satisfies MastraMessageV1;

export const createSampleMessageV2 = ({
  threadId,
  content = 'Hello',
  resourceId = `resource-${randomUUID()}`,
  createdAt = new Date(),
}: {
  threadId: string;
  content?: string;
  resourceId?: string;
  createdAt?: Date;
}): MastraMessageV2 => ({
  id: `msg-${randomUUID()}`,
  resourceId,
  role: getRole(),
  threadId,
  content: {
    format: 2,
    parts: [{ type: 'text', text: content }],
  },
  createdAt,
});

export function createTestSuite(storage: MastraStorage) {
  describe(storage.constructor.name, () => {
    // Sample test data factory functions to ensure unique records
    const createSampleThread = () => ({
      id: `thread-${randomUUID()}`,
      resourceId: `resource-${randomUUID()}`,
      title: 'Test Thread',
      createdAt: new Date(),
      updatedAt: new Date(),
      metadata: { key: 'value' },
    });

    const createSampleThreadWithParams = (threadId: string, resourceId: string, createdAt: Date, updatedAt: Date) => ({
      id: threadId,
      resourceId,
      title: 'Test Thread with given ThreadId and ResourceId',
      createdAt,
      updatedAt,
      metadata: { key: 'value' },
    });

    const createSampleWorkflowSnapshot = (status: string, createdAt?: Date) => {
      const runId = `run-${randomUUID()}`;
      const stepId = `step-${randomUUID()}`;
      const timestamp = createdAt || new Date();
      const snapshot = {
        result: { success: true },
        value: {},
        context: {
          [stepId]: {
            status,
            payload: {},
            error: undefined,
            startedAt: timestamp.getTime(),
            endedAt: new Date(timestamp.getTime() + 15000).getTime(),
          },
          input: {},
        },
        serializedStepGraph: [],
        activePaths: [],
        suspendedPaths: {},
        runId,
        timestamp: timestamp.getTime(),
      } as WorkflowRunState;
      return { snapshot, runId, stepId };
    };

=======
export const createSampleWorkflowSnapshot = (status: string, createdAt?: Date) => {
  const runId = `run-${randomUUID()}`;
  const stepId = `step-${randomUUID()}`;
  const timestamp = createdAt || new Date();
  const snapshot = {
    result: { success: true },
    value: {},
    context: {
      [stepId]: {
        status,
        payload: {},
        error: undefined,
        startedAt: timestamp.getTime(),
        endedAt: new Date(timestamp.getTime() + 15000).getTime(),
      },
      input: {},
    },
    serializedStepGraph: [],
    activePaths: [],
    suspendedPaths: {},
    runId,
    timestamp: timestamp.getTime(),
  } as WorkflowRunState;
  return { snapshot, runId, stepId };
};
export function createTestSuite(storage: MastraStorage) {
  describe(storage.constructor.name, () => {
>>>>>>> f7f82938
    const checkWorkflowSnapshot = (snapshot: WorkflowRunState | string, stepId: string, status: string) => {
      if (typeof snapshot === 'string') {
        throw new Error('Expected WorkflowRunState, got string');
      }
      expect(snapshot.context?.[stepId]?.status).toBe(status);
    };

    beforeAll(async () => {
      await storage.init();
    });

    beforeEach(async () => {
      // Clear tables before each test
      await storage.clearTable({ tableName: TABLE_WORKFLOW_SNAPSHOT });
      await storage.clearTable({ tableName: TABLE_EVALS });
      await storage.clearTable({ tableName: TABLE_MESSAGES });
      await storage.clearTable({ tableName: TABLE_THREADS });
    });

    afterAll(async () => {
      // Clear tables after tests
      await storage.clearTable({ tableName: TABLE_WORKFLOW_SNAPSHOT });
      await storage.clearTable({ tableName: TABLE_EVALS });
      await storage.clearTable({ tableName: TABLE_MESSAGES });
      await storage.clearTable({ tableName: TABLE_THREADS });
    });

    describe('Thread Operations', () => {
      it('should create and retrieve a thread', async () => {
        const thread = createSampleThread();

        // Save thread
        const savedThread = await storage.saveThread({ thread });
        expect(savedThread).toEqual(thread);

        // Retrieve thread
        const retrievedThread = await storage.getThreadById({ threadId: thread.id });
        expect(retrievedThread?.title).toEqual(thread.title);
      });

      it('should create and retrieve a thread with the same given threadId and resourceId', async () => {
        const exampleThreadId = '1346362547862769664';
        const exampleResourceId = '532374164040974346';
        const createdAt = new Date();
        const updatedAt = new Date();
        const thread = createSampleThreadWithParams(exampleThreadId, exampleResourceId, createdAt, updatedAt);

        // Save thread
        const savedThread = await storage.saveThread({ thread });
        expect(savedThread).toEqual(thread);

        // Retrieve thread
        const retrievedThread = await storage.getThreadById({ threadId: thread.id });
        expect(retrievedThread?.id).toEqual(exampleThreadId);
        expect(retrievedThread?.resourceId).toEqual(exampleResourceId);
        expect(retrievedThread?.title).toEqual(thread.title);
        expect(retrievedThread?.createdAt).toEqual(createdAt.toISOString());
        expect(retrievedThread?.updatedAt).toEqual(updatedAt.toISOString());
      });

      it('should return null for non-existent thread', async () => {
        const result = await storage.getThreadById({ threadId: 'non-existent' });
        expect(result).toBeNull();
      });

      it('should get threads by resource ID', async () => {
        const thread1 = createSampleThread();
        const thread2 = { ...createSampleThread(), resourceId: thread1.resourceId };

        await storage.saveThread({ thread: thread1 });
        await storage.saveThread({ thread: thread2 });

        const threads = await storage.getThreadsByResourceId({ resourceId: thread1.resourceId });
        expect(threads).toHaveLength(2);
        expect(threads.map(t => t.id)).toEqual(expect.arrayContaining([thread1.id, thread2.id]));
      });

      it('should update thread title and metadata', async () => {
        const thread = createSampleThread();
        await storage.saveThread({ thread });

        const newMetadata = { newKey: 'newValue' };
        const updatedThread = await storage.updateThread({
          id: thread.id,
          title: 'Updated Title',
          metadata: newMetadata,
        });

        expect(updatedThread.title).toBe('Updated Title');
        expect(updatedThread.metadata).toEqual({
          ...thread.metadata,
          ...newMetadata,
        });

        // Verify persistence
        const retrievedThread = await storage.getThreadById({ threadId: thread.id });
        expect(retrievedThread).toEqual(updatedThread);
      });

      it('should delete thread', async () => {
        const thread = createSampleThread();
        await storage.saveThread({ thread });

        await storage.deleteThread({ threadId: thread.id });

        const retrievedThread = await storage.getThreadById({ threadId: thread.id });
        expect(retrievedThread).toBeNull();
      });

      it('should delete thread and its messages', async () => {
        const thread = createSampleThread();
        await storage.saveThread({ thread });

        // Add some messages
        const messages = [
          createSampleMessageV2({ threadId: thread.id }),
          createSampleMessageV2({ threadId: thread.id }),
        ];
        await storage.saveMessages({ messages, format: 'v2' });

        await storage.deleteThread({ threadId: thread.id });

        const retrievedThread = await storage.getThreadById({ threadId: thread.id });
        expect(retrievedThread).toBeNull();

        // Verify messages were also deleted
        const retrievedMessages = await storage.getMessages({ threadId: thread.id });
        expect(retrievedMessages).toHaveLength(0);
      });
    });

    describe('Message Operations', () => {
      it('should save and retrieve messages', async () => {
        const thread = createSampleThread();
        await storage.saveThread({ thread });

        const messages = [
          createSampleMessageV1({ threadId: thread.id }),
          createSampleMessageV1({ threadId: thread.id }),
        ];

        // Save messages
        const savedMessages = await storage.saveMessages({ messages });

        expect(savedMessages).toEqual(messages);

        // Retrieve messages
        const retrievedMessages = await storage.getMessages({ threadId: thread.id });

        expect(retrievedMessages).toHaveLength(2);

        expect(retrievedMessages).toEqual(expect.arrayContaining(messages));
      });

      it('should handle empty message array', async () => {
        const result = await storage.saveMessages({ messages: [] });
        expect(result).toEqual([]);
      });

      it('should maintain message order', async () => {
        const thread = createSampleThread();
        await storage.saveThread({ thread });

        const messages = [
          createSampleMessageV1({ threadId: thread.id, content: 'First' }),
          createSampleMessageV1({ threadId: thread.id, content: 'Second' }),
          createSampleMessageV1({ threadId: thread.id, content: 'Third' }),
        ];

        await storage.saveMessages({ messages });

        const retrievedMessages = await storage.getMessages({ threadId: thread.id });

        expect(retrievedMessages).toHaveLength(3);

        // Verify order is maintained
        retrievedMessages.forEach((msg, idx) => {
          // @ts-expect-error
          expect(msg.content[0].text).toBe(messages[idx].content[0].text);
        });
      });

      it('should rollback on error during message save', async () => {
        const thread = createSampleThread();
        await storage.saveThread({ thread });

        const messages = [
          createSampleMessageV1({ threadId: thread.id }),
          // @ts-ignore
          { ...createSampleMessageV1({ threadId: thread.id }), id: null }, // This will cause an error
        ] as MastraMessageV1[];

        await expect(storage.saveMessages({ messages })).rejects.toThrow();

        // Verify no messages were saved
        const savedMessages = await storage.getMessages({ threadId: thread.id });
        expect(savedMessages).toHaveLength(0);
      });
    });

    describe('Edge Cases and Error Handling', () => {
      it('should handle large metadata objects', async () => {
        const thread = createSampleThread();
        const largeMetadata = {
          ...thread.metadata,
          largeArray: Array.from({ length: 1000 }, (_, i) => ({ index: i, data: 'test'.repeat(100) })),
        };

        const threadWithLargeMetadata = {
          ...thread,
          metadata: largeMetadata,
        };

        await storage.saveThread({ thread: threadWithLargeMetadata });
        const retrieved = await storage.getThreadById({ threadId: thread.id });

        expect(retrieved?.metadata).toEqual(largeMetadata);
      });

      it('should handle special characters in thread titles', async () => {
        const thread = {
          ...createSampleThread(),
          title: 'Special \'quotes\' and "double quotes" and emoji 🎉',
        };

        await storage.saveThread({ thread });
        const retrieved = await storage.getThreadById({ threadId: thread.id });

        expect(retrieved?.title).toBe(thread.title);
      });

      it('should handle concurrent thread updates', async () => {
        const thread = createSampleThread();
        await storage.saveThread({ thread });

        // Perform multiple updates concurrently
        const updates = Array.from({ length: 5 }, (_, i) =>
          storage.updateThread({
            id: thread.id,
            title: `Update ${i}`,
            metadata: { update: i },
          }),
        );

        await expect(Promise.all(updates)).resolves.toBeDefined();

        // Verify final state
        const finalThread = await storage.getThreadById({ threadId: thread.id });
        expect(finalThread).toBeDefined();
      });
    });

    describe('Workflow Snapshots', () => {
      beforeAll(async () => {
        // Create workflow_snapshot table
        await storage.createTable({
          tableName: TABLE_WORKFLOW_SNAPSHOT,
          schema: {
            workflow_name: { type: 'text', nullable: false },
            run_id: { type: 'text', nullable: false },
            snapshot: { type: 'text', nullable: false },
            created_at: { type: 'timestamp', nullable: false },
            updated_at: { type: 'timestamp', nullable: false },
          },
        });
      });

      it('should persist and load workflow snapshots', async () => {
        const workflowName = 'test-workflow';
        const runId = `run-${randomUUID()}`;
        const snapshot = {
          status: 'running',
          context: {
            stepResults: {},
            attempts: {},
            triggerData: { type: 'manual' },
          },
        } as any;

        await storage.persistWorkflowSnapshot({
          workflowName,
          runId,
          snapshot,
        });

        const loadedSnapshot = await storage.loadWorkflowSnapshot({
          workflowName,
          runId,
        });

        expect(loadedSnapshot).toEqual(snapshot);
      });

      it('should return null for non-existent workflow snapshot', async () => {
        const result = await storage.loadWorkflowSnapshot({
          workflowName: 'non-existent',
          runId: 'non-existent',
        });

        expect(result).toBeNull();
      });

      it('should update existing workflow snapshot', async () => {
        const workflowName = 'test-workflow';
        const runId = `run-${randomUUID()}`;
        const initialSnapshot = {
          status: 'running',
          context: {
            stepResults: {},
            attempts: {},
            triggerData: { type: 'manual' },
          },
        };

        await storage.persistWorkflowSnapshot({
          workflowName,
          runId,
          snapshot: initialSnapshot as any,
        });

        const updatedSnapshot = {
          status: 'completed',
          context: {
            stepResults: {
              'step-1': { status: 'success', result: { data: 'test' } },
            },
            attempts: { 'step-1': 1 },
            triggerData: { type: 'manual' },
          },
        } as any;

        await storage.persistWorkflowSnapshot({
          workflowName,
          runId,
          snapshot: updatedSnapshot,
        });

        const loadedSnapshot = await storage.loadWorkflowSnapshot({
          workflowName,
          runId,
        });

        expect(loadedSnapshot).toEqual(updatedSnapshot);
      });

      it('should handle complex workflow state', async () => {
        const workflowName = 'complex-workflow';
        const runId = `run-${randomUUID()}`;
        const complexSnapshot = {
          value: { currentState: 'running' },
          context: {
            stepResults: {
              'step-1': {
                status: 'success',
                result: {
                  nestedData: {
                    array: [1, 2, 3],
                    object: { key: 'value' },
                    date: new Date().toISOString(),
                  },
                },
              },
              'step-2': {
                status: 'waiting',
                dependencies: ['step-3', 'step-4'],
              },
            },
            attempts: { 'step-1': 1, 'step-2': 0 },
            triggerData: {
              type: 'scheduled',
              metadata: {
                schedule: '0 0 * * *',
                timezone: 'UTC',
              },
            },
          },
          activePaths: [
            {
              stepPath: ['step-1'],
              stepId: 'step-1',
              status: 'success',
            },
            {
              stepPath: ['step-2'],
              stepId: 'step-2',
              status: 'waiting',
            },
          ],
          runId: runId,
          timestamp: Date.now(),
        };

        await storage.persistWorkflowSnapshot({
          workflowName,
          runId,
          snapshot: complexSnapshot as unknown as WorkflowRunState,
        });

        const loadedSnapshot = await storage.loadWorkflowSnapshot({
          workflowName,
          runId,
        });

        expect(loadedSnapshot).toEqual(complexSnapshot);
      });
    });
    describe('getWorkflowRuns', () => {
      beforeEach(async () => {
        await storage.clearTable({ tableName: TABLE_WORKFLOW_SNAPSHOT });
      });
      it('returns empty array when no workflows exist', async () => {
        const { runs, total } = await storage.getWorkflowRuns();
        expect(runs).toEqual([]);
        expect(total).toBe(0);
      });

      it('returns all workflows by default', async () => {
        const workflowName1 = 'default_test_1';
        const workflowName2 = 'default_test_2';

        const { snapshot: workflow1, runId: runId1, stepId: stepId1 } = createSampleWorkflowSnapshot('completed');
        const { snapshot: workflow2, runId: runId2, stepId: stepId2 } = createSampleWorkflowSnapshot('running');

        await storage.persistWorkflowSnapshot({ workflowName: workflowName1, runId: runId1, snapshot: workflow1 });
        await new Promise(resolve => setTimeout(resolve, 10)); // Small delay to ensure different timestamps
        await storage.persistWorkflowSnapshot({ workflowName: workflowName2, runId: runId2, snapshot: workflow2 });

        const { runs, total } = await storage.getWorkflowRuns();
        expect(runs).toHaveLength(2);
        expect(total).toBe(2);
        expect(runs[0]!.workflowName).toBe(workflowName2); // Most recent first
        expect(runs[1]!.workflowName).toBe(workflowName1);
        const firstSnapshot = runs[0]!.snapshot as WorkflowRunState;
        const secondSnapshot = runs[1]!.snapshot as WorkflowRunState;
        expect(firstSnapshot.context?.[stepId2]?.status).toBe('running');
        expect(secondSnapshot.context?.[stepId1]?.status).toBe('completed');
      });

      it('filters by workflow name', async () => {
        const workflowName1 = 'filter_test_1';
        const workflowName2 = 'filter_test_2';

        const { snapshot: workflow1, runId: runId1, stepId: stepId1 } = createSampleWorkflowSnapshot('completed');
        const { snapshot: workflow2, runId: runId2 } = createSampleWorkflowSnapshot('failed');

        await storage.persistWorkflowSnapshot({ workflowName: workflowName1, runId: runId1, snapshot: workflow1 });
        await new Promise(resolve => setTimeout(resolve, 10)); // Small delay to ensure different timestamps
        await storage.persistWorkflowSnapshot({ workflowName: workflowName2, runId: runId2, snapshot: workflow2 });

        const { runs, total } = await storage.getWorkflowRuns({ workflowName: workflowName1 });
        expect(runs).toHaveLength(1);
        expect(total).toBe(1);
        expect(runs[0]!.workflowName).toBe(workflowName1);
        const snapshot = runs[0]!.snapshot as WorkflowRunState;
        expect(snapshot.context?.[stepId1]?.status).toBe('completed');
      });

      it('filters by date range', async () => {
        const now = new Date();
        const yesterday = new Date(now.getTime() - 24 * 60 * 60 * 1000);
        const twoDaysAgo = new Date(now.getTime() - 2 * 24 * 60 * 60 * 1000);
        const workflowName1 = 'date_test_1';
        const workflowName2 = 'date_test_2';
        const workflowName3 = 'date_test_3';

        const { snapshot: workflow1, runId: runId1 } = createSampleWorkflowSnapshot('completed');
        const { snapshot: workflow2, runId: runId2, stepId: stepId2 } = createSampleWorkflowSnapshot('running');
        const { snapshot: workflow3, runId: runId3, stepId: stepId3 } = createSampleWorkflowSnapshot('waiting');

        await storage.insert({
          tableName: TABLE_WORKFLOW_SNAPSHOT,
          record: {
            workflow_name: workflowName1,
            run_id: runId1,
            snapshot: workflow1,
            createdAt: twoDaysAgo,
            updatedAt: twoDaysAgo,
          },
        });
        await storage.insert({
          tableName: TABLE_WORKFLOW_SNAPSHOT,
          record: {
            workflow_name: workflowName2,
            run_id: runId2,
            snapshot: workflow2,
            createdAt: yesterday,
            updatedAt: yesterday,
          },
        });
        await storage.insert({
          tableName: TABLE_WORKFLOW_SNAPSHOT,
          record: {
            workflow_name: workflowName3,
            run_id: runId3,
            snapshot: workflow3,
            createdAt: now,
            updatedAt: now,
          },
        });

        const { runs } = await storage.getWorkflowRuns({
          fromDate: yesterday,
          toDate: now,
        });

        expect(runs).toHaveLength(2);
        expect(runs[0]!.workflowName).toBe(workflowName3);
        expect(runs[1]!.workflowName).toBe(workflowName2);
        const firstSnapshot = runs[0]!.snapshot as WorkflowRunState;
        const secondSnapshot = runs[1]!.snapshot as WorkflowRunState;
        expect(firstSnapshot.context?.[stepId3]?.status).toBe('waiting');
        expect(secondSnapshot.context?.[stepId2]?.status).toBe('running');
      });

      it('handles pagination', async () => {
        const workflowName1 = 'page_test_1';
        const workflowName2 = 'page_test_2';
        const workflowName3 = 'page_test_3';

        const { snapshot: workflow1, runId: runId1, stepId: stepId1 } = createSampleWorkflowSnapshot('completed');
        const { snapshot: workflow2, runId: runId2, stepId: stepId2 } = createSampleWorkflowSnapshot('running');
        const { snapshot: workflow3, runId: runId3, stepId: stepId3 } = createSampleWorkflowSnapshot('waiting');

        await storage.persistWorkflowSnapshot({ workflowName: workflowName1, runId: runId1, snapshot: workflow1 });
        await new Promise(resolve => setTimeout(resolve, 10)); // Small delay to ensure different timestamps
        await storage.persistWorkflowSnapshot({ workflowName: workflowName2, runId: runId2, snapshot: workflow2 });
        await new Promise(resolve => setTimeout(resolve, 10)); // Small delay to ensure different timestamps
        await storage.persistWorkflowSnapshot({ workflowName: workflowName3, runId: runId3, snapshot: workflow3 });

        // Get first page
        const page1 = await storage.getWorkflowRuns({ limit: 2, offset: 0 });
        expect(page1.runs).toHaveLength(2);
        expect(page1.total).toBe(3); // Total count of all records
        expect(page1.runs[0]!.workflowName).toBe(workflowName3);
        expect(page1.runs[1]!.workflowName).toBe(workflowName2);
        const firstSnapshot = page1.runs[0]!.snapshot as WorkflowRunState;
        const secondSnapshot = page1.runs[1]!.snapshot as WorkflowRunState;
        expect(firstSnapshot.context?.[stepId3]?.status).toBe('waiting');
        expect(secondSnapshot.context?.[stepId2]?.status).toBe('running');

        // Get second page
        const page2 = await storage.getWorkflowRuns({ limit: 2, offset: 2 });
        expect(page2.runs).toHaveLength(1);
        expect(page2.total).toBe(3);
        expect(page2.runs[0]!.workflowName).toBe(workflowName1);
        const snapshot = page2.runs[0]!.snapshot as WorkflowRunState;
        expect(snapshot.context?.[stepId1]?.status).toBe('completed');
      });
    });
    describe('getWorkflowRunById', () => {
      const workflowName = 'workflow-id-test';
      let runId: string;
      let stepId: string;

      beforeEach(async () => {
        // Insert a workflow run for positive test
        const sample = createSampleWorkflowSnapshot('success');
        runId = sample.runId;
        stepId = sample.stepId;
        await storage.insert({
          tableName: TABLE_WORKFLOW_SNAPSHOT,
          record: {
            workflow_name: workflowName,
            run_id: runId,
            resourceId: 'resource-abc',
            snapshot: sample.snapshot,
            createdAt: new Date(),
            updatedAt: new Date(),
          },
        });
      });

      it('should retrieve a workflow run by ID', async () => {
        const found = await storage.getWorkflowRunById({
          runId,
          workflowName,
        });
        expect(found).not.toBeNull();
        expect(found?.runId).toBe(runId);
        checkWorkflowSnapshot(found?.snapshot!, stepId, 'success');
      });

      it('should return null for non-existent workflow run ID', async () => {
        const notFound = await storage.getWorkflowRunById({
          runId: 'non-existent-id',
          workflowName,
        });
        expect(notFound).toBeNull();
      });
    });
    describe('getWorkflowRuns with resourceId', () => {
      const workflowName = 'workflow-id-test';
      let resourceId: string;
      let runIds: string[] = [];

      beforeEach(async () => {
        // Insert multiple workflow runs for the same resourceId
        resourceId = 'resource-shared';
        for (const status of ['success', 'failed']) {
          const sample = createSampleWorkflowSnapshot(status as WorkflowRunState['context'][string]['status']);
          runIds.push(sample.runId);
          await storage.insert({
            tableName: TABLE_WORKFLOW_SNAPSHOT,
            record: {
              workflow_name: workflowName,
              run_id: sample.runId,
              resourceId,
              snapshot: sample.snapshot,
              createdAt: new Date(),
              updatedAt: new Date(),
            },
          });
        }
        // Insert a run with a different resourceId
        const other = createSampleWorkflowSnapshot('waiting');
        await storage.insert({
          tableName: TABLE_WORKFLOW_SNAPSHOT,
          record: {
            workflow_name: workflowName,
            run_id: other.runId,
            resourceId: 'resource-other',
            snapshot: other.snapshot,
            createdAt: new Date(),
            updatedAt: new Date(),
          },
        });
      });

      it('should retrieve all workflow runs by resourceId', async () => {
        const { runs } = await storage.getWorkflowRuns({
          resourceId,
          workflowName,
        });
        expect(Array.isArray(runs)).toBe(true);
        expect(runs.length).toBeGreaterThanOrEqual(2);
        for (const run of runs) {
          expect(run.resourceId).toBe(resourceId);
        }
      });

      it('should return an empty array if no workflow runs match resourceId', async () => {
        const { runs } = await storage.getWorkflowRuns({
          resourceId: 'non-existent-resource',
          workflowName,
        });
        expect(Array.isArray(runs)).toBe(true);
        expect(runs.length).toBe(0);
      });
    });

    it('should store valid ISO date strings for createdAt and updatedAt in workflow runs', async () => {
      // Use the storage instance from the test context
      const workflowName = 'test-workflow';
      const runId = 'test-run-id';
      const snapshot = {
        runId,
        value: {},
        context: {},
        activePaths: [],
        suspendedPaths: {},
        serializedStepGraph: [],
        timestamp: Date.now(),
      };
      await storage.persistWorkflowSnapshot({
        workflowName,
        runId,
        snapshot,
      });
      // Fetch the row directly from the database
      const run = await storage.getWorkflowRunById({ workflowName, runId });
      expect(run).toBeTruthy();
      // Check that these are valid Date objects
      expect(run?.createdAt instanceof Date).toBe(true);
      expect(run?.updatedAt instanceof Date).toBe(true);
      expect(!isNaN(run!.createdAt.getTime())).toBe(true);
      expect(!isNaN(run!.updatedAt.getTime())).toBe(true);
    });

    it('getWorkflowRuns should return valid createdAt and updatedAt', async () => {
      // Use the storage instance from the test context
      const workflowName = 'test-workflow';
      const runId = 'test-run-id-2';
      const snapshot = {
        runId,
        value: {},
        context: {},
        activePaths: [],
        suspendedPaths: {},
        serializedStepGraph: [],
        timestamp: Date.now(),
      };
      await storage.persistWorkflowSnapshot({
        workflowName,
        runId,
        snapshot,
      });

      const { runs } = await storage.getWorkflowRuns({ workflowName });
      expect(runs.length).toBeGreaterThan(0);
      const run = runs.find(r => r.runId === runId);
      expect(run).toBeTruthy();
      expect(run?.createdAt instanceof Date).toBe(true);
      expect(run?.updatedAt instanceof Date).toBe(true);
      expect(!isNaN(run!.createdAt.getTime())).toBe(true);
      expect(!isNaN(run!.updatedAt.getTime())).toBe(true);
    });
  });

  describe('hasColumn', () => {
    const tempTable = 'temp_test_table';

    beforeEach(async () => {
      // Always try to drop the table before each test, ignore errors if it doesn't exist
      try {
        await storage['client'].execute({ sql: `DROP TABLE IF EXISTS ${tempTable}` });
      } catch {
        /* ignore */
      }
    });

    it('returns true if the column exists', async () => {
      await storage['client'].execute({ sql: `CREATE TABLE ${tempTable} (id INTEGER PRIMARY KEY, resourceId TEXT)` });
      expect(await storage['hasColumn'](tempTable, 'resourceId')).toBe(true);
    });

    it('returns false if the column does not exist', async () => {
      await storage['client'].execute({ sql: `CREATE TABLE ${tempTable} (id INTEGER PRIMARY KEY)` });
      expect(await storage['hasColumn'](tempTable, 'resourceId')).toBe(false);
    });

    afterEach(async () => {
      // Always try to drop the table after each test, ignore errors if it doesn't exist
      try {
        await storage['client'].execute({ sql: `DROP TABLE IF EXISTS ${tempTable}` });
      } catch {
        /* ignore */
      }
    });
  });

  describe('Eval Operations', () => {
    const createSampleEval = (agentName: string, isTest = false) => {
      const testInfo = isTest ? { testPath: 'test/path.ts', testName: 'Test Name' } : undefined;

      return {
        id: randomUUID(),
        agentName,
        input: 'Sample input',
        output: 'Sample output',
        result: { score: 0.8 } as MetricResult,
        metricName: 'sample-metric',
        instructions: 'Sample instructions',
        testInfo,
        globalRunId: `global-${randomUUID()}`,
        runId: `run-${randomUUID()}`,
        createdAt: new Date().toISOString(),
      };
    };

    it('should retrieve evals by agent name', async () => {
      const agentName = `test-agent-${randomUUID()}`;

      // Create sample evals
      const liveEval = createSampleEval(agentName, false);
      const testEval = createSampleEval(agentName, true);
      const otherAgentEval = createSampleEval(`other-agent-${randomUUID()}`, false);

      // Insert evals
      await storage.insert({
        tableName: TABLE_EVALS,
        record: {
          agent_name: liveEval.agentName,
          input: liveEval.input,
          output: liveEval.output,
          result: liveEval.result,
          metric_name: liveEval.metricName,
          instructions: liveEval.instructions,
          test_info: null,
          global_run_id: liveEval.globalRunId,
          run_id: liveEval.runId,
          created_at: liveEval.createdAt,
          createdAt: new Date(liveEval.createdAt),
        },
      });

      await storage.insert({
        tableName: TABLE_EVALS,
        record: {
          agent_name: testEval.agentName,
          input: testEval.input,
          output: testEval.output,
          result: testEval.result,
          metric_name: testEval.metricName,
          instructions: testEval.instructions,
          test_info: JSON.stringify(testEval.testInfo),
          global_run_id: testEval.globalRunId,
          run_id: testEval.runId,
          created_at: testEval.createdAt,
          createdAt: new Date(testEval.createdAt),
        },
      });

      await storage.insert({
        tableName: TABLE_EVALS,
        record: {
          agent_name: otherAgentEval.agentName,
          input: otherAgentEval.input,
          output: otherAgentEval.output,
          result: otherAgentEval.result,
          metric_name: otherAgentEval.metricName,
          instructions: otherAgentEval.instructions,
          test_info: null,
          global_run_id: otherAgentEval.globalRunId,
          run_id: otherAgentEval.runId,
          created_at: otherAgentEval.createdAt,
          createdAt: new Date(otherAgentEval.createdAt),
        },
      });

      // Test getting all evals for the agent
      const allEvals = await storage.getEvalsByAgentName(agentName);
      expect(allEvals).toHaveLength(2);
      expect(allEvals.map(e => e.runId)).toEqual(expect.arrayContaining([liveEval.runId, testEval.runId]));

      // Test getting only live evals
      const liveEvals = await storage.getEvalsByAgentName(agentName, 'live');
      expect(liveEvals).toHaveLength(1);
      expect(liveEvals?.[0]?.runId).toBe(liveEval.runId);

      // Test getting only test evals
      const testEvals = await storage.getEvalsByAgentName(agentName, 'test');
      expect(testEvals).toHaveLength(1);
      expect(testEvals?.[0]?.runId).toBe(testEval.runId);
      expect(testEvals?.[0]?.testInfo).toEqual(testEval.testInfo);

      // Test getting evals for non-existent agent
      const nonExistentEvals = await storage.getEvalsByAgentName('non-existent-agent');
      expect(nonExistentEvals).toHaveLength(0);
    });
  });
}<|MERGE_RESOLUTION|>--- conflicted
+++ resolved
@@ -86,14 +86,6 @@
   };
 };
 
-<<<<<<< HEAD
-let role: 'assistant' | 'user' = 'assistant';
-const getRole = () => {
-  if (role === 'user') role = 'assistant';
-  else role = 'user';
-  return role;
-};
-
 export const createSampleMessageV1 = ({
   threadId,
   content = 'Hello',
@@ -137,54 +129,6 @@
   createdAt,
 });
 
-export function createTestSuite(storage: MastraStorage) {
-  describe(storage.constructor.name, () => {
-    // Sample test data factory functions to ensure unique records
-    const createSampleThread = () => ({
-      id: `thread-${randomUUID()}`,
-      resourceId: `resource-${randomUUID()}`,
-      title: 'Test Thread',
-      createdAt: new Date(),
-      updatedAt: new Date(),
-      metadata: { key: 'value' },
-    });
-
-    const createSampleThreadWithParams = (threadId: string, resourceId: string, createdAt: Date, updatedAt: Date) => ({
-      id: threadId,
-      resourceId,
-      title: 'Test Thread with given ThreadId and ResourceId',
-      createdAt,
-      updatedAt,
-      metadata: { key: 'value' },
-    });
-
-    const createSampleWorkflowSnapshot = (status: string, createdAt?: Date) => {
-      const runId = `run-${randomUUID()}`;
-      const stepId = `step-${randomUUID()}`;
-      const timestamp = createdAt || new Date();
-      const snapshot = {
-        result: { success: true },
-        value: {},
-        context: {
-          [stepId]: {
-            status,
-            payload: {},
-            error: undefined,
-            startedAt: timestamp.getTime(),
-            endedAt: new Date(timestamp.getTime() + 15000).getTime(),
-          },
-          input: {},
-        },
-        serializedStepGraph: [],
-        activePaths: [],
-        suspendedPaths: {},
-        runId,
-        timestamp: timestamp.getTime(),
-      } as WorkflowRunState;
-      return { snapshot, runId, stepId };
-    };
-
-=======
 export const createSampleWorkflowSnapshot = (status: string, createdAt?: Date) => {
   const runId = `run-${randomUUID()}`;
   const stepId = `step-${randomUUID()}`;
@@ -212,7 +156,6 @@
 };
 export function createTestSuite(storage: MastraStorage) {
   describe(storage.constructor.name, () => {
->>>>>>> f7f82938
     const checkWorkflowSnapshot = (snapshot: WorkflowRunState | string, stepId: string, status: string) => {
       if (typeof snapshot === 'string') {
         throw new Error('Expected WorkflowRunState, got string');
