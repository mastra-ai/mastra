import { beforeEach, describe, expect, it, vi } from 'vitest';
import { createSampleMessageV2 } from './data';
import { resetRole, createSampleThread } from './data';
import { MastraStorage } from '@mastra/core/storage';
import type { MastraDBMessage, StorageThreadType } from '@mastra/core/memory';
import { MessageList } from '@mastra/core/agent';

export function createMessagesPaginatedTest({ storage }: { storage: MastraStorage }) {
  describe('getMessagesPaginated', () => {
    it('should return paginated messages with total count', async () => {
      const thread = createSampleThread();
      await storage.saveThread({ thread });
      // Reset role to 'assistant' before creating messages
      resetRole();
      // Create messages sequentially to ensure unique timestamps
      for (let i = 0; i < 15; i++) {
        const message = createSampleMessageV2({ threadId: thread.id, content: { content: `Message ${i + 1}` } });
        await storage.saveMessages({
          messages: [message],
        });
        await new Promise(r => setTimeout(r, 5));
      }

      const page1 = await storage.getMessagesPaginated({
        threadId: thread.id,
        selectBy: { pagination: { page: 0, perPage: 5 } },
      });
      expect(page1.messages).toHaveLength(5);
      expect(page1.total).toBe(15);
      expect(page1.page).toBe(0);
      expect(page1.perPage).toBe(5);
      expect(page1.hasMore).toBe(true);

      const page2 = await storage.getMessagesPaginated({
        threadId: thread.id,
        selectBy: { pagination: { page: 1, perPage: 5 } },
      });
      expect(page2.messages).toHaveLength(5);
      expect(page2.total).toBe(15);
      expect(page2.hasMore).toBe(false);
    });

    it('should filter by date with pagination for getMessages', async () => {
      resetRole();
      const threadData = createSampleThread();
      const thread = await storage.saveThread({ thread: threadData as StorageThreadType });
      const now = new Date();
      const yesterday = new Date(
        now.getFullYear(),
        now.getMonth(),
        now.getDate() - 1,
        now.getHours(),
        now.getMinutes(),
        now.getSeconds(),
      );
      const dayBeforeYesterday = new Date(
        now.getFullYear(),
        now.getMonth(),
        now.getDate() - 2,
        now.getHours(),
        now.getMinutes(),
        now.getSeconds(),
      );

      // Ensure timestamps are distinct for reliable sorting by creating them with a slight delay for testing clarity
      const messagesToSave: MastraDBMessage[] = [];
      messagesToSave.push(
        createSampleMessageV2({
          threadId: thread.id,
          createdAt: dayBeforeYesterday,
          content: { content: 'Message 1' },
        }),
      );
      await new Promise(r => setTimeout(r, 5));
      messagesToSave.push(
        createSampleMessageV2({
          threadId: thread.id,
          createdAt: dayBeforeYesterday,
          content: { content: 'Message 2' },
        }),
      );
      await new Promise(r => setTimeout(r, 5));
      messagesToSave.push(
        createSampleMessageV2({ threadId: thread.id, createdAt: yesterday, content: { content: 'Message 3' } }),
      );
      await new Promise(r => setTimeout(r, 5));
      messagesToSave.push(
        createSampleMessageV2({ threadId: thread.id, createdAt: yesterday, content: { content: 'Message 4' } }),
      );
      await new Promise(r => setTimeout(r, 5));
      messagesToSave.push(
        createSampleMessageV2({ threadId: thread.id, createdAt: now, content: { content: 'Message 5' } }),
      );
      await new Promise(r => setTimeout(r, 5));
      messagesToSave.push(
        createSampleMessageV2({ threadId: thread.id, createdAt: now, content: { content: 'Message 6' } }),
      );

      await storage.saveMessages({ messages: messagesToSave });
      // Total 6 messages: 2 now, 2 yesterday, 2 dayBeforeYesterday (oldest to newest)

      const fromYesterday = await storage.getMessagesPaginated({
        threadId: thread.id,
        selectBy: { pagination: { page: 0, perPage: 3, dateRange: { start: yesterday } } },
      });
      expect(fromYesterday.total).toBe(4);
      expect(fromYesterday.messages).toHaveLength(3);
      const firstMessage = fromYesterday.messages[0];
      expect(firstMessage).toBeDefined();
      const firstMessageTime = new Date(firstMessage!.createdAt).getTime();
      expect(firstMessageTime).toBeGreaterThanOrEqual(new Date(yesterday.toISOString()).getTime());
      if (fromYesterday.messages.length > 0) {
        expect(new Date(firstMessage!.createdAt).toISOString().slice(0, 10)).toEqual(
          yesterday.toISOString().slice(0, 10),
        );
      }
    });

    it('should save and retrieve messages', async () => {
      const thread = createSampleThread();
      await storage.saveThread({ thread });

      const messages = [
        createSampleMessageV2({ threadId: thread.id, content: { content: 'Message 1' } }),
        createSampleMessageV2({ threadId: thread.id, content: { content: 'Message 2' } }),
      ];

      // Save messages
      const { messages: savedMessages } = await storage.saveMessages({ messages });

      expect(savedMessages).toEqual(messages);

      // Retrieve messages
      const retrievedMessages = await storage.getMessagesPaginated({ threadId: thread.id });

      expect(retrievedMessages.messages).toHaveLength(2);

      expect(retrievedMessages.messages).toEqual(expect.arrayContaining(messages));
    });

    it('should handle empty message array', async () => {
      const { messages: result } = await storage.saveMessages({ messages: [] });
      expect(result).toEqual([]);
    });

    it('should maintain message order', async () => {
      const thread = createSampleThread();
      await storage.saveThread({ thread });

      const messages = [
        createSampleMessageV2({
          threadId: thread.id,
          content: { content: 'First' },
          createdAt: new Date(Date.now() + 1),
        }),
        createSampleMessageV2({
          threadId: thread.id,
          content: { content: 'Second' },
          createdAt: new Date(Date.now() + 2),
        }),
        createSampleMessageV2({
          threadId: thread.id,
          content: { content: 'Third' },
          createdAt: new Date(Date.now() + 3),
        }),
      ];

      await storage.saveMessages({ messages });

      const { messages: retrievedMessages } = await storage.getMessages({ threadId: thread.id });

      expect(retrievedMessages).toHaveLength(3);

      // Verify order is maintained
      retrievedMessages.forEach((msg, idx) => {
        expect(msg.content.content).toBe(messages[idx]?.content.content);
      });
    });

    it('should rollback on error during message save', async () => {
      const thread = createSampleThread();
      await storage.saveThread({ thread });

      const messages = [
        createSampleMessageV2({ threadId: thread.id, content: { content: 'Message 1' } }),
        { ...createSampleMessageV2({ threadId: thread.id, content: { content: 'Message 2' } }), resourceId: null }, // This will cause an error
      ] as MastraDBMessage[];

      await expect(storage.saveMessages({ messages })).rejects.toThrow();

      // Verify no messages were saved
      const savedMessages = await storage.getMessagesPaginated({ threadId: thread.id });
      expect(savedMessages.messages).toHaveLength(0);
    });

    it('should retrieve messages w/ next/prev messages by message id + resource id', async () => {
      const thread = createSampleThread();
      await storage.saveThread({ thread });

      const thread2 = createSampleThread();
      await storage.saveThread({ thread: thread2 });

      const thread3 = createSampleThread();
      await storage.saveThread({ thread: thread3 });

      const messages: MastraDBMessage[] = [
        createSampleMessageV2({
          threadId: thread.id,
          content: { content: 'First', parts: [{ type: 'text', text: 'First' }] },
          resourceId: 'cross-thread-resource',
          createdAt: new Date(Date.now() + 1),
        }),
        createSampleMessageV2({
          threadId: thread.id,
          content: { content: 'Second', parts: [{ type: 'text', text: 'Second' }] },
          resourceId: 'cross-thread-resource',
          createdAt: new Date(Date.now() + 2),
        }),
        createSampleMessageV2({
          threadId: thread.id,
          content: { content: 'Third', parts: [{ type: 'text', text: 'Third' }] },
          resourceId: 'cross-thread-resource',
          createdAt: new Date(Date.now() + 3),
        }),

        createSampleMessageV2({
          threadId: thread2.id,
          content: { content: 'Fourth', parts: [{ type: 'text', text: 'Fourth' }] },
          resourceId: 'cross-thread-resource',
          createdAt: new Date(Date.now() + 4),
        }),
        createSampleMessageV2({
          threadId: thread2.id,
          content: { content: 'Fifth', parts: [{ type: 'text', text: 'Fifth' }] },
          resourceId: 'cross-thread-resource',
          createdAt: new Date(Date.now() + 5),
        }),
        createSampleMessageV2({
          threadId: thread2.id,
          content: { content: 'Sixth', parts: [{ type: 'text', text: 'Sixth' }] },
          resourceId: 'cross-thread-resource',
          createdAt: new Date(Date.now() + 6),
        }),

        createSampleMessageV2({
          threadId: thread3.id,
          content: { content: 'Seventh', parts: [{ type: 'text', text: 'Seventh' }] },
          resourceId: 'other-resource',
          createdAt: new Date(Date.now() + 7),
        }),
        createSampleMessageV2({
          threadId: thread3.id,
          content: { content: 'Eighth', parts: [{ type: 'text', text: 'Eighth' }] },
          resourceId: 'other-resource',
          createdAt: new Date(Date.now() + 8),
        }),
      ];

      await storage.saveMessages({ messages: messages });

      const { messages: retrievedMessages } = await storage.getMessages({ threadId: thread.id });
      expect(retrievedMessages).toHaveLength(3);
      const contentParts = retrievedMessages.map((m: MastraDBMessage) => m.content.content);
      expect(contentParts).toEqual(['First', 'Second', 'Third']);

      const { messages: retrievedMessages2 } = await storage.getMessages({ threadId: thread2.id });
      expect(retrievedMessages2).toHaveLength(3);
      const contentParts2 = retrievedMessages2.map((m: MastraDBMessage) => m.content.content);
      expect(contentParts2).toEqual(['Fourth', 'Fifth', 'Sixth']);

      const { messages: retrievedMessages3 } = await storage.getMessages({ threadId: thread3.id });
      expect(retrievedMessages3).toHaveLength(2);
      const contentParts3 = retrievedMessages3.map((m: MastraDBMessage) => m.content.content);
      expect(contentParts3).toEqual(['Seventh', 'Eighth']);

      const { messages: crossThreadMessages } = await storage.getMessages({
        threadId: thread.id,
        selectBy: {
          last: 0,
          include: [
            {
              id: messages[1]!.id,
              threadId: thread.id,
              withNextMessages: 2,
              withPreviousMessages: 2,
            },
            {
              id: messages[4]!.id,
              threadId: thread2.id,
              withPreviousMessages: 2,
              withNextMessages: 2,
            },
          ],
        },
      });

      expect(crossThreadMessages).toHaveLength(6);
      expect(crossThreadMessages.filter(m => m.threadId === thread.id)).toHaveLength(3);
      expect(crossThreadMessages.filter(m => m.threadId === thread2.id)).toHaveLength(3);

      const { messages: crossThreadMessages2 } = await storage.getMessages({
        threadId: thread.id,
        selectBy: {
          last: 0,
          include: [
            {
              id: messages[4]!.id,
              threadId: thread2.id,
              withPreviousMessages: 1,
              withNextMessages: 30,
            },
          ],
        },
      });

      expect(crossThreadMessages2).toHaveLength(3);
      expect(crossThreadMessages2.filter(m => m.threadId === thread.id)).toHaveLength(0);
      expect(crossThreadMessages2.filter(m => m.threadId === thread2.id)).toHaveLength(3);

      const { messages: crossThreadMessages3 } = await storage.getMessages({
        threadId: thread2.id,
        selectBy: {
          last: 0,
          include: [
            {
              id: messages[1]!.id,
              threadId: thread.id,
              withNextMessages: 1,
              withPreviousMessages: 1,
            },
          ],
        },
      });

      expect(crossThreadMessages3).toHaveLength(3);
      expect(crossThreadMessages3.filter(m => m.threadId === thread.id)).toHaveLength(3);
      expect(crossThreadMessages3.filter(m => m.threadId === thread2.id)).toHaveLength(0);
    });

    it('should return messages using both last and include (cross-thread, deduped)', async () => {
      const thread = createSampleThread();
      await storage.saveThread({ thread });

      const thread2 = createSampleThread();
      await storage.saveThread({ thread: thread2 });

      const now = new Date();

      // Setup: create messages in two threads
      const messages = [
        createSampleMessageV2({
          threadId: thread.id,
          content: { content: 'A' },
          createdAt: new Date(now.getTime()),
        }),
        createSampleMessageV2({
          threadId: thread.id,
          content: { content: 'B' },
          createdAt: new Date(now.getTime() + 1000),
        }),
        createSampleMessageV2({
          threadId: thread.id,
          content: { content: 'C' },
          createdAt: new Date(now.getTime() + 2000),
        }),
        createSampleMessageV2({
          threadId: thread2.id,
          content: { content: 'D' },
          createdAt: new Date(now.getTime() + 3000),
        }),
        createSampleMessageV2({
          threadId: thread2.id,
          content: { content: 'E' },
          createdAt: new Date(now.getTime() + 4000),
        }),
        createSampleMessageV2({
          threadId: thread2.id,
          content: { content: 'F' },
          createdAt: new Date(now.getTime() + 5000),
        }),
      ];
      await storage.saveMessages({ messages });

      // Use last: 2 and include a message from another thread with context
      const { messages: result } = await storage.getMessagesPaginated({
        threadId: thread.id,

        selectBy: {
          last: 2,
          include: [
            {
              id: messages[4]!.id, // 'E' from thread-bar
              threadId: thread2.id,
              withPreviousMessages: 1,
              withNextMessages: 1,
            },
          ],
        },
      });

      // Should include last 2 from thread-one and 3 from thread-two (D, E, F)
      expect(result.map((m: any) => m.content.content).sort()).toEqual(['B', 'C', 'D', 'E', 'F']);
      // Should include 2 from thread-one
      expect(result.filter((m: any) => m.threadId === thread.id).map((m: any) => m.content.content)).toEqual([
        'B',
        'C',
      ]);
      // Should include 3 from thread-two
      expect(result.filter((m: any) => m.threadId === thread2.id).map((m: any) => m.content.content)).toEqual([
        'D',
        'E',
        'F',
      ]);
    });

    it('should upsert messages: duplicate id and different threadid', async () => {
      const thread1 = createSampleThread();
      const thread2 = createSampleThread();

      await storage.saveThread({ thread: thread1 });
      await storage.saveThread({ thread: thread2 });

      const message = createSampleMessageV2({
        threadId: thread1.id,
        createdAt: new Date(),
        content: { content: 'Thread1 Content' },
        resourceId: thread1.resourceId,
      });

      // Insert message into thread1
      await storage.saveMessages({ messages: [message] });

      // Attempt to insert a message with the same id but different threadId
      const conflictingMessage = {
        ...createSampleMessageV2({
          threadId: thread2.id, // different thread
          content: { content: 'Thread2 Content' },
          resourceId: thread2.resourceId,
        }),
        id: message.id,
      };

      // Save should move the message to the new thread
      await storage.saveMessages({ messages: [conflictingMessage] });

      // Retrieve messages for both threads
      const { messages: thread1Messages } = await storage.getMessages({ threadId: thread1.id });
      const { messages: thread2Messages } = await storage.getMessages({ threadId: thread2.id });

      // Thread 1 should NOT have the message with that id
      expect(thread1Messages.find(m => m.id === message.id)).toBeUndefined();

      // Thread 2 should have the message with that id
      expect(thread2Messages.find(m => m.id === message.id)?.content.content).toBe('Thread2 Content');
    });

    it('should update thread timestamp when saving messages', async () => {
      const thread = createSampleThread();
      await storage.saveThread({ thread });

      const initialThread = await storage.getThreadById({ threadId: thread.id });
      const initialUpdatedAt = new Date(initialThread!.updatedAt);

      // Wait a bit to ensure timestamp difference
      await new Promise(resolve => setTimeout(resolve, 10));

      const messages = [
        createSampleMessageV2({
          threadId: thread.id,
          content: { content: 'Message 1' },
          resourceId: thread.resourceId,
        }),
        createSampleMessageV2({
          threadId: thread.id,
          content: { content: 'Message 2' },
          resourceId: thread.resourceId,
        }),
      ];
      await storage.saveMessages({ messages });

      // Verify thread updatedAt timestamp was updated
      const updatedThread = await storage.getThreadById({ threadId: thread.id });
      const newUpdatedAt = new Date(updatedThread!.updatedAt);
      expect(newUpdatedAt.getTime()).toBeGreaterThan(initialUpdatedAt.getTime());
    });

    it('should upsert messages: duplicate id+threadId results in update, not duplicate row', async () => {
      const thread = await createSampleThread();
      await storage.saveThread({ thread });
      const baseMessage = createSampleMessageV2({
        threadId: thread.id,
        createdAt: new Date(),
        content: { content: 'Original' },
        resourceId: thread.resourceId,
      });

      // Insert the message for the first time
      await storage.saveMessages({ messages: [baseMessage] });

      // Insert again with the same id and threadId but different content
      const updatedMessage = {
        ...createSampleMessageV2({
          threadId: thread.id,
          createdAt: new Date(),
          content: { content: 'Updated' },
          resourceId: thread.resourceId,
        }),
        id: baseMessage.id,
      };

      await storage.saveMessages({ messages: [updatedMessage] });
      await new Promise(resolve => setTimeout(resolve, 500));

      // Retrieve messages for the thread
      const { messages: retrievedMessages } = await storage.getMessages({ threadId: thread.id });

      // Only one message should exist for that id+threadId
      expect(retrievedMessages.filter(m => m.id === baseMessage.id)).toHaveLength(1);

      // The content should be the updated one
      expect(retrievedMessages.find(m => m.id === baseMessage.id)?.content.content).toBe('Updated');
    });

    it('should return empty array if threadId is an empty string or whitespace only', async () => {
      const result = await storage.getMessagesPaginated({ threadId: '' });
      expect(result.messages).toHaveLength(0);

      const result2 = await storage.getMessagesPaginated({ threadId: '   ' });
      expect(result2.messages).toHaveLength(0);
    });
  });

  describe('listMessagesById', () => {
    const resourceId = 'test-resource-id';
    const resourceId2 = 'test-resource-id-2';
    let threads: StorageThreadType[] = [];
    let thread1Messages: MastraDBMessage[] = [];
    let thread2Messages: MastraDBMessage[] = [];
    let resource2Messages: MastraDBMessage[] = [];

    beforeEach(async () => {
      // Create test threads with different dates
      threads = [
        {
          id: 'thread-1',
          resourceId,
          title: 'Thread 1',
          createdAt: new Date('2024-01-01T10:00:00Z'),
          updatedAt: new Date('2024-01-03T10:00:00Z'),
          metadata: {},
        },
        {
          id: 'thread-2',
          resourceId,
          title: 'Thread 2',
          createdAt: new Date('2024-01-02T10:00:00Z'),
          updatedAt: new Date('2024-01-02T10:00:00Z'),
          metadata: {},
        },
        {
          id: 'thread-3',
          resourceId: resourceId2,
          title: 'Thread 3',
          createdAt: new Date('2024-01-03T10:00:00Z'),
          updatedAt: new Date('2024-01-01T10:00:00Z'),
          metadata: {},
        },
      ];

      // Save threads to storage
      for (const thread of threads) {
        await storage.saveThread({ thread });
      }

      thread1Messages = [
        createSampleMessageV2({
          threadId: threads[0]!.id,
          resourceId,
          content: {
            content: 'Message 1',
          },
        }),
        createSampleMessageV2({
          threadId: threads[0]!.id,
          resourceId,
          content: {
            content: 'Message 2',
          },
        }),
      ];

      thread2Messages = [
        createSampleMessageV2({
          threadId: threads[1]!.id,
          resourceId,
          content: {
            content: 'Message A',
          },
        }),
        createSampleMessageV2({
          threadId: threads[1]!.id,
          resourceId,
          content: {
            content: 'Message B',
          },
        }),
      ];

      resource2Messages = [
        createSampleMessageV2({
          threadId: threads[2]!.id,
          resourceId: resourceId2,
          content: {
            content: 'The quick brown fox jumps over the lazy dog',
          },
        }),
      ];

      await storage.saveMessages({ messages: thread1Messages });
      await storage.saveMessages({ messages: thread2Messages });
      await storage.saveMessages({ messages: resource2Messages });
    });

    it('should return an empty array if no message IDs are provided', async () => {
<<<<<<< HEAD
      const { messages } = await storage.getMessagesById({ messageIds: [] });
=======
      const messages = await storage.listMessagesById({ messageIds: [] });
>>>>>>> 3defc80c
      expect(messages).toHaveLength(0);
    });

    it('should return messages sorted by createdAt DESC', async () => {
      const messageIds = [
        thread1Messages[1]!.id,
        thread2Messages[0]!.id,
        resource2Messages[0]!.id,
        thread1Messages[0]!.id,
        thread2Messages[1]!.id,
      ];
<<<<<<< HEAD
      const { messages } = await storage.getMessagesById({
=======
      const messages = await storage.listMessagesById({
>>>>>>> 3defc80c
        messageIds,
      });

      expect(messages).toHaveLength(thread1Messages.length + thread2Messages.length + resource2Messages.length);
      expect(messages.every((msg, i, arr) => i === 0 || msg.createdAt >= arr[i - 1]!.createdAt)).toBe(true);
    });

<<<<<<< HEAD
    it('should return V2 messages by default', async () => {
      const { messages } = await storage.getMessagesById({
=======
    it('should return V2 messages', async () => {
      const messages: MastraMessageV2[] = await storage.listMessagesById({
>>>>>>> 3defc80c
        messageIds: thread1Messages.map(msg => msg.id),
      });

      expect(messages.length).toBeGreaterThan(0);
      expect(messages.every(MessageList.isMastraDBMessage)).toBe(true);
    });

<<<<<<< HEAD
    it('should return messages in MastraDBMessage format', async () => {
      const { messages: v2messages } = await storage.getMessagesById({
        messageIds: thread1Messages.map(msg => msg.id),
      });

      expect(v2messages.length).toBeGreaterThan(0);
      expect(v2messages.every(MessageList.isMastraDBMessage)).toBe(true);
    });

    it('should return messages from multiple threads', async () => {
      const { messages } = await storage.getMessagesById({
=======
    it('should return messages from multiple threads', async () => {
      const messages = await storage.listMessagesById({
>>>>>>> 3defc80c
        messageIds: [...thread1Messages.map(msg => msg.id), ...thread2Messages.map(msg => msg.id)],
      });

      expect(messages.length).toBeGreaterThan(0);
      expect(messages.some(msg => msg.threadId === threads[0]?.id)).toBe(true);
      expect(messages.some(msg => msg.threadId === threads[1]?.id)).toBe(true);
    });

    it('should return messages from multiple resources', async () => {
<<<<<<< HEAD
      const { messages } = await storage.getMessagesById({
=======
      const messages = await storage.listMessagesById({
>>>>>>> 3defc80c
        messageIds: [...thread1Messages.map(msg => msg.id), ...resource2Messages.map(msg => msg.id)],
      });

      expect(messages).toHaveLength(thread1Messages.length + resource2Messages.length);
      expect(messages.some(msg => msg.resourceId === threads[0]?.resourceId)).toBe(true);
      expect(messages.some(msg => msg.resourceId === threads[2]?.resourceId)).toBe(true);
    });
  });
}<|MERGE_RESOLUTION|>--- conflicted
+++ resolved
@@ -622,11 +622,7 @@
     });
 
     it('should return an empty array if no message IDs are provided', async () => {
-<<<<<<< HEAD
-      const { messages } = await storage.getMessagesById({ messageIds: [] });
-=======
-      const messages = await storage.listMessagesById({ messageIds: [] });
->>>>>>> 3defc80c
+const { messages } = await storage.listMessagesById({ messageIds: [] });
       expect(messages).toHaveLength(0);
     });
 
@@ -638,11 +634,7 @@
         thread1Messages[0]!.id,
         thread2Messages[1]!.id,
       ];
-<<<<<<< HEAD
-      const { messages } = await storage.getMessagesById({
-=======
-      const messages = await storage.listMessagesById({
->>>>>>> 3defc80c
+const { messages } = await storage.listMessagesById({
         messageIds,
       });
 
@@ -650,13 +642,8 @@
       expect(messages.every((msg, i, arr) => i === 0 || msg.createdAt >= arr[i - 1]!.createdAt)).toBe(true);
     });
 
-<<<<<<< HEAD
-    it('should return V2 messages by default', async () => {
-      const { messages } = await storage.getMessagesById({
-=======
-    it('should return V2 messages', async () => {
-      const messages: MastraMessageV2[] = await storage.listMessagesById({
->>>>>>> 3defc80c
+it('should return V2 messages', async () => {
+      const { messages } = await storage.listMessagesById({
         messageIds: thread1Messages.map(msg => msg.id),
       });
 
@@ -664,9 +651,8 @@
       expect(messages.every(MessageList.isMastraDBMessage)).toBe(true);
     });
 
-<<<<<<< HEAD
     it('should return messages in MastraDBMessage format', async () => {
-      const { messages: v2messages } = await storage.getMessagesById({
+      const { messages: v2messages } = await storage.listMessagesById({
         messageIds: thread1Messages.map(msg => msg.id),
       });
 
@@ -675,11 +661,7 @@
     });
 
     it('should return messages from multiple threads', async () => {
-      const { messages } = await storage.getMessagesById({
-=======
-    it('should return messages from multiple threads', async () => {
-      const messages = await storage.listMessagesById({
->>>>>>> 3defc80c
+      const { messages } = await storage.listMessagesById({
         messageIds: [...thread1Messages.map(msg => msg.id), ...thread2Messages.map(msg => msg.id)],
       });
 
@@ -689,11 +671,7 @@
     });
 
     it('should return messages from multiple resources', async () => {
-<<<<<<< HEAD
-      const { messages } = await storage.getMessagesById({
-=======
-      const messages = await storage.listMessagesById({
->>>>>>> 3defc80c
+      const { messages } = await storage.listMessagesById({
         messageIds: [...thread1Messages.map(msg => msg.id), ...resource2Messages.map(msg => msg.id)],
       });
 
