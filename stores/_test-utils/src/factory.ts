--- conflicted
+++ resolved
@@ -44,11 +44,7 @@
         storage.clearTable({ tableName: TABLE_RESOURCES }),
         storage.clearTable({ tableName: TABLE_SCORERS }),
         storage.clearTable({ tableName: TABLE_TRACES }),
-<<<<<<< HEAD
-        storage.clearTable({ tableName: TABLE_AI_SPANS }),
-=======
         storage.supports.aiTracing && storage.clearTable({ tableName: TABLE_AI_SPANS }),
->>>>>>> d591ab3e
       ]);
     });
 
