{
  "name": "@mastra/dynamodb",
  "version": "0.10.4-alpha.0",
  "description": "DynamoDB storage adapter for Mastra",
  "type": "module",
  "main": "dist/index.js",
  "types": "dist/index.d.ts",
  "exports": {
    ".": {
      "import": {
        "types": "./dist/index.d.ts",
        "default": "./dist/index.js"
      },
      "require": {
        "types": "./dist/index.d.cts",
        "default": "./dist/index.cjs"
      }
    },
    "./package.json": "./package.json"
  },
  "files": [
    "dist",
    "src"
  ],
  "scripts": {
    "build": "tsup src/index.ts --format esm,cjs --experimental-dts --clean --treeshake=smallest --splitting",
    "dev": "tsup --watch",
    "clean": "rm -rf dist",
    "lint": "eslint .",
    "pretest": "docker compose up -d",
    "test": "vitest run",
    "posttest": "docker compose down -v",
    "pretest:watch": "docker compose up -d",
    "test:watch": "vitest watch",
    "posttest:watch": "docker compose down -v",
    "typecheck": "tsc --noEmit"
  },
  "dependencies": {
    "@aws-sdk/client-dynamodb": "^3.823.0",
    "@aws-sdk/lib-dynamodb": "^3.823.0",
    "electrodb": "^3.4.1"
  },
  "peerDependencies": {
    "@mastra/core": "^0.10.2-alpha.0"
  },
  "devDependencies": {
    "@internal/lint": "workspace:*",
    "@internal/storage-test-utils": "workspace:*",
    "@mastra/core": "workspace:*",
    "@microsoft/api-extractor": "^7.52.8",
    "@types/node": "^20.17.57",
    "@vitest/coverage-v8": "3.2.2",
    "@vitest/ui": "3.2.2",
    "axios": "^1.9.0",
    "eslint": "^9.28.0",
    "tsup": "^8.5.0",
    "typescript": "^5.8.2",
<<<<<<< HEAD
    "vitest": "^3.0.9",
    "zod": "^3.25.55",
    "zod-from-json-schema": "^0.0.5",
    "zod-to-json-schema": "^3.24.5"
=======
    "vitest": "^3.2.2"
>>>>>>> 925ab945
  }
}<|MERGE_RESOLUTION|>--- conflicted
+++ resolved
@@ -55,13 +55,6 @@
     "eslint": "^9.28.0",
     "tsup": "^8.5.0",
     "typescript": "^5.8.2",
-<<<<<<< HEAD
-    "vitest": "^3.0.9",
-    "zod": "^3.25.55",
-    "zod-from-json-schema": "^0.0.5",
-    "zod-to-json-schema": "^3.24.5"
-=======
     "vitest": "^3.2.2"
->>>>>>> 925ab945
   }
 }