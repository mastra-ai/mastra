--- conflicted
+++ resolved
@@ -437,15 +437,9 @@
       }
 
       // Sort messages by the specified field and direction
-<<<<<<< HEAD
       allThreadMessages.sort((a: MastraDBMessage, b: MastraDBMessage) => {
-        const aValue = sortField === 'createdAt' ? new Date(a.createdAt).getTime() : (a as any)[sortField];
-        const bValue = sortField === 'createdAt' ? new Date(b.createdAt).getTime() : (b as any)[sortField];
-=======
-      allThreadMessages.sort((a: MastraMessageV2, b: MastraMessageV2) => {
         const aValue = field === 'createdAt' ? new Date(a.createdAt).getTime() : (a as any)[field];
         const bValue = field === 'createdAt' ? new Date(b.createdAt).getTime() : (b as any)[field];
->>>>>>> a854ede6
 
         // Handle tiebreaker for stable sorting
         if (aValue === bValue) {
@@ -546,29 +540,8 @@
     }
   }
 
-<<<<<<< HEAD
-  /**
-   * @todo When migrating from getThreadsByResourceIdPaginated to this method,
-   * implement orderBy and sortDirection support for full sorting capabilities
-   */
-  public async listThreadsByResourceId(
-    args: StorageListThreadsByResourceIdInput,
-  ): Promise<StorageListThreadsByResourceIdOutput> {
-    const { resourceId, limit, offset } = args;
-    const page = Math.floor(offset / limit);
-    const perPage = limit;
-    return this.getThreadsByResourceIdPaginated({ resourceId, page, perPage });
-  }
   async saveMessages(args: { messages: MastraDBMessage[] }): Promise<{ messages: MastraDBMessage[] }> {
     const { messages } = args;
-=======
-  async saveMessages(args: { messages: MastraMessageV1[]; format?: undefined | 'v1' }): Promise<MastraMessageV1[]>;
-  async saveMessages(args: { messages: MastraMessageV2[]; format: 'v2' }): Promise<MastraMessageV2[]>;
-  async saveMessages(
-    args: { messages: MastraMessageV1[]; format?: undefined | 'v1' } | { messages: MastraMessageV2[]; format: 'v2' },
-  ): Promise<MastraMessageV2[] | MastraMessageV1[]> {
-    const { messages, format = 'v1' } = args;
->>>>>>> a854ede6
     this.logger.debug('Saving messages', { count: messages.length });
 
     if (!messages.length) {
