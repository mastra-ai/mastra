import { MessageList } from '@mastra/core/agent';
import type { MastraMessageContentV2 } from '@mastra/core/agent';
import { ErrorCategory, ErrorDomain, MastraError } from '@mastra/core/error';
import type { StorageThreadType, MastraMessageV1, MastraDBMessage } from '@mastra/core/memory';
import { MemoryStorage, resolveMessageLimit } from '@mastra/core/storage';
import type {
  PaginationInfo,
  StorageGetMessagesArg,
  StorageResourceType,
  ThreadSortOptions,
  StorageListMessagesInput,
  StorageListMessagesOutput,
  StorageListThreadsByResourceIdInput,
  StorageListThreadsByResourceIdOutput,
} from '@mastra/core/storage';
import type { Service } from 'electrodb';

export class MemoryStorageDynamoDB extends MemoryStorage {
  private service: Service<Record<string, any>>;
  constructor({ service }: { service: Service<Record<string, any>> }) {
    super();
    this.service = service;
  }

  // Helper function to parse message data (handle JSON fields)
  private parseMessageData(data: any): MastraDBMessage | MastraMessageV1 {
    // Removed try/catch and JSON.parse logic - now handled by entity 'get' attributes
    // This function now primarily ensures correct typing and Date conversion.
    return {
      ...data,
      // Ensure dates are Date objects if needed (ElectroDB might return strings)
      createdAt: data.createdAt ? new Date(data.createdAt) : undefined,
      updatedAt: data.updatedAt ? new Date(data.updatedAt) : undefined,
      // Other fields like content, toolCallArgs etc. are assumed to be correctly
      // transformed by the ElectroDB entity getters.
    };
  }

  // Helper function to transform and sort threads
  private transformAndSortThreads(rawThreads: any[], orderBy: string, sortDirection: string): StorageThreadType[] {
    return rawThreads
      .map((data: any) => ({
        ...data,
        // Convert date strings back to Date objects for consistency
        createdAt: typeof data.createdAt === 'string' ? new Date(data.createdAt) : data.createdAt,
        updatedAt: typeof data.updatedAt === 'string' ? new Date(data.updatedAt) : data.updatedAt,
      }))
      .sort((a: StorageThreadType, b: StorageThreadType) => {
        const fieldA = orderBy === 'createdAt' ? a.createdAt : a.updatedAt;
        const fieldB = orderBy === 'createdAt' ? b.createdAt : b.updatedAt;

        const comparison = fieldA.getTime() - fieldB.getTime();
        return sortDirection === 'DESC' ? -comparison : comparison;
      }) as StorageThreadType[];
  }

  async getThreadById({ threadId }: { threadId: string }): Promise<StorageThreadType | null> {
    this.logger.debug('Getting thread by ID', { threadId });
    try {
      const result = await this.service.entities.thread.get({ entity: 'thread', id: threadId }).go();

      if (!result.data) {
        return null;
      }

      // ElectroDB handles the transformation with attribute getters
      const data = result.data;
      return {
        ...data,
        // Convert date strings back to Date objects for consistency
        createdAt: typeof data.createdAt === 'string' ? new Date(data.createdAt) : data.createdAt,
        updatedAt: typeof data.updatedAt === 'string' ? new Date(data.updatedAt) : data.updatedAt,
        // metadata: data.metadata ? JSON.parse(data.metadata) : undefined, // REMOVED by AI
        // metadata is already transformed by the entity's getter
      } as StorageThreadType;
    } catch (error) {
      throw new MastraError(
        {
          id: 'STORAGE_DYNAMODB_STORE_GET_THREAD_BY_ID_FAILED',
          domain: ErrorDomain.STORAGE,
          category: ErrorCategory.THIRD_PARTY,
          details: { threadId },
        },
        error,
      );
    }
  }

  /**
   * @deprecated use getThreadsByResourceIdPaginated instead for paginated results.
   */
  public async getThreadsByResourceId(args: { resourceId: string } & ThreadSortOptions): Promise<StorageThreadType[]> {
    const resourceId = args.resourceId;
    const orderBy = this.castThreadOrderBy(args.orderBy);
    const sortDirection = this.castThreadSortDirection(args.sortDirection);

    this.logger.debug('Getting threads by resource ID', { resourceId, orderBy, sortDirection });

    try {
      const result = await this.service.entities.thread.query.byResource({ entity: 'thread', resourceId }).go();

      if (!result.data.length) {
        return [];
      }

      // Use shared helper method for transformation and sorting
      return this.transformAndSortThreads(result.data, orderBy, sortDirection);
    } catch (error) {
      throw new MastraError(
        {
          id: 'STORAGE_DYNAMODB_STORE_GET_THREADS_BY_RESOURCE_ID_FAILED',
          domain: ErrorDomain.STORAGE,
          category: ErrorCategory.THIRD_PARTY,
          details: { resourceId },
        },
        error,
      );
    }
  }

  async saveThread({ thread }: { thread: StorageThreadType }): Promise<StorageThreadType> {
    this.logger.debug('Saving thread', { threadId: thread.id });

    const now = new Date();

    const threadData = {
      entity: 'thread',
      id: thread.id,
      resourceId: thread.resourceId,
      title: thread.title || `Thread ${thread.id}`,
      createdAt: thread.createdAt?.toISOString() || now.toISOString(),
      updatedAt: thread.updatedAt?.toISOString() || now.toISOString(),
      metadata: thread.metadata ? JSON.stringify(thread.metadata) : undefined,
    };

    try {
      await this.service.entities.thread.upsert(threadData).go();

      return {
        id: thread.id,
        resourceId: thread.resourceId,
        title: threadData.title,
        createdAt: thread.createdAt || now,
        updatedAt: now,
        metadata: thread.metadata,
      };
    } catch (error) {
      throw new MastraError(
        {
          id: 'STORAGE_DYNAMODB_STORE_SAVE_THREAD_FAILED',
          domain: ErrorDomain.STORAGE,
          category: ErrorCategory.THIRD_PARTY,
          details: { threadId: thread.id },
        },
        error,
      );
    }
  }

  async updateThread({
    id,
    title,
    metadata,
  }: {
    id: string;
    title: string;
    metadata: Record<string, unknown>;
  }): Promise<StorageThreadType> {
    this.logger.debug('Updating thread', { threadId: id });

    try {
      // First, get the existing thread to merge with updates
      const existingThread = await this.getThreadById({ threadId: id });

      if (!existingThread) {
        throw new Error(`Thread not found: ${id}`);
      }

      const now = new Date();

      // Prepare the update
      // Define type for only the fields we are actually updating
      type ThreadUpdatePayload = {
        updatedAt: string; // ISO String for DDB
        title?: string;
        metadata?: string; // Stringified JSON for DDB
      };
      const updateData: ThreadUpdatePayload = {
        updatedAt: now.toISOString(),
      };

      if (title) {
        updateData.title = title;
      }

      if (metadata) {
        // Merge with existing metadata instead of overwriting
        const existingMetadata = existingThread.metadata
          ? typeof existingThread.metadata === 'string'
            ? JSON.parse(existingThread.metadata)
            : existingThread.metadata
          : {};
        const mergedMetadata = { ...existingMetadata, ...metadata };
        updateData.metadata = JSON.stringify(mergedMetadata); // Stringify merged metadata for update
      }

      // Update the thread using the primary key
      await this.service.entities.thread.update({ entity: 'thread', id }).set(updateData).go();

      // Return the potentially updated thread object
      return {
        ...existingThread,
        title: title || existingThread.title,
        metadata: metadata ? { ...existingThread.metadata, ...metadata } : existingThread.metadata,
        updatedAt: now,
      };
    } catch (error) {
      throw new MastraError(
        {
          id: 'STORAGE_DYNAMODB_STORE_UPDATE_THREAD_FAILED',
          domain: ErrorDomain.STORAGE,
          category: ErrorCategory.THIRD_PARTY,
          details: { threadId: id },
        },
        error,
      );
    }
  }

  async deleteThread({ threadId }: { threadId: string }): Promise<void> {
    this.logger.debug('Deleting thread', { threadId });

    try {
      // First, delete all messages associated with this thread
      const { messages } = await this.getMessages({ threadId });
      if (messages.length > 0) {
        // Delete messages in batches
        const batchSize = 25; // DynamoDB batch limits
        for (let i = 0; i < messages.length; i += batchSize) {
          const batch = messages.slice(i, i + batchSize);
          await Promise.all(
            batch.map((message: MastraDBMessage) =>
              this.service.entities.message
                .delete({
                  entity: 'message',
                  id: message.id,
                  threadId: message.threadId,
                })
                .go(),
            ),
          );
        }
      }

      // Then delete the thread using the primary key
      await this.service.entities.thread.delete({ entity: 'thread', id: threadId }).go();
    } catch (error) {
      throw new MastraError(
        {
          id: 'STORAGE_DYNAMODB_STORE_DELETE_THREAD_FAILED',
          domain: ErrorDomain.STORAGE,
          category: ErrorCategory.THIRD_PARTY,
          details: { threadId },
        },
        error,
      );
    }
  }

  public async getMessages({
    threadId,
    resourceId,
    selectBy,
  }: StorageGetMessagesArg): Promise<{ messages: MastraDBMessage[] }> {
    this.logger.debug('Getting messages', { threadId, selectBy });

    try {
      if (!threadId.trim()) throw new Error('threadId must be a non-empty string');

      const messages: MastraDBMessage[] = [];
      const limit = resolveMessageLimit({ last: selectBy?.last, defaultLimit: Number.MAX_SAFE_INTEGER });

      // Handle included messages first (like libsql)
      if (selectBy?.include?.length) {
        const includeMessages = await this._getIncludedMessages(threadId, selectBy);
        if (includeMessages) {
          messages.push(...includeMessages);
        }
      }

      // Get remaining messages only if limit is not 0
      if (limit !== 0) {
        // Query messages by thread ID using the GSI
        const query = this.service.entities.message.query.byThread({ entity: 'message', threadId });

        // Get messages from the main thread
        let results;
        if (limit !== Number.MAX_SAFE_INTEGER && limit > 0) {
          // Use limit in query to get only the last N messages
          results = await query.go({ limit, order: 'desc' });
          // Reverse the results since we want ascending order
          results.data = results.data.reverse();
        } else {
          // Get all messages
          results = await query.go();
        }

        let allThreadMessages = results.data
          .map((data: any) => this.parseMessageData(data))
          .filter((msg: any): msg is MastraDBMessage => 'content' in msg);

        // Sort by createdAt ASC to get proper order
        allThreadMessages.sort((a: MastraDBMessage, b: MastraDBMessage) => {
          const timeA = a.createdAt.getTime();
          const timeB = b.createdAt.getTime();
          if (timeA === timeB) {
            return a.id.localeCompare(b.id);
          }
          return timeA - timeB;
        });

        messages.push(...allThreadMessages);
      }

      // Sort by createdAt ASC to match libsql behavior, with ID tiebreaker for stable ordering
      messages.sort((a, b) => {
        const timeA = a.createdAt.getTime();
        const timeB = b.createdAt.getTime();
        if (timeA === timeB) {
          return a.id.localeCompare(b.id);
        }
        return timeA - timeB;
      });

      // Deduplicate messages by ID (like libsql)
      const uniqueMessages = messages.filter(
        (message, index, self) => index === self.findIndex(m => m.id === message.id),
      );

      const list = new MessageList({ threadId, resourceId }).add(uniqueMessages as (MastraMessageV1 | MastraDBMessage)[], 'memory');
      return { messages: list.get.all.db() };
    } catch (error) {
      throw new MastraError(
        {
          id: 'STORAGE_DYNAMODB_STORE_GET_MESSAGES_FAILED',
          domain: ErrorDomain.STORAGE,
          category: ErrorCategory.THIRD_PARTY,
          details: { threadId, resourceId: resourceId ?? '' },
        },
        error,
      );
    }
  }

  public async getMessagesById({
    messageIds,
  }: {
    messageIds: string[];
  }): Promise<{ messages: MastraDBMessage[] }> {
    this.logger.debug('Getting messages by ID', { messageIds });
    if (messageIds.length === 0) return { messages: [] };

    try {
      const results = await Promise.all(
        messageIds.map(id => this.service.entities.message.query.primary({ entity: 'message', id }).go()),
      );

      const data = results.map(result => result.data).flat(1);

      let parsedMessages = data
        .map((data: any) => this.parseMessageData(data))
        .filter((msg: any): msg is MastraDBMessage => 'content' in msg);

      // Deduplicate messages by ID (like libsql)
      const uniqueMessages = parsedMessages.filter(
        (message, index, self) => index === self.findIndex(m => m.id === message.id),
      );

      const list = new MessageList().add(uniqueMessages as (MastraMessageV1 | MastraDBMessage)[], 'memory');
      return { messages: list.get.all.db() };
    } catch (error) {
      throw new MastraError(
        {
          id: 'STORAGE_DYNAMODB_STORE_GET_MESSAGES_BY_ID_FAILED',
          domain: ErrorDomain.STORAGE,
          category: ErrorCategory.THIRD_PARTY,
          details: { messageIds: JSON.stringify(messageIds) },
        },
        error,
      );
    }
  }

<<<<<<< HEAD
=======
  public async listMessages(_args: StorageListMessagesInput): Promise<StorageListMessagesOutput> {
    throw new Error(
      `listMessages is not yet implemented by this storage adapter (${this.constructor.name}). ` +
        `This method is currently being rolled out across all storage adapters. ` +
        `Please use getMessages or getMessagesPaginated as an alternative, or wait for the implementation.`,
    );
  }

  public async listMessagesById({ messageIds }: { messageIds: string[] }): Promise<MastraMessageV2[]> {
    return this.getMessagesById({ messageIds, format: 'v2' });
  }

  /**
   * @todo When migrating from getThreadsByResourceIdPaginated to this method,
   * implement orderBy and sortDirection support for full sorting capabilities
   */
  public async listThreadsByResourceId(
    args: StorageListThreadsByResourceIdInput,
  ): Promise<StorageListThreadsByResourceIdOutput> {
    const { resourceId, limit, offset } = args;
    const page = Math.floor(offset / limit);
    const perPage = limit;
    return this.getThreadsByResourceIdPaginated({ resourceId, page, perPage });
  }

  async saveMessages(args: { messages: MastraMessageV1[]; format?: undefined | 'v1' }): Promise<MastraMessageV1[]>;
  async saveMessages(args: { messages: MastraMessageV2[]; format: 'v2' }): Promise<MastraMessageV2[]>;
>>>>>>> 844ea5dc
  async saveMessages(
    args: { messages: MastraDBMessage[] },
  ): Promise<{ messages: MastraDBMessage[] }> {
    const { messages } = args;
    this.logger.debug('Saving messages', { count: messages.length });

    if (!messages.length) {
      return { messages: [] };
    }

    const threadId = messages[0]?.threadId;
    if (!threadId) {
      throw new Error('Thread ID is required');
    }

    // Ensure 'entity' is added and complex fields are handled
    const messagesToSave = messages.map(msg => {
      const now = new Date().toISOString();
      return {
        entity: 'message', // Add entity type
        id: msg.id,
        threadId: msg.threadId,
        role: msg.role,
        type: msg.type,
        resourceId: msg.resourceId,
        // Ensure complex fields are stringified if not handled by attribute setters
        content: typeof msg.content === 'string' ? msg.content : JSON.stringify(msg.content),
        toolCallArgs: `toolCallArgs` in msg && msg.toolCallArgs ? JSON.stringify(msg.toolCallArgs) : undefined,
        toolCallIds: `toolCallIds` in msg && msg.toolCallIds ? JSON.stringify(msg.toolCallIds) : undefined,
        toolNames: `toolNames` in msg && msg.toolNames ? JSON.stringify(msg.toolNames) : undefined,
        createdAt: msg.createdAt instanceof Date ? msg.createdAt.toISOString() : msg.createdAt || now,
        updatedAt: now, // Add updatedAt
      };
    });

    try {
      // Process messages sequentially to enable rollback on error
      const savedMessageIds: string[] = [];

      for (const messageData of messagesToSave) {
        // Ensure each item has the entity property before sending
        if (!messageData.entity) {
          this.logger.error('Missing entity property in message data for create', { messageData });
          throw new Error('Internal error: Missing entity property during saveMessages');
        }

        try {
          await this.service.entities.message.put(messageData).go();
          savedMessageIds.push(messageData.id);
        } catch (error) {
          // Rollback: delete all previously saved messages
          for (const savedId of savedMessageIds) {
            try {
              await this.service.entities.message.delete({ entity: 'message', id: savedId }).go();
            } catch (rollbackError) {
              this.logger.error('Failed to rollback message during save error', {
                messageId: savedId,
                error: rollbackError,
              });
            }
          }
          throw error;
        }
      }

      // Update thread's updatedAt timestamp
      await this.service.entities.thread
        .update({ entity: 'thread', id: threadId })
        .set({
          updatedAt: new Date().toISOString(),
        })
        .go();

      const list = new MessageList().add(messages as (MastraMessageV1 | MastraDBMessage)[], 'memory');
      return { messages: list.get.all.db() };
    } catch (error) {
      throw new MastraError(
        {
          id: 'STORAGE_DYNAMODB_STORE_SAVE_MESSAGES_FAILED',
          domain: ErrorDomain.STORAGE,
          category: ErrorCategory.THIRD_PARTY,
          details: { count: messages.length },
        },
        error,
      );
    }
  }

  async getThreadsByResourceIdPaginated(
    args: {
      resourceId: string;
      page?: number;
      perPage?: number;
    } & ThreadSortOptions,
  ): Promise<PaginationInfo & { threads: StorageThreadType[] }> {
    const { resourceId, page = 0, perPage = 100 } = args;
    const orderBy = this.castThreadOrderBy(args.orderBy);
    const sortDirection = this.castThreadSortDirection(args.sortDirection);

    this.logger.debug('Getting threads by resource ID with pagination', {
      resourceId,
      page,
      perPage,
      orderBy,
      sortDirection,
    });

    try {
      // Query threads by resource ID using the GSI
      const query = this.service.entities.thread.query.byResource({ entity: 'thread', resourceId });

      // Get all threads for this resource ID (DynamoDB doesn't support OFFSET/LIMIT)
      const results = await query.go();

      // Use shared helper method for transformation and sorting
      const allThreads = this.transformAndSortThreads(results.data, orderBy, sortDirection);

      // Apply pagination in memory
      const startIndex = page * perPage;
      const endIndex = startIndex + perPage;
      const paginatedThreads = allThreads.slice(startIndex, endIndex);

      // Calculate pagination info
      const total = allThreads.length;
      const hasMore = endIndex < total;

      return {
        threads: paginatedThreads,
        total,
        page,
        perPage,
        hasMore,
      };
    } catch (error) {
      throw new MastraError(
        {
          id: 'STORAGE_DYNAMODB_STORE_GET_THREADS_BY_RESOURCE_ID_PAGINATED_FAILED',
          domain: ErrorDomain.STORAGE,
          category: ErrorCategory.THIRD_PARTY,
          details: { resourceId, page, perPage },
        },
        error,
      );
    }
  }

  async getMessagesPaginated(
    args: StorageGetMessagesArg,
  ): Promise<PaginationInfo & { messages: MastraDBMessage[] }> {
    const { threadId, resourceId, selectBy } = args;
    const { page = 0, perPage = 40, dateRange } = selectBy?.pagination || {};
    const fromDate = dateRange?.start;
    const toDate = dateRange?.end;
    const limit = resolveMessageLimit({ last: selectBy?.last, defaultLimit: Number.MAX_SAFE_INTEGER });

    this.logger.debug('Getting messages with pagination', { threadId, page, perPage, fromDate, toDate, limit });

    try {
      if (!threadId.trim()) throw new Error('threadId must be a non-empty string');

      let messages: MastraDBMessage[] = [];

      // Handle include messages first
      if (selectBy?.include?.length) {
        const includeMessages = await this._getIncludedMessages(threadId, selectBy);
        if (includeMessages) {
          messages.push(...includeMessages);
        }
      }

      // Get remaining messages only if limit is not 0
      if (limit !== 0) {
        // Query messages by thread ID using the GSI
        const query = this.service.entities.message.query.byThread({ entity: 'message', threadId });

        // Get messages from the main thread
        let results;
        if (limit !== Number.MAX_SAFE_INTEGER && limit > 0) {
          // Use limit in query to get only the last N messages
          results = await query.go({ limit, order: 'desc' });
          // Reverse the results since we want ascending order
          results.data = results.data.reverse();
        } else {
          // Get all messages
          results = await query.go();
        }

        let allThreadMessages = results.data
          .map((data: any) => this.parseMessageData(data))
          .filter((msg: any): msg is MastraDBMessage => 'content' in msg);

        // Sort by createdAt ASC to get proper order
        allThreadMessages.sort((a: MastraDBMessage, b: MastraDBMessage) => {
          const timeA = a.createdAt.getTime();
          const timeB = b.createdAt.getTime();
          if (timeA === timeB) {
            return a.id.localeCompare(b.id);
          }
          return timeA - timeB;
        });

        // Exclude already included messages
        const excludeIds = messages.map(m => m.id);
        if (excludeIds.length > 0) {
          allThreadMessages = allThreadMessages.filter((msg: MastraDBMessage) => !excludeIds.includes(msg.id));
        }

        messages.push(...allThreadMessages);
      }

      // Sort all messages by createdAt (oldest first for final result)
      messages.sort((a, b) => new Date(a.createdAt).getTime() - new Date(b.createdAt).getTime());

      // Apply date filtering if needed
      if (fromDate || toDate) {
        messages = messages.filter(msg => {
          const createdAt = new Date(msg.createdAt).getTime();
          if (fromDate && createdAt < new Date(fromDate).getTime()) return false;
          if (toDate && createdAt > new Date(toDate).getTime()) return false;
          return true;
        });
      }

      // Save total before pagination
      const total = messages.length;

      // Apply offset-based pagination in memory
      const start = page * perPage;
      const end = start + perPage;
      const paginatedMessages = messages.slice(start, end);
      const hasMore = end < total;

      const list = new MessageList({ threadId, resourceId }).add(paginatedMessages as (MastraMessageV1 | MastraDBMessage)[], 'memory');

      return {
        messages: list.get.all.db(),
        total,
        page,
        perPage,
        hasMore,
      };
    } catch (error) {
      const mastraError = new MastraError(
        {
          id: 'STORAGE_DYNAMODB_STORE_GET_MESSAGES_PAGINATED_FAILED',
          domain: ErrorDomain.STORAGE,
          category: ErrorCategory.THIRD_PARTY,
          details: { threadId, resourceId: resourceId ?? '' },
        },
        error,
      );
      this.logger?.trackException?.(mastraError);
      this.logger?.error?.(mastraError.toString());
      return { messages: [], total: 0, page, perPage, hasMore: false };
    }
  }

  // Helper method to get included messages with context
  private async _getIncludedMessages(threadId: string, selectBy: any): Promise<MastraDBMessage[]> {
    if (!threadId.trim()) throw new Error('threadId must be a non-empty string');

    if (!selectBy?.include?.length) {
      return [];
    }

    const includeMessages: MastraDBMessage[] = [];

    for (const includeItem of selectBy.include) {
      try {
        const { id, threadId: targetThreadId, withPreviousMessages = 0, withNextMessages = 0 } = includeItem;
        const searchThreadId = targetThreadId || threadId;

        this.logger.debug('Getting included messages for', {
          id,
          targetThreadId,
          searchThreadId,
          withPreviousMessages,
          withNextMessages,
        });

        // Get all messages for the target thread
        const query = this.service.entities.message.query.byThread({ entity: 'message', threadId: searchThreadId });
        const results = await query.go();
        const allMessages = results.data
          .map((data: any) => this.parseMessageData(data))
          .filter((msg: any): msg is MastraDBMessage => 'content' in msg && typeof msg.content === 'object');

        this.logger.debug('Found messages in thread', {
          threadId: searchThreadId,
          messageCount: allMessages.length,
          messageIds: allMessages.map((m: MastraDBMessage) => m.id),
        });

        // Sort by createdAt ASC to get proper order, with ID tiebreaker for stable ordering
        allMessages.sort((a: MastraDBMessage, b: MastraDBMessage) => {
          const timeA = a.createdAt.getTime();
          const timeB = b.createdAt.getTime();
          if (timeA === timeB) {
            return a.id.localeCompare(b.id);
          }
          return timeA - timeB;
        });

        // Find the target message
        const targetIndex = allMessages.findIndex((msg: MastraDBMessage) => msg.id === id);
        if (targetIndex === -1) {
          this.logger.warn('Target message not found', { id, threadId: searchThreadId });
          continue;
        }

        this.logger.debug('Found target message at index', { id, targetIndex, totalMessages: allMessages.length });

        // Get context messages (previous and next)
        const startIndex = Math.max(0, targetIndex - withPreviousMessages);
        const endIndex = Math.min(allMessages.length, targetIndex + withNextMessages + 1);
        const contextMessages = allMessages.slice(startIndex, endIndex);

        this.logger.debug('Context messages', {
          startIndex,
          endIndex,
          contextCount: contextMessages.length,
          contextIds: contextMessages.map((m: MastraDBMessage) => m.id),
        });

        includeMessages.push(...contextMessages);
      } catch (error) {
        this.logger.warn('Failed to get included message', { messageId: includeItem.id, error });
      }
    }

    this.logger.debug('Total included messages', {
      count: includeMessages.length,
      ids: includeMessages.map((m: MastraDBMessage) => m.id),
    });

    return includeMessages;
  }

  async updateMessages(args: {
    messages: Partial<Omit<MastraDBMessage, 'createdAt'>> &
      {
        id: string;
        content?: { metadata?: MastraMessageContentV2['metadata']; content?: MastraMessageContentV2['content'] };
      }[];
  }): Promise<MastraDBMessage[]> {
    const { messages } = args;
    this.logger.debug('Updating messages', { count: messages.length });

    if (!messages.length) {
      return [];
    }

    const updatedMessages: MastraDBMessage[] = [];
    const affectedThreadIds = new Set<string>();

    try {
      for (const updateData of messages) {
        const { id, ...updates } = updateData;

        // Get the existing message
        const existingMessage = await this.service.entities.message.get({ entity: 'message', id }).go();
        if (!existingMessage.data) {
          this.logger.warn('Message not found for update', { id });
          continue;
        }

        const existingMsg = this.parseMessageData(existingMessage.data) as MastraDBMessage;
        const originalThreadId = existingMsg.threadId;
        affectedThreadIds.add(originalThreadId!);

        // Prepare the update payload
        const updatePayload: any = {
          updatedAt: new Date().toISOString(),
        };

        // Handle basic field updates
        if ('role' in updates && updates.role !== undefined) updatePayload.role = updates.role;
        if ('type' in updates && updates.type !== undefined) updatePayload.type = updates.type;
        if ('resourceId' in updates && updates.resourceId !== undefined) updatePayload.resourceId = updates.resourceId;
        if ('threadId' in updates && updates.threadId !== undefined && updates.threadId !== null) {
          updatePayload.threadId = updates.threadId;
          affectedThreadIds.add(updates.threadId as string);
        }

        // Handle content updates
        if (updates.content) {
          const existingContent = existingMsg.content;
          let newContent = { ...existingContent };

          // Deep merge metadata if provided
          if (updates.content.metadata !== undefined) {
            newContent.metadata = {
              ...(existingContent.metadata || {}),
              ...(updates.content.metadata || {}),
            };
          }

          // Update content string if provided
          if (updates.content.content !== undefined) {
            newContent.content = updates.content.content;
          }

          // Update parts if provided (only if it exists in the content type)
          if ('parts' in updates.content && updates.content.parts !== undefined) {
            (newContent as any).parts = updates.content.parts;
          }

          updatePayload.content = JSON.stringify(newContent);
        }

        // Update the message
        await this.service.entities.message.update({ entity: 'message', id }).set(updatePayload).go();

        // Get the updated message
        const updatedMessage = await this.service.entities.message.get({ entity: 'message', id }).go();
        if (updatedMessage.data) {
          updatedMessages.push(this.parseMessageData(updatedMessage.data) as MastraDBMessage);
        }
      }

      // Update timestamps for all affected threads
      for (const threadId of affectedThreadIds) {
        await this.service.entities.thread
          .update({ entity: 'thread', id: threadId })
          .set({
            updatedAt: new Date().toISOString(),
          })
          .go();
      }

      return updatedMessages;
    } catch (error) {
      throw new MastraError(
        {
          id: 'STORAGE_DYNAMODB_STORE_UPDATE_MESSAGES_FAILED',
          domain: ErrorDomain.STORAGE,
          category: ErrorCategory.THIRD_PARTY,
          details: { count: messages.length },
        },
        error,
      );
    }
  }

  async getResourceById({ resourceId }: { resourceId: string }): Promise<StorageResourceType | null> {
    this.logger.debug('Getting resource by ID', { resourceId });
    try {
      const result = await this.service.entities.resource.get({ entity: 'resource', id: resourceId }).go();

      if (!result.data) {
        return null;
      }

      // ElectroDB handles the transformation with attribute getters
      const data = result.data;
      return {
        ...data,
        // Convert date strings back to Date objects for consistency
        createdAt: typeof data.createdAt === 'string' ? new Date(data.createdAt) : data.createdAt,
        updatedAt: typeof data.updatedAt === 'string' ? new Date(data.updatedAt) : data.updatedAt,
        // Ensure workingMemory is always returned as a string, regardless of automatic parsing
        workingMemory: typeof data.workingMemory === 'object' ? JSON.stringify(data.workingMemory) : data.workingMemory,
        // metadata is already transformed by the entity's getter
      } as StorageResourceType;
    } catch (error) {
      throw new MastraError(
        {
          id: 'STORAGE_DYNAMODB_STORE_GET_RESOURCE_BY_ID_FAILED',
          domain: ErrorDomain.STORAGE,
          category: ErrorCategory.THIRD_PARTY,
          details: { resourceId },
        },
        error,
      );
    }
  }

  async saveResource({ resource }: { resource: StorageResourceType }): Promise<StorageResourceType> {
    this.logger.debug('Saving resource', { resourceId: resource.id });

    const now = new Date();

    const resourceData = {
      entity: 'resource',
      id: resource.id,
      workingMemory: resource.workingMemory,
      metadata: resource.metadata ? JSON.stringify(resource.metadata) : undefined,
      createdAt: resource.createdAt?.toISOString() || now.toISOString(),
      updatedAt: now.toISOString(),
    };

    try {
      await this.service.entities.resource.upsert(resourceData).go();

      return {
        id: resource.id,
        workingMemory: resource.workingMemory,
        metadata: resource.metadata,
        createdAt: resource.createdAt || now,
        updatedAt: now,
      };
    } catch (error) {
      throw new MastraError(
        {
          id: 'STORAGE_DYNAMODB_STORE_SAVE_RESOURCE_FAILED',
          domain: ErrorDomain.STORAGE,
          category: ErrorCategory.THIRD_PARTY,
          details: { resourceId: resource.id },
        },
        error,
      );
    }
  }

  async updateResource({
    resourceId,
    workingMemory,
    metadata,
  }: {
    resourceId: string;
    workingMemory?: string;
    metadata?: Record<string, unknown>;
  }): Promise<StorageResourceType> {
    this.logger.debug('Updating resource', { resourceId });

    try {
      // First, get the existing resource to merge with updates
      const existingResource = await this.getResourceById({ resourceId });

      if (!existingResource) {
        // Create new resource if it doesn't exist
        const newResource: StorageResourceType = {
          id: resourceId,
          workingMemory,
          metadata: metadata || {},
          createdAt: new Date(),
          updatedAt: new Date(),
        };
        return this.saveResource({ resource: newResource });
      }

      const now = new Date();

      // Prepare the update
      const updateData: any = {
        updatedAt: now.toISOString(),
      };

      if (workingMemory !== undefined) {
        updateData.workingMemory = workingMemory;
      }

      if (metadata) {
        // Merge with existing metadata instead of overwriting
        const existingMetadata = existingResource.metadata || {};
        const mergedMetadata = { ...existingMetadata, ...metadata };
        updateData.metadata = JSON.stringify(mergedMetadata);
      }

      // Update the resource using the primary key
      await this.service.entities.resource.update({ entity: 'resource', id: resourceId }).set(updateData).go();

      // Return the updated resource object
      return {
        ...existingResource,
        workingMemory: workingMemory !== undefined ? workingMemory : existingResource.workingMemory,
        metadata: metadata ? { ...existingResource.metadata, ...metadata } : existingResource.metadata,
        updatedAt: now,
      };
    } catch (error) {
      throw new MastraError(
        {
          id: 'STORAGE_DYNAMODB_STORE_UPDATE_RESOURCE_FAILED',
          domain: ErrorDomain.STORAGE,
          category: ErrorCategory.THIRD_PARTY,
          details: { resourceId },
        },
        error,
      );
    }
  }
}<|MERGE_RESOLUTION|>--- conflicted
+++ resolved
@@ -391,8 +391,6 @@
     }
   }
 
-<<<<<<< HEAD
-=======
   public async listMessages(_args: StorageListMessagesInput): Promise<StorageListMessagesOutput> {
     throw new Error(
       `listMessages is not yet implemented by this storage adapter (${this.constructor.name}). ` +
@@ -401,8 +399,9 @@
     );
   }
 
-  public async listMessagesById({ messageIds }: { messageIds: string[] }): Promise<MastraMessageV2[]> {
-    return this.getMessagesById({ messageIds, format: 'v2' });
+  public async listMessagesById({ messageIds }: { messageIds: string[] }): Promise<MastraDBMessage[]> {
+    const result = await this.getMessagesById({ messageIds });
+    return result.messages;
   }
 
   /**
@@ -417,10 +416,6 @@
     const perPage = limit;
     return this.getThreadsByResourceIdPaginated({ resourceId, page, perPage });
   }
-
-  async saveMessages(args: { messages: MastraMessageV1[]; format?: undefined | 'v1' }): Promise<MastraMessageV1[]>;
-  async saveMessages(args: { messages: MastraMessageV2[]; format: 'v2' }): Promise<MastraMessageV2[]>;
->>>>>>> 844ea5dc
   async saveMessages(
     args: { messages: MastraDBMessage[] },
   ): Promise<{ messages: MastraDBMessage[] }> {
