--- conflicted
+++ resolved
@@ -279,23 +279,7 @@
     return this.stores.memory.saveMessages(args);
   }
 
-<<<<<<< HEAD
-  async getThreadsByResourceIdPaginated(
-    args: {
-      resourceId: string;
-      page: number;
-      perPage: number;
-    } & ThreadSortOptions,
-  ): Promise<PaginationInfo & { threads: StorageThreadType[] }> {
-    return this.stores.memory.getThreadsByResourceIdPaginated(args);
-  }
-
   async getMessagesPaginated(args: StorageGetMessagesArg): Promise<PaginationInfo & { messages: MastraDBMessage[] }> {
-=======
-  async getMessagesPaginated(
-    args: StorageGetMessagesArg & { format?: 'v1' | 'v2' },
-  ): Promise<PaginationInfo & { messages: MastraMessageV1[] | MastraMessageV2[] }> {
->>>>>>> a854ede6
     return this.stores.memory.getMessagesPaginated(args);
   }
 
