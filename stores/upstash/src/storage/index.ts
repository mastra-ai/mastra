import type { MastraMessageContentV2, MastraMessageV2 } from '@mastra/core/agent';
import type { ScoreRowData } from '@mastra/core/scores';
import type { StorageThreadType, MastraMessageV1 } from '@mastra/core/memory';
import { MastraStorage } from '@mastra/core/storage';
import type {
  TABLE_NAMES,
  StorageColumn,
  StorageGetMessagesArg,
  StorageResourceType,
  EvalRow,
  WorkflowRuns,
  WorkflowRun,
  PaginationInfo,
  PaginationArgs,
  StorageGetTracesArg,
  StoragePagination,
  StorageDomains,
} from '@mastra/core/storage';

import type { WorkflowRunState } from '@mastra/core/workflows';
import { Redis } from '@upstash/redis';
import { StoreLegacyEvalsUpstash } from './domains/legacy-evals';
import { StoreMemoryUpstash } from './domains/memory';
import { StoreOperationsUpstash } from './domains/operations';
import { ScoresUpstash } from './domains/scores';
import { TracesUpstash } from './domains/traces';
import { WorkflowsUpstash } from './domains/workflows';

export interface UpstashConfig {
  url: string;
  token: string;
}

export class UpstashStore extends MastraStorage {
  private redis: Redis;
  stores: StorageDomains;

  constructor(config: UpstashConfig) {
    super({ name: 'Upstash' });
    this.redis = new Redis({
      url: config.url,
      token: config.token,
    });

    const operations = new StoreOperationsUpstash({ client: this.redis });
    const traces = new TracesUpstash({ client: this.redis, operations });
    const scores = new ScoresUpstash({ client: this.redis, operations });
    const workflows = new WorkflowsUpstash({ client: this.redis, operations });
    const memory = new StoreMemoryUpstash({ client: this.redis, operations });
    const legacyEvals = new StoreLegacyEvalsUpstash({ client: this.redis, operations });

    this.stores = {
      operations,
      traces,
      scores,
      workflows,
      memory,
      legacyEvals,
    };
  }

  public get supports() {
    return {
      selectByIncludeResourceScope: true,
      resourceWorkingMemory: true,
      hasColumn: false,
      createTable: false,
    };
  }

  /**
   * @deprecated Use getEvals instead
   */
  async getEvalsByAgentName(agentName: string, type?: 'test' | 'live'): Promise<EvalRow[]> {
    return this.stores.legacyEvals.getEvalsByAgentName(agentName, type);
  }

  /**
   * Get all evaluations with pagination and total count
   * @param options Pagination and filtering options
   * @returns Object with evals array and total count
   */
  async getEvals(
    options: {
      agentName?: string;
      type?: 'test' | 'live';
    } & PaginationArgs,
  ): Promise<PaginationInfo & { evals: EvalRow[] }> {
    return this.stores.legacyEvals.getEvals(options);
  }

  /**
   * @deprecated use getTracesPaginated instead
   */
  public async getTraces(args: StorageGetTracesArg): Promise<any[]> {
    return this.stores.traces.getTraces(args);
  }

  public async getTracesPaginated(
    args: {
      name?: string;
      scope?: string;
      attributes?: Record<string, string>;
      filters?: Record<string, any>;
    } & PaginationArgs,
  ): Promise<PaginationInfo & { traces: any[] }> {
    return this.stores.traces.getTracesPaginated(args);
  }

  async batchTraceInsert(args: { records: Record<string, any>[] }): Promise<void> {
    return this.stores.traces.batchTraceInsert(args);
  }

  async createTable({
    tableName,
    schema,
  }: {
    tableName: TABLE_NAMES;
    schema: Record<string, StorageColumn>;
  }): Promise<void> {
    return this.stores.operations.createTable({ tableName, schema });
  }

  /**
   * No-op: This backend is schemaless and does not require schema changes.
   * @param tableName Name of the table
   * @param schema Schema of the table
   * @param ifNotExists Array of column names to add if they don't exist
   */
  async alterTable(args: {
    tableName: TABLE_NAMES;
    schema: Record<string, StorageColumn>;
    ifNotExists: string[];
  }): Promise<void> {
    return this.stores.operations.alterTable(args);
  }

  async clearTable({ tableName }: { tableName: TABLE_NAMES }): Promise<void> {
    return this.stores.operations.clearTable({ tableName });
  }

  async dropTable({ tableName }: { tableName: TABLE_NAMES }): Promise<void> {
    return this.stores.operations.dropTable({ tableName });
  }

  async insert({ tableName, record }: { tableName: TABLE_NAMES; record: Record<string, any> }): Promise<void> {
    return this.stores.operations.insert({ tableName, record });
  }

  async batchInsert(input: { tableName: TABLE_NAMES; records: Record<string, any>[] }): Promise<void> {
    return this.stores.operations.batchInsert(input);
  }

  async load<R>({ tableName, keys }: { tableName: TABLE_NAMES; keys: Record<string, string> }): Promise<R | null> {
    return this.stores.operations.load<R>({ tableName, keys });
  }

  async getThreadById({ threadId }: { threadId: string }): Promise<StorageThreadType | null> {
    return this.stores.memory.getThreadById({ threadId });
  }

  /**
   * @deprecated use getThreadsByResourceIdPaginated instead
   */
  async getThreadsByResourceId({ resourceId }: { resourceId: string }): Promise<StorageThreadType[]> {
    return this.stores.memory.getThreadsByResourceId({ resourceId });
  }

  public async getThreadsByResourceIdPaginated(args: {
    resourceId: string;
    page: number;
    perPage: number;
  }): Promise<PaginationInfo & { threads: StorageThreadType[] }> {
    return this.stores.memory.getThreadsByResourceIdPaginated(args);
  }

  async saveThread({ thread }: { thread: StorageThreadType }): Promise<StorageThreadType> {
    return this.stores.memory.saveThread({ thread });
  }

  async updateThread({
    id,
    title,
    metadata,
  }: {
    id: string;
    title: string;
    metadata: Record<string, unknown>;
  }): Promise<StorageThreadType> {
    return this.stores.memory.updateThread({ id, title, metadata });
  }

  async deleteThread({ threadId }: { threadId: string }): Promise<void> {
    return this.stores.memory.deleteThread({ threadId });
  }

  async saveMessages(args: { messages: MastraMessageV1[]; format?: undefined | 'v1' }): Promise<MastraMessageV1[]>;
  async saveMessages(args: { messages: MastraMessageV2[]; format: 'v2' }): Promise<MastraMessageV2[]>;
  async saveMessages(
    args: { messages: MastraMessageV1[]; format?: undefined | 'v1' } | { messages: MastraMessageV2[]; format: 'v2' },
  ): Promise<MastraMessageV2[] | MastraMessageV1[]> {
    return this.stores.memory.saveMessages(args);
  }

  /**
   * @deprecated use getMessagesPaginated instead
   */
  public async getMessages(args: StorageGetMessagesArg & { format?: 'v1' }): Promise<MastraMessageV1[]>;
  public async getMessages(args: StorageGetMessagesArg & { format: 'v2' }): Promise<MastraMessageV2[]>;
  public async getMessages({
    threadId,
    selectBy,
    format,
  }: StorageGetMessagesArg & { format?: 'v1' | 'v2' }): Promise<MastraMessageV1[] | MastraMessageV2[]> {
    return this.stores.memory.getMessages({ threadId, selectBy, format });
  }

  public async getMessagesPaginated(
    args: StorageGetMessagesArg & {
      format?: 'v1' | 'v2';
    },
  ): Promise<PaginationInfo & { messages: MastraMessageV1[] | MastraMessageV2[] }> {
    return this.stores.memory.getMessagesPaginated(args);
  }

  async persistWorkflowSnapshot(params: {
    namespace: string;
    workflowName: string;
    runId: string;
    snapshot: WorkflowRunState;
  }): Promise<void> {
    return this.stores.workflows.persistWorkflowSnapshot(params);
  }

  async loadWorkflowSnapshot(params: {
    namespace: string;
    workflowName: string;
    runId: string;
  }): Promise<WorkflowRunState | null> {
    return this.stores.workflows.loadWorkflowSnapshot(params);
  }

  async getWorkflowRuns({
    workflowName,
    fromDate,
    toDate,
    limit,
    offset,
    resourceId,
  }: {
    workflowName?: string;
    fromDate?: Date;
    toDate?: Date;
    limit?: number;
    offset?: number;
    resourceId?: string;
  } = {}): Promise<WorkflowRuns> {
    return this.stores.workflows.getWorkflowRuns({ workflowName, fromDate, toDate, limit, offset, resourceId });
  }

  async getWorkflowRunById({
    runId,
    workflowName,
  }: {
    runId: string;
    workflowName?: string;
  }): Promise<WorkflowRun | null> {
    return this.stores.workflows.getWorkflowRunById({ runId, workflowName });
  }

  async close(): Promise<void> {
    // No explicit cleanup needed for Upstash Redis
  }

  async updateMessages(args: {
    messages: (Partial<Omit<MastraMessageV2, 'createdAt'>> & {
      id: string;
      content?: { metadata?: MastraMessageContentV2['metadata']; content?: MastraMessageContentV2['content'] };
    })[];
  }): Promise<MastraMessageV2[]> {
    return this.stores.memory.updateMessages(args);
  }

  async getResourceById({ resourceId }: { resourceId: string }): Promise<StorageResourceType | null> {
    return this.stores.memory.getResourceById({ resourceId });
  }

  async saveResource({ resource }: { resource: StorageResourceType }): Promise<StorageResourceType> {
    return this.stores.memory.saveResource({ resource });
  }

  async updateResource({
    resourceId,
    workingMemory,
    metadata,
  }: {
    resourceId: string;
    workingMemory?: string;
    metadata?: Record<string, unknown>;
  }): Promise<StorageResourceType> {
    return this.stores.memory.updateResource({ resourceId, workingMemory, metadata });
  }

  async getScoreById({ id: _id }: { id: string }): Promise<ScoreRowData | null> {
    return this.stores.scores.getScoreById({ id: _id });
  }

<<<<<<< HEAD
  async saveScore(_score: ScoreRowData): Promise<{ score: ScoreRowData }> {
    return this.stores.scores.saveScore(_score);
  }

  async getScoresByRunId({
    runId: _runId,
=======
  async saveScore(_score: Omit<ScoreRowData, 'id' | 'createdAt' | 'updatedAt'>): Promise<{ score: ScoreRowData }> {
    throw new MastraError({
      id: 'STORAGE_MONGODB_STORE_SAVE_SCORE_FAILED',
      domain: ErrorDomain.STORAGE,
      category: ErrorCategory.THIRD_PARTY,
      details: {},
      text: 'saveScore is not implemented yet in MongoDBStore',
    });
  }

  async getScoresByScorerId({
    scorerId,
    pagination: _pagination,
    entityId,
    entityType,
  }: {
    scorerId: string;
    pagination: StoragePagination;
    entityId?: string;
    entityType?: string;
  }): Promise<{ pagination: PaginationInfo; scores: ScoreRowData[] }> {
    throw new MastraError({
      id: 'STORAGE_MONGODB_STORE_GET_SCORES_BY_SCORER_ID_FAILED',
      domain: ErrorDomain.STORAGE,
      category: ErrorCategory.THIRD_PARTY,
      details: { scorerId, entityId: entityId || '', entityType: entityType || '' },
      text: 'getScoresByScorerId is not implemented yet in MongoDBStore',
    });
  }

  async getScoresByRunId({
    runId,
>>>>>>> 5889a311
    pagination: _pagination,
  }: {
    runId: string;
    pagination: StoragePagination;
  }): Promise<{ pagination: PaginationInfo; scores: ScoreRowData[] }> {
    return this.stores.scores.getScoresByRunId({ runId: _runId, pagination: _pagination });
  }

  async getScoresByEntityId({
<<<<<<< HEAD
    entityId: _entityId,
    entityType: _entityType,
=======
    entityId,
    entityType,
>>>>>>> 5889a311
    pagination: _pagination,
  }: {
    pagination: StoragePagination;
    entityId: string;
    entityType: string;
  }): Promise<{ pagination: PaginationInfo; scores: ScoreRowData[] }> {
    return this.stores.scores.getScoresByEntityId({
      entityId: _entityId,
      entityType: _entityType,
      pagination: _pagination,
    });
  }

  async getScoresByScorerId({
    scorerId: _scorerId,
    pagination: _pagination,
  }: {
    scorerId: string;
    pagination: StoragePagination;
  }): Promise<{ pagination: PaginationInfo; scores: ScoreRowData[] }> {
    return this.stores.scores.getScoresByScorerId({ scorerId: _scorerId, pagination: _pagination });
  }
}<|MERGE_RESOLUTION|>--- conflicted
+++ resolved
@@ -305,83 +305,43 @@
     return this.stores.scores.getScoreById({ id: _id });
   }
 
-<<<<<<< HEAD
-  async saveScore(_score: ScoreRowData): Promise<{ score: ScoreRowData }> {
-    return this.stores.scores.saveScore(_score);
-  }
-
-  async getScoresByRunId({
-    runId: _runId,
-=======
-  async saveScore(_score: Omit<ScoreRowData, 'id' | 'createdAt' | 'updatedAt'>): Promise<{ score: ScoreRowData }> {
-    throw new MastraError({
-      id: 'STORAGE_MONGODB_STORE_SAVE_SCORE_FAILED',
-      domain: ErrorDomain.STORAGE,
-      category: ErrorCategory.THIRD_PARTY,
-      details: {},
-      text: 'saveScore is not implemented yet in MongoDBStore',
-    });
-  }
-
-  async getScoresByScorerId({
-    scorerId,
-    pagination: _pagination,
-    entityId,
-    entityType,
-  }: {
-    scorerId: string;
-    pagination: StoragePagination;
-    entityId?: string;
-    entityType?: string;
-  }): Promise<{ pagination: PaginationInfo; scores: ScoreRowData[] }> {
-    throw new MastraError({
-      id: 'STORAGE_MONGODB_STORE_GET_SCORES_BY_SCORER_ID_FAILED',
-      domain: ErrorDomain.STORAGE,
-      category: ErrorCategory.THIRD_PARTY,
-      details: { scorerId, entityId: entityId || '', entityType: entityType || '' },
-      text: 'getScoresByScorerId is not implemented yet in MongoDBStore',
-    });
+  async saveScore(score: ScoreRowData): Promise<{ score: ScoreRowData }> {
+    return this.stores.scores.saveScore(score);
   }
 
   async getScoresByRunId({
     runId,
->>>>>>> 5889a311
-    pagination: _pagination,
+    pagination,
   }: {
     runId: string;
     pagination: StoragePagination;
   }): Promise<{ pagination: PaginationInfo; scores: ScoreRowData[] }> {
-    return this.stores.scores.getScoresByRunId({ runId: _runId, pagination: _pagination });
+    return this.stores.scores.getScoresByRunId({ runId, pagination });
   }
 
   async getScoresByEntityId({
-<<<<<<< HEAD
-    entityId: _entityId,
-    entityType: _entityType,
-=======
     entityId,
     entityType,
->>>>>>> 5889a311
-    pagination: _pagination,
+    pagination,
   }: {
     pagination: StoragePagination;
     entityId: string;
     entityType: string;
   }): Promise<{ pagination: PaginationInfo; scores: ScoreRowData[] }> {
     return this.stores.scores.getScoresByEntityId({
-      entityId: _entityId,
-      entityType: _entityType,
-      pagination: _pagination,
+      entityId,
+      entityType,
+      pagination,
     });
   }
 
   async getScoresByScorerId({
-    scorerId: _scorerId,
-    pagination: _pagination,
+    scorerId,
+    pagination,
   }: {
     scorerId: string;
     pagination: StoragePagination;
   }): Promise<{ pagination: PaginationInfo; scores: ScoreRowData[] }> {
-    return this.stores.scores.getScoresByScorerId({ scorerId: _scorerId, pagination: _pagination });
+    return this.stores.scores.getScoresByScorerId({ scorerId, pagination });
   }
 }