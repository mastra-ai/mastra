import type { MetricResult, TestInfo } from '@mastra/core/eval';
import type { StorageThreadType, MastraMessageV1, MastraMessageV2 } from '@mastra/core/memory';
import {
  MastraStorage,
  TABLE_MESSAGES,
  TABLE_THREADS,
  TABLE_WORKFLOW_SNAPSHOT,
  TABLE_EVALS,
  TABLE_TRACES,
} from '@mastra/core/storage';
import type {
  TABLE_NAMES,
  StorageColumn,
  StorageGetMessagesArg,
  EvalRow,
  WorkflowRuns,
  WorkflowRun,
} from '@mastra/core/storage';
import type { WorkflowRunState } from '@mastra/core/workflows';
import { Redis } from '@upstash/redis';
import { MessageList } from '../../../../packages/core/dist/agent/index.cjs';

export interface UpstashConfig {
  url: string;
  token: string;
}

export class UpstashStore extends MastraStorage {
  private redis: Redis;

  constructor(config: UpstashConfig) {
    super({ name: 'Upstash' });
    this.redis = new Redis({
      url: config.url,
      token: config.token,
    });
  }

  public get supports(): {
    selectByIncludeResourceScope: boolean;
  } {
    return {
      selectByIncludeResourceScope: true,
    };
  }

  private transformEvalRecord(record: Record<string, any>): EvalRow {
    // Parse JSON strings if needed
    let result = record.result;
    if (typeof result === 'string') {
      try {
        result = JSON.parse(result);
      } catch {
        console.warn('Failed to parse result JSON:');
      }
    }

    let testInfo = record.test_info;
    if (typeof testInfo === 'string') {
      try {
        testInfo = JSON.parse(testInfo);
      } catch {
        console.warn('Failed to parse test_info JSON:');
      }
    }

    return {
      agentName: record.agent_name,
      input: record.input,
      output: record.output,
      result: result as MetricResult,
      metricName: record.metric_name,
      instructions: record.instructions,
      testInfo: testInfo as TestInfo | undefined,
      globalRunId: record.global_run_id,
      runId: record.run_id,
      createdAt:
        typeof record.created_at === 'string'
          ? record.created_at
          : record.created_at instanceof Date
            ? record.created_at.toISOString()
            : new Date().toISOString(),
    };
  }

  private parseJSON(value: any): any {
    if (typeof value === 'string') {
      try {
        return JSON.parse(value);
      } catch {
        return value;
      }
    }
    return value;
  }

  private getKey(tableName: TABLE_NAMES, keys: Record<string, any>): string {
    const keyParts = Object.entries(keys)
      .filter(([_, value]) => value !== undefined)
      .map(([key, value]) => `${key}:${value}`);
    return `${tableName}:${keyParts.join(':')}`;
  }

  /**
   * Scans for keys matching the given pattern using SCAN and returns them as an array.
   * @param pattern Redis key pattern, e.g. "table:*"
   * @param batchSize Number of keys to scan per batch (default: 1000)
   */
  private async scanKeys(pattern: string, batchSize = 10000): Promise<string[]> {
    let cursor = '0';
    let keys: string[] = [];
    do {
      // Upstash: scan(cursor, { match, count })
      const [nextCursor, batch] = await this.redis.scan(cursor, {
        match: pattern,
        count: batchSize,
      });
      keys.push(...batch);
      cursor = nextCursor;
    } while (cursor !== '0');
    return keys;
  }

  /**
   * Deletes all keys matching the given pattern using SCAN and DEL in batches.
   * @param pattern Redis key pattern, e.g. "table:*"
   * @param batchSize Number of keys to delete per batch (default: 1000)
   */
  private async scanAndDelete(pattern: string, batchSize = 10000): Promise<number> {
    let cursor = '0';
    let totalDeleted = 0;
    do {
      const [nextCursor, keys] = await this.redis.scan(cursor, {
        match: pattern,
        count: batchSize,
      });
      if (keys.length > 0) {
        await this.redis.del(...keys);
        totalDeleted += keys.length;
      }
      cursor = nextCursor;
    } while (cursor !== '0');
    return totalDeleted;
  }

  private getMessageKey(threadId: string, messageId: string): string {
    const key = this.getKey(TABLE_MESSAGES, { threadId, id: messageId });
    return key;
  }
  private getThreadKeyByResourceAndMessage(resourceId: string, messageId: string): string {
    const key = 'to-threadid:' + this.getKey(TABLE_MESSAGES, { resourceId, messageId });
    return key;
  }

  private getResourceKeyByThreadAndMessage(threadId: string, messageId: string): string {
    const key = 'to-resourceid:' + this.getKey(TABLE_MESSAGES, { threadId, messageId });
    return key;
  }

  private getThreadMessagesKey(threadId: string): string {
    return `thread:${threadId}:messages`;
  }
  private getResourceMessagesKey(resourceId: string): string {
    return `resource:${resourceId}:messages`;
  }

  private parseWorkflowRun(row: any): WorkflowRun {
    let parsedSnapshot: WorkflowRunState | string = row.snapshot as string;
    if (typeof parsedSnapshot === 'string') {
      try {
        parsedSnapshot = JSON.parse(row.snapshot as string) as WorkflowRunState;
      } catch (e) {
        // If parsing fails, return the raw snapshot string
        console.warn(`Failed to parse snapshot for workflow ${row.workflow_name}: ${e}`);
      }
    }

    return {
      workflowName: row.workflow_name,
      runId: row.run_id,
      snapshot: parsedSnapshot,
      createdAt: this.ensureDate(row.createdAt)!,
      updatedAt: this.ensureDate(row.updatedAt)!,
      resourceId: row.resourceId,
    };
  }

  private processRecord(tableName: TABLE_NAMES, record: Record<string, any>) {
    let key: string;

    if (tableName === TABLE_MESSAGES) {
      // For messages, use threadId as the primary key component
      key = this.getKey(tableName, { threadId: record.threadId, id: record.id });
    } else if (tableName === TABLE_WORKFLOW_SNAPSHOT) {
      key = this.getKey(tableName, {
        namespace: record.namespace || 'workflows',
        workflow_name: record.workflow_name,
        run_id: record.run_id,
        ...(record.resourceId ? { resourceId: record.resourceId } : {}),
      });
    } else if (tableName === TABLE_EVALS) {
      key = this.getKey(tableName, { id: record.run_id });
    } else {
      key = this.getKey(tableName, { id: record.id });
    }

    // Convert dates to ISO strings before storing
    const processedRecord = {
      ...record,
      createdAt: this.serializeDate(record.createdAt),
      updatedAt: this.serializeDate(record.updatedAt),
    };

    return { key, processedRecord };
  }

  /**
   * @deprecated Use getEvals instead
   */
  async getEvalsByAgentName(agentName: string, type?: 'test' | 'live'): Promise<EvalRow[]> {
    try {
      const pattern = `${TABLE_EVALS}:*`;
      const keys = await this.scanKeys(pattern);

      // Check if we have any keys before using pipeline
      if (keys.length === 0) {
        return [];
      }

      // Use pipeline for batch fetching to improve performance
      const pipeline = this.redis.pipeline();
      keys.forEach(key => pipeline.get(key));
      const results = await pipeline.exec();

      // Filter by agent name and remove nulls
      const nonNullRecords = results.filter(
        (record): record is Record<string, any> =>
          record !== null && typeof record === 'object' && 'agent_name' in record && record.agent_name === agentName,
      );

      let filteredEvals = nonNullRecords;

      if (type === 'test') {
        filteredEvals = filteredEvals.filter(record => {
          if (!record.test_info) return false;

          // Handle test_info as a JSON string
          try {
            if (typeof record.test_info === 'string') {
              const parsedTestInfo = JSON.parse(record.test_info);
              return parsedTestInfo && typeof parsedTestInfo === 'object' && 'testPath' in parsedTestInfo;
            }

            // Handle test_info as an object
            return typeof record.test_info === 'object' && 'testPath' in record.test_info;
          } catch {
            return false;
          }
        });
      } else if (type === 'live') {
        filteredEvals = filteredEvals.filter(record => {
          if (!record.test_info) return true;

          // Handle test_info as a JSON string
          try {
            if (typeof record.test_info === 'string') {
              const parsedTestInfo = JSON.parse(record.test_info);
              return !(parsedTestInfo && typeof parsedTestInfo === 'object' && 'testPath' in parsedTestInfo);
            }

            // Handle test_info as an object
            return !(typeof record.test_info === 'object' && 'testPath' in record.test_info);
          } catch {
            return true;
          }
        });
      }

      // Transform to EvalRow format
      return filteredEvals.map(record => this.transformEvalRecord(record));
    } catch (error) {
      console.error('Failed to get evals for the specified agent:', error);
      return [];
    }
  }

  public async getTraces(args: {
    name?: string;
    scope?: string;
    attributes?: Record<string, string>;
    filters?: Record<string, any>;
    page: number;
    perPage?: number;
    fromDate?: Date;
    toDate?: Date;
  }): Promise<any[]>;
  public async getTraces(args: {
    name?: string;
    scope?: string;
    page: number;
    perPage?: number;
    attributes?: Record<string, string>;
    filters?: Record<string, any>;
    fromDate?: Date;
    toDate?: Date;
    returnPaginationResults: true;
  }): Promise<{
    traces: any[];
    total: number;
    page: number;
    perPage: number;
    hasMore: boolean;
  }>;
  public async getTraces(args: {
    name?: string;
    scope?: string;
    page: number;
    perPage?: number;
    attributes?: Record<string, string>;
    filters?: Record<string, any>;
    fromDate?: Date;
    toDate?: Date;
    returnPaginationResults?: boolean;
  }): Promise<
    | any[]
    | {
        traces: any[];
        total: number;
        page: number;
        perPage: number;
        hasMore: boolean;
      }
  > {
    const {
      name,
      scope,
      page,
      perPage: perPageInput,
      attributes,
      filters,
      fromDate,
      toDate,
      returnPaginationResults,
    } = args;

    const perPage = perPageInput !== undefined ? perPageInput : 100;

    try {
      const pattern = `${TABLE_TRACES}:*`;
      const keys = await this.scanKeys(pattern);

      if (keys.length === 0) {
        if (returnPaginationResults) {
          return {
            traces: [],
            total: 0,
            page,
            perPage: perPage || 100,
            hasMore: false,
          };
        }
        return [];
      }

      const pipeline = this.redis.pipeline();
      keys.forEach(key => pipeline.get(key));
      const results = await pipeline.exec();

      let filteredTraces = results.filter(
        (record): record is Record<string, any> => record !== null && typeof record === 'object',
      );

      if (name) {
        filteredTraces = filteredTraces.filter(record => record.name?.toLowerCase().startsWith(name.toLowerCase()));
      }
      if (scope) {
        filteredTraces = filteredTraces.filter(record => record.scope === scope);
      }
      if (attributes) {
        filteredTraces = filteredTraces.filter(record => {
          const recordAttributes = record.attributes;
          if (!recordAttributes) return false;
          const parsedAttributes =
            typeof recordAttributes === 'string' ? JSON.parse(recordAttributes) : recordAttributes;
          return Object.entries(attributes).every(([key, value]) => parsedAttributes[key] === value);
        });
      }
      if (filters) {
        filteredTraces = filteredTraces.filter(record =>
          Object.entries(filters).every(([key, value]) => record[key] === value),
        );
      }
      if (fromDate) {
        filteredTraces = filteredTraces.filter(
          record => new Date(record.createdAt).getTime() >= new Date(fromDate).getTime(),
        );
      }
      if (toDate) {
        filteredTraces = filteredTraces.filter(
          record => new Date(record.createdAt).getTime() <= new Date(toDate).getTime(),
        );
      }

      filteredTraces.sort((a, b) => new Date(b.createdAt).getTime() - new Date(a.createdAt).getTime());

      const transformedTraces = filteredTraces.map(record => ({
        id: record.id,
        parentSpanId: record.parentSpanId,
        traceId: record.traceId,
        name: record.name,
        scope: record.scope,
        kind: record.kind,
        status: this.parseJSON(record.status),
        events: this.parseJSON(record.events),
        links: this.parseJSON(record.links),
        attributes: this.parseJSON(record.attributes),
        startTime: record.startTime,
        endTime: record.endTime,
        other: this.parseJSON(record.other),
        createdAt: this.ensureDate(record.createdAt),
      }));

      const total = transformedTraces.length;
      const resolvedPerPage = perPage || 100;
      const start = page * resolvedPerPage;
      const end = start + resolvedPerPage;
      const paginatedTraces = transformedTraces.slice(start, end);
      const hasMore = end < total;
      if (returnPaginationResults) {
        return {
          traces: paginatedTraces,
          total,
          page,
          perPage: resolvedPerPage,
          hasMore,
        };
      } else {
        return paginatedTraces;
      }
    } catch (error) {
      console.error('Failed to get traces:', error);
      if (returnPaginationResults) {
        return {
          traces: [],
          total: 0,
          page,
          perPage: perPage || 100,
          hasMore: false,
        };
      }
      return [];
    }
  }

  async createTable({
    tableName,
    schema,
  }: {
    tableName: TABLE_NAMES;
    schema: Record<string, StorageColumn>;
  }): Promise<void> {
    // Redis is schemaless, so we don't need to create tables
    // But we can store the schema for reference
    await this.redis.set(`schema:${tableName}`, schema);
  }

<<<<<<< HEAD
=======
  /**
   * No-op: This backend is schemaless and does not require schema changes.
   * @param tableName Name of the table
   * @param schema Schema of the table
   * @param ifNotExists Array of column names to add if they don't exist
   */
>>>>>>> 7287a612
  async alterTable(_args: {
    tableName: TABLE_NAMES;
    schema: Record<string, StorageColumn>;
    ifNotExists: string[];
  }): Promise<void> {
    // Nothing to do here, Redis is schemaless
  }

  async clearTable({ tableName }: { tableName: TABLE_NAMES }): Promise<void> {
    const pattern = `${tableName}:*`;
    await this.scanAndDelete(pattern);
  }

  async insert({ tableName, record }: { tableName: TABLE_NAMES; record: Record<string, any> }): Promise<void> {
    const { key, processedRecord } = this.processRecord(tableName, record);

    await this.redis.set(key, processedRecord);
  }

  async batchInsert(input: { tableName: TABLE_NAMES; records: Record<string, any>[] }): Promise<void> {
    const { tableName, records } = input;
    if (!records.length) return;

    const batchSize = 1000;
    for (let i = 0; i < records.length; i += batchSize) {
      const batch = records.slice(i, i + batchSize);
      const pipeline = this.redis.pipeline();
      for (const record of batch) {
        const { key, processedRecord } = this.processRecord(tableName, record);
        pipeline.set(key, processedRecord);
      }
      await pipeline.exec();
    }
  }

  async load<R>({ tableName, keys }: { tableName: TABLE_NAMES; keys: Record<string, string> }): Promise<R | null> {
    const key = this.getKey(tableName, keys);
    const data = await this.redis.get<R>(key);
    return data || null;
  }

  async getThreadById({ threadId }: { threadId: string }): Promise<StorageThreadType | null> {
    const thread = await this.load<StorageThreadType>({
      tableName: TABLE_THREADS,
      keys: { id: threadId },
    });

    if (!thread) return null;

    return {
      ...thread,
      createdAt: this.ensureDate(thread.createdAt)!,
      updatedAt: this.ensureDate(thread.updatedAt)!,
      metadata: typeof thread.metadata === 'string' ? JSON.parse(thread.metadata) : thread.metadata,
    };
  }

  async getThreadsByResourceId(args: { resourceId: string }): Promise<StorageThreadType[]>;
  async getThreadsByResourceId(args: { resourceId: string; page: number; perPage?: number }): Promise<{
    threads: StorageThreadType[];
    total: number;
    page: number;
    perPage: number;
    hasMore: boolean;
  }>;
  async getThreadsByResourceId(args: { resourceId: string; page?: number; perPage?: number }): Promise<
    | StorageThreadType[]
    | {
        threads: StorageThreadType[];
        total: number;
        page: number;
        perPage: number;
        hasMore: boolean;
      }
  > {
    const resourceId: string = args.resourceId;
    const page: number | undefined = args.page;
    // Determine perPage only if page is actually provided. Otherwise, its value is not critical for the non-paginated path.
    // If page is provided, perPage defaults to 100 if not specified.
    const perPage: number = page !== undefined ? (args.perPage !== undefined ? args.perPage : 100) : 100;

    try {
      const pattern = `${TABLE_THREADS}:*`;
      const keys = await this.scanKeys(pattern);

      if (keys.length === 0) {
        if (page !== undefined) {
          return {
            threads: [],
            total: 0,
            page,
            perPage, // perPage is number here
            hasMore: false,
          };
        }
        return [];
      }

      const allThreads: StorageThreadType[] = [];
      const pipeline = this.redis.pipeline();
      keys.forEach(key => pipeline.get(key));
      const results = await pipeline.exec();

      for (let i = 0; i < results.length; i++) {
        const thread = results[i] as StorageThreadType | null;
        if (thread && thread.resourceId === resourceId) {
          allThreads.push({
            ...thread,
            createdAt: this.ensureDate(thread.createdAt)!,
            updatedAt: this.ensureDate(thread.updatedAt)!,
            metadata: typeof thread.metadata === 'string' ? JSON.parse(thread.metadata) : thread.metadata,
          });
        }
      }

      allThreads.sort((a, b) => b.createdAt.getTime() - a.createdAt.getTime());

      if (page !== undefined) {
        // If page is defined, perPage is also a number (due to the defaulting logic above)
        const total = allThreads.length;
        const start = page * perPage;
        const end = start + perPage;
        const paginatedThreads = allThreads.slice(start, end);
        const hasMore = end < total;
        return {
          threads: paginatedThreads,
          total,
          page,
          perPage,
          hasMore,
        };
      } else {
        // page is undefined, return all threads
        return allThreads;
      }
    } catch (error) {
      console.error('Error in getThreadsByResourceId:', error);
      if (page !== undefined) {
        return {
          threads: [],
          total: 0,
          page,
          perPage, // perPage is number here
          hasMore: false,
        };
      }
      return [];
    }
  }

  async saveThread({ thread }: { thread: StorageThreadType }): Promise<StorageThreadType> {
    await this.insert({
      tableName: TABLE_THREADS,
      record: thread,
    });
    return thread;
  }

  async updateThread({
    id,
    title,
    metadata,
  }: {
    id: string;
    title: string;
    metadata: Record<string, unknown>;
  }): Promise<StorageThreadType> {
    const thread = await this.getThreadById({ threadId: id });
    if (!thread) {
      throw new Error(`Thread ${id} not found`);
    }

    const updatedThread = {
      ...thread,
      title,
      metadata: {
        ...thread.metadata,
        ...metadata,
      },
    };

    await this.saveThread({ thread: updatedThread });
    return updatedThread;
  }

  async deleteThread({ threadId }: { threadId: string }): Promise<void> {
    // Delete thread metadata and sorted set
    const threadKey = this.getKey(TABLE_THREADS, { id: threadId });
    const threadMessagesKey = this.getThreadMessagesKey(threadId);
    const messageIds: string[] = await this.redis.zrange(threadMessagesKey, 0, -1);

<<<<<<< HEAD
    // Fetch all resourceIds for these messages in one go
    const resourceIdKeys = messageIds.map(messageId => this.getResourceKeyByThreadAndMessage(threadId, messageId));
    const resourceIds: (string | null)[] = resourceIdKeys.length > 0 ? await this.redis.mget(...resourceIdKeys) : [];

=======
>>>>>>> 7287a612
    const pipeline = this.redis.pipeline();
    pipeline.del(threadKey);
    pipeline.del(threadMessagesKey);

    for (let i = 0; i < messageIds.length; i++) {
      const messageId = messageIds[i];
      const messageKey = this.getMessageKey(threadId, messageId as string);
      pipeline.del(messageKey);
<<<<<<< HEAD

      // Remove resource-to-message mapping if resourceId exists
      const resourceId = resourceIds[i];
      if (resourceId) {
        const resourceKey = this.getResourceMessagesKey(resourceId);
        pipeline.zrem(resourceKey, messageId);
        pipeline.del(this.getThreadKeyByResourceAndMessage(resourceId, messageId as string));
      }
      // Delete the thread-to-resource mapping itself
      pipeline.del(resourceIdKeys[i] as string);
=======
>>>>>>> 7287a612
    }

    await pipeline.exec();

<<<<<<< HEAD
    // Bulk delete all message keys for this thread
    await this.scanAndDelete(this.getMessageKey(threadId, '*'));
    // Bulk delete all thread-to-resource mapping keys for this thread
    await this.scanAndDelete(this.getThreadKeyByResourceAndMessage(threadId, '*'));
=======
    // Bulk delete all message keys for this thread if any remain
    await this.scanAndDelete(this.getMessageKey(threadId, '*'));
>>>>>>> 7287a612
  }

  async saveMessages(args: { messages: MastraMessageV1[]; format?: undefined | 'v1' }): Promise<MastraMessageV1[]>;
  async saveMessages(args: { messages: MastraMessageV2[]; format: 'v2' }): Promise<MastraMessageV2[]>;
  async saveMessages(
    args: { messages: MastraMessageV1[]; format?: undefined | 'v1' } | { messages: MastraMessageV2[]; format: 'v2' },
  ): Promise<MastraMessageV2[] | MastraMessageV1[]> {
    const { messages, format = 'v1' } = args;
    if (messages.length === 0) return [];

    const threadId = messages[0]?.threadId;
    if (!threadId) {
      throw new Error('Thread ID is required');
    }

    // Check if thread exists
    const thread = await this.getThreadById({ threadId });
    if (!thread) {
      throw new Error(`Thread ${threadId} not found`);
    }

    // Add an index to each message to maintain order
    const messagesWithIndex = messages.map((message, index) => ({
      ...message,
      _index: index,
    }));

    const batchSize = 1000;
    for (let i = 0; i < messagesWithIndex.length; i += batchSize) {
      const batch = messagesWithIndex.slice(i, i + batchSize);
      const pipeline = this.redis.pipeline();
      const resourceIndexCacheMap: Record<string, number> = {};
      for (const message of batch) {
        const key = this.getMessageKey(message.threadId!, message.id);
        const createdAtScore = new Date(message.createdAt).getTime();
        const score = message._index !== undefined ? message._index : createdAtScore;

        // Store the message data
        pipeline.set(key, message);

        // Add to sorted set for this thread
        pipeline.zadd(this.getThreadMessagesKey(message.threadId!), {
          score,
          member: message.id,
        });
        if (message.resourceId) {
          const resourceKey = this.getResourceMessagesKey(message.resourceId);
          // If we haven't set a batch-local index for this resource, query Redis
          if (!resourceIndexCacheMap[resourceKey]) {
            const entries = await this.redis.zrange(resourceKey, 0, 0, { withScores: true, rev: true });
            let lastIndex = 0;
            if (entries.length === 2) {
              lastIndex = Number(entries[1]) + 1;
            }
            resourceIndexCacheMap[resourceKey] = lastIndex;
          }

          // Use and increment the batch-local index for this resource
          const resourceScore = resourceIndexCacheMap[resourceKey];
          resourceIndexCacheMap[resourceKey]++;
          pipeline.zadd(resourceKey, {
            score: resourceScore,
            member: message.id,
          });
          pipeline.set(this.getThreadKeyByResourceAndMessage(message.resourceId!, message.id), message.threadId);
          if (message.threadId) {
            pipeline.set(this.getResourceKeyByThreadAndMessage(message.threadId, message.id), message.resourceId);
          }
        }
      }

      await pipeline.exec();
    }

    const list = new MessageList().add(messages, 'memory');
    if (format === `v2`) return list.get.all.v2();
    return list.get.all.v1();
  }

  // Function overloads for different return types
  public async getMessages(args: StorageGetMessagesArg & { format?: 'v1' }): Promise<MastraMessageV1[]>;
  public async getMessages(args: StorageGetMessagesArg & { format: 'v2' }): Promise<MastraMessageV2[]>;
  public async getMessages(
    args: StorageGetMessagesArg & {
      format?: 'v1' | 'v2';
      page: number;
      perPage?: number;
      fromDate?: Date;
      toDate?: Date;
    },
  ): Promise<{
    messages: MastraMessageV1[] | MastraMessageV2[];
    total: number;
    page: number;
    perPage: number;
    hasMore: boolean;
  }>;
  public async getMessages({
    threadId,
    resourceId,
    selectBy,
    format,
    page,
    perPage = 40,
    fromDate,
    toDate,
  }: StorageGetMessagesArg & {
    format?: 'v1' | 'v2';
    page?: number;
    perPage?: number;
    fromDate?: Date;
    toDate?: Date;
  }): Promise<
    | MastraMessageV1[]
    | MastraMessageV2[]
    | {
        messages: MastraMessageV1[] | MastraMessageV2[];
        total: number;
        page: number;
        perPage: number;
        hasMore: boolean;
      }
  > {
    const threadMessagesKey = this.getThreadMessagesKey(threadId);

    const allMessageIds = await this.redis.zrange(threadMessagesKey, 0, -1);
    // If pagination is requested, use the new pagination logic
    if (page !== undefined) {
      try {
        // Get all message IDs from the sorted set

        if (allMessageIds.length === 0) {
          return {
            messages: [],
            total: 0,
            page,
            perPage,
            hasMore: false,
          };
        }

        // Use pipeline to fetch all messages efficiently
        const pipeline = this.redis.pipeline();
        allMessageIds.forEach(id => pipeline.get(this.getMessageKey(threadId, id as string)));
        const results = await pipeline.exec();

        // Process messages and apply filters - handle undefined results from pipeline
        let messages = results
          .map((result: any) => result as MastraMessageV2 | null)
          .filter((msg): msg is MastraMessageV2 => msg !== null) as (MastraMessageV2 & { _index?: number })[];

        // Apply date filters if provided
        if (fromDate) {
          messages = messages.filter(msg => msg && new Date(msg.createdAt).getTime() >= fromDate.getTime());
        }

        if (toDate) {
          messages = messages.filter(msg => msg && new Date(msg.createdAt).getTime() <= toDate.getTime());
        }

        // Sort messages by their position in the sorted set
        messages.sort((a, b) => allMessageIds.indexOf(a!.id) - allMessageIds.indexOf(b!.id));

        const total = messages.length;

        // Apply pagination
        const start = page * perPage;
        const end = start + perPage;
        const hasMore = end < total;
        const paginatedMessages = messages.slice(start, end);

        // Remove _index before returning and handle format conversion properly
        const prepared = paginatedMessages
          .filter(message => message !== null && message !== undefined)
          .map(message => {
            const { _index, ...messageWithoutIndex } = message as MastraMessageV2 & { _index?: number };
            return messageWithoutIndex as unknown as MastraMessageV1;
          });

        // Return pagination object with correct format
        if (format === 'v2') {
          // Convert V1 format back to V2 format
          const v2Messages = prepared.map(msg => ({
            ...msg,
            content: msg.content || { format: 2, parts: [{ type: 'text', text: '' }] },
          })) as MastraMessageV2[];

          return {
            messages: v2Messages,
            total,
            page,
            perPage,
            hasMore,
          };
        }

        return {
          messages: prepared,
          total,
          page,
          perPage,
          hasMore,
        };
      } catch (error) {
        console.error('Failed to get paginated messages:', error);
        return {
          messages: [],
          total: 0,
          page,
          perPage,
          hasMore: false,
        };
      }
    }

    // Original logic for backward compatibility
    // When selectBy is undefined or selectBy.last is undefined, get ALL messages (not just 40)
    let limit: number;
    if (typeof selectBy?.last === 'number') {
      limit = Math.max(0, selectBy.last);
    } else if (selectBy?.last === false) {
      limit = 0;
    } else {
      // No limit specified - get all messages
      limit = Number.MAX_SAFE_INTEGER;
    }

    const messageIds = new Set<string>();

    if (limit === 0 && !selectBy?.include) {
      return [];
    }

    // First, get specifically included messages and their context
    if (selectBy?.include?.length) {
      const includeScope = selectBy?.includeScope;
      let allIds: string[] = [];
      let idToIndex: Map<string, number> = new Map();

      if (resourceId && includeScope === 'resource') {
        // Resource-wide: use the resource's sorted set
        const resourceMessagesKey = this.getResourceMessagesKey(resourceId);
        allIds = await this.redis.zrange(resourceMessagesKey, 0, -1);
        allIds.forEach((id, idx) => idToIndex.set(id as string, idx));
      }
      for (const item of selectBy.include) {
        messageIds.add(item.id);

        // Resource scope: operate on the resource-wide sorted set (already loaded)
        if (resourceId && includeScope === 'resource') {
          // Use allIds/idToIndex from above
          const idx = idToIndex.get(item.id);
          if (idx === undefined || idx === -1) continue;

          // Previous messages
          if (item.withPreviousMessages) {
            const start = Math.max(0, idx - item.withPreviousMessages);
            for (let i = start; i < idx; ++i) {
              messageIds.add(allIds[i] as string);
            }
          }
          // Next messages
          if (item.withNextMessages) {
            const end = Math.min(allIds.length - 1, idx + item.withNextMessages);
            for (let i = idx + 1; i <= end; ++i) {
              messageIds.add(allIds[i] as string);
            }
          }
        } else {
          // Thread scope: use zrank/zrange for efficiency
          const itemThreadMessagesKey = this.getThreadMessagesKey(threadId);

          // Get the rank of this message in the sorted set
          const rank = await this.redis.zrank(itemThreadMessagesKey, item.id);

          if (rank === null) continue;

          // Get previous messages if requested
          if (item.withPreviousMessages) {
            const start = Math.max(0, rank - item.withPreviousMessages);
            const prevIds = rank === 0 ? [] : await this.redis.zrange(itemThreadMessagesKey, start, rank - 1);
            prevIds.forEach(id => messageIds.add(id as string));
          }

          // Get next messages if requested
          if (item.withNextMessages) {
            const nextIds = await this.redis.zrange(itemThreadMessagesKey, rank + 1, rank + item.withNextMessages);
            nextIds.forEach(id => messageIds.add(id as string));
          }
        }
      }
    }

    // Then get the most recent messages (or all if no limit)
    if (limit === Number.MAX_SAFE_INTEGER) {
      // Get all messages
      const allIds = await this.redis.zrange(threadMessagesKey, 0, -1);
      allIds.forEach(id => messageIds.add(id as string));
    } else if (limit > 0) {
      // Get limited number of recent messages
      const latestIds = await this.redis.zrange(threadMessagesKey, -limit, -1);
      latestIds.forEach(id => messageIds.add(id as string));
    }

    // Fetch all needed messages in parallel
    const messages = (
      await Promise.all(
        Array.from(messageIds).map(async id => {
          const byThreadId = await this.redis.get<MastraMessageV2 & { _index?: number }>(
            this.getMessageKey(threadId, id),
          );
          if (byThreadId) return byThreadId;

          if (!resourceId) return null;

          const threadIdByResource = await this.redis.get<string>(
            this.getThreadKeyByResourceAndMessage(resourceId, id),
          );

          if (!threadIdByResource) return null;

          return await this.redis.get<MastraMessageV2 & { _index?: number }>(
            this.getMessageKey(threadIdByResource, id),
          );
        }),
      )
    ).filter(msg => msg !== null) as (MastraMessageV2 & { _index?: number })[];

    // Sort messages by their position in the sorted set
    messages.sort((a, b) => allMessageIds.indexOf(a!.id) - allMessageIds.indexOf(b!.id));

    // Remove _index before returning and handle format conversion properly
    const prepared = messages
      .filter(message => message !== null && message !== undefined)
      .map(message => {
        const { _index, ...messageWithoutIndex } = message as MastraMessageV2 & { _index?: number };
        return messageWithoutIndex as unknown as MastraMessageV1;
      });

    // For backward compatibility, return messages directly without using MessageList
    // since MessageList has deduplication logic that can cause issues
    if (format === 'v2') {
      // Convert V1 format back to V2 format
      return prepared.map(msg => ({
        ...msg,
        content: msg.content || { format: 2, parts: [{ type: 'text', text: '' }] },
      })) as MastraMessageV2[];
    }

    return prepared;
  }

  async persistWorkflowSnapshot(params: {
    namespace: string;
    workflowName: string;
    runId: string;
    snapshot: WorkflowRunState;
  }): Promise<void> {
    const { namespace = 'workflows', workflowName, runId, snapshot } = params;
    await this.insert({
      tableName: TABLE_WORKFLOW_SNAPSHOT,
      record: {
        namespace,
        workflow_name: workflowName,
        run_id: runId,
        snapshot,
        createdAt: new Date(),
        updatedAt: new Date(),
      },
    });
  }

  async loadWorkflowSnapshot(params: {
    namespace: string;
    workflowName: string;
    runId: string;
  }): Promise<WorkflowRunState | null> {
    const { namespace = 'workflows', workflowName, runId } = params;
    const key = this.getKey(TABLE_WORKFLOW_SNAPSHOT, {
      namespace,
      workflow_name: workflowName,
      run_id: runId,
    });
    const data = await this.redis.get<{
      namespace: string;
      workflow_name: string;
      run_id: string;
      snapshot: WorkflowRunState;
    }>(key);
    if (!data) return null;
    return data.snapshot;
  }

  /**
   * Get all evaluations with pagination and total count
   * @param options Pagination and filtering options
   * @returns Object with evals array and total count
   */
  async getEvals(options?: {
    agentName?: string;
    type?: 'test' | 'live';
    page?: number;
    perPage?: number;
    limit?: number;
    offset?: number;
    fromDate?: Date;
    toDate?: Date;
  }): Promise<{
    evals: EvalRow[];
    total: number;
    page?: number;
    perPage?: number;
    hasMore?: boolean;
  }> {
    try {
      // Default pagination parameters
      const page = options?.page ?? 0;
      const perPage = options?.perPage ?? 100;
      const limit = options?.limit;
      const offset = options?.offset;

      // Get all keys that match the evals table pattern using cursor-based scanning
      const pattern = `${TABLE_EVALS}:*`;
      const keys = await this.scanKeys(pattern);

      // Check if we have any keys before using pipeline
      if (keys.length === 0) {
        return {
          evals: [],
          total: 0,
          page: options?.page ?? 0,
          perPage: options?.perPage ?? 100,
          hasMore: false,
        };
      }

      // Use pipeline for batch fetching to improve performance
      const pipeline = this.redis.pipeline();
      keys.forEach(key => pipeline.get(key));
      const results = await pipeline.exec();

      // Process results and apply filters
      let filteredEvals = results
        .map((result: any) => result as Record<string, any> | null)
        .filter((record): record is Record<string, any> => record !== null && typeof record === 'object');

      // Apply agent name filter if provided
      if (options?.agentName) {
        filteredEvals = filteredEvals.filter(record => record.agent_name === options.agentName);
      }

      // Apply type filter if provided
      if (options?.type === 'test') {
        filteredEvals = filteredEvals.filter(record => {
          if (!record.test_info) return false;

          try {
            if (typeof record.test_info === 'string') {
              const parsedTestInfo = JSON.parse(record.test_info);
              return parsedTestInfo && typeof parsedTestInfo === 'object' && 'testPath' in parsedTestInfo;
            }
            return typeof record.test_info === 'object' && 'testPath' in record.test_info;
          } catch {
            return false;
          }
        });
      } else if (options?.type === 'live') {
        filteredEvals = filteredEvals.filter(record => {
          if (!record.test_info) return true;

          try {
            if (typeof record.test_info === 'string') {
              const parsedTestInfo = JSON.parse(record.test_info);
              return !(parsedTestInfo && typeof parsedTestInfo === 'object' && 'testPath' in parsedTestInfo);
            }
            return !(typeof record.test_info === 'object' && 'testPath' in record.test_info);
          } catch {
            return true;
          }
        });
      }

      // Apply date filters if provided
      if (options?.fromDate) {
        filteredEvals = filteredEvals.filter(record => {
          const createdAt = new Date(record.created_at || record.createdAt || 0);
          return createdAt.getTime() >= options.fromDate!.getTime();
        });
      }

      if (options?.toDate) {
        filteredEvals = filteredEvals.filter(record => {
          const createdAt = new Date(record.created_at || record.createdAt || 0);
          return createdAt.getTime() <= options.toDate!.getTime();
        });
      }

      // Sort by creation date (newest first)
      filteredEvals.sort((a, b) => {
        const dateA = new Date(a.created_at || a.createdAt || 0).getTime();
        const dateB = new Date(b.created_at || b.createdAt || 0).getTime();
        return dateB - dateA;
      });

      const total = filteredEvals.length;

      // Apply pagination - support both page/perPage and limit/offset patterns
      let paginatedEvals: Record<string, any>[];
      let hasMore = false;

      if (limit !== undefined && offset !== undefined) {
        // Offset-based pagination
        paginatedEvals = filteredEvals.slice(offset, offset + limit);
        hasMore = offset + limit < total;
      } else {
        // Page-based pagination
        const start = page * perPage;
        const end = start + perPage;
        paginatedEvals = filteredEvals.slice(start, end);
        hasMore = end < total;
      }

      // Transform to EvalRow format
      const evals = paginatedEvals.map(record => this.transformEvalRecord(record));

      return {
        evals,
        total,
        page: limit !== undefined ? undefined : page,
        perPage: limit !== undefined ? undefined : perPage,
        hasMore,
      };
    } catch (error) {
      console.error('Failed to get evals:', error);
      return {
        evals: [],
        total: 0,
        page: options?.page ?? 0,
        perPage: options?.perPage ?? 100,
        hasMore: false,
      };
    }
  }

  async getWorkflowRuns(
    {
      namespace,
      workflowName,
      fromDate,
      toDate,
      limit,
      offset,
      resourceId,
    }: {
      namespace: string;
      workflowName?: string;
      fromDate?: Date;
      toDate?: Date;
      limit?: number;
      offset?: number;
      resourceId?: string;
    } = { namespace: 'workflows' },
  ): Promise<WorkflowRuns> {
    try {
      // Get all workflow keys
      let pattern = this.getKey(TABLE_WORKFLOW_SNAPSHOT, { namespace }) + ':*';
      if (workflowName && resourceId) {
        pattern = this.getKey(TABLE_WORKFLOW_SNAPSHOT, {
          namespace,
          workflow_name: workflowName,
          run_id: '*',
          resourceId,
        });
      } else if (workflowName) {
        pattern = this.getKey(TABLE_WORKFLOW_SNAPSHOT, { namespace, workflow_name: workflowName }) + ':*';
      } else if (resourceId) {
        pattern = this.getKey(TABLE_WORKFLOW_SNAPSHOT, { namespace, workflow_name: '*', run_id: '*', resourceId });
      }
      const keys = await this.scanKeys(pattern);

      // Check if we have any keys before using pipeline
      if (keys.length === 0) {
        return { runs: [], total: 0 };
      }

      // Use pipeline for batch fetching to improve performance
      const pipeline = this.redis.pipeline();
      keys.forEach(key => pipeline.get(key));
      const results = await pipeline.exec();

      // Filter and transform results - handle undefined results
      let runs = results
        .map((result: any) => result as Record<string, any> | null)
        .filter(
          (record): record is Record<string, any> =>
            record !== null && record !== undefined && typeof record === 'object' && 'workflow_name' in record,
        )
        // Only filter by workflowName if it was specifically requested
        .filter(record => !workflowName || record.workflow_name === workflowName)
        .map(w => this.parseWorkflowRun(w!))
        .filter(w => {
          if (fromDate && w.createdAt < fromDate) return false;
          if (toDate && w.createdAt > toDate) return false;
          return true;
        })
        .sort((a, b) => b.createdAt.getTime() - a.createdAt.getTime());

      const total = runs.length;

      // Apply pagination if requested
      if (limit !== undefined && offset !== undefined) {
        runs = runs.slice(offset, offset + limit);
      }

      return { runs, total };
    } catch (error) {
      console.error('Error getting workflow runs:', error);
      throw error;
    }
  }

  async getWorkflowRunById({
    namespace = 'workflows',
    runId,
    workflowName,
  }: {
    namespace: string;
    runId: string;
    workflowName?: string;
  }): Promise<WorkflowRun | null> {
    try {
      const key = this.getKey(TABLE_WORKFLOW_SNAPSHOT, { namespace, workflow_name: workflowName, run_id: runId }) + '*';
      const keys = await this.scanKeys(key);
      const workflows = await Promise.all(
        keys.map(async key => {
          const data = await this.redis.get<{
            workflow_name: string;
            run_id: string;
            snapshot: WorkflowRunState | string;
            createdAt: string | Date;
            updatedAt: string | Date;
            resourceId: string;
          }>(key);
          return data;
        }),
      );
      const data = workflows.find(w => w?.run_id === runId && w?.workflow_name === workflowName) as WorkflowRun | null;
      if (!data) return null;
      return this.parseWorkflowRun(data);
    } catch (error) {
      console.error('Error getting workflow run by ID:', error);
      throw error;
    }
  }

  async close(): Promise<void> {
    // No explicit cleanup needed for Upstash Redis
  }
}<|MERGE_RESOLUTION|>--- conflicted
+++ resolved
@@ -464,15 +464,12 @@
     await this.redis.set(`schema:${tableName}`, schema);
   }
 
-<<<<<<< HEAD
-=======
   /**
    * No-op: This backend is schemaless and does not require schema changes.
    * @param tableName Name of the table
    * @param schema Schema of the table
    * @param ifNotExists Array of column names to add if they don't exist
    */
->>>>>>> 7287a612
   async alterTable(_args: {
     tableName: TABLE_NAMES;
     schema: Record<string, StorageColumn>;
@@ -664,13 +661,10 @@
     const threadMessagesKey = this.getThreadMessagesKey(threadId);
     const messageIds: string[] = await this.redis.zrange(threadMessagesKey, 0, -1);
 
-<<<<<<< HEAD
     // Fetch all resourceIds for these messages in one go
     const resourceIdKeys = messageIds.map(messageId => this.getResourceKeyByThreadAndMessage(threadId, messageId));
     const resourceIds: (string | null)[] = resourceIdKeys.length > 0 ? await this.redis.mget(...resourceIdKeys) : [];
 
-=======
->>>>>>> 7287a612
     const pipeline = this.redis.pipeline();
     pipeline.del(threadKey);
     pipeline.del(threadMessagesKey);
@@ -679,7 +673,6 @@
       const messageId = messageIds[i];
       const messageKey = this.getMessageKey(threadId, messageId as string);
       pipeline.del(messageKey);
-<<<<<<< HEAD
 
       // Remove resource-to-message mapping if resourceId exists
       const resourceId = resourceIds[i];
@@ -690,21 +683,14 @@
       }
       // Delete the thread-to-resource mapping itself
       pipeline.del(resourceIdKeys[i] as string);
-=======
->>>>>>> 7287a612
     }
 
     await pipeline.exec();
 
-<<<<<<< HEAD
     // Bulk delete all message keys for this thread
     await this.scanAndDelete(this.getMessageKey(threadId, '*'));
     // Bulk delete all thread-to-resource mapping keys for this thread
     await this.scanAndDelete(this.getThreadKeyByResourceAndMessage(threadId, '*'));
-=======
-    // Bulk delete all message keys for this thread if any remain
-    await this.scanAndDelete(this.getMessageKey(threadId, '*'));
->>>>>>> 7287a612
   }
 
   async saveMessages(args: { messages: MastraMessageV1[]; format?: undefined | 'v1' }): Promise<MastraMessageV1[]>;
