--- conflicted
+++ resolved
@@ -282,12 +282,6 @@
     snapshot: WorkflowRunState;
   }): Promise<void> {
     const { namespace = 'workflows', workflowName, runId, snapshot } = params;
-<<<<<<< HEAD
-    const key = this.getKey(TABLE_WORKFLOW_SNAPSHOT, {
-      namespace,
-      workflow_name: workflowName,
-      run_id: runId,
-=======
     await this.insert({
       tableName: TABLE_WORKFLOW_SNAPSHOT,
       record: {
@@ -298,7 +292,6 @@
         createdAt: new Date(),
         updatedAt: new Date(),
       },
->>>>>>> 2a4b6486
     });
   }
 
