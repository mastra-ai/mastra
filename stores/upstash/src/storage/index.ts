<<<<<<< HEAD
import type { MastraMessageContentV2, MastraDBMessage } from '@mastra/core/agent';
import type { StorageThreadType } from '@mastra/core/memory';
import type { ScoreRowData, ScoringSource } from '@mastra/core/scores';
=======
import type { MastraMessageContentV2, MastraMessageV2 } from '@mastra/core/agent';
import type { ScoreRowData, ScoringSource } from '@mastra/core/evals';
import type { StorageThreadType, MastraMessageV1 } from '@mastra/core/memory';
>>>>>>> fec5129d
import { MastraStorage } from '@mastra/core/storage';
import type {
  TABLE_NAMES,
  StorageColumn,
  StorageGetMessagesArg,
  StorageResourceType,
  WorkflowRuns,
  WorkflowRun,
  PaginationInfo,
  StoragePagination,
  StorageDomains,
  StorageListWorkflowRunsInput,
} from '@mastra/core/storage';

import type { StepResult, WorkflowRunState } from '@mastra/core/workflows';
import { Redis } from '@upstash/redis';
import { StoreMemoryUpstash } from './domains/memory';
import { StoreOperationsUpstash } from './domains/operations';
import { ScoresUpstash } from './domains/scores';
import { WorkflowsUpstash } from './domains/workflows';

export interface UpstashConfig {
  url: string;
  token: string;
}

export class UpstashStore extends MastraStorage {
  private redis: Redis;
  stores: StorageDomains;

  constructor(config: UpstashConfig) {
    super({ name: 'Upstash' });
    this.redis = new Redis({
      url: config.url,
      token: config.token,
    });

    const operations = new StoreOperationsUpstash({ client: this.redis });
    const scores = new ScoresUpstash({ client: this.redis, operations });
    const workflows = new WorkflowsUpstash({ client: this.redis, operations });
    const memory = new StoreMemoryUpstash({ client: this.redis, operations });
    this.stores = {
      operations,
      scores,
      workflows,
      memory,
    };
  }

  public get supports() {
    return {
      selectByIncludeResourceScope: true,
      resourceWorkingMemory: true,
      hasColumn: false,
      createTable: false,
      deleteMessages: true,
      listScoresBySpan: true,
    };
  }

  async createTable({
    tableName,
    schema,
  }: {
    tableName: TABLE_NAMES;
    schema: Record<string, StorageColumn>;
  }): Promise<void> {
    return this.stores.operations.createTable({ tableName, schema });
  }

  /**
   * No-op: This backend is schemaless and does not require schema changes.
   * @param tableName Name of the table
   * @param schema Schema of the table
   * @param ifNotExists Array of column names to add if they don't exist
   */
  async alterTable(args: {
    tableName: TABLE_NAMES;
    schema: Record<string, StorageColumn>;
    ifNotExists: string[];
  }): Promise<void> {
    return this.stores.operations.alterTable(args);
  }

  async clearTable({ tableName }: { tableName: TABLE_NAMES }): Promise<void> {
    return this.stores.operations.clearTable({ tableName });
  }

  async dropTable({ tableName }: { tableName: TABLE_NAMES }): Promise<void> {
    return this.stores.operations.dropTable({ tableName });
  }

  async insert({ tableName, record }: { tableName: TABLE_NAMES; record: Record<string, any> }): Promise<void> {
    return this.stores.operations.insert({ tableName, record });
  }

  async batchInsert(input: { tableName: TABLE_NAMES; records: Record<string, any>[] }): Promise<void> {
    return this.stores.operations.batchInsert(input);
  }

  async load<R>({ tableName, keys }: { tableName: TABLE_NAMES; keys: Record<string, string> }): Promise<R | null> {
    return this.stores.operations.load<R>({ tableName, keys });
  }

  async getThreadById({ threadId }: { threadId: string }): Promise<StorageThreadType | null> {
    return this.stores.memory.getThreadById({ threadId });
  }

  async saveThread({ thread }: { thread: StorageThreadType }): Promise<StorageThreadType> {
    return this.stores.memory.saveThread({ thread });
  }

  async updateThread({
    id,
    title,
    metadata,
  }: {
    id: string;
    title: string;
    metadata: Record<string, unknown>;
  }): Promise<StorageThreadType> {
    return this.stores.memory.updateThread({ id, title, metadata });
  }

  async deleteThread({ threadId }: { threadId: string }): Promise<void> {
    return this.stores.memory.deleteThread({ threadId });
  }

  async saveMessages(args: { messages: MastraDBMessage[] }): Promise<{ messages: MastraDBMessage[] }> {
    return this.stores.memory.saveMessages(args);
  }

  /**
   * @deprecated use getMessagesPaginated instead
   */
  public async getMessages(args: StorageGetMessagesArg): Promise<{ messages: MastraDBMessage[] }> {
    return this.stores.memory.getMessages(args);
  }

  async listMessagesById({ messageIds }: { messageIds: string[] }): Promise<{ messages: MastraDBMessage[] }> {
    return this.stores.memory.listMessagesById({ messageIds });
  }

  public async getMessagesPaginated(
    args: StorageGetMessagesArg,
  ): Promise<PaginationInfo & { messages: MastraDBMessage[] }> {
    return this.stores.memory.getMessagesPaginated(args);
  }

  async updateWorkflowResults({
    workflowName,
    runId,
    stepId,
    result,
    requestContext,
  }: {
    workflowName: string;
    runId: string;
    stepId: string;
    result: StepResult<any, any, any, any>;
    requestContext: Record<string, any>;
  }): Promise<Record<string, StepResult<any, any, any, any>>> {
    return this.stores.workflows.updateWorkflowResults({ workflowName, runId, stepId, result, requestContext });
  }

  async updateWorkflowState({
    workflowName,
    runId,
    opts,
  }: {
    workflowName: string;
    runId: string;
    opts: {
      status: string;
      result?: StepResult<any, any, any, any>;
      error?: string;
      suspendedPaths?: Record<string, number[]>;
      waitingPaths?: Record<string, number[]>;
    };
  }): Promise<WorkflowRunState | undefined> {
    return this.stores.workflows.updateWorkflowState({ workflowName, runId, opts });
  }

  async persistWorkflowSnapshot(params: {
    namespace: string;
    workflowName: string;
    runId: string;
    resourceId?: string;
    snapshot: WorkflowRunState;
  }): Promise<void> {
    return this.stores.workflows.persistWorkflowSnapshot(params);
  }

  async loadWorkflowSnapshot(params: {
    namespace: string;
    workflowName: string;
    runId: string;
  }): Promise<WorkflowRunState | null> {
    return this.stores.workflows.loadWorkflowSnapshot(params);
  }

  async listWorkflowRuns({
    workflowName,
    fromDate,
    toDate,
    limit,
    offset,
    resourceId,
  }: StorageListWorkflowRunsInput = {}): Promise<WorkflowRuns> {
    return this.stores.workflows.listWorkflowRuns({ workflowName, fromDate, toDate, limit, offset, resourceId });
  }

  async getWorkflowRunById({
    runId,
    workflowName,
  }: {
    runId: string;
    workflowName?: string;
  }): Promise<WorkflowRun | null> {
    return this.stores.workflows.getWorkflowRunById({ runId, workflowName });
  }

  async close(): Promise<void> {
    // No explicit cleanup needed for Upstash Redis
  }

  async updateMessages(args: {
    messages: (Partial<Omit<MastraDBMessage, 'createdAt'>> & {
      id: string;
      content?: { metadata?: MastraMessageContentV2['metadata']; content?: MastraMessageContentV2['content'] };
    })[];
  }): Promise<MastraDBMessage[]> {
    return this.stores.memory.updateMessages(args);
  }

  async deleteMessages(messageIds: string[]): Promise<void> {
    return this.stores.memory.deleteMessages(messageIds);
  }

  async getResourceById({ resourceId }: { resourceId: string }): Promise<StorageResourceType | null> {
    return this.stores.memory.getResourceById({ resourceId });
  }

  async saveResource({ resource }: { resource: StorageResourceType }): Promise<StorageResourceType> {
    return this.stores.memory.saveResource({ resource });
  }

  async updateResource({
    resourceId,
    workingMemory,
    metadata,
  }: {
    resourceId: string;
    workingMemory?: string;
    metadata?: Record<string, unknown>;
  }): Promise<StorageResourceType> {
    return this.stores.memory.updateResource({ resourceId, workingMemory, metadata });
  }

  async getScoreById({ id: _id }: { id: string }): Promise<ScoreRowData | null> {
    return this.stores.scores.getScoreById({ id: _id });
  }

  async saveScore(score: ScoreRowData): Promise<{ score: ScoreRowData }> {
    return this.stores.scores.saveScore(score);
  }

  async listScoresByRunId({
    runId,
    pagination,
  }: {
    runId: string;
    pagination: StoragePagination;
  }): Promise<{ pagination: PaginationInfo; scores: ScoreRowData[] }> {
    return this.stores.scores.listScoresByRunId({ runId, pagination });
  }

  async listScoresByEntityId({
    entityId,
    entityType,
    pagination,
  }: {
    pagination: StoragePagination;
    entityId: string;
    entityType: string;
  }): Promise<{ pagination: PaginationInfo; scores: ScoreRowData[] }> {
    return this.stores.scores.listScoresByEntityId({
      entityId,
      entityType,
      pagination,
    });
  }

  async listScoresByScorerId({
    scorerId,
    pagination,
    entityId,
    entityType,
    source,
  }: {
    scorerId: string;
    pagination: StoragePagination;
    entityId?: string;
    entityType?: string;
    source?: ScoringSource;
  }): Promise<{ pagination: PaginationInfo; scores: ScoreRowData[] }> {
    return this.stores.scores.listScoresByScorerId({ scorerId, pagination, entityId, entityType, source });
  }

  async listScoresBySpan({
    traceId,
    spanId,
    pagination,
  }: {
    traceId: string;
    spanId: string;
    pagination: StoragePagination;
  }): Promise<{ pagination: PaginationInfo; scores: ScoreRowData[] }> {
    return this.stores.scores.listScoresBySpan({ traceId, spanId, pagination });
  }
}<|MERGE_RESOLUTION|>--- conflicted
+++ resolved
@@ -1,12 +1,6 @@
-<<<<<<< HEAD
 import type { MastraMessageContentV2, MastraDBMessage } from '@mastra/core/agent';
 import type { StorageThreadType } from '@mastra/core/memory';
-import type { ScoreRowData, ScoringSource } from '@mastra/core/scores';
-=======
-import type { MastraMessageContentV2, MastraMessageV2 } from '@mastra/core/agent';
 import type { ScoreRowData, ScoringSource } from '@mastra/core/evals';
-import type { StorageThreadType, MastraMessageV1 } from '@mastra/core/memory';
->>>>>>> fec5129d
 import { MastraStorage } from '@mastra/core/storage';
 import type {
   TABLE_NAMES,
