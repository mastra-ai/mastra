import type { MetricResult, TestInfo } from '@mastra/core/eval';
import type { StorageThreadType, MastraMessageV1, MastraMessageV2 } from '@mastra/core/memory';
import {
  MastraStorage,
  TABLE_MESSAGES,
  TABLE_THREADS,
  TABLE_WORKFLOW_SNAPSHOT,
  TABLE_EVALS,
  TABLE_TRACES,
} from '@mastra/core/storage';
import type {
  TABLE_NAMES,
  StorageColumn,
  StorageGetMessagesArg,
  EvalRow,
  WorkflowRuns,
  WorkflowRun,
  PaginationInfo,
  PaginationArgs,
} from '@mastra/core/storage';
import type { WorkflowRunState } from '@mastra/core/workflows';
import { Redis } from '@upstash/redis';
import { MessageList } from '../../../../packages/core/dist/agent/index.cjs';

export interface UpstashConfig {
  url: string;
  token: string;
}

export class UpstashStore extends MastraStorage {
  private redis: Redis;

  constructor(config: UpstashConfig) {
    super({ name: 'Upstash' });
    this.redis = new Redis({
      url: config.url,
      token: config.token,
    });
  }

  public get supports(): {
    selectByIncludeResourceScope: boolean;
  } {
    return {
      selectByIncludeResourceScope: true,
    };
  }

  private transformEvalRecord(record: Record<string, any>): EvalRow {
    // Parse JSON strings if needed
    let result = record.result;
    if (typeof result === 'string') {
      try {
        result = JSON.parse(result);
      } catch {
        console.warn('Failed to parse result JSON:');
      }
    }

    let testInfo = record.test_info;
    if (typeof testInfo === 'string') {
      try {
        testInfo = JSON.parse(testInfo);
      } catch {
        console.warn('Failed to parse test_info JSON:');
      }
    }

    return {
      agentName: record.agent_name,
      input: record.input,
      output: record.output,
      result: result as MetricResult,
      metricName: record.metric_name,
      instructions: record.instructions,
      testInfo: testInfo as TestInfo | undefined,
      globalRunId: record.global_run_id,
      runId: record.run_id,
      createdAt:
        typeof record.created_at === 'string'
          ? record.created_at
          : record.created_at instanceof Date
            ? record.created_at.toISOString()
            : new Date().toISOString(),
    };
  }

  private parseJSON(value: any): any {
    if (typeof value === 'string') {
      try {
        return JSON.parse(value);
      } catch {
        return value;
      }
    }
    return value;
  }

  private getKey(tableName: TABLE_NAMES, keys: Record<string, any>): string {
    const keyParts = Object.entries(keys)
      .filter(([_, value]) => value !== undefined)
      .map(([key, value]) => `${key}:${value}`);
    return `${tableName}:${keyParts.join(':')}`;
  }

  /**
   * Scans for keys matching the given pattern using SCAN and returns them as an array.
   * @param pattern Redis key pattern, e.g. "table:*"
   * @param batchSize Number of keys to scan per batch (default: 1000)
   */
  private async scanKeys(pattern: string, batchSize = 10000): Promise<string[]> {
    let cursor = '0';
    let keys: string[] = [];
    do {
      // Upstash: scan(cursor, { match, count })
      const [nextCursor, batch] = await this.redis.scan(cursor, {
        match: pattern,
        count: batchSize,
      });
      keys.push(...batch);
      cursor = nextCursor;
    } while (cursor !== '0');
    return keys;
  }

  /**
   * Deletes all keys matching the given pattern using SCAN and DEL in batches.
   * @param pattern Redis key pattern, e.g. "table:*"
   * @param batchSize Number of keys to delete per batch (default: 1000)
   */
  private async scanAndDelete(pattern: string, batchSize = 10000): Promise<number> {
    let cursor = '0';
    let totalDeleted = 0;
    do {
      const [nextCursor, keys] = await this.redis.scan(cursor, {
        match: pattern,
        count: batchSize,
      });
      if (keys.length > 0) {
        await this.redis.del(...keys);
        totalDeleted += keys.length;
      }
      cursor = nextCursor;
    } while (cursor !== '0');
    return totalDeleted;
  }

  private getMessageKey(threadId: string, messageId: string): string {
    const key = this.getKey(TABLE_MESSAGES, { threadId, id: messageId });
    return key;
  }

  private getThreadMessagesKey(threadId: string): string {
    return `thread:${threadId}:messages`;
  }

  private parseWorkflowRun(row: any): WorkflowRun {
    let parsedSnapshot: WorkflowRunState | string = row.snapshot as string;
    if (typeof parsedSnapshot === 'string') {
      try {
        parsedSnapshot = JSON.parse(row.snapshot as string) as WorkflowRunState;
      } catch (e) {
        // If parsing fails, return the raw snapshot string
        console.warn(`Failed to parse snapshot for workflow ${row.workflow_name}: ${e}`);
      }
    }

    return {
      workflowName: row.workflow_name,
      runId: row.run_id,
      snapshot: parsedSnapshot,
      createdAt: this.ensureDate(row.createdAt)!,
      updatedAt: this.ensureDate(row.updatedAt)!,
      resourceId: row.resourceId,
    };
  }

  private processRecord(tableName: TABLE_NAMES, record: Record<string, any>) {
    let key: string;

    if (tableName === TABLE_MESSAGES) {
      // For messages, use threadId as the primary key component
      key = this.getKey(tableName, { threadId: record.threadId, id: record.id });
    } else if (tableName === TABLE_WORKFLOW_SNAPSHOT) {
      key = this.getKey(tableName, {
        namespace: record.namespace || 'workflows',
        workflow_name: record.workflow_name,
        run_id: record.run_id,
        ...(record.resourceId ? { resourceId: record.resourceId } : {}),
      });
    } else if (tableName === TABLE_EVALS) {
      key = this.getKey(tableName, { id: record.run_id });
    } else {
      key = this.getKey(tableName, { id: record.id });
    }

    // Convert dates to ISO strings before storing
    const processedRecord = {
      ...record,
      createdAt: this.serializeDate(record.createdAt),
      updatedAt: this.serializeDate(record.updatedAt),
    };

    return { key, processedRecord };
  }

  /**
   * @deprecated Use getEvals instead
   */
  async getEvalsByAgentName(agentName: string, type?: 'test' | 'live'): Promise<EvalRow[]> {
    try {
      const pattern = `${TABLE_EVALS}:*`;
      const keys = await this.scanKeys(pattern);

      // Check if we have any keys before using pipeline
      if (keys.length === 0) {
        return [];
      }

      // Use pipeline for batch fetching to improve performance
      const pipeline = this.redis.pipeline();
      keys.forEach(key => pipeline.get(key));
      const results = await pipeline.exec();

      // Filter by agent name and remove nulls
      const nonNullRecords = results.filter(
        (record): record is Record<string, any> =>
          record !== null && typeof record === 'object' && 'agent_name' in record && record.agent_name === agentName,
      );

      let filteredEvals = nonNullRecords;

      if (type === 'test') {
        filteredEvals = filteredEvals.filter(record => {
          if (!record.test_info) return false;

          // Handle test_info as a JSON string
          try {
            if (typeof record.test_info === 'string') {
              const parsedTestInfo = JSON.parse(record.test_info);
              return parsedTestInfo && typeof parsedTestInfo === 'object' && 'testPath' in parsedTestInfo;
            }

            // Handle test_info as an object
            return typeof record.test_info === 'object' && 'testPath' in record.test_info;
          } catch {
            return false;
          }
        });
      } else if (type === 'live') {
        filteredEvals = filteredEvals.filter(record => {
          if (!record.test_info) return true;

          // Handle test_info as a JSON string
          try {
            if (typeof record.test_info === 'string') {
              const parsedTestInfo = JSON.parse(record.test_info);
              return !(parsedTestInfo && typeof parsedTestInfo === 'object' && 'testPath' in parsedTestInfo);
            }

            // Handle test_info as an object
            return !(typeof record.test_info === 'object' && 'testPath' in record.test_info);
          } catch {
            return true;
          }
        });
      }

      // Transform to EvalRow format
      return filteredEvals.map(record => this.transformEvalRecord(record));
    } catch (error) {
      console.error('Failed to get evals for the specified agent:', error);
      return [];
    }
  }

  /**
   * @deprecated use getTracesPaginated instead
   */
  public async getTraces(args: {
    name?: string;
    scope?: string;
    page: number;
    perPage: number;
    attributes?: Record<string, string>;
    filters?: Record<string, any>;
    fromDate?: Date;
    toDate?: Date;
  }): Promise<any[]> {
    if (args.fromDate || args.toDate) {
      (args as any).dateRange = {
        start: args.fromDate,
        end: args.toDate,
      };
    }
    const { traces } = await this.getTracesPaginated(args);
    return traces;
  }

  public async getTracesPaginated(
    args: {
      name?: string;
      scope?: string;
      attributes?: Record<string, string>;
      filters?: Record<string, any>;
    } & PaginationArgs,
  ): Promise<PaginationInfo & { traces: any[] }> {
    const { name, scope, page = 0, perPage = 100, attributes, filters, dateRange } = args;
    const fromDate = dateRange?.start;
    const toDate = dateRange?.end;

    try {
      const pattern = `${TABLE_TRACES}:*`;
      const keys = await this.scanKeys(pattern);

      if (keys.length === 0) {
        return {
          traces: [],
          total: 0,
          page,
          perPage: perPage || 100,
          hasMore: false,
        };
      }

      const pipeline = this.redis.pipeline();
      keys.forEach(key => pipeline.get(key));
      const results = await pipeline.exec();

      let filteredTraces = results.filter(
        (record): record is Record<string, any> => record !== null && typeof record === 'object',
      );

      if (name) {
        filteredTraces = filteredTraces.filter(record => record.name?.toLowerCase().startsWith(name.toLowerCase()));
      }
      if (scope) {
        filteredTraces = filteredTraces.filter(record => record.scope === scope);
      }
      if (attributes) {
        filteredTraces = filteredTraces.filter(record => {
          const recordAttributes = record.attributes;
          if (!recordAttributes) return false;
          const parsedAttributes =
            typeof recordAttributes === 'string' ? JSON.parse(recordAttributes) : recordAttributes;
          return Object.entries(attributes).every(([key, value]) => parsedAttributes[key] === value);
        });
      }
      if (filters) {
        filteredTraces = filteredTraces.filter(record =>
          Object.entries(filters).every(([key, value]) => record[key] === value),
        );
      }
      if (fromDate) {
        filteredTraces = filteredTraces.filter(
          record => new Date(record.createdAt).getTime() >= new Date(fromDate).getTime(),
        );
      }
      if (toDate) {
        filteredTraces = filteredTraces.filter(
          record => new Date(record.createdAt).getTime() <= new Date(toDate).getTime(),
        );
      }

      filteredTraces.sort((a, b) => new Date(b.createdAt).getTime() - new Date(a.createdAt).getTime());

      const transformedTraces = filteredTraces.map(record => ({
        id: record.id,
        parentSpanId: record.parentSpanId,
        traceId: record.traceId,
        name: record.name,
        scope: record.scope,
        kind: record.kind,
        status: this.parseJSON(record.status),
        events: this.parseJSON(record.events),
        links: this.parseJSON(record.links),
        attributes: this.parseJSON(record.attributes),
        startTime: record.startTime,
        endTime: record.endTime,
        other: this.parseJSON(record.other),
        createdAt: this.ensureDate(record.createdAt),
      }));

      const total = transformedTraces.length;
      const resolvedPerPage = perPage || 100;
      const start = page * resolvedPerPage;
      const end = start + resolvedPerPage;
      const paginatedTraces = transformedTraces.slice(start, end);
      const hasMore = end < total;

      return {
        traces: paginatedTraces,
        total,
        page,
        perPage: resolvedPerPage,
        hasMore,
      };
    } catch (error) {
      console.error('Failed to get traces:', error);
      return {
        traces: [],
        total: 0,
        page,
        perPage: perPage || 100,
        hasMore: false,
      };
    }
  }

  async createTable({
    tableName,
    schema,
  }: {
    tableName: TABLE_NAMES;
    schema: Record<string, StorageColumn>;
  }): Promise<void> {
    // Redis is schemaless, so we don't need to create tables
    // But we can store the schema for reference
    await this.redis.set(`schema:${tableName}`, schema);
  }

  /**
   * No-op: This backend is schemaless and does not require schema changes.
   * @param tableName Name of the table
   * @param schema Schema of the table
   * @param ifNotExists Array of column names to add if they don't exist
   */
  async alterTable(_args: {
    tableName: TABLE_NAMES;
    schema: Record<string, StorageColumn>;
    ifNotExists: string[];
  }): Promise<void> {
    // Nothing to do here, Redis is schemaless
  }

  async clearTable({ tableName }: { tableName: TABLE_NAMES }): Promise<void> {
    const pattern = `${tableName}:*`;
    await this.scanAndDelete(pattern);
  }

  async insert({ tableName, record }: { tableName: TABLE_NAMES; record: Record<string, any> }): Promise<void> {
    const { key, processedRecord } = this.processRecord(tableName, record);

    await this.redis.set(key, processedRecord);
  }

  async batchInsert(input: { tableName: TABLE_NAMES; records: Record<string, any>[] }): Promise<void> {
    const { tableName, records } = input;
    if (!records.length) return;

    const batchSize = 1000;
    for (let i = 0; i < records.length; i += batchSize) {
      const batch = records.slice(i, i + batchSize);
      const pipeline = this.redis.pipeline();
      for (const record of batch) {
        const { key, processedRecord } = this.processRecord(tableName, record);
        pipeline.set(key, processedRecord);
      }
      await pipeline.exec();
    }
  }

  async load<R>({ tableName, keys }: { tableName: TABLE_NAMES; keys: Record<string, string> }): Promise<R | null> {
    const key = this.getKey(tableName, keys);
    const data = await this.redis.get<R>(key);
    return data || null;
  }

  async getThreadById({ threadId }: { threadId: string }): Promise<StorageThreadType | null> {
    const thread = await this.load<StorageThreadType>({
      tableName: TABLE_THREADS,
      keys: { id: threadId },
    });

    if (!thread) return null;

    return {
      ...thread,
      createdAt: this.ensureDate(thread.createdAt)!,
      updatedAt: this.ensureDate(thread.updatedAt)!,
      metadata: typeof thread.metadata === 'string' ? JSON.parse(thread.metadata) : thread.metadata,
    };
  }

  /**
   * @deprecated use getThreadsByResourceIdPaginated instead
   */
  async getThreadsByResourceId({ resourceId }: { resourceId: string }): Promise<StorageThreadType[]> {
    try {
      const pattern = `${TABLE_THREADS}:*`;
      const keys = await this.scanKeys(pattern);

      if (keys.length === 0) {
        return [];
      }

      const allThreads: StorageThreadType[] = [];
      const pipeline = this.redis.pipeline();
      keys.forEach(key => pipeline.get(key));
      const results = await pipeline.exec();

      for (let i = 0; i < results.length; i++) {
        const thread = results[i] as StorageThreadType | null;
        if (thread && thread.resourceId === resourceId) {
          allThreads.push({
            ...thread,
            createdAt: this.ensureDate(thread.createdAt)!,
            updatedAt: this.ensureDate(thread.updatedAt)!,
            metadata: typeof thread.metadata === 'string' ? JSON.parse(thread.metadata) : thread.metadata,
          });
        }
      }

      allThreads.sort((a, b) => b.createdAt.getTime() - a.createdAt.getTime());
      return allThreads;
    } catch (error) {
      console.error('Error in getThreadsByResourceId:', error);
      return [];
    }
  }

  public async getThreadsByResourceIdPaginated(
    args: {
      resourceId: string;
    } & PaginationArgs,
  ): Promise<PaginationInfo & { threads: StorageThreadType[] }> {
    const { resourceId, page = 0, perPage = 100 } = args;

    try {
      const allThreads = await this.getThreadsByResourceId({ resourceId });

      const total = allThreads.length;
      const start = page * perPage;
      const end = start + perPage;
      const paginatedThreads = allThreads.slice(start, end);
      const hasMore = end < total;

      return {
        threads: paginatedThreads,
        total,
        page,
        perPage,
        hasMore,
      };
    } catch (error) {
      console.error('Error in getThreadsByResourceIdPaginated:', error);
      return {
        threads: [],
        total: 0,
        page,
        perPage,
        hasMore: false,
      };
    }
  }

  async saveThread({ thread }: { thread: StorageThreadType }): Promise<StorageThreadType> {
    await this.insert({
      tableName: TABLE_THREADS,
      record: thread,
    });
    return thread;
  }

  async updateThread({
    id,
    title,
    metadata,
  }: {
    id: string;
    title: string;
    metadata: Record<string, unknown>;
  }): Promise<StorageThreadType> {
    const thread = await this.getThreadById({ threadId: id });
    if (!thread) {
      throw new Error(`Thread ${id} not found`);
    }

    const updatedThread = {
      ...thread,
      title,
      metadata: {
        ...thread.metadata,
        ...metadata,
      },
    };

    await this.saveThread({ thread: updatedThread });
    return updatedThread;
  }

  async deleteThread({ threadId }: { threadId: string }): Promise<void> {
    // Delete thread metadata and sorted set
    const threadKey = this.getKey(TABLE_THREADS, { id: threadId });
    const threadMessagesKey = this.getThreadMessagesKey(threadId);
    const messageIds: string[] = await this.redis.zrange(threadMessagesKey, 0, -1);

    const pipeline = this.redis.pipeline();
    pipeline.del(threadKey);
    pipeline.del(threadMessagesKey);

    for (let i = 0; i < messageIds.length; i++) {
      const messageId = messageIds[i];
      const messageKey = this.getMessageKey(threadId, messageId as string);
      pipeline.del(messageKey);
    }

    await pipeline.exec();

    // Bulk delete all message keys for this thread if any remain
    await this.scanAndDelete(this.getMessageKey(threadId, '*'));
  }

  async saveMessages(args: { messages: MastraMessageV1[]; format?: undefined | 'v1' }): Promise<MastraMessageV1[]>;
  async saveMessages(args: { messages: MastraMessageV2[]; format: 'v2' }): Promise<MastraMessageV2[]>;
  async saveMessages(
    args: { messages: MastraMessageV1[]; format?: undefined | 'v1' } | { messages: MastraMessageV2[]; format: 'v2' },
  ): Promise<MastraMessageV2[] | MastraMessageV1[]> {
    const { messages, format = 'v1' } = args;
    if (messages.length === 0) return [];

    const threadId = messages[0]?.threadId;
    if (!threadId) {
      throw new Error('Thread ID is required');
    }

    // Check if thread exists
    const thread = await this.getThreadById({ threadId });
    if (!thread) {
      throw new Error(`Thread ${threadId} not found`);
    }

    // Add an index to each message to maintain order
    const messagesWithIndex = messages.map((message, index) => ({
      ...message,
      _index: index,
    }));

    const batchSize = 1000;
    for (let i = 0; i < messagesWithIndex.length; i += batchSize) {
      const batch = messagesWithIndex.slice(i, i + batchSize);
      const pipeline = this.redis.pipeline();
      for (const message of batch) {
        const key = this.getMessageKey(message.threadId!, message.id);
        const createdAtScore = new Date(message.createdAt).getTime();
        const score = message._index !== undefined ? message._index : createdAtScore;

        // Store the message data
        pipeline.set(key, message);

        // Add to sorted set for this thread
        pipeline.zadd(this.getThreadMessagesKey(message.threadId!), {
          score,
          member: message.id,
        });
      }

      await pipeline.exec();
    }

    const list = new MessageList().add(messages, 'memory');
    if (format === `v2`) return list.get.all.v2();
    return list.get.all.v1();
  }

  private async _getIncludedMessages(
    threadId: string,
    selectBy: StorageGetMessagesArg['selectBy'],
  ): Promise<MastraMessageV2[] | MastraMessageV1[]> {
    const threadMessagesKey = this.getThreadMessagesKey(threadId);
    if (selectBy?.include?.length) {
      const messageIds = new Set<string>();

      for (const item of selectBy.include) {
        messageIds.add(item.id);

        if (item.withPreviousMessages || item.withNextMessages) {
          const rank = await this.redis.zrank(threadMessagesKey, item.id);
          if (rank === null) continue;

          if (item.withPreviousMessages) {
            const start = Math.max(0, rank - item.withPreviousMessages);
            const prevIds = rank === 0 ? [] : await this.redis.zrange(threadMessagesKey, start, rank - 1);
            prevIds.forEach(id => messageIds.add(id as string));
          }

          if (item.withNextMessages) {
            const nextIds = await this.redis.zrange(threadMessagesKey, rank + 1, rank + item.withNextMessages);
            nextIds.forEach(id => messageIds.add(id as string));
          }
        }
      }

      const pipeline = this.redis.pipeline();
      messageIds.forEach(id => pipeline.get(this.getMessageKey(threadId, id as string)));
      const results = await pipeline.exec();
      return results.filter(result => result !== null) as MastraMessageV2[] | MastraMessageV1[];
    }

    return [];
  }

  /**
   * @deprecated use getMessagesPaginated instead
   */
  public async getMessages(args: StorageGetMessagesArg & { format?: 'v1' }): Promise<MastraMessageV1[]>;
  public async getMessages(args: StorageGetMessagesArg & { format: 'v2' }): Promise<MastraMessageV2[]>;
  public async getMessages({
    threadId,
    selectBy,
    format,
  }: StorageGetMessagesArg & { format?: 'v1' | 'v2' }): Promise<MastraMessageV1[] | MastraMessageV2[]> {
    const threadMessagesKey = this.getThreadMessagesKey(threadId);
    const allMessageIds = await this.redis.zrange(threadMessagesKey, 0, -1);
    // When selectBy is undefined or selectBy.last is undefined, get ALL messages (not just 40)
    let limit: number;
    if (typeof selectBy?.last === 'number') {
      limit = Math.max(0, selectBy.last);
    } else if (selectBy?.last === false) {
      limit = 0;
    } else {
      // No limit specified - get all messages
      limit = Number.MAX_SAFE_INTEGER;
    }

    const messageIds = new Set<string>();
    const messageIdToThreadIds: Record<string, string> = {};

    if (limit === 0 && !selectBy?.include) {
      return [];
    }

    // First, get specifically included messages and their context
    if (selectBy?.include?.length) {
      for (const item of selectBy.include) {
        messageIds.add(item.id);

        // Use per-include threadId if present, else fallback to main threadId
        const itemThreadId = item.threadId || threadId;
        messageIdToThreadIds[item.id] = itemThreadId;
        const itemThreadMessagesKey = this.getThreadMessagesKey(itemThreadId);

        // Get the rank of this message in the sorted set
        const rank = await this.redis.zrank(itemThreadMessagesKey, item.id);
        if (rank === null) continue;

        // Get previous messages if requested
        if (item.withPreviousMessages) {
          const start = Math.max(0, rank - item.withPreviousMessages);
          const prevIds = rank === 0 ? [] : await this.redis.zrange(itemThreadMessagesKey, start, rank - 1);
          prevIds.forEach(id => {
            messageIds.add(id as string);
            messageIdToThreadIds[id as string] = itemThreadId;
          });
        }

        // Get next messages if requested
        if (item.withNextMessages) {
          const nextIds = await this.redis.zrange(itemThreadMessagesKey, rank + 1, rank + item.withNextMessages);
          nextIds.forEach(id => {
            messageIds.add(id as string);
            messageIdToThreadIds[id as string] = itemThreadId;
          });
        }
      }
    }

    // Then get the most recent messages (or all if no limit)
    if (limit === Number.MAX_SAFE_INTEGER) {
      // Get all messages
      const allIds = await this.redis.zrange(threadMessagesKey, 0, -1);
      allIds.forEach(id => {
        messageIds.add(id as string);
        messageIdToThreadIds[id as string] = threadId;
      });
    } else if (limit > 0) {
      // Get limited number of recent messages
      const latestIds = await this.redis.zrange(threadMessagesKey, -limit, -1);
      latestIds.forEach(id => {
        messageIds.add(id as string);
        messageIdToThreadIds[id as string] = threadId;
      });
    }

    const includedMessages = await this._getIncludedMessages(threadId, selectBy);

    // Fetch all needed messages in parallel
<<<<<<< HEAD
    const messages = [
      ...includedMessages,
      ...((
        await Promise.all(
          Array.from(messageIds).map(async id =>
            this.redis.get<MastraMessageV2 & { _index?: number }>(this.getMessageKey(threadId, id)),
          ),
        )
      ).filter(msg => msg !== null) as (MastraMessageV2 & { _index?: number })[]),
    ];
=======
    const messages = (
      await Promise.all(
        Array.from(messageIds).map(async id => {
          const tId = messageIdToThreadIds[id] || threadId;
          const byThreadId = await this.redis.get<MastraMessageV2 & { _index?: number }>(this.getMessageKey(tId, id));
          if (byThreadId) return byThreadId;

          return null;
        }),
      )
    ).filter(msg => msg !== null) as (MastraMessageV2 & { _index?: number })[];
>>>>>>> b77eaef1

    // Sort messages by their position in the sorted set
    messages.sort((a, b) => allMessageIds.indexOf(a!.id) - allMessageIds.indexOf(b!.id));

    // Remove _index before returning and handle format conversion properly
    const prepared = messages
      .filter(message => message !== null && message !== undefined)
      .map(message => {
        const { _index, ...messageWithoutIndex } = message as MastraMessageV2 & { _index?: number };
        return messageWithoutIndex as unknown as MastraMessageV1;
      });

    // For backward compatibility, return messages directly without using MessageList
    // since MessageList has deduplication logic that can cause issues
    if (format === 'v2') {
      // Convert V1 format back to V2 format
      return prepared.map(msg => ({
        ...msg,
        content: msg.content || { format: 2, parts: [{ type: 'text', text: '' }] },
      })) as MastraMessageV2[];
    }

    return prepared;
  }

  public async getMessagesPaginated(
    args: StorageGetMessagesArg & {
      format?: 'v1' | 'v2';
    },
  ): Promise<PaginationInfo & { messages: MastraMessageV1[] | MastraMessageV2[] }> {
    const { threadId, selectBy, format } = args;
    const { page = 0, perPage = 40, dateRange } = selectBy?.pagination || {};
    const fromDate = dateRange?.start;
    const toDate = dateRange?.end;
    const threadMessagesKey = this.getThreadMessagesKey(threadId);
    const messages: (MastraMessageV2 | MastraMessageV1)[] = [];

    const includedMessages = await this._getIncludedMessages(threadId, selectBy);
    messages.push(...includedMessages);

    try {
      const allMessageIds = await this.redis.zrange(threadMessagesKey, 0, -1);
      if (allMessageIds.length === 0) {
        return {
          messages: [],
          total: 0,
          page,
          perPage,
          hasMore: false,
        };
      }

      // Use pipeline to fetch all messages efficiently
      const pipeline = this.redis.pipeline();
      allMessageIds.forEach(id => pipeline.get(this.getMessageKey(threadId, id as string)));
      const results = await pipeline.exec();

      // Process messages and apply filters - handle undefined results from pipeline
      let messagesData = results.filter((msg): msg is MastraMessageV2 | MastraMessageV1 => msg !== null) as (
        | MastraMessageV2
        | MastraMessageV1
      )[];

      // Apply date filters if provided
      if (fromDate) {
        messagesData = messagesData.filter(msg => msg && new Date(msg.createdAt).getTime() >= fromDate.getTime());
      }

      if (toDate) {
        messagesData = messagesData.filter(msg => msg && new Date(msg.createdAt).getTime() <= toDate.getTime());
      }

      // Sort messages by their position in the sorted set
      messagesData.sort((a, b) => allMessageIds.indexOf(a!.id) - allMessageIds.indexOf(b!.id));

      const total = messagesData.length;

      const start = page * perPage;
      const end = start + perPage;
      const hasMore = end < total;
      const paginatedMessages = messagesData.slice(start, end);

      messages.push(...paginatedMessages);

      const list = new MessageList().add(messages, 'memory');
      const finalMessages = (format === `v2` ? list.get.all.v2() : list.get.all.v1()) as
        | MastraMessageV1[]
        | MastraMessageV2[];

      return {
        messages: finalMessages,
        total,
        page,
        perPage,
        hasMore,
      };
    } catch (error) {
      console.error('Failed to get paginated messages:', error);
      return {
        messages: [],
        total: 0,
        page,
        perPage,
        hasMore: false,
      };
    }
  }

  async persistWorkflowSnapshot(params: {
    namespace: string;
    workflowName: string;
    runId: string;
    snapshot: WorkflowRunState;
  }): Promise<void> {
    const { namespace = 'workflows', workflowName, runId, snapshot } = params;
    await this.insert({
      tableName: TABLE_WORKFLOW_SNAPSHOT,
      record: {
        namespace,
        workflow_name: workflowName,
        run_id: runId,
        snapshot,
        createdAt: new Date(),
        updatedAt: new Date(),
      },
    });
  }

  async loadWorkflowSnapshot(params: {
    namespace: string;
    workflowName: string;
    runId: string;
  }): Promise<WorkflowRunState | null> {
    const { namespace = 'workflows', workflowName, runId } = params;
    const key = this.getKey(TABLE_WORKFLOW_SNAPSHOT, {
      namespace,
      workflow_name: workflowName,
      run_id: runId,
    });
    const data = await this.redis.get<{
      namespace: string;
      workflow_name: string;
      run_id: string;
      snapshot: WorkflowRunState;
    }>(key);
    if (!data) return null;
    return data.snapshot;
  }

  /**
   * Get all evaluations with pagination and total count
   * @param options Pagination and filtering options
   * @returns Object with evals array and total count
   */
  async getEvals(
    options?: {
      agentName?: string;
      type?: 'test' | 'live';
    } & PaginationArgs,
  ): Promise<PaginationInfo & { evals: EvalRow[] }> {
    try {
      // Default pagination parameters
      const { agentName, type, page = 0, perPage = 100, dateRange } = options || {};
      const fromDate = dateRange?.start;
      const toDate = dateRange?.end;

      // Get all keys that match the evals table pattern using cursor-based scanning
      const pattern = `${TABLE_EVALS}:*`;
      const keys = await this.scanKeys(pattern);

      // Check if we have any keys before using pipeline
      if (keys.length === 0) {
        return {
          evals: [],
          total: 0,
          page,
          perPage,
          hasMore: false,
        };
      }

      // Use pipeline for batch fetching to improve performance
      const pipeline = this.redis.pipeline();
      keys.forEach(key => pipeline.get(key));
      const results = await pipeline.exec();

      // Process results and apply filters
      let filteredEvals = results
        .map((result: any) => result as Record<string, any> | null)
        .filter((record): record is Record<string, any> => record !== null && typeof record === 'object');

      // Apply agent name filter if provided
      if (agentName) {
        filteredEvals = filteredEvals.filter(record => record.agent_name === agentName);
      }

      // Apply type filter if provided
      if (type === 'test') {
        filteredEvals = filteredEvals.filter(record => {
          if (!record.test_info) return false;

          try {
            if (typeof record.test_info === 'string') {
              const parsedTestInfo = JSON.parse(record.test_info);
              return parsedTestInfo && typeof parsedTestInfo === 'object' && 'testPath' in parsedTestInfo;
            }
            return typeof record.test_info === 'object' && 'testPath' in record.test_info;
          } catch {
            return false;
          }
        });
      } else if (type === 'live') {
        filteredEvals = filteredEvals.filter(record => {
          if (!record.test_info) return true;

          try {
            if (typeof record.test_info === 'string') {
              const parsedTestInfo = JSON.parse(record.test_info);
              return !(parsedTestInfo && typeof parsedTestInfo === 'object' && 'testPath' in parsedTestInfo);
            }
            return !(typeof record.test_info === 'object' && 'testPath' in record.test_info);
          } catch {
            return true;
          }
        });
      }

      // Apply date filters if provided
      if (fromDate) {
        filteredEvals = filteredEvals.filter(record => {
          const createdAt = new Date(record.created_at || record.createdAt || 0);
          return createdAt.getTime() >= fromDate.getTime();
        });
      }

      if (toDate) {
        filteredEvals = filteredEvals.filter(record => {
          const createdAt = new Date(record.created_at || record.createdAt || 0);
          return createdAt.getTime() <= toDate.getTime();
        });
      }

      // Sort by creation date (newest first)
      filteredEvals.sort((a, b) => {
        const dateA = new Date(a.created_at || a.createdAt || 0).getTime();
        const dateB = new Date(b.created_at || b.createdAt || 0).getTime();
        return dateB - dateA;
      });

      const total = filteredEvals.length;

      // Apply pagination
      const start = page * perPage;
      const end = start + perPage;
      const paginatedEvals = filteredEvals.slice(start, end);
      const hasMore = end < total;

      // Transform to EvalRow format
      const evals = paginatedEvals.map(record => this.transformEvalRecord(record));

      return {
        evals,
        total,
        page,
        perPage,
        hasMore,
      };
    } catch (error) {
      const { page = 0, perPage = 100 } = options || {};
      console.error('Failed to get evals:', error);
      return {
        evals: [],
        total: 0,
        page,
        perPage,
        hasMore: false,
      };
    }
  }

  async getWorkflowRuns(
    {
      namespace,
      workflowName,
      fromDate,
      toDate,
      limit,
      offset,
      resourceId,
    }: {
      namespace: string;
      workflowName?: string;
      fromDate?: Date;
      toDate?: Date;
      limit?: number;
      offset?: number;
      resourceId?: string;
    } = { namespace: 'workflows' },
  ): Promise<WorkflowRuns> {
    try {
      // Get all workflow keys
      let pattern = this.getKey(TABLE_WORKFLOW_SNAPSHOT, { namespace }) + ':*';
      if (workflowName && resourceId) {
        pattern = this.getKey(TABLE_WORKFLOW_SNAPSHOT, {
          namespace,
          workflow_name: workflowName,
          run_id: '*',
          resourceId,
        });
      } else if (workflowName) {
        pattern = this.getKey(TABLE_WORKFLOW_SNAPSHOT, { namespace, workflow_name: workflowName }) + ':*';
      } else if (resourceId) {
        pattern = this.getKey(TABLE_WORKFLOW_SNAPSHOT, { namespace, workflow_name: '*', run_id: '*', resourceId });
      }
      const keys = await this.scanKeys(pattern);

      // Check if we have any keys before using pipeline
      if (keys.length === 0) {
        return { runs: [], total: 0 };
      }

      // Use pipeline for batch fetching to improve performance
      const pipeline = this.redis.pipeline();
      keys.forEach(key => pipeline.get(key));
      const results = await pipeline.exec();

      // Filter and transform results - handle undefined results
      let runs = results
        .map((result: any) => result as Record<string, any> | null)
        .filter(
          (record): record is Record<string, any> =>
            record !== null && record !== undefined && typeof record === 'object' && 'workflow_name' in record,
        )
        // Only filter by workflowName if it was specifically requested
        .filter(record => !workflowName || record.workflow_name === workflowName)
        .map(w => this.parseWorkflowRun(w!))
        .filter(w => {
          if (fromDate && w.createdAt < fromDate) return false;
          if (toDate && w.createdAt > toDate) return false;
          return true;
        })
        .sort((a, b) => b.createdAt.getTime() - a.createdAt.getTime());

      const total = runs.length;

      // Apply pagination if requested
      if (limit !== undefined && offset !== undefined) {
        runs = runs.slice(offset, offset + limit);
      }

      return { runs, total };
    } catch (error) {
      console.error('Error getting workflow runs:', error);
      throw error;
    }
  }

  async getWorkflowRunById({
    namespace = 'workflows',
    runId,
    workflowName,
  }: {
    namespace: string;
    runId: string;
    workflowName?: string;
  }): Promise<WorkflowRun | null> {
    try {
      const key = this.getKey(TABLE_WORKFLOW_SNAPSHOT, { namespace, workflow_name: workflowName, run_id: runId }) + '*';
      const keys = await this.scanKeys(key);
      const workflows = await Promise.all(
        keys.map(async key => {
          const data = await this.redis.get<{
            workflow_name: string;
            run_id: string;
            snapshot: WorkflowRunState | string;
            createdAt: string | Date;
            updatedAt: string | Date;
            resourceId: string;
          }>(key);
          return data;
        }),
      );
      const data = workflows.find(w => w?.run_id === runId && w?.workflow_name === workflowName) as WorkflowRun | null;
      if (!data) return null;
      return this.parseWorkflowRun(data);
    } catch (error) {
      console.error('Error getting workflow run by ID:', error);
      throw error;
    }
  }

  async close(): Promise<void> {
    // No explicit cleanup needed for Upstash Redis
  }
}<|MERGE_RESOLUTION|>--- conflicted
+++ resolved
@@ -667,27 +667,40 @@
     threadId: string,
     selectBy: StorageGetMessagesArg['selectBy'],
   ): Promise<MastraMessageV2[] | MastraMessageV1[]> {
-    const threadMessagesKey = this.getThreadMessagesKey(threadId);
+    const messageIds = new Set<string>();
+    const messageIdToThreadIds: Record<string, string> = {};
+
+    // First, get specifically included messages and their context
     if (selectBy?.include?.length) {
-      const messageIds = new Set<string>();
-
       for (const item of selectBy.include) {
         messageIds.add(item.id);
 
-        if (item.withPreviousMessages || item.withNextMessages) {
-          const rank = await this.redis.zrank(threadMessagesKey, item.id);
-          if (rank === null) continue;
-
-          if (item.withPreviousMessages) {
-            const start = Math.max(0, rank - item.withPreviousMessages);
-            const prevIds = rank === 0 ? [] : await this.redis.zrange(threadMessagesKey, start, rank - 1);
-            prevIds.forEach(id => messageIds.add(id as string));
-          }
-
-          if (item.withNextMessages) {
-            const nextIds = await this.redis.zrange(threadMessagesKey, rank + 1, rank + item.withNextMessages);
-            nextIds.forEach(id => messageIds.add(id as string));
-          }
+        // Use per-include threadId if present, else fallback to main threadId
+        const itemThreadId = item.threadId || threadId;
+        messageIdToThreadIds[item.id] = itemThreadId;
+        const itemThreadMessagesKey = this.getThreadMessagesKey(itemThreadId);
+
+        // Get the rank of this message in the sorted set
+        const rank = await this.redis.zrank(itemThreadMessagesKey, item.id);
+        if (rank === null) continue;
+
+        // Get previous messages if requested
+        if (item.withPreviousMessages) {
+          const start = Math.max(0, rank - item.withPreviousMessages);
+          const prevIds = rank === 0 ? [] : await this.redis.zrange(itemThreadMessagesKey, start, rank - 1);
+          prevIds.forEach(id => {
+            messageIds.add(id as string);
+            messageIdToThreadIds[id as string] = itemThreadId;
+          });
+        }
+
+        // Get next messages if requested
+        if (item.withNextMessages) {
+          const nextIds = await this.redis.zrange(itemThreadMessagesKey, rank + 1, rank + item.withNextMessages);
+          nextIds.forEach(id => {
+            messageIds.add(id as string);
+            messageIdToThreadIds[id as string] = itemThreadId;
+          });
         }
       }
 
@@ -730,41 +743,6 @@
       return [];
     }
 
-    // First, get specifically included messages and their context
-    if (selectBy?.include?.length) {
-      for (const item of selectBy.include) {
-        messageIds.add(item.id);
-
-        // Use per-include threadId if present, else fallback to main threadId
-        const itemThreadId = item.threadId || threadId;
-        messageIdToThreadIds[item.id] = itemThreadId;
-        const itemThreadMessagesKey = this.getThreadMessagesKey(itemThreadId);
-
-        // Get the rank of this message in the sorted set
-        const rank = await this.redis.zrank(itemThreadMessagesKey, item.id);
-        if (rank === null) continue;
-
-        // Get previous messages if requested
-        if (item.withPreviousMessages) {
-          const start = Math.max(0, rank - item.withPreviousMessages);
-          const prevIds = rank === 0 ? [] : await this.redis.zrange(itemThreadMessagesKey, start, rank - 1);
-          prevIds.forEach(id => {
-            messageIds.add(id as string);
-            messageIdToThreadIds[id as string] = itemThreadId;
-          });
-        }
-
-        // Get next messages if requested
-        if (item.withNextMessages) {
-          const nextIds = await this.redis.zrange(itemThreadMessagesKey, rank + 1, rank + item.withNextMessages);
-          nextIds.forEach(id => {
-            messageIds.add(id as string);
-            messageIdToThreadIds[id as string] = itemThreadId;
-          });
-        }
-      }
-    }
-
     // Then get the most recent messages (or all if no limit)
     if (limit === Number.MAX_SAFE_INTEGER) {
       // Get all messages
@@ -785,30 +763,20 @@
     const includedMessages = await this._getIncludedMessages(threadId, selectBy);
 
     // Fetch all needed messages in parallel
-<<<<<<< HEAD
     const messages = [
       ...includedMessages,
       ...((
         await Promise.all(
-          Array.from(messageIds).map(async id =>
-            this.redis.get<MastraMessageV2 & { _index?: number }>(this.getMessageKey(threadId, id)),
-          ),
+          Array.from(messageIds).map(async id => {
+            const tId = messageIdToThreadIds[id] || threadId;
+            const byThreadId = await this.redis.get<MastraMessageV2 & { _index?: number }>(this.getMessageKey(tId, id));
+            if (byThreadId) return byThreadId;
+
+            return null;
+          }),
         )
       ).filter(msg => msg !== null) as (MastraMessageV2 & { _index?: number })[]),
     ];
-=======
-    const messages = (
-      await Promise.all(
-        Array.from(messageIds).map(async id => {
-          const tId = messageIdToThreadIds[id] || threadId;
-          const byThreadId = await this.redis.get<MastraMessageV2 & { _index?: number }>(this.getMessageKey(tId, id));
-          if (byThreadId) return byThreadId;
-
-          return null;
-        }),
-      )
-    ).filter(msg => msg !== null) as (MastraMessageV2 & { _index?: number })[];
->>>>>>> b77eaef1
 
     // Sort messages by their position in the sorted set
     messages.sort((a, b) => allMessageIds.indexOf(a!.id) - allMessageIds.indexOf(b!.id));
