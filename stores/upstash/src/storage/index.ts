import type { MetricResult, TestInfo } from '@mastra/core/eval';
import type { StorageThreadType, MastraMessageV1, MastraMessageV2 } from '@mastra/core/memory';
import {
  MastraStorage,
  TABLE_MESSAGES,
  TABLE_THREADS,
  TABLE_WORKFLOW_SNAPSHOT,
  TABLE_EVALS,
  TABLE_TRACES,
} from '@mastra/core/storage';
import type {
  TABLE_NAMES,
  StorageColumn,
  StorageGetMessagesArg,
  EvalRow,
  WorkflowRuns,
  WorkflowRun,
  PaginationInfo,
  PaginationArgs,
  StorageGetTracesArg,
} from '@mastra/core/storage';
import type { WorkflowRunState } from '@mastra/core/workflows';
import { Redis } from '@upstash/redis';
import { MessageList } from '../../../../packages/core/dist/agent/index.cjs';
import { ErrorCategory, ErrorDomain, MastraError } from '@mastra/core/error';

export interface UpstashConfig {
  url: string;
  token: string;
}

export class UpstashStore extends MastraStorage {
  private redis: Redis;

  constructor(config: UpstashConfig) {
    super({ name: 'Upstash' });
    this.redis = new Redis({
      url: config.url,
      token: config.token,
    });
  }

  public get supports(): {
    selectByIncludeResourceScope: boolean;
  } {
    return {
      selectByIncludeResourceScope: true,
    };
  }

  private transformEvalRecord(record: Record<string, any>): EvalRow {
    // Parse JSON strings if needed
    let result = record.result;
    if (typeof result === 'string') {
      try {
        result = JSON.parse(result);
      } catch {
        console.warn('Failed to parse result JSON:');
      }
    }

    let testInfo = record.test_info;
    if (typeof testInfo === 'string') {
      try {
        testInfo = JSON.parse(testInfo);
      } catch {
        console.warn('Failed to parse test_info JSON:');
      }
    }

    return {
      agentName: record.agent_name,
      input: record.input,
      output: record.output,
      result: result as MetricResult,
      metricName: record.metric_name,
      instructions: record.instructions,
      testInfo: testInfo as TestInfo | undefined,
      globalRunId: record.global_run_id,
      runId: record.run_id,
      createdAt:
        typeof record.created_at === 'string'
          ? record.created_at
          : record.created_at instanceof Date
            ? record.created_at.toISOString()
            : new Date().toISOString(),
    };
  }

  private parseJSON(value: any): any {
    if (typeof value === 'string') {
      try {
        return JSON.parse(value);
      } catch {
        return value;
      }
    }
    return value;
  }

  private getKey(tableName: TABLE_NAMES, keys: Record<string, any>): string {
    const keyParts = Object.entries(keys)
      .filter(([_, value]) => value !== undefined)
      .map(([key, value]) => `${key}:${value}`);
    return `${tableName}:${keyParts.join(':')}`;
  }

  /**
   * Scans for keys matching the given pattern using SCAN and returns them as an array.
   * @param pattern Redis key pattern, e.g. "table:*"
   * @param batchSize Number of keys to scan per batch (default: 1000)
   */
  private async scanKeys(pattern: string, batchSize = 10000): Promise<string[]> {
    let cursor = '0';
    let keys: string[] = [];
    do {
      // Upstash: scan(cursor, { match, count })
      const [nextCursor, batch] = await this.redis.scan(cursor, {
        match: pattern,
        count: batchSize,
      });
      keys.push(...batch);
      cursor = nextCursor;
    } while (cursor !== '0');
    return keys;
  }

  /**
   * Deletes all keys matching the given pattern using SCAN and DEL in batches.
   * @param pattern Redis key pattern, e.g. "table:*"
   * @param batchSize Number of keys to delete per batch (default: 1000)
   */
  private async scanAndDelete(pattern: string, batchSize = 10000): Promise<number> {
    let cursor = '0';
    let totalDeleted = 0;
    do {
      const [nextCursor, keys] = await this.redis.scan(cursor, {
        match: pattern,
        count: batchSize,
      });
      if (keys.length > 0) {
        await this.redis.del(...keys);
        totalDeleted += keys.length;
      }
      cursor = nextCursor;
    } while (cursor !== '0');
    return totalDeleted;
  }

  private getMessageKey(threadId: string, messageId: string): string {
    const key = this.getKey(TABLE_MESSAGES, { threadId, id: messageId });
    return key;
  }

  private getThreadMessagesKey(threadId: string): string {
    return `thread:${threadId}:messages`;
  }

  private parseWorkflowRun(row: any): WorkflowRun {
    let parsedSnapshot: WorkflowRunState | string = row.snapshot as string;
    if (typeof parsedSnapshot === 'string') {
      try {
        parsedSnapshot = JSON.parse(row.snapshot as string) as WorkflowRunState;
      } catch (e) {
        // If parsing fails, return the raw snapshot string
        console.warn(`Failed to parse snapshot for workflow ${row.workflow_name}: ${e}`);
      }
    }

    return {
      workflowName: row.workflow_name,
      runId: row.run_id,
      snapshot: parsedSnapshot,
      createdAt: this.ensureDate(row.createdAt)!,
      updatedAt: this.ensureDate(row.updatedAt)!,
      resourceId: row.resourceId,
    };
  }

  private processRecord(tableName: TABLE_NAMES, record: Record<string, any>) {
    let key: string;

    if (tableName === TABLE_MESSAGES) {
      // For messages, use threadId as the primary key component
      key = this.getKey(tableName, { threadId: record.threadId, id: record.id });
    } else if (tableName === TABLE_WORKFLOW_SNAPSHOT) {
      key = this.getKey(tableName, {
        namespace: record.namespace || 'workflows',
        workflow_name: record.workflow_name,
        run_id: record.run_id,
        ...(record.resourceId ? { resourceId: record.resourceId } : {}),
      });
    } else if (tableName === TABLE_EVALS) {
      key = this.getKey(tableName, { id: record.run_id });
    } else {
      key = this.getKey(tableName, { id: record.id });
    }

    // Convert dates to ISO strings before storing
    const processedRecord = {
      ...record,
      createdAt: this.serializeDate(record.createdAt),
      updatedAt: this.serializeDate(record.updatedAt),
    };

    return { key, processedRecord };
  }

  /**
   * @deprecated Use getEvals instead
   */
  async getEvalsByAgentName(agentName: string, type?: 'test' | 'live'): Promise<EvalRow[]> {
    try {
      const pattern = `${TABLE_EVALS}:*`;
      const keys = await this.scanKeys(pattern);

      // Check if we have any keys before using pipeline
      if (keys.length === 0) {
        return [];
      }

      // Use pipeline for batch fetching to improve performance
      const pipeline = this.redis.pipeline();
      keys.forEach(key => pipeline.get(key));
      const results = await pipeline.exec();

      // Filter by agent name and remove nulls
      const nonNullRecords = results.filter(
        (record): record is Record<string, any> =>
          record !== null && typeof record === 'object' && 'agent_name' in record && record.agent_name === agentName,
      );

      let filteredEvals = nonNullRecords;

      if (type === 'test') {
        filteredEvals = filteredEvals.filter(record => {
          if (!record.test_info) return false;

          // Handle test_info as a JSON string
          try {
            if (typeof record.test_info === 'string') {
              const parsedTestInfo = JSON.parse(record.test_info);
              return parsedTestInfo && typeof parsedTestInfo === 'object' && 'testPath' in parsedTestInfo;
            }

            // Handle test_info as an object
            return typeof record.test_info === 'object' && 'testPath' in record.test_info;
          } catch {
            return false;
          }
        });
      } else if (type === 'live') {
        filteredEvals = filteredEvals.filter(record => {
          if (!record.test_info) return true;

          // Handle test_info as a JSON string
          try {
            if (typeof record.test_info === 'string') {
              const parsedTestInfo = JSON.parse(record.test_info);
              return !(parsedTestInfo && typeof parsedTestInfo === 'object' && 'testPath' in parsedTestInfo);
            }

            // Handle test_info as an object
            return !(typeof record.test_info === 'object' && 'testPath' in record.test_info);
          } catch {
            return true;
          }
        });
      }

      // Transform to EvalRow format
      return filteredEvals.map(record => this.transformEvalRecord(record));
    } catch (error) {
      const mastraError = new MastraError(
        {
          id: 'STORAGE_UPSTASH_STORAGE_GET_EVALS_BY_AGENT_NAME_FAILED',
          domain: ErrorDomain.STORAGE,
          category: ErrorCategory.THIRD_PARTY,
          details: { agentName },
        },
        error,
      );
      this.logger.trackException(mastraError);
      this.logger.error(mastraError.toString());
      return [];
    }
  }

  /**
   * @deprecated use getTracesPaginated instead
   */
  public async getTraces(args: StorageGetTracesArg): Promise<any[]> {
    if (args.fromDate || args.toDate) {
      (args as any).dateRange = {
        start: args.fromDate,
        end: args.toDate,
      };
    }
    try {
      const { traces } = await this.getTracesPaginated(args);
      return traces;
    } catch (error) {
      throw new MastraError(
        {
          id: 'STORAGE_UPSTASH_STORAGE_GET_TRACES_FAILED',
          domain: ErrorDomain.STORAGE,
          category: ErrorCategory.THIRD_PARTY,
        },
        error,
      );
    }
  }

  public async getTracesPaginated(
    args: {
      name?: string;
      scope?: string;
      attributes?: Record<string, string>;
      filters?: Record<string, any>;
    } & PaginationArgs,
  ): Promise<PaginationInfo & { traces: any[] }> {
    const { name, scope, page = 0, perPage = 100, attributes, filters, dateRange } = args;
    const fromDate = dateRange?.start;
    const toDate = dateRange?.end;

    try {
      const pattern = `${TABLE_TRACES}:*`;
      const keys = await this.scanKeys(pattern);

      if (keys.length === 0) {
        return {
          traces: [],
          total: 0,
          page,
          perPage: perPage || 100,
          hasMore: false,
        };
      }

      const pipeline = this.redis.pipeline();
      keys.forEach(key => pipeline.get(key));
      const results = await pipeline.exec();

      let filteredTraces = results.filter(
        (record): record is Record<string, any> => record !== null && typeof record === 'object',
      );

      if (name) {
        filteredTraces = filteredTraces.filter(record => record.name?.toLowerCase().startsWith(name.toLowerCase()));
      }
      if (scope) {
        filteredTraces = filteredTraces.filter(record => record.scope === scope);
      }
      if (attributes) {
        filteredTraces = filteredTraces.filter(record => {
          const recordAttributes = record.attributes;
          if (!recordAttributes) return false;
          const parsedAttributes =
            typeof recordAttributes === 'string' ? JSON.parse(recordAttributes) : recordAttributes;
          return Object.entries(attributes).every(([key, value]) => parsedAttributes[key] === value);
        });
      }
      if (filters) {
        filteredTraces = filteredTraces.filter(record =>
          Object.entries(filters).every(([key, value]) => record[key] === value),
        );
      }
      if (fromDate) {
        filteredTraces = filteredTraces.filter(
          record => new Date(record.createdAt).getTime() >= new Date(fromDate).getTime(),
        );
      }
      if (toDate) {
        filteredTraces = filteredTraces.filter(
          record => new Date(record.createdAt).getTime() <= new Date(toDate).getTime(),
        );
      }

      filteredTraces.sort((a, b) => new Date(b.createdAt).getTime() - new Date(a.createdAt).getTime());

      const transformedTraces = filteredTraces.map(record => ({
        id: record.id,
        parentSpanId: record.parentSpanId,
        traceId: record.traceId,
        name: record.name,
        scope: record.scope,
        kind: record.kind,
        status: this.parseJSON(record.status),
        events: this.parseJSON(record.events),
        links: this.parseJSON(record.links),
        attributes: this.parseJSON(record.attributes),
        startTime: record.startTime,
        endTime: record.endTime,
        other: this.parseJSON(record.other),
        createdAt: this.ensureDate(record.createdAt),
      }));

      const total = transformedTraces.length;
      const resolvedPerPage = perPage || 100;
      const start = page * resolvedPerPage;
      const end = start + resolvedPerPage;
      const paginatedTraces = transformedTraces.slice(start, end);
      const hasMore = end < total;

      return {
        traces: paginatedTraces,
        total,
        page,
        perPage: resolvedPerPage,
        hasMore,
      };
    } catch (error) {
      const mastraError = new MastraError(
        {
          id: 'STORAGE_UPSTASH_STORAGE_GET_TRACES_PAGINATED_FAILED',
          domain: ErrorDomain.STORAGE,
          category: ErrorCategory.THIRD_PARTY,
          details: {
            name: args.name || '',
            scope: args.scope || '',
          },
        },
        error,
      );
      this.logger.trackException(mastraError);
      this.logger.error(mastraError.toString());
      return {
        traces: [],
        total: 0,
        page,
        perPage: perPage || 100,
        hasMore: false,
      };
    }
  }

  async createTable({
    tableName,
    schema,
  }: {
    tableName: TABLE_NAMES;
    schema: Record<string, StorageColumn>;
  }): Promise<void> {
    // Redis is schemaless, so we don't need to create tables
    // But we can store the schema for reference
    try {
      await this.redis.set(`schema:${tableName}`, schema);
    } catch (error) {
      throw new MastraError(
        {
          id: 'STORAGE_UPSTASH_STORAGE_CREATE_TABLE_FAILED',
          domain: ErrorDomain.STORAGE,
          category: ErrorCategory.THIRD_PARTY,
          details: {
            tableName,
          },
        },
        error,
      );
    }
  }

  /**
   * No-op: This backend is schemaless and does not require schema changes.
   * @param tableName Name of the table
   * @param schema Schema of the table
   * @param ifNotExists Array of column names to add if they don't exist
   */
  async alterTable(_args: {
    tableName: TABLE_NAMES;
    schema: Record<string, StorageColumn>;
    ifNotExists: string[];
  }): Promise<void> {
    // Nothing to do here, Redis is schemaless
  }

  async clearTable({ tableName }: { tableName: TABLE_NAMES }): Promise<void> {
    const pattern = `${tableName}:*`;
    try {
      await this.scanAndDelete(pattern);
    } catch (error) {
      throw new MastraError(
        {
          id: 'STORAGE_UPSTASH_STORAGE_CLEAR_TABLE_FAILED',
          domain: ErrorDomain.STORAGE,
          category: ErrorCategory.THIRD_PARTY,
          details: {
            tableName,
          },
        },
        error,
      );
    }
  }

  async insert({ tableName, record }: { tableName: TABLE_NAMES; record: Record<string, any> }): Promise<void> {
    const { key, processedRecord } = this.processRecord(tableName, record);

    try {
      await this.redis.set(key, processedRecord);
    } catch (error) {
      throw new MastraError(
        {
          id: 'STORAGE_UPSTASH_STORAGE_INSERT_FAILED',
          domain: ErrorDomain.STORAGE,
          category: ErrorCategory.THIRD_PARTY,
          details: {
            tableName,
          },
        },
        error,
      );
    }
  }

  async batchInsert(input: { tableName: TABLE_NAMES; records: Record<string, any>[] }): Promise<void> {
    const { tableName, records } = input;
    if (!records.length) return;

    const batchSize = 1000;
    try {
      for (let i = 0; i < records.length; i += batchSize) {
        const batch = records.slice(i, i + batchSize);
        const pipeline = this.redis.pipeline();
        for (const record of batch) {
          const { key, processedRecord } = this.processRecord(tableName, record);
          pipeline.set(key, processedRecord);
        }
        await pipeline.exec();
      }
    } catch (error) {
      throw new MastraError(
        {
          id: 'STORAGE_UPSTASH_STORAGE_BATCH_INSERT_FAILED',
          domain: ErrorDomain.STORAGE,
          category: ErrorCategory.THIRD_PARTY,
          details: {
            tableName,
          },
        },
        error,
      );
    }
  }

  async load<R>({ tableName, keys }: { tableName: TABLE_NAMES; keys: Record<string, string> }): Promise<R | null> {
    const key = this.getKey(tableName, keys);
    try {
      const data = await this.redis.get<R>(key);
      return data || null;
    } catch (error) {
      throw new MastraError(
        {
          id: 'STORAGE_UPSTASH_STORAGE_LOAD_FAILED',
          domain: ErrorDomain.STORAGE,
          category: ErrorCategory.THIRD_PARTY,
          details: {
            tableName,
          },
        },
        error,
      );
    }
  }

  async getThreadById({ threadId }: { threadId: string }): Promise<StorageThreadType | null> {
    try {
      const thread = await this.load<StorageThreadType>({
        tableName: TABLE_THREADS,
        keys: { id: threadId },
      });

      if (!thread) return null;

      return {
        ...thread,
        createdAt: this.ensureDate(thread.createdAt)!,
        updatedAt: this.ensureDate(thread.updatedAt)!,
        metadata: typeof thread.metadata === 'string' ? JSON.parse(thread.metadata) : thread.metadata,
      };
    } catch (error) {
      throw new MastraError(
        {
          id: 'STORAGE_UPSTASH_STORAGE_GET_THREAD_BY_ID_FAILED',
          domain: ErrorDomain.STORAGE,
          category: ErrorCategory.THIRD_PARTY,
          details: {
            threadId,
          },
        },
        error,
      );
    }
  }

  /**
   * @deprecated use getThreadsByResourceIdPaginated instead
   */
  async getThreadsByResourceId({ resourceId }: { resourceId: string }): Promise<StorageThreadType[]> {
    try {
      const pattern = `${TABLE_THREADS}:*`;
      const keys = await this.scanKeys(pattern);

      if (keys.length === 0) {
        return [];
      }

      const allThreads: StorageThreadType[] = [];
      const pipeline = this.redis.pipeline();
      keys.forEach(key => pipeline.get(key));
      const results = await pipeline.exec();

      for (let i = 0; i < results.length; i++) {
        const thread = results[i] as StorageThreadType | null;
        if (thread && thread.resourceId === resourceId) {
          allThreads.push({
            ...thread,
            createdAt: this.ensureDate(thread.createdAt)!,
            updatedAt: this.ensureDate(thread.updatedAt)!,
            metadata: typeof thread.metadata === 'string' ? JSON.parse(thread.metadata) : thread.metadata,
          });
        }
      }

      allThreads.sort((a, b) => b.createdAt.getTime() - a.createdAt.getTime());
      return allThreads;
    } catch (error) {
      const mastraError = new MastraError(
        {
          id: 'STORAGE_UPSTASH_STORAGE_GET_THREADS_BY_RESOURCE_ID_FAILED',
          domain: ErrorDomain.STORAGE,
          category: ErrorCategory.THIRD_PARTY,
          details: {
            resourceId,
          },
        },
        error,
      );
      this.logger.trackException(mastraError);
      this.logger.error(mastraError.toString());
      return [];
    }
  }

  public async getThreadsByResourceIdPaginated(
    args: {
      resourceId: string;
    } & PaginationArgs,
  ): Promise<PaginationInfo & { threads: StorageThreadType[] }> {
    const { resourceId, page = 0, perPage = 100 } = args;

    try {
      const allThreads = await this.getThreadsByResourceId({ resourceId });

      const total = allThreads.length;
      const start = page * perPage;
      const end = start + perPage;
      const paginatedThreads = allThreads.slice(start, end);
      const hasMore = end < total;

      return {
        threads: paginatedThreads,
        total,
        page,
        perPage,
        hasMore,
      };
    } catch (error) {
      const mastraError = new MastraError(
        {
          id: 'STORAGE_UPSTASH_STORAGE_GET_THREADS_BY_RESOURCE_ID_PAGINATED_FAILED',
          domain: ErrorDomain.STORAGE,
          category: ErrorCategory.THIRD_PARTY,
          details: {
            resourceId,
            page,
            perPage,
          },
        },
        error,
      );
      this.logger.trackException(mastraError);
      this.logger.error(mastraError.toString());
      return {
        threads: [],
        total: 0,
        page,
        perPage,
        hasMore: false,
      };
    }
  }

  async saveThread({ thread }: { thread: StorageThreadType }): Promise<StorageThreadType> {
    try {
      await this.insert({
        tableName: TABLE_THREADS,
        record: thread,
      });
      return thread;
    } catch (error) {
      const mastraError = new MastraError(
        {
          id: 'STORAGE_UPSTASH_STORAGE_SAVE_THREAD_FAILED',
          domain: ErrorDomain.STORAGE,
          category: ErrorCategory.THIRD_PARTY,
          details: {
            threadId: thread.id,
          },
        },
        error,
      );
      this.logger.trackException(mastraError);
      this.logger.error(mastraError.toString());
      throw mastraError;
    }
  }

  async updateThread({
    id,
    title,
    metadata,
  }: {
    id: string;
    title: string;
    metadata: Record<string, unknown>;
  }): Promise<StorageThreadType> {
    const thread = await this.getThreadById({ threadId: id });
    if (!thread) {
      throw new MastraError({
        id: 'STORAGE_UPSTASH_STORAGE_UPDATE_THREAD_FAILED',
        domain: ErrorDomain.STORAGE,
        category: ErrorCategory.USER,
        text: `Thread ${id} not found`,
        details: {
          threadId: id,
        },
      });
    }

    const updatedThread = {
      ...thread,
      title,
      metadata: {
        ...thread.metadata,
        ...metadata,
      },
    };

    try {
      await this.saveThread({ thread: updatedThread });
      return updatedThread;
    } catch (error) {
      throw new MastraError(
        {
          id: 'STORAGE_UPSTASH_STORAGE_UPDATE_THREAD_FAILED',
          domain: ErrorDomain.STORAGE,
          category: ErrorCategory.THIRD_PARTY,
          details: {
            threadId: id,
          },
        },
        error,
      );
    }
  }

  async deleteThread({ threadId }: { threadId: string }): Promise<void> {
    // Delete thread metadata and sorted set
    const threadKey = this.getKey(TABLE_THREADS, { id: threadId });
    const threadMessagesKey = this.getThreadMessagesKey(threadId);
    try {
      const messageIds: string[] = await this.redis.zrange(threadMessagesKey, 0, -1);

      const pipeline = this.redis.pipeline();
      pipeline.del(threadKey);
      pipeline.del(threadMessagesKey);

      for (let i = 0; i < messageIds.length; i++) {
        const messageId = messageIds[i];
        const messageKey = this.getMessageKey(threadId, messageId as string);
        pipeline.del(messageKey);
      }

      await pipeline.exec();

      // Bulk delete all message keys for this thread if any remain
      await this.scanAndDelete(this.getMessageKey(threadId, '*'));
    } catch (error) {
      throw new MastraError(
        {
          id: 'STORAGE_UPSTASH_STORAGE_DELETE_THREAD_FAILED',
          domain: ErrorDomain.STORAGE,
          category: ErrorCategory.THIRD_PARTY,
          details: {
            threadId,
          },
        },
        error,
      );
    }
  }

  async saveMessages(args: { messages: MastraMessageV1[]; format?: undefined | 'v1' }): Promise<MastraMessageV1[]>;
  async saveMessages(args: { messages: MastraMessageV2[]; format: 'v2' }): Promise<MastraMessageV2[]>;
  async saveMessages(
    args: { messages: MastraMessageV1[]; format?: undefined | 'v1' } | { messages: MastraMessageV2[]; format: 'v2' },
  ): Promise<MastraMessageV2[] | MastraMessageV1[]> {
    const { messages, format = 'v1' } = args;
    if (messages.length === 0) return [];

    const threadId = messages[0]?.threadId;
    try {
      if (!threadId) {
        throw new Error('Thread ID is required');
      }

      // Check if thread exists
      const thread = await this.getThreadById({ threadId });
      if (!thread) {
        throw new Error(`Thread ${threadId} not found`);
      }
    } catch (error) {
      throw new MastraError(
        {
          id: 'STORAGE_UPSTASH_STORAGE_SAVE_MESSAGES_INVALID_ARGS',
          domain: ErrorDomain.STORAGE,
          category: ErrorCategory.USER,
        },
        error,
      );
    }

    // Add an index to each message to maintain order
    const messagesWithIndex = messages.map((message, index) => ({
      ...message,
      _index: index,
    }));

<<<<<<< HEAD
    try {
      const batchSize = 1000;
      for (let i = 0; i < messagesWithIndex.length; i += batchSize) {
        const batch = messagesWithIndex.slice(i, i + batchSize);
        const pipeline = this.redis.pipeline();
        for (const message of batch) {
          const key = this.getMessageKey(message.threadId!, message.id);
          const createdAtScore = new Date(message.createdAt).getTime();
          const score = message._index !== undefined ? message._index : createdAtScore;

          // Store the message data
          pipeline.set(key, message);

          // Add to sorted set for this thread
          pipeline.zadd(this.getThreadMessagesKey(message.threadId!), {
            score,
            member: message.id,
          });
        }

        await pipeline.exec();
      }

      const list = new MessageList().add(messages, 'memory');
      if (format === `v2`) return list.get.all.v2();
      return list.get.all.v1();
    } catch (error) {
      throw new MastraError(
        {
          id: 'STORAGE_UPSTASH_STORAGE_SAVE_MESSAGES_FAILED',
          domain: ErrorDomain.STORAGE,
          category: ErrorCategory.THIRD_PARTY,
          details: {
            threadId,
          },
        },
        error,
      );
=======
    // Get current thread data once (all messages belong to same thread)
    const threadKey = this.getKey(TABLE_THREADS, { id: threadId });
    const existingThread = await this.redis.get<StorageThreadType>(threadKey);

    const batchSize = 1000;
    for (let i = 0; i < messagesWithIndex.length; i += batchSize) {
      const batch = messagesWithIndex.slice(i, i + batchSize);
      const pipeline = this.redis.pipeline();

      for (const message of batch) {
        const key = this.getMessageKey(message.threadId!, message.id);
        const createdAtScore = new Date(message.createdAt).getTime();
        const score = message._index !== undefined ? message._index : createdAtScore;

        // Store the message data
        pipeline.set(key, message);

        // Add to sorted set for this thread
        pipeline.zadd(this.getThreadMessagesKey(message.threadId!), {
          score,
          member: message.id,
        });
      }

      // Update the thread's updatedAt field (only in the first batch)
      if (i === 0 && existingThread) {
        const updatedThread = {
          ...existingThread,
          updatedAt: new Date(),
        };
        pipeline.set(threadKey, this.processRecord(TABLE_THREADS, updatedThread).processedRecord);
      }

      await pipeline.exec();
>>>>>>> 1f28e889
    }
  }

  private async _getIncludedMessages(
    threadId: string,
    selectBy: StorageGetMessagesArg['selectBy'],
  ): Promise<MastraMessageV2[] | MastraMessageV1[]> {
    const messageIds = new Set<string>();
    const messageIdToThreadIds: Record<string, string> = {};

    // First, get specifically included messages and their context
    if (selectBy?.include?.length) {
      for (const item of selectBy.include) {
        messageIds.add(item.id);

        // Use per-include threadId if present, else fallback to main threadId
        const itemThreadId = item.threadId || threadId;
        messageIdToThreadIds[item.id] = itemThreadId;
        const itemThreadMessagesKey = this.getThreadMessagesKey(itemThreadId);

        // Get the rank of this message in the sorted set
        const rank = await this.redis.zrank(itemThreadMessagesKey, item.id);
        if (rank === null) continue;

        // Get previous messages if requested
        if (item.withPreviousMessages) {
          const start = Math.max(0, rank - item.withPreviousMessages);
          const prevIds = rank === 0 ? [] : await this.redis.zrange(itemThreadMessagesKey, start, rank - 1);
          prevIds.forEach(id => {
            messageIds.add(id as string);
            messageIdToThreadIds[id as string] = itemThreadId;
          });
        }

        // Get next messages if requested
        if (item.withNextMessages) {
          const nextIds = await this.redis.zrange(itemThreadMessagesKey, rank + 1, rank + item.withNextMessages);
          nextIds.forEach(id => {
            messageIds.add(id as string);
            messageIdToThreadIds[id as string] = itemThreadId;
          });
        }
      }

      const pipeline = this.redis.pipeline();
      Array.from(messageIds).forEach(id => {
        const tId = messageIdToThreadIds[id] || threadId;
        pipeline.get(this.getMessageKey(tId, id as string));
      });
      const results = await pipeline.exec();
      return results.filter(result => result !== null) as MastraMessageV2[] | MastraMessageV1[];
    }

    return [];
  }

  /**
   * @deprecated use getMessagesPaginated instead
   */
  public async getMessages(args: StorageGetMessagesArg & { format?: 'v1' }): Promise<MastraMessageV1[]>;
  public async getMessages(args: StorageGetMessagesArg & { format: 'v2' }): Promise<MastraMessageV2[]>;
  public async getMessages({
    threadId,
    selectBy,
    format,
  }: StorageGetMessagesArg & { format?: 'v1' | 'v2' }): Promise<MastraMessageV1[] | MastraMessageV2[]> {
    const threadMessagesKey = this.getThreadMessagesKey(threadId);
    try {
      const allMessageIds = await this.redis.zrange(threadMessagesKey, 0, -1);
      // When selectBy is undefined or selectBy.last is undefined, get ALL messages (not just 40)
      let limit: number;
      if (typeof selectBy?.last === 'number') {
        limit = Math.max(0, selectBy.last);
      } else if (selectBy?.last === false) {
        limit = 0;
      } else {
        // No limit specified - get all messages
        limit = Number.MAX_SAFE_INTEGER;
      }

      const messageIds = new Set<string>();
      const messageIdToThreadIds: Record<string, string> = {};

      if (limit === 0 && !selectBy?.include) {
        return [];
      }

      // Then get the most recent messages (or all if no limit)
      if (limit === Number.MAX_SAFE_INTEGER) {
        // Get all messages
        const allIds = await this.redis.zrange(threadMessagesKey, 0, -1);
        allIds.forEach(id => {
          messageIds.add(id as string);
          messageIdToThreadIds[id as string] = threadId;
        });
      } else if (limit > 0) {
        // Get limited number of recent messages
        const latestIds = await this.redis.zrange(threadMessagesKey, -limit, -1);
        latestIds.forEach(id => {
          messageIds.add(id as string);
          messageIdToThreadIds[id as string] = threadId;
        });
      }

      const includedMessages = await this._getIncludedMessages(threadId, selectBy);

      // Fetch all needed messages in parallel
      const messages = [
        ...includedMessages,
        ...((
          await Promise.all(
            Array.from(messageIds).map(async id => {
              const tId = messageIdToThreadIds[id] || threadId;
              const byThreadId = await this.redis.get<MastraMessageV2 & { _index?: number }>(
                this.getMessageKey(tId, id),
              );
              if (byThreadId) return byThreadId;

              return null;
            }),
          )
        ).filter(msg => msg !== null) as (MastraMessageV2 & { _index?: number })[]),
      ];

      // Sort messages by their position in the sorted set
      messages.sort((a, b) => allMessageIds.indexOf(a!.id) - allMessageIds.indexOf(b!.id));

      const seen = new Set<string>();
      const dedupedMessages = messages.filter(row => {
        if (seen.has(row.id)) return false;
        seen.add(row.id);
        return true;
      });

      // Remove _index before returning and handle format conversion properly
      const prepared = dedupedMessages
        .filter(message => message !== null && message !== undefined)
        .map(message => {
          const { _index, ...messageWithoutIndex } = message as MastraMessageV2 & { _index?: number };
          return messageWithoutIndex as unknown as MastraMessageV1;
        });

      // For backward compatibility, return messages directly without using MessageList
      // since MessageList has deduplication logic that can cause issues
      if (format === 'v2') {
        // Convert V1 format back to V2 format
        return prepared.map(msg => ({
          ...msg,
          content: msg.content || { format: 2, parts: [{ type: 'text', text: '' }] },
        })) as MastraMessageV2[];
      }

      return prepared;
    } catch (error) {
      throw new MastraError(
        {
          id: 'STORAGE_UPSTASH_STORAGE_GET_MESSAGES_FAILED',
          domain: ErrorDomain.STORAGE,
          category: ErrorCategory.THIRD_PARTY,
          details: {
            threadId,
          },
        },
        error,
      );
    }
  }

  public async getMessagesPaginated(
    args: StorageGetMessagesArg & {
      format?: 'v1' | 'v2';
    },
  ): Promise<PaginationInfo & { messages: MastraMessageV1[] | MastraMessageV2[] }> {
    const { threadId, selectBy, format } = args;
    const { page = 0, perPage = 40, dateRange } = selectBy?.pagination || {};
    const fromDate = dateRange?.start;
    const toDate = dateRange?.end;
    const threadMessagesKey = this.getThreadMessagesKey(threadId);
    const messages: (MastraMessageV2 | MastraMessageV1)[] = [];

    try {
      const includedMessages = await this._getIncludedMessages(threadId, selectBy);
      messages.push(...includedMessages);

      const allMessageIds = await this.redis.zrange(threadMessagesKey, 0, -1);
      if (allMessageIds.length === 0) {
        return {
          messages: [],
          total: 0,
          page,
          perPage,
          hasMore: false,
        };
      }

      // Use pipeline to fetch all messages efficiently
      const pipeline = this.redis.pipeline();
      allMessageIds.forEach(id => pipeline.get(this.getMessageKey(threadId, id as string)));
      const results = await pipeline.exec();

      // Process messages and apply filters - handle undefined results from pipeline
      let messagesData = results.filter((msg): msg is MastraMessageV2 | MastraMessageV1 => msg !== null) as (
        | MastraMessageV2
        | MastraMessageV1
      )[];

      // Apply date filters if provided
      if (fromDate) {
        messagesData = messagesData.filter(msg => msg && new Date(msg.createdAt).getTime() >= fromDate.getTime());
      }

      if (toDate) {
        messagesData = messagesData.filter(msg => msg && new Date(msg.createdAt).getTime() <= toDate.getTime());
      }

      // Sort messages by their position in the sorted set
      messagesData.sort((a, b) => allMessageIds.indexOf(a!.id) - allMessageIds.indexOf(b!.id));

      const total = messagesData.length;

      const start = page * perPage;
      const end = start + perPage;
      const hasMore = end < total;
      const paginatedMessages = messagesData.slice(start, end);

      messages.push(...paginatedMessages);

      const list = new MessageList().add(messages, 'memory');
      const finalMessages = (format === `v2` ? list.get.all.v2() : list.get.all.v1()) as
        | MastraMessageV1[]
        | MastraMessageV2[];

      return {
        messages: finalMessages,
        total,
        page,
        perPage,
        hasMore,
      };
    } catch (error) {
      const mastraError = new MastraError(
        {
          id: 'STORAGE_UPSTASH_STORAGE_GET_MESSAGES_PAGINATED_FAILED',
          domain: ErrorDomain.STORAGE,
          category: ErrorCategory.THIRD_PARTY,
          details: {
            threadId,
          },
        },
        error,
      );
      this.logger.error(mastraError.toString());
      this.logger.trackException(mastraError);
      return {
        messages: [],
        total: 0,
        page,
        perPage,
        hasMore: false,
      };
    }
  }

  async persistWorkflowSnapshot(params: {
    namespace: string;
    workflowName: string;
    runId: string;
    snapshot: WorkflowRunState;
  }): Promise<void> {
    const { namespace = 'workflows', workflowName, runId, snapshot } = params;
    try {
      await this.insert({
        tableName: TABLE_WORKFLOW_SNAPSHOT,
        record: {
          namespace,
          workflow_name: workflowName,
          run_id: runId,
          snapshot,
          createdAt: new Date(),
          updatedAt: new Date(),
        },
      });
    } catch (error) {
      throw new MastraError(
        {
          id: 'STORAGE_UPSTASH_STORAGE_PERSIST_WORKFLOW_SNAPSHOT_FAILED',
          domain: ErrorDomain.STORAGE,
          category: ErrorCategory.THIRD_PARTY,
          details: {
            namespace,
            workflowName,
            runId,
          },
        },
        error,
      );
    }
  }

  async loadWorkflowSnapshot(params: {
    namespace: string;
    workflowName: string;
    runId: string;
  }): Promise<WorkflowRunState | null> {
    const { namespace = 'workflows', workflowName, runId } = params;
    const key = this.getKey(TABLE_WORKFLOW_SNAPSHOT, {
      namespace,
      workflow_name: workflowName,
      run_id: runId,
    });
    try {
      const data = await this.redis.get<{
        namespace: string;
        workflow_name: string;
        run_id: string;
        snapshot: WorkflowRunState;
      }>(key);
      if (!data) return null;
      return data.snapshot;
    } catch (error) {
      throw new MastraError(
        {
          id: 'STORAGE_UPSTASH_STORAGE_LOAD_WORKFLOW_SNAPSHOT_FAILED',
          domain: ErrorDomain.STORAGE,
          category: ErrorCategory.THIRD_PARTY,
          details: {
            namespace,
            workflowName,
            runId,
          },
        },
        error,
      );
    }
  }

  /**
   * Get all evaluations with pagination and total count
   * @param options Pagination and filtering options
   * @returns Object with evals array and total count
   */
  async getEvals(
    options?: {
      agentName?: string;
      type?: 'test' | 'live';
    } & PaginationArgs,
  ): Promise<PaginationInfo & { evals: EvalRow[] }> {
    try {
      // Default pagination parameters
      const { agentName, type, page = 0, perPage = 100, dateRange } = options || {};
      const fromDate = dateRange?.start;
      const toDate = dateRange?.end;

      // Get all keys that match the evals table pattern using cursor-based scanning
      const pattern = `${TABLE_EVALS}:*`;
      const keys = await this.scanKeys(pattern);

      // Check if we have any keys before using pipeline
      if (keys.length === 0) {
        return {
          evals: [],
          total: 0,
          page,
          perPage,
          hasMore: false,
        };
      }

      // Use pipeline for batch fetching to improve performance
      const pipeline = this.redis.pipeline();
      keys.forEach(key => pipeline.get(key));
      const results = await pipeline.exec();

      // Process results and apply filters
      let filteredEvals = results
        .map((result: any) => result as Record<string, any> | null)
        .filter((record): record is Record<string, any> => record !== null && typeof record === 'object');

      // Apply agent name filter if provided
      if (agentName) {
        filteredEvals = filteredEvals.filter(record => record.agent_name === agentName);
      }

      // Apply type filter if provided
      if (type === 'test') {
        filteredEvals = filteredEvals.filter(record => {
          if (!record.test_info) return false;

          try {
            if (typeof record.test_info === 'string') {
              const parsedTestInfo = JSON.parse(record.test_info);
              return parsedTestInfo && typeof parsedTestInfo === 'object' && 'testPath' in parsedTestInfo;
            }
            return typeof record.test_info === 'object' && 'testPath' in record.test_info;
          } catch {
            return false;
          }
        });
      } else if (type === 'live') {
        filteredEvals = filteredEvals.filter(record => {
          if (!record.test_info) return true;

          try {
            if (typeof record.test_info === 'string') {
              const parsedTestInfo = JSON.parse(record.test_info);
              return !(parsedTestInfo && typeof parsedTestInfo === 'object' && 'testPath' in parsedTestInfo);
            }
            return !(typeof record.test_info === 'object' && 'testPath' in record.test_info);
          } catch {
            return true;
          }
        });
      }

      // Apply date filters if provided
      if (fromDate) {
        filteredEvals = filteredEvals.filter(record => {
          const createdAt = new Date(record.created_at || record.createdAt || 0);
          return createdAt.getTime() >= fromDate.getTime();
        });
      }

      if (toDate) {
        filteredEvals = filteredEvals.filter(record => {
          const createdAt = new Date(record.created_at || record.createdAt || 0);
          return createdAt.getTime() <= toDate.getTime();
        });
      }

      // Sort by creation date (newest first)
      filteredEvals.sort((a, b) => {
        const dateA = new Date(a.created_at || a.createdAt || 0).getTime();
        const dateB = new Date(b.created_at || b.createdAt || 0).getTime();
        return dateB - dateA;
      });

      const total = filteredEvals.length;

      // Apply pagination
      const start = page * perPage;
      const end = start + perPage;
      const paginatedEvals = filteredEvals.slice(start, end);
      const hasMore = end < total;

      // Transform to EvalRow format
      const evals = paginatedEvals.map(record => this.transformEvalRecord(record));

      return {
        evals,
        total,
        page,
        perPage,
        hasMore,
      };
    } catch (error) {
      const { page = 0, perPage = 100 } = options || {};
      const mastraError = new MastraError(
        {
          id: 'STORAGE_UPSTASH_STORAGE_GET_EVALS_FAILED',
          domain: ErrorDomain.STORAGE,
          category: ErrorCategory.THIRD_PARTY,
          details: {
            page,
            perPage,
          },
        },
        error,
      );
      this.logger.error(mastraError.toString());
      this.logger.trackException(mastraError);
      return {
        evals: [],
        total: 0,
        page,
        perPage,
        hasMore: false,
      };
    }
  }

  async getWorkflowRuns(
    {
      namespace,
      workflowName,
      fromDate,
      toDate,
      limit,
      offset,
      resourceId,
    }: {
      namespace: string;
      workflowName?: string;
      fromDate?: Date;
      toDate?: Date;
      limit?: number;
      offset?: number;
      resourceId?: string;
    } = { namespace: 'workflows' },
  ): Promise<WorkflowRuns> {
    try {
      // Get all workflow keys
      let pattern = this.getKey(TABLE_WORKFLOW_SNAPSHOT, { namespace }) + ':*';
      if (workflowName && resourceId) {
        pattern = this.getKey(TABLE_WORKFLOW_SNAPSHOT, {
          namespace,
          workflow_name: workflowName,
          run_id: '*',
          resourceId,
        });
      } else if (workflowName) {
        pattern = this.getKey(TABLE_WORKFLOW_SNAPSHOT, { namespace, workflow_name: workflowName }) + ':*';
      } else if (resourceId) {
        pattern = this.getKey(TABLE_WORKFLOW_SNAPSHOT, { namespace, workflow_name: '*', run_id: '*', resourceId });
      }
      const keys = await this.scanKeys(pattern);

      // Check if we have any keys before using pipeline
      if (keys.length === 0) {
        return { runs: [], total: 0 };
      }

      // Use pipeline for batch fetching to improve performance
      const pipeline = this.redis.pipeline();
      keys.forEach(key => pipeline.get(key));
      const results = await pipeline.exec();

      // Filter and transform results - handle undefined results
      let runs = results
        .map((result: any) => result as Record<string, any> | null)
        .filter(
          (record): record is Record<string, any> =>
            record !== null && record !== undefined && typeof record === 'object' && 'workflow_name' in record,
        )
        // Only filter by workflowName if it was specifically requested
        .filter(record => !workflowName || record.workflow_name === workflowName)
        .map(w => this.parseWorkflowRun(w!))
        .filter(w => {
          if (fromDate && w.createdAt < fromDate) return false;
          if (toDate && w.createdAt > toDate) return false;
          return true;
        })
        .sort((a, b) => b.createdAt.getTime() - a.createdAt.getTime());

      const total = runs.length;

      // Apply pagination if requested
      if (limit !== undefined && offset !== undefined) {
        runs = runs.slice(offset, offset + limit);
      }

      return { runs, total };
    } catch (error) {
      throw new MastraError(
        {
          id: 'STORAGE_UPSTASH_STORAGE_GET_WORKFLOW_RUNS_FAILED',
          domain: ErrorDomain.STORAGE,
          category: ErrorCategory.THIRD_PARTY,
          details: {
            namespace,
            workflowName: workflowName || '',
            resourceId: resourceId || '',
          },
        },
        error,
      );
    }
  }

  async getWorkflowRunById({
    namespace = 'workflows',
    runId,
    workflowName,
  }: {
    namespace: string;
    runId: string;
    workflowName?: string;
  }): Promise<WorkflowRun | null> {
    try {
      const key = this.getKey(TABLE_WORKFLOW_SNAPSHOT, { namespace, workflow_name: workflowName, run_id: runId }) + '*';
      const keys = await this.scanKeys(key);
      const workflows = await Promise.all(
        keys.map(async key => {
          const data = await this.redis.get<{
            workflow_name: string;
            run_id: string;
            snapshot: WorkflowRunState | string;
            createdAt: string | Date;
            updatedAt: string | Date;
            resourceId: string;
          }>(key);
          return data;
        }),
      );
      const data = workflows.find(w => w?.run_id === runId && w?.workflow_name === workflowName) as WorkflowRun | null;
      if (!data) return null;
      return this.parseWorkflowRun(data);
    } catch (error) {
      throw new MastraError(
        {
          id: 'STORAGE_UPSTASH_STORAGE_GET_WORKFLOW_RUN_BY_ID_FAILED',
          domain: ErrorDomain.STORAGE,
          category: ErrorCategory.THIRD_PARTY,
          details: {
            namespace,
            runId,
            workflowName: workflowName || '',
          },
        },
        error,
      );
    }
  }

  async close(): Promise<void> {
    // No explicit cleanup needed for Upstash Redis
  }
}<|MERGE_RESOLUTION|>--- conflicted
+++ resolved
@@ -837,12 +837,16 @@
       _index: index,
     }));
 
-<<<<<<< HEAD
+    // Get current thread data once (all messages belong to same thread)
+    const threadKey = this.getKey(TABLE_THREADS, { id: threadId });
+    const existingThread = await this.redis.get<StorageThreadType>(threadKey);
+
     try {
       const batchSize = 1000;
       for (let i = 0; i < messagesWithIndex.length; i += batchSize) {
         const batch = messagesWithIndex.slice(i, i + batchSize);
         const pipeline = this.redis.pipeline();
+
         for (const message of batch) {
           const key = this.getMessageKey(message.threadId!, message.id);
           const createdAtScore = new Date(message.createdAt).getTime();
@@ -858,6 +862,15 @@
           });
         }
 
+        // Update the thread's updatedAt field (only in the first batch)
+        if (i === 0 && existingThread) {
+          const updatedThread = {
+            ...existingThread,
+            updatedAt: new Date(),
+          };
+          pipeline.set(threadKey, this.processRecord(TABLE_THREADS, updatedThread).processedRecord);
+        }
+
         await pipeline.exec();
       }
 
@@ -876,42 +889,6 @@
         },
         error,
       );
-=======
-    // Get current thread data once (all messages belong to same thread)
-    const threadKey = this.getKey(TABLE_THREADS, { id: threadId });
-    const existingThread = await this.redis.get<StorageThreadType>(threadKey);
-
-    const batchSize = 1000;
-    for (let i = 0; i < messagesWithIndex.length; i += batchSize) {
-      const batch = messagesWithIndex.slice(i, i + batchSize);
-      const pipeline = this.redis.pipeline();
-
-      for (const message of batch) {
-        const key = this.getMessageKey(message.threadId!, message.id);
-        const createdAtScore = new Date(message.createdAt).getTime();
-        const score = message._index !== undefined ? message._index : createdAtScore;
-
-        // Store the message data
-        pipeline.set(key, message);
-
-        // Add to sorted set for this thread
-        pipeline.zadd(this.getThreadMessagesKey(message.threadId!), {
-          score,
-          member: message.id,
-        });
-      }
-
-      // Update the thread's updatedAt field (only in the first batch)
-      if (i === 0 && existingThread) {
-        const updatedThread = {
-          ...existingThread,
-          updatedAt: new Date(),
-        };
-        pipeline.set(threadKey, this.processRecord(TABLE_THREADS, updatedThread).processedRecord);
-      }
-
-      await pipeline.exec();
->>>>>>> 1f28e889
     }
   }
 
