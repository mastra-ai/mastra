import type { MastraMessageContentV2, MastraDBMessage } from '@mastra/core/agent';
import type { StorageThreadType } from '@mastra/core/memory';
import type { ScoreRowData, ScoringSource } from '@mastra/core/scores';
import { MastraStorage } from '@mastra/core/storage';
import type {
  TABLE_NAMES,
  StorageColumn,
  StorageGetMessagesArg,
  StorageResourceType,
  WorkflowRuns,
  WorkflowRun,
  PaginationInfo,
  StoragePagination,
  StorageDomains,
  StorageListWorkflowRunsInput,
} from '@mastra/core/storage';

import type { StepResult, WorkflowRunState } from '@mastra/core/workflows';
import { Redis } from '@upstash/redis';
import { StoreMemoryUpstash } from './domains/memory';
import { StoreOperationsUpstash } from './domains/operations';
import { ScoresUpstash } from './domains/scores';
import { WorkflowsUpstash } from './domains/workflows';

export interface UpstashConfig {
  url: string;
  token: string;
}

export class UpstashStore extends MastraStorage {
  private redis: Redis;
  stores: StorageDomains;

  constructor(config: UpstashConfig) {
    super({ name: 'Upstash' });
    this.redis = new Redis({
      url: config.url,
      token: config.token,
    });

    const operations = new StoreOperationsUpstash({ client: this.redis });
    const scores = new ScoresUpstash({ client: this.redis, operations });
    const workflows = new WorkflowsUpstash({ client: this.redis, operations });
    const memory = new StoreMemoryUpstash({ client: this.redis, operations });
    this.stores = {
      operations,
      scores,
      workflows,
      memory,
    };
  }

  public get supports() {
    return {
      selectByIncludeResourceScope: true,
      resourceWorkingMemory: true,
      hasColumn: false,
      createTable: false,
      deleteMessages: true,
      getScoresBySpan: true,
    };
  }

  async createTable({
    tableName,
    schema,
  }: {
    tableName: TABLE_NAMES;
    schema: Record<string, StorageColumn>;
  }): Promise<void> {
    return this.stores.operations.createTable({ tableName, schema });
  }

  /**
   * No-op: This backend is schemaless and does not require schema changes.
   * @param tableName Name of the table
   * @param schema Schema of the table
   * @param ifNotExists Array of column names to add if they don't exist
   */
  async alterTable(args: {
    tableName: TABLE_NAMES;
    schema: Record<string, StorageColumn>;
    ifNotExists: string[];
  }): Promise<void> {
    return this.stores.operations.alterTable(args);
  }

  async clearTable({ tableName }: { tableName: TABLE_NAMES }): Promise<void> {
    return this.stores.operations.clearTable({ tableName });
  }

  async dropTable({ tableName }: { tableName: TABLE_NAMES }): Promise<void> {
    return this.stores.operations.dropTable({ tableName });
  }

  async insert({ tableName, record }: { tableName: TABLE_NAMES; record: Record<string, any> }): Promise<void> {
    return this.stores.operations.insert({ tableName, record });
  }

  async batchInsert(input: { tableName: TABLE_NAMES; records: Record<string, any>[] }): Promise<void> {
    return this.stores.operations.batchInsert(input);
  }

  async load<R>({ tableName, keys }: { tableName: TABLE_NAMES; keys: Record<string, string> }): Promise<R | null> {
    return this.stores.operations.load<R>({ tableName, keys });
  }

  async getThreadById({ threadId }: { threadId: string }): Promise<StorageThreadType | null> {
    return this.stores.memory.getThreadById({ threadId });
  }

  /**
   * @deprecated use getThreadsByResourceIdPaginated instead
   */
  async getThreadsByResourceId({ resourceId }: { resourceId: string }): Promise<StorageThreadType[]> {
    return this.stores.memory.getThreadsByResourceId({ resourceId });
  }

  public async getThreadsByResourceIdPaginated(args: {
    resourceId: string;
    page: number;
    perPage: number;
  }): Promise<PaginationInfo & { threads: StorageThreadType[] }> {
    return this.stores.memory.getThreadsByResourceIdPaginated(args);
  }

  async saveThread({ thread }: { thread: StorageThreadType }): Promise<StorageThreadType> {
    return this.stores.memory.saveThread({ thread });
  }

  async updateThread({
    id,
    title,
    metadata,
  }: {
    id: string;
    title: string;
    metadata: Record<string, unknown>;
  }): Promise<StorageThreadType> {
    return this.stores.memory.updateThread({ id, title, metadata });
  }

  async deleteThread({ threadId }: { threadId: string }): Promise<void> {
    return this.stores.memory.deleteThread({ threadId });
  }

  async saveMessages(args: { messages: MastraDBMessage[] }): Promise<{ messages: MastraDBMessage[] }> {
    return this.stores.memory.saveMessages(args);
  }

  /**
   * @deprecated use getMessagesPaginated instead
   */
<<<<<<< HEAD
  public async getMessages(args: StorageGetMessagesArg): Promise<{ messages: MastraDBMessage[] }> {
    return this.stores.memory.getMessages(args);
  }

  async getMessagesById({ messageIds }: { messageIds: string[] }): Promise<{ messages: MastraDBMessage[] }> {
    return this.stores.memory.getMessagesById({ messageIds });
=======
  public async getMessages(args: StorageGetMessagesArg & { format?: 'v1' }): Promise<MastraMessageV1[]>;
  public async getMessages(args: StorageGetMessagesArg & { format: 'v2' }): Promise<MastraMessageV2[]>;
  public async getMessages({
    threadId,
    selectBy,
    format,
  }: StorageGetMessagesArg & { format?: 'v1' | 'v2' }): Promise<MastraMessageV1[] | MastraMessageV2[]> {
    return this.stores.memory.getMessages({ threadId, selectBy, format });
>>>>>>> 3defc80c
  }

  public async getMessagesPaginated(
    args: StorageGetMessagesArg,
  ): Promise<PaginationInfo & { messages: MastraDBMessage[] }> {
    return this.stores.memory.getMessagesPaginated(args);
  }

  async updateWorkflowResults({
    workflowName,
    runId,
    stepId,
    result,
    requestContext,
  }: {
    workflowName: string;
    runId: string;
    stepId: string;
    result: StepResult<any, any, any, any>;
    requestContext: Record<string, any>;
  }): Promise<Record<string, StepResult<any, any, any, any>>> {
    return this.stores.workflows.updateWorkflowResults({ workflowName, runId, stepId, result, requestContext });
  }

  async updateWorkflowState({
    workflowName,
    runId,
    opts,
  }: {
    workflowName: string;
    runId: string;
    opts: {
      status: string;
      result?: StepResult<any, any, any, any>;
      error?: string;
      suspendedPaths?: Record<string, number[]>;
      waitingPaths?: Record<string, number[]>;
    };
  }): Promise<WorkflowRunState | undefined> {
    return this.stores.workflows.updateWorkflowState({ workflowName, runId, opts });
  }

  async persistWorkflowSnapshot(params: {
    namespace: string;
    workflowName: string;
    runId: string;
    resourceId?: string;
    snapshot: WorkflowRunState;
  }): Promise<void> {
    return this.stores.workflows.persistWorkflowSnapshot(params);
  }

  async loadWorkflowSnapshot(params: {
    namespace: string;
    workflowName: string;
    runId: string;
  }): Promise<WorkflowRunState | null> {
    return this.stores.workflows.loadWorkflowSnapshot(params);
  }

  async listWorkflowRuns({
    workflowName,
    fromDate,
    toDate,
    limit,
    offset,
    resourceId,
  }: StorageListWorkflowRunsInput = {}): Promise<WorkflowRuns> {
    return this.stores.workflows.listWorkflowRuns({ workflowName, fromDate, toDate, limit, offset, resourceId });
  }

  async getWorkflowRunById({
    runId,
    workflowName,
  }: {
    runId: string;
    workflowName?: string;
  }): Promise<WorkflowRun | null> {
    return this.stores.workflows.getWorkflowRunById({ runId, workflowName });
  }

  async close(): Promise<void> {
    // No explicit cleanup needed for Upstash Redis
  }

  async updateMessages(args: {
    messages: (Partial<Omit<MastraDBMessage, 'createdAt'>> & {
      id: string;
      content?: { metadata?: MastraMessageContentV2['metadata']; content?: MastraMessageContentV2['content'] };
    })[];
  }): Promise<MastraDBMessage[]> {
    return this.stores.memory.updateMessages(args);
  }

  async deleteMessages(messageIds: string[]): Promise<void> {
    return this.stores.memory.deleteMessages(messageIds);
  }

  async getResourceById({ resourceId }: { resourceId: string }): Promise<StorageResourceType | null> {
    return this.stores.memory.getResourceById({ resourceId });
  }

  async saveResource({ resource }: { resource: StorageResourceType }): Promise<StorageResourceType> {
    return this.stores.memory.saveResource({ resource });
  }

  async updateResource({
    resourceId,
    workingMemory,
    metadata,
  }: {
    resourceId: string;
    workingMemory?: string;
    metadata?: Record<string, unknown>;
  }): Promise<StorageResourceType> {
    return this.stores.memory.updateResource({ resourceId, workingMemory, metadata });
  }

  async getScoreById({ id: _id }: { id: string }): Promise<ScoreRowData | null> {
    return this.stores.scores.getScoreById({ id: _id });
  }

  async saveScore(score: ScoreRowData): Promise<{ score: ScoreRowData }> {
    return this.stores.scores.saveScore(score);
  }

  async getScoresByRunId({
    runId,
    pagination,
  }: {
    runId: string;
    pagination: StoragePagination;
  }): Promise<{ pagination: PaginationInfo; scores: ScoreRowData[] }> {
    return this.stores.scores.getScoresByRunId({ runId, pagination });
  }

  async getScoresByEntityId({
    entityId,
    entityType,
    pagination,
  }: {
    pagination: StoragePagination;
    entityId: string;
    entityType: string;
  }): Promise<{ pagination: PaginationInfo; scores: ScoreRowData[] }> {
    return this.stores.scores.getScoresByEntityId({
      entityId,
      entityType,
      pagination,
    });
  }

  async getScoresByScorerId({
    scorerId,
    pagination,
    entityId,
    entityType,
    source,
  }: {
    scorerId: string;
    pagination: StoragePagination;
    entityId?: string;
    entityType?: string;
    source?: ScoringSource;
  }): Promise<{ pagination: PaginationInfo; scores: ScoreRowData[] }> {
    return this.stores.scores.getScoresByScorerId({ scorerId, pagination, entityId, entityType, source });
  }

  async getScoresBySpan({
    traceId,
    spanId,
    pagination,
  }: {
    traceId: string;
    spanId: string;
    pagination: StoragePagination;
  }): Promise<{ pagination: PaginationInfo; scores: ScoreRowData[] }> {
    return this.stores.scores.getScoresBySpan({ traceId, spanId, pagination });
  }
}<|MERGE_RESOLUTION|>--- conflicted
+++ resolved
@@ -151,24 +151,14 @@
   /**
    * @deprecated use getMessagesPaginated instead
    */
-<<<<<<< HEAD
   public async getMessages(args: StorageGetMessagesArg): Promise<{ messages: MastraDBMessage[] }> {
     return this.stores.memory.getMessages(args);
   }
 
-  async getMessagesById({ messageIds }: { messageIds: string[] }): Promise<{ messages: MastraDBMessage[] }> {
-    return this.stores.memory.getMessagesById({ messageIds });
-=======
-  public async getMessages(args: StorageGetMessagesArg & { format?: 'v1' }): Promise<MastraMessageV1[]>;
-  public async getMessages(args: StorageGetMessagesArg & { format: 'v2' }): Promise<MastraMessageV2[]>;
-  public async getMessages({
-    threadId,
-    selectBy,
-    format,
-  }: StorageGetMessagesArg & { format?: 'v1' | 'v2' }): Promise<MastraMessageV1[] | MastraMessageV2[]> {
-    return this.stores.memory.getMessages({ threadId, selectBy, format });
->>>>>>> 3defc80c
-  }
+  async listMessagesById({ messageIds }: { messageIds: string[] }): Promise<{ messages: MastraDBMessage[] }> {
+    return this.stores.memory.listMessagesById({ messageIds });
+  }
+
 
   public async getMessagesPaginated(
     args: StorageGetMessagesArg,
