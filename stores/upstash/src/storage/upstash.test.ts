--- conflicted
+++ resolved
@@ -17,68 +17,6 @@
 // Increase timeout for all tests in this file to 30 seconds
 vi.setConfig({ testTimeout: 200_000, hookTimeout: 200_000 });
 
-<<<<<<< HEAD
-const createSampleThread = ({
-  id = `thread-${randomUUID()}`,
-  resourceId = `resource-${randomUUID()}`,
-  date = new Date(),
-}: {
-  id?: string;
-  resourceId?: string;
-  date?: Date;
-}) => ({
-  id,
-  resourceId,
-  title: 'Test Thread',
-  createdAt: date,
-  updatedAt: date,
-  metadata: { key: 'value' },
-});
-
-const createSampleMessage = ({
-  threadId,
-  content = 'Hello',
-  resourceId = `resource-${randomUUID()}`,
-}: {
-  threadId: string;
-  content?: string;
-  resourceId?: string;
-}): MastraMessageV2 => ({
-  id: `msg-${randomUUID()}`,
-  role: 'user',
-  threadId,
-  content: { format: 2, parts: [{ type: 'text', text: content }] },
-  createdAt: new Date(),
-  resourceId,
-});
-
-const createSampleWorkflowSnapshot = (status: string, createdAt?: Date) => {
-  const runId = `run-${randomUUID()}`;
-  const stepId = `step-${randomUUID()}`;
-  const timestamp = createdAt || new Date();
-  const snapshot: WorkflowRunState = {
-    value: {},
-    context: {
-      [stepId]: {
-        status: status,
-        payload: {},
-        error: undefined,
-        startedAt: timestamp.getTime(),
-        endedAt: new Date(timestamp.getTime() + 15000).getTime(),
-      },
-      input: {},
-    } as WorkflowRunState['context'],
-    serializedStepGraph: [],
-    activePaths: [],
-    suspendedPaths: {},
-    runId,
-    timestamp: timestamp.getTime(),
-  };
-  return { snapshot, runId, stepId };
-};
-
-=======
->>>>>>> 7287a612
 const createSampleTrace = (name: string, scope?: string, attributes?: Record<string, string>) => ({
   id: `trace-${randomUUID()}`,
   parentSpanId: `span-${randomUUID()}`,
@@ -256,22 +194,12 @@
       const retrievedThreads = await store.getThreadsByResourceId({ resourceId });
       expect(retrievedThreads).toHaveLength(total);
     });
-<<<<<<< HEAD
-
-    it('should delete thread and its messages', async () => {
-      const thread = createSampleThread({});
-      await store.saveThread({ thread });
-
-      // Add some messages
-      const messages = [createSampleMessage({ threadId: thread.id }), createSampleMessage({ threadId: thread.id })];
-=======
     it('should delete thread and its messages', async () => {
       const thread = createSampleThread();
       await store.saveThread({ thread });
 
       // Add some messages
       const messages = [createSampleMessageV2({ threadId: thread.id }), createSampleMessageV2({ threadId: thread.id })];
->>>>>>> 7287a612
       await store.saveMessages({ messages, format: 'v2' });
 
       await store.deleteThread({ threadId: thread.id });
@@ -329,11 +257,7 @@
     it('should handle date serialization in getThreadsByResourceId', async () => {
       const now = new Date();
       const thread1 = createSampleThread({ date: now });
-<<<<<<< HEAD
-      const thread2 = createSampleThread({ resourceId: thread1.resourceId, date: now });
-=======
       const thread2 = { ...createSampleThread({ date: now }), resourceId: thread1.resourceId };
->>>>>>> 7287a612
       const threads = [thread1, thread2];
 
       await Promise.all(threads.map(thread => store.saveThread({ thread })));
@@ -371,15 +295,9 @@
 
     it('should save and retrieve messages in order', async () => {
       const messages: MastraMessageV2[] = [
-<<<<<<< HEAD
-        createSampleMessage({ threadId, content: 'First' }),
-        createSampleMessage({ threadId, content: 'Second' }),
-        createSampleMessage({ threadId, content: 'Third' }),
-=======
         createSampleMessageV2({ threadId, content: 'First' }),
         createSampleMessageV2({ threadId, content: 'Second' }),
         createSampleMessageV2({ threadId, content: 'Third' }),
->>>>>>> 7287a612
       ];
 
       await store.saveMessages({ messages, format: 'v2' });
@@ -400,16 +318,16 @@
       await store.saveThread({ thread: thread3 });
 
       const messages: MastraMessageV2[] = [
-        createSampleMessage({ threadId: 'thread-one', content: 'First', resourceId: 'cross-thread-resource' }),
-        createSampleMessage({ threadId: 'thread-one', content: 'Second', resourceId: 'cross-thread-resource' }),
-        createSampleMessage({ threadId: 'thread-one', content: 'Third', resourceId: 'cross-thread-resource' }),
-
-        createSampleMessage({ threadId: 'thread-two', content: 'Fourth', resourceId: 'cross-thread-resource' }),
-        createSampleMessage({ threadId: 'thread-two', content: 'Fifth', resourceId: 'cross-thread-resource' }),
-        createSampleMessage({ threadId: 'thread-two', content: 'Sixth', resourceId: 'cross-thread-resource' }),
-
-        createSampleMessage({ threadId: 'thread-three', content: 'Seventh', resourceId: 'other-resource' }),
-        createSampleMessage({ threadId: 'thread-three', content: 'Eighth', resourceId: 'other-resource' }),
+        createSampleMessageV2({ threadId: 'thread-one', content: 'First', resourceId: 'cross-thread-resource' }),
+        createSampleMessageV2({ threadId: 'thread-one', content: 'Second', resourceId: 'cross-thread-resource' }),
+        createSampleMessageV2({ threadId: 'thread-one', content: 'Third', resourceId: 'cross-thread-resource' }),
+
+        createSampleMessageV2({ threadId: 'thread-two', content: 'Fourth', resourceId: 'cross-thread-resource' }),
+        createSampleMessageV2({ threadId: 'thread-two', content: 'Fifth', resourceId: 'cross-thread-resource' }),
+        createSampleMessageV2({ threadId: 'thread-two', content: 'Sixth', resourceId: 'cross-thread-resource' }),
+
+        createSampleMessageV2({ threadId: 'thread-three', content: 'Seventh', resourceId: 'other-resource' }),
+        createSampleMessageV2({ threadId: 'thread-three', content: 'Eighth', resourceId: 'other-resource' }),
       ];
 
       await store.saveMessages({ messages: messages, format: 'v2' });
@@ -530,11 +448,7 @@
         await store.saveThread({ thread });
 
         const messages = Array.from({ length: 15 }, (_, i) =>
-<<<<<<< HEAD
-          createSampleMessage({ threadId: thread.id, content: `Message ${i + 1}` }),
-=======
           createSampleMessageV2({ threadId: thread.id, content: `Message ${i + 1}` }),
->>>>>>> 7287a612
         );
 
         await store.saveMessages({ messages, format: 'v2' });
@@ -577,11 +491,7 @@
         await store.saveThread({ thread });
 
         const messages = Array.from({ length: 10 }, (_, i) => {
-<<<<<<< HEAD
-          const message = createSampleMessage({ threadId: thread.id, content: `Message ${i + 1}` });
-=======
           const message = createSampleMessageV2({ threadId: thread.id, content: `Message ${i + 1}` });
->>>>>>> 7287a612
           // Ensure different timestamps
           message.createdAt = new Date(Date.now() + i * 1000);
           return message;
@@ -611,11 +521,7 @@
         await store.saveThread({ thread });
 
         const messages = Array.from({ length: 5 }, (_, i) =>
-<<<<<<< HEAD
-          createSampleMessage({ threadId: thread.id, content: `Message ${i + 1}` }),
-=======
           createSampleMessageV2({ threadId: thread.id, content: `Message ${i + 1}` }),
->>>>>>> 7287a612
         );
 
         await store.saveMessages({ messages, format: 'v2' });
@@ -645,21 +551,13 @@
         const tomorrow = new Date(now.getTime() + 24 * 60 * 60 * 1000);
 
         const oldMessages = Array.from({ length: 3 }, (_, i) => {
-<<<<<<< HEAD
-          const message = createSampleMessage({ threadId: thread.id, content: `Old Message ${i + 1}` });
-=======
           const message = createSampleMessageV2({ threadId: thread.id, content: `Old Message ${i + 1}` });
->>>>>>> 7287a612
           message.createdAt = yesterday;
           return message;
         });
 
         const newMessages = Array.from({ length: 4 }, (_, i) => {
-<<<<<<< HEAD
-          const message = createSampleMessage({ threadId: thread.id, content: `New Message ${i + 1}` });
-=======
           const message = createSampleMessageV2({ threadId: thread.id, content: `New Message ${i + 1}` });
->>>>>>> 7287a612
           message.createdAt = tomorrow;
           return message;
         });
