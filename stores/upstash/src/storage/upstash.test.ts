--- conflicted
+++ resolved
@@ -1,23 +1,8 @@
-<<<<<<< HEAD
-import { MastraStorage, TABLE_NAMES } from '@mastra/core/storage';
-=======
 import { MastraStorage } from '@mastra/core/storage';
->>>>>>> 5325d6ae
 import { describe, it, expect, beforeAll, beforeEach, afterAll, vi } from 'vitest';
 
 import { UpstashStore } from './index';
 
-<<<<<<< HEAD
-const SECONDS = 1000;
-vi.setConfig({
-  testTimeout: 30 * SECONDS,
-});
-
-describe('UpstashStore', () => {
-  let store: UpstashStore;
-  const testTableName = 'test_table' as TABLE_NAMES;
-  const testTableName2 = 'test_table2' as TABLE_NAMES;
-=======
 // Increase timeout for all tests in this file to 30 seconds
 vi.setConfig({ testTimeout: 30_000 });
 
@@ -25,7 +10,6 @@
   let store: UpstashStore;
   const testTableName = 'test_table';
   const testTableName2 = 'test_table2';
->>>>>>> 5325d6ae
 
   beforeAll(async () => {
     store = new UpstashStore({
@@ -313,11 +297,7 @@
         },
       ];
 
-<<<<<<< HEAD
-      await store.saveMessages({ messages: messages });
-=======
       await store.saveMessages({ messages });
->>>>>>> 5325d6ae
 
       const retrievedMessages = await store.getMessages({ threadId });
       expect(retrievedMessages).toHaveLength(3);
