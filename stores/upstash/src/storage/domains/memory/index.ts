--- conflicted
+++ resolved
@@ -569,13 +569,8 @@
     }
   }
 
-<<<<<<< HEAD
-  public async getMessagesById({ messageIds }: { messageIds: string[] }): Promise<{ messages: MastraDBMessage[] }> {
+  public async listMessagesById({ messageIds }: { messageIds: string[] }): Promise<{ messages: MastraDBMessage[] }> {
     if (messageIds.length === 0) return { messages: [] };
-=======
-  public async listMessagesById({ messageIds }: { messageIds: string[] }): Promise<MastraMessageV2[]> {
-    if (messageIds.length === 0) return [];
->>>>>>> 3defc80c
 
     try {
       // Search in all threads in parallel
@@ -594,11 +589,7 @@
       const rawMessages = result.flat(1).filter(msg => !!msg) as (MastraDBMessage & { _index?: number })[];
 
       const list = new MessageList().add(rawMessages.map(this.parseStoredMessage), 'memory');
-<<<<<<< HEAD
       return { messages: list.get.all.db() };
-=======
-      return list.get.all.v2();
->>>>>>> 3defc80c
     } catch (error) {
       throw new MastraError(
         {
@@ -622,14 +613,7 @@
     );
   }
 
-<<<<<<< HEAD
-  public async listMessagesById({ messageIds }: { messageIds: string[] }): Promise<MastraDBMessage[]> {
-    const result = await this.getMessagesById({ messageIds });
-    return result.messages;
-  }
-
-=======
->>>>>>> 3defc80c
+
   public async getMessagesPaginated(
     args: StorageGetMessagesArg,
   ): Promise<PaginationInfo & { messages: MastraDBMessage[] }> {
