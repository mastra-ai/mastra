import { randomUUID } from 'crypto';
<<<<<<< HEAD
import type { MastraMessageV1, MastraMessageV2, WorkflowRunState } from '@mastra/core';
=======
import { createSampleMessageV1, createSampleThread, createSampleWorkflowSnapshot } from '@internal/storage-test-utils';
import type { MastraMessageV1, StorageColumn, WorkflowRunState } from '@mastra/core';
import type { TABLE_NAMES } from '@mastra/core/storage';
>>>>>>> 7287a612
import { TABLE_THREADS, TABLE_MESSAGES, TABLE_WORKFLOW_SNAPSHOT } from '@mastra/core/storage';
import { describe, it, expect, beforeAll, beforeEach, afterAll, vi, afterEach } from 'vitest';

import { ClickhouseStore, TABLE_ENGINES } from '.';
import type { ClickhouseConfig } from '.';

vi.setConfig({ testTimeout: 60_000, hookTimeout: 60_000 });

const TEST_CONFIG: ClickhouseConfig = {
  url: process.env.CLICKHOUSE_URL || 'http://localhost:8123',
  username: process.env.CLICKHOUSE_USERNAME || 'default',
  password: process.env.CLICKHOUSE_PASSWORD || 'password',
  ttl: {
    mastra_traces: {
      row: { interval: 10, unit: 'SECOND' },
    },
    mastra_evals: {
      columns: {
        result: { interval: 10, unit: 'SECOND' },
      },
    },
  },
};

<<<<<<< HEAD
// Sample test data factory functions
const createSampleThread = () => ({
  id: `thread-${randomUUID()}`,
  resourceId: `clickhouse-test`,
  title: 'Test Thread',
  createdAt: new Date(),
  updatedAt: new Date(),
  metadata: { key: 'value' },
});

let role = `user`;
const getRole = () => {
  if (role === `user`) role = `assistant`;
  else role = `user`;
  return role as 'user' | 'assistant';
};

const createSampleMessageV1 = ({
  threadId,
  content = 'Hello',
  resourceId = `clickhouse-test`,
  createdAt = new Date(),
}: {
  threadId: string;
  content?: string;
  resourceId?: string;
  createdAt?: Date;
}): MastraMessageV1 => ({
  id: `msg-${randomUUID()}`,
  resourceId,
  role: getRole(),
  type: 'text',
  threadId,
  content: [{ type: 'text', text: content }],
  createdAt,
});

const createSampleMessageV2 = ({
  threadId,
  content = 'Hello',
  resourceId = `clickhouse-test`,
  createdAt = new Date(),
}: {
  threadId: string;
  content?: string;
  resourceId?: string;
  createdAt?: Date;
}): MastraMessageV2 => ({
  id: `msg-${randomUUID()}`,
  resourceId,
  role: getRole(),
  type: 'text',
  threadId,
  content: { format: 2, parts: [{ type: 'text', text: content }] },
  createdAt,
});

=======
>>>>>>> 7287a612
const createSampleTrace = () => ({
  id: `trace-${randomUUID()}`,
  name: 'Test Trace',
  createdAt: new Date(),
  updatedAt: new Date(),
  metadata: { key: 'value' },
});

const createSampleEval = () => ({
  agent_name: 'test-agent',
  run_id: 'test-run-1',
  result: '{ "score": 1 }',
  createdAt: new Date(),
});

const checkWorkflowSnapshot = (snapshot: WorkflowRunState | string, stepId: string, status: string) => {
  if (typeof snapshot === 'string') {
    throw new Error('Expected WorkflowRunState, got string');
  }
  expect(snapshot.context?.[stepId]?.status).toBe(status);
};

describe('ClickhouseStore', () => {
  let store: ClickhouseStore;

  beforeAll(async () => {
    store = new ClickhouseStore(TEST_CONFIG);
    await store.init();
  });

  beforeEach(async () => {
    // Clear tables before each test
    await store.clearTable({ tableName: TABLE_THREADS });
    await store.clearTable({ tableName: TABLE_MESSAGES });
    await store.clearTable({ tableName: TABLE_WORKFLOW_SNAPSHOT });
  });

  describe('Thread Operations', () => {
    it('should create and retrieve a thread', async () => {
      const thread = createSampleThread();

      // Save thread
      const savedThread = await store.saveThread({ thread });
      expect(savedThread).toEqual(thread);

      // Retrieve thread
      const retrievedThread = await store.getThreadById({ threadId: thread.id });
      expect(retrievedThread?.title).toEqual(thread.title);
    }, 10e3);

    it('should return null for non-existent thread', async () => {
      const result = await store.getThreadById({ threadId: 'non-existent' });
      expect(result).toBeNull();
    }, 10e3);

    it('should get threads by resource ID', async () => {
      const thread1 = createSampleThread();
      const thread2 = { ...createSampleThread(), resourceId: thread1.resourceId };

      await store.saveThread({ thread: thread1 });
      await store.saveThread({ thread: thread2 });

      const threads = await store.getThreadsByResourceId({ resourceId: thread1.resourceId });
      expect(threads).toHaveLength(2);
      expect(threads.map(t => t.id)).toEqual(expect.arrayContaining([thread1.id, thread2.id]));
    }, 10e3);

    it('should update thread title and metadata', async () => {
      const thread = createSampleThread();
      await store.saveThread({ thread });

      const newMetadata = { newKey: 'newValue' };
      const updatedThread = await store.updateThread({
        id: thread.id,
        title: 'Updated Title',
        metadata: newMetadata,
      });

      expect(updatedThread.title).toBe('Updated Title');
      expect(updatedThread.metadata).toEqual({
        ...thread.metadata,
        ...newMetadata,
      });

      // Verify persistence
      const retrievedThread = await store.getThreadById({ threadId: thread.id });
      expect(retrievedThread).toEqual(updatedThread);
    }, 10e3);

    it('should delete thread and its messages', async () => {
      const thread = createSampleThread();
      await store.saveThread({ thread });

      // Add some messages
<<<<<<< HEAD
      const messages = [createSampleMessageV2({ threadId: thread.id }), createSampleMessageV2({ threadId: thread.id })];
      await store.saveMessages({ messages, format: 'v2' });
=======
      const messages = [
        createSampleMessageV1({ threadId: thread.id, resourceId: 'clickhouse-test' }),
        createSampleMessageV1({ threadId: thread.id, resourceId: 'clickhouse-test' }),
      ];
      await store.saveMessages({ messages });
>>>>>>> 7287a612

      await store.deleteThread({ threadId: thread.id });

      const retrievedThread = await store.getThreadById({ threadId: thread.id });
      expect(retrievedThread).toBeNull();

      // Verify messages were also deleted
      const retrievedMessages = await store.getMessages({ threadId: thread.id });
      expect(retrievedMessages).toHaveLength(0);
    }, 10e3);
  });

  describe('Message Operations', () => {
    it('should save and retrieve messages', async () => {
      const thread = createSampleThread();
      await store.saveThread({ thread });

      const messages = [
<<<<<<< HEAD
        createSampleMessageV2({ threadId: thread.id, createdAt: new Date(Date.now() - 1000 * 60 * 60 * 24) }),
        createSampleMessageV2({ threadId: thread.id }),
=======
        createSampleMessageV1({
          threadId: thread.id,
          createdAt: new Date(Date.now() - 1000 * 60 * 60 * 24),
          resourceId: 'clickhouse-test',
        }),
        createSampleMessageV1({ threadId: thread.id, resourceId: 'clickhouse-test' }),
>>>>>>> 7287a612
      ];

      // Save messages
      const savedMessages = await store.saveMessages({ messages, format: 'v2' });
      expect(savedMessages).toEqual(messages);

      // Retrieve messages
      const retrievedMessages = await store.getMessages({ threadId: thread.id });
      expect(retrievedMessages).toHaveLength(2);
      const checkMessages = messages.map(m => {
        const { resourceId, ...rest } = m;
        return rest;
      });
      expect(retrievedMessages).toEqual(expect.arrayContaining(checkMessages));
    }, 10e3);

    it('should handle empty message array', async () => {
      const result = await store.saveMessages({ messages: [] });
      expect(result).toEqual([]);
    }, 10e3);

    it('should maintain message order', async () => {
      const thread = createSampleThread();
      await store.saveThread({ thread });

      const messages = [
        {
          ...createSampleMessageV1({
            threadId: thread.id,
            createdAt: new Date(Date.now() - 1000 * 3),
            content: 'First',
<<<<<<< HEAD
=======
            resourceId: 'clickhouse-test',
>>>>>>> 7287a612
          }),
          role: 'user',
        },
        {
          ...createSampleMessageV1({
            threadId: thread.id,
            createdAt: new Date(Date.now() - 1000 * 2),
            content: 'Second',
<<<<<<< HEAD
=======
            resourceId: 'clickhouse-test',
>>>>>>> 7287a612
          }),
          role: 'assistant',
        },
        {
          ...createSampleMessageV1({
            threadId: thread.id,
            createdAt: new Date(Date.now() - 1000 * 1),
            content: 'Third',
<<<<<<< HEAD
=======
            resourceId: 'clickhouse-test',
>>>>>>> 7287a612
          }),
          role: 'user',
        },
      ] as MastraMessageV1[];

      await store.saveMessages({ messages });

      const retrievedMessages = await store.getMessages({ threadId: thread.id });
      expect(retrievedMessages).toHaveLength(3);

      // Verify order is maintained
      retrievedMessages.forEach((msg, idx) => {
        // @ts-expect-error
        expect(msg.content[0].text).toBe(messages[idx].content[0].text);
      });
    }, 10e3);

    // it('should retrieve messages w/ next/prev messages by message id + resource id', async () => {
    //   const messages: MastraMessageV2[] = [
    //     createSampleMessageV2({ threadId: 'thread-one', content: 'First', resourceId: 'cross-thread-resource' }),
    //     createSampleMessageV2({ threadId: 'thread-one', content: 'Second', resourceId: 'cross-thread-resource' }),
    //     createSampleMessageV2({ threadId: 'thread-one', content: 'Third', resourceId: 'cross-thread-resource' }),

    //     createSampleMessageV2({ threadId: 'thread-two', content: 'Fourth', resourceId: 'cross-thread-resource' }),
    //     createSampleMessageV2({ threadId: 'thread-two', content: 'Fifth', resourceId: 'cross-thread-resource' }),
    //     createSampleMessageV2({ threadId: 'thread-two', content: 'Sixth', resourceId: 'cross-thread-resource' }),

    //     createSampleMessageV2({ threadId: 'thread-three', content: 'Seventh', resourceId: 'other-resource' }),
    //     createSampleMessageV2({ threadId: 'thread-three', content: 'Eighth', resourceId: 'other-resource' }),
    //   ];

    //   await store.saveMessages({ messages: messages, format: 'v2' });

    //   const retrievedMessages = await store.getMessages({ threadId: 'thread-one', format: 'v2' });
    //   expect(retrievedMessages).toHaveLength(3);
    //   expect(retrievedMessages.map((m: any) => m.content.parts[0].text)).toEqual(['First', 'Second', 'Third']);

    //   const retrievedMessages2 = await store.getMessages({ threadId: 'thread-two', format: 'v2' });
    //   expect(retrievedMessages2).toHaveLength(3);
    //   expect(retrievedMessages2.map((m: any) => m.content.parts[0].text)).toEqual(['Fourth', 'Fifth', 'Sixth']);

    //   const retrievedMessages3 = await store.getMessages({ threadId: 'thread-three', format: 'v2' });
    //   expect(retrievedMessages3).toHaveLength(2);
    //   expect(retrievedMessages3.map((m: any) => m.content.parts[0].text)).toEqual(['Seventh', 'Eighth']);

    //   const crossThreadMessages = await store.getMessages({
    //     threadId: 'thread-doesnt-exist',
    //     resourceId: 'cross-thread-resource',
    //     format: 'v2',
    //     selectBy: {
    //       last: 0,
    //       include: [
    //         {
    //           id: messages[1].id,
    //           withNextMessages: 2,
    //           withPreviousMessages: 2,
    //         },
    //         {
    //           id: messages[4].id,
    //           withPreviousMessages: 2,
    //           withNextMessages: 2,
    //         },
    //       ],
    //     },
    //   });

    //   expect(crossThreadMessages).toHaveLength(6);
    //   expect(crossThreadMessages.filter(m => m.threadId === `thread-one`)).toHaveLength(3);
    //   expect(crossThreadMessages.filter(m => m.threadId === `thread-two`)).toHaveLength(3);

    //   const crossThreadMessages2 = await store.getMessages({
    //     threadId: 'thread-one',
    //     resourceId: 'cross-thread-resource',
    //     format: 'v2',
    //     selectBy: {
    //       last: 0,
    //       include: [
    //         {
    //           id: messages[4].id,
    //           withPreviousMessages: 1,
    //           withNextMessages: 30,
    //         },
    //       ],
    //     },
    //   });

    //   expect(crossThreadMessages2).toHaveLength(3);
    //   expect(crossThreadMessages2.filter(m => m.threadId === `thread-one`)).toHaveLength(0);
    //   expect(crossThreadMessages2.filter(m => m.threadId === `thread-two`)).toHaveLength(3);

    //   const crossThreadMessages3 = await store.getMessages({
    //     threadId: 'thread-two',
    //     resourceId: 'cross-thread-resource',
    //     format: 'v2',
    //     selectBy: {
    //       last: 0,
    //       include: [
    //         {
    //           id: messages[1].id,
    //           withNextMessages: 1,
    //           withPreviousMessages: 1,
    //         },
    //       ],
    //     },
    //   });

    //   expect(crossThreadMessages3).toHaveLength(3);
    //   expect(crossThreadMessages3.filter(m => m.threadId === `thread-one`)).toHaveLength(3);
    //   expect(crossThreadMessages3.filter(m => m.threadId === `thread-two`)).toHaveLength(0);
    // });

    // it('should rollback on error during message save', async () => {
    //   const thread = createSampleThread();
    //   await store.saveThread({ thread });

    //   const messages = [
    //     createSampleMessageV1({ threadId: thread.id }),
    //     { ...createSampleMessageV1({ threadId: thread.id }), id: null }, // This will cause an error
    //   ];

    //   await expect(store.saveMessages({ messages })).rejects.toThrow();

    //   // Verify no messages were saved
    //   const savedMessages = await store.getMessages({ threadId: thread.id });
    //   expect(savedMessages).toHaveLength(0);
    // });
  });

  describe('Traces and TTL', () => {
    it('should create and retrieve a trace, but not when row level ttl expires', async () => {
      const trace = createSampleTrace();
      await store.batchInsert({
        tableName: 'mastra_traces',
        records: [trace],
      });
      let traces = await store.getTraces({
        page: 0,
        perPage: 10,
      });

      expect(traces).toHaveLength(1);
      expect(traces[0]!.id).toBe(trace.id);

      await new Promise(resolve => setTimeout(resolve, 10e3));
      await store.optimizeTable({ tableName: 'mastra_traces' });

      traces = await store.getTraces({
        page: 0,
        perPage: 10,
      });

      expect(traces).toHaveLength(0);
    }, 60e3);

    // NOTE: unable to clear column level TTLs for the test case nicely, but it does seem to get applied correctly
    it.skip('should create and retrieve a trace, but not expired columns when column level ttl expires', async () => {
      await store.clearTable({ tableName: 'mastra_evals' });
      const ev = createSampleEval();
      await store.batchInsert({
        tableName: 'mastra_evals',
        records: [ev],
      });
      let evals = await store.getEvalsByAgentName('test-agent');
      console.log(evals);

      expect(evals).toHaveLength(1);
      expect(evals[0]!.agentName).toBe('test-agent');
      expect(evals[0]!.runId).toBe('test-run-1');

      await new Promise(resolve => setTimeout(resolve, 12e3));
      await store.materializeTtl({ tableName: 'mastra_evals' });
      await store.optimizeTable({ tableName: 'mastra_evals' });

      evals = await store.getEvalsByAgentName('test-agent');

      expect(evals).toHaveLength(1);
      expect(evals[0]!.agentName).toBe('test-agent');
      expect(evals[0]!.runId).toBeNull();
    }, 60e3);
  });

  describe('Edge Cases and Error Handling', () => {
    it('should handle large metadata objects', async () => {
      const thread = createSampleThread();
      const largeMetadata = {
        ...thread.metadata,
        largeArray: Array.from({ length: 1000 }, (_, i) => ({ index: i, data: 'test'.repeat(100) })),
      };

      const threadWithLargeMetadata = {
        ...thread,
        metadata: largeMetadata,
      };

      await store.saveThread({ thread: threadWithLargeMetadata });
      const retrieved = await store.getThreadById({ threadId: thread.id });

      expect(retrieved?.metadata).toEqual(largeMetadata);
    }, 10e3);

    it('should handle special characters in thread titles', async () => {
      const thread = {
        ...createSampleThread(),
        title: 'Special \'quotes\' and "double quotes" and emoji 🎉',
      };

      await store.saveThread({ thread });
      const retrieved = await store.getThreadById({ threadId: thread.id });

      expect(retrieved?.title).toBe(thread.title);
    }, 10e3);

    it('should handle concurrent thread updates', async () => {
      const thread = createSampleThread();
      await store.saveThread({ thread });

      // Perform multiple updates concurrently
      const updates = Array.from({ length: 5 }, (_, i) =>
        store.updateThread({
          id: thread.id,
          title: `Update ${i}`,
          metadata: { update: i },
        }),
      );

      await expect(Promise.all(updates)).resolves.toBeDefined();

      // Verify final state
      const finalThread = await store.getThreadById({ threadId: thread.id });
      expect(finalThread).toBeDefined();
    }, 10e3);
  });

  describe('Workflow Snapshots', () => {
    it('should persist and load workflow snapshots', async () => {
      const workflowName = 'test-workflow';
      const runId = `run-${randomUUID()}`;
      const snapshot = {
        status: 'running',
        context: {
          input: { type: 'manual' },
        },
        value: {},
        activePaths: [],
        suspendedPaths: {},
        runId,
        timestamp: new Date().getTime(),
      } as unknown as WorkflowRunState;

      await store.persistWorkflowSnapshot({
        workflowName,
        runId,
        snapshot,
      });

      const loadedSnapshot = await store.loadWorkflowSnapshot({
        workflowName,
        runId,
      });

      expect(loadedSnapshot).toEqual(snapshot);
    }, 10e3);

    it('should return null for non-existent workflow snapshot', async () => {
      const result = await store.loadWorkflowSnapshot({
        workflowName: 'non-existent',
        runId: 'non-existent',
      });

      expect(result).toBeNull();
    }, 10e3);

    it('should update existing workflow snapshot', async () => {
      const workflowName = 'test-workflow';
      const runId = `run-${randomUUID()}`;
      const initialSnapshot = {
        status: 'running',
        context: {
          input: { type: 'manual' },
        },
        value: {},
        activePaths: [],
        suspendedPaths: {},
        runId,
        timestamp: new Date().getTime(),
      } as unknown as WorkflowRunState;

      await store.persistWorkflowSnapshot({
        workflowName,
        runId,
        snapshot: initialSnapshot,
      });

      const updatedSnapshot = {
        status: 'completed',
        context: {
          input: { type: 'manual' },
          'step-1': { status: 'success', result: { data: 'test' } },
        },
        value: {},
        activePaths: [],
        suspendedPaths: {},
        runId,
        timestamp: new Date().getTime(),
      } as unknown as WorkflowRunState;

      await store.persistWorkflowSnapshot({
        workflowName,
        runId,
        snapshot: updatedSnapshot,
      });

      const loadedSnapshot = await store.loadWorkflowSnapshot({
        workflowName,
        runId,
      });

      expect(loadedSnapshot).toEqual(updatedSnapshot);
    }, 10e3);

    it('should handle complex workflow state', async () => {
      const workflowName = 'complex-workflow';
      const runId = `run-${randomUUID()}`;
      const complexSnapshot = {
        value: { currentState: 'running' },
        context: {
          'step-1': {
            status: 'success',
            output: {
              nestedData: {
                array: [1, 2, 3],
                object: { key: 'value' },
                date: new Date().toISOString(),
              },
            },
          },
          'step-2': {
            status: 'waiting',
            dependencies: ['step-3', 'step-4'],
          },
          input: {
            type: 'scheduled',
            metadata: {
              schedule: '0 0 * * *',
              timezone: 'UTC',
            },
          },
        },
        activePaths: [
          {
            stepPath: ['step-1'],
            stepId: 'step-1',
            status: 'success',
          },
          {
            stepPath: ['step-2'],
            stepId: 'step-2',
            status: 'waiting',
          },
        ],
        suspendedPaths: {},
        runId: runId,
        timestamp: Date.now(),
      } as unknown as WorkflowRunState;

      await store.persistWorkflowSnapshot({
        workflowName,
        runId,
        snapshot: complexSnapshot,
      });

      const loadedSnapshot = await store.loadWorkflowSnapshot({
        workflowName,
        runId,
      });

      expect(loadedSnapshot).toEqual(complexSnapshot);
    }, 10e3);
  });

  describe('getWorkflowRuns', () => {
    beforeEach(async () => {
      await store.clearTable({ tableName: TABLE_WORKFLOW_SNAPSHOT });
    });
    it('returns empty array when no workflows exist', async () => {
      const { runs, total } = await store.getWorkflowRuns();
      expect(runs).toEqual([]);
      expect(total).toBe(0);
    });

    it('returns all workflows by default', async () => {
      const workflowName1 = 'default_test_1';
      const workflowName2 = 'default_test_2';

      const { snapshot: workflow1, runId: runId1, stepId: stepId1 } = createSampleWorkflowSnapshot('success');
      const { snapshot: workflow2, runId: runId2, stepId: stepId2 } = createSampleWorkflowSnapshot('suspended');

      await store.persistWorkflowSnapshot({
        workflowName: workflowName1,
        runId: runId1,
        snapshot: workflow1,
      });
      await new Promise(resolve => setTimeout(resolve, 10)); // Small delay to ensure different timestamps
      await store.persistWorkflowSnapshot({
        workflowName: workflowName2,
        runId: runId2,
        snapshot: workflow2,
      });

      const { runs, total } = await store.getWorkflowRuns();
      expect(runs).toHaveLength(2);
      expect(total).toBe(2);
      expect(runs[0]!.workflowName).toBe(workflowName2); // Most recent first
      expect(runs[1]!.workflowName).toBe(workflowName1);
      const firstSnapshot = runs[0]!.snapshot;
      const secondSnapshot = runs[1]!.snapshot;
      checkWorkflowSnapshot(firstSnapshot, stepId2, 'suspended');
      checkWorkflowSnapshot(secondSnapshot, stepId1, 'success');
    });

    it('filters by workflow name', async () => {
      const workflowName1 = 'filter_test_1';
      const workflowName2 = 'filter_test_2';

      const { snapshot: workflow1, runId: runId1, stepId: stepId1 } = createSampleWorkflowSnapshot('success');
      const { snapshot: workflow2, runId: runId2 } = createSampleWorkflowSnapshot('failed');

      await store.persistWorkflowSnapshot({
        workflowName: workflowName1,
        runId: runId1,
        snapshot: workflow1,
      });
      await new Promise(resolve => setTimeout(resolve, 10)); // Small delay to ensure different timestamps
      await store.persistWorkflowSnapshot({
        workflowName: workflowName2,
        runId: runId2,
        snapshot: workflow2,
      });

      const { runs, total } = await store.getWorkflowRuns({
        workflowName: workflowName1,
      });
      expect(runs).toHaveLength(1);
      expect(total).toBe(1);
      expect(runs[0]!.workflowName).toBe(workflowName1);
      const snapshot = runs[0]!.snapshot;
      checkWorkflowSnapshot(snapshot, stepId1, 'success');
    });

    it('filters by date range', async () => {
      const now = new Date();
      const yesterday = new Date(now.getTime() - 24 * 60 * 60 * 1000);
      const twoDaysAgo = new Date(now.getTime() - 2 * 24 * 60 * 60 * 1000);
      const workflowName1 = 'date_test_1';
      const workflowName2 = 'date_test_2';
      const workflowName3 = 'date_test_3';

      const { snapshot: workflow1, runId: runId1 } = createSampleWorkflowSnapshot('success');
      const { snapshot: workflow2, runId: runId2, stepId: stepId2 } = createSampleWorkflowSnapshot('suspended');
      const { snapshot: workflow3, runId: runId3, stepId: stepId3 } = createSampleWorkflowSnapshot('failed');

      await store.insert({
        tableName: TABLE_WORKFLOW_SNAPSHOT,
        record: {
          workflow_name: workflowName1,
          run_id: runId1,
          snapshot: workflow1,
          createdAt: twoDaysAgo,
          updatedAt: twoDaysAgo,
        },
      });
      await store.insert({
        tableName: TABLE_WORKFLOW_SNAPSHOT,
        record: {
          workflow_name: workflowName2,
          run_id: runId2,
          snapshot: workflow2,
          createdAt: yesterday,
          updatedAt: yesterday,
        },
      });
      await store.insert({
        tableName: TABLE_WORKFLOW_SNAPSHOT,
        record: {
          workflow_name: workflowName3,
          run_id: runId3,
          snapshot: workflow3,
          createdAt: now,
          updatedAt: now,
        },
      });

      const { runs } = await store.getWorkflowRuns({
        fromDate: yesterday,
        toDate: now,
      });

      expect(runs).toHaveLength(2);
      expect(runs[0]!.workflowName).toBe(workflowName3);
      expect(runs[1]!.workflowName).toBe(workflowName2);
      const firstSnapshot = runs[0]!.snapshot;
      const secondSnapshot = runs[1]!.snapshot;
      checkWorkflowSnapshot(firstSnapshot, stepId3, 'failed');
      checkWorkflowSnapshot(secondSnapshot, stepId2, 'suspended');
    });

    it('handles pagination', async () => {
      const workflowName1 = 'page_test_1';
      const workflowName2 = 'page_test_2';
      const workflowName3 = 'page_test_3';

      const { snapshot: workflow1, runId: runId1, stepId: stepId1 } = createSampleWorkflowSnapshot('success');
      const { snapshot: workflow2, runId: runId2, stepId: stepId2 } = createSampleWorkflowSnapshot('suspended');
      const { snapshot: workflow3, runId: runId3, stepId: stepId3 } = createSampleWorkflowSnapshot('failed');

      await store.persistWorkflowSnapshot({
        workflowName: workflowName1,
        runId: runId1,
        snapshot: workflow1,
      });
      await new Promise(resolve => setTimeout(resolve, 10)); // Small delay to ensure different timestamps
      await store.persistWorkflowSnapshot({
        workflowName: workflowName2,
        runId: runId2,
        snapshot: workflow2,
      });
      await new Promise(resolve => setTimeout(resolve, 10)); // Small delay to ensure different timestamps
      await store.persistWorkflowSnapshot({
        workflowName: workflowName3,
        runId: runId3,
        snapshot: workflow3,
      });

      // Get first page
      const page1 = await store.getWorkflowRuns({
        limit: 2,
        offset: 0,
      });
      expect(page1.runs).toHaveLength(2);
      expect(page1.total).toBe(3); // Total count of all records
      expect(page1.runs[0]!.workflowName).toBe(workflowName3);
      expect(page1.runs[1]!.workflowName).toBe(workflowName2);
      const firstSnapshot = page1.runs[0]!.snapshot;
      const secondSnapshot = page1.runs[1]!.snapshot;
      checkWorkflowSnapshot(firstSnapshot, stepId3, 'failed');
      checkWorkflowSnapshot(secondSnapshot, stepId2, 'suspended');

      // Get second page
      const page2 = await store.getWorkflowRuns({
        limit: 2,
        offset: 2,
      });
      expect(page2.runs).toHaveLength(1);
      expect(page2.total).toBe(3);
      expect(page2.runs[0]!.workflowName).toBe(workflowName1);
      const snapshot = page2.runs[0]!.snapshot!;
      checkWorkflowSnapshot(snapshot, stepId1, 'success');
    }, 10e3);
  });
  describe('getWorkflowRunById', () => {
    const workflowName = 'workflow-id-test';
    let runId: string;
    let stepId: string;

    beforeEach(async () => {
      // Insert a workflow run for positive test
      const sample = createSampleWorkflowSnapshot('success');
      runId = sample.runId;
      stepId = sample.stepId;
      await store.insert({
        tableName: TABLE_WORKFLOW_SNAPSHOT,
        record: {
          workflow_name: workflowName,
          run_id: runId,
          resourceId: 'resource-abc',
          snapshot: sample.snapshot,
          createdAt: new Date(),
          updatedAt: new Date(),
        },
      });
    });

    it('should retrieve a workflow run by ID', async () => {
      const found = await store.getWorkflowRunById({
        runId,
        workflowName,
      });
      expect(found).not.toBeNull();
      expect(found?.runId).toBe(runId);
      checkWorkflowSnapshot(found?.snapshot!, stepId, 'success');
    });

    it('should return null for non-existent workflow run ID', async () => {
      const notFound = await store.getWorkflowRunById({
        runId: 'non-existent-id',
        workflowName,
      });
      expect(notFound).toBeNull();
    });
  });
  describe('getWorkflowRuns with resourceId', () => {
    const workflowName = 'workflow-id-test';
    let resourceId: string;
    let runIds: string[] = [];

    beforeEach(async () => {
      // Insert multiple workflow runs for the same resourceId
      resourceId = 'resource-shared';
      for (const status of ['completed', 'running']) {
        const sample = createSampleWorkflowSnapshot(status as WorkflowRunState['context']['steps']['status']);
        runIds.push(sample.runId);
        await store.insert({
          tableName: TABLE_WORKFLOW_SNAPSHOT,
          record: {
            workflow_name: workflowName,
            run_id: sample.runId,
            resourceId,
            snapshot: sample.snapshot,
            createdAt: new Date(),
            updatedAt: new Date(),
          },
        });
      }
      // Insert a run with a different resourceId
      const other = createSampleWorkflowSnapshot('suspended');
      await store.insert({
        tableName: TABLE_WORKFLOW_SNAPSHOT,
        record: {
          workflow_name: workflowName,
          run_id: other.runId,
          resourceId: 'resource-other',
          snapshot: other.snapshot,
          createdAt: new Date(),
          updatedAt: new Date(),
        },
      });
    });

    it('should retrieve all workflow runs by resourceId', async () => {
      const { runs } = await store.getWorkflowRuns({
        resourceId,
        workflowName,
      });
      expect(Array.isArray(runs)).toBe(true);
      expect(runs.length).toBeGreaterThanOrEqual(2);
      for (const run of runs) {
        expect(run.resourceId).toBe(resourceId);
      }
    });

    it('should return an empty array if no workflow runs match resourceId', async () => {
      const { runs } = await store.getWorkflowRuns({
        resourceId: 'non-existent-resource',
        workflowName,
      });
      expect(Array.isArray(runs)).toBe(true);
      expect(runs.length).toBe(0);
    });
  });

  describe('hasColumn', () => {
    const tempTable = 'temp_test_table';

    beforeEach(async () => {
      // Always try to drop the table before each test, ignore errors if it doesn't exist
      try {
        await store['db'].query({ query: `DROP TABLE IF EXISTS ${tempTable}` });
      } catch {
        /* ignore */
      }
    });

    it('returns true if the column exists', async () => {
      await store['db'].query({
        query: `CREATE TABLE temp_test_table (
          id UInt64,
          resourceId String
        ) ENGINE = MergeTree()
        ORDER BY id
        `,
      });
      expect(await store['hasColumn'](tempTable, 'resourceId')).toBe(true);
    });

    it('returns false if the column does not exist', async () => {
      await store['db'].query({
        query: `CREATE TABLE temp_test_table (
          id UInt64,
        ) ENGINE = MergeTree()
        ORDER BY id
        `,
      });
      expect(await store['hasColumn'](tempTable, 'resourceId')).toBe(false);
    });

    afterEach(async () => {
      // Clean up after each test
      try {
        await store['db'].query({ query: `DROP TABLE IF EXISTS ${tempTable}` });
      } catch {
        /* ignore */
      }
    });
  });

  describe('alterTable', () => {
    const TEST_TABLE = 'test_alter_table';
    const BASE_SCHEMA = {
      id: { type: 'integer', primaryKey: true, nullable: false },
      name: { type: 'text', nullable: true },
      createdAt: { type: 'timestamp', nullable: false },
      updatedAt: { type: 'timestamp', nullable: false },
    } as Record<string, StorageColumn>;

    TABLE_ENGINES[TEST_TABLE] = 'MergeTree()';

    beforeEach(async () => {
      await store.createTable({ tableName: TEST_TABLE as TABLE_NAMES, schema: BASE_SCHEMA });
    });

    afterEach(async () => {
      await store.clearTable({ tableName: TEST_TABLE as TABLE_NAMES });
    });

    it('adds a new column to an existing table', async () => {
      await store.alterTable({
        tableName: TEST_TABLE as TABLE_NAMES,
        schema: { ...BASE_SCHEMA, age: { type: 'integer', nullable: true } },
        ifNotExists: ['age'],
      });

      await store.insert({
        tableName: TEST_TABLE as TABLE_NAMES,
        record: { id: 1, name: 'Alice', age: 42, createdAt: new Date(), updatedAt: new Date() },
      });

      const row = await store.load<{ id: string; name: string; age?: number }>({
        tableName: TEST_TABLE as TABLE_NAMES,
        keys: { id: '1' },
      });
      expect(row?.age).toBe(42);
    });

    it('is idempotent when adding an existing column', async () => {
      await store.alterTable({
        tableName: TEST_TABLE as TABLE_NAMES,
        schema: { ...BASE_SCHEMA, foo: { type: 'text', nullable: true } },
        ifNotExists: ['foo'],
      });
      // Add the column again (should not throw)
      await expect(
        store.alterTable({
          tableName: TEST_TABLE as TABLE_NAMES,
          schema: { ...BASE_SCHEMA, foo: { type: 'text', nullable: true } },
          ifNotExists: ['foo'],
        }),
      ).resolves.not.toThrow();
    });

    it('should add a default value to a column when using not null', async () => {
      await store.insert({
        tableName: TEST_TABLE as TABLE_NAMES,
        record: { id: 1, name: 'Bob', createdAt: new Date(), updatedAt: new Date() },
      });

      await expect(
        store.alterTable({
          tableName: TEST_TABLE as TABLE_NAMES,
          schema: { ...BASE_SCHEMA, text_column: { type: 'text', nullable: false } },
          ifNotExists: ['text_column'],
        }),
      ).resolves.not.toThrow();

      await expect(
        store.alterTable({
          tableName: TEST_TABLE as TABLE_NAMES,
          schema: { ...BASE_SCHEMA, timestamp_column: { type: 'timestamp', nullable: false } },
          ifNotExists: ['timestamp_column'],
        }),
      ).resolves.not.toThrow();

      await expect(
        store.alterTable({
          tableName: TEST_TABLE as TABLE_NAMES,
          schema: { ...BASE_SCHEMA, bigint_column: { type: 'bigint', nullable: false } },
          ifNotExists: ['bigint_column'],
        }),
      ).resolves.not.toThrow();

      await expect(
        store.alterTable({
          tableName: TEST_TABLE as TABLE_NAMES,
          schema: { ...BASE_SCHEMA, jsonb_column: { type: 'jsonb', nullable: false } },
          ifNotExists: ['jsonb_column'],
        }),
      ).resolves.not.toThrow();
    });
  });

  afterAll(async () => {
    await store.close();
  });
});<|MERGE_RESOLUTION|>--- conflicted
+++ resolved
@@ -1,14 +1,11 @@
 import { randomUUID } from 'crypto';
-<<<<<<< HEAD
-import type { MastraMessageV1, MastraMessageV2, WorkflowRunState } from '@mastra/core';
-=======
 import { createSampleMessageV1, createSampleThread, createSampleWorkflowSnapshot } from '@internal/storage-test-utils';
 import type { MastraMessageV1, StorageColumn, WorkflowRunState } from '@mastra/core';
 import type { TABLE_NAMES } from '@mastra/core/storage';
->>>>>>> 7287a612
 import { TABLE_THREADS, TABLE_MESSAGES, TABLE_WORKFLOW_SNAPSHOT } from '@mastra/core/storage';
 import { describe, it, expect, beforeAll, beforeEach, afterAll, vi, afterEach } from 'vitest';
 
+import { createSampleMessageV2 } from '../../../_test-utils/src/default-tests';
 import { ClickhouseStore, TABLE_ENGINES } from '.';
 import type { ClickhouseConfig } from '.';
 
@@ -30,66 +27,6 @@
   },
 };
 
-<<<<<<< HEAD
-// Sample test data factory functions
-const createSampleThread = () => ({
-  id: `thread-${randomUUID()}`,
-  resourceId: `clickhouse-test`,
-  title: 'Test Thread',
-  createdAt: new Date(),
-  updatedAt: new Date(),
-  metadata: { key: 'value' },
-});
-
-let role = `user`;
-const getRole = () => {
-  if (role === `user`) role = `assistant`;
-  else role = `user`;
-  return role as 'user' | 'assistant';
-};
-
-const createSampleMessageV1 = ({
-  threadId,
-  content = 'Hello',
-  resourceId = `clickhouse-test`,
-  createdAt = new Date(),
-}: {
-  threadId: string;
-  content?: string;
-  resourceId?: string;
-  createdAt?: Date;
-}): MastraMessageV1 => ({
-  id: `msg-${randomUUID()}`,
-  resourceId,
-  role: getRole(),
-  type: 'text',
-  threadId,
-  content: [{ type: 'text', text: content }],
-  createdAt,
-});
-
-const createSampleMessageV2 = ({
-  threadId,
-  content = 'Hello',
-  resourceId = `clickhouse-test`,
-  createdAt = new Date(),
-}: {
-  threadId: string;
-  content?: string;
-  resourceId?: string;
-  createdAt?: Date;
-}): MastraMessageV2 => ({
-  id: `msg-${randomUUID()}`,
-  resourceId,
-  role: getRole(),
-  type: 'text',
-  threadId,
-  content: { format: 2, parts: [{ type: 'text', text: content }] },
-  createdAt,
-});
-
-=======
->>>>>>> 7287a612
 const createSampleTrace = () => ({
   id: `trace-${randomUUID()}`,
   name: 'Test Trace',
@@ -184,16 +121,11 @@
       await store.saveThread({ thread });
 
       // Add some messages
-<<<<<<< HEAD
-      const messages = [createSampleMessageV2({ threadId: thread.id }), createSampleMessageV2({ threadId: thread.id })];
+      const messages = [
+        createSampleMessageV2({ threadId: thread.id, resourceId: 'clickhouse-test' }),
+        createSampleMessageV2({ threadId: thread.id, resourceId: 'clickhouse-test' }),
+      ];
       await store.saveMessages({ messages, format: 'v2' });
-=======
-      const messages = [
-        createSampleMessageV1({ threadId: thread.id, resourceId: 'clickhouse-test' }),
-        createSampleMessageV1({ threadId: thread.id, resourceId: 'clickhouse-test' }),
-      ];
-      await store.saveMessages({ messages });
->>>>>>> 7287a612
 
       await store.deleteThread({ threadId: thread.id });
 
@@ -212,17 +144,12 @@
       await store.saveThread({ thread });
 
       const messages = [
-<<<<<<< HEAD
-        createSampleMessageV2({ threadId: thread.id, createdAt: new Date(Date.now() - 1000 * 60 * 60 * 24) }),
-        createSampleMessageV2({ threadId: thread.id }),
-=======
-        createSampleMessageV1({
+        createSampleMessageV2({
           threadId: thread.id,
           createdAt: new Date(Date.now() - 1000 * 60 * 60 * 24),
           resourceId: 'clickhouse-test',
         }),
-        createSampleMessageV1({ threadId: thread.id, resourceId: 'clickhouse-test' }),
->>>>>>> 7287a612
+        createSampleMessageV2({ threadId: thread.id, resourceId: 'clickhouse-test' }),
       ];
 
       // Save messages
@@ -254,10 +181,7 @@
             threadId: thread.id,
             createdAt: new Date(Date.now() - 1000 * 3),
             content: 'First',
-<<<<<<< HEAD
-=======
             resourceId: 'clickhouse-test',
->>>>>>> 7287a612
           }),
           role: 'user',
         },
@@ -266,10 +190,7 @@
             threadId: thread.id,
             createdAt: new Date(Date.now() - 1000 * 2),
             content: 'Second',
-<<<<<<< HEAD
-=======
             resourceId: 'clickhouse-test',
->>>>>>> 7287a612
           }),
           role: 'assistant',
         },
@@ -278,10 +199,7 @@
             threadId: thread.id,
             createdAt: new Date(Date.now() - 1000 * 1),
             content: 'Third',
-<<<<<<< HEAD
-=======
             resourceId: 'clickhouse-test',
->>>>>>> 7287a612
           }),
           role: 'user',
         },
