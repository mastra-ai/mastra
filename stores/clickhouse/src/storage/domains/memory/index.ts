--- conflicted
+++ resolved
@@ -137,12 +137,6 @@
       );
     }
 
-<<<<<<< HEAD
-=======
-    // Normalize threadId to array
-    const threadIds = Array.isArray(threadId) ? threadId : [threadId];
-
->>>>>>> 99fa73b7
     if (threadIds.length === 0 || threadIds.some(id => !id.trim())) {
       throw new MastraError(
         {
