--- conflicted
+++ resolved
@@ -970,28 +970,8 @@
     }
   }
 
-<<<<<<< HEAD
-  /**
-   * @todo When migrating from getThreadsByResourceIdPaginated to this method,
-   * implement orderBy and sortDirection support for full sorting capabilities
-   */
-  public async listThreadsByResourceId(
-    args: StorageListThreadsByResourceIdInput,
-  ): Promise<StorageListThreadsByResourceIdOutput> {
-    const { resourceId, limit, offset } = args;
-    const page = Math.floor(offset / limit);
-    const perPage = limit;
-    return this.getThreadsByResourceIdPaginated({ resourceId, page, perPage });
-  }
-
   async getMessagesPaginated(args: StorageGetMessagesArg): Promise<PaginationInfo & { messages: MastraDBMessage[] }> {
     const { threadId, resourceId, selectBy } = args;
-=======
-  async getMessagesPaginated(
-    args: StorageGetMessagesArg & { format?: 'v1' | 'v2' },
-  ): Promise<PaginationInfo & { messages: MastraMessageV1[] | MastraMessageV2[] }> {
-    const { threadId, resourceId, selectBy, format = 'v1' } = args;
->>>>>>> a854ede6
     const page = selectBy?.pagination?.page || 0;
     const perPageInput = selectBy?.pagination?.perPage;
     const perPage =
