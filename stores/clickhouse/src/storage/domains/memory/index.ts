--- conflicted
+++ resolved
@@ -178,13 +178,8 @@
     }
   }
 
-<<<<<<< HEAD
-  public async getMessagesById({ messageIds }: { messageIds: string[] }): Promise<{ messages: MastraDBMessage[] }> {
+  public async listMessagesById({ messageIds }: { messageIds: string[] }): Promise<{ messages: MastraDBMessage[] }> {
     if (messageIds.length === 0) return { messages: [] };
-=======
-  public async listMessagesById({ messageIds }: { messageIds: string[] }): Promise<MastraMessageV2[]> {
-    if (messageIds.length === 0) return [];
->>>>>>> 3defc80c
 
     try {
       const result = await this.client.query({
@@ -227,13 +222,8 @@
         }
       });
 
-<<<<<<< HEAD
       const list = new MessageList().add(messages as MastraMessageV1[] | MastraDBMessage[], 'memory');
       return { messages: list.get.all.db() };
-=======
-      const list = new MessageList().add(messages, 'memory');
-      return list.get.all.v2();
->>>>>>> 3defc80c
     } catch (error) {
       throw new MastraError(
         {
@@ -255,24 +245,9 @@
     );
   }
 
-<<<<<<< HEAD
-  public async listMessagesById({ messageIds }: { messageIds: string[] }): Promise<MastraDBMessage[]> {
-    const result = await this.getMessagesById({ messageIds });
-    return result.messages;
-  }
-
   async saveMessages(args: { messages: MastraDBMessage[] }): Promise<{ messages: MastraDBMessage[] }> {
     const { messages } = args;
     if (messages.length === 0) return { messages };
-=======
-  async saveMessages(args: { messages: MastraMessageV1[]; format?: undefined | 'v1' }): Promise<MastraMessageV1[]>;
-  async saveMessages(args: { messages: MastraMessageV2[]; format: 'v2' }): Promise<MastraMessageV2[]>;
-  async saveMessages(
-    args: { messages: MastraMessageV1[]; format?: undefined | 'v1' } | { messages: MastraMessageV2[]; format: 'v2' },
-  ): Promise<MastraMessageV2[] | MastraMessageV1[]> {
-    const { messages, format = 'v1' } = args;
-    if (messages.length === 0) return messages;
->>>>>>> 3defc80c
 
     for (const message of messages) {
       const resourceId = message.resourceId;
