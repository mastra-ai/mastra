import type { ClickHouseClient } from '@clickhouse/client';
import { createClient } from '@clickhouse/client';
import type { MastraMessageContentV2 } from '@mastra/core/agent';
import { MastraError, ErrorDomain, ErrorCategory } from '@mastra/core/error';
<<<<<<< HEAD
import type { MastraDBMessage, StorageThreadType } from '@mastra/core/memory';
import type { ScoreRowData, ScoringSource } from '@mastra/core/scores';
=======
import type { ScoreRowData, ScoringSource } from '@mastra/core/evals';
import type { MastraMessageV1, MastraMessageV2, StorageThreadType } from '@mastra/core/memory';
>>>>>>> fec5129d
import { MastraStorage } from '@mastra/core/storage';
import type {
  TABLE_SCHEMAS,
  PaginationInfo,
  StorageColumn,
  StorageGetMessagesArg,
  TABLE_NAMES,
  WorkflowRun,
  WorkflowRuns,
  StoragePagination,
  StorageDomains,
  StorageResourceType,
  StorageListWorkflowRunsInput,
} from '@mastra/core/storage';
import type { StepResult, WorkflowRunState } from '@mastra/core/workflows';
import { MemoryStorageClickhouse } from './domains/memory';
import { StoreOperationsClickhouse } from './domains/operations';
import { ScoresStorageClickhouse } from './domains/scores';
import { WorkflowsStorageClickhouse } from './domains/workflows';

type IntervalUnit =
  | 'NANOSECOND'
  | 'MICROSECOND'
  | 'MILLISECOND'
  | 'SECOND'
  | 'MINUTE'
  | 'HOUR'
  | 'DAY'
  | 'WEEK'
  | 'MONTH'
  | 'QUARTER'
  | 'YEAR';

export type ClickhouseConfig = {
  url: string;
  username: string;
  password: string;
  ttl?: {
    [TableKey in TABLE_NAMES]?: {
      row?: { interval: number; unit: IntervalUnit; ttlKey?: string };
      columns?: Partial<{
        [ColumnKey in keyof (typeof TABLE_SCHEMAS)[TableKey]]: {
          interval: number;
          unit: IntervalUnit;
          ttlKey?: string;
        };
      }>;
    };
  };
};

export class ClickhouseStore extends MastraStorage {
  protected db: ClickHouseClient;
  protected ttl: ClickhouseConfig['ttl'] = {};

  stores: StorageDomains;

  constructor(config: ClickhouseConfig) {
    super({ name: 'ClickhouseStore' });

    this.db = createClient({
      url: config.url,
      username: config.username,
      password: config.password,
      clickhouse_settings: {
        date_time_input_format: 'best_effort',
        date_time_output_format: 'iso', // This is crucial
        use_client_time_zone: 1,
        output_format_json_quote_64bit_integers: 0,
      },
    });
    this.ttl = config.ttl;

    const operations = new StoreOperationsClickhouse({ client: this.db, ttl: this.ttl });
    const workflows = new WorkflowsStorageClickhouse({ client: this.db, operations });
    const scores = new ScoresStorageClickhouse({ client: this.db, operations });
    const memory = new MemoryStorageClickhouse({ client: this.db, operations });

    this.stores = {
      operations,
      workflows,
      scores,
      memory,
    };
  }

  get supports(): {
    selectByIncludeResourceScope: boolean;
    resourceWorkingMemory: boolean;
    hasColumn: boolean;
    createTable: boolean;
    deleteMessages: boolean;
    listScoresBySpan: boolean;
  } {
    return {
      selectByIncludeResourceScope: true,
      resourceWorkingMemory: true,
      hasColumn: true,
      createTable: true,
      deleteMessages: false,
      listScoresBySpan: true,
    };
  }

  async batchInsert({ tableName, records }: { tableName: TABLE_NAMES; records: Record<string, any>[] }): Promise<void> {
    await this.stores.operations.batchInsert({ tableName, records });
    // await this.optimizeTable({ tableName });
  }

  async optimizeTable({ tableName }: { tableName: TABLE_NAMES }): Promise<void> {
    try {
      await this.db.command({
        query: `OPTIMIZE TABLE ${tableName} FINAL`,
      });
    } catch (error: any) {
      throw new MastraError(
        {
          id: 'CLICKHOUSE_STORAGE_OPTIMIZE_TABLE_FAILED',
          domain: ErrorDomain.STORAGE,
          category: ErrorCategory.THIRD_PARTY,
          details: { tableName },
        },
        error,
      );
    }
  }

  async materializeTtl({ tableName }: { tableName: TABLE_NAMES }): Promise<void> {
    try {
      await this.db.command({
        query: `ALTER TABLE ${tableName} MATERIALIZE TTL;`,
      });
    } catch (error: any) {
      throw new MastraError(
        {
          id: 'CLICKHOUSE_STORAGE_MATERIALIZE_TTL_FAILED',
          domain: ErrorDomain.STORAGE,
          category: ErrorCategory.THIRD_PARTY,
          details: { tableName },
        },
        error,
      );
    }
  }

  async createTable({
    tableName,
    schema,
  }: {
    tableName: TABLE_NAMES;
    schema: Record<string, StorageColumn>;
  }): Promise<void> {
    return this.stores.operations.createTable({ tableName, schema });
  }

  async dropTable({ tableName }: { tableName: TABLE_NAMES }): Promise<void> {
    return this.stores.operations.dropTable({ tableName });
  }

  async alterTable({
    tableName,
    schema,
    ifNotExists,
  }: {
    tableName: TABLE_NAMES;
    schema: Record<string, StorageColumn>;
    ifNotExists: string[];
  }): Promise<void> {
    return this.stores.operations.alterTable({ tableName, schema, ifNotExists });
  }

  async clearTable({ tableName }: { tableName: TABLE_NAMES }): Promise<void> {
    return this.stores.operations.clearTable({ tableName });
  }

  async insert({ tableName, record }: { tableName: TABLE_NAMES; record: Record<string, any> }): Promise<void> {
    return this.stores.operations.insert({ tableName, record });
  }

  async load<R>({ tableName, keys }: { tableName: TABLE_NAMES; keys: Record<string, string> }): Promise<R | null> {
    return this.stores.operations.load({ tableName, keys });
  }

  async updateWorkflowResults({
    workflowName,
    runId,
    stepId,
    result,
    requestContext,
  }: {
    workflowName: string;
    runId: string;
    stepId: string;
    result: StepResult<any, any, any, any>;
    requestContext: Record<string, any>;
  }): Promise<Record<string, StepResult<any, any, any, any>>> {
    return this.stores.workflows.updateWorkflowResults({ workflowName, runId, stepId, result, requestContext });
  }

  async updateWorkflowState({
    workflowName,
    runId,
    opts,
  }: {
    workflowName: string;
    runId: string;
    opts: {
      status: string;
      result?: StepResult<any, any, any, any>;
      error?: string;
      suspendedPaths?: Record<string, number[]>;
      waitingPaths?: Record<string, number[]>;
    };
  }): Promise<WorkflowRunState | undefined> {
    return this.stores.workflows.updateWorkflowState({ workflowName, runId, opts });
  }

  async persistWorkflowSnapshot({
    workflowName,
    runId,
    resourceId,
    snapshot,
  }: {
    workflowName: string;
    runId: string;
    resourceId?: string;
    snapshot: WorkflowRunState;
  }): Promise<void> {
    return this.stores.workflows.persistWorkflowSnapshot({ workflowName, runId, resourceId, snapshot });
  }

  async loadWorkflowSnapshot({
    workflowName,
    runId,
  }: {
    workflowName: string;
    runId: string;
  }): Promise<WorkflowRunState | null> {
    return this.stores.workflows.loadWorkflowSnapshot({ workflowName, runId });
  }

  async listWorkflowRuns({
    workflowName,
    fromDate,
    toDate,
    limit,
    offset,
    resourceId,
  }: StorageListWorkflowRunsInput = {}): Promise<WorkflowRuns> {
    return this.stores.workflows.listWorkflowRuns({ workflowName, fromDate, toDate, limit, offset, resourceId });
  }

  async getWorkflowRunById({
    runId,
    workflowName,
  }: {
    runId: string;
    workflowName?: string;
  }): Promise<WorkflowRun | null> {
    return this.stores.workflows.getWorkflowRunById({ runId, workflowName });
  }

  async getThreadById({ threadId }: { threadId: string }): Promise<StorageThreadType | null> {
    return this.stores.memory.getThreadById({ threadId });
  }

  async saveThread({ thread }: { thread: StorageThreadType }): Promise<StorageThreadType> {
    return this.stores.memory.saveThread({ thread });
  }

  async updateThread({
    id,
    title,
    metadata,
  }: {
    id: string;
    title: string;
    metadata: Record<string, unknown>;
  }): Promise<StorageThreadType> {
    return this.stores.memory.updateThread({ id, title, metadata });
  }

  async deleteThread({ threadId }: { threadId: string }): Promise<void> {
    return this.stores.memory.deleteThread({ threadId });
  }

  public async getMessages({
    threadId,
    resourceId,
    selectBy,
  }: StorageGetMessagesArg): Promise<{ messages: MastraDBMessage[] }> {
    return this.stores.memory.getMessages({ threadId, resourceId, selectBy });
  }

  async saveMessages(args: { messages: MastraDBMessage[] }): Promise<{ messages: MastraDBMessage[] }> {
    return this.stores.memory.saveMessages(args);
  }

  async getMessagesPaginated(args: StorageGetMessagesArg): Promise<PaginationInfo & { messages: MastraDBMessage[] }> {
    return this.stores.memory.getMessagesPaginated(args);
  }

  async updateMessages(args: {
    messages: (Partial<Omit<MastraDBMessage, 'createdAt'>> & {
      id: string;
      threadId?: string;
      content?: { metadata?: MastraMessageContentV2['metadata']; content?: MastraMessageContentV2['content'] };
    })[];
  }): Promise<MastraDBMessage[]> {
    return this.stores.memory.updateMessages(args);
  }

  async getResourceById({ resourceId }: { resourceId: string }): Promise<StorageResourceType | null> {
    return this.stores.memory.getResourceById({ resourceId });
  }

  async saveResource({ resource }: { resource: StorageResourceType }): Promise<StorageResourceType> {
    return this.stores.memory.saveResource({ resource });
  }

  async updateResource({
    resourceId,
    workingMemory,
    metadata,
  }: {
    resourceId: string;
    workingMemory?: string;
    metadata?: Record<string, unknown>;
  }): Promise<StorageResourceType> {
    return this.stores.memory.updateResource({ resourceId, workingMemory, metadata });
  }

  async getScoreById({ id }: { id: string }): Promise<ScoreRowData | null> {
    return this.stores.scores.getScoreById({ id });
  }

  async saveScore(_score: ScoreRowData): Promise<{ score: ScoreRowData }> {
    return this.stores.scores.saveScore(_score);
  }

  async listScoresByRunId({
    runId,
    pagination,
  }: {
    runId: string;
    pagination: StoragePagination;
  }): Promise<{ pagination: PaginationInfo; scores: ScoreRowData[] }> {
    return this.stores.scores.listScoresByRunId({ runId, pagination });
  }

  async listScoresByEntityId({
    entityId,
    entityType,
    pagination,
  }: {
    pagination: StoragePagination;
    entityId: string;
    entityType: string;
  }): Promise<{ pagination: PaginationInfo; scores: ScoreRowData[] }> {
    return this.stores.scores.listScoresByEntityId({ entityId, entityType, pagination });
  }

  async listScoresByScorerId({
    scorerId,
    pagination,
    entityId,
    entityType,
    source,
  }: {
    scorerId: string;
    pagination: StoragePagination;
    entityId?: string;
    entityType?: string;
    source?: ScoringSource;
  }): Promise<{ pagination: PaginationInfo; scores: ScoreRowData[] }> {
    return this.stores.scores.listScoresByScorerId({ scorerId, pagination, entityId, entityType, source });
  }

  async listScoresBySpan({
    traceId,
    spanId,
    pagination,
  }: {
    traceId: string;
    spanId: string;
    pagination: StoragePagination;
  }): Promise<{ pagination: PaginationInfo; scores: ScoreRowData[] }> {
    return this.stores.scores.listScoresBySpan({ traceId, spanId, pagination });
  }

  async close(): Promise<void> {
    await this.db.close();
  }
}<|MERGE_RESOLUTION|>--- conflicted
+++ resolved
@@ -2,13 +2,8 @@
 import { createClient } from '@clickhouse/client';
 import type { MastraMessageContentV2 } from '@mastra/core/agent';
 import { MastraError, ErrorDomain, ErrorCategory } from '@mastra/core/error';
-<<<<<<< HEAD
 import type { MastraDBMessage, StorageThreadType } from '@mastra/core/memory';
-import type { ScoreRowData, ScoringSource } from '@mastra/core/scores';
-=======
 import type { ScoreRowData, ScoringSource } from '@mastra/core/evals';
-import type { MastraMessageV1, MastraMessageV2, StorageThreadType } from '@mastra/core/memory';
->>>>>>> fec5129d
 import { MastraStorage } from '@mastra/core/storage';
 import type {
   TABLE_SCHEMAS,
