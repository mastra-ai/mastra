import type { ClickHouseClient } from '@clickhouse/client';
import { createClient } from '@clickhouse/client';
import type { MastraMessageContentV2 } from '@mastra/core/agent';
import { MastraError, ErrorDomain, ErrorCategory } from '@mastra/core/error';
import type { MastraDBMessage, StorageThreadType } from '@mastra/core/memory';
import type { ScoreRowData, ScoringSource } from '@mastra/core/scores';
import { MastraStorage } from '@mastra/core/storage';
import type {
  TABLE_SCHEMAS,
  PaginationInfo,
  StorageColumn,
  StorageGetMessagesArg,
  TABLE_NAMES,
  WorkflowRun,
  WorkflowRuns,
  StoragePagination,
  StorageDomains,
  StorageResourceType,
  StorageListWorkflowRunsInput,
} from '@mastra/core/storage';
import type { StepResult, WorkflowRunState } from '@mastra/core/workflows';
import { MemoryStorageClickhouse } from './domains/memory';
import { StoreOperationsClickhouse } from './domains/operations';
import { ScoresStorageClickhouse } from './domains/scores';
import { WorkflowsStorageClickhouse } from './domains/workflows';

type IntervalUnit =
  | 'NANOSECOND'
  | 'MICROSECOND'
  | 'MILLISECOND'
  | 'SECOND'
  | 'MINUTE'
  | 'HOUR'
  | 'DAY'
  | 'WEEK'
  | 'MONTH'
  | 'QUARTER'
  | 'YEAR';

export type ClickhouseConfig = {
  url: string;
  username: string;
  password: string;
  ttl?: {
    [TableKey in TABLE_NAMES]?: {
      row?: { interval: number; unit: IntervalUnit; ttlKey?: string };
      columns?: Partial<{
        [ColumnKey in keyof (typeof TABLE_SCHEMAS)[TableKey]]: {
          interval: number;
          unit: IntervalUnit;
          ttlKey?: string;
        };
      }>;
    };
  };
};

export class ClickhouseStore extends MastraStorage {
  protected db: ClickHouseClient;
  protected ttl: ClickhouseConfig['ttl'] = {};

  stores: StorageDomains;

  constructor(config: ClickhouseConfig) {
    super({ name: 'ClickhouseStore' });

    this.db = createClient({
      url: config.url,
      username: config.username,
      password: config.password,
      clickhouse_settings: {
        date_time_input_format: 'best_effort',
        date_time_output_format: 'iso', // This is crucial
        use_client_time_zone: 1,
        output_format_json_quote_64bit_integers: 0,
      },
    });
    this.ttl = config.ttl;

    const operations = new StoreOperationsClickhouse({ client: this.db, ttl: this.ttl });
    const workflows = new WorkflowsStorageClickhouse({ client: this.db, operations });
    const scores = new ScoresStorageClickhouse({ client: this.db, operations });
    const memory = new MemoryStorageClickhouse({ client: this.db, operations });

    this.stores = {
      operations,
      workflows,
      scores,
      memory,
    };
  }

  get supports(): {
    selectByIncludeResourceScope: boolean;
    resourceWorkingMemory: boolean;
    hasColumn: boolean;
    createTable: boolean;
    deleteMessages: boolean;
    getScoresBySpan: boolean;
  } {
    return {
      selectByIncludeResourceScope: true,
      resourceWorkingMemory: true,
      hasColumn: true,
      createTable: true,
      deleteMessages: false,
      getScoresBySpan: true,
    };
  }

  async batchInsert({ tableName, records }: { tableName: TABLE_NAMES; records: Record<string, any>[] }): Promise<void> {
    await this.stores.operations.batchInsert({ tableName, records });
    // await this.optimizeTable({ tableName });
  }

  async optimizeTable({ tableName }: { tableName: TABLE_NAMES }): Promise<void> {
    try {
      await this.db.command({
        query: `OPTIMIZE TABLE ${tableName} FINAL`,
      });
    } catch (error: any) {
      throw new MastraError(
        {
          id: 'CLICKHOUSE_STORAGE_OPTIMIZE_TABLE_FAILED',
          domain: ErrorDomain.STORAGE,
          category: ErrorCategory.THIRD_PARTY,
          details: { tableName },
        },
        error,
      );
    }
  }

  async materializeTtl({ tableName }: { tableName: TABLE_NAMES }): Promise<void> {
    try {
      await this.db.command({
        query: `ALTER TABLE ${tableName} MATERIALIZE TTL;`,
      });
    } catch (error: any) {
      throw new MastraError(
        {
          id: 'CLICKHOUSE_STORAGE_MATERIALIZE_TTL_FAILED',
          domain: ErrorDomain.STORAGE,
          category: ErrorCategory.THIRD_PARTY,
          details: { tableName },
        },
        error,
      );
    }
  }

  async createTable({
    tableName,
    schema,
  }: {
    tableName: TABLE_NAMES;
    schema: Record<string, StorageColumn>;
  }): Promise<void> {
    return this.stores.operations.createTable({ tableName, schema });
  }

  async dropTable({ tableName }: { tableName: TABLE_NAMES }): Promise<void> {
    return this.stores.operations.dropTable({ tableName });
  }

  async alterTable({
    tableName,
    schema,
    ifNotExists,
  }: {
    tableName: TABLE_NAMES;
    schema: Record<string, StorageColumn>;
    ifNotExists: string[];
  }): Promise<void> {
    return this.stores.operations.alterTable({ tableName, schema, ifNotExists });
  }

  async clearTable({ tableName }: { tableName: TABLE_NAMES }): Promise<void> {
    return this.stores.operations.clearTable({ tableName });
  }

  async insert({ tableName, record }: { tableName: TABLE_NAMES; record: Record<string, any> }): Promise<void> {
    return this.stores.operations.insert({ tableName, record });
  }

  async load<R>({ tableName, keys }: { tableName: TABLE_NAMES; keys: Record<string, string> }): Promise<R | null> {
    return this.stores.operations.load({ tableName, keys });
  }

  async updateWorkflowResults({
    workflowName,
    runId,
    stepId,
    result,
    requestContext,
  }: {
    workflowName: string;
    runId: string;
    stepId: string;
    result: StepResult<any, any, any, any>;
    requestContext: Record<string, any>;
  }): Promise<Record<string, StepResult<any, any, any, any>>> {
    return this.stores.workflows.updateWorkflowResults({ workflowName, runId, stepId, result, requestContext });
  }

  async updateWorkflowState({
    workflowName,
    runId,
    opts,
  }: {
    workflowName: string;
    runId: string;
    opts: {
      status: string;
      result?: StepResult<any, any, any, any>;
      error?: string;
      suspendedPaths?: Record<string, number[]>;
      waitingPaths?: Record<string, number[]>;
    };
  }): Promise<WorkflowRunState | undefined> {
    return this.stores.workflows.updateWorkflowState({ workflowName, runId, opts });
  }

  async persistWorkflowSnapshot({
    workflowName,
    runId,
    resourceId,
    snapshot,
  }: {
    workflowName: string;
    runId: string;
    resourceId?: string;
    snapshot: WorkflowRunState;
  }): Promise<void> {
    return this.stores.workflows.persistWorkflowSnapshot({ workflowName, runId, resourceId, snapshot });
  }

  async loadWorkflowSnapshot({
    workflowName,
    runId,
  }: {
    workflowName: string;
    runId: string;
  }): Promise<WorkflowRunState | null> {
    return this.stores.workflows.loadWorkflowSnapshot({ workflowName, runId });
  }

  async listWorkflowRuns({
    workflowName,
    fromDate,
    toDate,
    limit,
    offset,
    resourceId,
  }: StorageListWorkflowRunsInput = {}): Promise<WorkflowRuns> {
    return this.stores.workflows.listWorkflowRuns({ workflowName, fromDate, toDate, limit, offset, resourceId });
  }

  async getWorkflowRunById({
    runId,
    workflowName,
  }: {
    runId: string;
    workflowName?: string;
  }): Promise<WorkflowRun | null> {
    return this.stores.workflows.getWorkflowRunById({ runId, workflowName });
  }

  async getThreadById({ threadId }: { threadId: string }): Promise<StorageThreadType | null> {
    return this.stores.memory.getThreadById({ threadId });
  }

  async getThreadsByResourceId({ resourceId }: { resourceId: string }): Promise<StorageThreadType[]> {
    return this.stores.memory.getThreadsByResourceId({ resourceId });
  }

  async saveThread({ thread }: { thread: StorageThreadType }): Promise<StorageThreadType> {
    return this.stores.memory.saveThread({ thread });
  }

  async updateThread({
    id,
    title,
    metadata,
  }: {
    id: string;
    title: string;
    metadata: Record<string, unknown>;
  }): Promise<StorageThreadType> {
    return this.stores.memory.updateThread({ id, title, metadata });
  }

  async deleteThread({ threadId }: { threadId: string }): Promise<void> {
    return this.stores.memory.deleteThread({ threadId });
  }

  async getThreadsByResourceIdPaginated(args: {
    resourceId: string;
    page: number;
    perPage: number;
  }): Promise<PaginationInfo & { threads: StorageThreadType[] }> {
    return this.stores.memory.getThreadsByResourceIdPaginated(args);
  }

  public async getMessages({
    threadId,
    resourceId,
    selectBy,
  }: StorageGetMessagesArg): Promise<{ messages: MastraDBMessage[] }> {
    return this.stores.memory.getMessages({ threadId, resourceId, selectBy });
  }

<<<<<<< HEAD
  async getMessagesById({ messageIds }: { messageIds: string[] }): Promise<{ messages: MastraDBMessage[] }> {
    return this.stores.memory.getMessagesById({ messageIds });
  }

  async saveMessages(args: { messages: MastraDBMessage[] }): Promise<{ messages: MastraDBMessage[] }> {
=======
  async saveMessages(args: { messages: MastraMessageV1[]; format?: undefined | 'v1' }): Promise<MastraMessageV1[]>;
  async saveMessages(args: { messages: MastraMessageV2[]; format: 'v2' }): Promise<MastraMessageV2[]>;
  async saveMessages(
    args: { messages: MastraMessageV1[]; format?: undefined | 'v1' } | { messages: MastraMessageV2[]; format: 'v2' },
  ): Promise<MastraMessageV2[] | MastraMessageV1[]> {
>>>>>>> 3defc80c
    return this.stores.memory.saveMessages(args);
  }

  async getMessagesPaginated(args: StorageGetMessagesArg): Promise<PaginationInfo & { messages: MastraDBMessage[] }> {
    return this.stores.memory.getMessagesPaginated(args);
  }

  async updateMessages(args: {
    messages: (Partial<Omit<MastraDBMessage, 'createdAt'>> & {
      id: string;
      threadId?: string;
      content?: { metadata?: MastraMessageContentV2['metadata']; content?: MastraMessageContentV2['content'] };
    })[];
  }): Promise<MastraDBMessage[]> {
    return this.stores.memory.updateMessages(args);
  }

  async getResourceById({ resourceId }: { resourceId: string }): Promise<StorageResourceType | null> {
    return this.stores.memory.getResourceById({ resourceId });
  }

  async saveResource({ resource }: { resource: StorageResourceType }): Promise<StorageResourceType> {
    return this.stores.memory.saveResource({ resource });
  }

  async updateResource({
    resourceId,
    workingMemory,
    metadata,
  }: {
    resourceId: string;
    workingMemory?: string;
    metadata?: Record<string, unknown>;
  }): Promise<StorageResourceType> {
    return this.stores.memory.updateResource({ resourceId, workingMemory, metadata });
  }

  async getScoreById({ id }: { id: string }): Promise<ScoreRowData | null> {
    return this.stores.scores.getScoreById({ id });
  }

  async saveScore(_score: ScoreRowData): Promise<{ score: ScoreRowData }> {
    return this.stores.scores.saveScore(_score);
  }

  async getScoresByRunId({
    runId,
    pagination,
  }: {
    runId: string;
    pagination: StoragePagination;
  }): Promise<{ pagination: PaginationInfo; scores: ScoreRowData[] }> {
    return this.stores.scores.getScoresByRunId({ runId, pagination });
  }

  async getScoresByEntityId({
    entityId,
    entityType,
    pagination,
  }: {
    pagination: StoragePagination;
    entityId: string;
    entityType: string;
  }): Promise<{ pagination: PaginationInfo; scores: ScoreRowData[] }> {
    return this.stores.scores.getScoresByEntityId({ entityId, entityType, pagination });
  }

  async getScoresByScorerId({
    scorerId,
    pagination,
    entityId,
    entityType,
    source,
  }: {
    scorerId: string;
    pagination: StoragePagination;
    entityId?: string;
    entityType?: string;
    source?: ScoringSource;
  }): Promise<{ pagination: PaginationInfo; scores: ScoreRowData[] }> {
    return this.stores.scores.getScoresByScorerId({ scorerId, pagination, entityId, entityType, source });
  }

  async getScoresBySpan({
    traceId,
    spanId,
    pagination,
  }: {
    traceId: string;
    spanId: string;
    pagination: StoragePagination;
  }): Promise<{ pagination: PaginationInfo; scores: ScoreRowData[] }> {
    return this.stores.scores.getScoresBySpan({ traceId, spanId, pagination });
  }

  async close(): Promise<void> {
    await this.db.close();
  }
}<|MERGE_RESOLUTION|>--- conflicted
+++ resolved
@@ -310,19 +310,7 @@
     return this.stores.memory.getMessages({ threadId, resourceId, selectBy });
   }
 
-<<<<<<< HEAD
-  async getMessagesById({ messageIds }: { messageIds: string[] }): Promise<{ messages: MastraDBMessage[] }> {
-    return this.stores.memory.getMessagesById({ messageIds });
-  }
-
   async saveMessages(args: { messages: MastraDBMessage[] }): Promise<{ messages: MastraDBMessage[] }> {
-=======
-  async saveMessages(args: { messages: MastraMessageV1[]; format?: undefined | 'v1' }): Promise<MastraMessageV1[]>;
-  async saveMessages(args: { messages: MastraMessageV2[]; format: 'v2' }): Promise<MastraMessageV2[]>;
-  async saveMessages(
-    args: { messages: MastraMessageV1[]; format?: undefined | 'v1' } | { messages: MastraMessageV2[]; format: 'v2' },
-  ): Promise<MastraMessageV2[] | MastraMessageV1[]> {
->>>>>>> 3defc80c
     return this.stores.memory.saveMessages(args);
   }
 
