import type { ClickHouseClient } from '@clickhouse/client';
import { createClient } from '@clickhouse/client';
import type { MastraMessageContentV2 } from '@mastra/core/agent';
import { MastraError, ErrorDomain, ErrorCategory } from '@mastra/core/error';
import type { MastraDBMessage, StorageThreadType } from '@mastra/core/memory';
import type { ScoreRowData, ScoringSource } from '@mastra/core/scores';
import { MastraStorage } from '@mastra/core/storage';
import type {
  TABLE_SCHEMAS,
  PaginationInfo,
  StorageColumn,
  StorageGetMessagesArg,
  TABLE_NAMES,
  WorkflowRun,
  WorkflowRuns,
  StoragePagination,
  StorageDomains,
  StorageResourceType,
  StorageListWorkflowRunsInput,
} from '@mastra/core/storage';
import type { StepResult, WorkflowRunState } from '@mastra/core/workflows';
import { MemoryStorageClickhouse } from './domains/memory';
import { StoreOperationsClickhouse } from './domains/operations';
import { ScoresStorageClickhouse } from './domains/scores';
import { WorkflowsStorageClickhouse } from './domains/workflows';

type IntervalUnit =
  | 'NANOSECOND'
  | 'MICROSECOND'
  | 'MILLISECOND'
  | 'SECOND'
  | 'MINUTE'
  | 'HOUR'
  | 'DAY'
  | 'WEEK'
  | 'MONTH'
  | 'QUARTER'
  | 'YEAR';

export type ClickhouseConfig = {
  url: string;
  username: string;
  password: string;
  ttl?: {
    [TableKey in TABLE_NAMES]?: {
      row?: { interval: number; unit: IntervalUnit; ttlKey?: string };
      columns?: Partial<{
        [ColumnKey in keyof (typeof TABLE_SCHEMAS)[TableKey]]: {
          interval: number;
          unit: IntervalUnit;
          ttlKey?: string;
        };
      }>;
    };
  };
};

export class ClickhouseStore extends MastraStorage {
  protected db: ClickHouseClient;
  protected ttl: ClickhouseConfig['ttl'] = {};

  stores: StorageDomains;

  constructor(config: ClickhouseConfig) {
    super({ name: 'ClickhouseStore' });

    this.db = createClient({
      url: config.url,
      username: config.username,
      password: config.password,
      clickhouse_settings: {
        date_time_input_format: 'best_effort',
        date_time_output_format: 'iso', // This is crucial
        use_client_time_zone: 1,
        output_format_json_quote_64bit_integers: 0,
      },
    });
    this.ttl = config.ttl;

    const operations = new StoreOperationsClickhouse({ client: this.db, ttl: this.ttl });
    const workflows = new WorkflowsStorageClickhouse({ client: this.db, operations });
    const scores = new ScoresStorageClickhouse({ client: this.db, operations });
    const memory = new MemoryStorageClickhouse({ client: this.db, operations });

    this.stores = {
      operations,
      workflows,
      scores,
      memory,
    };
  }

  get supports(): {
    selectByIncludeResourceScope: boolean;
    resourceWorkingMemory: boolean;
    hasColumn: boolean;
    createTable: boolean;
    deleteMessages: boolean;
    getScoresBySpan: boolean;
  } {
    return {
      selectByIncludeResourceScope: true,
      resourceWorkingMemory: true,
      hasColumn: true,
      createTable: true,
      deleteMessages: false,
      getScoresBySpan: true,
    };
  }

  async batchInsert({ tableName, records }: { tableName: TABLE_NAMES; records: Record<string, any>[] }): Promise<void> {
    await this.stores.operations.batchInsert({ tableName, records });
    // await this.optimizeTable({ tableName });
  }

  async optimizeTable({ tableName }: { tableName: TABLE_NAMES }): Promise<void> {
    try {
      await this.db.command({
        query: `OPTIMIZE TABLE ${tableName} FINAL`,
      });
    } catch (error: any) {
      throw new MastraError(
        {
          id: 'CLICKHOUSE_STORAGE_OPTIMIZE_TABLE_FAILED',
          domain: ErrorDomain.STORAGE,
          category: ErrorCategory.THIRD_PARTY,
          details: { tableName },
        },
        error,
      );
    }
  }

  async materializeTtl({ tableName }: { tableName: TABLE_NAMES }): Promise<void> {
    try {
      await this.db.command({
        query: `ALTER TABLE ${tableName} MATERIALIZE TTL;`,
      });
    } catch (error: any) {
      throw new MastraError(
        {
          id: 'CLICKHOUSE_STORAGE_MATERIALIZE_TTL_FAILED',
          domain: ErrorDomain.STORAGE,
          category: ErrorCategory.THIRD_PARTY,
          details: { tableName },
        },
        error,
      );
    }
  }

  async createTable({
    tableName,
    schema,
  }: {
    tableName: TABLE_NAMES;
    schema: Record<string, StorageColumn>;
  }): Promise<void> {
    return this.stores.operations.createTable({ tableName, schema });
  }

  async dropTable({ tableName }: { tableName: TABLE_NAMES }): Promise<void> {
    return this.stores.operations.dropTable({ tableName });
  }

  async alterTable({
    tableName,
    schema,
    ifNotExists,
  }: {
    tableName: TABLE_NAMES;
    schema: Record<string, StorageColumn>;
    ifNotExists: string[];
  }): Promise<void> {
    return this.stores.operations.alterTable({ tableName, schema, ifNotExists });
  }

  async clearTable({ tableName }: { tableName: TABLE_NAMES }): Promise<void> {
    return this.stores.operations.clearTable({ tableName });
  }

  async insert({ tableName, record }: { tableName: TABLE_NAMES; record: Record<string, any> }): Promise<void> {
    return this.stores.operations.insert({ tableName, record });
  }

  async load<R>({ tableName, keys }: { tableName: TABLE_NAMES; keys: Record<string, string> }): Promise<R | null> {
    return this.stores.operations.load({ tableName, keys });
  }

  async updateWorkflowResults({
    workflowName,
    runId,
    stepId,
    result,
    requestContext,
  }: {
    workflowName: string;
    runId: string;
    stepId: string;
    result: StepResult<any, any, any, any>;
    requestContext: Record<string, any>;
  }): Promise<Record<string, StepResult<any, any, any, any>>> {
    return this.stores.workflows.updateWorkflowResults({ workflowName, runId, stepId, result, requestContext });
  }

  async updateWorkflowState({
    workflowName,
    runId,
    opts,
  }: {
    workflowName: string;
    runId: string;
    opts: {
      status: string;
      result?: StepResult<any, any, any, any>;
      error?: string;
      suspendedPaths?: Record<string, number[]>;
      waitingPaths?: Record<string, number[]>;
    };
  }): Promise<WorkflowRunState | undefined> {
    return this.stores.workflows.updateWorkflowState({ workflowName, runId, opts });
  }

  async persistWorkflowSnapshot({
    workflowName,
    runId,
    resourceId,
    snapshot,
  }: {
    workflowName: string;
    runId: string;
    resourceId?: string;
    snapshot: WorkflowRunState;
  }): Promise<void> {
    return this.stores.workflows.persistWorkflowSnapshot({ workflowName, runId, resourceId, snapshot });
  }

  async loadWorkflowSnapshot({
    workflowName,
    runId,
  }: {
    workflowName: string;
    runId: string;
  }): Promise<WorkflowRunState | null> {
    return this.stores.workflows.loadWorkflowSnapshot({ workflowName, runId });
  }

  async listWorkflowRuns({
    workflowName,
    fromDate,
    toDate,
    limit,
    offset,
    resourceId,
  }: StorageListWorkflowRunsInput = {}): Promise<WorkflowRuns> {
    return this.stores.workflows.listWorkflowRuns({ workflowName, fromDate, toDate, limit, offset, resourceId });
  }

  async getWorkflowRunById({
    runId,
    workflowName,
  }: {
    runId: string;
    workflowName?: string;
  }): Promise<WorkflowRun | null> {
    return this.stores.workflows.getWorkflowRunById({ runId, workflowName });
  }

  async getThreadById({ threadId }: { threadId: string }): Promise<StorageThreadType | null> {
    return this.stores.memory.getThreadById({ threadId });
  }

  async saveThread({ thread }: { thread: StorageThreadType }): Promise<StorageThreadType> {
    return this.stores.memory.saveThread({ thread });
  }

  async updateThread({
    id,
    title,
    metadata,
  }: {
    id: string;
    title: string;
    metadata: Record<string, unknown>;
  }): Promise<StorageThreadType> {
    return this.stores.memory.updateThread({ id, title, metadata });
  }

  async deleteThread({ threadId }: { threadId: string }): Promise<void> {
    return this.stores.memory.deleteThread({ threadId });
  }

<<<<<<< HEAD
  async getThreadsByResourceIdPaginated(args: {
    resourceId: string;
    page: number;
    perPage: number;
  }): Promise<PaginationInfo & { threads: StorageThreadType[] }> {
    return this.stores.memory.getThreadsByResourceIdPaginated(args);
  }

=======
  public async getMessages(args: StorageGetMessagesArg & { format?: 'v1' }): Promise<MastraMessageV1[]>;
  public async getMessages(args: StorageGetMessagesArg & { format: 'v2' }): Promise<MastraMessageV2[]>;
>>>>>>> a854ede6
  public async getMessages({
    threadId,
    resourceId,
    selectBy,
  }: StorageGetMessagesArg): Promise<{ messages: MastraDBMessage[] }> {
    return this.stores.memory.getMessages({ threadId, resourceId, selectBy });
  }

  async saveMessages(args: { messages: MastraDBMessage[] }): Promise<{ messages: MastraDBMessage[] }> {
    return this.stores.memory.saveMessages(args);
  }

  async getMessagesPaginated(args: StorageGetMessagesArg): Promise<PaginationInfo & { messages: MastraDBMessage[] }> {
    return this.stores.memory.getMessagesPaginated(args);
  }

  async updateMessages(args: {
    messages: (Partial<Omit<MastraDBMessage, 'createdAt'>> & {
      id: string;
      threadId?: string;
      content?: { metadata?: MastraMessageContentV2['metadata']; content?: MastraMessageContentV2['content'] };
    })[];
  }): Promise<MastraDBMessage[]> {
    return this.stores.memory.updateMessages(args);
  }

  async getResourceById({ resourceId }: { resourceId: string }): Promise<StorageResourceType | null> {
    return this.stores.memory.getResourceById({ resourceId });
  }

  async saveResource({ resource }: { resource: StorageResourceType }): Promise<StorageResourceType> {
    return this.stores.memory.saveResource({ resource });
  }

  async updateResource({
    resourceId,
    workingMemory,
    metadata,
  }: {
    resourceId: string;
    workingMemory?: string;
    metadata?: Record<string, unknown>;
  }): Promise<StorageResourceType> {
    return this.stores.memory.updateResource({ resourceId, workingMemory, metadata });
  }

  async getScoreById({ id }: { id: string }): Promise<ScoreRowData | null> {
    return this.stores.scores.getScoreById({ id });
  }

  async saveScore(_score: ScoreRowData): Promise<{ score: ScoreRowData }> {
    return this.stores.scores.saveScore(_score);
  }

  async getScoresByRunId({
    runId,
    pagination,
  }: {
    runId: string;
    pagination: StoragePagination;
  }): Promise<{ pagination: PaginationInfo; scores: ScoreRowData[] }> {
    return this.stores.scores.getScoresByRunId({ runId, pagination });
  }

  async getScoresByEntityId({
    entityId,
    entityType,
    pagination,
  }: {
    pagination: StoragePagination;
    entityId: string;
    entityType: string;
  }): Promise<{ pagination: PaginationInfo; scores: ScoreRowData[] }> {
    return this.stores.scores.getScoresByEntityId({ entityId, entityType, pagination });
  }

  async getScoresByScorerId({
    scorerId,
    pagination,
    entityId,
    entityType,
    source,
  }: {
    scorerId: string;
    pagination: StoragePagination;
    entityId?: string;
    entityType?: string;
    source?: ScoringSource;
  }): Promise<{ pagination: PaginationInfo; scores: ScoreRowData[] }> {
    return this.stores.scores.getScoresByScorerId({ scorerId, pagination, entityId, entityType, source });
  }

  async getScoresBySpan({
    traceId,
    spanId,
    pagination,
  }: {
    traceId: string;
    spanId: string;
    pagination: StoragePagination;
  }): Promise<{ pagination: PaginationInfo; scores: ScoreRowData[] }> {
    return this.stores.scores.getScoresBySpan({ traceId, spanId, pagination });
  }

  async close(): Promise<void> {
    await this.db.close();
  }
}<|MERGE_RESOLUTION|>--- conflicted
+++ resolved
@@ -290,19 +290,6 @@
     return this.stores.memory.deleteThread({ threadId });
   }
 
-<<<<<<< HEAD
-  async getThreadsByResourceIdPaginated(args: {
-    resourceId: string;
-    page: number;
-    perPage: number;
-  }): Promise<PaginationInfo & { threads: StorageThreadType[] }> {
-    return this.stores.memory.getThreadsByResourceIdPaginated(args);
-  }
-
-=======
-  public async getMessages(args: StorageGetMessagesArg & { format?: 'v1' }): Promise<MastraMessageV1[]>;
-  public async getMessages(args: StorageGetMessagesArg & { format: 'v2' }): Promise<MastraMessageV2[]>;
->>>>>>> a854ede6
   public async getMessages({
     threadId,
     resourceId,
