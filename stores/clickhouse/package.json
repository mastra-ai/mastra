--- conflicted
+++ resolved
@@ -35,18 +35,11 @@
   },
   "devDependencies": {
     "@internal/lint": "workspace:*",
-<<<<<<< HEAD
     "@internal/storage-test-utils": "workspace:*",
-    "@microsoft/api-extractor": "^7.52.5",
-    "@types/node": "^20.17.27",
-    "eslint": "^9.23.0",
-    "tsup": "^8.4.0",
-=======
     "@microsoft/api-extractor": "^7.52.8",
     "@types/node": "^20.17.57",
     "eslint": "^9.28.0",
     "tsup": "^8.5.0",
->>>>>>> f7f82938
     "typescript": "^5.8.2",
     "vitest": "^3.1.2",
     "@mastra/core": "workspace:*"
