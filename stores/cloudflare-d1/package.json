{
  "name": "@mastra/cloudflare-d1",
  "version": "0.13.1-alpha.0",
  "description": "D1 provider for Mastra - includes db storage capabilities",
  "type": "module",
  "files": [
    "dist",
    "CHANGELOG.md"
  ],
  "main": "dist/index.js",
  "types": "dist/index.d.ts",
  "exports": {
    ".": {
      "import": {
        "types": "./dist/index.d.ts",
        "default": "./dist/index.js"
      },
      "require": {
        "types": "./dist/index.d.ts",
        "default": "./dist/index.cjs"
      }
    },
    "./package.json": "./package.json"
  },
  "scripts": {
    "build": "tsup --silent --config tsup.config.ts",
    "build:watch": "tsup --watch --silent --config tsup.config.ts",
    "test": "vitest run",
    "lint": "eslint ."
  },
  "dependencies": {
    "cloudflare": "^4.5.0"
  },
  "devDependencies": {
    "@cloudflare/workers-types": "^4.20250823.0",
    "@internal/lint": "workspace:*",
    "@internal/storage-test-utils": "workspace:*",
    "@mastra/core": "workspace:*",
    "@microsoft/api-extractor": "^7.52.8",
    "@types/node": "^20.19.0",
    "dotenv": "^17.0.0",
    "eslint": "^9.30.1",
    "miniflare": "^4.20250816.1",
    "tsup": "^8.5.0",
    "typescript": "^5.8.3",
    "vitest": "^3.2.4",
    "@internal/types-builder": "workspace:*"
  },
  "peerDependencies": {
<<<<<<< HEAD
    "@mastra/core": ">=0.16.0-0 <0.18.0-0"
=======
    "@mastra/core": ">=0.16.4-0 <0.17.0-0"
>>>>>>> 03a908b6
  },
  "homepage": "https://mastra.ai",
  "repository": {
    "type": "git",
    "url": "git+https://github.com/mastra-ai/mastra.git",
    "directory": "stores/cloudflare-d1"
  },
  "bugs": {
    "url": "https://github.com/mastra-ai/mastra/issues"
  }
}<|MERGE_RESOLUTION|>--- conflicted
+++ resolved
@@ -47,11 +47,7 @@
     "@internal/types-builder": "workspace:*"
   },
   "peerDependencies": {
-<<<<<<< HEAD
-    "@mastra/core": ">=0.16.0-0 <0.18.0-0"
-=======
-    "@mastra/core": ">=0.16.4-0 <0.17.0-0"
->>>>>>> 03a908b6
+    "@mastra/core": ">=0.16.4-0 <0.18.0-0"
   },
   "homepage": "https://mastra.ai",
   "repository": {
