import { randomUUID } from 'crypto';
<<<<<<< HEAD
import type { MastraMessageV1, StorageThreadType } from '@mastra/core/memory';
import type { TABLE_NAMES } from '@mastra/core/storage';
=======
import {
  createSampleMessageV1,
  createSampleMessageV2,
  createSampleThread,
  createSampleThreadWithParams,
  createSampleWorkflowSnapshot,
} from '@internal/storage-test-utils';
import type { StorageThreadType } from '@mastra/core/memory';
import type { StorageColumn, TABLE_NAMES } from '@mastra/core/storage';
>>>>>>> 7287a612
import {
  TABLE_MESSAGES,
  TABLE_THREADS,
  TABLE_WORKFLOW_SNAPSHOT,
  TABLE_EVALS,
  TABLE_TRACES,
} from '@mastra/core/storage';
import type { WorkflowRunState } from '@mastra/core/workflows';
import dotenv from 'dotenv';
import { describe, it, expect, beforeAll, beforeEach, afterAll, vi, afterEach } from 'vitest';

import { checkWorkflowSnapshot, createSampleTrace, retryUntil } from './test-utils';
import type { D1StoreConfig } from '.';
import { D1Store } from '.';

dotenv.config();

// Increase timeout for all tests in this file
vi.setConfig({ testTimeout: 80000, hookTimeout: 80000 });

const TEST_CONFIG: D1StoreConfig = {
  accountId: process.env.CLOUDFLARE_ACCOUNT_ID || '',
  apiToken: process.env.CLOUDFLARE_API_TOKEN || '',
  databaseId: process.env.D1_DATABASE_ID || '',
  tablePrefix: 'test_', // Fixed prefix for test isolation
};

describe.skip('D1Store REST API', () => {
  let store: D1Store;
  // Setup before all tests
  beforeAll(async () => {
    console.log('Initializing D1Store with REST API...');

    // Initialize the D1Store with REST API configuration
    if (!TEST_CONFIG.databaseId || !TEST_CONFIG.accountId || !TEST_CONFIG.apiToken) {
      throw new Error('D1 database ID, account ID, and API token are required');
    }
    store = new D1Store(TEST_CONFIG);

    // Initialize tables
    await store.init();
    console.log('D1Store initialized');
  });

  // Clean up after all tests
  afterAll(async () => {
    // Clean up tables
    await store.clearTable({ tableName: TABLE_WORKFLOW_SNAPSHOT });
    await store.clearTable({ tableName: TABLE_MESSAGES });
    await store.clearTable({ tableName: TABLE_THREADS });
    await store.clearTable({ tableName: TABLE_EVALS });

    await store.close();
  });

  // Reset tables before each test
  beforeEach(async () => {
    // Clear tables for a clean state
    await store.clearTable({ tableName: TABLE_WORKFLOW_SNAPSHOT });
    await store.clearTable({ tableName: TABLE_MESSAGES });
    await store.clearTable({ tableName: TABLE_THREADS });
    await store.clearTable({ tableName: TABLE_EVALS });
  });

  describe('Table Operations', () => {
    const testTableName = 'test_table';
    const testTableName2 = 'test_table2';

    beforeEach(async () => {
      // Try to clean up the test table if it exists
      try {
        await store.clearTable({ tableName: testTableName as TABLE_NAMES });
      } catch {
        // Table might not exist yet, which is fine
      }
      try {
        await store.clearTable({ tableName: testTableName2 as TABLE_NAMES });
      } catch {
        // Table might not exist yet, which is fine
      }
    });

    it('should create a new table with schema', async () => {
      await store.createTable({
        tableName: testTableName as TABLE_NAMES,
        schema: {
          id: { type: 'text', primaryKey: true },
          title: { type: 'text' },
          data: { type: 'text', nullable: true },
          resource_id: { type: 'text' },
          created_at: { type: 'timestamp' },
        },
      });

      // Verify table exists by inserting and retrieving data
      await store.insert({
        tableName: testTableName as TABLE_NAMES,
        record: {
          id: 'test1',
          data: 'test-data',
          title: 'Test Thread',
          resource_id: 'resource-1',
        },
      });

      const result = (await store.load({ tableName: testTableName as TABLE_NAMES, keys: { id: 'test1' } })) as any;
      expect(result).toBeTruthy();
      if (result) {
        expect(result.title).toBe('Test Thread');
        expect(result.resource_id).toBe('resource-1');
      }
    });

    it('should handle multiple table creation', async () => {
      await store.createTable({
        tableName: testTableName2 as TABLE_NAMES,
        schema: {
          id: { type: 'text', primaryKey: true },
          thread_id: { type: 'text', nullable: false }, // Use nullable: false instead of required
          data: { type: 'text', nullable: true },
        },
      });

      // Verify both tables work independently
      await store.insert({
        tableName: testTableName2 as TABLE_NAMES,
        record: {
          id: 'test2',
          thread_id: 'thread-1',
          data: 'test-data-2',
        },
      });

      const result = (await store.load({
        tableName: testTableName2 as TABLE_NAMES,
        keys: { id: 'test2', thread_id: 'thread-1' },
      })) as any;
      expect(result).toBeTruthy();
      if (result) {
        expect(result.thread_id).toBe('thread-1');
        expect(result.data).toBe('test-data-2');
      }
    });

    it('should clear table data', async () => {
      await store.createTable({
        tableName: testTableName as TABLE_NAMES,
        schema: {
          id: { type: 'text', primaryKey: true },
          data: { type: 'text', nullable: true },
        },
      });

      // Insert test data
      await store.insert({
        tableName: testTableName as TABLE_NAMES,
        record: { id: 'test1', data: 'test-data' },
      });

      // Clear the table
      await store.clearTable({ tableName: testTableName as TABLE_NAMES });

      // Verify data is cleared
      const result = await store.load({
        tableName: testTableName as TABLE_NAMES,
        keys: { id: 'test1' },
      });

      expect(result).toBeNull();
    });
  });

  describe('Trace Operations', () => {
    beforeEach(async () => {
      await store.clearTable({ tableName: TABLE_TRACES });
    });

    it('should retrieve traces with filtering and pagination', async () => {
      // Insert sample traces
      const trace1 = createSampleTrace('test-trace-1', 'scope1', { env: 'prod' });
      const trace2 = createSampleTrace('test-trace-2', 'scope1', { env: 'dev' });
      const trace3 = createSampleTrace('other-trace', 'scope2', { env: 'prod' });

      await store.insert({ tableName: TABLE_TRACES, record: trace1 });
      await store.insert({ tableName: TABLE_TRACES, record: trace2 });
      await store.insert({ tableName: TABLE_TRACES, record: trace3 });

      // Test name filter
      const testTraces = await store.getTraces({ name: 'test-trace', page: 0, perPage: 10 });
      expect(testTraces).toHaveLength(2);
      expect(testTraces.map(t => t.name)).toContain('test-trace-1');
      expect(testTraces.map(t => t.name)).toContain('test-trace-2');

      // Test scope filter
      const scope1Traces = await store.getTraces({ scope: 'scope1', page: 0, perPage: 10 });
      expect(scope1Traces).toHaveLength(2);
      expect(scope1Traces.every(t => t.scope === 'scope1')).toBe(true);

      // Test attributes filter
      const prodTraces = await store.getTraces({
        attributes: { env: 'prod' },
        page: 0,
        perPage: 10,
      });
      expect(prodTraces).toHaveLength(2);
      expect(prodTraces.every(t => t.attributes.env === 'prod')).toBe(true);

      // Test pagination
      const pagedTraces = await store.getTraces({ page: 0, perPage: 2 });
      expect(pagedTraces).toHaveLength(2);

      // Test combined filters
      const combinedTraces = await store.getTraces({
        scope: 'scope1',
        attributes: { env: 'prod' },
        page: 0,
        perPage: 10,
      });
      expect(combinedTraces).toHaveLength(1);
      expect(combinedTraces[0].name).toBe('test-trace-1');

      // Verify trace object structure
      const trace = combinedTraces[0];
      expect(trace).toHaveProperty('id');
      expect(trace).toHaveProperty('parentSpanId');
      expect(trace).toHaveProperty('traceId');
      expect(trace).toHaveProperty('name');
      expect(trace).toHaveProperty('scope');
      expect(trace).toHaveProperty('kind');
      expect(trace).toHaveProperty('status');
      expect(trace).toHaveProperty('events');
      expect(trace).toHaveProperty('links');
      expect(trace).toHaveProperty('attributes');
      expect(trace).toHaveProperty('startTime');
      expect(trace).toHaveProperty('endTime');
      expect(trace).toHaveProperty('other');
      expect(trace).toHaveProperty('createdAt');

      // Verify JSON fields are parsed
      expect(typeof trace.status).toBe('object');
      expect(typeof trace.events).toBe('object');
      expect(typeof trace.links).toBe('object');
      expect(typeof trace.attributes).toBe('object');
      expect(typeof trace.other).toBe('object');
    });

    it('should handle empty results', async () => {
      const traces = await store.getTraces({ page: 0, perPage: 10 });
      expect(traces).toHaveLength(0);
    });

    it('should handle invalid JSON in fields', async () => {
      const trace = createSampleTrace('test-trace', 'scope');
      trace.status = 'invalid-json{'; // Intentionally invalid JSON

      await store.insert({ tableName: TABLE_TRACES, record: trace });
      const traces = await store.getTraces({ page: 0, perPage: 10 });

      expect(traces).toHaveLength(1);
      expect(traces[0].status).toBe('invalid-json{'); // Should return raw string when JSON parsing fails
    });
  });

  describe('Thread Operations', () => {
    it('should create and retrieve a thread', async () => {
      const thread = createSampleThread();

      // Save thread
      const savedThread = await store.saveThread({ thread });
      expect(savedThread).toEqual(thread);

      // Retrieve thread
      const retrievedThread = await retryUntil(
        async () => await store.getThreadById({ threadId: thread.id }),
        retrievedThread => retrievedThread?.title === thread.title,
      );
      expect(retrievedThread?.title).toEqual(thread.title);
      expect(retrievedThread).not.toBeNull();
      expect(retrievedThread?.id).toBe(thread.id);
      expect(retrievedThread?.title).toBe(thread.title);
      expect(retrievedThread?.metadata).toEqual(thread.metadata);
    });

    it('should return null for non-existent thread', async () => {
      const result = await store.getThreadById({ threadId: 'non-existent' });
      expect(result).toBeNull();
    });

    it('should get threads by resource ID', async () => {
      const thread1 = createSampleThread();
      const thread2 = { ...createSampleThread(), resourceId: thread1.resourceId };

      await store.saveThread({ thread: thread1 });
      await store.saveThread({ thread: thread2 });

      const threads = await retryUntil(
        async () => await store.getThreadsByResourceId({ resourceId: thread1.resourceId }),
        threads => threads?.length === 2,
      );
      expect(threads).toHaveLength(2);
      expect(threads.map(t => t.id)).toEqual(expect.arrayContaining([thread1.id, thread2.id]));
    });

    it('should create and retrieve a thread with the same given threadId and resourceId', async () => {
      const exampleThreadId = '1346362547862769664';
      const exampleResourceId = '532374164040974346';
      const createdAt = new Date();
      const updatedAt = new Date();
      const thread = createSampleThreadWithParams(exampleThreadId, exampleResourceId, createdAt, updatedAt);

      // Save thread
      const savedThread = await store.saveThread({ thread });
      expect(savedThread).toEqual(thread);

      // Retrieve thread
      const retrievedThread = await store.getThreadById({ threadId: thread.id });
      expect(retrievedThread?.id).toEqual(exampleThreadId);
      expect(retrievedThread?.resourceId).toEqual(exampleResourceId);
      expect(retrievedThread?.title).toEqual(thread.title);
      expect(retrievedThread?.createdAt.toISOString()).toEqual(createdAt.toISOString());
      expect(retrievedThread?.updatedAt.toISOString()).toEqual(updatedAt.toISOString());
    });

    it('should update thread title and metadata', async () => {
      const thread = createSampleThread();
      await store.saveThread({ thread });

      const updatedTitle = 'Updated Title';
      const updatedMetadata = { newKey: 'newValue' };
      const updatedThread = await store.updateThread({
        id: thread.id,
        title: updatedTitle,
        metadata: updatedMetadata,
      });

      expect(updatedThread.title).toBe(updatedTitle);
      expect(updatedThread.metadata).toEqual({
        ...thread.metadata,
        ...updatedMetadata,
      });

      // Verify persistence with retry
      const retrieved = await retryUntil(
        async () =>
          await store.load<StorageThreadType>({
            tableName: TABLE_THREADS,
            keys: { id: thread.id },
          }),
        (thread): boolean => {
          if (!thread || !thread.metadata) return false;
          return (
            thread.title === updatedTitle &&
            Object.entries(updatedMetadata).every(([key, value]) => thread?.metadata?.[key] === value)
          );
        },
      );

      expect(retrieved?.title).toBe(updatedTitle);
      expect(retrieved?.metadata).toEqual(expect.objectContaining(updatedMetadata));
    });

    it('should delete thread and its messages', async () => {
      const thread = createSampleThread();
      await store.saveThread({ thread });

      // Add some messages
<<<<<<< HEAD
      const messages = [createSampleMessage({ threadId: thread.id }), createSampleMessage({ threadId: thread.id })];
      await store.saveMessages({ messages, format: 'v2' });
=======
      const messages = [createSampleMessageV1({ threadId: thread.id }), createSampleMessageV1({ threadId: thread.id })];
      await store.saveMessages({ messages });
>>>>>>> 7287a612

      await store.deleteThread({ threadId: thread.id });

      // Verify thread deletion with retry
      await retryUntil(
        async () => await store.getThreadById({ threadId: thread.id }),
        thread => thread === null,
      );

      // Verify messages were also deleted with retry
      const retrievedMessages = await retryUntil(
        async () => await store.getMessages({ threadId: thread.id }),
        messages => messages.length === 0,
      );
      expect(retrievedMessages).toHaveLength(0);
    });
  });

  describe('Message Operations', () => {
    it('should handle empty message array', async () => {
      const result = await store.saveMessages({ messages: [] });
      expect(result).toEqual([]);
    });
    it('should save and retrieve messages', async () => {
      const thread = createSampleThread();
      await store.saveThread({ thread });

<<<<<<< HEAD
      const messages = [createSampleMessage({ threadId: thread.id }), createSampleMessage({ threadId: thread.id })];
=======
      const messages = [createSampleMessageV1({ threadId: thread.id }), createSampleMessageV1({ threadId: thread.id })];
>>>>>>> 7287a612

      // Save messages
      const savedMessages = await store.saveMessages({ messages, format: 'v2' });
      expect(savedMessages).toEqual(messages);

      // Retrieve messages with retry
      const retrievedMessages = await retryUntil(
        async () => {
          const msgs = await store.getMessages({ threadId: thread.id });
          return msgs;
        },
        msgs => msgs.length === 2,
      );
      const checkMessages = messages.map(m => ({
        ...m,
        createdAt: m.createdAt.toISOString(),
      }));
      expect(retrievedMessages).toEqual(expect.arrayContaining(checkMessages));
    });

    it('should handle empty message array', async () => {
      const result = await store.saveMessages({ messages: [] });
      expect(result).toEqual([]);
    });

    it('should maintain message order', async () => {
      const thread = createSampleThread();
      await store.saveThread({ thread });

      const messages = [
<<<<<<< HEAD
        {
          ...createSampleMessage({ threadId: thread.id, content: 'First' }),
        },
        {
          ...createSampleMessage({ threadId: thread.id, content: 'Second' }),
        },
        {
          ...createSampleMessage({ threadId: thread.id, content: 'Third' }),
        },
=======
        createSampleMessageV1({ threadId: thread.id, content: 'First' }),
        createSampleMessageV1({ threadId: thread.id, content: 'Second' }),
        createSampleMessageV1({ threadId: thread.id, content: 'Third' }),
>>>>>>> 7287a612
      ];

      await store.saveMessages({ messages, format: 'v2' });

      const retrievedMessages = await retryUntil(
        async () => await store.getMessages({ threadId: thread.id }),
        messages => messages.length > 0,
      );
      expect(retrievedMessages).toHaveLength(3);

      // Verify order is maintained
      retrievedMessages.forEach((msg, idx) => {
        expect(msg.content).toEqual(messages[idx].content);
      });
    });

    // it('should retrieve messages w/ next/prev messages by message id + resource id', async () => {
    //   const messages: MastraMessageV2[] = [
    //     createSampleMessage({
    //       threadId: 'thread-one',
    //       content: 'First',
    //       resourceId: 'cross-thread-resource',
    //     }),
    //     createSampleMessage({
    //       threadId: 'thread-one',
    //       content: 'Second',
    //       resourceId: 'cross-thread-resource',
    //     }),
    //     createSampleMessage({
    //       threadId: 'thread-one',
    //       content: 'Third',
    //       resourceId: 'cross-thread-resource',
    //     }),

    //     createSampleMessage({
    //       threadId: 'thread-two',
    //       content: 'Fourth',
    //       resourceId: 'cross-thread-resource',
    //     }),
    //     createSampleMessage({
    //       threadId: 'thread-two',
    //       content: 'Fifth',
    //       resourceId: 'cross-thread-resource',
    //     }),
    //     createSampleMessage({
    //       threadId: 'thread-two',
    //       content: 'Sixth',
    //       resourceId: 'cross-thread-resource',
    //     }),

    //     createSampleMessage({
    //       threadId: 'thread-three',
    //       content: 'Seventh',
    //       resourceId: 'other-resource',
    //     }),
    //     createSampleMessage({
    //       threadId: 'thread-three',
    //       content: 'Eighth',
    //       resourceId: 'other-resource',
    //     }),
    //   ];

    //   await store.saveMessages({ messages: messages, format: 'v2' });

    //   const retrievedMessages = await store.getMessages({ threadId: 'thread-one', format: 'v2' });
    //   expect(retrievedMessages).toHaveLength(3);
    //   expect(retrievedMessages.map((m: any) => m.content.parts[0].text)).toEqual(['First', 'Second', 'Third']);

    //   const retrievedMessages2 = await store.getMessages({ threadId: 'thread-two', format: 'v2' });
    //   expect(retrievedMessages2).toHaveLength(3);
    //   expect(retrievedMessages2.map((m: any) => m.content.parts[0].text)).toEqual(['Fourth', 'Fifth', 'Sixth']);

    //   const retrievedMessages3 = await store.getMessages({ threadId: 'thread-three', format: 'v2' });
    //   expect(retrievedMessages3).toHaveLength(2);
    //   expect(retrievedMessages3.map((m: any) => m.content.parts[0].text)).toEqual(['Seventh', 'Eighth']);

    //   const crossThreadMessages = await store.getMessages({
    //     threadId: 'thread-doesnt-exist',
    //     resourceId: 'cross-thread-resource',
    //     format: 'v2',
    //     selectBy: {
    //       last: 0,
    //       include: [
    //         {
    //           id: messages[1].id,
    //           withNextMessages: 2,
    //           withPreviousMessages: 2,
    //         },
    //         {
    //           id: messages[4].id,
    //           withPreviousMessages: 2,
    //           withNextMessages: 2,
    //         },
    //       ],
    //     },
    //   });

    //   expect(crossThreadMessages).toHaveLength(6);
    //   expect(crossThreadMessages.filter(m => m.threadId === `thread-one`)).toHaveLength(3);
    //   expect(crossThreadMessages.filter(m => m.threadId === `thread-two`)).toHaveLength(3);

    //   const crossThreadMessages2 = await store.getMessages({
    //     threadId: 'thread-one',
    //     resourceId: 'cross-thread-resource',
    //     format: 'v2',
    //     selectBy: {
    //       last: 0,
    //       include: [
    //         {
    //           id: messages[4].id,
    //           withPreviousMessages: 1,
    //           withNextMessages: 30,
    //         },
    //       ],
    //     },
    //   });

    //   expect(crossThreadMessages2).toHaveLength(3);
    //   expect(crossThreadMessages2.filter(m => m.threadId === `thread-one`)).toHaveLength(0);
    //   expect(crossThreadMessages2.filter(m => m.threadId === `thread-two`)).toHaveLength(3);

    //   const crossThreadMessages3 = await store.getMessages({
    //     threadId: 'thread-two',
    //     resourceId: 'cross-thread-resource',
    //     format: 'v2',
    //     selectBy: {
    //       last: 0,
    //       include: [
    //         {
    //           id: messages[1].id,
    //           withNextMessages: 1,
    //           withPreviousMessages: 1,
    //         },
    //       ],
    //     },
    //   });

    //   expect(crossThreadMessages3).toHaveLength(3);
    //   expect(crossThreadMessages3.filter(m => m.threadId === `thread-one`)).toHaveLength(3);
    //   expect(crossThreadMessages3.filter(m => m.threadId === `thread-two`)).toHaveLength(0);
    // });
  });

  describe('Workflow Operations', () => {
    beforeAll(async () => {
      // Create workflow_snapshot table
      await store.createTable({
        tableName: TABLE_WORKFLOW_SNAPSHOT,
        schema: {
          workflow_name: { type: 'text', nullable: false },
          run_id: { type: 'text', nullable: false },
          snapshot: { type: 'text', nullable: false },
          created_at: { type: 'timestamp', nullable: false },
          updated_at: { type: 'timestamp', nullable: false },
        },
      });
    });
    it('should save and retrieve workflow snapshots', async () => {
      const { snapshot, runId } = createSampleWorkflowSnapshot('running');

      await store.persistWorkflowSnapshot({
        workflowName: 'test-workflow',
        runId,
        snapshot,
      });
      await new Promise(resolve => setTimeout(resolve, 5000));

      const retrieved = await retryUntil(
        async () =>
          await store.loadWorkflowSnapshot({
            workflowName: 'test-workflow',
            runId,
          }),
        snapshot => snapshot?.runId === runId,
      );
      expect(retrieved).toEqual(snapshot);
    });

    it('should handle non-existent workflow snapshots', async () => {
      const result = await store.loadWorkflowSnapshot({
        workflowName: 'test-workflow',
        runId: 'non-existent',
      });
      expect(result).toBeNull();
    });

    it('should update workflow snapshot status', async () => {
      const { snapshot, runId } = createSampleWorkflowSnapshot('running');

      await store.persistWorkflowSnapshot({
        workflowName: 'test-workflow',
        runId,
        snapshot,
      });

      const updatedSnapshot = {
        ...snapshot,
        value: { [runId]: 'completed' },
        timestamp: Date.now(),
      };

      await store.persistWorkflowSnapshot({
        workflowName: 'test-workflow',
        runId,
        snapshot: updatedSnapshot,
      });

      const retrieved = await retryUntil(
        async () =>
          await store.loadWorkflowSnapshot({
            workflowName: 'test-workflow',
            runId,
          }),
        snapshot => snapshot?.value[runId] === 'completed',
      );

      expect(retrieved?.value[runId]).toBe('completed');
      expect(retrieved?.timestamp).toBeGreaterThan(snapshot.timestamp);
    });

    it('should handle complex workflow state', async () => {
      const runId = `run-${randomUUID()}`;
      const workflowName = 'complex-workflow';

      const complexSnapshot = {
        runId,
        value: { currentState: 'running' },
        timestamp: Date.now(),
        context: {
          'step-1': {
            status: 'success',
            output: {
              nestedData: {
                array: [1, 2, 3],
                object: { key: 'value' },
                date: new Date().toISOString(),
              },
            },
          },
          'step-2': {
            status: 'suspended',
            dependencies: ['step-3', 'step-4'],
          },
          input: {
            type: 'scheduled',
            metadata: {
              schedule: '0 0 * * *',
              timezone: 'UTC',
            },
          },
        },
        activePaths: [],
        suspendedPaths: {},
      } as unknown as WorkflowRunState;

      await store.persistWorkflowSnapshot({
        workflowName,
        runId,
        snapshot: complexSnapshot,
      });

      const loadedSnapshot = await store.loadWorkflowSnapshot({
        workflowName,
        runId,
      });

      expect(loadedSnapshot).toEqual(complexSnapshot);
    });
  });

  describe('Workflow Snapshots', () => {
    beforeEach(async () => {
      // Clear workflow snapshots before each test
      await store.clearTable({ tableName: TABLE_WORKFLOW_SNAPSHOT });
    });

    it('should persist and load workflow snapshots', async () => {
      const { snapshot, runId } = createSampleWorkflowSnapshot('running');

      await store.persistWorkflowSnapshot({
        workflowName: 'test-workflow',
        runId,
        snapshot,
      });
      await new Promise(resolve => setTimeout(resolve, 5000));

      const retrieved = await retryUntil(
        async () =>
          await store.loadWorkflowSnapshot({
            workflowName: 'test-workflow',
            runId,
          }),
        snapshot => snapshot?.runId === runId,
      );

      expect(retrieved).toEqual(snapshot);
    });

    it('should handle non-existent workflow snapshots', async () => {
      const retrieved = await store.loadWorkflowSnapshot({
        workflowName: 'non-existent',
        runId: 'non-existent',
      });

      expect(retrieved).toBeNull();
    });

    it('should update existing workflow snapshot', async () => {
      const { snapshot, runId } = createSampleWorkflowSnapshot('running');

      await store.persistWorkflowSnapshot({
        workflowName: 'test-workflow',
        runId,
        snapshot,
      });

      const updatedSnapshot = {
        ...snapshot,
        value: { [runId]: 'completed' },
        timestamp: Date.now(),
      };

      await store.persistWorkflowSnapshot({
        workflowName: 'test-workflow',
        runId,
        snapshot: updatedSnapshot,
      });

      const retrieved = await retryUntil(
        async () =>
          await store.loadWorkflowSnapshot({
            workflowName: 'test-workflow',
            runId,
          }),
        snapshot => snapshot?.value[runId] === 'completed',
      );

      expect(retrieved?.value[runId]).toBe('completed');
      expect(retrieved?.timestamp).toBeGreaterThan(snapshot.timestamp);
    });

    it('should handle workflow step updates', async () => {
      const workflow = {
        runId: 'test-run-3',
        value: { 'test-run-3': 'running' },
        timestamp: Date.now(),
        context: {
          'step-1': {
            status: 'success' as const,
            output: { input: 'test' },
          },
          'step-2': {
            status: 'success' as const,
            output: { input: 'test2' },
          },
          input: { source: 'test' },
        },
        activePaths: [],
        suspendedPaths: {},
      } as unknown as WorkflowRunState;

      await store.persistWorkflowSnapshot({
        workflowName: 'test-workflow',
        runId: workflow.runId,
        snapshot: workflow,
      });

      await new Promise(resolve => setTimeout(resolve, 5000));

      // Update step-1 status to completed
      const updatedWorkflow = {
        ...workflow,
        context: {
          ...workflow.context,
          'step-1': {
            status: 'success' as const,
            output: { result: 'done' },
          },
        },
        activePaths: [],
      } as unknown as WorkflowRunState;

      await store.persistWorkflowSnapshot({
        workflowName: 'test-workflow',
        runId: workflow.runId,
        snapshot: updatedWorkflow,
      });

      await new Promise(resolve => setTimeout(resolve, 5000));

      const retrieved = await store.loadWorkflowSnapshot({
        workflowName: 'test-workflow',
        runId: workflow.runId,
      });

      expect(retrieved?.context['step-1'].status).toBe('success');
      expect((retrieved?.context['step-1'] as any).output).toEqual({ result: 'done' });
      expect(retrieved?.context['step-2'].status).toBe('success');
      expect(retrieved?.activePaths).toEqual([]);
    });
  });

  describe('getWorkflowRuns', () => {
    beforeEach(async () => {
      await store.clearTable({ tableName: TABLE_WORKFLOW_SNAPSHOT });
    });
    it('returns empty array when no workflows exist', async () => {
      const { runs, total } = await store.getWorkflowRuns();
      expect(runs).toEqual([]);
      expect(total).toBe(0);
    });

    it('returns all workflows by default', async () => {
      const workflowName1 = 'default_test_1';
      const workflowName2 = 'default_test_2';

      const { snapshot: workflow1, runId: runId1, stepId: stepId1 } = createSampleWorkflowSnapshot('success');
      const { snapshot: workflow2, runId: runId2, stepId: stepId2 } = createSampleWorkflowSnapshot('failed');

      await store.persistWorkflowSnapshot({ workflowName: workflowName1, runId: runId1, snapshot: workflow1 });
      await new Promise(resolve => setTimeout(resolve, 10)); // Small delay to ensure different timestamps
      await store.persistWorkflowSnapshot({ workflowName: workflowName2, runId: runId2, snapshot: workflow2 });

      const { runs, total } = await store.getWorkflowRuns();
      expect(runs).toHaveLength(2);
      expect(total).toBe(2);
      expect(runs[0]!.workflowName).toBe(workflowName2); // Most recent first
      expect(runs[1]!.workflowName).toBe(workflowName1);
      const firstSnapshot = runs[0]!.snapshot;
      const secondSnapshot = runs[1]!.snapshot;
      checkWorkflowSnapshot(firstSnapshot, stepId2, 'failed');
      checkWorkflowSnapshot(secondSnapshot, stepId1, 'success');
    });

    it('filters by workflow name', async () => {
      const workflowName1 = 'filter_test_1';
      const workflowName2 = 'filter_test_2';

      const { snapshot: workflow1, runId: runId1, stepId: stepId1 } = createSampleWorkflowSnapshot('success');
      const { snapshot: workflow2, runId: runId2 } = createSampleWorkflowSnapshot('failed');

      await store.persistWorkflowSnapshot({ workflowName: workflowName1, runId: runId1, snapshot: workflow1 });
      await new Promise(resolve => setTimeout(resolve, 10)); // Small delay to ensure different timestamps
      await store.persistWorkflowSnapshot({ workflowName: workflowName2, runId: runId2, snapshot: workflow2 });

      const { runs, total } = await store.getWorkflowRuns({ workflowName: workflowName1 });
      expect(runs).toHaveLength(1);
      expect(total).toBe(1);
      expect(runs[0]!.workflowName).toBe(workflowName1);
      const snapshot = runs[0]!.snapshot;
      checkWorkflowSnapshot(snapshot, stepId1, 'success');
    });

    it('filters by date range', async () => {
      const now = new Date();
      const yesterday = new Date(now.getTime() - 24 * 60 * 60 * 1000);
      const twoDaysAgo = new Date(now.getTime() - 2 * 24 * 60 * 60 * 1000);
      const workflowName1 = 'date_test_1';
      const workflowName2 = 'date_test_2';
      const workflowName3 = 'date_test_3';

      const { snapshot: workflow1, runId: runId1 } = createSampleWorkflowSnapshot('success');
      const { snapshot: workflow2, runId: runId2, stepId: stepId2 } = createSampleWorkflowSnapshot('failed');
      const { snapshot: workflow3, runId: runId3, stepId: stepId3 } = createSampleWorkflowSnapshot('suspended');

      await store.insert({
        tableName: TABLE_WORKFLOW_SNAPSHOT,
        record: {
          workflow_name: workflowName1,
          run_id: runId1,
          snapshot: workflow1,
          createdAt: twoDaysAgo,
          updatedAt: twoDaysAgo,
        },
      });
      await store.insert({
        tableName: TABLE_WORKFLOW_SNAPSHOT,
        record: {
          workflow_name: workflowName2,
          run_id: runId2,
          snapshot: workflow2,
          createdAt: yesterday,
          updatedAt: yesterday,
        },
      });
      await store.insert({
        tableName: TABLE_WORKFLOW_SNAPSHOT,
        record: {
          workflow_name: workflowName3,
          run_id: runId3,
          snapshot: workflow3,
          createdAt: now,
          updatedAt: now,
        },
      });

      const { runs } = await store.getWorkflowRuns({
        fromDate: yesterday,
        toDate: now,
      });

      expect(runs).toHaveLength(2);
      expect(runs[0]!.workflowName).toBe(workflowName3);
      expect(runs[1]!.workflowName).toBe(workflowName2);
      const firstSnapshot = runs[0]!.snapshot;
      const secondSnapshot = runs[1]!.snapshot;
      checkWorkflowSnapshot(firstSnapshot, stepId3, 'suspended');
      checkWorkflowSnapshot(secondSnapshot, stepId2, 'failed');
    });

    it('handles pagination', async () => {
      const workflowName1 = 'page_test_1';
      const workflowName2 = 'page_test_2';
      const workflowName3 = 'page_test_3';

      const { snapshot: workflow1, runId: runId1, stepId: stepId1 } = createSampleWorkflowSnapshot('success');
      const { snapshot: workflow2, runId: runId2, stepId: stepId2 } = createSampleWorkflowSnapshot('failed');
      const { snapshot: workflow3, runId: runId3, stepId: stepId3 } = createSampleWorkflowSnapshot('suspended');

      await store.persistWorkflowSnapshot({ workflowName: workflowName1, runId: runId1, snapshot: workflow1 });
      await new Promise(resolve => setTimeout(resolve, 10)); // Small delay to ensure different timestamps
      await store.persistWorkflowSnapshot({ workflowName: workflowName2, runId: runId2, snapshot: workflow2 });
      await new Promise(resolve => setTimeout(resolve, 10)); // Small delay to ensure different timestamps
      await store.persistWorkflowSnapshot({ workflowName: workflowName3, runId: runId3, snapshot: workflow3 });

      // Get first page
      const page1 = await store.getWorkflowRuns({ limit: 2, offset: 0 });
      expect(page1.runs).toHaveLength(2);
      expect(page1.total).toBe(3); // Total count of all records
      expect(page1.runs[0]!.workflowName).toBe(workflowName3);
      expect(page1.runs[1]!.workflowName).toBe(workflowName2);
      const firstSnapshot = page1.runs[0]!.snapshot;
      const secondSnapshot = page1.runs[1]!.snapshot;
      checkWorkflowSnapshot(firstSnapshot, stepId3, 'suspended');
      checkWorkflowSnapshot(secondSnapshot, stepId2, 'failed');

      // Get second page
      const page2 = await store.getWorkflowRuns({ limit: 2, offset: 2 });
      expect(page2.runs).toHaveLength(1);
      expect(page2.total).toBe(3);
      expect(page2.runs[0]!.workflowName).toBe(workflowName1);
      const snapshot = page2.runs[0]!.snapshot;
      checkWorkflowSnapshot(snapshot, stepId1, 'success');
    });
  });

  describe('getWorkflowRunById', () => {
    const workflowName = 'workflow-id-test';
    let runId: string;
    let stepId: string;

    beforeEach(async () => {
      // Insert a workflow run for positive test
      const sample = createSampleWorkflowSnapshot('success');
      runId = sample.runId;
      stepId = sample.stepId;
      await store.insert({
        tableName: TABLE_WORKFLOW_SNAPSHOT,
        record: {
          workflow_name: workflowName,
          run_id: runId,
          resourceId: 'resource-abc',
          snapshot: sample.snapshot,
          createdAt: new Date(),
          updatedAt: new Date(),
        },
      });
    });

    it('should retrieve a workflow run by ID', async () => {
      const found = await store.getWorkflowRunById({
        runId,
        workflowName,
      });
      expect(found).not.toBeNull();
      expect(found?.runId).toBe(runId);
      checkWorkflowSnapshot(found?.snapshot!, stepId, 'success');
    });

    it('should return null for non-existent workflow run ID', async () => {
      const notFound = await store.getWorkflowRunById({
        runId: 'non-existent-id',
        workflowName,
      });
      expect(notFound).toBeNull();
    });
  });
  describe('getWorkflowRuns with resourceId', () => {
    const workflowName = 'workflow-id-test';
    let resourceId: string;
    let runIds: string[] = [];

    beforeEach(async () => {
      // Insert multiple workflow runs for the same resourceId
      resourceId = 'resource-shared';
      for (const status of ['success', 'failed']) {
        const sample = createSampleWorkflowSnapshot(status);
        runIds.push(sample.runId);
        await store.insert({
          tableName: TABLE_WORKFLOW_SNAPSHOT,
          record: {
            workflow_name: workflowName,
            run_id: sample.runId,
            resourceId,
            snapshot: sample.snapshot,
            createdAt: new Date(),
            updatedAt: new Date(),
          },
        });
      }
      // Insert a run with a different resourceId
      const other = createSampleWorkflowSnapshot('waiting');
      await store.insert({
        tableName: TABLE_WORKFLOW_SNAPSHOT,
        record: {
          workflow_name: workflowName,
          run_id: other.runId,
          resourceId: 'resource-other',
          snapshot: other.snapshot,
          createdAt: new Date(),
          updatedAt: new Date(),
        },
      });
    });

    it('should retrieve all workflow runs by resourceId', async () => {
      const { runs } = await store.getWorkflowRuns({
        resourceId,
        workflowName,
      });
      expect(Array.isArray(runs)).toBe(true);
      expect(runs.length).toBeGreaterThanOrEqual(2);
      for (const run of runs) {
        expect(run.resourceId).toBe(resourceId);
      }
    });

    it('should return an empty array if no workflow runs match resourceId', async () => {
      const { runs } = await store.getWorkflowRuns({
        resourceId: 'non-existent-resource',
        workflowName,
      });
      expect(Array.isArray(runs)).toBe(true);
      expect(runs.length).toBe(0);
    });
  });

  describe('hasColumn', () => {
    const tempTable = 'temp_test_table';

    beforeEach(async () => {
      // Always try to drop the table before each test, ignore errors if it doesn't exist
      try {
        await store['executeQuery']({ sql: `DROP TABLE IF EXISTS ${tempTable}` });
      } catch {
        /* ignore */
      }
    });

    it('returns true if the column exists', async () => {
      await store['executeQuery']({ sql: `CREATE TABLE ${tempTable} (id SERIAL PRIMARY KEY, resourceId TEXT)` });
      expect(await store['hasColumn'](tempTable, 'resourceId')).toBe(true);
    });

    it('returns false if the column does not exist', async () => {
      await store['executeQuery']({ sql: `CREATE TABLE ${tempTable} (id SERIAL PRIMARY KEY)` });
      expect(await store['hasColumn'](tempTable, 'resourceId')).toBe(false);
    });

    afterEach(async () => {
      // Always try to drop the table after each test, ignore errors if it doesn't exist
      try {
        await store['executeQuery']({ sql: `DROP TABLE IF EXISTS ${tempTable}` });
      } catch {
        /* ignore */
      }
    });
  });

  describe('Date Handling', () => {
    it('should handle Date objects in thread operations', async () => {
      const now = new Date();
      const thread = {
        id: 'thread-date-1',
        resourceId: 'resource-1',
        title: 'Test Thread',
        createdAt: now,
        updatedAt: now,
        metadata: {},
      };

      await store.saveThread({ thread });
      const retrievedThread = await retryUntil(
        async () => await store.getThreadById({ threadId: thread.id }),
        retrievedThread => retrievedThread?.id === thread.id,
      );
      expect(retrievedThread?.createdAt).toBeInstanceOf(Date);
      expect(retrievedThread?.updatedAt).toBeInstanceOf(Date);
      expect(retrievedThread?.createdAt.toISOString()).toBe(now.toISOString());
      expect(retrievedThread?.updatedAt.toISOString()).toBe(now.toISOString());
    });

    it('should handle ISO string dates in thread operations', async () => {
      const now = new Date();
      const thread = {
        id: 'thread-date-2',
        resourceId: 'resource-1',
        title: 'Test Thread',
        createdAt: now.toISOString(),
        updatedAt: now.toISOString(),
        metadata: {},
      };

      await store.saveThread({ thread: thread as any });
      const retrievedThread = await retryUntil(
        async () => await store.getThreadById({ threadId: thread.id }),
        retrievedThread => retrievedThread?.id === thread.id,
      );
      expect(retrievedThread?.createdAt).toBeInstanceOf(Date);
      expect(retrievedThread?.updatedAt).toBeInstanceOf(Date);
      expect(retrievedThread?.createdAt.toISOString()).toBe(now.toISOString());
      expect(retrievedThread?.updatedAt.toISOString()).toBe(now.toISOString());
    });
  });

  describe('Message Ordering', () => {
    it('should handle duplicate timestamps gracefully', async () => {
      const thread = createSampleThread();
      await store.saveThread({ thread });

      // Create messages with identical timestamps
      const timestamp = new Date();
<<<<<<< HEAD
      const messages = Array.from({ length: 3 }, () => ({
        ...createSampleMessage({ threadId: thread.id }),
        createdAt: timestamp,
      }));
=======
      const messages = Array.from({ length: 3 }, () =>
        createSampleMessageV1({ threadId: thread.id, createdAt: timestamp }),
      );
>>>>>>> 7287a612

      await store.saveMessages({ messages, format: 'v2' });

      // Verify order is maintained based on insertion order
      const order = await retryUntil(
        async () => await store.getMessages({ threadId: thread.id }),
        order => order.length === messages.length,
      );
      const orderIds = order.map(m => m.id);
      const messageIds = messages.map(m => m.id);

      // Order should match insertion order
      expect(orderIds).toEqual(messageIds);
    });

    it('should preserve write order when messages are saved concurrently', async () => {
      const thread = createSampleThread();
      await store.saveThread({ thread });

      // Create messages with different timestamps
      const now = Date.now();
<<<<<<< HEAD
      const messages = Array.from({ length: 3 }, (_, i) => ({
        ...createSampleMessage({ threadId: thread.id }),
        createdAt: new Date(now - (2 - i) * 1000), // timestamps: oldest -> newest
      }));
=======
      const messages = Array.from({ length: 3 }, (_, i) =>
        createSampleMessageV1({ threadId: thread.id, createdAt: new Date(now - (2 - i) * 1000) }),
      );
>>>>>>> 7287a612

      // Save messages in reverse order to verify write order is preserved
      const reversedMessages = [...messages].reverse(); // newest -> oldest
      for (const msg of reversedMessages) {
        await store.saveMessages({ messages: [msg], format: 'v2' });
      }
      // Verify all messages are saved successfully
      const order = await retryUntil(
        async () => await store.getMessages({ threadId: thread.id }),
        order => order.length === messages.length,
      );
      const orderIds = order.map(m => m.id);
      const messageIds = messages.map(m => m.id);

      // Order should match insertion order
      expect(orderIds).toEqual(messageIds);
    });

    it('should maintain message order using sorted sets', async () => {
      const thread = createSampleThread();
      await store.saveThread({ thread });

      // Create messages with explicit timestamps to test chronological ordering
      const baseTime = new Date('2025-03-14T23:30:20.930Z').getTime();
      const messages = [
<<<<<<< HEAD
        {
          ...createSampleMessage({ threadId: thread.id }),
          content: [{ type: 'text', text: 'First' }],
          createdAt: new Date(baseTime),
        },
        {
          ...createSampleMessage({ threadId: thread.id }),
          content: [{ type: 'text', text: 'Second' }],
          createdAt: new Date(baseTime + 1000),
        },
        {
          ...createSampleMessage({ threadId: thread.id }),
          content: [{ type: 'text', text: 'Third' }],
          createdAt: new Date(baseTime + 2000),
        },
      ] as MastraMessageV1[];
=======
        createSampleMessageV1({ threadId: thread.id, content: 'First', createdAt: new Date(baseTime) }),
        createSampleMessageV1({ threadId: thread.id, content: 'Second', createdAt: new Date(baseTime + 1000) }),
        createSampleMessageV1({ threadId: thread.id, content: 'Third', createdAt: new Date(baseTime + 2000) }),
      ];
>>>>>>> 7287a612

      await store.saveMessages({ messages });

      await new Promise(resolve => setTimeout(resolve, 5000));

      // Get messages and verify order
      const order = await retryUntil(
        async () => await store.getMessages({ threadId: thread.id }),
        order => order.length > 0,
      );
      expect(order.length).toBe(3);
    });
  });

  describe('Data Validation', () => {
    it('should handle missing optional fields', async () => {
      const thread = {
        ...createSampleThread(),
        metadata: undefined, // Optional field
      };
      await store.saveThread({ thread });

      // Should be able to retrieve thread
      const threads = await retryUntil(
        async () => await store.getThreadsByResourceId({ resourceId: thread.resourceId }),
        threads => threads.length > 0,
      );
      expect(threads).toHaveLength(1);
      expect(threads[0].id).toBe(thread.id);
      expect(threads[0].metadata).toStrictEqual({});
    });

    it('should sanitize and handle special characters', async () => {
      const thread = createSampleThread();
<<<<<<< HEAD
      const message = {
        ...createSampleMessage({ threadId: thread.id, content: '特殊字符 !@#$%^&*()' }),
      };
=======
      const message = createSampleMessageV2({ threadId: thread.id, content: '特殊字符 !@#$%^&*()' });
>>>>>>> 7287a612

      await store.saveThread({ thread });
      await store.saveMessages({ messages: [message], format: 'v2' });

      // Should retrieve correctly
      const messages = await retryUntil(
        async () => await store.getMessages({ threadId: thread.id }),
        messages => messages.length > 0,
      );
      expect(messages).toHaveLength(1);
      expect(messages[0].content).toEqual(message.content);
    });
  });

  describe('Sequential Operations', () => {
    it('should handle concurrent message updates sequentially', async () => {
      const thread = createSampleThread();
      await store.saveThread({ thread });

      // Create messages with sequential timestamps (but write order will be preserved)
      const now = Date.now();
<<<<<<< HEAD
      const messages = Array.from({ length: 5 }, (_, i) => ({
        ...createSampleMessage({ threadId: thread.id }),
        createdAt: new Date(now + i * 1000),
      }));
=======
      const messages = Array.from({ length: 5 }, (_, i) =>
        createSampleMessageV1({ threadId: thread.id, createdAt: new Date(now + i * 1000) }),
      );
>>>>>>> 7287a612

      // Save messages sequentially to avoid race conditions in REST API
      for (const msg of messages) {
        await store.saveMessages({ messages: [msg], format: 'v2' });
      }
      // Verify all messages are saved
      const order = await retryUntil(
        async () => await store.getMessages({ threadId: thread.id }),
        order => order.length === messages.length,
      );

      const messageIds = messages.map(m => m.id);
      expect(order?.length).toBe(messages.length);
      const orderIds = order?.map(m => m.id);
      expect(orderIds).toEqual(messageIds);
    });
  });

  describe('Resource Management', () => {
    it('should clean up orphaned messages when thread is deleted', async () => {
      const thread = createSampleThread();
<<<<<<< HEAD
      const messages = Array.from({ length: 3 }, () => createSampleMessage({ threadId: thread.id }));
=======
      const messages = Array.from({ length: 3 }, () => createSampleMessageV1({ threadId: thread.id }));
>>>>>>> 7287a612

      await store.saveThread({ thread });
      await store.saveMessages({ messages, format: 'v2' });

      // Verify messages exist
      const initialOrder = await retryUntil(
        async () => await store.getMessages({ threadId: thread.id }),
        messages => messages.length > 0,
      );
      expect(initialOrder).toHaveLength(messages.length);

      // Delete thread
      await store.deleteThread({ threadId: thread.id });

      await new Promise(resolve => setTimeout(resolve, 5000));

      // Verify messages are cleaned up
      const finalOrder = await retryUntil(
        async () => await store.getMessages({ threadId: thread.id }),
        order => order.length === 0,
      );
      expect(finalOrder).toHaveLength(0);

      // Verify thread is gone
      const threads = await store.getThreadsByResourceId({ resourceId: thread.resourceId });
      expect(threads).toHaveLength(0);
    });
  });

  describe('Large Data Handling', () => {
    it('should handle large metadata objects', async () => {
      const thread = createSampleThread();
      const largeMetadata = {
        ...thread.metadata,
        largeArray: Array.from({ length: 1000 }, (_, i) => ({
          index: i,
          data: 'test'.repeat(100),
        })),
      };

      const threadWithLargeMetadata = {
        ...thread,
        metadata: largeMetadata,
      };

      await store.saveThread({ thread: threadWithLargeMetadata });
      const retrieved = await retryUntil(
        async () => await store.getThreadById({ threadId: thread.id }),
        retrievedThread => retrievedThread?.id === thread.id,
      );

      expect(retrieved?.metadata).toEqual(largeMetadata);
    });

    it('should handle concurrent thread operations', async () => {
      const threads = Array.from({ length: 10 }, () => createSampleThread());

      // Save all threads concurrently
      await Promise.all(threads.map(thread => store.saveThread({ thread })));

      // Retrieve all threads concurrently
      const retrievedThreads = await Promise.all(threads.map(thread => store.getThreadById({ threadId: thread.id })));

      expect(retrievedThreads.length).toBe(threads.length);
      retrievedThreads.forEach((retrieved, i) => {
        expect(retrieved?.id).toBe(threads[i].id);
      });
    });
  });

  describe('Error Handling', () => {
    it('should handle invalid message data', async () => {
      const thread = createSampleThread();
      await store.saveThread({ thread });

      // Try to save invalid message
      const invalidMessage = {
<<<<<<< HEAD
        ...createSampleMessage({ threadId: thread.id }),
=======
        ...createSampleMessageV1({ threadId: thread.id }),
>>>>>>> 7287a612
        content: undefined,
      };

      await expect(
        store.saveMessages({
          messages: [invalidMessage as any],
        }),
      ).rejects.toThrow();
    });

    it('should handle missing thread gracefully', async () => {
<<<<<<< HEAD
      const message = createSampleMessage({ threadId: 'non-existent-thread' });
=======
      const message = createSampleMessageV1({ threadId: 'non-existent-thread' });
>>>>>>> 7287a612
      await expect(
        store.saveMessages({
          messages: [message],
          format: 'v2',
        }),
      ).rejects.toThrow();
    });

    it('should handle malformed data gracefully', async () => {
      const thread = createSampleThread();
      await store.saveThread({ thread });

      // Test with various malformed data
<<<<<<< HEAD
      const malformedMessage = {
        ...createSampleMessage({ threadId: thread.id, content: ''.padStart(1024 * 1024, 'x') }),
      };
=======
      const malformedMessage = createSampleMessageV1({ threadId: thread.id, content: ''.padStart(1024 * 1024, 'x') });
>>>>>>> 7287a612

      await store.saveMessages({ messages: [malformedMessage], format: 'v2' });

      // Should still be able to retrieve and handle the message
      const messages = await retryUntil(
        async () => await store.getMessages({ threadId: thread.id }),
        messages => messages.length === 1,
      );
      expect(messages).toHaveLength(1);
      expect(messages[0].id).toBe(malformedMessage.id);
    });

    it('should handle large metadata objects', async () => {
      const thread = createSampleThread();
      const largeMetadata = {
        ...thread.metadata,
        largeArray: Array.from({ length: 1000 }, (_, i) => ({ index: i, data: 'test'.repeat(100) })),
      };

      const threadWithLargeMetadata = {
        ...thread,
        metadata: largeMetadata,
      };

      await store.saveThread({ thread: threadWithLargeMetadata });
      const retrieved = await store.getThreadById({ threadId: thread.id });

      expect(retrieved?.metadata).toEqual(largeMetadata);
    });

    it('should handle special characters in thread titles', async () => {
      const thread = {
        ...createSampleThread(),
        title: 'Special \'quotes\' and "double quotes" and emoji 🎉',
      };

      await store.saveThread({ thread });
      const retrieved = await store.getThreadById({ threadId: thread.id });

      expect(retrieved?.title).toBe(thread.title);
    });
  });

  describe('alterTable', () => {
    const TEST_TABLE = 'test_alter_table';
    const BASE_SCHEMA = {
      id: { type: 'integer', primaryKey: true, nullable: false },
      name: { type: 'text', nullable: true },
    } as Record<string, StorageColumn>;

    beforeEach(async () => {
      await store.createTable({ tableName: TEST_TABLE as TABLE_NAMES, schema: BASE_SCHEMA });
    });

    afterEach(async () => {
      await store.clearTable({ tableName: TEST_TABLE as TABLE_NAMES });
    });

    it('adds a new column to an existing table', async () => {
      await store.alterTable({
        tableName: TEST_TABLE as TABLE_NAMES,
        schema: { ...BASE_SCHEMA, age: { type: 'integer', nullable: true } },
        ifNotExists: ['age'],
      });

      await store.insert({
        tableName: TEST_TABLE as TABLE_NAMES,
        record: { id: 1, name: 'Alice', age: 42 },
      });

      const row = await store.load<{ id: string; name: string; age?: number }>({
        tableName: TEST_TABLE as TABLE_NAMES,
        keys: { id: '1' },
      });
      expect(row?.age).toBe(42);
    });

    it('is idempotent when adding an existing column', async () => {
      await store.alterTable({
        tableName: TEST_TABLE as TABLE_NAMES,
        schema: { ...BASE_SCHEMA, foo: { type: 'text', nullable: true } },
        ifNotExists: ['foo'],
      });
      // Add the column again (should not throw)
      await expect(
        store.alterTable({
          tableName: TEST_TABLE as TABLE_NAMES,
          schema: { ...BASE_SCHEMA, foo: { type: 'text', nullable: true } },
          ifNotExists: ['foo'],
        }),
      ).resolves.not.toThrow();
    });

    it('should add a default value to a column when using not null', async () => {
      await store.insert({
        tableName: TEST_TABLE as TABLE_NAMES,
        record: { id: 1, name: 'Bob' },
      });

      await expect(
        store.alterTable({
          tableName: TEST_TABLE as TABLE_NAMES,
          schema: { ...BASE_SCHEMA, text_column: { type: 'text', nullable: false } },
          ifNotExists: ['text_column'],
        }),
      ).resolves.not.toThrow();

      await expect(
        store.alterTable({
          tableName: TEST_TABLE as TABLE_NAMES,
          schema: { ...BASE_SCHEMA, timestamp_column: { type: 'timestamp', nullable: false } },
          ifNotExists: ['timestamp_column'],
        }),
      ).resolves.not.toThrow();

      await expect(
        store.alterTable({
          tableName: TEST_TABLE as TABLE_NAMES,
          schema: { ...BASE_SCHEMA, bigint_column: { type: 'bigint', nullable: false } },
          ifNotExists: ['bigint_column'],
        }),
      ).resolves.not.toThrow();

      await expect(
        store.alterTable({
          tableName: TEST_TABLE as TABLE_NAMES,
          schema: { ...BASE_SCHEMA, jsonb_column: { type: 'jsonb', nullable: false } },
          ifNotExists: ['jsonb_column'],
        }),
      ).resolves.not.toThrow();
    });
  });
});<|MERGE_RESOLUTION|>--- conflicted
+++ resolved
@@ -1,8 +1,4 @@
 import { randomUUID } from 'crypto';
-<<<<<<< HEAD
-import type { MastraMessageV1, StorageThreadType } from '@mastra/core/memory';
-import type { TABLE_NAMES } from '@mastra/core/storage';
-=======
 import {
   createSampleMessageV1,
   createSampleMessageV2,
@@ -12,7 +8,6 @@
 } from '@internal/storage-test-utils';
 import type { StorageThreadType } from '@mastra/core/memory';
 import type { StorageColumn, TABLE_NAMES } from '@mastra/core/storage';
->>>>>>> 7287a612
 import {
   TABLE_MESSAGES,
   TABLE_THREADS,
@@ -379,13 +374,8 @@
       await store.saveThread({ thread });
 
       // Add some messages
-<<<<<<< HEAD
-      const messages = [createSampleMessage({ threadId: thread.id }), createSampleMessage({ threadId: thread.id })];
-      await store.saveMessages({ messages, format: 'v2' });
-=======
       const messages = [createSampleMessageV1({ threadId: thread.id }), createSampleMessageV1({ threadId: thread.id })];
       await store.saveMessages({ messages });
->>>>>>> 7287a612
 
       await store.deleteThread({ threadId: thread.id });
 
@@ -413,11 +403,7 @@
       const thread = createSampleThread();
       await store.saveThread({ thread });
 
-<<<<<<< HEAD
-      const messages = [createSampleMessage({ threadId: thread.id }), createSampleMessage({ threadId: thread.id })];
-=======
       const messages = [createSampleMessageV1({ threadId: thread.id }), createSampleMessageV1({ threadId: thread.id })];
->>>>>>> 7287a612
 
       // Save messages
       const savedMessages = await store.saveMessages({ messages, format: 'v2' });
@@ -448,21 +434,9 @@
       await store.saveThread({ thread });
 
       const messages = [
-<<<<<<< HEAD
-        {
-          ...createSampleMessage({ threadId: thread.id, content: 'First' }),
-        },
-        {
-          ...createSampleMessage({ threadId: thread.id, content: 'Second' }),
-        },
-        {
-          ...createSampleMessage({ threadId: thread.id, content: 'Third' }),
-        },
-=======
         createSampleMessageV1({ threadId: thread.id, content: 'First' }),
         createSampleMessageV1({ threadId: thread.id, content: 'Second' }),
         createSampleMessageV1({ threadId: thread.id, content: 'Third' }),
->>>>>>> 7287a612
       ];
 
       await store.saveMessages({ messages, format: 'v2' });
@@ -1195,16 +1169,9 @@
 
       // Create messages with identical timestamps
       const timestamp = new Date();
-<<<<<<< HEAD
-      const messages = Array.from({ length: 3 }, () => ({
-        ...createSampleMessage({ threadId: thread.id }),
-        createdAt: timestamp,
-      }));
-=======
       const messages = Array.from({ length: 3 }, () =>
         createSampleMessageV1({ threadId: thread.id, createdAt: timestamp }),
       );
->>>>>>> 7287a612
 
       await store.saveMessages({ messages, format: 'v2' });
 
@@ -1226,16 +1193,9 @@
 
       // Create messages with different timestamps
       const now = Date.now();
-<<<<<<< HEAD
-      const messages = Array.from({ length: 3 }, (_, i) => ({
-        ...createSampleMessage({ threadId: thread.id }),
-        createdAt: new Date(now - (2 - i) * 1000), // timestamps: oldest -> newest
-      }));
-=======
       const messages = Array.from({ length: 3 }, (_, i) =>
         createSampleMessageV1({ threadId: thread.id, createdAt: new Date(now - (2 - i) * 1000) }),
       );
->>>>>>> 7287a612
 
       // Save messages in reverse order to verify write order is preserved
       const reversedMessages = [...messages].reverse(); // newest -> oldest
@@ -1261,29 +1221,10 @@
       // Create messages with explicit timestamps to test chronological ordering
       const baseTime = new Date('2025-03-14T23:30:20.930Z').getTime();
       const messages = [
-<<<<<<< HEAD
-        {
-          ...createSampleMessage({ threadId: thread.id }),
-          content: [{ type: 'text', text: 'First' }],
-          createdAt: new Date(baseTime),
-        },
-        {
-          ...createSampleMessage({ threadId: thread.id }),
-          content: [{ type: 'text', text: 'Second' }],
-          createdAt: new Date(baseTime + 1000),
-        },
-        {
-          ...createSampleMessage({ threadId: thread.id }),
-          content: [{ type: 'text', text: 'Third' }],
-          createdAt: new Date(baseTime + 2000),
-        },
-      ] as MastraMessageV1[];
-=======
         createSampleMessageV1({ threadId: thread.id, content: 'First', createdAt: new Date(baseTime) }),
         createSampleMessageV1({ threadId: thread.id, content: 'Second', createdAt: new Date(baseTime + 1000) }),
         createSampleMessageV1({ threadId: thread.id, content: 'Third', createdAt: new Date(baseTime + 2000) }),
       ];
->>>>>>> 7287a612
 
       await store.saveMessages({ messages });
 
@@ -1318,13 +1259,7 @@
 
     it('should sanitize and handle special characters', async () => {
       const thread = createSampleThread();
-<<<<<<< HEAD
-      const message = {
-        ...createSampleMessage({ threadId: thread.id, content: '特殊字符 !@#$%^&*()' }),
-      };
-=======
       const message = createSampleMessageV2({ threadId: thread.id, content: '特殊字符 !@#$%^&*()' });
->>>>>>> 7287a612
 
       await store.saveThread({ thread });
       await store.saveMessages({ messages: [message], format: 'v2' });
@@ -1346,16 +1281,9 @@
 
       // Create messages with sequential timestamps (but write order will be preserved)
       const now = Date.now();
-<<<<<<< HEAD
-      const messages = Array.from({ length: 5 }, (_, i) => ({
-        ...createSampleMessage({ threadId: thread.id }),
-        createdAt: new Date(now + i * 1000),
-      }));
-=======
       const messages = Array.from({ length: 5 }, (_, i) =>
         createSampleMessageV1({ threadId: thread.id, createdAt: new Date(now + i * 1000) }),
       );
->>>>>>> 7287a612
 
       // Save messages sequentially to avoid race conditions in REST API
       for (const msg of messages) {
@@ -1377,11 +1305,7 @@
   describe('Resource Management', () => {
     it('should clean up orphaned messages when thread is deleted', async () => {
       const thread = createSampleThread();
-<<<<<<< HEAD
-      const messages = Array.from({ length: 3 }, () => createSampleMessage({ threadId: thread.id }));
-=======
       const messages = Array.from({ length: 3 }, () => createSampleMessageV1({ threadId: thread.id }));
->>>>>>> 7287a612
 
       await store.saveThread({ thread });
       await store.saveMessages({ messages, format: 'v2' });
@@ -1459,11 +1383,7 @@
 
       // Try to save invalid message
       const invalidMessage = {
-<<<<<<< HEAD
-        ...createSampleMessage({ threadId: thread.id }),
-=======
         ...createSampleMessageV1({ threadId: thread.id }),
->>>>>>> 7287a612
         content: undefined,
       };
 
@@ -1475,11 +1395,7 @@
     });
 
     it('should handle missing thread gracefully', async () => {
-<<<<<<< HEAD
-      const message = createSampleMessage({ threadId: 'non-existent-thread' });
-=======
       const message = createSampleMessageV1({ threadId: 'non-existent-thread' });
->>>>>>> 7287a612
       await expect(
         store.saveMessages({
           messages: [message],
@@ -1493,13 +1409,7 @@
       await store.saveThread({ thread });
 
       // Test with various malformed data
-<<<<<<< HEAD
-      const malformedMessage = {
-        ...createSampleMessage({ threadId: thread.id, content: ''.padStart(1024 * 1024, 'x') }),
-      };
-=======
       const malformedMessage = createSampleMessageV1({ threadId: thread.id, content: ''.padStart(1024 * 1024, 'x') });
->>>>>>> 7287a612
 
       await store.saveMessages({ messages: [malformedMessage], format: 'v2' });
 
