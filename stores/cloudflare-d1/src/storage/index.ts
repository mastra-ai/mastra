--- conflicted
+++ resolved
@@ -240,43 +240,6 @@
     try {
       const sql = `PRAGMA table_info(${tableName})`;
       const result = await this.executeQuery({ sql, params: [] });
-<<<<<<< HEAD
-
-      if (!result || !Array.isArray(result)) {
-        return [];
-      }
-
-      return result.map((row: any) => ({
-        name: row.name,
-        type: row.type,
-      }));
-    } catch (error) {
-      this.logger.error(`Error getting table columns for ${tableName}:`, {
-        message: error instanceof Error ? error.message : String(error),
-      });
-      return [];
-    }
-  }
-
-  // Helper to convert storage type to SQL type
-  private getSqlType(type: string): string {
-    switch (type) {
-      case 'text':
-        return 'TEXT';
-      case 'timestamp':
-        return 'TIMESTAMP';
-      case 'integer':
-        return 'INTEGER';
-      case 'bigint':
-        return 'INTEGER'; // SQLite doesn't have a separate BIGINT type
-      case 'jsonb':
-        return 'TEXT'; // Store JSON as TEXT in SQLite
-      default:
-        return 'TEXT';
-    }
-  }
-=======
->>>>>>> 7287a612
 
       if (!result || !Array.isArray(result)) {
         return [];
@@ -385,15 +348,12 @@
     }
   }
 
-<<<<<<< HEAD
-=======
   /**
    * Alters table schema to add columns if they don't exist
    * @param tableName Name of the table
    * @param schema Schema of the table
    * @param ifNotExists Array of column names to add if they don't exist
    */
->>>>>>> 7287a612
   async alterTable({
     tableName,
     schema,
@@ -416,11 +376,7 @@
           const columnDef = schema[columnName];
           const sqlType = this.getSqlType(columnDef.type);
           const nullable = columnDef.nullable === false ? 'NOT NULL' : '';
-<<<<<<< HEAD
-          const defaultValue = columnDef.nullable === false ? 'DEFAULT ""' : '';
-=======
           const defaultValue = columnDef.nullable === false ? this.getDefaultValue(columnDef.type) : '';
->>>>>>> 7287a612
 
           const alterSql =
             `ALTER TABLE ${fullTableName} ADD COLUMN ${columnName} ${sqlType} ${nullable} ${defaultValue}`.trim();
