--- conflicted
+++ resolved
@@ -1,12 +1,8 @@
 import type { Connection } from '@lancedb/lancedb';
-<<<<<<< HEAD
-import type { StepResult, WorkflowRun, WorkflowRunState, WorkflowRuns } from '@mastra/core';
-=======
->>>>>>> 3003ebcd
+import type { StepResult, WorkflowRunState, WorkflowRuns } from '@mastra/core';
 import { ErrorCategory, ErrorDomain, MastraError } from '@mastra/core/error';
-import type { WorkflowRun, WorkflowRuns } from '@mastra/core/storage';
+import type { WorkflowRun } from '@mastra/core/storage';
 import { ensureDate, TABLE_WORKFLOW_SNAPSHOT, WorkflowsStorage } from '@mastra/core/storage';
-import type { WorkflowRunState } from '@mastra/core/workflows';
 
 function parseWorkflowRun(row: any): WorkflowRun {
   let parsedSnapshot: WorkflowRunState | string = row.snapshot;
