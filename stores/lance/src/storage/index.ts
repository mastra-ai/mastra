import { connect } from '@lancedb/lancedb';
import type { Connection, ConnectionOptions } from '@lancedb/lancedb';
import { ErrorCategory, ErrorDomain, MastraError } from '@mastra/core/error';
<<<<<<< HEAD
import { createStorageErrorId, MastraStorage } from '@mastra/core/storage';
import type { StorageDomains } from '@mastra/core/storage';
=======
import type { ListScoresResponse, SaveScorePayload, ScoreRowData, ScoringSource } from '@mastra/core/evals';
import type { MastraDBMessage, StorageThreadType } from '@mastra/core/memory';
import { createStorageErrorId, MastraStorage } from '@mastra/core/storage';
import type {
  WorkflowRuns,
  StoragePagination,
  StorageDomains,
  StorageResourceType,
  StorageListWorkflowRunsInput,
  UpdateWorkflowStateOptions,
  StorageSupports,
} from '@mastra/core/storage';
import type { StepResult, WorkflowRunState } from '@mastra/core/workflows';
>>>>>>> df3dcb02
import { StoreMemoryLance } from './domains/memory';
import { StoreScoresLance } from './domains/scores';
import { StoreWorkflowsLance } from './domains/workflows';

export interface LanceStorageOptions {
  /**
   * When true, automatic initialization (table creation/migrations) is disabled.
   * This is useful for CI/CD pipelines where you want to:
   * 1. Run migrations explicitly during deployment (not at runtime)
   * 2. Use different credentials for schema changes vs runtime operations
   *
   * When disableInit is true:
   * - The storage will not automatically create/alter tables on first use
   * - You must call `storage.init()` explicitly in your CI/CD scripts
   *
   * @example
   * // In CI/CD script:
   * const storage = await LanceStorage.create('id', 'name', '/path/to/db', undefined, { disableInit: false });
   * await storage.init(); // Explicitly run migrations
   *
   * // In runtime application:
   * const storage = await LanceStorage.create('id', 'name', '/path/to/db', undefined, { disableInit: true });
   * // No auto-init, tables must already exist
   */
  disableInit?: boolean;
}

export interface LanceStorageClientOptions extends LanceStorageOptions {
  /**
   * Pre-configured LanceDB connection.
   * Use this when you need to configure the connection before initialization.
   *
   * @example
   * ```typescript
   * import { connect } from '@lancedb/lancedb';
   *
   * const client = await connect('/path/to/db', {
   *   // Custom connection options
   * });
   *
   * const store = await LanceStorage.fromClient('my-id', 'MyStorage', client);
   * ```
   */
  client: Connection;
}

/**
 * LanceDB storage adapter for Mastra.
 *
 * Access domain-specific storage via `getStore()`:
 *
 * @example
 * ```typescript
 * const storage = await LanceStorage.create('my-id', 'MyStorage', '/path/to/db');
 *
 * // Access memory domain
 * const memory = await storage.getStore('memory');
 * await memory?.saveThread({ thread });
 *
 * // Access workflows domain
 * const workflows = await storage.getStore('workflows');
 * await workflows?.persistWorkflowSnapshot({ workflowName, runId, snapshot });
 * ```
 */
export class LanceStorage extends MastraStorage {
  stores: StorageDomains;
  private lanceClient!: Connection;
  /**
   * Creates a new instance of LanceStorage
   * @param id The unique identifier for this storage instance
   * @param name The name for this storage instance
   * @param uri The URI to connect to LanceDB
   * @param connectionOptions connection options for LanceDB
   * @param storageOptions storage options including disableInit
   *
   * Usage:
   *
   * Connect to a local database
   * ```ts
   * const store = await LanceStorage.create('my-storage-id', 'MyStorage', '/path/to/db');
   * ```
   *
   * Connect to a LanceDB cloud database
   * ```ts
   * const store = await LanceStorage.create('my-storage-id', 'MyStorage', 'db://host:port');
   * ```
   *
   * Connect to a cloud database
   * ```ts
   * const store = await LanceStorage.create('my-storage-id', 'MyStorage', 's3://bucket/db', { storageOptions: { timeout: '60s' } });
   * ```
   *
   * Disable auto-init for runtime (after CI/CD has run migrations)
   * ```ts
   * const store = await LanceStorage.create('my-storage-id', 'MyStorage', '/path/to/db', undefined, { disableInit: true });
   * ```
   */
  public static async create(
    id: string,
    name: string,
    uri: string,
    connectionOptions?: ConnectionOptions,
    storageOptions?: LanceStorageOptions,
  ): Promise<LanceStorage> {
    const instance = new LanceStorage(id, name, storageOptions?.disableInit);
    try {
      instance.lanceClient = await connect(uri, connectionOptions);
      instance.stores = {
        workflows: new StoreWorkflowsLance({ client: instance.lanceClient }),
        scores: new StoreScoresLance({ client: instance.lanceClient }),
        memory: new StoreMemoryLance({ client: instance.lanceClient }),
      };
      return instance;
    } catch (e: any) {
      throw new MastraError(
        {
          id: createStorageErrorId('LANCE', 'CONNECT', 'FAILED'),
          domain: ErrorDomain.STORAGE,
          category: ErrorCategory.THIRD_PARTY,
          text: `Failed to connect to LanceDB: ${e.message || e}`,
          details: { uri, optionsProvided: !!connectionOptions },
        },
        e,
      );
    }
  }

  /**
   * Creates a new instance of LanceStorage from a pre-configured LanceDB connection.
   * Use this when you need to configure the connection before initialization.
   *
   * @param id The unique identifier for this storage instance
   * @param name The name for this storage instance
   * @param client Pre-configured LanceDB connection
   * @param options Storage options including disableInit
   *
   * @example
   * ```typescript
   * import { connect } from '@lancedb/lancedb';
   *
   * const client = await connect('/path/to/db', {
   *   // Custom connection options
   * });
   *
   * const store = LanceStorage.fromClient('my-id', 'MyStorage', client);
   * ```
   */
  public static fromClient(id: string, name: string, client: Connection, options?: LanceStorageOptions): LanceStorage {
    const instance = new LanceStorage(id, name, options?.disableInit);
    instance.lanceClient = client;
    instance.stores = {
      workflows: new StoreWorkflowsLance({ client }),
      scores: new StoreScoresLance({ client }),
      memory: new StoreMemoryLance({ client }),
    };
    return instance;
  }

  /**
   * @internal
   * Private constructor to enforce using the create factory method.
   * Note: stores is initialized in create() after the lanceClient is connected.
   */
  private constructor(id: string, name: string, disableInit?: boolean) {
    super({ id, name, disableInit });
    // stores will be initialized in create() after lanceClient is connected
    this.stores = {} as StorageDomains;
  }

<<<<<<< HEAD
  public get supports() {
=======
  async getThreadById({ threadId }: { threadId: string }): Promise<StorageThreadType | null> {
    return this.stores.memory.getThreadById({ threadId });
  }

  /**
   * Saves a thread to the database. This function doesn't overwrite existing threads.
   * @param thread - The thread to save
   * @returns The saved thread
   */
  async saveThread({ thread }: { thread: StorageThreadType }): Promise<StorageThreadType> {
    return this.stores.memory.saveThread({ thread });
  }

  async updateThread({
    id,
    title,
    metadata,
  }: {
    id: string;
    title: string;
    metadata: Record<string, unknown>;
  }): Promise<StorageThreadType> {
    return this.stores.memory.updateThread({ id, title, metadata });
  }

  async deleteThread({ threadId }: { threadId: string }): Promise<void> {
    return this.stores.memory.deleteThread({ threadId });
  }

  async deleteMessages(messageIds: string[]): Promise<void> {
    return this.stores.memory.deleteMessages(messageIds);
  }

  public get supports(): StorageSupports {
>>>>>>> df3dcb02
    return {
      selectByIncludeResourceScope: true,
      resourceWorkingMemory: true,
      hasColumn: true,
      createTable: true,
      deleteMessages: true,
      observability: false,
      indexManagement: false,
      listScoresBySpan: true,
      agents: false,
    };
  }
<<<<<<< HEAD
=======

  async getResourceById({ resourceId }: { resourceId: string }): Promise<StorageResourceType | null> {
    return this.stores.memory.getResourceById({ resourceId });
  }

  async saveResource({ resource }: { resource: StorageResourceType }): Promise<StorageResourceType> {
    return this.stores.memory.saveResource({ resource });
  }

  async updateResource({
    resourceId,
    workingMemory,
    metadata,
  }: {
    resourceId: string;
    workingMemory?: string;
    metadata?: Record<string, unknown>;
  }): Promise<StorageResourceType> {
    return this.stores.memory.updateResource({ resourceId, workingMemory, metadata });
  }

  /**
   * Processes messages to include context messages based on withPreviousMessages and withNextMessages
   * @param records - The sorted array of records to process
   * @param include - The array of include specifications with context parameters
   * @returns The processed array with context messages included
   */
  private processMessagesWithContext(
    records: any[],
    include: { id: string; withPreviousMessages?: number; withNextMessages?: number }[],
  ): any[] {
    const messagesWithContext = include.filter(item => item.withPreviousMessages || item.withNextMessages);

    if (messagesWithContext.length === 0) {
      return records;
    }

    // Create a map of message id to index in the sorted array for quick lookup
    const messageIndexMap = new Map<string, number>();
    records.forEach((message, index) => {
      messageIndexMap.set(message.id, index);
    });

    // Keep track of additional indices to include
    const additionalIndices = new Set<number>();

    for (const item of messagesWithContext) {
      const messageIndex = messageIndexMap.get(item.id);

      if (messageIndex !== undefined) {
        // Add previous messages if requested
        if (item.withPreviousMessages) {
          const startIdx = Math.max(0, messageIndex - item.withPreviousMessages);
          for (let i = startIdx; i < messageIndex; i++) {
            additionalIndices.add(i);
          }
        }

        // Add next messages if requested
        if (item.withNextMessages) {
          const endIdx = Math.min(records.length - 1, messageIndex + item.withNextMessages);
          for (let i = messageIndex + 1; i <= endIdx; i++) {
            additionalIndices.add(i);
          }
        }
      }
    }

    // If we need to include additional messages, create a new set of records
    if (additionalIndices.size === 0) {
      return records;
    }

    // Get IDs of the records that matched the original query
    const originalMatchIds = new Set(include.map(item => item.id));

    // Create a set of all indices we need to include
    const allIndices = new Set<number>();

    // Add indices of originally matched messages
    records.forEach((record, index) => {
      if (originalMatchIds.has(record.id)) {
        allIndices.add(index);
      }
    });

    // Add the additional context message indices
    additionalIndices.forEach(index => {
      allIndices.add(index);
    });

    // Create a new filtered array with only the required messages
    // while maintaining chronological order
    return Array.from(allIndices)
      .sort((a, b) => a - b)
      .map(index => records[index]);
  }

  async listMessagesById({ messageIds }: { messageIds: string[] }): Promise<{ messages: MastraDBMessage[] }> {
    return this.stores.memory.listMessagesById({ messageIds });
  }

  async saveMessages(args: { messages: MastraDBMessage[] }): Promise<{ messages: MastraDBMessage[] }> {
    return this.stores.memory.saveMessages(args);
  }

  async updateMessages(_args: {
    messages: (Partial<Omit<MastraDBMessage, 'createdAt'>> & {
      id: string;
      content?: { metadata?: MastraMessageContentV2['metadata']; content?: MastraMessageContentV2['content'] };
    })[];
  }): Promise<MastraDBMessage[]> {
    return this.stores.memory.updateMessages(_args);
  }

  async listWorkflowRuns(args?: StorageListWorkflowRunsInput): Promise<WorkflowRuns> {
    return this.stores.workflows.listWorkflowRuns(args);
  }

  async getWorkflowRunById(args: { runId: string; workflowName?: string }): Promise<{
    workflowName: string;
    runId: string;
    snapshot: any;
    createdAt: Date;
    updatedAt: Date;
  } | null> {
    return this.stores.workflows.getWorkflowRunById(args);
  }

  async deleteWorkflowRunById({ runId, workflowName }: { runId: string; workflowName: string }): Promise<void> {
    return this.stores.workflows.deleteWorkflowRunById({ runId, workflowName });
  }

  async updateWorkflowResults({
    workflowName,
    runId,
    stepId,
    result,
    requestContext,
  }: {
    workflowName: string;
    runId: string;
    stepId: string;
    result: StepResult<any, any, any, any>;
    requestContext: Record<string, any>;
  }): Promise<Record<string, StepResult<any, any, any, any>>> {
    return this.stores.workflows.updateWorkflowResults({ workflowName, runId, stepId, result, requestContext });
  }

  async updateWorkflowState({
    workflowName,
    runId,
    opts,
  }: {
    workflowName: string;
    runId: string;
    opts: UpdateWorkflowStateOptions;
  }): Promise<WorkflowRunState | undefined> {
    return this.stores.workflows.updateWorkflowState({ workflowName, runId, opts });
  }

  async persistWorkflowSnapshot({
    workflowName,
    runId,
    resourceId,
    snapshot,
  }: {
    workflowName: string;
    runId: string;
    resourceId?: string;
    snapshot: WorkflowRunState;
  }): Promise<void> {
    return this.stores.workflows.persistWorkflowSnapshot({ workflowName, runId, resourceId, snapshot });
  }

  async loadWorkflowSnapshot({
    workflowName,
    runId,
  }: {
    workflowName: string;
    runId: string;
  }): Promise<WorkflowRunState | null> {
    return this.stores.workflows.loadWorkflowSnapshot({ workflowName, runId });
  }

  async getScoreById({ id: _id }: { id: string }): Promise<ScoreRowData | null> {
    return this.stores.scores.getScoreById({ id: _id });
  }

  async listScoresByScorerId({
    scorerId,
    source,
    entityId,
    entityType,
    pagination,
  }: {
    scorerId: string;
    pagination: StoragePagination;
    source?: ScoringSource;
    entityId?: string;
    entityType?: string;
  }): Promise<ListScoresResponse> {
    return this.stores.scores.listScoresByScorerId({ scorerId, source, pagination, entityId, entityType });
  }

  async saveScore(score: SaveScorePayload): Promise<{ score: ScoreRowData }> {
    return this.stores.scores.saveScore(score);
  }

  async listScoresByRunId({
    runId,
    pagination,
  }: {
    runId: string;
    pagination: StoragePagination;
  }): Promise<ListScoresResponse> {
    return this.stores.scores.listScoresByRunId({ runId, pagination });
  }

  async listScoresByEntityId({
    entityId,
    entityType,
    pagination,
  }: {
    pagination: StoragePagination;
    entityId: string;
    entityType: string;
  }): Promise<ListScoresResponse> {
    return this.stores.scores.listScoresByEntityId({ entityId, entityType, pagination });
  }

  async listScoresBySpan({
    traceId,
    spanId,
    pagination,
  }: {
    traceId: string;
    spanId: string;
    pagination: StoragePagination;
  }): Promise<ListScoresResponse> {
    return this.stores.scores.listScoresBySpan({ traceId, spanId, pagination });
  }
>>>>>>> df3dcb02
}<|MERGE_RESOLUTION|>--- conflicted
+++ resolved
@@ -1,24 +1,8 @@
 import { connect } from '@lancedb/lancedb';
 import type { Connection, ConnectionOptions } from '@lancedb/lancedb';
 import { ErrorCategory, ErrorDomain, MastraError } from '@mastra/core/error';
-<<<<<<< HEAD
 import { createStorageErrorId, MastraStorage } from '@mastra/core/storage';
-import type { StorageDomains } from '@mastra/core/storage';
-=======
-import type { ListScoresResponse, SaveScorePayload, ScoreRowData, ScoringSource } from '@mastra/core/evals';
-import type { MastraDBMessage, StorageThreadType } from '@mastra/core/memory';
-import { createStorageErrorId, MastraStorage } from '@mastra/core/storage';
-import type {
-  WorkflowRuns,
-  StoragePagination,
-  StorageDomains,
-  StorageResourceType,
-  StorageListWorkflowRunsInput,
-  UpdateWorkflowStateOptions,
-  StorageSupports,
-} from '@mastra/core/storage';
-import type { StepResult, WorkflowRunState } from '@mastra/core/workflows';
->>>>>>> df3dcb02
+import type { StorageDomains, StorageSupports } from '@mastra/core/storage';
 import { StoreMemoryLance } from './domains/memory';
 import { StoreScoresLance } from './domains/scores';
 import { StoreWorkflowsLance } from './domains/workflows';
@@ -188,44 +172,7 @@
     this.stores = {} as StorageDomains;
   }
 
-<<<<<<< HEAD
-  public get supports() {
-=======
-  async getThreadById({ threadId }: { threadId: string }): Promise<StorageThreadType | null> {
-    return this.stores.memory.getThreadById({ threadId });
-  }
-
-  /**
-   * Saves a thread to the database. This function doesn't overwrite existing threads.
-   * @param thread - The thread to save
-   * @returns The saved thread
-   */
-  async saveThread({ thread }: { thread: StorageThreadType }): Promise<StorageThreadType> {
-    return this.stores.memory.saveThread({ thread });
-  }
-
-  async updateThread({
-    id,
-    title,
-    metadata,
-  }: {
-    id: string;
-    title: string;
-    metadata: Record<string, unknown>;
-  }): Promise<StorageThreadType> {
-    return this.stores.memory.updateThread({ id, title, metadata });
-  }
-
-  async deleteThread({ threadId }: { threadId: string }): Promise<void> {
-    return this.stores.memory.deleteThread({ threadId });
-  }
-
-  async deleteMessages(messageIds: string[]): Promise<void> {
-    return this.stores.memory.deleteMessages(messageIds);
-  }
-
   public get supports(): StorageSupports {
->>>>>>> df3dcb02
     return {
       selectByIncludeResourceScope: true,
       resourceWorkingMemory: true,
@@ -238,249 +185,4 @@
       agents: false,
     };
   }
-<<<<<<< HEAD
-=======
-
-  async getResourceById({ resourceId }: { resourceId: string }): Promise<StorageResourceType | null> {
-    return this.stores.memory.getResourceById({ resourceId });
-  }
-
-  async saveResource({ resource }: { resource: StorageResourceType }): Promise<StorageResourceType> {
-    return this.stores.memory.saveResource({ resource });
-  }
-
-  async updateResource({
-    resourceId,
-    workingMemory,
-    metadata,
-  }: {
-    resourceId: string;
-    workingMemory?: string;
-    metadata?: Record<string, unknown>;
-  }): Promise<StorageResourceType> {
-    return this.stores.memory.updateResource({ resourceId, workingMemory, metadata });
-  }
-
-  /**
-   * Processes messages to include context messages based on withPreviousMessages and withNextMessages
-   * @param records - The sorted array of records to process
-   * @param include - The array of include specifications with context parameters
-   * @returns The processed array with context messages included
-   */
-  private processMessagesWithContext(
-    records: any[],
-    include: { id: string; withPreviousMessages?: number; withNextMessages?: number }[],
-  ): any[] {
-    const messagesWithContext = include.filter(item => item.withPreviousMessages || item.withNextMessages);
-
-    if (messagesWithContext.length === 0) {
-      return records;
-    }
-
-    // Create a map of message id to index in the sorted array for quick lookup
-    const messageIndexMap = new Map<string, number>();
-    records.forEach((message, index) => {
-      messageIndexMap.set(message.id, index);
-    });
-
-    // Keep track of additional indices to include
-    const additionalIndices = new Set<number>();
-
-    for (const item of messagesWithContext) {
-      const messageIndex = messageIndexMap.get(item.id);
-
-      if (messageIndex !== undefined) {
-        // Add previous messages if requested
-        if (item.withPreviousMessages) {
-          const startIdx = Math.max(0, messageIndex - item.withPreviousMessages);
-          for (let i = startIdx; i < messageIndex; i++) {
-            additionalIndices.add(i);
-          }
-        }
-
-        // Add next messages if requested
-        if (item.withNextMessages) {
-          const endIdx = Math.min(records.length - 1, messageIndex + item.withNextMessages);
-          for (let i = messageIndex + 1; i <= endIdx; i++) {
-            additionalIndices.add(i);
-          }
-        }
-      }
-    }
-
-    // If we need to include additional messages, create a new set of records
-    if (additionalIndices.size === 0) {
-      return records;
-    }
-
-    // Get IDs of the records that matched the original query
-    const originalMatchIds = new Set(include.map(item => item.id));
-
-    // Create a set of all indices we need to include
-    const allIndices = new Set<number>();
-
-    // Add indices of originally matched messages
-    records.forEach((record, index) => {
-      if (originalMatchIds.has(record.id)) {
-        allIndices.add(index);
-      }
-    });
-
-    // Add the additional context message indices
-    additionalIndices.forEach(index => {
-      allIndices.add(index);
-    });
-
-    // Create a new filtered array with only the required messages
-    // while maintaining chronological order
-    return Array.from(allIndices)
-      .sort((a, b) => a - b)
-      .map(index => records[index]);
-  }
-
-  async listMessagesById({ messageIds }: { messageIds: string[] }): Promise<{ messages: MastraDBMessage[] }> {
-    return this.stores.memory.listMessagesById({ messageIds });
-  }
-
-  async saveMessages(args: { messages: MastraDBMessage[] }): Promise<{ messages: MastraDBMessage[] }> {
-    return this.stores.memory.saveMessages(args);
-  }
-
-  async updateMessages(_args: {
-    messages: (Partial<Omit<MastraDBMessage, 'createdAt'>> & {
-      id: string;
-      content?: { metadata?: MastraMessageContentV2['metadata']; content?: MastraMessageContentV2['content'] };
-    })[];
-  }): Promise<MastraDBMessage[]> {
-    return this.stores.memory.updateMessages(_args);
-  }
-
-  async listWorkflowRuns(args?: StorageListWorkflowRunsInput): Promise<WorkflowRuns> {
-    return this.stores.workflows.listWorkflowRuns(args);
-  }
-
-  async getWorkflowRunById(args: { runId: string; workflowName?: string }): Promise<{
-    workflowName: string;
-    runId: string;
-    snapshot: any;
-    createdAt: Date;
-    updatedAt: Date;
-  } | null> {
-    return this.stores.workflows.getWorkflowRunById(args);
-  }
-
-  async deleteWorkflowRunById({ runId, workflowName }: { runId: string; workflowName: string }): Promise<void> {
-    return this.stores.workflows.deleteWorkflowRunById({ runId, workflowName });
-  }
-
-  async updateWorkflowResults({
-    workflowName,
-    runId,
-    stepId,
-    result,
-    requestContext,
-  }: {
-    workflowName: string;
-    runId: string;
-    stepId: string;
-    result: StepResult<any, any, any, any>;
-    requestContext: Record<string, any>;
-  }): Promise<Record<string, StepResult<any, any, any, any>>> {
-    return this.stores.workflows.updateWorkflowResults({ workflowName, runId, stepId, result, requestContext });
-  }
-
-  async updateWorkflowState({
-    workflowName,
-    runId,
-    opts,
-  }: {
-    workflowName: string;
-    runId: string;
-    opts: UpdateWorkflowStateOptions;
-  }): Promise<WorkflowRunState | undefined> {
-    return this.stores.workflows.updateWorkflowState({ workflowName, runId, opts });
-  }
-
-  async persistWorkflowSnapshot({
-    workflowName,
-    runId,
-    resourceId,
-    snapshot,
-  }: {
-    workflowName: string;
-    runId: string;
-    resourceId?: string;
-    snapshot: WorkflowRunState;
-  }): Promise<void> {
-    return this.stores.workflows.persistWorkflowSnapshot({ workflowName, runId, resourceId, snapshot });
-  }
-
-  async loadWorkflowSnapshot({
-    workflowName,
-    runId,
-  }: {
-    workflowName: string;
-    runId: string;
-  }): Promise<WorkflowRunState | null> {
-    return this.stores.workflows.loadWorkflowSnapshot({ workflowName, runId });
-  }
-
-  async getScoreById({ id: _id }: { id: string }): Promise<ScoreRowData | null> {
-    return this.stores.scores.getScoreById({ id: _id });
-  }
-
-  async listScoresByScorerId({
-    scorerId,
-    source,
-    entityId,
-    entityType,
-    pagination,
-  }: {
-    scorerId: string;
-    pagination: StoragePagination;
-    source?: ScoringSource;
-    entityId?: string;
-    entityType?: string;
-  }): Promise<ListScoresResponse> {
-    return this.stores.scores.listScoresByScorerId({ scorerId, source, pagination, entityId, entityType });
-  }
-
-  async saveScore(score: SaveScorePayload): Promise<{ score: ScoreRowData }> {
-    return this.stores.scores.saveScore(score);
-  }
-
-  async listScoresByRunId({
-    runId,
-    pagination,
-  }: {
-    runId: string;
-    pagination: StoragePagination;
-  }): Promise<ListScoresResponse> {
-    return this.stores.scores.listScoresByRunId({ runId, pagination });
-  }
-
-  async listScoresByEntityId({
-    entityId,
-    entityType,
-    pagination,
-  }: {
-    pagination: StoragePagination;
-    entityId: string;
-    entityType: string;
-  }): Promise<ListScoresResponse> {
-    return this.stores.scores.listScoresByEntityId({ entityId, entityType, pagination });
-  }
-
-  async listScoresBySpan({
-    traceId,
-    spanId,
-    pagination,
-  }: {
-    traceId: string;
-    spanId: string;
-    pagination: StoragePagination;
-  }): Promise<ListScoresResponse> {
-    return this.stores.scores.listScoresBySpan({ traceId, spanId, pagination });
-  }
->>>>>>> df3dcb02
 }