--- conflicted
+++ resolved
@@ -2,11 +2,7 @@
 import type { Connection, ConnectionOptions } from '@lancedb/lancedb';
 import type { MastraMessageContentV2 } from '@mastra/core/agent';
 import { ErrorCategory, ErrorDomain, MastraError } from '@mastra/core/error';
-<<<<<<< HEAD
 import type { MastraMessageV1, MastraDBMessage, StorageThreadType, TraceType } from '@mastra/core/memory';
-=======
-import type { MastraMessageV1, MastraMessageV2, StorageThreadType } from '@mastra/core/memory';
->>>>>>> b7de5336
 import type { ScoreRowData, ScoringSource } from '@mastra/core/scores';
 import { MastraStorage } from '@mastra/core/storage';
 import type {
