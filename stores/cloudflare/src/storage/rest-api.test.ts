--- conflicted
+++ resolved
@@ -1,4 +1,4 @@
-import { createSampleMessageV1, createSampleThread } from '@internal/storage-test-utils';
+import { createSampleMessageV1, createSampleMessageV2, createSampleThread } from '@internal/storage-test-utils';
 import type { MastraMessageV1, StorageThreadType } from '@mastra/core/memory';
 import type { TABLE_NAMES } from '@mastra/core/storage';
 import {
@@ -12,19 +12,7 @@
 import dotenv from 'dotenv';
 import { describe, it, expect, beforeAll, beforeEach, afterAll, vi, afterEach } from 'vitest';
 
-<<<<<<< HEAD
-import {
-  checkWorkflowSnapshot,
-  createSampleMessageV1,
-  createSampleMessageV2,
-  createSampleThread,
-  createSampleTrace,
-  createSampleWorkflowSnapshot,
-  retryUntil,
-} from './test-utils';
-=======
 import { checkWorkflowSnapshot, createSampleTrace, createSampleWorkflowSnapshot, retryUntil } from './test-utils';
->>>>>>> 7287a612
 import type { CloudflareStoreConfig } from './types';
 import { CloudflareStore } from '.';
 
@@ -369,13 +357,8 @@
       await store.saveThread({ thread });
 
       // Add some messages
-<<<<<<< HEAD
       const messages = [createSampleMessageV2({ threadId: thread.id }), createSampleMessageV2({ threadId: thread.id })];
-      await store.saveMessages({ messages, format: 'v2' });
-=======
-      const messages = [createSampleMessageV1({ threadId: thread.id }), createSampleMessageV1({ threadId: thread.id })];
       await store.saveMessages({ messages });
->>>>>>> 7287a612
 
       await store.deleteThread({ threadId: thread.id });
 
@@ -403,11 +386,7 @@
       const thread = createSampleThread();
       await store.saveThread({ thread });
 
-<<<<<<< HEAD
       const messages = [createSampleMessageV2({ threadId: thread.id }), createSampleMessageV2({ threadId: thread.id })];
-=======
-      const messages = [createSampleMessageV1({ threadId: thread.id }), createSampleMessageV1({ threadId: thread.id })];
->>>>>>> 7287a612
 
       // Save messages
       const savedMessages = await store.saveMessages({ messages, format: 'v2' });
@@ -434,11 +413,7 @@
       const thread = createSampleThread();
       await store.saveThread({ thread });
 
-<<<<<<< HEAD
-      const messages: MastraMessageV1[] = [
-=======
       const messages = [
->>>>>>> 7287a612
         createSampleMessageV1({ threadId: thread.id, content: 'First' }),
         createSampleMessageV1({ threadId: thread.id, content: 'Second' }),
         createSampleMessageV1({ threadId: thread.id, content: 'Third' }),
@@ -713,11 +688,7 @@
       // Create messages with identical timestamps
       const timestamp = new Date();
       const messages = Array.from({ length: 3 }, () =>
-<<<<<<< HEAD
         createSampleMessageV2({ threadId: thread.id, createdAt: timestamp }),
-=======
-        createSampleMessageV1({ threadId: thread.id, createdAt: timestamp }),
->>>>>>> 7287a612
       );
 
       await store.saveMessages({ messages, format: 'v2' });
@@ -740,11 +711,7 @@
       // Create messages with different timestamps
       const now = Date.now();
       const messages = Array.from({ length: 3 }, (_, i) =>
-<<<<<<< HEAD
         createSampleMessageV2({ threadId: thread.id, createdAt: new Date(now - (2 - i) * 1000) }),
-=======
-        createSampleMessageV1({ threadId: thread.id, createdAt: new Date(now - (2 - i) * 1000) }),
->>>>>>> 7287a612
       );
 
       // Save messages in reverse order to verify write order is preserved
@@ -775,13 +742,8 @@
       await store.saveThread({ thread });
 
       // Create initial messages
-<<<<<<< HEAD
       const messages = Array.from({ length: 3 }, () => createSampleMessageV2({ threadId: thread.id }));
       await store.saveMessages({ messages, format: 'v2' });
-=======
-      const messages = Array.from({ length: 3 }, () => createSampleMessageV1({ threadId: thread.id }));
-      await store.saveMessages({ messages });
->>>>>>> 7287a612
 
       // Update scores to reverse order
       const orderKey = store['getThreadMessagesKey'](thread.id);
@@ -811,11 +773,7 @@
         createSampleMessageV1({ threadId: thread.id, content: 'First', createdAt: new Date(baseTime) }),
         createSampleMessageV1({ threadId: thread.id, content: 'Second', createdAt: new Date(baseTime + 1000) }),
         createSampleMessageV1({ threadId: thread.id, content: 'Third', createdAt: new Date(baseTime + 2000) }),
-<<<<<<< HEAD
-      ];
-=======
       ] as MastraMessageV1[];
->>>>>>> 7287a612
 
       await store.saveMessages({ messages });
 
@@ -1459,11 +1417,7 @@
 
     it('should maintain consistent key format across operations', async () => {
       const thread = createSampleThread();
-<<<<<<< HEAD
       const message = createSampleMessageV2({ threadId: thread.id });
-=======
-      const message = createSampleMessageV1({ threadId: thread.id });
->>>>>>> 7287a612
 
       // Save thread and message
       await store.saveThread({ thread });
@@ -1500,15 +1454,9 @@
 
       // Create messages with sequential timestamps (but write order will be preserved)
       const now = Date.now();
-<<<<<<< HEAD
-      const messages = Array.from({ length: 5 }, (_, i) => ({
-        ...createSampleMessageV2({ threadId: thread.id, createdAt: new Date(now + i * 1000) }),
-      }));
-=======
       const messages = Array.from({ length: 5 }, (_, i) =>
         createSampleMessageV1({ threadId: thread.id, createdAt: new Date(now + i * 1000) }),
       );
->>>>>>> 7287a612
 
       // Save messages sequentially to avoid race conditions in REST API
       for (const msg of messages) {
@@ -1535,13 +1483,8 @@
       await store.saveThread({ thread });
 
       // Create initial messages
-<<<<<<< HEAD
-      const messages = Array.from({ length: 3 }, () => createSampleMessageV2({ threadId: thread.id }));
-      await store.saveMessages({ messages, format: 'v2' });
-=======
       const messages = Array.from({ length: 3 }, () => createSampleMessageV1({ threadId: thread.id }));
       await store.saveMessages({ messages });
->>>>>>> 7287a612
 
       const orderKey = store['getThreadMessagesKey'](thread.id);
 
@@ -1576,11 +1519,7 @@
   describe('Resource Management', () => {
     it('should clean up orphaned messages when thread is deleted', async () => {
       const thread = createSampleThread();
-<<<<<<< HEAD
-      const messages = Array.from({ length: 3 }, () => createSampleMessageV2({ threadId: thread.id }));
-=======
       const messages = Array.from({ length: 3 }, () => createSampleMessageV1({ threadId: thread.id }));
->>>>>>> 7287a612
 
       await store.saveThread({ thread });
       await store.saveMessages({ messages, format: 'v2' });
@@ -1616,17 +1555,10 @@
       await store.saveThread({ thread });
 
       // Create test messages with unique timestamps
-<<<<<<< HEAD
-      const testMessages = Array.from({ length: 10 }, (_, i) => ({
-        ...createSampleMessageV2({ threadId: thread.id, createdAt: new Date(Date.now() + i * 1000) }),
-      }));
-      await store.saveMessages({ messages: testMessages, format: 'v2' });
-=======
       const testMessages = Array.from({ length: 10 }, (_, i) =>
         createSampleMessageV1({ threadId: thread.id, createdAt: new Date(Date.now() + i * 1000) }),
       );
       await store.saveMessages({ messages: testMessages });
->>>>>>> 7287a612
 
       // Verify messages are saved
       const initialMessages = await retryUntil(
@@ -1733,11 +1665,7 @@
       // Create messages with sequential timestamps
       const now = Date.now();
       const messages = Array.from({ length: 5 }, (_, i) =>
-<<<<<<< HEAD
-        createSampleMessageV2({ threadId: thread.id, createdAt: new Date(now + i * 1000) }),
-=======
         createSampleMessageV1({ threadId: thread.id, createdAt: new Date(now + i * 1000) }),
->>>>>>> 7287a612
       );
 
       // Save messages sequentially to avoid race conditions in REST API
@@ -1767,11 +1695,7 @@
 
       // Try to save invalid message
       const invalidMessage = {
-<<<<<<< HEAD
-        ...createSampleMessageV2({ threadId: thread.id }),
-=======
         ...createSampleMessageV1({ threadId: thread.id }),
->>>>>>> 7287a612
         content: undefined,
       };
 
@@ -1783,11 +1707,7 @@
     });
 
     it('should handle missing thread gracefully', async () => {
-<<<<<<< HEAD
-      const message = createSampleMessageV2({ threadId: 'non-existent-thread' });
-=======
       const message = createSampleMessageV1({ threadId: 'non-existent-thread' });
->>>>>>> 7287a612
       await expect(
         store.saveMessages({
           messages: [message],
@@ -1801,14 +1721,10 @@
       await store.saveThread({ thread });
 
       // Test with various malformed data
-<<<<<<< HEAD
-      const malformedMessage = createSampleMessageV1({ threadId: thread.id, content: ''.padStart(1024 * 1024, 'x') });
-=======
       const malformedMessage = createSampleMessageV1({
         threadId: thread.id,
         content: ''.padStart(1024 * 1024, 'x'),
       });
->>>>>>> 7287a612
 
       await store.saveMessages({ messages: [malformedMessage] });
 
@@ -1826,13 +1742,8 @@
       await store.saveThread({ thread });
 
       // Create initial messages
-<<<<<<< HEAD
-      const messages = Array.from({ length: 3 }, () => createSampleMessageV2({ threadId: thread.id }));
-      await store.saveMessages({ messages, format: 'v2' });
-=======
       const messages = Array.from({ length: 3 }, () => createSampleMessageV1({ threadId: thread.id }));
       await store.saveMessages({ messages });
->>>>>>> 7287a612
 
       // Perform multiple concurrent updates
       const orderKey = store['getThreadMessagesKey'](thread.id);
