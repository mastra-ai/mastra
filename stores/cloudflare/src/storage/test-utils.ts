import { randomUUID } from 'crypto';
<<<<<<< HEAD
import type { MastraMessageV1, MastraMessageV2, WorkflowRunState } from '@mastra/core';
=======
import type { WorkflowRunState } from '@mastra/core';
>>>>>>> 7287a612
import { expect } from 'vitest';

export const createSampleTrace = (name: string, scope?: string, attributes?: Record<string, string>) => ({
  id: `trace-${randomUUID()}`,
  parentSpanId: `span-${randomUUID()}`,
  traceId: `trace-${randomUUID()}`,
  name,
  scope,
  kind: 'internal',
  status: JSON.stringify({ code: 'success' }),
  events: JSON.stringify([{ name: 'start', timestamp: Date.now() }]),
  links: JSON.stringify([]),
  attributes: attributes ? JSON.stringify(attributes) : undefined,
  startTime: new Date().toISOString(),
  endTime: new Date().toISOString(),
  other: JSON.stringify({ custom: 'data' }),
  createdAt: new Date().toISOString(),
});

<<<<<<< HEAD
// Sample test data factory functions
export const createSampleThread = () => ({
  id: `thread-${randomUUID()}`,
  resourceId: `resource-${randomUUID()}`,
  title: 'Test Thread',
  createdAt: new Date(),
  updatedAt: new Date(),
  metadata: { key: 'value' },
});

let role: 'assistant' | 'user' = 'assistant';
const getRole = () => {
  if (role === 'user') role = 'assistant';
  else role = 'user';
  return role;
};

export const createSampleMessageV1 = ({
  threadId,
  content = 'Hello',
  resourceId,
  createdAt = new Date(),
}: {
  threadId: string;
  content?: string;
  resourceId?: string;
  createdAt?: Date;
}): MastraMessageV1 =>
  ({
    id: `msg-${randomUUID()}`,
    role: getRole(),
    threadId,
    type: 'text',
    content: [{ type: 'text', text: content }],
    createdAt,
    resourceId: resourceId || `resource-${randomUUID()}`,
  }) satisfies MastraMessageV1;

export const createSampleMessageV2 = ({
  threadId,
  content = 'Hello',
  resourceId,
  createdAt = new Date(),
}: {
  threadId: string;
  content?: string;
  resourceId?: string;
  createdAt?: Date;
}): MastraMessageV2 =>
  ({
    id: `msg-${randomUUID()}`,
    role: getRole(),
    threadId,
    content: { format: 2, parts: [{ type: 'text' as const, text: content }] },
    createdAt,
    resourceId: resourceId || `resource-${randomUUID()}`,
  }) satisfies MastraMessageV2;

=======
>>>>>>> 7287a612
export const createSampleWorkflowSnapshot = (threadId: string, status: string, createdAt?: Date) => {
  const runId = `run-${randomUUID()}`;
  const stepId = `step-${randomUUID()}`;
  const timestamp = createdAt || new Date();
  const snapshot: WorkflowRunState = {
    value: { [threadId]: 'running' },
    context: {
      [stepId]: {
        status: status as WorkflowRunState['context'][string]['status'],
        payload: {},
        error: undefined,
        startedAt: timestamp.getTime(),
        endedAt: new Date(timestamp.getTime() + 15000).getTime(),
      },
      input: {},
    } as WorkflowRunState['context'],
    serializedStepGraph: [],
    activePaths: [],
    suspendedPaths: {},
    runId,
    timestamp: timestamp.getTime(),
  };
  return { snapshot, runId, stepId };
};

// Helper function to retry until condition is met or timeout
export const retryUntil = async <T>(
  fn: () => Promise<T>,
  condition: (result: T) => boolean,
  timeout = 30000, // REST API needs longer timeout due to higher latency
  interval = 2000, // Longer interval to account for REST API latency
): Promise<T> => {
  const start = Date.now();
  while (Date.now() - start < timeout) {
    try {
      const result = await fn();
      if (condition(result)) return result;
    } catch (error) {
      if (Date.now() - start >= timeout) throw error;
    }
    await new Promise(resolve => setTimeout(resolve, interval));
  }
  throw new Error('Timeout waiting for condition');
};

export const checkWorkflowSnapshot = (snapshot: WorkflowRunState | string, stepId: string, status: string) => {
  if (typeof snapshot === 'string') {
    throw new Error('Expected WorkflowRunState, got string');
  }
  expect(snapshot.context?.[stepId]?.status).toBe(status);
};<|MERGE_RESOLUTION|>--- conflicted
+++ resolved
@@ -1,9 +1,5 @@
 import { randomUUID } from 'crypto';
-<<<<<<< HEAD
-import type { MastraMessageV1, MastraMessageV2, WorkflowRunState } from '@mastra/core';
-=======
 import type { WorkflowRunState } from '@mastra/core';
->>>>>>> 7287a612
 import { expect } from 'vitest';
 
 export const createSampleTrace = (name: string, scope?: string, attributes?: Record<string, string>) => ({
@@ -23,67 +19,6 @@
   createdAt: new Date().toISOString(),
 });
 
-<<<<<<< HEAD
-// Sample test data factory functions
-export const createSampleThread = () => ({
-  id: `thread-${randomUUID()}`,
-  resourceId: `resource-${randomUUID()}`,
-  title: 'Test Thread',
-  createdAt: new Date(),
-  updatedAt: new Date(),
-  metadata: { key: 'value' },
-});
-
-let role: 'assistant' | 'user' = 'assistant';
-const getRole = () => {
-  if (role === 'user') role = 'assistant';
-  else role = 'user';
-  return role;
-};
-
-export const createSampleMessageV1 = ({
-  threadId,
-  content = 'Hello',
-  resourceId,
-  createdAt = new Date(),
-}: {
-  threadId: string;
-  content?: string;
-  resourceId?: string;
-  createdAt?: Date;
-}): MastraMessageV1 =>
-  ({
-    id: `msg-${randomUUID()}`,
-    role: getRole(),
-    threadId,
-    type: 'text',
-    content: [{ type: 'text', text: content }],
-    createdAt,
-    resourceId: resourceId || `resource-${randomUUID()}`,
-  }) satisfies MastraMessageV1;
-
-export const createSampleMessageV2 = ({
-  threadId,
-  content = 'Hello',
-  resourceId,
-  createdAt = new Date(),
-}: {
-  threadId: string;
-  content?: string;
-  resourceId?: string;
-  createdAt?: Date;
-}): MastraMessageV2 =>
-  ({
-    id: `msg-${randomUUID()}`,
-    role: getRole(),
-    threadId,
-    content: { format: 2, parts: [{ type: 'text' as const, text: content }] },
-    createdAt,
-    resourceId: resourceId || `resource-${randomUUID()}`,
-  }) satisfies MastraMessageV2;
-
-=======
->>>>>>> 7287a612
 export const createSampleWorkflowSnapshot = (threadId: string, status: string, createdAt?: Date) => {
   const runId = `run-${randomUUID()}`;
   const stepId = `step-${randomUUID()}`;
