import type { KVNamespace } from '@cloudflare/workers-types';
import type { MastraMessageContentV2 } from '@mastra/core/agent';
import { ErrorCategory, ErrorDomain, MastraError } from '@mastra/core/error';
import type { StorageThreadType, MastraMessageV1, MastraMessageV2 } from '@mastra/core/memory';
import type { ScoreRowData, ScoringSource } from '@mastra/core/scores';
import {
  MastraStorage,
  TABLE_MESSAGES,
  TABLE_THREADS,
  TABLE_WORKFLOW_SNAPSHOT,
  TABLE_EVALS,
  TABLE_SCORERS,
  TABLE_TRACES,
} from '@mastra/core/storage';
import type {
  TABLE_NAMES,
  StorageColumn,
  StorageGetMessagesArg,
  EvalRow,
  WorkflowRuns,
  WorkflowRun,
  StorageGetTracesArg as _StorageGetTracesArg,
  StorageGetTracesPaginatedArg,
  PaginationInfo,
  StoragePagination,
  PaginationArgs,
  StorageDomains,
  StorageResourceType,
} from '@mastra/core/storage';
import type { Trace } from '@mastra/core/telemetry';
import type { StepResult, WorkflowRunState } from '@mastra/core/workflows';
import Cloudflare from 'cloudflare';
import { LegacyEvalsStorageCloudflare } from './domains/legacy-evals';
import { MemoryStorageCloudflare } from './domains/memory';
import { StoreOperationsCloudflare } from './domains/operations';
import { ScoresStorageCloudflare } from './domains/scores';
import { TracesStorageCloudflare } from './domains/traces';
import { WorkflowsStorageCloudflare } from './domains/workflows';
import { isWorkersConfig } from './types';
import type { CloudflareStoreConfig, RecordTypes } from './types';

export class CloudflareStore extends MastraStorage {
  stores: StorageDomains;
  private client?: Cloudflare;
  private accountId?: string;
  private namespacePrefix: string;
  private bindings?: Record<TABLE_NAMES, KVNamespace>;

  private validateWorkersConfig(
    config: CloudflareStoreConfig,
  ): asserts config is { bindings: Record<TABLE_NAMES, KVNamespace>; keyPrefix?: string } {
    if (!isWorkersConfig(config)) {
      throw new Error('Invalid Workers API configuration');
    }
    if (!config.bindings) {
      throw new Error('KV bindings are required when using Workers Binding API');
    }

    // Validate all required table bindings exist
    const requiredTables = [
      TABLE_THREADS,
      TABLE_MESSAGES,
      TABLE_WORKFLOW_SNAPSHOT,
      TABLE_EVALS,
      TABLE_SCORERS,
      TABLE_TRACES,
    ] as const;

    for (const table of requiredTables) {
      if (!(table in config.bindings)) {
        throw new Error(`Missing KV binding for table: ${table}`);
      }
    }
  }

  private validateRestConfig(
    config: CloudflareStoreConfig,
  ): asserts config is { accountId: string; apiToken: string; namespacePrefix?: string } {
    if (isWorkersConfig(config)) {
      throw new Error('Invalid REST API configuration');
    }
    if (!config.accountId?.trim()) {
      throw new Error('accountId is required for REST API');
    }
    if (!config.apiToken?.trim()) {
      throw new Error('apiToken is required for REST API');
    }
  }

  constructor(config: CloudflareStoreConfig) {
    super({ name: 'Cloudflare' });

    try {
      if (isWorkersConfig(config)) {
        this.validateWorkersConfig(config);
        this.bindings = config.bindings;
        this.namespacePrefix = config.keyPrefix?.trim() || '';
        this.logger.info('Using Cloudflare KV Workers Binding API');
      } else {
        this.validateRestConfig(config);
        this.accountId = config.accountId.trim();
        this.namespacePrefix = config.namespacePrefix?.trim() || '';
        this.client = new Cloudflare({
          apiToken: config.apiToken.trim(),
        });
        this.logger.info('Using Cloudflare KV REST API');
      }

      const operations = new StoreOperationsCloudflare({
        accountId: this.accountId,
        client: this.client,
        namespacePrefix: this.namespacePrefix,
        bindings: this.bindings,
      });

      const legacyEvals = new LegacyEvalsStorageCloudflare({
        operations,
      });

      const workflows = new WorkflowsStorageCloudflare({
        operations,
      });

      const traces = new TracesStorageCloudflare({
        operations,
      });

      const memory = new MemoryStorageCloudflare({
        operations,
      });

      const scores = new ScoresStorageCloudflare({
        operations,
      });

      this.stores = {
        operations,
        legacyEvals,
        workflows,
        traces,
        memory,
        scores,
      };
    } catch (error) {
      throw new MastraError(
        {
          id: 'CLOUDFLARE_STORAGE_INIT_FAILED',
          domain: ErrorDomain.STORAGE,
          category: ErrorCategory.THIRD_PARTY,
        },
        error,
      );
    }
  }

  async createTable({
    tableName,
    schema,
  }: {
    tableName: TABLE_NAMES;
    schema: Record<string, StorageColumn>;
  }): Promise<void> {
    return this.stores.operations.createTable({ tableName, schema });
  }

  async alterTable(_args: {
    tableName: TABLE_NAMES;
    schema: Record<string, StorageColumn>;
    ifNotExists: string[];
  }): Promise<void> {
    return this.stores.operations.alterTable(_args);
  }

  async clearTable({ tableName }: { tableName: TABLE_NAMES }): Promise<void> {
    return this.stores.operations.clearTable({ tableName });
  }

  async dropTable({ tableName }: { tableName: TABLE_NAMES }): Promise<void> {
    return this.stores.operations.dropTable({ tableName });
  }

  async insert<T extends TABLE_NAMES>({
    tableName,
    record,
  }: {
    tableName: T;
    record: Record<string, any>;
  }): Promise<void> {
    return this.stores.operations.insert({ tableName, record });
  }

  async load<R>({ tableName, keys }: { tableName: TABLE_NAMES; keys: Record<string, string> }): Promise<R | null> {
    return this.stores.operations.load({ tableName, keys });
  }

  async getThreadById({ threadId }: { threadId: string }): Promise<StorageThreadType | null> {
    return this.stores.memory.getThreadById({ threadId });
  }

  async getThreadsByResourceId({ resourceId }: { resourceId: string }): Promise<StorageThreadType[]> {
    return this.stores.memory.getThreadsByResourceId({ resourceId });
  }

  async saveThread({ thread }: { thread: StorageThreadType }): Promise<StorageThreadType> {
    return this.stores.memory.saveThread({ thread });
  }

  async updateThread({
    id,
    title,
    metadata,
  }: {
    id: string;
    title: string;
    metadata: Record<string, unknown>;
  }): Promise<StorageThreadType> {
    return this.stores.memory.updateThread({ id, title, metadata });
  }

  async deleteThread({ threadId }: { threadId: string }): Promise<void> {
    return this.stores.memory.deleteThread({ threadId });
  }

  async saveMessages(args: { messages: MastraMessageV1[]; format?: undefined | 'v1' }): Promise<MastraMessageV1[]>;
  async saveMessages(args: { messages: MastraMessageV2[]; format: 'v2' }): Promise<MastraMessageV2[]>;
  async saveMessages(
    args: { messages: MastraMessageV1[]; format?: undefined | 'v1' } | { messages: MastraMessageV2[]; format: 'v2' },
  ): Promise<MastraMessageV2[] | MastraMessageV1[]> {
    return this.stores.memory.saveMessages(args);
  }

  public async getMessages(args: StorageGetMessagesArg & { format?: 'v1' }): Promise<MastraMessageV1[]>;
  public async getMessages(args: StorageGetMessagesArg & { format: 'v2' }): Promise<MastraMessageV2[]>;
  public async getMessages({
    threadId,
    resourceId,
    selectBy,
    format,
  }: StorageGetMessagesArg & { format?: 'v1' | 'v2' }): Promise<MastraMessageV1[] | MastraMessageV2[]> {
    return this.stores.memory.getMessages({ threadId, resourceId, selectBy, format });
  }

<<<<<<< HEAD
  async updateWorkflowResults({
    workflowName,
    runId,
    stepId,
    result,
    runtimeContext,
  }: {
    workflowName: string;
    runId: string;
    stepId: string;
    result: StepResult<any, any, any, any>;
    runtimeContext: Record<string, any>;
  }): Promise<Record<string, StepResult<any, any, any, any>>> {
    return this.stores.workflows.updateWorkflowResults({ workflowName, runId, stepId, result, runtimeContext });
  }

  async updateWorkflowState({
    workflowName,
    runId,
    opts,
  }: {
    workflowName: string;
    runId: string;
    opts: {
      status: string;
      result?: StepResult<any, any, any, any>;
      error?: string;
      suspendedPaths?: Record<string, number[]>;
      waitingPaths?: Record<string, number[]>;
    };
  }): Promise<WorkflowRunState | undefined> {
    return this.stores.workflows.updateWorkflowState({ workflowName, runId, opts });
=======
  async getMessagesById({ messageIds, format }: { messageIds: string[]; format: 'v1' }): Promise<MastraMessageV1[]>;
  async getMessagesById({ messageIds, format }: { messageIds: string[]; format?: 'v2' }): Promise<MastraMessageV2[]>;
  async getMessagesById({
    messageIds,
    format,
  }: {
    messageIds: string[];
    format?: 'v1' | 'v2';
  }): Promise<MastraMessageV1[] | MastraMessageV2[]> {
    return this.stores.memory.getMessagesById({ messageIds, format });
>>>>>>> bf504a83
  }

  async persistWorkflowSnapshot(params: {
    workflowName: string;
    runId: string;
    snapshot: WorkflowRunState;
  }): Promise<void> {
    return this.stores.workflows.persistWorkflowSnapshot(params);
  }

  async loadWorkflowSnapshot(params: { workflowName: string; runId: string }): Promise<WorkflowRunState | null> {
    return this.stores.workflows.loadWorkflowSnapshot(params);
  }

  async batchInsert<T extends TABLE_NAMES>(input: { tableName: T; records: Partial<RecordTypes[T]>[] }): Promise<void> {
    return this.stores.operations.batchInsert(input);
  }

  async getTraces({
    name,
    scope,
    page = 0,
    perPage = 100,
    attributes,
    fromDate,
    toDate,
  }: {
    name?: string;
    scope?: string;
    page: number;
    perPage: number;
    attributes?: Record<string, string>;
    fromDate?: Date;
    toDate?: Date;
  }): Promise<any[]> {
    return this.stores.traces.getTraces({
      name,
      scope,
      page,
      perPage,
      attributes,
      fromDate,
      toDate,
    });
  }

  async getEvalsByAgentName(agentName: string, type?: 'test' | 'live'): Promise<EvalRow[]> {
    return this.stores.legacyEvals.getEvalsByAgentName(agentName, type);
  }

  async getEvals(
    options: { agentName?: string; type?: 'test' | 'live'; dateRange?: { start?: Date; end?: Date } } & PaginationArgs,
  ): Promise<PaginationInfo & { evals: EvalRow[] }> {
    return this.stores.legacyEvals.getEvals(options);
  }

  async getWorkflowRuns({
    workflowName,
    limit = 20,
    offset = 0,
    resourceId,
    fromDate,
    toDate,
  }: {
    workflowName?: string;
    limit?: number;
    offset?: number;
    resourceId?: string;
    fromDate?: Date;
    toDate?: Date;
  } = {}): Promise<WorkflowRuns> {
    return this.stores.workflows.getWorkflowRuns({
      workflowName,
      limit,
      offset,
      resourceId,
      fromDate,
      toDate,
    });
  }

  async getWorkflowRunById({
    runId,
    workflowName,
  }: {
    runId: string;
    workflowName: string;
  }): Promise<WorkflowRun | null> {
    return this.stores.workflows.getWorkflowRunById({ runId, workflowName });
  }

  async getTracesPaginated(args: StorageGetTracesPaginatedArg): Promise<PaginationInfo & { traces: Trace[] }> {
    return this.stores.traces.getTracesPaginated(args);
  }

  async getThreadsByResourceIdPaginated(args: {
    resourceId: string;
    page: number;
    perPage: number;
  }): Promise<PaginationInfo & { threads: StorageThreadType[] }> {
    return this.stores.memory.getThreadsByResourceIdPaginated(args);
  }

  async getMessagesPaginated(
    args: StorageGetMessagesArg,
  ): Promise<PaginationInfo & { messages: MastraMessageV1[] | MastraMessageV2[] }> {
    return this.stores.memory.getMessagesPaginated(args);
  }

  async updateMessages(args: {
    messages: Partial<Omit<MastraMessageV2, 'createdAt'>> &
      {
        id: string;
        content?: { metadata?: MastraMessageContentV2['metadata']; content?: MastraMessageContentV2['content'] };
      }[];
  }): Promise<MastraMessageV2[]> {
    return this.stores.memory.updateMessages(args);
  }

  async getScoreById({ id }: { id: string }): Promise<ScoreRowData | null> {
    return this.stores.scores.getScoreById({ id });
  }

  async saveScore(score: ScoreRowData): Promise<{ score: ScoreRowData }> {
    return this.stores.scores.saveScore(score);
  }

  async getScoresByRunId({
    runId,
    pagination,
  }: {
    runId: string;
    pagination: StoragePagination;
  }): Promise<{ pagination: PaginationInfo; scores: ScoreRowData[] }> {
    return this.stores.scores.getScoresByRunId({ runId, pagination });
  }

  async getScoresByEntityId({
    entityId,
    entityType,
    pagination,
  }: {
    pagination: StoragePagination;
    entityId: string;
    entityType: string;
  }): Promise<{ pagination: PaginationInfo; scores: ScoreRowData[] }> {
    return this.stores.scores.getScoresByEntityId({ entityId, entityType, pagination });
  }

  async getScoresByScorerId({
    scorerId,
    entityId,
    entityType,
    source,
    pagination,
  }: {
    scorerId: string;
    entityId?: string;
    entityType?: string;
    source?: ScoringSource;
    pagination: StoragePagination;
  }): Promise<{ pagination: PaginationInfo; scores: ScoreRowData[] }> {
    return this.stores.scores.getScoresByScorerId({ scorerId, entityId, entityType, source, pagination });
  }

  async getResourceById({ resourceId }: { resourceId: string }): Promise<StorageResourceType | null> {
    return this.stores.memory.getResourceById({ resourceId });
  }

  async saveResource({ resource }: { resource: StorageResourceType }): Promise<StorageResourceType> {
    return this.stores.memory.saveResource({ resource });
  }

  async updateResource({
    resourceId,
    workingMemory,
    metadata,
  }: {
    resourceId: string;
    workingMemory?: string;
    metadata?: Record<string, unknown>;
  }): Promise<StorageResourceType> {
    return this.stores.memory.updateResource({ resourceId, workingMemory, metadata });
  }

  async close(): Promise<void> {
    // No explicit cleanup needed
  }
}<|MERGE_RESOLUTION|>--- conflicted
+++ resolved
@@ -240,7 +240,6 @@
     return this.stores.memory.getMessages({ threadId, resourceId, selectBy, format });
   }
 
-<<<<<<< HEAD
   async updateWorkflowResults({
     workflowName,
     runId,
@@ -273,7 +272,8 @@
     };
   }): Promise<WorkflowRunState | undefined> {
     return this.stores.workflows.updateWorkflowState({ workflowName, runId, opts });
-=======
+  }
+
   async getMessagesById({ messageIds, format }: { messageIds: string[]; format: 'v1' }): Promise<MastraMessageV1[]>;
   async getMessagesById({ messageIds, format }: { messageIds: string[]; format?: 'v2' }): Promise<MastraMessageV2[]>;
   async getMessagesById({
@@ -284,7 +284,6 @@
     format?: 'v1' | 'v2';
   }): Promise<MastraMessageV1[] | MastraMessageV2[]> {
     return this.stores.memory.getMessagesById({ messageIds, format });
->>>>>>> bf504a83
   }
 
   async persistWorkflowSnapshot(params: {
