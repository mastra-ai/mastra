import type { KVNamespace } from '@cloudflare/workers-types';
import { MessageList } from '@mastra/core/agent';
import type { MastraMessageV2 } from '@mastra/core/agent';
import type { StorageThreadType, MastraMessageV1 } from '@mastra/core/memory';
import {
  MastraStorage,
  TABLE_MESSAGES,
  TABLE_THREADS,
  TABLE_WORKFLOW_SNAPSHOT,
  TABLE_EVALS,
  TABLE_TRACES,
} from '@mastra/core/storage';
import type {
  TABLE_NAMES,
  StorageColumn,
  StorageGetMessagesArg,
  EvalRow,
  WorkflowRuns,
  WorkflowRun,
} from '@mastra/core/storage';
import type { WorkflowRunState } from '@mastra/core/workflows';
import Cloudflare from 'cloudflare';
import { isWorkersConfig } from './types';
import type { CloudflareStoreConfig, ListOptions, RecordTypes } from './types';

export class CloudflareStore extends MastraStorage {
  private client?: Cloudflare;
  private accountId?: string;
  private namespacePrefix: string;
  private bindings?: Record<TABLE_NAMES, KVNamespace>;

  private validateWorkersConfig(
    config: CloudflareStoreConfig,
  ): asserts config is { bindings: Record<TABLE_NAMES, KVNamespace>; keyPrefix?: string } {
    if (!isWorkersConfig(config)) {
      throw new Error('Invalid Workers API configuration');
    }
    if (!config.bindings) {
      throw new Error('KV bindings are required when using Workers Binding API');
    }

    // Validate all required table bindings exist
    const requiredTables = [TABLE_THREADS, TABLE_MESSAGES, TABLE_WORKFLOW_SNAPSHOT, TABLE_EVALS, TABLE_TRACES] as const;

    for (const table of requiredTables) {
      if (!(table in config.bindings)) {
        throw new Error(`Missing KV binding for table: ${table}`);
      }
    }
  }

  private validateRestConfig(
    config: CloudflareStoreConfig,
  ): asserts config is { accountId: string; apiToken: string; namespacePrefix?: string } {
    if (isWorkersConfig(config)) {
      throw new Error('Invalid REST API configuration');
    }
    if (!config.accountId?.trim()) {
      throw new Error('accountId is required for REST API');
    }
    if (!config.apiToken?.trim()) {
      throw new Error('apiToken is required for REST API');
    }
  }

  constructor(config: CloudflareStoreConfig) {
    super({ name: 'Cloudflare' });

    try {
      if (isWorkersConfig(config)) {
        this.validateWorkersConfig(config);
        this.bindings = config.bindings;
        this.namespacePrefix = config.keyPrefix?.trim() || '';
        this.logger.info('Using Cloudflare KV Workers Binding API');
      } else {
        this.validateRestConfig(config);
        this.accountId = config.accountId.trim();
        this.namespacePrefix = config.namespacePrefix?.trim() || '';
        this.client = new Cloudflare({
          apiToken: config.apiToken.trim(),
        });
        this.logger.info('Using Cloudflare KV REST API');
      }
    } catch (error) {
      const message = error instanceof Error ? error.message : String(error);
      this.logger.error('Failed to initialize CloudflareStore:', { message });
      throw error;
    }
  }

  private getBinding(tableName: TABLE_NAMES) {
    if (!this.bindings) {
      throw new Error(`Cannot use Workers API binding for ${tableName}: Store initialized with REST API configuration`);
    }
    const binding = this.bindings[tableName];
    if (!binding) throw new Error(`No binding found for namespace ${tableName}`);
    return binding;
  }

  private async listNamespaces(): Promise<{
    result: Array<{ id: string; title: string; supports_url_encoding?: boolean }>;
  }> {
    if (this.bindings) {
      return {
        result: Object.keys(this.bindings).map(name => ({
          id: name,
          title: name,
          supports_url_encoding: true,
        })),
      };
    }

    let allNamespaces: Array<Cloudflare.KV.Namespace> = [];
    let currentPage = 1;
    const perPage = 50; // Using 50, max is 100 for namespaces.list
    let morePagesExist = true;

    while (morePagesExist) {
      const response = await this.client!.kv.namespaces.list({
        account_id: this.accountId!,
        page: currentPage,
        per_page: perPage,
      });

      if (response.result) {
        allNamespaces = allNamespaces.concat(response.result);
      }

      morePagesExist = response.result ? response.result.length === perPage : false;

      if (morePagesExist) {
        currentPage++;
      }
    }
    return { result: allNamespaces };
  }

  private async getNamespaceValue(tableName: TABLE_NAMES, key: string) {
    try {
      if (this.bindings) {
        const binding = this.getBinding(tableName);
        const result = await binding.getWithMetadata(key, 'text');
        if (!result) return null;
        return JSON.stringify(result);
      } else {
        const namespaceId = await this.getNamespaceId(tableName);
        const response = await this.client!.kv.namespaces.values.get(namespaceId, key, {
          account_id: this.accountId!,
        });
        return await response.text();
      }
    } catch (error: any) {
      if (error.message && error.message.includes('key not found')) {
        return null;
      }
      const message = error instanceof Error ? error.message : String(error);
      this.logger.error(`Failed to get value for ${tableName} ${key}:`, { message });
      throw error;
    }
  }

  private async putNamespaceValue({
    tableName,
    key,
    value,
    metadata,
  }: {
    tableName: TABLE_NAMES;
    key: string;
    value: string;
    metadata?: any;
  }) {
    try {
      // Ensure consistent serialization
      const serializedValue = this.safeSerialize(value);
      const serializedMetadata = metadata ? this.safeSerialize(metadata) : '';

      if (this.bindings) {
        const binding = this.getBinding(tableName);
        await binding.put(key, serializedValue, { metadata: serializedMetadata });
      } else {
        const namespaceId = await this.getNamespaceId(tableName);
        await this.client!.kv.namespaces.values.update(namespaceId, key, {
          account_id: this.accountId!,
          value: serializedValue,
          metadata: serializedMetadata,
        });
      }
    } catch (error) {
      const message = error instanceof Error ? error.message : String(error);
      this.logger.error(`Failed to put value for ${tableName} ${key}:`, { message });
      throw error;
    }
  }

  private async deleteNamespaceValue(tableName: TABLE_NAMES, key: string) {
    if (this.bindings) {
      const binding = this.getBinding(tableName);
      await binding.delete(key);
    } else {
      const namespaceId = await this.getNamespaceId(tableName);
      await this.client!.kv.namespaces.values.delete(namespaceId, key, {
        account_id: this.accountId!,
      });
    }
  }

  async listNamespaceKeys(tableName: TABLE_NAMES, options?: ListOptions) {
    try {
      if (this.bindings) {
        const binding = this.getBinding(tableName);
        const response = await binding.list({
          limit: options?.limit || 1000,
          prefix: options?.prefix,
        });

        // Convert Workers API response to match REST API format
        return response.keys;
      } else {
        const namespaceId = await this.getNamespaceId(tableName);
        // Use REST API
        const response = await this.client!.kv.namespaces.keys.list(namespaceId, {
          account_id: this.accountId!,
          limit: options?.limit || 1000,
          prefix: options?.prefix,
        });
        return response.result;
      }
    } catch (error: any) {
      this.logger.error(`Failed to list keys for ${tableName}:`, error);
      throw new Error(`Failed to list keys: ${error.message}`);
    }
  }

  private async createNamespaceById(title: string) {
    if (this.bindings) {
      // For Workers API, namespaces are created at deploy time
      // Return a mock response matching REST API shape
      return {
        id: title, // Use title as ID since that's what we need
        title: title,
        supports_url_encoding: true,
      };
    }
    return await this.client!.kv.namespaces.create({
      account_id: this.accountId!,
      title,
    });
  }

  private async getNamespaceIdByName(namespaceName: string): Promise<string | null> {
    try {
      const response = await this.listNamespaces();
      const namespace = response.result.find(ns => ns.title === namespaceName);
      return namespace ? namespace.id : null;
    } catch (error: any) {
      this.logger.error(`Failed to get namespace ID for ${namespaceName}:`, error);
      return null;
    }
  }

  private async createNamespace(namespaceName: string): Promise<string> {
    try {
      const response = await this.createNamespaceById(namespaceName);
      return response.id;
    } catch (error: any) {
      // Check if the error is because it already exists
      if (error.message && error.message.includes('already exists')) {
        // Try to get it again since we know it exists
        const namespaces = await this.listNamespaces();
        const namespace = namespaces.result.find(ns => ns.title === namespaceName);
        if (namespace) return namespace.id;
      }
      this.logger.error('Error creating namespace:', error);
      throw new Error(`Failed to create namespace ${namespaceName}: ${error.message}`);
    }
  }

  private async getOrCreateNamespaceId(namespaceName: string): Promise<string> {
    let namespaceId = await this.getNamespaceIdByName(namespaceName);
    if (!namespaceId) {
      namespaceId = await this.createNamespace(namespaceName);
    }
    return namespaceId;
  }

  private async getNamespaceId(tableName: TABLE_NAMES): Promise<string> {
    const prefix = this.namespacePrefix ? `${this.namespacePrefix}_` : '';

    try {
      const legacyNamespaceId = await this.checkLegacyNamespace(tableName, prefix);
      if (legacyNamespaceId) {
        return legacyNamespaceId;
      }
      return await this.getOrCreateNamespaceId(`${prefix}${tableName}`);
    } catch (error: any) {
      this.logger.error('Error fetching namespace ID:', error);
      throw new Error(`Failed to fetch namespace ID for table ${tableName}: ${error.message}`);
    }
  }

  private LEGACY_NAMESPACE_MAP: Record<string, string> = {
    [TABLE_MESSAGES]: TABLE_THREADS,
    [TABLE_WORKFLOW_SNAPSHOT]: 'mastra_workflows',
    [TABLE_TRACES]: TABLE_EVALS,
  };

  /**
   * There were a few legacy mappings for tables such as
   * - messages -> threads
   * - workflow_snapshot -> mastra_workflows
   * - traces -> evals
   * This has been updated to use dedicated namespaces for each table.
   * In the case of data for a table existing in the legacy namespace, warn the user to migrate to the new namespace.
   *
   * @param tableName The table name to check for legacy data
   * @param prefix The namespace prefix
   * @returns The legacy namespace ID if data exists; otherwise, null
   */
  private async checkLegacyNamespace(tableName: TABLE_NAMES, prefix: string): Promise<string | null> {
    const legacyNamespaceBase = this.LEGACY_NAMESPACE_MAP[tableName];

    // 1. If legacy mapping exists, check for legacy data
    if (legacyNamespaceBase) {
      const legacyNamespace = `${prefix}${legacyNamespaceBase}`;
      const keyPrefix = this.namespacePrefix ? `${this.namespacePrefix}:` : '';
      const prefixKey = `${keyPrefix}${tableName}:`;
      const legacyId = await this.getNamespaceIdByName(legacyNamespace);
      if (legacyId) {
        // Check for any keys for this table in the legacy namespace
        const response = await this.client!.kv.namespaces.keys.list(legacyId, {
          account_id: this.accountId!,
          prefix: prefixKey,
        });
        const keys = response.result;
        const hasTableData = keys.length > 0;
        if (hasTableData) {
          this.logger.warn(
            `Using legacy namespace "${legacyNamespace}" for ${tableName}. Consider migrating to a dedicated namespace "${prefix}${tableName}".`,
          );
          return legacyId;
        }
      }
    }
    return null;
  }

  /**
   * Helper to safely serialize data for KV storage
   */
  private safeSerialize(data: any): string {
    return typeof data === 'string' ? data : JSON.stringify(data);
  }

  /**
   * Helper to safely parse data from KV storage
   */
  private safeParse(text: string | null): any {
    if (!text) return null;
    try {
      const data = JSON.parse(text);
      // If we got an object with a value property that's a string, try to parse that too
      if (data && typeof data === 'object' && 'value' in data) {
        if (typeof data.value === 'string') {
          try {
            return JSON.parse(data.value);
          } catch {
            // If value is a string but not JSON, return as is
            return data.value;
          }
        }
        return null;
      }
      return data;
    } catch (error) {
      const message = error instanceof Error ? error.message : String(error);
      this.logger.error('Failed to parse text:', { message, text });
      return null;
    }
  }

  private async putKV({
    tableName,
    key,
    value,
    metadata,
  }: {
    tableName: TABLE_NAMES;
    key: string;
    value: any;
    metadata?: any;
  }): Promise<void> {
    try {
      await this.putNamespaceValue({ tableName, key, value, metadata });
    } catch (error: any) {
      this.logger.error(`Failed to put KV value for ${tableName}:${key}:`, error);
      throw new Error(`Failed to put KV value: ${error.message}`);
    }
  }

  private async getKV(tableName: TABLE_NAMES, key: string): Promise<any> {
    try {
      const text = await this.getNamespaceValue(tableName, key);
      return this.safeParse(text);
    } catch (error: any) {
      this.logger.error(`Failed to get KV value for ${tableName}:${key}:`, error);
      throw new Error(`Failed to get KV value: ${error.message}`);
    }
  }

  private async deleteKV(tableName: TABLE_NAMES, key: string): Promise<void> {
    try {
      await this.deleteNamespaceValue(tableName, key);
    } catch (error: any) {
      this.logger.error(`Failed to delete KV value for ${tableName}:${key}:`, error);
      throw new Error(`Failed to delete KV value: ${error.message}`);
    }
  }

  private async listKV(tableName: TABLE_NAMES, options?: ListOptions): Promise<Array<{ name: string }>> {
    try {
      return await this.listNamespaceKeys(tableName, options);
    } catch (error: any) {
      this.logger.error(`Failed to list KV for ${tableName}:`, error);
      throw new Error(`Failed to list KV: ${error.message}`);
    }
  }

  /*---------------------------------------------------------------------------
    Sorted set simulation helpers for message ordering.
    We store an array of objects { id, score } as JSON under a dedicated key.
  ---------------------------------------------------------------------------*/

  private async getSortedMessages(orderKey: string): Promise<Array<{ id: string; score: number }>> {
    const raw = await this.getKV(TABLE_MESSAGES, orderKey);
    if (!raw) return [];
    try {
      const arr = JSON.parse(typeof raw === 'string' ? raw : JSON.stringify(raw));
      return Array.isArray(arr) ? arr : [];
    } catch (e) {
      this.logger.error(`Error parsing order data for key ${orderKey}:`, { e });
      return [];
    }
  }

  private async updateSorting(threadMessages: (MastraMessageV1 & { _index?: number })[]) {
    // Sort messages by index or timestamp
    return threadMessages
      .map(msg => ({
        message: msg,
        // Use _index if available, otherwise timestamp, matching Upstash
        score: msg._index !== undefined ? msg._index : msg.createdAt.getTime(),
      }))
      .sort((a, b) => a.score - b.score)
      .map(item => ({
        id: item.message.id,
        score: item.score,
      }));
  }

  private async getIncludedMessagesWithContext(
    threadId: string,
    include: { id: string; withPreviousMessages?: number; withNextMessages?: number }[],
    messageIds: Set<string>,
  ): Promise<void> {
    const threadMessagesKey = this.getThreadMessagesKey(threadId);
    await Promise.all(
      include.map(async item => {
        messageIds.add(item.id);
        if (!item.withPreviousMessages && !item.withNextMessages) return;

        const rank = await this.getRank(threadMessagesKey, item.id);
        if (rank === null) return;

        if (item.withPreviousMessages) {
          const prevIds = await this.getRange(
            threadMessagesKey,
            Math.max(0, rank - item.withPreviousMessages),
            rank - 1,
          );
          prevIds.forEach(id => messageIds.add(id));
        }

        if (item.withNextMessages) {
          const nextIds = await this.getRange(threadMessagesKey, rank + 1, rank + item.withNextMessages);
          nextIds.forEach(id => messageIds.add(id));
        }
      }),
    );
  }

  private async getRecentMessages(threadId: string, limit: number, messageIds: Set<string>): Promise<void> {
    if (limit <= 0) return;

    try {
      const threadMessagesKey = this.getThreadMessagesKey(threadId);
      const latestIds = await this.getLastN(threadMessagesKey, limit);
      latestIds.forEach(id => messageIds.add(id));
    } catch {
      console.log(`No message order found for thread ${threadId}, skipping latest messages`);
    }
  }

  private async fetchAndParseMessages(
    threadId: string,
    messageIds: string[],
  ): Promise<(MastraMessageV1 & { _index?: number })[]> {
    const messages = await Promise.all(
      messageIds.map(async id => {
        try {
          const key = this.getMessageKey(threadId, id);
          const data = await this.getKV(TABLE_MESSAGES, key);
          if (!data) return null;
          return typeof data === 'string' ? JSON.parse(data) : data;
        } catch (error) {
          const message = error instanceof Error ? error.message : String(error);
          this.logger.error(`Error retrieving message ${id}:`, { message });
          return null;
        }
      }),
    );
    return messages.filter((msg): msg is MastraMessageV1 & { _index?: number } => msg !== null);
  }

  /**
   * Queue for serializing sorted order updates.
   * Updates the sorted order for a given key. This operation is eventually consistent.
   */
  private updateQueue = new Map<string, Promise<void>>();

  /**
   * Updates the sorted order for a given key. This operation is eventually consistent.
   * Note: Operations on the same orderKey are serialized using a queue to prevent
   * concurrent updates from conflicting with each other.
   */
  private async updateSortedMessages(
    orderKey: string,
    newEntries: Array<{ id: string; score: number }>,
  ): Promise<void> {
    // Get the current promise chain or create a new one
    const currentPromise = this.updateQueue.get(orderKey) || Promise.resolve();

    // Create the next promise in the chain
    const nextPromise = currentPromise.then(async () => {
      try {
        const currentOrder = await this.getSortedMessages(orderKey);

        // Create a map for faster lookups
        const orderMap = new Map(currentOrder.map(entry => [entry.id, entry]));

        // Update or add new entries
        for (const entry of newEntries) {
          orderMap.set(entry.id, entry);
        }

        // Convert back to array and sort
        const updatedOrder = Array.from(orderMap.values()).sort((a, b) => a.score - b.score);

        // Use putKV for consistent serialization across both APIs
        await this.putKV({
          tableName: TABLE_MESSAGES,
          key: orderKey,
          value: JSON.stringify(updatedOrder),
        });
      } catch (error) {
        const message = error instanceof Error ? error.message : String(error);
        this.logger.error(`Error updating sorted order for key ${orderKey}:`, { message });
        throw error; // Let caller handle the error
      } finally {
        // Clean up the queue if this was the last operation
        if (this.updateQueue.get(orderKey) === nextPromise) {
          this.updateQueue.delete(orderKey);
        }
      }
    });

    // Update the queue with the new promise
    this.updateQueue.set(orderKey, nextPromise);

    // Wait for our turn and handle any errors
    return nextPromise;
  }

  private async getRank(orderKey: string, id: string): Promise<number | null> {
    const order = await this.getSortedMessages(orderKey);
    const index = order.findIndex(item => item.id === id);
    return index >= 0 ? index : null;
  }

  private async getRange(orderKey: string, start: number, end: number): Promise<string[]> {
    const order = await this.getSortedMessages(orderKey);
    const actualStart = start < 0 ? Math.max(0, order.length + start) : start;
    const actualEnd = end < 0 ? order.length + end : Math.min(end, order.length - 1);
    const sliced = order.slice(actualStart, actualEnd + 1);
    return sliced.map(item => item.id);
  }

  private async getLastN(orderKey: string, n: number): Promise<string[]> {
    // Reuse getRange with negative indexing
    return this.getRange(orderKey, -n, -1);
  }

  private async getFullOrder(orderKey: string): Promise<string[]> {
    // Get the full range in ascending order (oldest to newest)
    return this.getRange(orderKey, 0, -1);
  }

  private getKey<T extends TABLE_NAMES>(tableName: T, record: Record<string, string>): string {
    // Add namespace prefix if configured
    const prefix = this.namespacePrefix ? `${this.namespacePrefix}:` : '';
    switch (tableName) {
      case TABLE_THREADS:
        if (!record.id) throw new Error('Thread ID is required');
        return `${prefix}${tableName}:${record.id}`;
      case TABLE_MESSAGES:
        if (!record.threadId || !record.id) throw new Error('Thread ID and Message ID are required');
        return `${prefix}${tableName}:${record.threadId}:${record.id}`;
      case TABLE_WORKFLOW_SNAPSHOT:
        if (!record.namespace || !record.workflow_name || !record.run_id) {
          throw new Error('Namespace, workflow name, and run ID are required');
        }
        let key = `${prefix}${tableName}:${record.namespace}:${record.workflow_name}:${record.run_id}`;
        if (record.resourceId) {
          key = `${key}:${record.resourceId}`;
        }
        return key;
      case TABLE_TRACES:
        if (!record.id) throw new Error('Trace ID is required');
        return `${prefix}${tableName}:${record.id}`;
      default:
        throw new Error(`Unsupported table: ${tableName}`);
    }
  }

  private getSchemaKey(tableName: TABLE_NAMES): string {
    // Add namespace prefix if configured
    const prefix = this.namespacePrefix ? `${this.namespacePrefix}:` : '';
    return `${prefix}schema:${tableName}`;
  }

  private async getTableSchema(tableName: TABLE_NAMES): Promise<Record<string, StorageColumn> | null> {
    try {
      const schemaKey = this.getSchemaKey(tableName);
      return await this.getKV(tableName, schemaKey);
    } catch (error) {
      const message = error instanceof Error ? error.message : String(error);
      this.logger.error(`Failed to get schema for ${tableName}:`, { message });
      return null;
    }
  }

  private validateColumnValue(value: unknown, column: StorageColumn): boolean {
    if (value === undefined || value === null) {
      return column.nullable ?? false;
    }

    switch (column.type) {
      case 'text':
      case 'uuid':
        return typeof value === 'string';
      case 'integer':
      case 'bigint':
        return typeof value === 'number';
      case 'timestamp':
        return value instanceof Date || (typeof value === 'string' && !isNaN(Date.parse(value)));
      case 'jsonb':
        if (typeof value !== 'object') return false;
        try {
          JSON.stringify(value);
          return true;
        } catch {
          return false;
        }
      default:
        return false;
    }
  }

  private async validateAgainstSchema(
    record: Record<string, unknown>,
    schema: Record<string, StorageColumn>,
  ): Promise<void> {
    try {
      if (!schema || typeof schema !== 'object' || schema.value === null) {
        throw new Error('Invalid schema format');
      }
      for (const [columnName, column] of Object.entries(schema)) {
        const value = record[columnName];

        // Check primary key presence
        if (column.primaryKey && (value === undefined || value === null)) {
          throw new Error(`Missing primary key value for column ${columnName}`);
        }

        if (!this.validateColumnValue(value, column)) {
          const valueType = value === null ? 'null' : typeof value;
          throw new Error(`Invalid value for column ${columnName}: expected ${column.type}, got ${valueType}`);
        }
      }
    } catch (error) {
      const message = error instanceof Error ? error.message : String(error);
      this.logger.error(`Error validating record against schema:`, { message, record, schema });
      throw error;
    }
  }

  private async validateRecord<T extends TABLE_NAMES>(record: unknown, tableName: T): Promise<void> {
    try {
      if (!record || typeof record !== 'object') {
        throw new Error('Record must be an object');
      }

      const recordTyped = record as Record<string, unknown>;
      const schema = await this.getTableSchema(tableName);

      // If schema exists, validate against it
      if (schema) {
        await this.validateAgainstSchema(recordTyped, schema);
        return;
      }

      // Fallback validation if no schema found
      switch (tableName) {
        case TABLE_THREADS:
          if (!('id' in recordTyped) || !('resourceId' in recordTyped) || !('title' in recordTyped)) {
            throw new Error('Thread record missing required fields');
          }
          break;
        case TABLE_MESSAGES:
          if (
            !('id' in recordTyped) ||
            !('threadId' in recordTyped) ||
            !('content' in recordTyped) ||
            !('role' in recordTyped)
          ) {
            throw new Error('Message record missing required fields');
          }
          break;
        case TABLE_WORKFLOW_SNAPSHOT:
          if (!('namespace' in recordTyped) || !('workflow_name' in recordTyped) || !('run_id' in recordTyped)) {
            throw new Error('Workflow record missing required fields');
          }
          break;
        case TABLE_TRACES:
          if (!('id' in recordTyped)) {
            throw new Error('Trace record missing required fields');
          }
          break;
        default:
          throw new Error(`Unknown table type: ${tableName}`);
      }
    } catch (error) {
      const message = error instanceof Error ? error.message : String(error);
      this.logger.error(`Failed to validate record for ${tableName}:`, { message, record });
      throw error;
    }
  }

  private ensureMetadata(metadata: Record<string, unknown> | string | undefined): Record<string, unknown> | undefined {
    if (!metadata) return {};
    return typeof metadata === 'string' ? JSON.parse(metadata) : metadata;
  }

  async createTable({
    tableName,
    schema,
  }: {
    tableName: TABLE_NAMES;
    schema: Record<string, StorageColumn>;
  }): Promise<void> {
    try {
      const schemaKey = this.getSchemaKey(tableName);
      const metadata = {
        type: 'table_schema',
        tableName,
        createdAt: new Date().toISOString(),
      };
      await this.putKV({ tableName, key: schemaKey, value: schema, metadata });
    } catch (error: any) {
      this.logger.error(`Failed to store schema for ${tableName}:`, error);
      throw new Error(`Failed to store schema: ${error.message}`);
    }
  }

<<<<<<< HEAD
=======
  /**
   * No-op: This backend is schemaless and does not require schema changes.
   * @param tableName Name of the table
   * @param schema Schema of the table
   * @param ifNotExists Array of column names to add if they don't exist
   */
>>>>>>> 7287a612
  async alterTable(_args: {
    tableName: TABLE_NAMES;
    schema: Record<string, StorageColumn>;
    ifNotExists: string[];
  }): Promise<void> {
    // Nothing to do here, Cloudflare KV is schemaless
  }

  async clearTable({ tableName }: { tableName: TABLE_NAMES }): Promise<void> {
    const keys = await this.listKV(tableName);
    if (keys.length > 0) {
      await Promise.all(keys.map(keyObj => this.deleteKV(tableName, keyObj.name)));
    }
  }

  async insert<T extends TABLE_NAMES>({
    tableName,
    record,
  }: {
    tableName: T;
    record: Record<string, any>;
  }): Promise<void> {
    try {
      const key = this.getKey(tableName, record);

      // Process dates and metadata
      const processedRecord = {
        ...record,
        createdAt: record.createdAt ? this.serializeDate(record.createdAt) : undefined,
        updatedAt: record.updatedAt ? this.serializeDate(record.updatedAt) : undefined,
        metadata: record.metadata ? JSON.stringify(record.metadata) : '',
      } as RecordTypes[T];

      // Validate record type
      await this.validateRecord(processedRecord, tableName);
      await this.putKV({ tableName, key, value: processedRecord });
    } catch (error) {
      const message = error instanceof Error ? error.message : String(error);
      this.logger.error(`Failed to insert record for ${tableName}:`, { message });
      throw error;
    }
  }

  async load<R>({ tableName, keys }: { tableName: TABLE_NAMES; keys: Record<string, string> }): Promise<R | null> {
    try {
      // Generate key using simplified approach
      const key = this.getKey(tableName, keys as Partial<RecordTypes[typeof tableName]>);

      // Get data from KV store
      const data = await this.getKV(tableName, key);
      if (!data) return null;

      // Handle dates and metadata
      const processed = {
        ...data,
        createdAt: this.ensureDate(data.createdAt),
        updatedAt: this.ensureDate(data.updatedAt),
        metadata: this.ensureMetadata(data.metadata),
      };

      return processed as R;
    } catch (error) {
      this.logger.error(`Failed to load data for ${tableName}:`, {
        error: error instanceof Error ? error.message : String(error),
      });
      return null;
    }
  }

  async getThreadById({ threadId }: { threadId: string }): Promise<StorageThreadType | null> {
    const thread = await this.load<StorageThreadType>({ tableName: TABLE_THREADS, keys: { id: threadId } });
    if (!thread) return null;

    try {
      return {
        ...thread,
        createdAt: this.ensureDate(thread.createdAt)!,
        updatedAt: this.ensureDate(thread.updatedAt)!,
        metadata: this.ensureMetadata(thread.metadata),
      };
    } catch (error) {
      this.logger.error(`Error processing thread ${threadId}:`, {
        error: error instanceof Error ? error.message : String(error),
      });
      return null;
    }
  }

  async getThreadsByResourceId({ resourceId }: { resourceId: string }): Promise<StorageThreadType[]> {
    try {
      const keyList = await this.listKV(TABLE_THREADS);
      const threads = await Promise.all(
        keyList.map(async keyObj => {
          try {
            const data = await this.getKV(TABLE_THREADS, keyObj.name);
            if (!data) return null;

            const thread = typeof data === 'string' ? JSON.parse(data) : data;
            if (!thread || !thread.resourceId || thread.resourceId !== resourceId) return null;

            return {
              ...thread,
              createdAt: this.ensureDate(thread.createdAt)!,
              updatedAt: this.ensureDate(thread.updatedAt)!,
              metadata: this.ensureMetadata(thread.metadata),
            };
          } catch (error) {
            const message = error instanceof Error ? error.message : String(error);
            this.logger.error(`Error processing thread from key ${keyObj.name}:`, { message });
            return null;
          }
        }),
      );
      return threads.filter((thread): thread is StorageThreadType => thread !== null);
    } catch (error) {
      const message = error instanceof Error ? error.message : String(error);
      this.logger.error(`Error getting threads for resourceId ${resourceId}:`, { message });
      return [];
    }
  }

  async saveThread({ thread }: { thread: StorageThreadType }): Promise<StorageThreadType> {
    try {
      await this.insert({ tableName: TABLE_THREADS, record: thread });
      return thread;
    } catch (error) {
      const message = error instanceof Error ? error.message : String(error);
      this.logger.error('Error saving thread:', { message });
      throw error;
    }
  }
  async updateThread({
    id,
    title,
    metadata,
  }: {
    id: string;
    title: string;
    metadata: Record<string, unknown>;
  }): Promise<StorageThreadType> {
    try {
      const thread = await this.getThreadById({ threadId: id });
      if (!thread) {
        throw new Error(`Thread ${id} not found`);
      }

      const updatedThread = {
        ...thread,
        title,
        metadata: this.ensureMetadata({
          ...(thread.metadata ?? {}),
          ...metadata,
        }),
        updatedAt: new Date(),
      };

      // Insert with proper metadata handling
      await this.insert({ tableName: TABLE_THREADS, record: updatedThread });
      return updatedThread;
    } catch (error) {
      const message = error instanceof Error ? error.message : String(error);
      this.logger.error(`Error updating thread ${id}:`, { message });
      throw error;
    }
  }

  async deleteThread({ threadId }: { threadId: string }): Promise<void> {
    try {
      // Verify thread exists
      const thread = await this.getThreadById({ threadId });
      if (!thread) {
        throw new Error(`Thread ${threadId} not found`);
      }

      // Get all message keys for this thread first
      const messageKeys = await this.listKV(TABLE_MESSAGES);
      const threadMessageKeys = messageKeys.filter(key => key.name.includes(`${TABLE_MESSAGES}:${threadId}:`));

      // Delete all messages and their order atomically
      await Promise.all([
        // Delete message order
        this.deleteKV(TABLE_MESSAGES, this.getThreadMessagesKey(threadId)),
        // Delete all messages
        ...threadMessageKeys.map(key => this.deleteKV(TABLE_MESSAGES, key.name)),
        // Delete thread
        this.deleteKV(TABLE_THREADS, this.getKey(TABLE_THREADS, { id: threadId })),
      ]);
    } catch (error) {
      const message = error instanceof Error ? error.message : String(error);
      this.logger.error(`Error deleting thread ${threadId}:`, { message });
      throw error;
    }
  }

  private getMessageKey(threadId: string, messageId: string): string {
    try {
      return this.getKey(TABLE_MESSAGES, { threadId, id: messageId });
    } catch (error) {
      const message = error instanceof Error ? error.message : String(error);
      this.logger.error(`Error getting message key for thread ${threadId} and message ${messageId}:`, { message });
      throw error;
    }
  }
  private getThreadMessagesKey(threadId: string): string {
    try {
      return this.getKey(TABLE_MESSAGES, { threadId, id: 'messages' });
    } catch (error) {
      const message = error instanceof Error ? error.message : String(error);
      this.logger.error(`Error getting thread messages key for thread ${threadId}:`, { message });
      throw error;
    }
  }

  async saveMessages(args: { messages: MastraMessageV1[]; format?: undefined | 'v1' }): Promise<MastraMessageV1[]>;
  async saveMessages(args: { messages: MastraMessageV2[]; format: 'v2' }): Promise<MastraMessageV2[]>;
  async saveMessages(
    args: { messages: MastraMessageV1[]; format?: undefined | 'v1' } | { messages: MastraMessageV2[]; format: 'v2' },
  ): Promise<MastraMessageV2[] | MastraMessageV1[]> {
    const { messages, format = 'v1' } = args;
    if (!Array.isArray(messages) || messages.length === 0) return [];

    try {
      // Validate message structure and ensure dates
      const validatedMessages = messages.map((message, index) => {
        const errors: string[] = [];
        if (!message.id) errors.push('id is required');
        if (!message.threadId) errors.push('threadId is required');
        if (!message.content) errors.push('content is required');
        if (!message.role) errors.push('role is required');
        if (!message.createdAt) errors.push('createdAt is required');

        if (errors.length > 0) {
          throw new Error(`Invalid message at index ${index}: ${errors.join(', ')}`);
        }

        return {
          ...message,
          createdAt: this.ensureDate(message.createdAt)!,
          type: message.type || 'v2',
          _index: index,
        };
      });

      // Group messages by thread for batch processing
      const messagesByThread = validatedMessages.reduce((acc, message) => {
        if (message.threadId && !acc.has(message.threadId)) {
          acc.set(message.threadId, []);
        }
        if (message.threadId) {
          acc.get(message.threadId)!.push(message as MastraMessageV1 & { _index?: number });
        }
        return acc;
      }, new Map<string, (MastraMessageV1 & { _index?: number })[]>());

      // Process each thread's messages
      await Promise.all(
        Array.from(messagesByThread.entries()).map(async ([threadId, threadMessages]) => {
          try {
            // Verify thread exists
            const thread = await this.getThreadById({ threadId });
            if (!thread) {
              throw new Error(`Thread ${threadId} not found`);
            }

            // Save messages with serialized dates
            await Promise.all(
              threadMessages.map(async message => {
                const key = this.getMessageKey(threadId, message.id);
                // Strip _index and serialize dates before saving
                const { _index, ...cleanMessage } = message;
                const serializedMessage = {
                  ...cleanMessage,
                  createdAt: this.serializeDate(cleanMessage.createdAt),
                };
                await this.putKV({ tableName: TABLE_MESSAGES, key, value: serializedMessage });
              }),
            );

            // Update message order using _index or timestamps
            const orderKey = this.getThreadMessagesKey(threadId);
            const entries = await this.updateSorting(threadMessages);
            await this.updateSortedMessages(orderKey, entries);
          } catch (error) {
            const errorMessage = error instanceof Error ? error.message : String(error);
            this.logger.error(`Error processing messages for thread ${threadId}: ${errorMessage}`);
            throw error;
          }
        }),
      );

      // Remove _index from returned messages
      const prepared = validatedMessages.map(
        ({ _index, ...message }) =>
          ({ ...message, type: message.type !== 'v2' ? message.type : undefined }) as MastraMessageV1,
      );
      const list = new MessageList().add(prepared, 'memory');
      if (format === `v2`) return list.get.all.v2();
      return list.get.all.v1();
    } catch (error) {
      const errorMessage = error instanceof Error ? error.message : String(error);
      this.logger.error(`Error saving messages: ${errorMessage}`);
      throw error;
    }
  }

  public async getMessages(args: StorageGetMessagesArg & { format?: 'v1' }): Promise<MastraMessageV1[]>;
  public async getMessages(args: StorageGetMessagesArg & { format: 'v2' }): Promise<MastraMessageV2[]>;
  public async getMessages({
    threadId,
    resourceId,
    selectBy,
    format,
  }: StorageGetMessagesArg & { format?: 'v1' | 'v2' }): Promise<MastraMessageV1[] | MastraMessageV2[]> {
    if (!threadId) throw new Error('threadId is required');

    // Handle selectBy.last type safely - it can be number or false
    let limit = 40; // Default limit
    if (typeof selectBy?.last === 'number') {
      limit = Math.max(0, selectBy.last);
    } else if (selectBy?.last === false) {
      limit = 0;
    }

    const messageIds = new Set<string>();
    if (limit === 0 && !selectBy?.include?.length) return [];

    try {
      // Get included messages and recent messages in parallel
      await Promise.all([
        selectBy?.include?.length
          ? this.getIncludedMessagesWithContext(threadId, selectBy.include, messageIds)
          : Promise.resolve(),
        limit > 0 && !selectBy?.include?.length
          ? this.getRecentMessages(threadId, limit, messageIds)
          : Promise.resolve(),
      ]);

      // Fetch and parse all messages
      const messages = await this.fetchAndParseMessages(threadId, Array.from(messageIds));
      if (!messages.length) return [];

      // Sort messages
      try {
        const threadMessagesKey = this.getThreadMessagesKey(threadId);
        const messageOrder = await this.getFullOrder(threadMessagesKey);
        const orderMap = new Map(messageOrder.map((id, index) => [id, index]));

        messages.sort((a, b) => {
          const indexA = orderMap.get(a.id);
          const indexB = orderMap.get(b.id);

          if (indexA !== undefined && indexB !== undefined) return orderMap.get(a.id)! - orderMap.get(b.id)!;
          return new Date(a.createdAt).getTime() - new Date(b.createdAt).getTime();
        });
      } catch (error) {
        const errorMessage = error instanceof Error ? error.message : String(error);
        this.logger.warn(`Error sorting messages, falling back to creation time: ${errorMessage}`);
        messages.sort((a, b) => new Date(a.createdAt).getTime() - new Date(b.createdAt).getTime());
      }

      // Remove _index and ensure dates before returning, just like Upstash
      const prepared = messages.map(({ _index, ...message }) => ({
        ...message,
        type: message.type === (`v2` as `text`) ? undefined : message.type,
        createdAt: this.ensureDate(message.createdAt)!,
      }));
      const list = new MessageList({ threadId, resourceId }).add(prepared as MastraMessageV1[], 'memory');

      if (format === `v1`) return list.get.all.v1();
      return list.get.all.v2();
    } catch (error) {
      const errorMessage = error instanceof Error ? error.message : String(error);
      this.logger.error(`Error retrieving messages for thread ${threadId}: ${errorMessage}`);
      return [];
    }
  }

  private validateWorkflowParams(params: { namespace: string; workflowName: string; runId: string }): void {
    const { namespace, workflowName, runId } = params;
    if (!namespace || !workflowName || !runId) {
      throw new Error('Invalid workflow snapshot parameters');
    }
  }

  private validateWorkflowState(state: any): void {
    if (!state?.runId || !state?.value || !state?.context?.input || !state?.activePaths) {
      throw new Error('Invalid workflow state structure');
    }
  }

  private normalizeSteps(steps: Record<string, any>): Record<
    string,
    {
      status: 'success' | 'waiting' | 'suspended' | 'skipped' | 'failed';
      payload?: any;
      error?: string;
    }
  > {
    const normalizedSteps: Record<
      string,
      {
        status: 'success' | 'waiting' | 'suspended' | 'skipped' | 'failed';
        payload?: any;
        error?: string;
      }
    > = {};

    for (const [stepId, step] of Object.entries(steps)) {
      normalizedSteps[stepId] = {
        status: step.status as 'success' | 'waiting' | 'suspended' | 'skipped' | 'failed',
        payload: step.payload || step.result,
        error: step.error,
      };
    }

    return normalizedSteps;
  }

  private normalizeWorkflowState(data: any): WorkflowRunState {
    return {
      runId: data.runId,
      value: data.value,
      context: data.context,
      serializedStepGraph: data.serializedStepGraph,
      suspendedPaths: data.suspendedPaths || {},
      activePaths: data.activePaths || [],
      timestamp: data.timestamp || Date.now(),
    };
  }

  async persistWorkflowSnapshot(params: {
    namespace: string;
    workflowName: string;
    runId: string;
    snapshot: WorkflowRunState;
  }): Promise<void> {
    try {
      this.validateWorkflowParams(params);
      const { namespace, workflowName, runId, snapshot } = params;

      const normalizedState = this.normalizeWorkflowState(snapshot);
      this.validateWorkflowState(normalizedState);

      await this.insert({
        tableName: TABLE_WORKFLOW_SNAPSHOT,
        record: {
          namespace,
          workflow_name: workflowName,
          run_id: runId,
          snapshot: normalizedState,
          createdAt: new Date(),
          updatedAt: new Date(),
        },
      });
    } catch (error) {
      const message = error instanceof Error ? error.message : String(error);
      this.logger.error('Error persisting workflow snapshot:', { message });
      throw error;
    }
  }

  async loadWorkflowSnapshot(params: {
    namespace: string;
    workflowName: string;
    runId: string;
  }): Promise<WorkflowRunState | null> {
    try {
      this.validateWorkflowParams(params);
      const { namespace, workflowName, runId } = params;

      const key = this.getKey(TABLE_WORKFLOW_SNAPSHOT, { namespace, workflow_name: workflowName, run_id: runId });
      const data = await this.getKV(TABLE_WORKFLOW_SNAPSHOT, key);
      if (!data) return null;

      const state = this.normalizeWorkflowState(data.snapshot || data);
      this.validateWorkflowState(state);
      return state;
    } catch (error) {
      this.logger.error('Error loading workflow snapshot:', {
        error: error instanceof Error ? error.message : String(error),
      });
      return null;
    }
  }

  async batchInsert<T extends TABLE_NAMES>(input: { tableName: T; records: Partial<RecordTypes[T]>[] }): Promise<void> {
    if (!input.records || input.records.length === 0) return;

    try {
      await Promise.all(
        input.records.map(async record => {
          // Generate key using simplified approach
          const key = this.getKey(input.tableName, record as Record<string, string>);

          // Process dates and metadata
          const processedRecord = {
            ...record,
            createdAt: record.createdAt ? this.serializeDate(record.createdAt as Date) : undefined,
            updatedAt: record.updatedAt ? this.serializeDate(record.updatedAt as Date) : undefined,
            metadata: record.metadata ? JSON.stringify(record.metadata) : undefined,
          } as RecordTypes[T];

          await this.putKV({ tableName: input.tableName, key, value: processedRecord });
        }),
      );
    } catch (error) {
      const message = error instanceof Error ? error.message : String(error);
      this.logger.error('Error in batch insert:', { message });
      throw error;
    }
  }

  async getTraces({
    name,
    scope,
    page = 0,
    perPage = 100,
    attributes,
    fromDate,
    toDate,
  }: {
    name?: string;
    scope?: string;
    page: number;
    perPage: number;
    attributes?: Record<string, string>;
    fromDate?: Date;
    toDate?: Date;
  }): Promise<any[]> {
    try {
      // Get all keys for traces table
      let keys: string[];
      if (this.bindings) {
        keys = (await this.listKV(TABLE_TRACES))?.map(k => k.name) || [];
      } else {
        const namespaceId = await this.getNamespaceId(TABLE_TRACES);
        const result = await this.client!.kv.namespaces.keys.list(namespaceId, {
          prefix: '',
          limit: 1000,
          account_id: this.accountId!,
        });
        keys = result.result?.map(k => k.name) || [];
      }

      // Fetch all trace records
      const traceRecords = await Promise.all(
        keys.map(async key => {
          const record = await this.getKV(TABLE_TRACES, key);
          if (!record) return null;
          return record;
        }),
      );

      // Filter out nulls and apply filters
      let filteredTraces = traceRecords.filter(
        (record): record is Record<string, any> => record !== null && typeof record === 'object',
      );

      // Apply name filter if provided
      if (name) {
        filteredTraces = filteredTraces.filter(record => record.name?.toLowerCase().startsWith(name.toLowerCase()));
      }

      // Apply scope filter if provided
      if (scope) {
        filteredTraces = filteredTraces.filter(record => record.scope === scope);
      }

      // Apply attribute filters if provided
      if (attributes) {
        filteredTraces = filteredTraces.filter(record => {
          if (!record.attributes) return false;
          const recordAttrs: Record<string, any> | undefined = this.parseJSON(record.attributes);
          if (!recordAttrs) return false;
          return Object.entries(attributes).every(([key, value]) => recordAttrs[key] === value);
        });
      }

      // Apply fromDate filter if provided
      if (fromDate) {
        filteredTraces = filteredTraces.filter(record => new Date(record.createdAt).getTime() >= fromDate.getTime());
      }

      // Apply toDate filter if provided
      if (toDate) {
        filteredTraces = filteredTraces.filter(record => new Date(record.createdAt).getTime() <= toDate.getTime());
      }

      // Sort by createdAt desc
      filteredTraces.sort((a, b) => {
        const dateA = new Date(a.createdAt).getTime();
        const dateB = new Date(b.createdAt).getTime();
        return dateB - dateA;
      });

      // Apply pagination
      const start = page * perPage;
      const end = start + perPage;
      const paginatedTraces = filteredTraces.slice(start, end);

      // Parse JSON fields and return traces
      return paginatedTraces.map(record => ({
        id: record.id,
        parentSpanId: record.parentSpanId,
        traceId: record.traceId,
        name: record.name,
        scope: record.scope,
        kind: record.kind,
        status: this.parseJSON(record.status),
        events: this.parseJSON(record.events) || [],
        links: this.parseJSON(record.links) || [],
        attributes: this.parseJSON(record?.attributes) || {},
        startTime: record.startTime,
        endTime: record.endTime,
        other: this.parseJSON(record.other) || {},
        createdAt: record.createdAt,
      }));
    } catch (error) {
      const message = error instanceof Error ? error.message : String(error);
      this.logger.error('Failed to get traces:', { message });
      return [];
    }
  }

  private parseJSON(value: any): any {
    if (typeof value === 'string') {
      try {
        return JSON.parse(value);
      } catch {
        return value;
      }
    }
    return value;
  }

  getEvalsByAgentName(_agentName: string, _type?: 'test' | 'live'): Promise<EvalRow[]> {
    throw new Error('Method not implemented.');
  }

  private parseWorkflowRun(row: any): WorkflowRun {
    let parsedSnapshot: WorkflowRunState | string = row.snapshot as string;
    if (typeof parsedSnapshot === 'string') {
      try {
        parsedSnapshot = JSON.parse(row.snapshot as string) as WorkflowRunState;
      } catch (e) {
        // If parsing fails, return the raw snapshot string
        console.warn(`Failed to parse snapshot for workflow ${row.workflow_name}: ${e}`);
      }
    }

    return {
      workflowName: row.workflow_name,
      runId: row.run_id,
      snapshot: parsedSnapshot,
      createdAt: this.ensureDate(row.createdAt)!,
      updatedAt: this.ensureDate(row.updatedAt)!,
      resourceId: row.resourceId,
    };
  }

  private buildWorkflowSnapshotPrefix({
    namespace,
    workflowName,
    runId,
    resourceId,
  }: {
    namespace?: string;
    workflowName?: string;
    runId?: string;
    resourceId?: string;
  }): string {
    // Add namespace prefix if configured
    const prefix = this.namespacePrefix ? `${this.namespacePrefix}:` : '';
    let key = `${prefix}${TABLE_WORKFLOW_SNAPSHOT}`;
    if (namespace) key += `:${namespace}`;
    if (workflowName) key += `:${workflowName}`;
    if (runId) key += `:${runId}`;
    if (resourceId) key += `:${resourceId}`;
    // If partial, ensure trailing colon for correct prefix match
    if (!resourceId && (runId || workflowName || namespace)) key += ':';
    return key;
  }

  async getWorkflowRuns({
    namespace,
    workflowName,
    limit = 20,
    offset = 0,
    resourceId,
    fromDate,
    toDate,
  }: {
    namespace?: string;
    workflowName?: string;
    limit?: number;
    offset?: number;
    resourceId?: string;
    fromDate?: Date;
    toDate?: Date;
  } = {}): Promise<WorkflowRuns> {
    try {
      // List all keys in the workflow snapshot table
      const prefix = this.buildWorkflowSnapshotPrefix({ namespace, workflowName });
      const keyObjs = await this.listKV(TABLE_WORKFLOW_SNAPSHOT, { prefix });
      const runs: WorkflowRun[] = [];
      for (const { name: key } of keyObjs) {
        // Extract namespace, workflow_name, run_id, resourceId from key
        const parts = key.split(':');
        const idx = parts.indexOf(TABLE_WORKFLOW_SNAPSHOT);
        if (idx === -1 || parts.length < idx + 4) continue;
        const ns = parts[idx + 1];
        const wfName = parts[idx + 2];
        // If resourceId is present in the key, it's at idx+4
        const keyResourceId = parts.length > idx + 4 ? parts[idx + 4] : undefined;
        // Filter by namespace, workflowName, resourceId if provided
        if ((namespace && ns !== namespace) || (workflowName && wfName !== workflowName)) continue;
        if (resourceId && keyResourceId && keyResourceId !== resourceId) continue;
        // Load the snapshot
        const data = await this.getKV(TABLE_WORKFLOW_SNAPSHOT, key);
        if (!data) continue;
        try {
          // Filter by resourceId in value if not in key
          if (resourceId && data.resourceId && data.resourceId !== resourceId) continue;
          // Filter by fromDate/toDate
          const createdAt = this.ensureDate(data.createdAt);
          if (fromDate && createdAt && createdAt < fromDate) continue;
          if (toDate && createdAt && createdAt > toDate) continue;
          const state = this.normalizeWorkflowState(data.snapshot || data);
          this.validateWorkflowState(state);
          const run = this.parseWorkflowRun({ ...data, snapshot: state });
          runs.push(run);
        } catch (err) {
          this.logger.error('Failed to parse workflow snapshot:', { key, error: err });
        }
      }
      // Sort by createdAt descending
      runs.sort((a, b) => {
        const aDate = a.createdAt ? new Date(a.createdAt).getTime() : 0;
        const bDate = b.createdAt ? new Date(b.createdAt).getTime() : 0;
        return bDate - aDate;
      });
      // Apply pagination
      const pagedRuns = runs.slice(offset, offset + limit);
      return {
        runs: pagedRuns,
        total: runs.length,
      };
    } catch (error) {
      const message = error instanceof Error ? error.message : String(error);
      this.logger.error('Error in getWorkflowRuns:', { message });
      return { runs: [], total: 0 };
    }
  }

  async getWorkflowRunById({
    namespace,
    runId,
    workflowName,
  }: {
    namespace: string;
    runId: string;
    workflowName: string;
  }): Promise<WorkflowRun | null> {
    try {
      if (!runId || !workflowName || !namespace) {
        throw new Error('runId, workflowName, and namespace are required');
      }
      // Use prefix to list all possible keys for this run (with/without resourceId)
      const prefix = this.buildWorkflowSnapshotPrefix({ namespace, workflowName, runId });
      const keyObjs = await this.listKV(TABLE_WORKFLOW_SNAPSHOT, { prefix });
      if (!keyObjs.length) return null;
      const key = keyObjs[0]?.name;
      const data = await this.getKV(TABLE_WORKFLOW_SNAPSHOT, key as string);
      if (!data) return null;
      // Normalize to WorkflowRun type
      const state = this.normalizeWorkflowState(data.snapshot || data);
      this.validateWorkflowState(state);
      return this.parseWorkflowRun({ ...data, snapshot: state });
    } catch (error) {
      const message = error instanceof Error ? error.message : String(error);
      this.logger.error('Error in getWorkflowRunById:', { message });
      return null;
    }
  }

  async close(): Promise<void> {
    // No explicit cleanup needed
  }
}<|MERGE_RESOLUTION|>--- conflicted
+++ resolved
@@ -782,15 +782,12 @@
     }
   }
 
-<<<<<<< HEAD
-=======
   /**
    * No-op: This backend is schemaless and does not require schema changes.
    * @param tableName Name of the table
    * @param schema Schema of the table
    * @param ifNotExists Array of column names to add if they don't exist
    */
->>>>>>> 7287a612
   async alterTable(_args: {
     tableName: TABLE_NAMES;
     schema: Record<string, StorageColumn>;
