--- conflicted
+++ resolved
@@ -1,11 +1,6 @@
 import type { KVNamespace } from '@cloudflare/workers-types';
-<<<<<<< HEAD
 import type { StorageThreadType, MastraDBMessage } from '@mastra/core/memory';
-import type { ScoreRowData } from '@mastra/core/scores';
-=======
 import type { ScoreRowData } from '@mastra/core/evals';
-import type { StorageThreadType, MastraMessageV2 } from '@mastra/core/memory';
->>>>>>> fec5129d
 import type {
   TABLE_MESSAGES,
   TABLE_THREADS,
