--- conflicted
+++ resolved
@@ -1,11 +1,7 @@
 import { MessageList } from '@mastra/core/agent';
 import type { MastraMessageContentV2 } from '@mastra/core/agent';
 import { ErrorCategory, ErrorDomain, MastraError } from '@mastra/core/error';
-<<<<<<< HEAD
 import type { MastraMessageV1, MastraDBMessage, StorageThreadType } from '@mastra/core/memory';
-import type { PaginationInfo, StorageGetMessagesArg, StorageResourceType } from '@mastra/core/storage';
-=======
-import type { MastraMessageV1, MastraMessageV2, StorageThreadType } from '@mastra/core/memory';
 import type {
   PaginationInfo,
   StorageGetMessagesArg,
@@ -15,7 +11,6 @@
   StorageListThreadsByResourceIdInput,
   StorageListThreadsByResourceIdOutput,
 } from '@mastra/core/storage';
->>>>>>> 844ea5dc
 import {
   ensureDate,
   MemoryStorage,
