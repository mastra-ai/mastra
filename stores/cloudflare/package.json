{
  "name": "@mastra/cloudflare",
  "version": "0.10.3-alpha.0",
  "description": "Cloudflare provider for Mastra - includes db storage capabilities",
  "type": "module",
  "files": [
    "dist"
  ],
  "main": "dist/index.js",
  "types": "dist/index.d.ts",
  "exports": {
    ".": {
      "import": {
        "types": "./dist/index.d.ts",
        "default": "./dist/index.js"
      },
      "require": {
        "types": "./dist/index.d.cts",
        "default": "./dist/index.cjs"
      }
    },
    "./package.json": "./package.json"
  },
  "scripts": {
    "build": "tsup src/index.ts --format esm,cjs --experimental-dts --clean --treeshake=smallest --splitting",
    "build:watch": "pnpm build --watch",
    "test": "vitest run",
    "lint": "eslint ."
  },
  "license": "MIT",
  "dependencies": {
    "cloudflare": "^4.3.0"
  },
  "devDependencies": {
    "@internal/lint": "workspace:*",
<<<<<<< HEAD
    "@cloudflare/workers-types": "^4.20250607.0",
=======
    "@internal/storage-test-utils": "workspace:*",
    "@cloudflare/workers-types": "^4.20250603.0",
>>>>>>> dffb67b2
    "@microsoft/api-extractor": "^7.52.8",
    "@types/node": "^20.17.57",
    "dotenv": "^16.5.0",
    "eslint": "^9.28.0",
    "miniflare": "^4.20250525.1",
    "tsup": "^8.5.0",
    "typescript": "^5.8.2",
    "vitest": "^3.1.2",
    "@mastra/core": "workspace:*"
  },
  "peerDependencies": {
    "@mastra/core": "^0.10.2-alpha.0"
  }
}<|MERGE_RESOLUTION|>--- conflicted
+++ resolved
@@ -33,12 +33,8 @@
   },
   "devDependencies": {
     "@internal/lint": "workspace:*",
-<<<<<<< HEAD
+    "@internal/storage-test-utils": "workspace:*",
     "@cloudflare/workers-types": "^4.20250607.0",
-=======
-    "@internal/storage-test-utils": "workspace:*",
-    "@cloudflare/workers-types": "^4.20250603.0",
->>>>>>> dffb67b2
     "@microsoft/api-extractor": "^7.52.8",
     "@types/node": "^20.17.57",
     "dotenv": "^16.5.0",
