import type { Client, InValue } from '@libsql/client';
import type { MastraMessageContentV2 } from '@mastra/core/agent';
import { MessageList } from '@mastra/core/agent';
import { ErrorCategory, ErrorDomain, MastraError } from '@mastra/core/error';
import type { MastraDBMessage, StorageThreadType } from '@mastra/core/memory';
import type {
  PaginationInfo,
  StorageGetMessagesArg,
  StorageResourceType,
  ThreadSortOptions,
  StorageListMessagesInput,
  StorageListMessagesOutput,
  StorageListThreadsByResourceIdInput,
  StorageListThreadsByResourceIdOutput,
} from '@mastra/core/storage';
import {
  MemoryStorage,
  resolveMessageLimit,
  TABLE_MESSAGES,
  TABLE_RESOURCES,
  TABLE_THREADS,
} from '@mastra/core/storage';
import { parseSqlIdentifier } from '@mastra/core/utils';
import type { StoreOperationsLibSQL } from '../operations';

export class MemoryLibSQL extends MemoryStorage {
  private client: Client;
  private operations: StoreOperationsLibSQL;
  constructor({ client, operations }: { client: Client; operations: StoreOperationsLibSQL }) {
    super();
    this.client = client;
    this.operations = operations;
  }

  private parseRow(row: any): MastraDBMessage {
    let content = row.content;
    try {
      content = JSON.parse(row.content);
    } catch {
      // use content as is if it's not JSON
    }
    const result = {
      id: row.id,
      content,
      role: row.role,
      createdAt: new Date(row.createdAt as string),
      threadId: row.thread_id,
      resourceId: row.resourceId,
    } as MastraDBMessage;
    if (row.type && row.type !== `v2`) result.type = row.type;
    return result;
  }

  private async _getIncludedMessages({
    threadId,
    selectBy,
  }: {
    threadId: string;
    selectBy: StorageGetMessagesArg['selectBy'];
  }) {
    if (!threadId.trim()) throw new Error('threadId must be a non-empty string');

    const include = selectBy?.include;
    if (!include) return null;

    const unionQueries: string[] = [];
    const params: any[] = [];

    for (const inc of include) {
      const { id, withPreviousMessages = 0, withNextMessages = 0 } = inc;
      // if threadId is provided, use it, otherwise use threadId from args
      const searchId = inc.threadId || threadId;
      unionQueries.push(
        `
                SELECT * FROM (
                  WITH numbered_messages AS (
                    SELECT
                      id, content, role, type, "createdAt", thread_id, "resourceId",
                      ROW_NUMBER() OVER (ORDER BY "createdAt" ASC) as row_num
                    FROM "${TABLE_MESSAGES}"
                    WHERE thread_id = ?
                  ),
                  target_positions AS (
                    SELECT row_num as target_pos
                    FROM numbered_messages
                    WHERE id = ?
                  )
                  SELECT DISTINCT m.*
                  FROM numbered_messages m
                  CROSS JOIN target_positions t
                  WHERE m.row_num BETWEEN (t.target_pos - ?) AND (t.target_pos + ?)
                ) 
                `, // Keep ASC for final sorting after fetching context
      );
      params.push(searchId, id, withPreviousMessages, withNextMessages);
    }
    const finalQuery = unionQueries.join(' UNION ALL ') + ' ORDER BY "createdAt" ASC';
    const includedResult = await this.client.execute({ sql: finalQuery, args: params });
    const includedRows = includedResult.rows?.map(row => this.parseRow(row));
    const seen = new Set<string>();
    const dedupedRows = includedRows.filter(row => {
      if (seen.has(row.id)) return false;
      seen.add(row.id);
      return true;
    });
    return dedupedRows;
  }

  /**
   * @deprecated use getMessagesPaginated instead for paginated results.
   */
  public async getMessages({
    threadId,
    resourceId,
    selectBy,
  }: StorageGetMessagesArg): Promise<{ messages: MastraDBMessage[] }> {
    try {
      if (!threadId.trim()) throw new Error('threadId must be a non-empty string');

      const messages: MastraDBMessage[] = [];
      const limit = resolveMessageLimit({ last: selectBy?.last, defaultLimit: 40 });
      if (selectBy?.include?.length) {
        const includeMessages = await this._getIncludedMessages({ threadId, selectBy });
        if (includeMessages) {
          messages.push(...includeMessages);
        }
      }

      const excludeIds = messages.map(m => m.id);
      const remainingSql = `
        SELECT 
          id, 
          content, 
          role, 
          type,
          "createdAt", 
          thread_id,
          "resourceId"
        FROM "${TABLE_MESSAGES}"
        WHERE thread_id = ?
        ${excludeIds.length ? `AND id NOT IN (${excludeIds.map(() => '?').join(', ')})` : ''}
        ORDER BY "createdAt" DESC
        LIMIT ?
      `;
      const remainingArgs = [threadId, ...(excludeIds.length ? excludeIds : []), limit];
      const remainingResult = await this.client.execute({ sql: remainingSql, args: remainingArgs });
      if (remainingResult.rows) {
        messages.push(...remainingResult.rows.map((row: any) => this.parseRow(row)));
      }
      messages.sort((a, b) => a.createdAt.getTime() - b.createdAt.getTime());
      const list = new MessageList().add(messages, 'memory');
      return { messages: list.get.all.db() };
    } catch (error) {
      throw new MastraError(
        {
          id: 'LIBSQL_STORE_GET_MESSAGES_FAILED',
          domain: ErrorDomain.STORAGE,
          category: ErrorCategory.THIRD_PARTY,
          details: { threadId, resourceId: resourceId ?? '' },
        },
        error,
      );
    }
  }

<<<<<<< HEAD
  public async getMessagesById({ messageIds }: { messageIds: string[] }): Promise<{ messages: MastraDBMessage[] }> {
    if (messageIds.length === 0) return { messages: [] };
=======
  public async listMessagesById({ messageIds }: { messageIds: string[] }): Promise<MastraMessageV2[]> {
    if (messageIds.length === 0) return [];
>>>>>>> 3defc80c

    try {
      const sql = `
        SELECT 
          id, 
          content, 
          role, 
          type,
          "createdAt", 
          thread_id,
          "resourceId"
        FROM "${TABLE_MESSAGES}"
        WHERE id IN (${messageIds.map(() => '?').join(', ')})
        ORDER BY "createdAt" DESC
      `;
      const result = await this.client.execute({ sql, args: messageIds });
      if (!result.rows) return { messages: [] };

      const list = new MessageList().add(result.rows.map(this.parseRow), 'memory');
<<<<<<< HEAD
      return { messages: list.get.all.db() };
=======
      return list.get.all.v2();
>>>>>>> 3defc80c
    } catch (error) {
      throw new MastraError(
        {
          id: 'LIBSQL_STORE_GET_MESSAGES_BY_ID_FAILED',
          domain: ErrorDomain.STORAGE,
          category: ErrorCategory.THIRD_PARTY,
          details: { messageIds: JSON.stringify(messageIds) },
        },
        error,
      );
    }
  }

  public async listMessages(_args: StorageListMessagesInput): Promise<StorageListMessagesOutput> {
    throw new Error(
      `listMessages is not yet implemented by this storage adapter (${this.constructor.name}). ` +
        `This method is currently being rolled out across all storage adapters. ` +
        `Please use getMessages or getMessagesPaginated as an alternative, or wait for the implementation.`,
    );
  }

<<<<<<< HEAD
  public async listMessagesById({ messageIds }: { messageIds: string[] }): Promise<MastraDBMessage[]> {
    const result = await this.getMessagesById({ messageIds });
    return result.messages;
  }

=======
>>>>>>> 3defc80c
  public async listThreadsByResourceId(
    args: StorageListThreadsByResourceIdInput,
  ): Promise<StorageListThreadsByResourceIdOutput> {
    const { resourceId, limit, offset, orderBy, sortDirection } = args;
    const page = Math.floor(offset / limit);
    const perPage = limit;
    return this.getThreadsByResourceIdPaginated({ resourceId, page, perPage, orderBy, sortDirection });
  }

  public async getMessagesPaginated(
    args: StorageGetMessagesArg,
  ): Promise<PaginationInfo & { messages: MastraDBMessage[] }> {
    const { threadId, selectBy } = args;
    const { page = 0, perPage: perPageInput, dateRange } = selectBy?.pagination || {};
    const perPage =
      perPageInput !== undefined ? perPageInput : resolveMessageLimit({ last: selectBy?.last, defaultLimit: 40 });
    const fromDate = dateRange?.start;
    const toDate = dateRange?.end;

    const messages: MastraDBMessage[] = [];

    if (selectBy?.include?.length) {
      try {
        const includeMessages = await this._getIncludedMessages({ threadId, selectBy });
        if (includeMessages) {
          messages.push(...includeMessages);
        }
      } catch (error) {
        throw new MastraError(
          {
            id: 'LIBSQL_STORE_GET_MESSAGES_PAGINATED_GET_INCLUDE_MESSAGES_FAILED',
            domain: ErrorDomain.STORAGE,
            category: ErrorCategory.THIRD_PARTY,
            details: { threadId },
          },
          error,
        );
      }
    }

    try {
      if (!threadId.trim()) throw new Error('threadId must be a non-empty string');

      const currentOffset = page * perPage;

      const conditions: string[] = [`thread_id = ?`];
      const queryParams: InValue[] = [threadId];

      if (fromDate) {
        conditions.push(`"createdAt" >= ?`);
        queryParams.push(fromDate.toISOString());
      }
      if (toDate) {
        conditions.push(`"createdAt" <= ?`);
        queryParams.push(toDate.toISOString());
      }
      const whereClause = conditions.length > 0 ? `WHERE ${conditions.join(' AND ')}` : '';

      const countResult = await this.client.execute({
        sql: `SELECT COUNT(*) as count FROM ${TABLE_MESSAGES} ${whereClause}`,
        args: queryParams,
      });
      const total = Number(countResult.rows?.[0]?.count ?? 0);

      if (total === 0 && messages.length === 0) {
        return {
          messages: [],
          total: 0,
          page,
          perPage,
          hasMore: false,
        };
      }

      const excludeIds = messages.map(m => m.id);
      const excludeIdsParam = excludeIds.map((_, idx) => `$${idx + queryParams.length + 1}`).join(', ');

      const dataResult = await this.client.execute({
        sql: `SELECT id, content, role, type, "createdAt", "resourceId", "thread_id" FROM ${TABLE_MESSAGES} ${whereClause} ${excludeIds.length ? `AND id NOT IN (${excludeIdsParam})` : ''} ORDER BY "createdAt" DESC LIMIT ? OFFSET ?`,
        args: [...queryParams, ...excludeIds, perPage, currentOffset],
      });

      messages.push(...(dataResult.rows || []).map((row: any) => this.parseRow(row)));

      const messagesToReturn = new MessageList().add(messages as any, 'memory').get.all.db();

      return {
        messages: messagesToReturn,
        total,
        page,
        perPage,
        hasMore: currentOffset + messages.length < total,
      };
    } catch (error) {
      const mastraError = new MastraError(
        {
          id: 'LIBSQL_STORE_GET_MESSAGES_PAGINATED_FAILED',
          domain: ErrorDomain.STORAGE,
          category: ErrorCategory.THIRD_PARTY,
          details: { threadId },
        },
        error,
      );
      this.logger?.trackException?.(mastraError);
      this.logger?.error?.(mastraError.toString());
      return { messages: [], total: 0, page, perPage, hasMore: false };
    }
  }

  async saveMessages({ messages }: { messages: MastraDBMessage[] }): Promise<{ messages: MastraDBMessage[] }> {
    if (messages.length === 0) return { messages };

    try {
      const threadId = messages[0]?.threadId;
      if (!threadId) {
        throw new Error('Thread ID is required');
      }

      // Prepare batch statements for all messages
      const batchStatements = messages.map(message => {
        const time = message.createdAt || new Date();
        if (!message.threadId) {
          throw new Error(
            `Expected to find a threadId for message, but couldn't find one. An unexpected error has occurred.`,
          );
        }
        if (!message.resourceId) {
          throw new Error(
            `Expected to find a resourceId for message, but couldn't find one. An unexpected error has occurred.`,
          );
        }
        return {
          sql: `INSERT INTO "${TABLE_MESSAGES}" (id, thread_id, content, role, type, "createdAt", "resourceId") 
                  VALUES (?, ?, ?, ?, ?, ?, ?)
                  ON CONFLICT(id) DO UPDATE SET
                    thread_id=excluded.thread_id,
                    content=excluded.content,
                    role=excluded.role,
                    type=excluded.type,
                    "resourceId"=excluded."resourceId"
                `,
          args: [
            message.id,
            message.threadId!,
            typeof message.content === 'object' ? JSON.stringify(message.content) : message.content,
            message.role,
            message.type || 'v2',
            time instanceof Date ? time.toISOString() : time,
            message.resourceId,
          ],
        };
      });

      const now = new Date().toISOString();
      batchStatements.push({
        sql: `UPDATE "${TABLE_THREADS}" SET "updatedAt" = ? WHERE id = ?`,
        args: [now, threadId],
      });

      // Execute in batches to avoid potential limitations
      const BATCH_SIZE = 50; // Safe batch size for libsql

      // Separate message statements from thread update
      const messageStatements = batchStatements.slice(0, -1);
      const threadUpdateStatement = batchStatements[batchStatements.length - 1];

      // Process message statements in batches
      for (let i = 0; i < messageStatements.length; i += BATCH_SIZE) {
        const batch = messageStatements.slice(i, i + BATCH_SIZE);
        if (batch.length > 0) {
          await this.client.batch(batch, 'write');
        }
      }

      // Execute thread update separately
      if (threadUpdateStatement) {
        await this.client.execute(threadUpdateStatement);
      }

      const list = new MessageList().add(messages as any, 'memory');
      return { messages: list.get.all.db() };
    } catch (error) {
      throw new MastraError(
        {
          id: 'LIBSQL_STORE_SAVE_MESSAGES_FAILED',
          domain: ErrorDomain.STORAGE,
          category: ErrorCategory.THIRD_PARTY,
        },
        error,
      );
    }
  }

  async updateMessages({
    messages,
  }: {
    messages: (Partial<Omit<MastraDBMessage, 'createdAt'>> & {
      id: string;
      content?: { metadata?: MastraMessageContentV2['metadata']; content?: MastraMessageContentV2['content'] };
    })[];
  }): Promise<MastraDBMessage[]> {
    if (messages.length === 0) {
      return [];
    }

    const messageIds = messages.map(m => m.id);
    const placeholders = messageIds.map(() => '?').join(',');

    const selectSql = `SELECT * FROM ${TABLE_MESSAGES} WHERE id IN (${placeholders})`;
    const existingResult = await this.client.execute({ sql: selectSql, args: messageIds });
    const existingMessages: MastraDBMessage[] = existingResult.rows.map(row => this.parseRow(row));

    if (existingMessages.length === 0) {
      return [];
    }

    const batchStatements = [];
    const threadIdsToUpdate = new Set<string>();
    const columnMapping: Record<string, string> = {
      threadId: 'thread_id',
    };

    for (const existingMessage of existingMessages) {
      const updatePayload = messages.find(m => m.id === existingMessage.id);
      if (!updatePayload) continue;

      const { id, ...fieldsToUpdate } = updatePayload;
      if (Object.keys(fieldsToUpdate).length === 0) continue;

      threadIdsToUpdate.add(existingMessage.threadId!);
      if (updatePayload.threadId && updatePayload.threadId !== existingMessage.threadId) {
        threadIdsToUpdate.add(updatePayload.threadId);
      }

      const setClauses = [];
      const args: InValue[] = [];
      const updatableFields = { ...fieldsToUpdate };

      // Special handling for the 'content' field to merge instead of overwrite
      if (updatableFields.content) {
        const newContent = {
          ...existingMessage.content,
          ...updatableFields.content,
          // Deep merge metadata if it exists on both
          ...(existingMessage.content?.metadata && updatableFields.content.metadata
            ? {
                metadata: {
                  ...existingMessage.content.metadata,
                  ...updatableFields.content.metadata,
                },
              }
            : {}),
        };
        setClauses.push(`${parseSqlIdentifier('content', 'column name')} = ?`);
        args.push(JSON.stringify(newContent));
        delete updatableFields.content;
      }

      for (const key in updatableFields) {
        if (Object.prototype.hasOwnProperty.call(updatableFields, key)) {
          const dbKey = columnMapping[key] || key;
          setClauses.push(`${parseSqlIdentifier(dbKey, 'column name')} = ?`);
          let value = updatableFields[key as keyof typeof updatableFields];

          if (typeof value === 'object' && value !== null) {
            value = JSON.stringify(value);
          }
          args.push(value as InValue);
        }
      }

      if (setClauses.length === 0) continue;

      args.push(id);

      const sql = `UPDATE ${TABLE_MESSAGES} SET ${setClauses.join(', ')} WHERE id = ?`;
      batchStatements.push({ sql, args });
    }

    if (batchStatements.length === 0) {
      return existingMessages;
    }

    const now = new Date().toISOString();
    for (const threadId of threadIdsToUpdate) {
      if (threadId) {
        batchStatements.push({
          sql: `UPDATE ${TABLE_THREADS} SET updatedAt = ? WHERE id = ?`,
          args: [now, threadId],
        });
      }
    }

    await this.client.batch(batchStatements, 'write');

    const updatedResult = await this.client.execute({ sql: selectSql, args: messageIds });
    return updatedResult.rows.map(row => this.parseRow(row));
  }

  async deleteMessages(messageIds: string[]): Promise<void> {
    if (!messageIds || messageIds.length === 0) {
      return;
    }

    try {
      // Process in batches to avoid SQL parameter limits
      const BATCH_SIZE = 100;
      const threadIds = new Set<string>();

      // Use a transaction to ensure consistency
      const tx = await this.client.transaction('write');

      try {
        for (let i = 0; i < messageIds.length; i += BATCH_SIZE) {
          const batch = messageIds.slice(i, i + BATCH_SIZE);
          const placeholders = batch.map(() => '?').join(',');

          // Get thread IDs for this batch
          const result = await tx.execute({
            sql: `SELECT DISTINCT thread_id FROM "${TABLE_MESSAGES}" WHERE id IN (${placeholders})`,
            args: batch,
          });

          result.rows?.forEach(row => {
            if (row.thread_id) threadIds.add(row.thread_id as string);
          });

          // Delete messages in this batch
          await tx.execute({
            sql: `DELETE FROM "${TABLE_MESSAGES}" WHERE id IN (${placeholders})`,
            args: batch,
          });
        }

        // Update thread timestamps within the transaction
        if (threadIds.size > 0) {
          const now = new Date().toISOString();
          for (const threadId of threadIds) {
            await tx.execute({
              sql: `UPDATE "${TABLE_THREADS}" SET "updatedAt" = ? WHERE id = ?`,
              args: [now, threadId],
            });
          }
        }

        // Commit the transaction
        await tx.commit();
      } catch (error) {
        // Rollback on error
        await tx.rollback();
        throw error;
      }

      // TODO: Delete from vector store if semantic recall is enabled
    } catch (error) {
      throw new MastraError(
        {
          id: 'LIBSQL_STORE_DELETE_MESSAGES_FAILED',
          domain: ErrorDomain.STORAGE,
          category: ErrorCategory.THIRD_PARTY,
          details: { messageIds: messageIds.join(', ') },
        },
        error,
      );
    }
  }

  async getResourceById({ resourceId }: { resourceId: string }): Promise<StorageResourceType | null> {
    const result = await this.operations.load<StorageResourceType>({
      tableName: TABLE_RESOURCES,
      keys: { id: resourceId },
    });

    if (!result) {
      return null;
    }

    return {
      ...result,
      // Ensure workingMemory is always returned as a string, even if auto-parsed as JSON
      workingMemory:
        result.workingMemory && typeof result.workingMemory === 'object'
          ? JSON.stringify(result.workingMemory)
          : result.workingMemory,
      metadata: typeof result.metadata === 'string' ? JSON.parse(result.metadata) : result.metadata,
      createdAt: new Date(result.createdAt),
      updatedAt: new Date(result.updatedAt),
    };
  }

  async saveResource({ resource }: { resource: StorageResourceType }): Promise<StorageResourceType> {
    await this.operations.insert({
      tableName: TABLE_RESOURCES,
      record: {
        ...resource,
        metadata: JSON.stringify(resource.metadata),
      },
    });

    return resource;
  }

  async updateResource({
    resourceId,
    workingMemory,
    metadata,
  }: {
    resourceId: string;
    workingMemory?: string;
    metadata?: Record<string, unknown>;
  }): Promise<StorageResourceType> {
    const existingResource = await this.getResourceById({ resourceId });

    if (!existingResource) {
      // Create new resource if it doesn't exist
      const newResource: StorageResourceType = {
        id: resourceId,
        workingMemory,
        metadata: metadata || {},
        createdAt: new Date(),
        updatedAt: new Date(),
      };
      return this.saveResource({ resource: newResource });
    }

    const updatedResource = {
      ...existingResource,
      workingMemory: workingMemory !== undefined ? workingMemory : existingResource.workingMemory,
      metadata: {
        ...existingResource.metadata,
        ...metadata,
      },
      updatedAt: new Date(),
    };

    const updates: string[] = [];
    const values: InValue[] = [];

    if (workingMemory !== undefined) {
      updates.push('workingMemory = ?');
      values.push(workingMemory);
    }

    if (metadata) {
      updates.push('metadata = ?');
      values.push(JSON.stringify(updatedResource.metadata));
    }

    updates.push('updatedAt = ?');
    values.push(updatedResource.updatedAt.toISOString());

    values.push(resourceId);

    await this.client.execute({
      sql: `UPDATE ${TABLE_RESOURCES} SET ${updates.join(', ')} WHERE id = ?`,
      args: values,
    });

    return updatedResource;
  }

  async getThreadById({ threadId }: { threadId: string }): Promise<StorageThreadType | null> {
    try {
      const result = await this.operations.load<
        Omit<StorageThreadType, 'createdAt' | 'updatedAt'> & { createdAt: string; updatedAt: string }
      >({
        tableName: TABLE_THREADS,
        keys: { id: threadId },
      });

      if (!result) {
        return null;
      }

      return {
        ...result,
        metadata: typeof result.metadata === 'string' ? JSON.parse(result.metadata) : result.metadata,
        createdAt: new Date(result.createdAt),
        updatedAt: new Date(result.updatedAt),
      };
    } catch (error) {
      throw new MastraError(
        {
          id: 'LIBSQL_STORE_GET_THREAD_BY_ID_FAILED',
          domain: ErrorDomain.STORAGE,
          category: ErrorCategory.THIRD_PARTY,
          details: { threadId },
        },
        error,
      );
    }
  }

  /**
   * @deprecated use getThreadsByResourceIdPaginated instead for paginated results.
   */
  public async getThreadsByResourceId(args: { resourceId: string } & ThreadSortOptions): Promise<StorageThreadType[]> {
    const resourceId = args.resourceId;
    const orderBy = this.castThreadOrderBy(args.orderBy);
    const sortDirection = this.castThreadSortDirection(args.sortDirection);

    try {
      const baseQuery = `FROM ${TABLE_THREADS} WHERE resourceId = ?`;
      const queryParams: InValue[] = [resourceId];

      const mapRowToStorageThreadType = (row: any): StorageThreadType => ({
        id: row.id as string,
        resourceId: row.resourceId as string,
        title: row.title as string,
        createdAt: new Date(row.createdAt as string), // Convert string to Date
        updatedAt: new Date(row.updatedAt as string), // Convert string to Date
        metadata: typeof row.metadata === 'string' ? JSON.parse(row.metadata) : row.metadata,
      });

      // Non-paginated path
      const result = await this.client.execute({
        sql: `SELECT * ${baseQuery} ORDER BY ${orderBy} ${sortDirection}`,
        args: queryParams,
      });

      if (!result.rows) {
        return [];
      }
      return result.rows.map(mapRowToStorageThreadType);
    } catch (error) {
      const mastraError = new MastraError(
        {
          id: 'LIBSQL_STORE_GET_THREADS_BY_RESOURCE_ID_FAILED',
          domain: ErrorDomain.STORAGE,
          category: ErrorCategory.THIRD_PARTY,
          details: { resourceId },
        },
        error,
      );
      this.logger?.trackException?.(mastraError);
      this.logger?.error?.(mastraError.toString());
      return [];
    }
  }

  public async getThreadsByResourceIdPaginated(
    args: {
      resourceId: string;
      page: number;
      perPage: number;
    } & ThreadSortOptions,
  ): Promise<PaginationInfo & { threads: StorageThreadType[] }> {
    const { resourceId, page = 0, perPage = 100 } = args;
    const orderBy = this.castThreadOrderBy(args.orderBy);
    const sortDirection = this.castThreadSortDirection(args.sortDirection);

    try {
      const baseQuery = `FROM ${TABLE_THREADS} WHERE resourceId = ?`;
      const queryParams: InValue[] = [resourceId];

      const mapRowToStorageThreadType = (row: any): StorageThreadType => ({
        id: row.id as string,
        resourceId: row.resourceId as string,
        title: row.title as string,
        createdAt: new Date(row.createdAt as string), // Convert string to Date
        updatedAt: new Date(row.updatedAt as string), // Convert string to Date
        metadata: typeof row.metadata === 'string' ? JSON.parse(row.metadata) : row.metadata,
      });

      const currentOffset = page * perPage;

      const countResult = await this.client.execute({
        sql: `SELECT COUNT(*) as count ${baseQuery}`,
        args: queryParams,
      });
      const total = Number(countResult.rows?.[0]?.count ?? 0);

      if (total === 0) {
        return {
          threads: [],
          total: 0,
          page,
          perPage,
          hasMore: false,
        };
      }

      const dataResult = await this.client.execute({
        sql: `SELECT * ${baseQuery} ORDER BY ${orderBy} ${sortDirection} LIMIT ? OFFSET ?`,
        args: [...queryParams, perPage, currentOffset],
      });

      const threads = (dataResult.rows || []).map(mapRowToStorageThreadType);

      return {
        threads,
        total,
        page,
        perPage,
        hasMore: currentOffset + threads.length < total,
      };
    } catch (error) {
      const mastraError = new MastraError(
        {
          id: 'LIBSQL_STORE_GET_THREADS_BY_RESOURCE_ID_FAILED',
          domain: ErrorDomain.STORAGE,
          category: ErrorCategory.THIRD_PARTY,
          details: { resourceId },
        },
        error,
      );
      this.logger?.trackException?.(mastraError);
      this.logger?.error?.(mastraError.toString());
      return { threads: [], total: 0, page, perPage, hasMore: false };
    }
  }

  async saveThread({ thread }: { thread: StorageThreadType }): Promise<StorageThreadType> {
    try {
      await this.operations.insert({
        tableName: TABLE_THREADS,
        record: {
          ...thread,
          metadata: JSON.stringify(thread.metadata),
        },
      });

      return thread;
    } catch (error) {
      const mastraError = new MastraError(
        {
          id: 'LIBSQL_STORE_SAVE_THREAD_FAILED',
          domain: ErrorDomain.STORAGE,
          category: ErrorCategory.THIRD_PARTY,
          details: { threadId: thread.id },
        },
        error,
      );
      this.logger?.trackException?.(mastraError);
      this.logger?.error?.(mastraError.toString());
      throw mastraError;
    }
  }

  async updateThread({
    id,
    title,
    metadata,
  }: {
    id: string;
    title: string;
    metadata: Record<string, unknown>;
  }): Promise<StorageThreadType> {
    const thread = await this.getThreadById({ threadId: id });
    if (!thread) {
      throw new MastraError({
        id: 'LIBSQL_STORE_UPDATE_THREAD_FAILED_THREAD_NOT_FOUND',
        domain: ErrorDomain.STORAGE,
        category: ErrorCategory.USER,
        text: `Thread ${id} not found`,
        details: {
          status: 404,
          threadId: id,
        },
      });
    }

    const updatedThread = {
      ...thread,
      title,
      metadata: {
        ...thread.metadata,
        ...metadata,
      },
    };

    try {
      await this.client.execute({
        sql: `UPDATE ${TABLE_THREADS} SET title = ?, metadata = ? WHERE id = ?`,
        args: [title, JSON.stringify(updatedThread.metadata), id],
      });

      return updatedThread;
    } catch (error) {
      throw new MastraError(
        {
          id: 'LIBSQL_STORE_UPDATE_THREAD_FAILED',
          domain: ErrorDomain.STORAGE,
          category: ErrorCategory.THIRD_PARTY,
          text: `Failed to update thread ${id}`,
          details: { threadId: id },
        },
        error,
      );
    }
  }

  async deleteThread({ threadId }: { threadId: string }): Promise<void> {
    // Delete messages for this thread (manual step)
    try {
      await this.client.execute({
        sql: `DELETE FROM ${TABLE_MESSAGES} WHERE thread_id = ?`,
        args: [threadId],
      });
      await this.client.execute({
        sql: `DELETE FROM ${TABLE_THREADS} WHERE id = ?`,
        args: [threadId],
      });
    } catch (error) {
      throw new MastraError(
        {
          id: 'LIBSQL_STORE_DELETE_THREAD_FAILED',
          domain: ErrorDomain.STORAGE,
          category: ErrorCategory.THIRD_PARTY,
          details: { threadId },
        },
        error,
      );
    }
    // TODO: Need to check if CASCADE is enabled so that messages will be automatically deleted due to CASCADE constraint
  }
}<|MERGE_RESOLUTION|>--- conflicted
+++ resolved
@@ -163,13 +163,8 @@
     }
   }
 
-<<<<<<< HEAD
-  public async getMessagesById({ messageIds }: { messageIds: string[] }): Promise<{ messages: MastraDBMessage[] }> {
+  public async listMessagesById({ messageIds }: { messageIds: string[] }): Promise<{ messages: MastraDBMessage[] }> {
     if (messageIds.length === 0) return { messages: [] };
-=======
-  public async listMessagesById({ messageIds }: { messageIds: string[] }): Promise<MastraMessageV2[]> {
-    if (messageIds.length === 0) return [];
->>>>>>> 3defc80c
 
     try {
       const sql = `
@@ -189,11 +184,7 @@
       if (!result.rows) return { messages: [] };
 
       const list = new MessageList().add(result.rows.map(this.parseRow), 'memory');
-<<<<<<< HEAD
       return { messages: list.get.all.db() };
-=======
-      return list.get.all.v2();
->>>>>>> 3defc80c
     } catch (error) {
       throw new MastraError(
         {
@@ -215,14 +206,6 @@
     );
   }
 
-<<<<<<< HEAD
-  public async listMessagesById({ messageIds }: { messageIds: string[] }): Promise<MastraDBMessage[]> {
-    const result = await this.getMessagesById({ messageIds });
-    return result.messages;
-  }
-
-=======
->>>>>>> 3defc80c
   public async listThreadsByResourceId(
     args: StorageListThreadsByResourceIdInput,
   ): Promise<StorageListThreadsByResourceIdOutput> {
