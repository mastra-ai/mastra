import type { InValue } from '@libsql/client';
import type { IMastraLogger } from '@mastra/core/logger';
import { safelyParseJSON, TABLE_SCHEMAS } from '@mastra/core/storage';
import type { PaginationArgs, StorageColumn, TABLE_NAMES } from '@mastra/core/storage';
import { parseSqlIdentifier } from '@mastra/core/utils';

export function createExecuteWriteOperationWithRetry({
  logger,
  maxRetries,
  initialBackoffMs,
}: {
  logger: IMastraLogger;
  maxRetries: number;
  initialBackoffMs: number;
}) {
  return async function executeWriteOperationWithRetry<T>(
    operationFn: () => Promise<T>,
    operationDescription: string,
  ): Promise<T> {
    let retries = 0;

    while (true) {
      try {
        return await operationFn();
      } catch (error: any) {
        if (
          error.message &&
          (error.message.includes('SQLITE_BUSY') || error.message.includes('database is locked')) &&
          retries < maxRetries
        ) {
          retries++;
          const backoffTime = initialBackoffMs * Math.pow(2, retries - 1);
          logger.warn(
            `LibSQLStore: Encountered SQLITE_BUSY during ${operationDescription}. Retrying (${retries}/${maxRetries}) in ${backoffTime}ms...`,
          );
          await new Promise(resolve => setTimeout(resolve, backoffTime));
        } else {
          logger.error(`LibSQLStore: Error during ${operationDescription} after ${retries} retries: ${error}`);
          throw error;
        }
      }
    }
  };
}

export function prepareStatement({ tableName, record }: { tableName: TABLE_NAMES; record: Record<string, any> }): {
  sql: string;
  args: InValue[];
} {
  const parsedTableName = parseSqlIdentifier(tableName, 'table name');
  const columns = Object.keys(record).map(col => parseSqlIdentifier(col, 'column name'));
  const values = Object.values(record).map(v => {
    if (typeof v === `undefined` || v === null) {
      // returning an undefined value will cause libsql to throw
      return null;
    }
    if (v instanceof Date) {
      return v.toISOString();
    }
    return typeof v === 'object' ? JSON.stringify(v) : v;
  });
  const placeholders = values.map(() => '?').join(', ');

  return {
    sql: `INSERT OR REPLACE INTO ${parsedTableName} (${columns.join(', ')}) VALUES (${placeholders})`,
    args: values,
  };
}

export function prepareUpdateStatement({
  tableName,
  updates,
  keys,
}: {
  tableName: TABLE_NAMES;
  updates: Record<string, any>;
  keys: Record<string, any>;
}): {
  sql: string;
  args: InValue[];
} {
  const parsedTableName = parseSqlIdentifier(tableName, 'table name');
  const schema = TABLE_SCHEMAS[tableName];

  // Prepare SET clause
  const updateColumns = Object.keys(updates).map(col => parseSqlIdentifier(col, 'column name'));
  const updateValues = Object.values(updates).map(transformToSqlValue);
  const setClause = updateColumns.map(col => `${col} = ?`).join(', ');

  const whereClause = prepareWhereClause(keys, schema);

  return {
    sql: `UPDATE ${parsedTableName} SET ${setClause}${whereClause.sql}`,
    args: [...updateValues, ...whereClause.args],
  };
}

export function transformToSqlValue(value: any): InValue {
  if (typeof value === 'undefined' || value === null) {
    return null;
  }
  if (value instanceof Date) {
    return value.toISOString();
  }
  return typeof value === 'object' ? JSON.stringify(value) : value;
}

export function prepareDeleteStatement({ tableName, keys }: { tableName: TABLE_NAMES; keys: Record<string, any> }): {
  sql: string;
  args: InValue[];
} {
  const parsedTableName = parseSqlIdentifier(tableName, 'table name');
  const whereClause = prepareWhereClause(keys, TABLE_SCHEMAS[tableName]);

  return {
    sql: `DELETE FROM ${parsedTableName}${whereClause.sql}`,
    args: whereClause.args,
  };
}

type WhereValue = InValue | { startAt?: InValue; endAt?: InValue };

export function prepareWhereClause(
  filters: Record<string, WhereValue>,
  schema: Record<string, StorageColumn>,
): {
  sql: string;
  args: InValue[];
} {
  const conditions: string[] = [];
  const args: InValue[] = [];

  for (const [columnName, filterValue] of Object.entries(filters)) {
    const column = schema[columnName];
    if (!column) {
      throw new Error(`Unknown column: ${columnName}`);
    }

    const parsedColumn = parseSqlIdentifier(columnName, 'column name');
<<<<<<< HEAD
    const result = buildCondition(parsedColumn, filterValue, column);
=======
    const result = buildCondition(parsedColumn, filterValue);
>>>>>>> 704173b0

    conditions.push(result.condition);
    args.push(...result.args);
  }

  return {
    sql: conditions.length > 0 ? ` WHERE ${conditions.join(' AND ')}` : '',
    args,
  };
}

<<<<<<< HEAD
function buildCondition(
  columnName: string,
  filterValue: WhereValue,
  columnSchema: StorageColumn,
): { condition: string; args: InValue[] } {
=======
function buildCondition(columnName: string, filterValue: WhereValue): { condition: string; args: InValue[] } {
>>>>>>> 704173b0
  // Handle null values - IS NULL
  if (filterValue === null) {
    return { condition: `${columnName} IS NULL`, args: [] };
  }

  // Handle date range objects
  if (typeof filterValue === 'object' && filterValue !== null && ('startAt' in filterValue || 'endAt' in filterValue)) {
<<<<<<< HEAD
    return buildDateRangeCondition(columnName, filterValue, columnSchema);
=======
    return buildDateRangeCondition(columnName, filterValue);
>>>>>>> 704173b0
  }

  // Handle exact match
  return {
    condition: `${columnName} = ?`,
    args: [transformToSqlValue(filterValue)],
  };
}

function buildDateRangeCondition(
  columnName: string,
  range: { startAt?: InValue; endAt?: InValue },
<<<<<<< HEAD
  columnSchema: StorageColumn,
=======
>>>>>>> 704173b0
): { condition: string; args: InValue[] } {
  const conditions: string[] = [];
  const args: InValue[] = [];

  if (range.startAt !== undefined) {
    conditions.push(`${columnName} >= ?`);
    args.push(transformToSqlValue(range.startAt));
  }

  if (range.endAt !== undefined) {
    conditions.push(`${columnName} <= ?`);
    args.push(transformToSqlValue(range.endAt));
  }

  if (conditions.length === 0) {
    throw new Error('Date range must specify at least startAt or endAt');
  }

  return {
    condition: conditions.join(' AND '),
    args,
  };
}

<<<<<<< HEAD
// Types for pagination date range
type DateRangeInput = {
  start?: string | Date;
  end?: string | Date;
};

=======
>>>>>>> 704173b0
type DateRangeFilter = {
  startAt?: string;
  endAt?: string;
};

/**
 * Converts pagination date range to where clause date range format
 * @param dateRange - The date range from pagination
 * @param columnName - The timestamp column to filter on (defaults to 'createdAt')
 * @returns Object with the date range filter, or empty object if no date range
 */
export function buildDateRangeFilter(
  dateRange?: PaginationArgs['dateRange'],
  columnName: string = 'createdAt',
): Record<string, DateRangeFilter> {
  if (!dateRange?.start && !dateRange?.end) {
    return {};
  }

  const filter: DateRangeFilter = {};

  if (dateRange.start) {
    filter.startAt = new Date(dateRange.start).toISOString();
  }

  if (dateRange.end) {
    filter.endAt = new Date(dateRange.end).toISOString();
  }

  return { [columnName]: filter };
}

/**
 * Transforms SQL row data back to a typed object format
 * Reverses the transformations done in prepareStatement
 */
export function transformFromSqlRow<T>({
  tableName,
  sqlRow,
}: {
  tableName: TABLE_NAMES;
  sqlRow: Record<string, any>;
}): T {
  const result: Record<string, any> = {};
  const jsonColumns = new Set(
    Object.keys(TABLE_SCHEMAS[tableName])
      .filter(key => TABLE_SCHEMAS[tableName][key]!.type === 'jsonb')
      .map(key => key),
  );
  const dateColumns = new Set(
    Object.keys(TABLE_SCHEMAS[tableName])
      .filter(key => TABLE_SCHEMAS[tableName][key]!.type === 'timestamp')
      .map(key => key),
  );

  for (const [key, value] of Object.entries(sqlRow)) {
    if (value === null || value === undefined) {
      result[key] = value;
      continue;
    }

    if (dateColumns.has(key) && typeof value === 'string') {
      result[key] = new Date(value);
      continue;
    }

    if (jsonColumns.has(key) && typeof value === 'string') {
      result[key] = safelyParseJSON(value);
      continue;
    }

    result[key] = value;
  }

  return result as T;
}<|MERGE_RESOLUTION|>--- conflicted
+++ resolved
@@ -137,11 +137,7 @@
     }
 
     const parsedColumn = parseSqlIdentifier(columnName, 'column name');
-<<<<<<< HEAD
-    const result = buildCondition(parsedColumn, filterValue, column);
-=======
     const result = buildCondition(parsedColumn, filterValue);
->>>>>>> 704173b0
 
     conditions.push(result.condition);
     args.push(...result.args);
@@ -153,15 +149,7 @@
   };
 }
 
-<<<<<<< HEAD
-function buildCondition(
-  columnName: string,
-  filterValue: WhereValue,
-  columnSchema: StorageColumn,
-): { condition: string; args: InValue[] } {
-=======
 function buildCondition(columnName: string, filterValue: WhereValue): { condition: string; args: InValue[] } {
->>>>>>> 704173b0
   // Handle null values - IS NULL
   if (filterValue === null) {
     return { condition: `${columnName} IS NULL`, args: [] };
@@ -169,11 +157,7 @@
 
   // Handle date range objects
   if (typeof filterValue === 'object' && filterValue !== null && ('startAt' in filterValue || 'endAt' in filterValue)) {
-<<<<<<< HEAD
-    return buildDateRangeCondition(columnName, filterValue, columnSchema);
-=======
     return buildDateRangeCondition(columnName, filterValue);
->>>>>>> 704173b0
   }
 
   // Handle exact match
@@ -186,10 +170,6 @@
 function buildDateRangeCondition(
   columnName: string,
   range: { startAt?: InValue; endAt?: InValue },
-<<<<<<< HEAD
-  columnSchema: StorageColumn,
-=======
->>>>>>> 704173b0
 ): { condition: string; args: InValue[] } {
   const conditions: string[] = [];
   const args: InValue[] = [];
@@ -214,15 +194,6 @@
   };
 }
 
-<<<<<<< HEAD
-// Types for pagination date range
-type DateRangeInput = {
-  start?: string | Date;
-  end?: string | Date;
-};
-
-=======
->>>>>>> 704173b0
 type DateRangeFilter = {
   startAt?: string;
   endAt?: string;
