<<<<<<< HEAD
import { IndexStats, QueryResult, MastraVector, Filter } from '@mastra/core';
=======
import { IndexStats, QueryResult, MastraVector } from '@mastra/core/vector';
>>>>>>> 96256024
import pg from 'pg';

import { PGFilterTranslator } from './filter';
import { buildFilterQuery } from './sql-builder';

export class PgVector extends MastraVector {
  private pool: pg.Pool;

  constructor(connectionString: string) {
    super();

    const basePool = new pg.Pool({
      connectionString,
      max: 20, // Maximum number of clients in the pool
      idleTimeoutMillis: 30000, // Close idle connections after 30 seconds
      connectionTimeoutMillis: 2000, // Fail fast if can't connect
    });

    const telemetry = this.__getTelemetry();

    this.pool =
      telemetry?.traceClass(basePool, {
        spanNamePrefix: 'pg-vector',
        attributes: {
          'vector.type': 'postgres',
        },
      }) ?? basePool;
  }

  async query(
    indexName: string,
    queryVector: number[],
    topK: number = 10,
    filter?: Filter,
    includeVector: boolean = false,
    minScore: number = 0, // Optional minimum score threshold
  ): Promise<QueryResult[]> {
    const client = await this.pool.connect();
    try {
      const vectorStr = `[${queryVector.join(',')}]`;

      const pgFilter = new PGFilterTranslator();
      const translatedFilter = pgFilter.translate(filter ?? {});
      const { sql: filterQuery, values: filterValues } = buildFilterQuery(translatedFilter, minScore);

      const query = `
        WITH vector_scores AS (
          SELECT
            vector_id as id,
            1 - (embedding <=> '${vectorStr}'::vector) as score,
            metadata
            ${includeVector ? ', embedding' : ''}
          FROM ${indexName}
          ${filterQuery}
        )
        SELECT *
        FROM vector_scores
        WHERE score > $1
        ORDER BY score DESC
        LIMIT ${topK}`;
      const result = await client.query(query, filterValues);

      return result.rows.map(({ id, score, metadata, embedding }) => ({
        id,
        score,
        metadata,
        ...(includeVector && embedding && { vector: JSON.parse(embedding) }),
      }));
    } finally {
      client.release();
    }
  }

  async upsert(
    indexName: string,
    vectors: number[][],
    metadata?: Record<string, any>[],
    ids?: string[],
  ): Promise<string[]> {
    // Start a transaction
    const client = await this.pool.connect();
    try {
      await client.query('BEGIN');

      const vectorIds = ids || vectors.map(() => crypto.randomUUID());

      for (let i = 0; i < vectors.length; i++) {
        const query = `
            INSERT INTO ${indexName} (vector_id, embedding, metadata)
            VALUES ($1, $2::vector, $3::jsonb)
            ON CONFLICT (vector_id)
            DO UPDATE SET
                embedding = $2::vector,
                metadata = $3::jsonb
            RETURNING embedding::text
        `;

        await client.query(query, [vectorIds[i], `[${vectors[i]?.join(',')}]`, JSON.stringify(metadata?.[i] || {})]);
      }

      await client.query('COMMIT');

      return vectorIds;
    } catch (error) {
      await client.query('ROLLBACK');
      throw error;
    } finally {
      client.release();
    }
  }

  async createIndex(
    indexName: string,
    dimension: number,
    metric: 'cosine' | 'euclidean' | 'dotproduct' = 'cosine',
  ): Promise<void> {
    const client = await this.pool.connect();
    try {
      // Validate inputs
      if (!indexName.match(/^[a-zA-Z_][a-zA-Z0-9_]*$/)) {
        throw new Error('Invalid index name format');
      }
      if (!Number.isInteger(dimension) || dimension <= 0) {
        throw new Error('Dimension must be a positive integer');
      }

      // First check if vector extension is available
      const extensionCheck = await client.query(`
        SELECT EXISTS (
          SELECT 1 FROM pg_available_extensions WHERE name = 'vector'
        );
      `);

      if (!extensionCheck.rows[0].exists) {
        throw new Error('PostgreSQL vector extension is not available. Please install it first.');
      }

      // Try to create extension
      await client.query('CREATE EXTENSION IF NOT EXISTS vector');

      // Create the table with explicit schema
      await client.query(`
        CREATE TABLE IF NOT EXISTS ${indexName} (
          id SERIAL PRIMARY KEY,
          vector_id TEXT UNIQUE NOT NULL,
          embedding vector(${dimension}),
          metadata JSONB DEFAULT '{}'::jsonb
        );
      `);

      // Create the index
      const indexMethod =
        metric === 'cosine' ? 'vector_cosine_ops' : metric === 'euclidean' ? 'vector_l2_ops' : 'vector_ip_ops';

      await client.query(`
        CREATE INDEX IF NOT EXISTS ${indexName}_vector_idx
        ON public.${indexName}
        USING ivfflat (embedding ${indexMethod})
        WITH (lists = 100);
      `);
    } catch (error: any) {
      console.error('Failed to create vector table:', error);
      throw error;
    } finally {
      client.release();
    }
  }

  async listIndexes(): Promise<string[]> {
    const client = await this.pool.connect();
    try {
      // Then let's see which ones have vector columns
      const vectorTablesQuery = `
            SELECT DISTINCT table_name
            FROM information_schema.columns
            WHERE table_schema = 'public'
            AND udt_name = 'vector';
        `;
      const vectorTables = await client.query(vectorTablesQuery);
      return vectorTables.rows.map(row => row.table_name);
    } finally {
      client.release();
    }
  }

  async describeIndex(indexName: string): Promise<IndexStats> {
    const client = await this.pool.connect();
    try {
      // Get vector dimension
      const dimensionQuery = `
                SELECT atttypmod as dimension
                FROM pg_attribute
                WHERE attrelid = $1::regclass
                AND attname = 'embedding';
            `;

      // Get row count
      const countQuery = `
                SELECT COUNT(*) as count
                FROM ${indexName};
            `;

      // Get index metric type
      const metricQuery = `
            SELECT
                am.amname as index_method,
                opclass.opcname as operator_class
            FROM pg_index i
            JOIN pg_class c ON i.indexrelid = c.oid
            JOIN pg_am am ON c.relam = am.oid
            JOIN pg_opclass opclass ON i.indclass[0] = opclass.oid
            WHERE c.relname = '${indexName}_vector_idx';
            `;

      const [dimResult, countResult, metricResult] = await Promise.all([
        client.query(dimensionQuery, [indexName]),
        client.query(countQuery),
        client.query(metricQuery),
      ]);

      // Convert pg_vector index method to our metric type
      let metric: 'cosine' | 'euclidean' | 'dotproduct' = 'cosine';
      if (metricResult.rows.length > 0) {
        const operatorClass = metricResult.rows[0].operator_class;
        if (operatorClass.includes('l2')) {
          metric = 'euclidean';
        } else if (operatorClass.includes('ip')) {
          metric = 'dotproduct';
        } else if (operatorClass.includes('cosine')) {
          metric = 'cosine';
        }
      }

      return {
        dimension: dimResult.rows[0].dimension,
        count: parseInt(countResult.rows[0].count),
        metric,
      };
    } catch (e: any) {
      await client.query('ROLLBACK');
      throw new Error(`Failed to describe vector table: ${e.message}`);
    } finally {
      client.release();
    }
  }

  async deleteIndex(indexName: string): Promise<void> {
    const client = await this.pool.connect();
    try {
      // Drop the table
      await client.query(`DROP TABLE IF EXISTS ${indexName} CASCADE`);
    } catch (error: any) {
      await client.query('ROLLBACK');
      throw new Error(`Failed to delete vector table: ${error.message}`);
    } finally {
      client.release();
    }
  }

  async truncateIndex(indexName: string) {
    const client = await this.pool.connect();
    try {
      await client.query(`TRUNCATE ${indexName}`);
    } catch (e: any) {
      await client.query('ROLLBACK');
      throw new Error(`Failed to truncate vector table: ${e.message}`);
    } finally {
      client.release();
    }
  }

  async disconnect() {
    await this.pool.end();
  }
}<|MERGE_RESOLUTION|>--- conflicted
+++ resolved
@@ -1,8 +1,5 @@
-<<<<<<< HEAD
-import { IndexStats, QueryResult, MastraVector, Filter } from '@mastra/core';
-=======
+import { Filter } from '@mastra/core/filter';
 import { IndexStats, QueryResult, MastraVector } from '@mastra/core/vector';
->>>>>>> 96256024
 import pg from 'pg';
 
 import { PGFilterTranslator } from './filter';
