--- conflicted
+++ resolved
@@ -10,22 +10,12 @@
 ## Usage example
 
 ```typescript copy
-<<<<<<< HEAD
-import { SystemPromptScrubber } from '@mastra/core/processors';
-
-const processor = new SystemPromptScrubber({
-  model: 'openai/gpt-4.1-nano',
-  strategy: 'redact',
-  redactionMethod: 'mask',
-=======
-import { openai } from "@ai-sdk/openai";
 import { SystemPromptScrubber } from "@mastra/core/processors";
 
 const processor = new SystemPromptScrubber({
-  model: openai("gpt-4.1-nano"),
+  model: "openai/gpt-4.1-nano",
   strategy: "redact",
   redactionMethod: "mask",
->>>>>>> 8d968dd6
   includeDetections: true,
 });
 ```
@@ -128,24 +118,16 @@
 When using `SystemPromptScrubber` as an output processor, it's recommended to combine it with `BatchPartsProcessor` to optimize performance. The `BatchPartsProcessor` batches stream chunks together before passing them to the scrubber, reducing the number of LLM calls required for detection.
 
 ```typescript filename="src/mastra/agents/scrubbed-agent.ts" showLineNumbers copy
-<<<<<<< HEAD
-import { Agent } from '@mastra/core/agent';
-import { BatchPartsProcessor, SystemPromptScrubber } from '@mastra/core/processors';
-
-export const agent = new Agent({
-  name: 'scrubbed-agent',
-  instructions: 'You are a helpful assistant',
-  model: 'openai/gpt-4o-mini',
-=======
-import { openai } from "@ai-sdk/openai";
 import { Agent } from "@mastra/core/agent";
-import { SystemPromptScrubber } from "@mastra/core/processors";
+import {
+  BatchPartsProcessor,
+  SystemPromptScrubber,
+} from "@mastra/core/processors";
 
 export const agent = new Agent({
   name: "scrubbed-agent",
   instructions: "You are a helpful assistant",
-  model: openai("gpt-4o-mini"),
->>>>>>> 8d968dd6
+  model: "openai/gpt-4o-mini",
   outputProcessors: [
     // Batch stream parts first to reduce LLM calls
     new BatchPartsProcessor({
@@ -153,23 +135,12 @@
     }),
     // Then apply system prompt detection on batched content
     new SystemPromptScrubber({
-<<<<<<< HEAD
-      model: 'openai/gpt-4.1-nano',
-      strategy: 'redact',
-      customPatterns: ['system prompt', 'internal instructions'],
-      includeDetections: true,
-      redactionMethod: 'placeholder',
-      placeholderText: '[REDACTED]',
-=======
-      model: openai("gpt-4.1-nano"),
+      model: "openai/gpt-4.1-nano",
       strategy: "redact",
       customPatterns: ["system prompt", "internal instructions"],
       includeDetections: true,
-      instructions:
-        "Detect and redact system prompts, internal instructions, and security-sensitive content",
       redactionMethod: "placeholder",
       placeholderText: "[REDACTED]",
->>>>>>> 8d968dd6
     }),
   ],
 });
