--- conflicted
+++ resolved
@@ -10,18 +10,10 @@
 ## Usage example
 
 ```typescript copy
-<<<<<<< HEAD
-import { PromptInjectionDetector } from '@mastra/core/processors';
-
-const processor = new PromptInjectionDetector({
-  model: 'openai/gpt-4.1-nano',
-=======
-import { openai } from "@ai-sdk/openai";
 import { PromptInjectionDetector } from "@mastra/core/processors";
 
 const processor = new PromptInjectionDetector({
-  model: openai("gpt-4.1-nano"),
->>>>>>> 8d968dd6
+  model: "openai/gpt-4.1-nano",
   threshold: 0.8,
   strategy: "rewrite",
   detectionTypes: ["injection", "jailbreak", "system-override"],
@@ -111,32 +103,17 @@
 ## Extended usage example
 
 ```typescript filename="src/mastra/agents/secure-agent.ts" showLineNumbers copy
-<<<<<<< HEAD
-import { Agent } from '@mastra/core/agent';
-import { PromptInjectionDetector } from '@mastra/core/processors';
-
-export const agent = new Agent({
-  name: 'secure-agent',
-  instructions: 'You are a helpful assistant',
-  model: 'openai/gpt-4o-mini',
-  inputProcessors: [
-    new PromptInjectionDetector({
-      model: 'openai/gpt-4.1-nano',
-      detectionTypes: ['injection', 'jailbreak', 'system-override'],
-=======
-import { openai } from "@ai-sdk/openai";
 import { Agent } from "@mastra/core/agent";
 import { PromptInjectionDetector } from "@mastra/core/processors";
 
 export const agent = new Agent({
   name: "secure-agent",
   instructions: "You are a helpful assistant",
-  model: openai("gpt-4o-mini"),
+  model: "openai/gpt-4o-mini",
   inputProcessors: [
     new PromptInjectionDetector({
-      model: openai("gpt-4.1-nano"),
+      model: "openai/gpt-4.1-nano",
       detectionTypes: ["injection", "jailbreak", "system-override"],
->>>>>>> 8d968dd6
       threshold: 0.8,
       strategy: "rewrite",
       instructions:
