---
title: "Language Detector"
description: "Documentation for the LanguageDetector in Mastra, which detects language and can translate content in AI responses."
---

# LanguageDetector

The `LanguageDetector` is an **input processor** that identifies the language of input text and optionally translates it to a target language for consistent processing. This processor helps maintain language consistency by detecting the language of incoming messages and providing flexible strategies for handling multilingual content, including automatic translation to ensure all content is processed in the target language.

## Usage example

```typescript copy
<<<<<<< HEAD
import { LanguageDetector } from '@mastra/core/processors';

const processor = new LanguageDetector({
  model: 'openai/gpt-4.1-nano',
  targetLanguages: ['English', 'en'],
=======
import { openai } from "@ai-sdk/openai";
import { LanguageDetector } from "@mastra/core/processors";

const processor = new LanguageDetector({
  model: openai("gpt-4.1-nano"),
  targetLanguages: ["English", "en"],
>>>>>>> 8d968dd6
  threshold: 0.8,
  strategy: "translate",
});
```

## Constructor parameters

<PropertiesTable
content={[
{
name: "options",
type: "Options",
description: "Configuration options for language detection and translation",
isOptional: false,
},
]}
/>

### Options

<PropertiesTable
content={[
{
name: "model",
type: "MastraModelConfig",
description: "Model configuration for the detection/translation agent",
isOptional: false,
},
{
name: "targetLanguages",
type: "string[]",
description: "Target language(s) for the project. If content is detected in a different language, it may be translated. Can be language name ('English') or ISO code ('en')",
isOptional: true,
default: "['English', 'en']",
},
{
name: "threshold",
type: "number",
description: "Confidence threshold for language detection (0-1). Only process when detection confidence exceeds this threshold",
isOptional: true,
default: "0.7",
},
{
name: "strategy",
type: "'detect' | 'translate' | 'block' | 'warn'",
description: "Strategy when non-target language is detected: 'detect' only detects language, 'translate' automatically translates to target language, 'block' rejects content not in target language, 'warn' logs warning but allows through",
isOptional: true,
default: "'detect'",
},
{
name: "preserveOriginal",
type: "boolean",
description: "Whether to preserve original content in message metadata. Useful for audit trails and debugging",
isOptional: true,
default: "true",
},
{
name: "instructions",
type: "string",
description: "Custom detection instructions for the agent. If not provided, uses default instructions",
isOptional: true,
default: "undefined",
},
{
name: "minTextLength",
type: "number",
description: "Minimum text length to perform detection. Short text is often unreliable for language detection",
isOptional: true,
default: "10",
},
{
name: "includeDetectionDetails",
type: "boolean",
description: "Whether to include detailed detection info in logs",
isOptional: true,
default: "false",
},
{
name: "translationQuality",
type: "'speed' | 'quality' | 'balanced'",
description: "Translation quality preference: 'speed' prioritizes fast translation, 'quality' prioritizes accuracy, 'balanced' balances between speed and quality",
isOptional: true,
default: "'quality'",
},
]}
/>

## Returns

<PropertiesTable
content={[
{
name: "name",
type: "string",
description: "Processor name set to 'language-detector'",
isOptional: false,
},
{
name: "processInput",
type: "(args: { messages: MastraMessageV2[]; abort: (reason?: string) => never; tracingContext?: TracingContext }) => Promise<MastraMessageV2[]>",
description: "Processes input messages to detect language and optionally translate content before sending to LLM",
isOptional: false,
},
]}
/>

## Extended usage example

```typescript filename="src/mastra/agents/multilingual-agent.ts" showLineNumbers copy
<<<<<<< HEAD
import { Agent } from '@mastra/core/agent';
import { LanguageDetector } from '@mastra/core/processors';

export const agent = new Agent({
  name: 'multilingual-agent',
  instructions: 'You are a helpful assistant',
  model: 'openai/gpt-4o-mini',
  inputProcessors: [
    new LanguageDetector({
      model: 'openai/gpt-4.1-nano',
      targetLanguages: ['English', 'en'],
=======
import { openai } from "@ai-sdk/openai";
import { Agent } from "@mastra/core/agent";
import { LanguageDetector } from "@mastra/core/processors";

export const agent = new Agent({
  name: "multilingual-agent",
  instructions: "You are a helpful assistant",
  model: openai("gpt-4o-mini"),
  inputProcessors: [
    new LanguageDetector({
      model: openai("gpt-4.1-nano"),
      targetLanguages: ["English", "en"],
>>>>>>> 8d968dd6
      threshold: 0.8,
      strategy: "translate",
      preserveOriginal: true,
      instructions:
        "Detect language and translate non-English content to English while preserving original intent",
      minTextLength: 10,
      includeDetectionDetails: true,
      translationQuality: "quality",
    }),
  ],
});
```

## Related

- [Input Processors](/docs/agents/guardrails)<|MERGE_RESOLUTION|>--- conflicted
+++ resolved
@@ -10,20 +10,11 @@
 ## Usage example
 
 ```typescript copy
-<<<<<<< HEAD
-import { LanguageDetector } from '@mastra/core/processors';
-
-const processor = new LanguageDetector({
-  model: 'openai/gpt-4.1-nano',
-  targetLanguages: ['English', 'en'],
-=======
-import { openai } from "@ai-sdk/openai";
 import { LanguageDetector } from "@mastra/core/processors";
 
 const processor = new LanguageDetector({
-  model: openai("gpt-4.1-nano"),
+  model: "openai/gpt-4.1-nano",
   targetLanguages: ["English", "en"],
->>>>>>> 8d968dd6
   threshold: 0.8,
   strategy: "translate",
 });
@@ -133,32 +124,17 @@
 ## Extended usage example
 
 ```typescript filename="src/mastra/agents/multilingual-agent.ts" showLineNumbers copy
-<<<<<<< HEAD
-import { Agent } from '@mastra/core/agent';
-import { LanguageDetector } from '@mastra/core/processors';
-
-export const agent = new Agent({
-  name: 'multilingual-agent',
-  instructions: 'You are a helpful assistant',
-  model: 'openai/gpt-4o-mini',
-  inputProcessors: [
-    new LanguageDetector({
-      model: 'openai/gpt-4.1-nano',
-      targetLanguages: ['English', 'en'],
-=======
-import { openai } from "@ai-sdk/openai";
 import { Agent } from "@mastra/core/agent";
 import { LanguageDetector } from "@mastra/core/processors";
 
 export const agent = new Agent({
   name: "multilingual-agent",
   instructions: "You are a helpful assistant",
-  model: openai("gpt-4o-mini"),
+  model: "openai/gpt-4o-mini",
   inputProcessors: [
     new LanguageDetector({
-      model: openai("gpt-4.1-nano"),
+      model: "openai/gpt-4.1-nano",
       targetLanguages: ["English", "en"],
->>>>>>> 8d968dd6
       threshold: 0.8,
       strategy: "translate",
       preserveOriginal: true,
