<<<<<<< HEAD
import { ShowcaseGrid } from '@site/src/components/ShowcaseGrid';
import Layout from '@theme/Layout';
=======
import React from "react";
import Layout from "@theme/Layout";
import { ShowcaseGrid } from "@site/src/components/ShowcaseGrid";
>>>>>>> 3444d9dd

export default function Showcase() {
  return (
    <Layout
      title="Showcase"
      description="Check out these applications built with Mastra"
    >
      <ShowcaseGrid />
    </Layout>
  );
}<|MERGE_RESOLUTION|>--- conflicted
+++ resolved
@@ -1,11 +1,5 @@
-<<<<<<< HEAD
-import { ShowcaseGrid } from '@site/src/components/ShowcaseGrid';
-import Layout from '@theme/Layout';
-=======
-import React from "react";
+import { ShowcaseGrid } from "@site/src/components/ShowcaseGrid";
 import Layout from "@theme/Layout";
-import { ShowcaseGrid } from "@site/src/components/ShowcaseGrid";
->>>>>>> 3444d9dd
 
 export default function Showcase() {
   return (
