--- conflicted
+++ resolved
@@ -54,11 +54,7 @@
     "@tsconfig/recommended": "^1.0.9",
     "@types/json-schema": "^7.0.15",
     "@types/node": "^20.19.0",
-<<<<<<< HEAD
-=======
-    "ai": "^4.3.19",
     "globby": "^14.1.0",
->>>>>>> f7d910b6
     "tsup": "^8.5.0",
     "typescript": "^5.8.3",
     "vitest": "^3.2.4"
