--- conflicted
+++ resolved
@@ -4,6 +4,7 @@
   AgentGenerateOptions,
   AgentStreamOptions,
   SerializableStructuredOutputOptions,
+  DeprecatedOutputOptions,
   ToolsInput,
   UIMessageWithMetadata,
   AgentInstructions,
@@ -19,7 +20,7 @@
   MemoryConfig,
   StorageThreadType,
 } from '@mastra/core/memory';
-import type { RequestContext } from '@mastra/core/request-context';
+import type { RuntimeContext } from '@mastra/core/runtime-context';
 import type { MastraScorerEntry, ScoreRowData } from '@mastra/core/scores';
 
 import type {
@@ -106,30 +107,34 @@
   messages: string | string[] | CoreMessage[] | AiMessageType[] | UIMessageWithMetadata[];
   output?: T;
   experimental_output?: T;
-  requestContext?: RequestContext | Record<string, any>;
+  runtimeContext?: RuntimeContext | Record<string, any>;
   clientTools?: ToolsInput;
 } & WithoutMethods<
-  Omit<AgentGenerateOptions<T>, 'output' | 'experimental_output' | 'requestContext' | 'clientTools' | 'abortSignal'>
+  Omit<AgentGenerateOptions<T>, 'output' | 'experimental_output' | 'runtimeContext' | 'clientTools' | 'abortSignal'>
 >;
 
 export type StreamLegacyParams<T extends JSONSchema7 | ZodSchema | undefined = undefined> = {
   messages: string | string[] | CoreMessage[] | AiMessageType[] | UIMessageWithMetadata[];
   output?: T;
   experimental_output?: T;
-  requestContext?: RequestContext | Record<string, any>;
+  runtimeContext?: RuntimeContext | Record<string, any>;
   clientTools?: ToolsInput;
 } & WithoutMethods<
-  Omit<AgentStreamOptions<T>, 'output' | 'experimental_output' | 'requestContext' | 'clientTools' | 'abortSignal'>
+  Omit<AgentStreamOptions<T>, 'output' | 'experimental_output' | 'runtimeContext' | 'clientTools' | 'abortSignal'>
 >;
 
 export type StreamParams<OUTPUT extends OutputSchema = undefined> = {
   messages: MessageListInput;
   structuredOutput?: SerializableStructuredOutputOptions<OUTPUT>;
-  requestContext?: RequestContext | Record<string, any>;
+  runtimeContext?: RuntimeContext | Record<string, any>;
   clientTools?: ToolsInput;
 } & WithoutMethods<
-  Omit<AgentExecutionOptions<OUTPUT>, 'requestContext' | 'clientTools' | 'options' | 'abortSignal' | 'structuredOutput'>
->;
+  Omit<
+    AgentExecutionOptions<OUTPUT>,
+    'output' | 'runtimeContext' | 'clientTools' | 'options' | 'abortSignal' | 'structuredOutput'
+  >
+> &
+  DeprecatedOutputOptions<OUTPUT>;
 
 export type UpdateModelParams = {
   modelId: string;
@@ -150,6 +155,13 @@
   reorderedModelIds: string[];
 };
 
+export interface GetEvalsByAgentIdResponse extends GetAgentResponse {
+  evals: any[];
+  instructions: string;
+  name: string;
+  id: string;
+}
+
 export interface GetToolResponse {
   id: string;
   description: string;
@@ -157,7 +169,7 @@
   outputSchema: string;
 }
 
-export interface ListWorkflowRunsParams {
+export interface GetWorkflowRunsParams {
   fromDate?: Date;
   toDate?: Date;
   limit?: number;
@@ -165,7 +177,7 @@
   resourceId?: string;
 }
 
-export type ListWorkflowRunsResponse = WorkflowRuns;
+export type GetWorkflowRunsResponse = WorkflowRuns;
 
 export type GetWorkflowRunByIdResponse = WorkflowRun;
 
@@ -236,16 +248,12 @@
 export interface SaveMessageToMemoryParams {
   messages: (MastraMessageV1 | MastraMessageV2)[];
   agentId: string;
-<<<<<<< HEAD
-  requestContext?: RequestContext | Record<string, any>;
-=======
   runtimeContext?: RuntimeContext | Record<string, any>;
 }
 
 export interface SaveNetworkMessageToMemoryParams {
   messages: (MastraMessageV1 | MastraMessageV2)[];
   networkId: string;
->>>>>>> 226a1467
 }
 
 export type SaveMessageToMemoryResponse = (MastraMessageV1 | MastraMessageV2)[];
@@ -256,9 +264,6 @@
   resourceId: string;
   threadId?: string;
   agentId: string;
-<<<<<<< HEAD
-  requestContext?: RequestContext | Record<string, any>;
-=======
   runtimeContext?: RuntimeContext | Record<string, any>;
 }
 
@@ -268,49 +273,35 @@
   resourceId: string;
   threadId?: string;
   networkId: string;
->>>>>>> 226a1467
 }
 
 export type CreateMemoryThreadResponse = StorageThreadType;
 
-export interface ListMemoryThreadsParams {
+export interface GetMemoryThreadParams {
   resourceId: string;
   agentId: string;
-<<<<<<< HEAD
-  offset?: number;
-  limit?: number;
-  orderBy?: 'createdAt' | 'updatedAt';
-  sortDirection?: 'ASC' | 'DESC';
-  requestContext?: RequestContext | Record<string, any>;
-=======
-  runtimeContext?: RuntimeContext | Record<string, any>;
->>>>>>> 226a1467
-}
-
-export type ListMemoryThreadsResponse = PaginationInfo & {
-  threads: StorageThreadType[];
-};
+  runtimeContext?: RuntimeContext | Record<string, any>;
+}
 
 export interface GetMemoryConfigParams {
   agentId: string;
-<<<<<<< HEAD
-  requestContext?: RequestContext | Record<string, any>;
-=======
-  runtimeContext?: RuntimeContext | Record<string, any>;
->>>>>>> 226a1467
+  runtimeContext?: RuntimeContext | Record<string, any>;
 }
 
 export type GetMemoryConfigResponse = { config: MemoryConfig };
+
+export interface GetNetworkMemoryThreadParams {
+  resourceId: string;
+  networkId: string;
+}
+
+export type GetMemoryThreadResponse = StorageThreadType[];
 
 export interface UpdateMemoryThreadParams {
   title: string;
   metadata: Record<string, any>;
   resourceId: string;
-<<<<<<< HEAD
-  requestContext?: RequestContext | Record<string, any>;
-=======
-  runtimeContext?: RuntimeContext | Record<string, any>;
->>>>>>> 226a1467
+  runtimeContext?: RuntimeContext | Record<string, any>;
 }
 
 export interface GetMemoryThreadMessagesParams {
@@ -362,6 +353,60 @@
 };
 
 export type RequestFunction = (path: string, options?: RequestOptions) => Promise<any>;
+
+type SpanStatus = {
+  code: number;
+};
+
+type SpanOther = {
+  droppedAttributesCount: number;
+  droppedEventsCount: number;
+  droppedLinksCount: number;
+};
+
+type SpanEventAttributes = {
+  key: string;
+  value: { [key: string]: string | number | boolean | null };
+};
+
+type SpanEvent = {
+  attributes: SpanEventAttributes[];
+  name: string;
+  timeUnixNano: string;
+  droppedAttributesCount: number;
+};
+
+type Span = {
+  id: string;
+  parentSpanId: string | null;
+  traceId: string;
+  name: string;
+  scope: string;
+  kind: number;
+  status: SpanStatus;
+  events: SpanEvent[];
+  links: any[];
+  attributes: Record<string, string | number | boolean | null>;
+  startTime: number;
+  endTime: number;
+  duration: number;
+  other: SpanOther;
+  createdAt: string;
+};
+
+export interface GetTelemetryResponse {
+  traces: Span[];
+}
+
+export interface GetTelemetryParams {
+  name?: string;
+  scope?: string;
+  page?: number;
+  perPage?: number;
+  attribute?: Record<string, string>;
+  fromDate?: Date;
+  toDate?: Date;
+}
 
 export interface GetVNextNetworkResponse {
   id: string;
@@ -399,7 +444,7 @@
   message: string;
   threadId?: string;
   resourceId?: string;
-  requestContext?: RequestContext | Record<string, any>;
+  runtimeContext?: RuntimeContext | Record<string, any>;
 }
 
 export interface LoopStreamVNextNetworkParams {
@@ -407,7 +452,7 @@
   threadId?: string;
   resourceId?: string;
   maxIterations?: number;
-  requestContext?: RequestContext | Record<string, any>;
+  runtimeContext?: RuntimeContext | Record<string, any>;
 }
 
 export interface LoopVNextNetworkResponse {
@@ -537,47 +582,4 @@
   payload: any;
   runId: string;
   from: 'AGENT' | 'WORKFLOW';
-}
-export interface MemorySearchResponse {
-  results: MemorySearchResult[];
-  count: number;
-  query: string;
-  searchType?: string;
-  searchScope?: 'thread' | 'resource';
-}
-
-export interface MemorySearchResult {
-  id: string;
-  role: string;
-  content: string;
-  createdAt: string;
-  threadId?: string;
-  threadTitle?: string;
-  context?: {
-    before?: Array<{
-      id: string;
-      role: string;
-      content: string;
-      createdAt: string;
-    }>;
-    after?: Array<{
-      id: string;
-      role: string;
-      content: string;
-      createdAt: string;
-    }>;
-  };
-}
-
-export interface ListAgentsModelProvidersResponse {
-  providers: Provider[];
-}
-
-export interface Provider {
-  id: string;
-  name: string;
-  envVar: string;
-  connected: boolean;
-  docUrl?: string;
-  models: string[];
 }