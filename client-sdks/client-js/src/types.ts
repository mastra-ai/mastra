--- conflicted
+++ resolved
@@ -1,23 +1,4 @@
 import type {
-<<<<<<< HEAD
-=======
-  MastraMessageV1,
-  AiMessageType,
-  CoreMessage,
-  QueryResult,
-  StorageThreadType,
-  WorkflowRuns,
-  WorkflowRun,
-  LegacyWorkflowRuns,
-  StorageGetMessagesArg,
-  PaginationInfo,
-  MastraMessageV2,
-  OutputSchema,
-  AITraceRecord,
-  AISpanRecord,
-} from '@mastra/core';
-import type {
->>>>>>> 24d9ee3d
   AgentExecutionOptions,
   AgentGenerateOptions,
   AgentStreamOptions,
@@ -31,6 +12,8 @@
 import type { AiMessageType, MastraMessageV1, MastraMessageV2, StorageThreadType } from '@mastra/core/memory';
 import type { RuntimeContext } from '@mastra/core/runtime-context';
 import type { MastraScorerEntry, ScoreRowData } from '@mastra/core/scores';
+inport type {   AITraceRecord,
+  AISpanRecord } from "@mastra/core/ai-trace"
 import type {
   LegacyWorkflowRuns,
   StorageGetMessagesArg,
