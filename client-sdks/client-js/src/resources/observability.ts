import type { AITraceRecord, AITracesPaginatedArg } from '@mastra/core/storage';
import type { ClientOptions, GetAITracesResponse, GetScoresBySpanParams, GetScoresResponse } from '../types';
import { BaseResource } from './base';

export class Observability extends BaseResource {
  constructor(options: ClientOptions) {
    super(options);
  }

  /**
   * Retrieves a specific AI trace by ID
   * @param traceId - ID of the trace to retrieve
   * @returns Promise containing the AI trace with all its spans
   */
  getTrace(traceId: string): Promise<AITraceRecord> {
    return this.request(`/api/observability/traces/${traceId}`);
  }

  /**
   * Retrieves paginated list of AI traces with optional filtering
   * @param params - Parameters for pagination and filtering
   * @returns Promise containing paginated traces and pagination info
   */
  getTraces(params: AITracesPaginatedArg): Promise<GetAITracesResponse> {
    const { pagination, filters } = params;
    const { page, perPage, dateRange } = pagination || {};
    const { name, spanType, entityId, entityType } = filters || {};
    const searchParams = new URLSearchParams();

    if (page !== undefined) {
      searchParams.set('page', String(page));
    }
    if (perPage !== undefined) {
      searchParams.set('perPage', String(perPage));
    }
    if (name) {
      searchParams.set('name', name);
    }
    if (spanType !== undefined) {
      searchParams.set('spanType', String(spanType));
    }
    if (entityId && entityType) {
      searchParams.set('entityId', entityId);
      searchParams.set('entityType', entityType);
    }

    if (dateRange) {
      const dateRangeStr = JSON.stringify({
        start: dateRange.start instanceof Date ? dateRange.start.toISOString() : dateRange.start,
        end: dateRange.end instanceof Date ? dateRange.end.toISOString() : dateRange.end,
      });
      searchParams.set('dateRange', dateRangeStr);
    }

    const queryString = searchParams.toString();
    return this.request(`/api/observability/traces${queryString ? `?${queryString}` : ''}`);
  }

<<<<<<< HEAD
=======
  /**
   * Retrieves scores by trace ID and span ID
   * @param params - Parameters containing trace ID, span ID, and pagination options
   * @returns Promise containing scores and pagination info
   */
  public getScoresBySpan(params: GetScoresBySpanParams): Promise<GetScoresResponse> {
    const { traceId, spanId, page, perPage } = params;
    const searchParams = new URLSearchParams();

    if (page !== undefined) {
      searchParams.set('page', String(page));
    }
    if (perPage !== undefined) {
      searchParams.set('perPage', String(perPage));
    }

    const queryString = searchParams.toString();
    return this.request(
      `/api/observability/traces/${encodeURIComponent(traceId)}/${encodeURIComponent(spanId)}/scores${queryString ? `?${queryString}` : ''}`,
    );
  }

>>>>>>> 318fd497
  score(params: {
    scorerName: string;
    targets: Array<{ traceId: string; spanId?: string }>;
  }): Promise<{ status: string; message: string }> {
    return this.request(`/api/observability/traces/score`, {
      method: 'POST',
      body: { ...params },
    });
  }
}<|MERGE_RESOLUTION|>--- conflicted
+++ resolved
@@ -56,8 +56,6 @@
     return this.request(`/api/observability/traces${queryString ? `?${queryString}` : ''}`);
   }
 
-<<<<<<< HEAD
-=======
   /**
    * Retrieves scores by trace ID and span ID
    * @param params - Parameters containing trace ID, span ID, and pagination options
@@ -80,7 +78,6 @@
     );
   }
 
->>>>>>> 318fd497
   score(params: {
     scorerName: string;
     targets: Array<{ traceId: string; spanId?: string }>;
