import { parsePartialJson, processDataStream } from '@ai-sdk/ui-utils';
import type {
  JSONValue,
  ReasoningUIPart,
  TextUIPart,
  ToolInvocation,
  ToolInvocationUIPart,
  UIMessage,
  UseChatOptions,
} from '@ai-sdk/ui-utils';
<<<<<<< HEAD
import { Tool, type CoreMessage, type OutputSchema } from '@mastra/core';
import { type GenerateReturn } from '@mastra/core/llm';
import type { JSONSchema7 } from 'json-schema';
import { type ZodType } from 'zod';
import { zodToJsonSchema } from '../utils/zod-to-json-schema';
import { processClientTools } from '../utils/process-client-tools';
=======
>>>>>>> ba82abe7
import { v4 as uuid } from '@lukeed/uuid';
import type { MessageListInput } from '@mastra/core/agent/message-list';
import type { GenerateReturn, CoreMessage } from '@mastra/core/llm';
import type { RuntimeContext } from '@mastra/core/runtime-context';
import type { OutputSchema, MastraModelOutput } from '@mastra/core/stream';
import type { Tool } from '@mastra/core/tools';
import type { JSONSchema7 } from 'json-schema';
import type { ZodSchema } from 'zod';

import type {
  GenerateParams,
  GetAgentResponse,
  GetEvalsByAgentIdResponse,
  GetToolResponse,
  ClientOptions,
  StreamParams,
  UpdateModelParams,
  StreamVNextParams,
} from '../types';

import { parseClientRuntimeContext } from '../utils';
import { processClientTools } from '../utils/process-client-tools';
import { processMastraStream } from '../utils/process-mastra-stream';
import { zodToJsonSchema } from '../utils/zod-to-json-schema';
import { BaseResource } from './base';

async function executeToolCallAndRespond({
  response,
  params,
  runId,
  resourceId,
  threadId,
  runtimeContext,
  respondFn,
}: {
  params: StreamVNextParams<any>;
  response: Awaited<ReturnType<MastraModelOutput['getFullOutput']>>;
  runId?: string;
  resourceId?: string;
  threadId?: string;
  runtimeContext?: RuntimeContext<any>;
  respondFn: Agent['generateVNext'];
}) {
  if (response.finishReason === 'tool-calls') {
    const toolCalls = (
      response as unknown as {
        toolCalls: { toolName: string; args: any; toolCallId: string }[];
        messages: CoreMessage[];
      }
    ).toolCalls;

    if (!toolCalls || !Array.isArray(toolCalls)) {
      return response;
    }

    for (const toolCall of toolCalls) {
      const clientTool = params.clientTools?.[toolCall.toolName] as Tool;

      if (clientTool && clientTool.execute) {
        const result = await clientTool.execute(
          { context: toolCall?.args, runId, resourceId, threadId, runtimeContext: runtimeContext as RuntimeContext },
          {
            messages: (response as unknown as { messages: CoreMessage[] }).messages,
            toolCallId: toolCall?.toolCallId,
          },
        );

        const updatedMessages = [
          {
            role: 'user',
            content: params.messages,
          },
          ...(response.response as unknown as { messages: CoreMessage[] }).messages,
          {
            role: 'tool',
            content: [
              {
                type: 'tool-result',
                toolCallId: toolCall.toolCallId,
                toolName: toolCall.toolName,
                result,
              },
            ],
          },
        ] as MessageListInput;

        // @ts-ignore
        return respondFn({
          ...params,
          messages: updatedMessages,
        });
      }
    }
  }
}

export class AgentVoice extends BaseResource {
  constructor(
    options: ClientOptions,
    private agentId: string,
  ) {
    super(options);
    this.agentId = agentId;
  }

  /**
   * Convert text to speech using the agent's voice provider
   * @param text - Text to convert to speech
   * @param options - Optional provider-specific options for speech generation
   * @returns Promise containing the audio data
   */
  async speak(text: string, options?: { speaker?: string; [key: string]: any }): Promise<Response> {
    return this.request<Response>(`/api/agents/${this.agentId}/voice/speak`, {
      method: 'POST',
      headers: {
        'Content-Type': 'application/json',
      },
      body: { input: text, options },
      stream: true,
    });
  }

  /**
   * Convert speech to text using the agent's voice provider
   * @param audio - Audio data to transcribe
   * @param options - Optional provider-specific options
   * @returns Promise containing the transcribed text
   */
  listen(audio: Blob, options?: Record<string, any>): Promise<{ text: string }> {
    const formData = new FormData();
    formData.append('audio', audio);

    if (options) {
      formData.append('options', JSON.stringify(options));
    }

    return this.request(`/api/agents/${this.agentId}/voice/listen`, {
      method: 'POST',
      body: formData,
    });
  }

  /**
   * Get available speakers for the agent's voice provider
   * @returns Promise containing list of available speakers
   */
  getSpeakers(): Promise<Array<{ voiceId: string; [key: string]: any }>> {
    return this.request(`/api/agents/${this.agentId}/voice/speakers`);
  }

  /**
   * Get the listener configuration for the agent's voice provider
   * @returns Promise containing a check if the agent has listening capabilities
   */
  getListener(): Promise<{ enabled: boolean }> {
    return this.request(`/api/agents/${this.agentId}/voice/listener`);
  }
}

export class Agent extends BaseResource {
  public readonly voice: AgentVoice;

  constructor(
    options: ClientOptions,
    private agentId: string,
  ) {
    super(options);
    this.voice = new AgentVoice(options, this.agentId);
  }

  /**
   * Retrieves details about the agent
   * @returns Promise containing agent details including model and instructions
   */
  details(): Promise<GetAgentResponse> {
    return this.request(`/api/agents/${this.agentId}`);
  }

  /**
   * Generates a response from the agent
   * @param params - Generation parameters including prompt
   * @returns Promise containing the generated response
   */
  async generate(
    params: GenerateParams<undefined> & { output?: never; experimental_output?: never },
  ): Promise<GenerateReturn<any, undefined, undefined>>;
  async generate<Output extends JSONSchema7 | ZodType>(
    params: GenerateParams<Output> & { output: Output; experimental_output?: never },
  ): Promise<GenerateReturn<any, Output, undefined>>;
  async generate<StructuredOutput extends JSONSchema7 | ZodType>(
    params: GenerateParams<StructuredOutput> & { output?: never; experimental_output: StructuredOutput },
  ): Promise<GenerateReturn<any, undefined, StructuredOutput>>;
  async generate<
    Output extends JSONSchema7 | ZodType | undefined = undefined,
    StructuredOutput extends JSONSchema7 | ZodType | undefined = undefined,
  >(params: GenerateParams<Output>): Promise<GenerateReturn<any, Output, StructuredOutput>> {
    const processedParams = {
      ...params,
      output: params.output ? zodToJsonSchema(params.output) : undefined,
      experimental_output: params.experimental_output ? zodToJsonSchema(params.experimental_output) : undefined,
      runtimeContext: parseClientRuntimeContext(params.runtimeContext),
      clientTools: processClientTools(params.clientTools),
    };

    const { runId, resourceId, threadId, runtimeContext } = processedParams as GenerateParams;

    const response: GenerateReturn<any, Output, StructuredOutput> = await this.request(
      `/api/agents/${this.agentId}/generate`,
      {
        method: 'POST',
        body: processedParams,
      },
    );

    if (response.finishReason === 'tool-calls') {
      const toolCalls = (
        response as unknown as {
          toolCalls: { toolName: string; args: any; toolCallId: string }[];
          messages: CoreMessage[];
        }
      ).toolCalls;

      if (!toolCalls || !Array.isArray(toolCalls)) {
        return response;
      }

      for (const toolCall of toolCalls) {
        const clientTool = params.clientTools?.[toolCall.toolName] as Tool;

        if (clientTool && clientTool.execute) {
          const result = await clientTool.execute(
            { context: toolCall?.args, runId, resourceId, threadId, runtimeContext: runtimeContext as RuntimeContext },
            {
              messages: (response as unknown as { messages: CoreMessage[] }).messages,
              toolCallId: toolCall?.toolCallId,
            },
          );

          const updatedMessages = [
            {
              role: 'user',
              content: params.messages,
            },
            ...(response.response as unknown as { messages: CoreMessage[] }).messages,
            {
              role: 'tool',
              content: [
                {
                  type: 'tool-result',
                  toolCallId: toolCall.toolCallId,
                  toolName: toolCall.toolName,
                  result,
                },
              ],
            },
          ];
          // @ts-ignore
          return this.generate({
            ...params,
            messages: updatedMessages,
          });
        }
      }
    }

    return response;
  }

  async generateVNext<T extends OutputSchema | undefined = undefined>(
    params: StreamVNextParams<T>,
  ): Promise<ReturnType<MastraModelOutput['getFullOutput']>> {
    const processedParams = {
      ...params,
      output: params.output ? zodToJsonSchema(params.output) : undefined,
      runtimeContext: parseClientRuntimeContext(params.runtimeContext),
      clientTools: processClientTools(params.clientTools),
    };

    const { runId, resourceId, threadId, runtimeContext } = processedParams as StreamVNextParams;

    const response = await this.request<ReturnType<MastraModelOutput['getFullOutput']>>(
      `/api/agents/${this.agentId}/generate/vnext`,
      {
        method: 'POST',
        body: processedParams,
      },
    );

    if (response.finishReason === 'tool-calls') {
      return executeToolCallAndRespond({
        response,
        params,
        runId,
        resourceId,
        threadId,
        runtimeContext: runtimeContext as RuntimeContext<any>,
        respondFn: this.generateVNext.bind(this),
      }) as unknown as Awaited<ReturnType<MastraModelOutput['getFullOutput']>>;
    }

    return response;
  }

  private async processChatResponse({
    stream,
    update,
    onToolCall,
    onFinish,
    getCurrentDate = () => new Date(),
    lastMessage,
  }: {
    stream: ReadableStream<Uint8Array>;
    update: (options: { message: UIMessage; data: JSONValue[] | undefined; replaceLastMessage: boolean }) => void;
    onToolCall?: UseChatOptions['onToolCall'];
    onFinish?: (options: { message: UIMessage | undefined; finishReason: string; usage: string }) => void;
    generateId?: () => string;
    getCurrentDate?: () => Date;
    lastMessage: UIMessage | undefined;
  }) {
    const replaceLastMessage = lastMessage?.role === 'assistant';
    let step = replaceLastMessage
      ? 1 +
        // find max step in existing tool invocations:
        (lastMessage.toolInvocations?.reduce((max, toolInvocation) => {
          return Math.max(max, toolInvocation.step ?? 0);
        }, 0) ?? 0)
      : 0;

    const message: UIMessage = replaceLastMessage
      ? structuredClone(lastMessage)
      : {
          id: uuid(),
          createdAt: getCurrentDate(),
          role: 'assistant',
          content: '',
          parts: [],
        };

    let currentTextPart: TextUIPart | undefined = undefined;
    let currentReasoningPart: ReasoningUIPart | undefined = undefined;
    let currentReasoningTextDetail: { type: 'text'; text: string; signature?: string } | undefined = undefined;

    function updateToolInvocationPart(toolCallId: string, invocation: ToolInvocation) {
      const part = message.parts.find(
        part => part.type === 'tool-invocation' && part.toolInvocation.toolCallId === toolCallId,
      ) as ToolInvocationUIPart | undefined;

      if (part != null) {
        part.toolInvocation = invocation;
      } else {
        message.parts.push({
          type: 'tool-invocation',
          toolInvocation: invocation,
        });
      }
    }

    const data: JSONValue[] = [];

    // keep list of current message annotations for message
    let messageAnnotations: JSONValue[] | undefined = replaceLastMessage ? lastMessage?.annotations : undefined;

    // keep track of partial tool calls
    const partialToolCalls: Record<string, { text: string; step: number; index: number; toolName: string }> = {};

    let usage: any = {
      completionTokens: NaN,
      promptTokens: NaN,
      totalTokens: NaN,
    };
    let finishReason: string = 'unknown';

    function execUpdate() {
      // make a copy of the data array to ensure UI is updated (SWR)
      const copiedData = [...data];

      // keeps the currentMessage up to date with the latest annotations,
      // even if annotations preceded the message creation
      if (messageAnnotations?.length) {
        message.annotations = messageAnnotations;
      }

      const copiedMessage = {
        // deep copy the message to ensure that deep changes (msg attachments) are updated
        // with SolidJS. SolidJS uses referential integration of sub-objects to detect changes.
        ...structuredClone(message),
        // add a revision id to ensure that the message is updated with SWR. SWR uses a
        // hashing approach by default to detect changes, but it only works for shallow
        // changes. This is why we need to add a revision id to ensure that the message
        // is updated with SWR (without it, the changes get stuck in SWR and are not
        // forwarded to rendering):
        revisionId: uuid(),
      } as UIMessage;

      update({
        message: copiedMessage,
        data: copiedData,
        replaceLastMessage,
      });
    }

    await processDataStream({
      stream,
      onTextPart(value) {
        if (currentTextPart == null) {
          currentTextPart = {
            type: 'text',
            text: value,
          };
          message.parts.push(currentTextPart);
        } else {
          currentTextPart.text += value;
        }

        message.content += value;
        execUpdate();
      },
      onReasoningPart(value) {
        if (currentReasoningTextDetail == null) {
          currentReasoningTextDetail = { type: 'text', text: value };
          if (currentReasoningPart != null) {
            currentReasoningPart.details.push(currentReasoningTextDetail);
          }
        } else {
          currentReasoningTextDetail.text += value;
        }

        if (currentReasoningPart == null) {
          currentReasoningPart = {
            type: 'reasoning',
            reasoning: value,
            details: [currentReasoningTextDetail],
          };
          message.parts.push(currentReasoningPart);
        } else {
          currentReasoningPart.reasoning += value;
        }

        message.reasoning = (message.reasoning ?? '') + value;

        execUpdate();
      },
      onReasoningSignaturePart(value) {
        if (currentReasoningTextDetail != null) {
          currentReasoningTextDetail.signature = value.signature;
        }
      },
      onRedactedReasoningPart(value) {
        if (currentReasoningPart == null) {
          currentReasoningPart = {
            type: 'reasoning',
            reasoning: '',
            details: [],
          };
          message.parts.push(currentReasoningPart);
        }

        currentReasoningPart.details.push({
          type: 'redacted',
          data: value.data,
        });

        currentReasoningTextDetail = undefined;

        execUpdate();
      },
      onFilePart(value) {
        message.parts.push({
          type: 'file',
          mimeType: value.mimeType,
          data: value.data,
        });

        execUpdate();
      },
      onSourcePart(value) {
        message.parts.push({
          type: 'source',
          source: value,
        });

        execUpdate();
      },
      onToolCallStreamingStartPart(value) {
        if (message.toolInvocations == null) {
          message.toolInvocations = [];
        }

        // add the partial tool call to the map
        partialToolCalls[value.toolCallId] = {
          text: '',
          step,
          toolName: value.toolName,
          index: message.toolInvocations.length,
        };

        const invocation = {
          state: 'partial-call',
          step,
          toolCallId: value.toolCallId,
          toolName: value.toolName,
          args: undefined,
        } as const;

        message.toolInvocations.push(invocation);

        updateToolInvocationPart(value.toolCallId, invocation);

        execUpdate();
      },
      onToolCallDeltaPart(value) {
        const partialToolCall = partialToolCalls[value.toolCallId];

        partialToolCall!.text += value.argsTextDelta;

        const { value: partialArgs } = parsePartialJson(partialToolCall!.text);

        const invocation = {
          state: 'partial-call',
          step: partialToolCall!.step,
          toolCallId: value.toolCallId,
          toolName: partialToolCall!.toolName,
          args: partialArgs,
        } as const;

        message.toolInvocations![partialToolCall!.index] = invocation;

        updateToolInvocationPart(value.toolCallId, invocation);

        execUpdate();
      },
      async onToolCallPart(value) {
        const invocation = {
          state: 'call',
          step,
          ...value,
        } as const;

        if (partialToolCalls[value.toolCallId] != null) {
          // change the partial tool call to a full tool call
          message.toolInvocations![partialToolCalls[value.toolCallId]!.index] = invocation;
        } else {
          if (message.toolInvocations == null) {
            message.toolInvocations = [];
          }

          message.toolInvocations.push(invocation);
        }

        updateToolInvocationPart(value.toolCallId, invocation);

        execUpdate();

        // invoke the onToolCall callback if it exists. This is blocking.
        // In the future we should make this non-blocking, which
        // requires additional state management for error handling etc.
        if (onToolCall) {
          const result = await onToolCall({ toolCall: value });
          if (result != null) {
            const invocation = {
              state: 'result',
              step,
              ...value,
              result,
            } as const;

            // store the result in the tool invocation
            message.toolInvocations![message.toolInvocations!.length - 1] = invocation;

            updateToolInvocationPart(value.toolCallId, invocation);

            execUpdate();
          }
        }
      },
      onToolResultPart(value) {
        const toolInvocations = message.toolInvocations;

        if (toolInvocations == null) {
          throw new Error('tool_result must be preceded by a tool_call');
        }

        // find if there is any tool invocation with the same toolCallId
        // and replace it with the result
        const toolInvocationIndex = toolInvocations.findIndex(invocation => invocation.toolCallId === value.toolCallId);

        if (toolInvocationIndex === -1) {
          throw new Error('tool_result must be preceded by a tool_call with the same toolCallId');
        }

        const invocation = {
          ...toolInvocations[toolInvocationIndex],
          state: 'result' as const,
          ...value,
        } as const;

        toolInvocations[toolInvocationIndex] = invocation as ToolInvocation;

        updateToolInvocationPart(value.toolCallId, invocation as ToolInvocation);

        execUpdate();
      },
      onDataPart(value) {
        data.push(...value);
        execUpdate();
      },
      onMessageAnnotationsPart(value) {
        if (messageAnnotations == null) {
          messageAnnotations = [...value];
        } else {
          messageAnnotations.push(...value);
        }

        execUpdate();
      },
      onFinishStepPart(value) {
        step += 1;

        // reset the current text and reasoning parts
        currentTextPart = value.isContinued ? currentTextPart : undefined;
        currentReasoningPart = undefined;
        currentReasoningTextDetail = undefined;
      },
      onStartStepPart(value) {
        // keep message id stable when we are updating an existing message:
        if (!replaceLastMessage) {
          message.id = value.messageId;
        }

        // add a step boundary part to the message
        message.parts.push({ type: 'step-start' });
        execUpdate();
      },
      onFinishMessagePart(value) {
        finishReason = value.finishReason;
        if (value.usage != null) {
          // usage = calculateLanguageModelUsage(value.usage);
          usage = value.usage;
        }
      },
      onErrorPart(error) {
        throw new Error(error);
      },
    });

    onFinish?.({ message, finishReason, usage });
  }

  /**
   * Streams a response from the agent
   * @param params - Stream parameters including prompt
   * @returns Promise containing the enhanced Response object with processDataStream method
   */
  async stream<T extends JSONSchema7 | ZodType | undefined = undefined>(
    params: StreamParams<T>,
  ): Promise<
    Response & {
      processDataStream: (options?: Omit<Parameters<typeof processDataStream>[0], 'stream'>) => Promise<void>;
    }
  > {
    const processedParams = {
      ...params,
      output: params.output ? zodToJsonSchema(params.output) : undefined,
      experimental_output: params.experimental_output ? zodToJsonSchema(params.experimental_output) : undefined,
      runtimeContext: parseClientRuntimeContext(params.runtimeContext),
      clientTools: processClientTools(params.clientTools),
    };

    // Create a readable stream that will handle the response processing
    const { readable, writable } = new TransformStream<Uint8Array, Uint8Array>();

    // Start processing the response in the background
    const response = await this.processStreamResponse(processedParams, writable);

    // Create a new response with the readable stream
    const streamResponse = new Response(readable, {
      status: response.status,
      statusText: response.statusText,
      headers: response.headers,
    }) as Response & {
      processDataStream: (options?: Omit<Parameters<typeof processDataStream>[0], 'stream'>) => Promise<void>;
    };

    // Add the processDataStream method to the response
    streamResponse.processDataStream = async (options = {}) => {
      await processDataStream({
        stream: streamResponse.body as ReadableStream<Uint8Array>,
        ...options,
      });
    };

    return streamResponse;
  }

  private async processChatResponse_vNext({
    stream,
    update,
    onToolCall,
    onFinish,
    getCurrentDate = () => new Date(),
    lastMessage,
  }: {
    stream: ReadableStream<Uint8Array>;
    update: (options: { message: UIMessage; data: JSONValue[] | undefined; replaceLastMessage: boolean }) => void;
    onToolCall?: UseChatOptions['onToolCall'];
    onFinish?: (options: { message: UIMessage | undefined; finishReason: string; usage: string }) => void;
    generateId?: () => string;
    getCurrentDate?: () => Date;
    lastMessage: UIMessage | undefined;
  }) {
    const replaceLastMessage = lastMessage?.role === 'assistant';
    let step = replaceLastMessage
      ? 1 +
        // find max step in existing tool invocations:
        (lastMessage.toolInvocations?.reduce((max, toolInvocation) => {
          return Math.max(max, toolInvocation.step ?? 0);
        }, 0) ?? 0)
      : 0;

    const message: UIMessage = replaceLastMessage
      ? structuredClone(lastMessage)
      : {
          id: uuid(),
          createdAt: getCurrentDate(),
          role: 'assistant',
          content: '',
          parts: [],
        };

    let currentTextPart: TextUIPart | undefined = undefined;
    let currentReasoningPart: ReasoningUIPart | undefined = undefined;
    let currentReasoningTextDetail: { type: 'text'; text: string; signature?: string } | undefined = undefined;

    function updateToolInvocationPart(toolCallId: string, invocation: ToolInvocation) {
      const part = message.parts.find(
        part => part.type === 'tool-invocation' && part.toolInvocation.toolCallId === toolCallId,
      ) as ToolInvocationUIPart | undefined;

      if (part != null) {
        part.toolInvocation = invocation;
      } else {
        message.parts.push({
          type: 'tool-invocation',
          toolInvocation: invocation,
        });
      }
    }

    const data: JSONValue[] = [];

    // keep list of current message annotations for message
    let messageAnnotations: JSONValue[] | undefined = replaceLastMessage ? lastMessage?.annotations : undefined;

    // keep track of partial tool calls
    const partialToolCalls: Record<string, { text: string; step: number; index: number; toolName: string }> = {};

    let usage: any = {
      completionTokens: NaN,
      promptTokens: NaN,
      totalTokens: NaN,
    };
    let finishReason: string = 'unknown';

    function execUpdate() {
      // make a copy of the data array to ensure UI is updated (SWR)
      const copiedData = [...data];

      // keeps the currentMessage up to date with the latest annotations,
      // even if annotations preceded the message creation
      if (messageAnnotations?.length) {
        message.annotations = messageAnnotations;
      }

      const copiedMessage = {
        // deep copy the message to ensure that deep changes (msg attachments) are updated
        // with SolidJS. SolidJS uses referential integration of sub-objects to detect changes.
        ...structuredClone(message),
        // add a revision id to ensure that the message is updated with SWR. SWR uses a
        // hashing approach by default to detect changes, but it only works for shallow
        // changes. This is why we need to add a revision id to ensure that the message
        // is updated with SWR (without it, the changes get stuck in SWR and are not
        // forwarded to rendering):
        revisionId: uuid(),
      } as UIMessage;

      update({
        message: copiedMessage,
        data: copiedData,
        replaceLastMessage,
      });
    }

    await processMastraStream({
      stream,
      // TODO: casting as any here because the stream types were all typed as any before in core.
      // but this is completely wrong and this fn is probably broken. Remove ":any" and you'll see a bunch of type errors
      onChunk: async (chunk: any) => {
        switch (chunk.type) {
          case 'step-start': {
            // keep message id stable when we are updating an existing message:
            if (!replaceLastMessage) {
              message.id = chunk.payload.messageId;
            }

            // add a step boundary part to the message
            message.parts.push({ type: 'step-start' });
            execUpdate();
            break;
          }

          case 'text-delta': {
            if (currentTextPart == null) {
              currentTextPart = {
                type: 'text',
                text: chunk.payload.text,
              };
              message.parts.push(currentTextPart);
            } else {
              currentTextPart.text += chunk.payload.text;
            }

            message.content += chunk.payload.text;
            execUpdate();
            break;
          }

          case 'reasoning-delta': {
            if (currentReasoningTextDetail == null) {
              currentReasoningTextDetail = { type: 'text', text: chunk.payload.text };
              if (currentReasoningPart != null) {
                currentReasoningPart.details.push(currentReasoningTextDetail);
              }
            } else {
              currentReasoningTextDetail.text += chunk.payload.text;
            }

            if (currentReasoningPart == null) {
              currentReasoningPart = {
                type: 'reasoning',
                reasoning: chunk.payload.text,
                details: [currentReasoningTextDetail],
              };
              message.parts.push(currentReasoningPart);
            } else {
              currentReasoningPart.reasoning += chunk.payload.text;
            }

            message.reasoning = (message.reasoning ?? '') + chunk.payload.text;

            execUpdate();
            break;
          }
          case 'file': {
            message.parts.push({
              type: 'file',
              mimeType: chunk.payload.mimeType,
              data: chunk.payload.data,
            });

            execUpdate();
            break;
          }

          case 'source': {
            message.parts.push({
              type: 'source',
              source: chunk.payload.source,
            });
            execUpdate();
            break;
          }

          case 'tool-call': {
            const invocation = {
              state: 'call',
              step,
              ...chunk.payload,
            } as const;

            if (partialToolCalls[chunk.payload.toolCallId] != null) {
              // change the partial tool call to a full tool call
              message.toolInvocations![partialToolCalls[chunk.payload.toolCallId]!.index] =
                invocation as ToolInvocation;
            } else {
              if (message.toolInvocations == null) {
                message.toolInvocations = [];
              }

              message.toolInvocations.push(invocation as ToolInvocation);
            }

            updateToolInvocationPart(chunk.payload.toolCallId, invocation as ToolInvocation);

            execUpdate();

            // invoke the onToolCall callback if it exists. This is blocking.
            // In the future we should make this non-blocking, which
            // requires additional state management for error handling etc.
            if (onToolCall) {
              const result = await onToolCall({ toolCall: chunk.payload as any });
              if (result != null) {
                const invocation = {
                  state: 'result',
                  step,
                  ...chunk.payload,
                  result,
                } as const;

                // store the result in the tool invocation
                message.toolInvocations![message.toolInvocations!.length - 1] = invocation as ToolInvocation;

                updateToolInvocationPart(chunk.payload.toolCallId, invocation as ToolInvocation);

                execUpdate();
              }
            }
          }

          case 'tool-call-input-streaming-start': {
            if (message.toolInvocations == null) {
              message.toolInvocations = [];
            }

            // add the partial tool call to the map
            partialToolCalls[chunk.payload.toolCallId] = {
              text: '',
              step,
              toolName: chunk.payload.toolName,
              index: message.toolInvocations.length,
            };

            const invocation = {
              state: 'partial-call',
              step,
              toolCallId: chunk.payload.toolCallId,
              toolName: chunk.payload.toolName,
              args: undefined,
            } as const;

            message.toolInvocations.push(invocation as ToolInvocation);

            updateToolInvocationPart(chunk.payload.toolCallId, invocation);

            execUpdate();
            break;
          }

          case 'tool-call-delta': {
            const partialToolCall = partialToolCalls[chunk.payload.toolCallId];

            partialToolCall!.text += chunk.payload.argsTextDelta;

            const { value: partialArgs } = parsePartialJson(partialToolCall!.text);

            const invocation = {
              state: 'partial-call',
              step: partialToolCall!.step,
              toolCallId: chunk.payload.toolCallId,
              toolName: partialToolCall!.toolName,
              args: partialArgs,
            } as const;

            message.toolInvocations![partialToolCall!.index] = invocation as ToolInvocation;

            updateToolInvocationPart(chunk.payload.toolCallId, invocation);

            execUpdate();
            break;
          }

          case 'tool-result': {
            const toolInvocations = message.toolInvocations;

            if (toolInvocations == null) {
              throw new Error('tool_result must be preceded by a tool_call');
            }

            // find if there is any tool invocation with the same toolCallId
            // and replace it with the result
            const toolInvocationIndex = toolInvocations.findIndex(
              invocation => invocation.toolCallId === chunk.payload.toolCallId,
            );

            if (toolInvocationIndex === -1) {
              throw new Error('tool_result must be preceded by a tool_call with the same toolCallId');
            }

            const invocation = {
              ...toolInvocations[toolInvocationIndex],
              state: 'result' as const,
              ...chunk.payload,
            } as const;

            toolInvocations[toolInvocationIndex] = invocation as ToolInvocation;

            updateToolInvocationPart(chunk.payload.toolCallId, invocation as ToolInvocation);

            execUpdate();
            break;
          }

          case 'error': {
            throw new Error(chunk.payload.error);
          }

          case 'data': {
            data.push(...chunk.payload.data);
            execUpdate();
            break;
          }

          case 'step-finish': {
            step += 1;

            // reset the current text and reasoning parts
            currentTextPart = chunk.payload.isContinued ? currentTextPart : undefined;
            currentReasoningPart = undefined;
            currentReasoningTextDetail = undefined;

            execUpdate();
            break;
          }

          case 'finish': {
            finishReason = chunk.payload.finishReason;
            if (chunk.payload.usage != null) {
              // usage = calculateLanguageModelUsage(value.usage);
              usage = chunk.payload.usage;
            }
            break;
          }
        }
      },
    });

    onFinish?.({ message, finishReason, usage });
  }

  async processStreamResponse_vNext(processedParams: any, writable: any) {
    const response: Response = await this.request(`/api/agents/${this.agentId}/stream/vnext`, {
      method: 'POST',
      body: processedParams,
      stream: true,
    });

    if (!response.body) {
      throw new Error('No response body');
    }

    try {
      let toolCalls: ToolInvocation[] = [];
      let messages: UIMessage[] = [];

      // Use tee() to split the stream into two branches
      const [streamForWritable, streamForProcessing] = response.body.tee();

      // Pipe one branch to the writable stream
      streamForWritable
        .pipeTo(writable, {
          preventClose: true,
        })
        .catch(error => {
          console.error('Error piping to writable stream:', error);
        });

      // Process the other branch for chat response handling
      this.processChatResponse_vNext({
        stream: streamForProcessing,
        update: ({ message }) => {
          const existingIndex = messages.findIndex(m => m.id === message.id);

          if (existingIndex !== -1) {
            messages[existingIndex] = message;
          } else {
            messages.push(message);
          }
        },
        onFinish: async ({ finishReason, message }) => {
          if (finishReason === 'tool-calls') {
            const toolCall = [...(message?.parts ?? [])]
              .reverse()
              .find(part => part.type === 'tool-invocation')?.toolInvocation;
            if (toolCall) {
              toolCalls.push(toolCall);
            }

            // Handle tool calls if needed
            for (const toolCall of toolCalls) {
              const clientTool = processedParams.clientTools?.[toolCall.toolName] as Tool;
              if (clientTool && clientTool.execute) {
                const result = await clientTool.execute(
                  {
                    context: toolCall?.args,
                    runId: processedParams.runId,
                    resourceId: processedParams.resourceId,
                    threadId: processedParams.threadId,
                    runtimeContext: processedParams.runtimeContext as RuntimeContext,
                  },
                  {
                    messages: (response as unknown as { messages: CoreMessage[] }).messages,
                    toolCallId: toolCall?.toolCallId,
                  },
                );

                const lastMessage: UIMessage = JSON.parse(JSON.stringify(messages[messages.length - 1]));

                const toolInvocationPart = lastMessage?.parts?.find(
                  part => part.type === 'tool-invocation' && part.toolInvocation?.toolCallId === toolCall.toolCallId,
                ) as ToolInvocationUIPart | undefined;

                if (toolInvocationPart) {
                  toolInvocationPart.toolInvocation = {
                    ...toolInvocationPart.toolInvocation,
                    state: 'result',
                    result,
                  };
                }

                const toolInvocation = lastMessage?.toolInvocations?.find(
                  toolInvocation => toolInvocation.toolCallId === toolCall.toolCallId,
                ) as ToolInvocation | undefined;

                if (toolInvocation) {
                  toolInvocation.state = 'result';
                  // @ts-ignore
                  toolInvocation.result = result;
                }

                // write the tool result part to the stream
                const writer = writable.getWriter();

                try {
                  await writer.write(
                    new TextEncoder().encode(
                      'a:' +
                        JSON.stringify({
                          toolCallId: toolCall.toolCallId,
                          result,
                        }) +
                        '\n',
                    ),
                  );
                } finally {
                  writer.releaseLock();
                }

                // Convert messages to the correct format for the recursive call
                const originalMessages = processedParams.messages;
                const messageArray = Array.isArray(originalMessages) ? originalMessages : [originalMessages];

                // Recursively call stream with updated messages
                this.processStreamResponse_vNext(
                  {
                    ...processedParams,
                    messages: [...messageArray, ...messages.filter(m => m.id !== lastMessage.id), lastMessage],
                  },
                  writable,
                ).catch(error => {
                  console.error('Error processing stream response:', error);
                });
              }
            }
          } else {
            setTimeout(() => {
              writable.close();
            }, 0);
          }
        },
        lastMessage: undefined,
      }).catch(error => {
        console.error('Error processing stream response:', error);
      });
    } catch (error) {
      console.error('Error processing stream response:', error);
    }

    return response;
  }

  async streamVNext<T extends OutputSchema | undefined = undefined>(
    params: StreamVNextParams<T>,
  ): Promise<
    Response & {
      processDataStream: ({
        onChunk,
      }: {
        onChunk: Parameters<typeof processMastraStream>[0]['onChunk'];
      }) => Promise<void>;
    }
  > {
    const processedParams = {
      ...params,
      output: params.output ? zodToJsonSchema(params.output) : undefined,
      runtimeContext: parseClientRuntimeContext(params.runtimeContext),
      clientTools: processClientTools(params.clientTools),
    };

    // Create a readable stream that will handle the response processing
    const { readable, writable } = new TransformStream<Uint8Array, Uint8Array>();

    // Start processing the response in the background
    const response = await this.processStreamResponse_vNext(processedParams, writable);

    // Create a new response with the readable stream
    const streamResponse = new Response(readable, {
      status: response.status,
      statusText: response.statusText,
      headers: response.headers,
    }) as Response & {
      processDataStream: ({
        onChunk,
      }: {
        onChunk: Parameters<typeof processMastraStream>[0]['onChunk'];
      }) => Promise<void>;
    };

    // Add the processDataStream method to the response
    streamResponse.processDataStream = async ({
      onChunk,
    }: {
      onChunk: Parameters<typeof processMastraStream>[0]['onChunk'];
    }) => {
      await processMastraStream({
        stream: streamResponse.body as ReadableStream<Uint8Array>,
        onChunk,
      });
    };

    return streamResponse;
  }

  /**
   * Processes the stream response and handles tool calls
   */
  private async processStreamResponse(processedParams: any, writable: WritableStream<Uint8Array>) {
    const response: Response & {
      processDataStream: (options?: Omit<Parameters<typeof processDataStream>[0], 'stream'>) => Promise<void>;
    } = await this.request(`/api/agents/${this.agentId}/stream`, {
      method: 'POST',
      body: processedParams,
      stream: true,
    });

    if (!response.body) {
      throw new Error('No response body');
    }

    try {
      let toolCalls: ToolInvocation[] = [];
      let messages: UIMessage[] = [];

      // Use tee() to split the stream into two branches
      const [streamForWritable, streamForProcessing] = response.body.tee();

      // Pipe one branch to the writable stream
      streamForWritable
        .pipeTo(writable, {
          preventClose: true,
        })
        .catch(error => {
          console.error('Error piping to writable stream:', error);
        });

      // Process the other branch for chat response handling
      this.processChatResponse({
        stream: streamForProcessing,
        update: ({ message }) => {
          const existingIndex = messages.findIndex(m => m.id === message.id);

          if (existingIndex !== -1) {
            messages[existingIndex] = message;
          } else {
            messages.push(message);
          }
        },
        onFinish: async ({ finishReason, message }) => {
          if (finishReason === 'tool-calls') {
            const toolCall = [...(message?.parts ?? [])]
              .reverse()
              .find(part => part.type === 'tool-invocation')?.toolInvocation;
            if (toolCall) {
              toolCalls.push(toolCall);
            }

            // Handle tool calls if needed
            for (const toolCall of toolCalls) {
              const clientTool = processedParams.clientTools?.[toolCall.toolName] as Tool;
              if (clientTool && clientTool.execute) {
                const result = await clientTool.execute(
                  {
                    context: toolCall?.args,
                    runId: processedParams.runId,
                    resourceId: processedParams.resourceId,
                    threadId: processedParams.threadId,
                    runtimeContext: processedParams.runtimeContext as RuntimeContext,
                  },
                  {
                    messages: (response as unknown as { messages: CoreMessage[] }).messages,
                    toolCallId: toolCall?.toolCallId,
                  },
                );

                const lastMessage: UIMessage = JSON.parse(JSON.stringify(messages[messages.length - 1]));

                const toolInvocationPart = lastMessage?.parts?.find(
                  part => part.type === 'tool-invocation' && part.toolInvocation?.toolCallId === toolCall.toolCallId,
                ) as ToolInvocationUIPart | undefined;

                if (toolInvocationPart) {
                  toolInvocationPart.toolInvocation = {
                    ...toolInvocationPart.toolInvocation,
                    state: 'result',
                    result,
                  };
                }

                const toolInvocation = lastMessage?.toolInvocations?.find(
                  toolInvocation => toolInvocation.toolCallId === toolCall.toolCallId,
                ) as ToolInvocation | undefined;

                if (toolInvocation) {
                  toolInvocation.state = 'result';
                  // @ts-ignore
                  toolInvocation.result = result;
                }

                // write the tool result part to the stream
                const writer = writable.getWriter();

                try {
                  await writer.write(
                    new TextEncoder().encode(
                      'a:' +
                        JSON.stringify({
                          toolCallId: toolCall.toolCallId,
                          result,
                        }) +
                        '\n',
                    ),
                  );
                } finally {
                  writer.releaseLock();
                }

                // Convert messages to the correct format for the recursive call
                const originalMessages = processedParams.messages;
                const messageArray = Array.isArray(originalMessages) ? originalMessages : [originalMessages];

                // Recursively call stream with updated messages
                this.processStreamResponse(
                  {
                    ...processedParams,
                    messages: [...messageArray, ...messages.filter(m => m.id !== lastMessage.id), lastMessage],
                  },
                  writable,
                ).catch(error => {
                  console.error('Error processing stream response:', error);
                });
              }
            }
          } else {
            setTimeout(() => {
              // We can't close the stream in this function, we have to wait until it's done
              // eslint-disable-next-line @typescript-eslint/no-floating-promises
              writable.close();
            }, 0);
          }
        },
        lastMessage: undefined,
      }).catch(error => {
        console.error('Error processing stream response:', error);
      });
    } catch (error) {
      console.error('Error processing stream response:', error);
    }
    return response;
  }

  /**
   * Gets details about a specific tool available to the agent
   * @param toolId - ID of the tool to retrieve
   * @returns Promise containing tool details
   */
  getTool(toolId: string): Promise<GetToolResponse> {
    return this.request(`/api/agents/${this.agentId}/tools/${toolId}`);
  }

  /**
   * Executes a tool for the agent
   * @param toolId - ID of the tool to execute
   * @param params - Parameters required for tool execution
   * @returns Promise containing the tool execution results
   */
  executeTool(toolId: string, params: { data: any; runtimeContext?: RuntimeContext }): Promise<any> {
    const body = {
      data: params.data,
      runtimeContext: params.runtimeContext ? Object.fromEntries(params.runtimeContext.entries()) : undefined,
    };
    return this.request(`/api/agents/${this.agentId}/tools/${toolId}/execute`, {
      method: 'POST',
      body,
    });
  }

  /**
   * Retrieves evaluation results for the agent
   * @returns Promise containing agent evaluations
   */
  evals(): Promise<GetEvalsByAgentIdResponse> {
    return this.request(`/api/agents/${this.agentId}/evals/ci`);
  }

  /**
   * Retrieves live evaluation results for the agent
   * @returns Promise containing live agent evaluations
   */
  liveEvals(): Promise<GetEvalsByAgentIdResponse> {
    return this.request(`/api/agents/${this.agentId}/evals/live`);
  }

  /**
   * Updates the model for the agent
   * @param params - Parameters for updating the model
   * @returns Promise containing the updated model
   */
  updateModel(params: UpdateModelParams): Promise<{ message: string }> {
    return this.request(`/api/agents/${this.agentId}/model`, {
      method: 'POST',
      body: params,
    });
  }
}<|MERGE_RESOLUTION|>--- conflicted
+++ resolved
@@ -8,15 +8,6 @@
   UIMessage,
   UseChatOptions,
 } from '@ai-sdk/ui-utils';
-<<<<<<< HEAD
-import { Tool, type CoreMessage, type OutputSchema } from '@mastra/core';
-import { type GenerateReturn } from '@mastra/core/llm';
-import type { JSONSchema7 } from 'json-schema';
-import { type ZodType } from 'zod';
-import { zodToJsonSchema } from '../utils/zod-to-json-schema';
-import { processClientTools } from '../utils/process-client-tools';
-=======
->>>>>>> ba82abe7
 import { v4 as uuid } from '@lukeed/uuid';
 import type { MessageListInput } from '@mastra/core/agent/message-list';
 import type { GenerateReturn, CoreMessage } from '@mastra/core/llm';
@@ -24,7 +15,7 @@
 import type { OutputSchema, MastraModelOutput } from '@mastra/core/stream';
 import type { Tool } from '@mastra/core/tools';
 import type { JSONSchema7 } from 'json-schema';
-import type { ZodSchema } from 'zod';
+import type { ZodType } from 'zod';
 
 import type {
   GenerateParams,
