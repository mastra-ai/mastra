--- conflicted
+++ resolved
@@ -29,11 +29,7 @@
   NetworkStreamParams,
 } from '../types';
 
-<<<<<<< HEAD
 import { parseClientRuntimeContext, base64RuntimeContext } from '../utils';
-=======
-import { base64RuntimeContext, parseClientRuntimeContext } from '../utils';
->>>>>>> 39f18388
 import { processClientTools } from '../utils/process-client-tools';
 import { processMastraNetworkStream, processMastraStream } from '../utils/process-mastra-stream';
 import { zodToJsonSchema } from '../utils/zod-to-json-schema';
@@ -165,6 +161,7 @@
   /**
    * Get available speakers for the agent's voice provider
    * @param runtimeContext - Optional runtime context to pass as query parameter
+   * @param runtimeContext - Optional runtime context to pass as query parameter
    * @returns Promise containing list of available speakers
    */
   getSpeakers(
@@ -185,6 +182,7 @@
   /**
    * Get the listener configuration for the agent's voice provider
    * @param runtimeContext - Optional runtime context to pass as query parameter
+   * @param runtimeContext - Optional runtime context to pass as query parameter
    * @returns Promise containing a check if the agent has listening capabilities
    */
   getListener(runtimeContext?: RuntimeContext | Record<string, any>): Promise<{ enabled: boolean }> {
@@ -214,11 +212,7 @@
 
   /**
    * Retrieves details about the agent
-<<<<<<< HEAD
    * @param runtimeContext - Optional runtime context to pass as query parameter
-=======
-   * @param runtimeContext - Runtime context to use for the agent
->>>>>>> 39f18388
    * @returns Promise containing agent details including model and instructions
    */
   details(runtimeContext?: RuntimeContext | Record<string, any>): Promise<GetAgentResponse> {
@@ -1694,17 +1688,6 @@
     const runtimeContextParam = base64RuntimeContext(parseClientRuntimeContext(runtimeContext));
 
     const searchParams = new URLSearchParams();
-<<<<<<< HEAD
-
-    if (runtimeContextParam) {
-      searchParams.set('runtimeContext', runtimeContextParam);
-    }
-
-    const queryString = searchParams.toString();
-    return this.request(`/api/agents/${this.agentId}/evals/live${queryString ? `?${queryString}` : ''}`);
-  }
-=======
->>>>>>> 39f18388
 
     if (runtimeContextParam) {
       searchParams.set('runtimeContext', runtimeContextParam);
