import type { ReadableStream } from 'stream/web';
import { parsePartialJson, processDataStream } from '@ai-sdk/ui-utils';
import type {
  JSONValue,
  ReasoningUIPart,
  TextUIPart,
  ToolInvocation,
  ToolInvocationUIPart,
  UIMessage,
  UseChatOptions,
} from '@ai-sdk/ui-utils';
import { v4 as uuid } from '@lukeed/uuid';
import type { MessageListInput } from '@mastra/core/agent/message-list';
import type { GenerateReturn, CoreMessage } from '@mastra/core/llm';
import type { RuntimeContext } from '@mastra/core/runtime-context';
import type { OutputSchema, MastraModelOutput } from '@mastra/core/stream';
import type { Tool } from '@mastra/core/tools';
import type { JSONSchema7 } from 'json-schema';
import type { ZodType } from 'zod';
<<<<<<< HEAD

=======
>>>>>>> 318fd497
import type {
  GenerateParams,
  GetAgentResponse,
  GetEvalsByAgentIdResponse,
  GetToolResponse,
  ClientOptions,
  StreamParams,
  UpdateModelParams,
  StreamVNextParams,
  UpdateModelInModelListParams,
  ReorderModelListParams,
  NetworkStreamParams,
} from '../types';

import { parseClientRuntimeContext, runtimeContextQueryString } from '../utils';
import { processClientTools } from '../utils/process-client-tools';
import { processMastraNetworkStream, processMastraStream } from '../utils/process-mastra-stream';
import { zodToJsonSchema } from '../utils/zod-to-json-schema';
import { BaseResource } from './base';

async function executeToolCallAndRespond({
  response,
  params,
  runId,
  resourceId,
  threadId,
  runtimeContext,
  respondFn,
}: {
  params: StreamVNextParams<any>;
  response: Awaited<ReturnType<MastraModelOutput['getFullOutput']>>;
  runId?: string;
  resourceId?: string;
  threadId?: string;
  runtimeContext?: RuntimeContext<any>;
  respondFn: Agent['generateVNext'];
}) {
  if (response.finishReason === 'tool-calls') {
    const toolCalls = (
      response as unknown as {
        toolCalls: { toolName: string; args: any; toolCallId: string }[];
        messages: CoreMessage[];
      }
    ).toolCalls;

    if (!toolCalls || !Array.isArray(toolCalls)) {
      return response;
    }

    for (const toolCall of toolCalls) {
      const clientTool = params.clientTools?.[toolCall.toolName] as Tool;

      if (clientTool && clientTool.execute) {
        const result = await clientTool.execute(
          {
            context: toolCall?.args,
            runId,
            resourceId,
            threadId,
            runtimeContext: runtimeContext as RuntimeContext,
            tracingContext: { currentSpan: undefined },
            suspend: async () => {},
          },
          {
            messages: (response as unknown as { messages: CoreMessage[] }).messages,
            toolCallId: toolCall?.toolCallId,
          },
        );

        // Build updated messages from the response, adding the tool result
        // Do NOT re-include the original user message to avoid storage duplicates
        const updatedMessages = [
          ...(response.response.messages || []),
          {
            role: 'tool',
            content: [
              {
                type: 'tool-result',
                toolCallId: toolCall.toolCallId,
                toolName: toolCall.toolName,
                result,
              },
            ],
          },
        ] as MessageListInput;

        // @ts-ignore
        return respondFn({
          ...params,
          messages: updatedMessages,
        });
      }
    }
  }
}

export class AgentVoice extends BaseResource {
  constructor(
    options: ClientOptions,
    private agentId: string,
  ) {
    super(options);
    this.agentId = agentId;
  }

  /**
   * Convert text to speech using the agent's voice provider
   * @param text - Text to convert to speech
   * @param options - Optional provider-specific options for speech generation
   * @returns Promise containing the audio data
   */
  async speak(text: string, options?: { speaker?: string; [key: string]: any }): Promise<Response> {
    return this.request<Response>(`/api/agents/${this.agentId}/voice/speak`, {
      method: 'POST',
      headers: {
        'Content-Type': 'application/json',
      },
      body: { input: text, options },
      stream: true,
    });
  }

  /**
   * Convert speech to text using the agent's voice provider
   * @param audio - Audio data to transcribe
   * @param options - Optional provider-specific options
   * @returns Promise containing the transcribed text
   */
  listen(audio: Blob, options?: Record<string, any>): Promise<{ text: string }> {
    const formData = new FormData();
    formData.append('audio', audio);

    if (options) {
      formData.append('options', JSON.stringify(options));
    }

    return this.request(`/api/agents/${this.agentId}/voice/listen`, {
      method: 'POST',
      body: formData,
    });
  }

  /**
   * Get available speakers for the agent's voice provider
   * @param runtimeContext - Optional runtime context to pass as query parameter
   * @param runtimeContext - Optional runtime context to pass as query parameter
   * @returns Promise containing list of available speakers
   */
  getSpeakers(
    runtimeContext?: RuntimeContext | Record<string, any>,
  ): Promise<Array<{ voiceId: string; [key: string]: any }>> {
    return this.request(`/api/agents/${this.agentId}/voice/speakers${runtimeContextQueryString(runtimeContext)}`);
  }

  /**
   * Get the listener configuration for the agent's voice provider
   * @param runtimeContext - Optional runtime context to pass as query parameter
   * @param runtimeContext - Optional runtime context to pass as query parameter
   * @returns Promise containing a check if the agent has listening capabilities
   */
  getListener(runtimeContext?: RuntimeContext | Record<string, any>): Promise<{ enabled: boolean }> {
    return this.request(`/api/agents/${this.agentId}/voice/listener${runtimeContextQueryString(runtimeContext)}`);
  }
}

export class Agent extends BaseResource {
  public readonly voice: AgentVoice;

  constructor(
    options: ClientOptions,
    private agentId: string,
  ) {
    super(options);
    this.voice = new AgentVoice(options, this.agentId);
  }

  /**
   * Retrieves details about the agent
   * @param runtimeContext - Optional runtime context to pass as query parameter
   * @returns Promise containing agent details including model and instructions
   */
  details(runtimeContext?: RuntimeContext | Record<string, any>): Promise<GetAgentResponse> {
    return this.request(`/api/agents/${this.agentId}${runtimeContextQueryString(runtimeContext)}`);
  }

  /**
   * Generates a response from the agent
   * @param params - Generation parameters including prompt
   * @returns Promise containing the generated response
   */
  async generate(
    params: GenerateParams<undefined> & { output?: never; experimental_output?: never },
  ): Promise<GenerateReturn<any, undefined, undefined>>;
  async generate<Output extends JSONSchema7 | ZodType>(
    params: GenerateParams<Output> & { output: Output; experimental_output?: never },
  ): Promise<GenerateReturn<any, Output, undefined>>;
  async generate<StructuredOutput extends JSONSchema7 | ZodType>(
    params: GenerateParams<StructuredOutput> & { output?: never; experimental_output: StructuredOutput },
  ): Promise<GenerateReturn<any, undefined, StructuredOutput>>;
  async generate<
    Output extends JSONSchema7 | ZodType | undefined = undefined,
    StructuredOutput extends JSONSchema7 | ZodType | undefined = undefined,
  >(params: GenerateParams<Output>): Promise<GenerateReturn<any, Output, StructuredOutput>> {
    console.warn(
      "Deprecation NOTICE:\Generate method will switch to use generateVNext implementation September 30th, 2025. Please use generateLegacy if you don't want to upgrade just yet.",
    );
    // @ts-expect-error - generic type issues
    return this.generateLegacy(params);
  }

  /**
   * Generates a response from the agent
   * @param params - Generation parameters including prompt
   * @returns Promise containing the generated response
   */
  async generateLegacy(
    params: GenerateParams<undefined> & { output?: never; experimental_output?: never },
  ): Promise<GenerateReturn<any, undefined, undefined>>;
  async generateLegacy<Output extends JSONSchema7 | ZodType>(
    params: GenerateParams<Output> & { output: Output; experimental_output?: never },
  ): Promise<GenerateReturn<any, Output, undefined>>;
  async generateLegacy<StructuredOutput extends JSONSchema7 | ZodType>(
    params: GenerateParams<StructuredOutput> & { output?: never; experimental_output: StructuredOutput },
  ): Promise<GenerateReturn<any, undefined, StructuredOutput>>;
  async generateLegacy<
    Output extends JSONSchema7 | ZodType | undefined = undefined,
    StructuredOutput extends JSONSchema7 | ZodType | undefined = undefined,
  >(params: GenerateParams<Output>): Promise<GenerateReturn<any, Output, StructuredOutput>> {
    const processedParams = {
      ...params,
      output: params.output ? zodToJsonSchema(params.output) : undefined,
      experimental_output: params.experimental_output ? zodToJsonSchema(params.experimental_output) : undefined,
      runtimeContext: parseClientRuntimeContext(params.runtimeContext),
      clientTools: processClientTools(params.clientTools),
    };

    const { runId, resourceId, threadId, runtimeContext } = processedParams as GenerateParams;

    const response: GenerateReturn<any, Output, StructuredOutput> = await this.request(
      `/api/agents/${this.agentId}/generate-legacy`,
      {
        method: 'POST',
        body: processedParams,
      },
    );

    if (response.finishReason === 'tool-calls') {
      const toolCalls = (
        response as unknown as {
          toolCalls: { toolName: string; args: any; toolCallId: string }[];
          messages: CoreMessage[];
        }
      ).toolCalls;

      if (!toolCalls || !Array.isArray(toolCalls)) {
        return response;
      }

      for (const toolCall of toolCalls) {
        const clientTool = params.clientTools?.[toolCall.toolName] as Tool;

        if (clientTool && clientTool.execute) {
          const result = await clientTool.execute(
            {
              context: toolCall?.args,
              runId,
              resourceId,
              threadId,
              runtimeContext: runtimeContext as RuntimeContext,
              tracingContext: { currentSpan: undefined },
              suspend: async () => {},
            },
            {
              messages: (response as unknown as { messages: CoreMessage[] }).messages,
              toolCallId: toolCall?.toolCallId,
            },
          );

          // Build updated messages from the response, adding the tool result
          // Do NOT re-include the original user message to avoid storage duplicates
          const updatedMessages = [
            ...(response.response as unknown as { messages: CoreMessage[] }).messages,
            {
              role: 'tool',
              content: [
                {
                  type: 'tool-result',
                  toolCallId: toolCall.toolCallId,
                  toolName: toolCall.toolName,
                  result,
                },
              ],
            },
          ];
          // @ts-ignore
          return this.generate({
            ...params,
            messages: updatedMessages,
          });
        }
      }
    }

    return response;
  }

  async generateVNext<OUTPUT extends OutputSchema = undefined>(
    messages: MessageListInput,
    options?: Omit<StreamVNextParams<OUTPUT>, 'messages'>,
  ): Promise<ReturnType<MastraModelOutput['getFullOutput']>>;
  // Backward compatibility overload
  async generateVNext<OUTPUT extends OutputSchema = undefined>(
    params: StreamVNextParams<OUTPUT>,
  ): Promise<ReturnType<MastraModelOutput['getFullOutput']>>;
  async generateVNext<OUTPUT extends OutputSchema = undefined>(
    messagesOrParams: MessageListInput | StreamVNextParams<OUTPUT>,
    options?: Omit<StreamVNextParams<OUTPUT>, 'messages'>,
  ): Promise<ReturnType<MastraModelOutput['getFullOutput']>> {
    // Handle both new signature (messages, options) and old signature (single param object)
    let params: StreamVNextParams<OUTPUT>;
    if (typeof messagesOrParams === 'object' && 'messages' in messagesOrParams) {
      // Old signature: single parameter object
      params = messagesOrParams;
    } else {
      // New signature: messages as first param, options as second
      params = {
        messages: messagesOrParams as MessageListInput,
        ...options,
      } as StreamVNextParams<OUTPUT>;
    }
    const processedParams = {
      ...params,
      output: params.output ? zodToJsonSchema(params.output) : undefined,
      runtimeContext: parseClientRuntimeContext(params.runtimeContext),
      clientTools: processClientTools(params.clientTools),
      structuredOutput: params.structuredOutput
        ? {
            ...params.structuredOutput,
            schema: zodToJsonSchema(params.structuredOutput.schema),
          }
        : undefined,
    };

    const { runId, resourceId, threadId, runtimeContext } = processedParams as StreamVNextParams;

    const response = await this.request<ReturnType<MastraModelOutput['getFullOutput']>>(
      `/api/agents/${this.agentId}/generate/vnext`,
      {
        method: 'POST',
        body: processedParams,
      },
    );

    if (response.finishReason === 'tool-calls') {
      return executeToolCallAndRespond({
        response,
        params,
        runId,
        resourceId,
        threadId,
        runtimeContext: runtimeContext as RuntimeContext<any>,
        respondFn: this.generateVNext.bind(this),
      }) as unknown as Awaited<ReturnType<MastraModelOutput['getFullOutput']>>;
    }

    return response;
  }

  private async processChatResponse({
    stream,
    update,
    onToolCall,
    onFinish,
    getCurrentDate = () => new Date(),
    lastMessage,
  }: {
    stream: ReadableStream<Uint8Array>;
    update: (options: { message: UIMessage; data: JSONValue[] | undefined; replaceLastMessage: boolean }) => void;
    onToolCall?: UseChatOptions['onToolCall'];
    onFinish?: (options: { message: UIMessage | undefined; finishReason: string; usage: string }) => void;
    generateId?: () => string;
    getCurrentDate?: () => Date;
    lastMessage: UIMessage | undefined;
  }) {
    const replaceLastMessage = lastMessage?.role === 'assistant';
    let step = replaceLastMessage
      ? 1 +
        // find max step in existing tool invocations:
        (lastMessage.toolInvocations?.reduce((max, toolInvocation) => {
          return Math.max(max, toolInvocation.step ?? 0);
        }, 0) ?? 0)
      : 0;

    const message: UIMessage = replaceLastMessage
      ? structuredClone(lastMessage)
      : {
          id: uuid(),
          createdAt: getCurrentDate(),
          role: 'assistant',
          content: '',
          parts: [],
        };

    let currentTextPart: TextUIPart | undefined = undefined;
    let currentReasoningPart: ReasoningUIPart | undefined = undefined;
    let currentReasoningTextDetail: { type: 'text'; text: string; signature?: string } | undefined = undefined;

    function updateToolInvocationPart(toolCallId: string, invocation: ToolInvocation) {
      const part = message.parts.find(
        part => part.type === 'tool-invocation' && part.toolInvocation.toolCallId === toolCallId,
      ) as ToolInvocationUIPart | undefined;

      if (part != null) {
        part.toolInvocation = invocation;
      } else {
        message.parts.push({
          type: 'tool-invocation',
          toolInvocation: invocation,
        });
      }
    }

    const data: JSONValue[] = [];

    // keep list of current message annotations for message
    let messageAnnotations: JSONValue[] | undefined = replaceLastMessage ? lastMessage?.annotations : undefined;

    // keep track of partial tool calls
    const partialToolCalls: Record<string, { text: string; step: number; index: number; toolName: string }> = {};

    let usage: any = {
      completionTokens: NaN,
      promptTokens: NaN,
      totalTokens: NaN,
    };
    let finishReason: string = 'unknown';

    function execUpdate() {
      // make a copy of the data array to ensure UI is updated (SWR)
      const copiedData = [...data];

      // keeps the currentMessage up to date with the latest annotations,
      // even if annotations preceded the message creation
      if (messageAnnotations?.length) {
        message.annotations = messageAnnotations;
      }

      const copiedMessage = {
        // deep copy the message to ensure that deep changes (msg attachments) are updated
        // with SolidJS. SolidJS uses referential integration of sub-objects to detect changes.
        ...structuredClone(message),
        // add a revision id to ensure that the message is updated with SWR. SWR uses a
        // hashing approach by default to detect changes, but it only works for shallow
        // changes. This is why we need to add a revision id to ensure that the message
        // is updated with SWR (without it, the changes get stuck in SWR and are not
        // forwarded to rendering):
        revisionId: uuid(),
      } as UIMessage;

      update({
        message: copiedMessage,
        data: copiedData,
        replaceLastMessage,
      });
    }

    await processDataStream({
      stream: stream as ReadableStream<Uint8Array>,
      onTextPart(value) {
        if (currentTextPart == null) {
          currentTextPart = {
            type: 'text',
            text: value,
          };
          message.parts.push(currentTextPart);
        } else {
          currentTextPart.text += value;
        }

        message.content += value;
        execUpdate();
      },
      onReasoningPart(value) {
        if (currentReasoningTextDetail == null) {
          currentReasoningTextDetail = { type: 'text', text: value };
          if (currentReasoningPart != null) {
            currentReasoningPart.details.push(currentReasoningTextDetail);
          }
        } else {
          currentReasoningTextDetail.text += value;
        }

        if (currentReasoningPart == null) {
          currentReasoningPart = {
            type: 'reasoning',
            reasoning: value,
            details: [currentReasoningTextDetail],
          };
          message.parts.push(currentReasoningPart);
        } else {
          currentReasoningPart.reasoning += value;
        }

        message.reasoning = (message.reasoning ?? '') + value;

        execUpdate();
      },
      onReasoningSignaturePart(value) {
        if (currentReasoningTextDetail != null) {
          currentReasoningTextDetail.signature = value.signature;
        }
      },
      onRedactedReasoningPart(value) {
        if (currentReasoningPart == null) {
          currentReasoningPart = {
            type: 'reasoning',
            reasoning: '',
            details: [],
          };
          message.parts.push(currentReasoningPart);
        }

        currentReasoningPart.details.push({
          type: 'redacted',
          data: value.data,
        });

        currentReasoningTextDetail = undefined;

        execUpdate();
      },
      onFilePart(value) {
        message.parts.push({
          type: 'file',
          mimeType: value.mimeType,
          data: value.data,
        });

        execUpdate();
      },
      onSourcePart(value) {
        message.parts.push({
          type: 'source',
          source: value,
        });

        execUpdate();
      },
      onToolCallStreamingStartPart(value) {
        if (message.toolInvocations == null) {
          message.toolInvocations = [];
        }

        // add the partial tool call to the map
        partialToolCalls[value.toolCallId] = {
          text: '',
          step,
          toolName: value.toolName,
          index: message.toolInvocations.length,
        };

        const invocation = {
          state: 'partial-call',
          step,
          toolCallId: value.toolCallId,
          toolName: value.toolName,
          args: undefined,
        } as const;

        message.toolInvocations.push(invocation);

        updateToolInvocationPart(value.toolCallId, invocation);

        execUpdate();
      },
      onToolCallDeltaPart(value) {
        const partialToolCall = partialToolCalls[value.toolCallId];

        partialToolCall!.text += value.argsTextDelta;

        const { value: partialArgs } = parsePartialJson(partialToolCall!.text);

        const invocation = {
          state: 'partial-call',
          step: partialToolCall!.step,
          toolCallId: value.toolCallId,
          toolName: partialToolCall!.toolName,
          args: partialArgs,
        } as const;

        message.toolInvocations![partialToolCall!.index] = invocation;

        updateToolInvocationPart(value.toolCallId, invocation);

        execUpdate();
      },
      async onToolCallPart(value) {
        const invocation = {
          state: 'call',
          step,
          ...value,
        } as const;

        if (partialToolCalls[value.toolCallId] != null) {
          // change the partial tool call to a full tool call
          message.toolInvocations![partialToolCalls[value.toolCallId]!.index] = invocation;
        } else {
          if (message.toolInvocations == null) {
            message.toolInvocations = [];
          }

          message.toolInvocations.push(invocation);
        }

        updateToolInvocationPart(value.toolCallId, invocation);

        execUpdate();

        // invoke the onToolCall callback if it exists. This is blocking.
        // In the future we should make this non-blocking, which
        // requires additional state management for error handling etc.
        if (onToolCall) {
          const result = await onToolCall({ toolCall: value });
          if (result != null) {
            const invocation = {
              state: 'result',
              step,
              ...value,
              result,
            } as const;

            // store the result in the tool invocation
            message.toolInvocations![message.toolInvocations!.length - 1] = invocation;

            updateToolInvocationPart(value.toolCallId, invocation);

            execUpdate();
          }
        }
      },
      onToolResultPart(value) {
        const toolInvocations = message.toolInvocations;

        if (toolInvocations == null) {
          throw new Error('tool_result must be preceded by a tool_call');
        }

        // find if there is any tool invocation with the same toolCallId
        // and replace it with the result
        const toolInvocationIndex = toolInvocations.findIndex(invocation => invocation.toolCallId === value.toolCallId);

        if (toolInvocationIndex === -1) {
          throw new Error('tool_result must be preceded by a tool_call with the same toolCallId');
        }

        const invocation = {
          ...toolInvocations[toolInvocationIndex],
          state: 'result' as const,
          ...value,
        } as const;

        toolInvocations[toolInvocationIndex] = invocation as ToolInvocation;

        updateToolInvocationPart(value.toolCallId, invocation as ToolInvocation);

        execUpdate();
      },
      onDataPart(value) {
        data.push(...value);
        execUpdate();
      },
      onMessageAnnotationsPart(value) {
        if (messageAnnotations == null) {
          messageAnnotations = [...value];
        } else {
          messageAnnotations.push(...value);
        }

        execUpdate();
      },
      onFinishStepPart(value) {
        step += 1;

        // reset the current text and reasoning parts
        currentTextPart = value.isContinued ? currentTextPart : undefined;
        currentReasoningPart = undefined;
        currentReasoningTextDetail = undefined;
      },
      onStartStepPart(value) {
        // keep message id stable when we are updating an existing message:
        if (!replaceLastMessage) {
          message.id = value.messageId;
        }

        // add a step boundary part to the message
        message.parts.push({ type: 'step-start' });
        execUpdate();
      },
      onFinishMessagePart(value) {
        finishReason = value.finishReason;
        if (value.usage != null) {
          // usage = calculateLanguageModelUsage(value.usage);
          usage = value.usage;
        }
      },
      onErrorPart(error) {
        throw new Error(error);
      },
    });

    onFinish?.({ message, finishReason, usage });
  }

  /**
   * Streams a response from the agent
   * @param params - Stream parameters including prompt
   * @returns Promise containing the enhanced Response object with processDataStream method
   */
  async stream<T extends JSONSchema7 | ZodType | undefined = undefined>(
    params: StreamParams<T>,
  ): Promise<
    Response & {
      processDataStream: (options?: Omit<Parameters<typeof processDataStream>[0], 'stream'>) => Promise<void>;
    }
  > {
    console.warn(
      "Deprecation NOTICE:\nStream method will switch to use streamVNext implementation September 30th, 2025. Please use streamLegacy if you don't want to upgrade just yet.",
    );
    return this.streamLegacy(params);
  }

  /**
   * Streams a response from the agent
   * @param params - Stream parameters including prompt
   * @returns Promise containing the enhanced Response object with processDataStream method
   */
  async streamLegacy<T extends JSONSchema7 | ZodType | undefined = undefined>(
    params: StreamParams<T>,
  ): Promise<
    Response & {
      processDataStream: (options?: Omit<Parameters<typeof processDataStream>[0], 'stream'>) => Promise<void>;
    }
  > {
    const processedParams = {
      ...params,
      output: params.output ? zodToJsonSchema(params.output) : undefined,
      experimental_output: params.experimental_output ? zodToJsonSchema(params.experimental_output) : undefined,
      runtimeContext: parseClientRuntimeContext(params.runtimeContext),
      clientTools: processClientTools(params.clientTools),
    };

    // Create a readable stream that will handle the response processing
    const { readable, writable } = new TransformStream<Uint8Array, Uint8Array>();

    // Start processing the response in the background
    const response = await this.processStreamResponse(processedParams, writable);

    // Create a new response with the readable stream
    const streamResponse = new Response(readable, {
      status: response.status,
      statusText: response.statusText,
      headers: response.headers,
    }) as Response & {
      processDataStream: (options?: Omit<Parameters<typeof processDataStream>[0], 'stream'>) => Promise<void>;
    };

    // Add the processDataStream method to the response
    streamResponse.processDataStream = async (options = {}) => {
      await processDataStream({
        stream: streamResponse.body as unknown as globalThis.ReadableStream<Uint8Array>,
        ...options,
      });
    };

    return streamResponse;
  }

  private async processChatResponse_vNext({
    stream,
    update,
    onToolCall,
    onFinish,
    getCurrentDate = () => new Date(),
    lastMessage,
  }: {
    stream: ReadableStream<Uint8Array>;
    update: (options: { message: UIMessage; data: JSONValue[] | undefined; replaceLastMessage: boolean }) => void;
    onToolCall?: UseChatOptions['onToolCall'];
    onFinish?: (options: { message: UIMessage | undefined; finishReason: string; usage: string }) => void;
    generateId?: () => string;
    getCurrentDate?: () => Date;
    lastMessage: UIMessage | undefined;
  }) {
    const replaceLastMessage = lastMessage?.role === 'assistant';
    let step = replaceLastMessage
      ? 1 +
        // find max step in existing tool invocations:
        (lastMessage.toolInvocations?.reduce((max, toolInvocation) => {
          return Math.max(max, toolInvocation.step ?? 0);
        }, 0) ?? 0)
      : 0;

    const message: UIMessage = replaceLastMessage
      ? structuredClone(lastMessage)
      : {
          id: uuid(),
          createdAt: getCurrentDate(),
          role: 'assistant',
          content: '',
          parts: [],
        };

    let currentTextPart: TextUIPart | undefined = undefined;
    let currentReasoningPart: ReasoningUIPart | undefined = undefined;
    let currentReasoningTextDetail: { type: 'text'; text: string; signature?: string } | undefined = undefined;

    function updateToolInvocationPart(toolCallId: string, invocation: ToolInvocation) {
      const part = message.parts.find(
        part => part.type === 'tool-invocation' && part.toolInvocation.toolCallId === toolCallId,
      ) as ToolInvocationUIPart | undefined;

      if (part != null) {
        part.toolInvocation = invocation;
      } else {
        message.parts.push({
          type: 'tool-invocation',
          toolInvocation: invocation,
        });
      }
    }

    const data: JSONValue[] = [];

    // keep list of current message annotations for message
    let messageAnnotations: JSONValue[] | undefined = replaceLastMessage ? lastMessage?.annotations : undefined;

    // keep track of partial tool calls
    const partialToolCalls: Record<string, { text: string; step: number; index: number; toolName: string }> = {};

    let usage: any = {
      completionTokens: NaN,
      promptTokens: NaN,
      totalTokens: NaN,
    };
    let finishReason: string = 'unknown';

    function execUpdate() {
      // make a copy of the data array to ensure UI is updated (SWR)
      const copiedData = [...data];

      // keeps the currentMessage up to date with the latest annotations,
      // even if annotations preceded the message creation
      if (messageAnnotations?.length) {
        message.annotations = messageAnnotations;
      }

      const copiedMessage = {
        // deep copy the message to ensure that deep changes (msg attachments) are updated
        // with SolidJS. SolidJS uses referential integration of sub-objects to detect changes.
        ...structuredClone(message),
        // add a revision id to ensure that the message is updated with SWR. SWR uses a
        // hashing approach by default to detect changes, but it only works for shallow
        // changes. This is why we need to add a revision id to ensure that the message
        // is updated with SWR (without it, the changes get stuck in SWR and are not
        // forwarded to rendering):
        revisionId: uuid(),
      } as UIMessage;

      update({
        message: copiedMessage,
        data: copiedData,
        replaceLastMessage,
      });
    }

    await processMastraStream({
      stream,
      // TODO: casting as any here because the stream types were all typed as any before in core.
      // but this is completely wrong and this fn is probably broken. Remove ":any" and you'll see a bunch of type errors
      onChunk: async (chunk: any) => {
        switch (chunk.type) {
          case 'step-start': {
            // keep message id stable when we are updating an existing message:
            if (!replaceLastMessage) {
              message.id = chunk.payload.messageId;
            }

            // add a step boundary part to the message
            message.parts.push({ type: 'step-start' });
            execUpdate();
            break;
          }

          case 'text-delta': {
            if (currentTextPart == null) {
              currentTextPart = {
                type: 'text',
                text: chunk.payload.text,
              };
              message.parts.push(currentTextPart);
            } else {
              currentTextPart.text += chunk.payload.text;
            }

            message.content += chunk.payload.text;
            execUpdate();
            break;
          }

          case 'reasoning-delta': {
            if (currentReasoningTextDetail == null) {
              currentReasoningTextDetail = { type: 'text', text: chunk.payload.text };
              if (currentReasoningPart != null) {
                currentReasoningPart.details.push(currentReasoningTextDetail);
              }
            } else {
              currentReasoningTextDetail.text += chunk.payload.text;
            }

            if (currentReasoningPart == null) {
              currentReasoningPart = {
                type: 'reasoning',
                reasoning: chunk.payload.text,
                details: [currentReasoningTextDetail],
              };
              message.parts.push(currentReasoningPart);
            } else {
              currentReasoningPart.reasoning += chunk.payload.text;
            }

            message.reasoning = (message.reasoning ?? '') + chunk.payload.text;

            execUpdate();
            break;
          }
          case 'file': {
            message.parts.push({
              type: 'file',
              mimeType: chunk.payload.mimeType,
              data: chunk.payload.data,
            });

            execUpdate();
            break;
          }

          case 'source': {
            message.parts.push({
              type: 'source',
              source: chunk.payload.source,
            });
            execUpdate();
            break;
          }

          case 'tool-call': {
            const invocation = {
              state: 'call',
              step,
              ...chunk.payload,
            } as const;

            if (partialToolCalls[chunk.payload.toolCallId] != null) {
              // change the partial tool call to a full tool call
              message.toolInvocations![partialToolCalls[chunk.payload.toolCallId]!.index] =
                invocation as ToolInvocation;
            } else {
              if (message.toolInvocations == null) {
                message.toolInvocations = [];
              }

              message.toolInvocations.push(invocation as ToolInvocation);
            }

            updateToolInvocationPart(chunk.payload.toolCallId, invocation as ToolInvocation);

            execUpdate();

            // invoke the onToolCall callback if it exists. This is blocking.
            // In the future we should make this non-blocking, which
            // requires additional state management for error handling etc.
            if (onToolCall) {
              const result = await onToolCall({ toolCall: chunk.payload as any });
              if (result != null) {
                const invocation = {
                  state: 'result',
                  step,
                  ...chunk.payload,
                  result,
                } as const;

                // store the result in the tool invocation
                message.toolInvocations![message.toolInvocations!.length - 1] = invocation as ToolInvocation;

                updateToolInvocationPart(chunk.payload.toolCallId, invocation as ToolInvocation);

                execUpdate();
              }
            }
          }

          case 'tool-call-input-streaming-start': {
            if (message.toolInvocations == null) {
              message.toolInvocations = [];
            }

            // add the partial tool call to the map
            partialToolCalls[chunk.payload.toolCallId] = {
              text: '',
              step,
              toolName: chunk.payload.toolName,
              index: message.toolInvocations.length,
            };

            const invocation = {
              state: 'partial-call',
              step,
              toolCallId: chunk.payload.toolCallId,
              toolName: chunk.payload.toolName,
              args: chunk.payload.args,
            } as const;

            message.toolInvocations.push(invocation as ToolInvocation);

            updateToolInvocationPart(chunk.payload.toolCallId, invocation);

            execUpdate();
            break;
          }

          case 'tool-call-delta': {
            const partialToolCall = partialToolCalls[chunk.payload.toolCallId];

            partialToolCall!.text += chunk.payload.argsTextDelta;

            const { value: partialArgs } = parsePartialJson(partialToolCall!.text);

            const invocation = {
              state: 'partial-call',
              step: partialToolCall!.step,
              toolCallId: chunk.payload.toolCallId,
              toolName: partialToolCall!.toolName,
              args: partialArgs,
            } as const;

            message.toolInvocations![partialToolCall!.index] = invocation as ToolInvocation;

            updateToolInvocationPart(chunk.payload.toolCallId, invocation);

            execUpdate();
            break;
          }

          case 'tool-result': {
            const toolInvocations = message.toolInvocations;

            if (toolInvocations == null) {
              throw new Error('tool_result must be preceded by a tool_call');
            }

            // find if there is any tool invocation with the same toolCallId
            // and replace it with the result
            const toolInvocationIndex = toolInvocations.findIndex(
              invocation => invocation.toolCallId === chunk.payload.toolCallId,
            );

            if (toolInvocationIndex === -1) {
              throw new Error('tool_result must be preceded by a tool_call with the same toolCallId');
            }

            const invocation = {
              ...toolInvocations[toolInvocationIndex],
              state: 'result' as const,
              ...chunk.payload,
            } as const;

            toolInvocations[toolInvocationIndex] = invocation as ToolInvocation;

            updateToolInvocationPart(chunk.payload.toolCallId, invocation as ToolInvocation);

            execUpdate();
            break;
          }

          case 'error': {
            throw new Error(chunk.payload.error);
          }

          case 'data': {
            data.push(...chunk.payload.data);
            execUpdate();
            break;
          }

          case 'step-finish': {
            step += 1;

            // reset the current text and reasoning parts
            currentTextPart = chunk.payload.stepResult.isContinued ? currentTextPart : undefined;
            currentReasoningPart = undefined;
            currentReasoningTextDetail = undefined;

            execUpdate();
            break;
          }

          case 'finish': {
            finishReason = chunk.payload.stepResult.reason;
            if (chunk.payload.usage != null) {
              // usage = calculateLanguageModelUsage(value.usage);
              usage = chunk.payload.usage;
            }
            break;
          }
        }
      },
    });

    onFinish?.({ message, finishReason, usage });
  }

  async processStreamResponse_vNext(processedParams: any, writable: any) {
    const response: Response = await this.request(`/api/agents/${this.agentId}/stream/vnext`, {
      method: 'POST',
      body: processedParams,
      stream: true,
    });

    if (!response.body) {
      throw new Error('No response body');
    }

    try {
      let toolCalls: ToolInvocation[] = [];
      let messages: UIMessage[] = [];

      // Use tee() to split the stream into two branches
      const [streamForWritable, streamForProcessing] = response.body.tee();

      // Pipe one branch to the writable stream without holding a persistent lock
      streamForWritable
        .pipeTo(
          new WritableStream<Uint8Array>({
            async write(chunk) {
              // Filter out terminal markers so the client stream doesn't end before recursion
              try {
                const text = new TextDecoder().decode(chunk);
                if (text.includes('[DONE]')) {
                  return;
                }
              } catch {
                // If decoding fails, fall back to writing raw chunk
              }
              const writer = writable.getWriter();
              try {
                await writer.write(chunk);
              } finally {
                writer.releaseLock();
              }
            },
          }),
          {
            preventClose: true,
          },
        )
        .catch(error => {
          console.error('Error piping to writable stream:', error);
        });

      // Process the other branch for chat response handling
      this.processChatResponse_vNext({
        stream: streamForProcessing as unknown as ReadableStream<Uint8Array>,
        update: ({ message }) => {
          const existingIndex = messages.findIndex(m => m.id === message.id);

          if (existingIndex !== -1) {
            messages[existingIndex] = message;
          } else {
            messages.push(message);
          }
        },
        onFinish: async ({ finishReason, message }) => {
          if (finishReason === 'tool-calls') {
            const toolCall = [...(message?.parts ?? [])]
              .reverse()
              .find(part => part.type === 'tool-invocation')?.toolInvocation;
            if (toolCall) {
              toolCalls.push(toolCall);
            }

            let shouldExecuteClientTool = false;
            // Handle tool calls if needed
            for (const toolCall of toolCalls) {
              const clientTool = processedParams.clientTools?.[toolCall.toolName] as Tool;
              if (clientTool && clientTool.execute) {
                shouldExecuteClientTool = true;
                const result = await clientTool.execute(
                  {
                    context: toolCall?.args,
                    runId: processedParams.runId,
                    resourceId: processedParams.resourceId,
                    threadId: processedParams.threadId,
                    runtimeContext: processedParams.runtimeContext as RuntimeContext,
                    // TODO: Pass proper tracing context when client-js supports tracing
                    tracingContext: { currentSpan: undefined },
                    suspend: async () => {},
                  },
                  {
                    messages: (response as unknown as { messages: CoreMessage[] }).messages,
                    toolCallId: toolCall?.toolCallId,
                  },
                );

                const lastMessageRaw = messages[messages.length - 1];
                const lastMessage: UIMessage | undefined =
                  lastMessageRaw != null ? JSON.parse(JSON.stringify(lastMessageRaw)) : undefined;

                const toolInvocationPart = lastMessage?.parts?.find(
                  part => part.type === 'tool-invocation' && part.toolInvocation?.toolCallId === toolCall.toolCallId,
                ) as ToolInvocationUIPart | undefined;

                if (toolInvocationPart) {
                  toolInvocationPart.toolInvocation = {
                    ...toolInvocationPart.toolInvocation,
                    state: 'result',
                    result,
                  };
                }

                const toolInvocation = lastMessage?.toolInvocations?.find(
                  toolInvocation => toolInvocation.toolCallId === toolCall.toolCallId,
                ) as ToolInvocation | undefined;

                if (toolInvocation) {
                  toolInvocation.state = 'result';
                  // @ts-ignore
                  toolInvocation.result = result;
                }

                // Build updated messages for the recursive call
                // Do NOT re-include the original messages to avoid storage duplicates
                const updatedMessages =
                  lastMessage != null ? [...messages.filter(m => m.id !== lastMessage.id), lastMessage] : [...messages];

                // Recursively call stream with updated messages
                this.processStreamResponse_vNext(
                  {
                    ...processedParams,
                    messages: updatedMessages,
                  },
                  writable,
                ).catch(error => {
                  console.error('Error processing stream response:', error);
                });
              }
            }

            if (!shouldExecuteClientTool) {
              setTimeout(() => {
                writable.close();
              }, 0);
            }
          } else {
            setTimeout(() => {
              writable.close();
            }, 0);
          }
        },
        lastMessage: undefined,
      }).catch(error => {
        console.error('Error processing stream response:', error);
      });
    } catch (error) {
      console.error('Error processing stream response:', error);
    }

    return response;
  }

  async network(params: NetworkStreamParams): Promise<
    Response & {
      processDataStream: ({
        onChunk,
      }: {
        onChunk: Parameters<typeof processMastraNetworkStream>[0]['onChunk'];
      }) => Promise<void>;
    }
  > {
    const response: Response = await this.request(`/api/agents/${this.agentId}/network`, {
      method: 'POST',
      body: params,
      stream: true,
    });

    if (!response.body) {
      throw new Error('No response body');
    }

    const streamResponse = new Response(response.body, {
      status: response.status,
      statusText: response.statusText,
      headers: response.headers,
    }) as Response & {
      processDataStream: ({
        onChunk,
      }: {
        onChunk: Parameters<typeof processMastraNetworkStream>[0]['onChunk'];
      }) => Promise<void>;
    };

    streamResponse.processDataStream = async ({
      onChunk,
    }: {
      onChunk: Parameters<typeof processMastraNetworkStream>[0]['onChunk'];
    }) => {
      await processMastraNetworkStream({
        stream: streamResponse.body as ReadableStream<Uint8Array>,
        onChunk,
      });
    };

    return streamResponse;
  }

  async streamVNext<OUTPUT extends OutputSchema = undefined>(
    messages: MessageListInput,
    options?: Omit<StreamVNextParams<OUTPUT>, 'messages'>,
  ): Promise<
    Response & {
      processDataStream: ({
        onChunk,
      }: {
        onChunk: Parameters<typeof processMastraStream>[0]['onChunk'];
      }) => Promise<void>;
    }
  >;
  // Backward compatibility overload
  async streamVNext<OUTPUT extends OutputSchema = undefined>(
    params: StreamVNextParams<OUTPUT>,
  ): Promise<
    Response & {
      processDataStream: ({
        onChunk,
      }: {
        onChunk: Parameters<typeof processMastraStream>[0]['onChunk'];
      }) => Promise<void>;
    }
  >;
  async streamVNext<OUTPUT extends OutputSchema = undefined>(
    messagesOrParams: MessageListInput | StreamVNextParams<OUTPUT>,
    options?: Omit<StreamVNextParams<OUTPUT>, 'messages'>,
  ): Promise<
    Response & {
      processDataStream: ({
        onChunk,
      }: {
        onChunk: Parameters<typeof processMastraStream>[0]['onChunk'];
      }) => Promise<void>;
    }
  > {
    // Handle both new signature (messages, options) and old signature (single param object)
    let params: StreamVNextParams<OUTPUT>;
    if (typeof messagesOrParams === 'object' && 'messages' in messagesOrParams) {
      // Old signature: single parameter object
      params = messagesOrParams;
    } else {
      // New signature: messages as first param, options as second
      params = {
        messages: messagesOrParams as MessageListInput,
        ...options,
      } as StreamVNextParams<OUTPUT>;
    }
    const processedParams = {
      ...params,
      output: params.output ? zodToJsonSchema(params.output) : undefined,
      runtimeContext: parseClientRuntimeContext(params.runtimeContext),
      clientTools: processClientTools(params.clientTools),
      structuredOutput: params.structuredOutput
        ? {
            ...params.structuredOutput,
            schema: zodToJsonSchema(params.structuredOutput.schema),
          }
        : undefined,
    };

    // Create a readable stream that will handle the response processing
    const { readable, writable } = new TransformStream<Uint8Array, Uint8Array>();

    // Start processing the response in the background
    const response = await this.processStreamResponse_vNext(processedParams, writable);

    // Create a new response with the readable stream
    const streamResponse = new Response(readable, {
      status: response.status,
      statusText: response.statusText,
      headers: response.headers,
    }) as Response & {
      processDataStream: ({
        onChunk,
      }: {
        onChunk: Parameters<typeof processMastraStream>[0]['onChunk'];
      }) => Promise<void>;
    };

    // Add the processDataStream method to the response
    streamResponse.processDataStream = async ({
      onChunk,
    }: {
      onChunk: Parameters<typeof processMastraStream>[0]['onChunk'];
    }) => {
      await processMastraStream({
        stream: streamResponse.body as ReadableStream<Uint8Array>,
        onChunk,
      });
    };

    return streamResponse;
  }

  /**
   * Processes the stream response and handles tool calls
   */
  private async processStreamResponse(processedParams: any, writable: WritableStream<Uint8Array>) {
    const response: Response & {
      processDataStream: (options?: Omit<Parameters<typeof processDataStream>[0], 'stream'>) => Promise<void>;
    } = await this.request(`/api/agents/${this.agentId}/stream-legacy`, {
      method: 'POST',
      body: processedParams,
      stream: true,
    });

    if (!response.body) {
      throw new Error('No response body');
    }

    try {
      let toolCalls: ToolInvocation[] = [];
      let messages: UIMessage[] = [];

      // Use tee() to split the stream into two branches
      const [streamForWritable, streamForProcessing] = response.body.tee();

      // Pipe one branch to the writable stream
      streamForWritable
        .pipeTo(writable, {
          preventClose: true,
        })
        .catch(error => {
          console.error('Error piping to writable stream:', error);
        });

      // Process the other branch for chat response handling
      this.processChatResponse({
        stream: streamForProcessing as unknown as ReadableStream<Uint8Array>,
        update: ({ message }) => {
          const existingIndex = messages.findIndex(m => m.id === message.id);

          if (existingIndex !== -1) {
            messages[existingIndex] = message;
          } else {
            messages.push(message);
          }
        },
        onFinish: async ({ finishReason, message }) => {
          if (finishReason === 'tool-calls') {
            const toolCall = [...(message?.parts ?? [])]
              .reverse()
              .find(part => part.type === 'tool-invocation')?.toolInvocation;
            if (toolCall) {
              toolCalls.push(toolCall);
            }

            // Handle tool calls if needed
            for (const toolCall of toolCalls) {
              const clientTool = processedParams.clientTools?.[toolCall.toolName] as Tool;
              if (clientTool && clientTool.execute) {
                const result = await clientTool.execute(
                  {
                    context: toolCall?.args,
                    runId: processedParams.runId,
                    resourceId: processedParams.resourceId,
                    threadId: processedParams.threadId,
                    runtimeContext: processedParams.runtimeContext as RuntimeContext,
                    // TODO: Pass proper tracing context when client-js supports tracing
                    tracingContext: { currentSpan: undefined },
                    suspend: async () => {},
                  },
                  {
                    messages: (response as unknown as { messages: CoreMessage[] }).messages,
                    toolCallId: toolCall?.toolCallId,
                  },
                );

                const lastMessage: UIMessage = JSON.parse(JSON.stringify(messages[messages.length - 1]));

                const toolInvocationPart = lastMessage?.parts?.find(
                  part => part.type === 'tool-invocation' && part.toolInvocation?.toolCallId === toolCall.toolCallId,
                ) as ToolInvocationUIPart | undefined;

                if (toolInvocationPart) {
                  toolInvocationPart.toolInvocation = {
                    ...toolInvocationPart.toolInvocation,
                    state: 'result',
                    result,
                  };
                }

                const toolInvocation = lastMessage?.toolInvocations?.find(
                  toolInvocation => toolInvocation.toolCallId === toolCall.toolCallId,
                ) as ToolInvocation | undefined;

                if (toolInvocation) {
                  toolInvocation.state = 'result';
                  // @ts-ignore
                  toolInvocation.result = result;
                }

                // write the tool result part to the stream
                const writer = writable.getWriter();

                try {
                  await writer.write(
                    new TextEncoder().encode(
                      'a:' +
                        JSON.stringify({
                          toolCallId: toolCall.toolCallId,
                          result,
                        }) +
                        '\n',
                    ),
                  );
                } finally {
                  writer.releaseLock();
                }

                // Recursively call stream with updated messages
                this.processStreamResponse(
                  {
                    ...processedParams,
                    messages: [...messages.filter(m => m.id !== lastMessage.id), lastMessage],
                  },
                  writable,
                ).catch(error => {
                  console.error('Error processing stream response:', error);
                });
              }
            }
          } else {
            setTimeout(() => {
              // We can't close the stream in this function, we have to wait until it's done
              // eslint-disable-next-line @typescript-eslint/no-floating-promises
              writable.close();
            }, 0);
          }
        },
        lastMessage: undefined,
      }).catch(error => {
        console.error('Error processing stream response:', error);
      });
    } catch (error) {
      console.error('Error processing stream response:', error);
    }
    return response;
  }

  /**
   * Gets details about a specific tool available to the agent
   * @param toolId - ID of the tool to retrieve
   * @param runtimeContext - Optional runtime context to pass as query parameter
   * @returns Promise containing tool details
   */
  getTool(toolId: string, runtimeContext?: RuntimeContext | Record<string, any>): Promise<GetToolResponse> {
    return this.request(`/api/agents/${this.agentId}/tools/${toolId}${runtimeContextQueryString(runtimeContext)}`);
  }

  /**
   * Executes a tool for the agent
   * @param toolId - ID of the tool to execute
   * @param params - Parameters required for tool execution
   * @returns Promise containing the tool execution results
   */
  executeTool(
    toolId: string,
    params: { data: any; runtimeContext?: RuntimeContext | Record<string, any> },
  ): Promise<any> {
    const body = {
      data: params.data,
      runtimeContext: parseClientRuntimeContext(params.runtimeContext),
    };
    return this.request(`/api/agents/${this.agentId}/tools/${toolId}/execute`, {
      method: 'POST',
      body,
    });
  }

  /**
   * Retrieves evaluation results for the agent
   * @param runtimeContext - Optional runtime context to pass as query parameter
   * @returns Promise containing agent evaluations
   */
  evals(runtimeContext?: RuntimeContext | Record<string, any>): Promise<GetEvalsByAgentIdResponse> {
    return this.request(`/api/agents/${this.agentId}/evals/ci${runtimeContextQueryString(runtimeContext)}`);
  }

  /**
   * Retrieves live evaluation results for the agent
   * @param runtimeContext - Optional runtime context to pass as query parameter
   * @returns Promise containing live agent evaluations
   */
  liveEvals(runtimeContext?: RuntimeContext | Record<string, any>): Promise<GetEvalsByAgentIdResponse> {
    return this.request(`/api/agents/${this.agentId}/evals/live${runtimeContextQueryString(runtimeContext)}`);
  }
  /**
   * Updates the model for the agent
   * @param params - Parameters for updating the model
   * @returns Promise containing the updated model
   */
  updateModel(params: UpdateModelParams): Promise<{ message: string }> {
    return this.request(`/api/agents/${this.agentId}/model`, {
      method: 'POST',
      body: params,
    });
  }

  /**
   * Updates the model for the agent in the model list
   * @param params - Parameters for updating the model
   * @returns Promise containing the updated model
   */
  updateModelInModelList({ modelConfigId, ...params }: UpdateModelInModelListParams): Promise<{ message: string }> {
    return this.request(`/api/agents/${this.agentId}/models/${modelConfigId}`, {
      method: 'POST',
      body: params,
    });
  }

  /**
   * Reorders the models for the agent
   * @param params - Parameters for reordering the model list
   * @returns Promise containing the updated model list
   */
  reorderModelList(params: ReorderModelListParams): Promise<{ message: string }> {
    return this.request(`/api/agents/${this.agentId}/models/reorder`, {
      method: 'POST',
      body: params,
    });
  }
}<|MERGE_RESOLUTION|>--- conflicted
+++ resolved
@@ -17,10 +17,6 @@
 import type { Tool } from '@mastra/core/tools';
 import type { JSONSchema7 } from 'json-schema';
 import type { ZodType } from 'zod';
-<<<<<<< HEAD
-
-=======
->>>>>>> 318fd497
 import type {
   GenerateParams,
   GetAgentResponse,
