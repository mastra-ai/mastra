import { parsePartialJson, processDataStream } from '@ai-sdk/ui-utils';
import type {
  JSONValue,
  ReasoningUIPart,
  TextUIPart,
  ToolInvocation,
  ToolInvocationUIPart,
  UIMessage,
  UseChatOptions,
} from '@ai-sdk/ui-utils';
import { v4 as uuid } from '@lukeed/uuid';
import type { MessageListInput } from '@mastra/core/agent/message-list';
import type { GenerateReturn, CoreMessage } from '@mastra/core/llm';
import type { RuntimeContext } from '@mastra/core/runtime-context';
import type { OutputSchema, MastraModelOutput } from '@mastra/core/stream';
import type { Tool } from '@mastra/core/tools';
import type { JSONSchema7 } from 'json-schema';
import type { ZodType, ZodSchema } from 'zod';

import type {
  GenerateParams,
  GetAgentResponse,
  GetEvalsByAgentIdResponse,
  GetToolResponse,
  ClientOptions,
  StreamParams,
  UpdateModelParams,
  StreamVNextParams,
} from '../types';

import { parseClientRuntimeContext } from '../utils';
import { processClientTools } from '../utils/process-client-tools';
import { processMastraStream } from '../utils/process-mastra-stream';
import { zodToJsonSchema } from '../utils/zod-to-json-schema';
import { BaseResource } from './base';

async function executeToolCallAndRespond({
  response,
  params,
  runId,
  resourceId,
  threadId,
  runtimeContext,
  respondFn,
}: {
  params: StreamVNextParams<any, any>;
  response: Awaited<ReturnType<MastraModelOutput['getFullOutput']>>;
  runId?: string;
  resourceId?: string;
  threadId?: string;
  runtimeContext?: RuntimeContext<any>;
  respondFn: Agent['generateVNext'];
}) {
  if (response.finishReason === 'tool-calls') {
    const toolCalls = (
      response as unknown as {
        toolCalls: { toolName: string; args: any; toolCallId: string }[];
        messages: CoreMessage[];
      }
    ).toolCalls;

    if (!toolCalls || !Array.isArray(toolCalls)) {
      return response;
    }

    for (const toolCall of toolCalls) {
      const clientTool = params.clientTools?.[toolCall.toolName] as Tool;

      if (clientTool && clientTool.execute) {
        const result = await clientTool.execute(
          {
            context: toolCall?.args,
            runId,
            resourceId,
            threadId,
            runtimeContext: runtimeContext as RuntimeContext,
            tracingContext: { currentSpan: undefined },
          },
          {
            messages: (response as unknown as { messages: CoreMessage[] }).messages,
            toolCallId: toolCall?.toolCallId,
          },
        );

        const updatedMessages = [
          {
            role: 'user',
            content: params.messages,
          },
          ...(response.response as unknown as { messages: CoreMessage[] }).messages,
          {
            role: 'tool',
            content: [
              {
                type: 'tool-result',
                toolCallId: toolCall.toolCallId,
                toolName: toolCall.toolName,
                result,
              },
            ],
          },
        ] as MessageListInput;

        // @ts-ignore
        return respondFn({
          ...params,
          messages: updatedMessages,
        });
      }
    }
  }
}

export class AgentVoice extends BaseResource {
  constructor(
    options: ClientOptions,
    private agentId: string,
  ) {
    super(options);
    this.agentId = agentId;
  }

  /**
   * Convert text to speech using the agent's voice provider
   * @param text - Text to convert to speech
   * @param options - Optional provider-specific options for speech generation
   * @returns Promise containing the audio data
   */
  async speak(text: string, options?: { speaker?: string; [key: string]: any }): Promise<Response> {
    return this.request<Response>(`/api/agents/${this.agentId}/voice/speak`, {
      method: 'POST',
      headers: {
        'Content-Type': 'application/json',
      },
      body: { input: text, options },
      stream: true,
    });
  }

  /**
   * Convert speech to text using the agent's voice provider
   * @param audio - Audio data to transcribe
   * @param options - Optional provider-specific options
   * @returns Promise containing the transcribed text
   */
  listen(audio: Blob, options?: Record<string, any>): Promise<{ text: string }> {
    const formData = new FormData();
    formData.append('audio', audio);

    if (options) {
      formData.append('options', JSON.stringify(options));
    }

    return this.request(`/api/agents/${this.agentId}/voice/listen`, {
      method: 'POST',
      body: formData,
    });
  }

  /**
   * Get available speakers for the agent's voice provider
   * @returns Promise containing list of available speakers
   */
  getSpeakers(): Promise<Array<{ voiceId: string; [key: string]: any }>> {
    return this.request(`/api/agents/${this.agentId}/voice/speakers`);
  }

  /**
   * Get the listener configuration for the agent's voice provider
   * @returns Promise containing a check if the agent has listening capabilities
   */
  getListener(): Promise<{ enabled: boolean }> {
    return this.request(`/api/agents/${this.agentId}/voice/listener`);
  }
}

export class Agent extends BaseResource {
  public readonly voice: AgentVoice;

  constructor(
    options: ClientOptions,
    private agentId: string,
  ) {
    super(options);
    this.voice = new AgentVoice(options, this.agentId);
  }

  /**
   * Retrieves details about the agent
   * @returns Promise containing agent details including model and instructions
   */
  details(): Promise<GetAgentResponse> {
    return this.request(`/api/agents/${this.agentId}`);
  }

  /**
   * Generates a response from the agent
   * @param params - Generation parameters including prompt
   * @returns Promise containing the generated response
   */
  async generate(
    params: GenerateParams<undefined> & { output?: never; experimental_output?: never },
  ): Promise<GenerateReturn<any, undefined, undefined>>;
  async generate<Output extends JSONSchema7 | ZodType>(
    params: GenerateParams<Output> & { output: Output; experimental_output?: never },
  ): Promise<GenerateReturn<any, Output, undefined>>;
  async generate<StructuredOutput extends JSONSchema7 | ZodType>(
    params: GenerateParams<StructuredOutput> & { output?: never; experimental_output: StructuredOutput },
  ): Promise<GenerateReturn<any, undefined, StructuredOutput>>;
  async generate<
    Output extends JSONSchema7 | ZodType | undefined = undefined,
    StructuredOutput extends JSONSchema7 | ZodType | undefined = undefined,
  >(params: GenerateParams<Output>): Promise<GenerateReturn<any, Output, StructuredOutput>> {
    console.warn(
      "Deprecation NOTICE:\Generate method will switch to use generateVNext implementation September 16th. Please use generateLegacy if you don't want to upgrade just yet.",
    );
    // @ts-expect-error - generic type issues
    return this.generateLegacy(params);
  }

  /**
   * Generates a response from the agent
   * @param params - Generation parameters including prompt
   * @returns Promise containing the generated response
   */
  async generateLegacy(
    params: GenerateParams<undefined> & { output?: never; experimental_output?: never },
  ): Promise<GenerateReturn<any, undefined, undefined>>;
  async generateLegacy<Output extends JSONSchema7 | ZodType>(
    params: GenerateParams<Output> & { output: Output; experimental_output?: never },
  ): Promise<GenerateReturn<any, Output, undefined>>;
  async generateLegacy<StructuredOutput extends JSONSchema7 | ZodType>(
    params: GenerateParams<StructuredOutput> & { output?: never; experimental_output: StructuredOutput },
  ): Promise<GenerateReturn<any, undefined, StructuredOutput>>;
  async generateLegacy<
    Output extends JSONSchema7 | ZodType | undefined = undefined,
    StructuredOutput extends JSONSchema7 | ZodType | undefined = undefined,
  >(params: GenerateParams<Output>): Promise<GenerateReturn<any, Output, StructuredOutput>> {
    const processedParams = {
      ...params,
      output: params.output ? zodToJsonSchema(params.output) : undefined,
      experimental_output: params.experimental_output ? zodToJsonSchema(params.experimental_output) : undefined,
      runtimeContext: parseClientRuntimeContext(params.runtimeContext),
      clientTools: processClientTools(params.clientTools),
    };

    const { runId, resourceId, threadId, runtimeContext } = processedParams as GenerateParams;

    const response: GenerateReturn<any, Output, StructuredOutput> = await this.request(
      `/api/agents/${this.agentId}/generate-legacy`,
      {
        method: 'POST',
        body: processedParams,
      },
    );

    if (response.finishReason === 'tool-calls') {
      const toolCalls = (
        response as unknown as {
          toolCalls: { toolName: string; args: any; toolCallId: string }[];
          messages: CoreMessage[];
        }
      ).toolCalls;

      if (!toolCalls || !Array.isArray(toolCalls)) {
        return response;
      }

      for (const toolCall of toolCalls) {
        const clientTool = params.clientTools?.[toolCall.toolName] as Tool;

        if (clientTool && clientTool.execute) {
          const result = await clientTool.execute(
            {
              context: toolCall?.args,
              runId,
              resourceId,
              threadId,
              runtimeContext: runtimeContext as RuntimeContext,
              tracingContext: { currentSpan: undefined },
            },
            {
              messages: (response as unknown as { messages: CoreMessage[] }).messages,
              toolCallId: toolCall?.toolCallId,
            },
          );

          const updatedMessages = [
            {
              role: 'user',
              content: params.messages,
            },
            ...(response.response as unknown as { messages: CoreMessage[] }).messages,
            {
              role: 'tool',
              content: [
                {
                  type: 'tool-result',
                  toolCallId: toolCall.toolCallId,
                  toolName: toolCall.toolName,
                  result,
                },
              ],
            },
          ];
          // @ts-ignore
          return this.generate({
            ...params,
            messages: updatedMessages,
          });
        }
      }
    }

    return response;
  }

<<<<<<< HEAD
  async generateVNext<T extends OutputSchema | undefined = undefined>(
    messages: MessageListInput,
    options?: Omit<StreamVNextParams<T>, 'messages'>,
  ): Promise<ReturnType<MastraModelOutput['getFullOutput']>>;
  // Backward compatibility overload
  async generateVNext<T extends OutputSchema | undefined = undefined>(
    params: StreamVNextParams<T>,
  ): Promise<ReturnType<MastraModelOutput['getFullOutput']>>;
  async generateVNext<T extends OutputSchema | undefined = undefined>(
    messagesOrParams: MessageListInput | StreamVNextParams<T>,
    options?: Omit<StreamVNextParams<T>, 'messages'>,
  ): Promise<ReturnType<MastraModelOutput['getFullOutput']>> {
    // Handle both new signature (messages, options) and old signature (single param object)
    let params: StreamVNextParams<T>;
    if (typeof messagesOrParams === 'object' && 'messages' in messagesOrParams) {
      // Old signature: single parameter object
      params = messagesOrParams;
    } else {
      // New signature: messages as first param, options as second
      params = {
        messages: messagesOrParams as MessageListInput,
        ...options,
      } as StreamVNextParams<T>;
    }
=======
  async generateVNext<
    T extends OutputSchema | undefined = undefined,
    STRUCTURED_OUTPUT extends ZodSchema | JSONSchema7 | undefined = undefined,
  >(params: StreamVNextParams<T, STRUCTURED_OUTPUT>): Promise<ReturnType<MastraModelOutput['getFullOutput']>> {
>>>>>>> 3f7274e7
    const processedParams = {
      ...params,
      output: params.output ? zodToJsonSchema(params.output) : undefined,
      runtimeContext: parseClientRuntimeContext(params.runtimeContext),
      clientTools: processClientTools(params.clientTools),
      structuredOutput: params.structuredOutput
        ? {
            ...params.structuredOutput,
            schema: zodToJsonSchema(params.structuredOutput.schema),
          }
        : undefined,
    };

    const { runId, resourceId, threadId, runtimeContext } = processedParams as StreamVNextParams;

    const response = await this.request<ReturnType<MastraModelOutput['getFullOutput']>>(
      `/api/agents/${this.agentId}/generate/vnext`,
      {
        method: 'POST',
        body: processedParams,
      },
    );

    if (response.finishReason === 'tool-calls') {
      return executeToolCallAndRespond({
        response,
        params,
        runId,
        resourceId,
        threadId,
        runtimeContext: runtimeContext as RuntimeContext<any>,
        respondFn: this.generateVNext.bind(this),
      }) as unknown as Awaited<ReturnType<MastraModelOutput['getFullOutput']>>;
    }

    return response;
  }

  private async processChatResponse({
    stream,
    update,
    onToolCall,
    onFinish,
    getCurrentDate = () => new Date(),
    lastMessage,
  }: {
    stream: ReadableStream<Uint8Array>;
    update: (options: { message: UIMessage; data: JSONValue[] | undefined; replaceLastMessage: boolean }) => void;
    onToolCall?: UseChatOptions['onToolCall'];
    onFinish?: (options: { message: UIMessage | undefined; finishReason: string; usage: string }) => void;
    generateId?: () => string;
    getCurrentDate?: () => Date;
    lastMessage: UIMessage | undefined;
  }) {
    const replaceLastMessage = lastMessage?.role === 'assistant';
    let step = replaceLastMessage
      ? 1 +
        // find max step in existing tool invocations:
        (lastMessage.toolInvocations?.reduce((max, toolInvocation) => {
          return Math.max(max, toolInvocation.step ?? 0);
        }, 0) ?? 0)
      : 0;

    const message: UIMessage = replaceLastMessage
      ? structuredClone(lastMessage)
      : {
          id: uuid(),
          createdAt: getCurrentDate(),
          role: 'assistant',
          content: '',
          parts: [],
        };

    let currentTextPart: TextUIPart | undefined = undefined;
    let currentReasoningPart: ReasoningUIPart | undefined = undefined;
    let currentReasoningTextDetail: { type: 'text'; text: string; signature?: string } | undefined = undefined;

    function updateToolInvocationPart(toolCallId: string, invocation: ToolInvocation) {
      const part = message.parts.find(
        part => part.type === 'tool-invocation' && part.toolInvocation.toolCallId === toolCallId,
      ) as ToolInvocationUIPart | undefined;

      if (part != null) {
        part.toolInvocation = invocation;
      } else {
        message.parts.push({
          type: 'tool-invocation',
          toolInvocation: invocation,
        });
      }
    }

    const data: JSONValue[] = [];

    // keep list of current message annotations for message
    let messageAnnotations: JSONValue[] | undefined = replaceLastMessage ? lastMessage?.annotations : undefined;

    // keep track of partial tool calls
    const partialToolCalls: Record<string, { text: string; step: number; index: number; toolName: string }> = {};

    let usage: any = {
      completionTokens: NaN,
      promptTokens: NaN,
      totalTokens: NaN,
    };
    let finishReason: string = 'unknown';

    function execUpdate() {
      // make a copy of the data array to ensure UI is updated (SWR)
      const copiedData = [...data];

      // keeps the currentMessage up to date with the latest annotations,
      // even if annotations preceded the message creation
      if (messageAnnotations?.length) {
        message.annotations = messageAnnotations;
      }

      const copiedMessage = {
        // deep copy the message to ensure that deep changes (msg attachments) are updated
        // with SolidJS. SolidJS uses referential integration of sub-objects to detect changes.
        ...structuredClone(message),
        // add a revision id to ensure that the message is updated with SWR. SWR uses a
        // hashing approach by default to detect changes, but it only works for shallow
        // changes. This is why we need to add a revision id to ensure that the message
        // is updated with SWR (without it, the changes get stuck in SWR and are not
        // forwarded to rendering):
        revisionId: uuid(),
      } as UIMessage;

      update({
        message: copiedMessage,
        data: copiedData,
        replaceLastMessage,
      });
    }

    await processDataStream({
      stream,
      onTextPart(value) {
        if (currentTextPart == null) {
          currentTextPart = {
            type: 'text',
            text: value,
          };
          message.parts.push(currentTextPart);
        } else {
          currentTextPart.text += value;
        }

        message.content += value;
        execUpdate();
      },
      onReasoningPart(value) {
        if (currentReasoningTextDetail == null) {
          currentReasoningTextDetail = { type: 'text', text: value };
          if (currentReasoningPart != null) {
            currentReasoningPart.details.push(currentReasoningTextDetail);
          }
        } else {
          currentReasoningTextDetail.text += value;
        }

        if (currentReasoningPart == null) {
          currentReasoningPart = {
            type: 'reasoning',
            reasoning: value,
            details: [currentReasoningTextDetail],
          };
          message.parts.push(currentReasoningPart);
        } else {
          currentReasoningPart.reasoning += value;
        }

        message.reasoning = (message.reasoning ?? '') + value;

        execUpdate();
      },
      onReasoningSignaturePart(value) {
        if (currentReasoningTextDetail != null) {
          currentReasoningTextDetail.signature = value.signature;
        }
      },
      onRedactedReasoningPart(value) {
        if (currentReasoningPart == null) {
          currentReasoningPart = {
            type: 'reasoning',
            reasoning: '',
            details: [],
          };
          message.parts.push(currentReasoningPart);
        }

        currentReasoningPart.details.push({
          type: 'redacted',
          data: value.data,
        });

        currentReasoningTextDetail = undefined;

        execUpdate();
      },
      onFilePart(value) {
        message.parts.push({
          type: 'file',
          mimeType: value.mimeType,
          data: value.data,
        });

        execUpdate();
      },
      onSourcePart(value) {
        message.parts.push({
          type: 'source',
          source: value,
        });

        execUpdate();
      },
      onToolCallStreamingStartPart(value) {
        if (message.toolInvocations == null) {
          message.toolInvocations = [];
        }

        // add the partial tool call to the map
        partialToolCalls[value.toolCallId] = {
          text: '',
          step,
          toolName: value.toolName,
          index: message.toolInvocations.length,
        };

        const invocation = {
          state: 'partial-call',
          step,
          toolCallId: value.toolCallId,
          toolName: value.toolName,
          args: undefined,
        } as const;

        message.toolInvocations.push(invocation);

        updateToolInvocationPart(value.toolCallId, invocation);

        execUpdate();
      },
      onToolCallDeltaPart(value) {
        const partialToolCall = partialToolCalls[value.toolCallId];

        partialToolCall!.text += value.argsTextDelta;

        const { value: partialArgs } = parsePartialJson(partialToolCall!.text);

        const invocation = {
          state: 'partial-call',
          step: partialToolCall!.step,
          toolCallId: value.toolCallId,
          toolName: partialToolCall!.toolName,
          args: partialArgs,
        } as const;

        message.toolInvocations![partialToolCall!.index] = invocation;

        updateToolInvocationPart(value.toolCallId, invocation);

        execUpdate();
      },
      async onToolCallPart(value) {
        const invocation = {
          state: 'call',
          step,
          ...value,
        } as const;

        if (partialToolCalls[value.toolCallId] != null) {
          // change the partial tool call to a full tool call
          message.toolInvocations![partialToolCalls[value.toolCallId]!.index] = invocation;
        } else {
          if (message.toolInvocations == null) {
            message.toolInvocations = [];
          }

          message.toolInvocations.push(invocation);
        }

        updateToolInvocationPart(value.toolCallId, invocation);

        execUpdate();

        // invoke the onToolCall callback if it exists. This is blocking.
        // In the future we should make this non-blocking, which
        // requires additional state management for error handling etc.
        if (onToolCall) {
          const result = await onToolCall({ toolCall: value });
          if (result != null) {
            const invocation = {
              state: 'result',
              step,
              ...value,
              result,
            } as const;

            // store the result in the tool invocation
            message.toolInvocations![message.toolInvocations!.length - 1] = invocation;

            updateToolInvocationPart(value.toolCallId, invocation);

            execUpdate();
          }
        }
      },
      onToolResultPart(value) {
        const toolInvocations = message.toolInvocations;

        if (toolInvocations == null) {
          throw new Error('tool_result must be preceded by a tool_call');
        }

        // find if there is any tool invocation with the same toolCallId
        // and replace it with the result
        const toolInvocationIndex = toolInvocations.findIndex(invocation => invocation.toolCallId === value.toolCallId);

        if (toolInvocationIndex === -1) {
          throw new Error('tool_result must be preceded by a tool_call with the same toolCallId');
        }

        const invocation = {
          ...toolInvocations[toolInvocationIndex],
          state: 'result' as const,
          ...value,
        } as const;

        toolInvocations[toolInvocationIndex] = invocation as ToolInvocation;

        updateToolInvocationPart(value.toolCallId, invocation as ToolInvocation);

        execUpdate();
      },
      onDataPart(value) {
        data.push(...value);
        execUpdate();
      },
      onMessageAnnotationsPart(value) {
        if (messageAnnotations == null) {
          messageAnnotations = [...value];
        } else {
          messageAnnotations.push(...value);
        }

        execUpdate();
      },
      onFinishStepPart(value) {
        step += 1;

        // reset the current text and reasoning parts
        currentTextPart = value.isContinued ? currentTextPart : undefined;
        currentReasoningPart = undefined;
        currentReasoningTextDetail = undefined;
      },
      onStartStepPart(value) {
        // keep message id stable when we are updating an existing message:
        if (!replaceLastMessage) {
          message.id = value.messageId;
        }

        // add a step boundary part to the message
        message.parts.push({ type: 'step-start' });
        execUpdate();
      },
      onFinishMessagePart(value) {
        finishReason = value.finishReason;
        if (value.usage != null) {
          // usage = calculateLanguageModelUsage(value.usage);
          usage = value.usage;
        }
      },
      onErrorPart(error) {
        throw new Error(error);
      },
    });

    onFinish?.({ message, finishReason, usage });
  }

  /**
   * Streams a response from the agent
   * @param params - Stream parameters including prompt
   * @returns Promise containing the enhanced Response object with processDataStream method
   */
  async stream<T extends JSONSchema7 | ZodType | undefined = undefined>(
    params: StreamParams<T>,
  ): Promise<
    Response & {
      processDataStream: (options?: Omit<Parameters<typeof processDataStream>[0], 'stream'>) => Promise<void>;
    }
  > {
    console.warn(
      "Deprecation NOTICE:\nStream method will switch to use streamVNext implementation September 16th. Please use streamLegacy if you don't want to upgrade just yet.",
    );
    return this.streamLegacy(params);
  }

  /**
   * Streams a response from the agent
   * @param params - Stream parameters including prompt
   * @returns Promise containing the enhanced Response object with processDataStream method
   */
  async streamLegacy<T extends JSONSchema7 | ZodType | undefined = undefined>(
    params: StreamParams<T>,
  ): Promise<
    Response & {
      processDataStream: (options?: Omit<Parameters<typeof processDataStream>[0], 'stream'>) => Promise<void>;
    }
  > {
    const processedParams = {
      ...params,
      output: params.output ? zodToJsonSchema(params.output) : undefined,
      experimental_output: params.experimental_output ? zodToJsonSchema(params.experimental_output) : undefined,
      runtimeContext: parseClientRuntimeContext(params.runtimeContext),
      clientTools: processClientTools(params.clientTools),
    };

    // Create a readable stream that will handle the response processing
    const { readable, writable } = new TransformStream<Uint8Array, Uint8Array>();

    // Start processing the response in the background
    const response = await this.processStreamResponse(processedParams, writable);

    // Create a new response with the readable stream
    const streamResponse = new Response(readable, {
      status: response.status,
      statusText: response.statusText,
      headers: response.headers,
    }) as Response & {
      processDataStream: (options?: Omit<Parameters<typeof processDataStream>[0], 'stream'>) => Promise<void>;
    };

    // Add the processDataStream method to the response
    streamResponse.processDataStream = async (options = {}) => {
      await processDataStream({
        stream: streamResponse.body as ReadableStream<Uint8Array>,
        ...options,
      });
    };

    return streamResponse;
  }

  private async processChatResponse_vNext({
    stream,
    update,
    onToolCall,
    onFinish,
    getCurrentDate = () => new Date(),
    lastMessage,
  }: {
    stream: ReadableStream<Uint8Array>;
    update: (options: { message: UIMessage; data: JSONValue[] | undefined; replaceLastMessage: boolean }) => void;
    onToolCall?: UseChatOptions['onToolCall'];
    onFinish?: (options: { message: UIMessage | undefined; finishReason: string; usage: string }) => void;
    generateId?: () => string;
    getCurrentDate?: () => Date;
    lastMessage: UIMessage | undefined;
  }) {
    const replaceLastMessage = lastMessage?.role === 'assistant';
    let step = replaceLastMessage
      ? 1 +
        // find max step in existing tool invocations:
        (lastMessage.toolInvocations?.reduce((max, toolInvocation) => {
          return Math.max(max, toolInvocation.step ?? 0);
        }, 0) ?? 0)
      : 0;

    const message: UIMessage = replaceLastMessage
      ? structuredClone(lastMessage)
      : {
          id: uuid(),
          createdAt: getCurrentDate(),
          role: 'assistant',
          content: '',
          parts: [],
        };

    let currentTextPart: TextUIPart | undefined = undefined;
    let currentReasoningPart: ReasoningUIPart | undefined = undefined;
    let currentReasoningTextDetail: { type: 'text'; text: string; signature?: string } | undefined = undefined;

    function updateToolInvocationPart(toolCallId: string, invocation: ToolInvocation) {
      const part = message.parts.find(
        part => part.type === 'tool-invocation' && part.toolInvocation.toolCallId === toolCallId,
      ) as ToolInvocationUIPart | undefined;

      if (part != null) {
        part.toolInvocation = invocation;
      } else {
        message.parts.push({
          type: 'tool-invocation',
          toolInvocation: invocation,
        });
      }
    }

    const data: JSONValue[] = [];

    // keep list of current message annotations for message
    let messageAnnotations: JSONValue[] | undefined = replaceLastMessage ? lastMessage?.annotations : undefined;

    // keep track of partial tool calls
    const partialToolCalls: Record<string, { text: string; step: number; index: number; toolName: string }> = {};

    let usage: any = {
      completionTokens: NaN,
      promptTokens: NaN,
      totalTokens: NaN,
    };
    let finishReason: string = 'unknown';

    function execUpdate() {
      // make a copy of the data array to ensure UI is updated (SWR)
      const copiedData = [...data];

      // keeps the currentMessage up to date with the latest annotations,
      // even if annotations preceded the message creation
      if (messageAnnotations?.length) {
        message.annotations = messageAnnotations;
      }

      const copiedMessage = {
        // deep copy the message to ensure that deep changes (msg attachments) are updated
        // with SolidJS. SolidJS uses referential integration of sub-objects to detect changes.
        ...structuredClone(message),
        // add a revision id to ensure that the message is updated with SWR. SWR uses a
        // hashing approach by default to detect changes, but it only works for shallow
        // changes. This is why we need to add a revision id to ensure that the message
        // is updated with SWR (without it, the changes get stuck in SWR and are not
        // forwarded to rendering):
        revisionId: uuid(),
      } as UIMessage;

      update({
        message: copiedMessage,
        data: copiedData,
        replaceLastMessage,
      });
    }

    await processMastraStream({
      stream,
      // TODO: casting as any here because the stream types were all typed as any before in core.
      // but this is completely wrong and this fn is probably broken. Remove ":any" and you'll see a bunch of type errors
      onChunk: async (chunk: any) => {
        switch (chunk.type) {
          case 'step-start': {
            // keep message id stable when we are updating an existing message:
            if (!replaceLastMessage) {
              message.id = chunk.payload.messageId;
            }

            // add a step boundary part to the message
            message.parts.push({ type: 'step-start' });
            execUpdate();
            break;
          }

          case 'text-delta': {
            if (currentTextPart == null) {
              currentTextPart = {
                type: 'text',
                text: chunk.payload.text,
              };
              message.parts.push(currentTextPart);
            } else {
              currentTextPart.text += chunk.payload.text;
            }

            message.content += chunk.payload.text;
            execUpdate();
            break;
          }

          case 'reasoning-delta': {
            if (currentReasoningTextDetail == null) {
              currentReasoningTextDetail = { type: 'text', text: chunk.payload.text };
              if (currentReasoningPart != null) {
                currentReasoningPart.details.push(currentReasoningTextDetail);
              }
            } else {
              currentReasoningTextDetail.text += chunk.payload.text;
            }

            if (currentReasoningPart == null) {
              currentReasoningPart = {
                type: 'reasoning',
                reasoning: chunk.payload.text,
                details: [currentReasoningTextDetail],
              };
              message.parts.push(currentReasoningPart);
            } else {
              currentReasoningPart.reasoning += chunk.payload.text;
            }

            message.reasoning = (message.reasoning ?? '') + chunk.payload.text;

            execUpdate();
            break;
          }
          case 'file': {
            message.parts.push({
              type: 'file',
              mimeType: chunk.payload.mimeType,
              data: chunk.payload.data,
            });

            execUpdate();
            break;
          }

          case 'source': {
            message.parts.push({
              type: 'source',
              source: chunk.payload.source,
            });
            execUpdate();
            break;
          }

          case 'tool-call': {
            const invocation = {
              state: 'call',
              step,
              ...chunk.payload,
            } as const;

            if (partialToolCalls[chunk.payload.toolCallId] != null) {
              // change the partial tool call to a full tool call
              message.toolInvocations![partialToolCalls[chunk.payload.toolCallId]!.index] =
                invocation as ToolInvocation;
            } else {
              if (message.toolInvocations == null) {
                message.toolInvocations = [];
              }

              message.toolInvocations.push(invocation as ToolInvocation);
            }

            updateToolInvocationPart(chunk.payload.toolCallId, invocation as ToolInvocation);

            execUpdate();

            // invoke the onToolCall callback if it exists. This is blocking.
            // In the future we should make this non-blocking, which
            // requires additional state management for error handling etc.
            if (onToolCall) {
              const result = await onToolCall({ toolCall: chunk.payload as any });
              if (result != null) {
                const invocation = {
                  state: 'result',
                  step,
                  ...chunk.payload,
                  result,
                } as const;

                // store the result in the tool invocation
                message.toolInvocations![message.toolInvocations!.length - 1] = invocation as ToolInvocation;

                updateToolInvocationPart(chunk.payload.toolCallId, invocation as ToolInvocation);

                execUpdate();
              }
            }
          }

          case 'tool-call-input-streaming-start': {
            if (message.toolInvocations == null) {
              message.toolInvocations = [];
            }

            // add the partial tool call to the map
            partialToolCalls[chunk.payload.toolCallId] = {
              text: '',
              step,
              toolName: chunk.payload.toolName,
              index: message.toolInvocations.length,
            };

            const invocation = {
              state: 'partial-call',
              step,
              toolCallId: chunk.payload.toolCallId,
              toolName: chunk.payload.toolName,
              args: chunk.payload.args,
            } as const;

            message.toolInvocations.push(invocation as ToolInvocation);

            updateToolInvocationPart(chunk.payload.toolCallId, invocation);

            execUpdate();
            break;
          }

          case 'tool-call-delta': {
            const partialToolCall = partialToolCalls[chunk.payload.toolCallId];

            partialToolCall!.text += chunk.payload.argsTextDelta;

            const { value: partialArgs } = parsePartialJson(partialToolCall!.text);

            const invocation = {
              state: 'partial-call',
              step: partialToolCall!.step,
              toolCallId: chunk.payload.toolCallId,
              toolName: partialToolCall!.toolName,
              args: partialArgs,
            } as const;

            message.toolInvocations![partialToolCall!.index] = invocation as ToolInvocation;

            updateToolInvocationPart(chunk.payload.toolCallId, invocation);

            execUpdate();
            break;
          }

          case 'tool-result': {
            const toolInvocations = message.toolInvocations;

            if (toolInvocations == null) {
              throw new Error('tool_result must be preceded by a tool_call');
            }

            // find if there is any tool invocation with the same toolCallId
            // and replace it with the result
            const toolInvocationIndex = toolInvocations.findIndex(
              invocation => invocation.toolCallId === chunk.payload.toolCallId,
            );

            if (toolInvocationIndex === -1) {
              throw new Error('tool_result must be preceded by a tool_call with the same toolCallId');
            }

            const invocation = {
              ...toolInvocations[toolInvocationIndex],
              state: 'result' as const,
              ...chunk.payload,
            } as const;

            toolInvocations[toolInvocationIndex] = invocation as ToolInvocation;

            updateToolInvocationPart(chunk.payload.toolCallId, invocation as ToolInvocation);

            execUpdate();
            break;
          }

          case 'error': {
            throw new Error(chunk.payload.error);
          }

          case 'data': {
            data.push(...chunk.payload.data);
            execUpdate();
            break;
          }

          case 'step-finish': {
            step += 1;

            // reset the current text and reasoning parts
            currentTextPart = chunk.payload.stepResult.isContinued ? currentTextPart : undefined;
            currentReasoningPart = undefined;
            currentReasoningTextDetail = undefined;

            execUpdate();
            break;
          }

          case 'finish': {
            finishReason = chunk.payload.stepResult.reason;
            if (chunk.payload.usage != null) {
              // usage = calculateLanguageModelUsage(value.usage);
              usage = chunk.payload.usage;
            }
            break;
          }
        }
      },
    });

    onFinish?.({ message, finishReason, usage });
  }

  async processStreamResponse_vNext(processedParams: any, writable: any) {
    const response: Response = await this.request(`/api/agents/${this.agentId}/stream/vnext`, {
      method: 'POST',
      body: processedParams,
      stream: true,
    });

    if (!response.body) {
      throw new Error('No response body');
    }

    try {
      let toolCalls: ToolInvocation[] = [];
      let messages: UIMessage[] = [];

      // Use tee() to split the stream into two branches
      const [streamForWritable, streamForProcessing] = response.body.tee();

      // Pipe one branch to the writable stream without holding a persistent lock
      streamForWritable
        .pipeTo(
          new WritableStream<Uint8Array>({
            async write(chunk) {
              // Filter out terminal markers so the client stream doesn't end before recursion
              try {
                const text = new TextDecoder().decode(chunk);
                if (text.includes('[DONE]')) {
                  return;
                }
              } catch {
                // If decoding fails, fall back to writing raw chunk
              }
              const writer = writable.getWriter();
              try {
                await writer.write(chunk);
              } finally {
                writer.releaseLock();
              }
            },
          }),
          {
            preventClose: true,
          },
        )
        .catch(error => {
          console.error('Error piping to writable stream:', error);
        });

      // Process the other branch for chat response handling
      this.processChatResponse_vNext({
        stream: streamForProcessing,
        update: ({ message }) => {
          const existingIndex = messages.findIndex(m => m.id === message.id);

          if (existingIndex !== -1) {
            messages[existingIndex] = message;
          } else {
            messages.push(message);
          }
        },
        onFinish: async ({ finishReason, message }) => {
          if (finishReason === 'tool-calls') {
            const toolCall = [...(message?.parts ?? [])]
              .reverse()
              .find(part => part.type === 'tool-invocation')?.toolInvocation;
            if (toolCall) {
              toolCalls.push(toolCall);
            }

            // Handle tool calls if needed
            for (const toolCall of toolCalls) {
              const clientTool = processedParams.clientTools?.[toolCall.toolName] as Tool;
              if (clientTool && clientTool.execute) {
                const result = await clientTool.execute(
                  {
                    context: toolCall?.args,
                    runId: processedParams.runId,
                    resourceId: processedParams.resourceId,
                    threadId: processedParams.threadId,
                    runtimeContext: processedParams.runtimeContext as RuntimeContext,
                    // TODO: Pass proper tracing context when client-js supports tracing
                    tracingContext: { currentSpan: undefined },
                  },
                  {
                    messages: (response as unknown as { messages: CoreMessage[] }).messages,
                    toolCallId: toolCall?.toolCallId,
                  },
                );

                const lastMessageRaw = messages[messages.length - 1];
                const lastMessage: UIMessage | undefined =
                  lastMessageRaw != null ? JSON.parse(JSON.stringify(lastMessageRaw)) : undefined;

                const toolInvocationPart = lastMessage?.parts?.find(
                  part => part.type === 'tool-invocation' && part.toolInvocation?.toolCallId === toolCall.toolCallId,
                ) as ToolInvocationUIPart | undefined;

                if (toolInvocationPart) {
                  toolInvocationPart.toolInvocation = {
                    ...toolInvocationPart.toolInvocation,
                    state: 'result',
                    result,
                  };
                }

                const toolInvocation = lastMessage?.toolInvocations?.find(
                  toolInvocation => toolInvocation.toolCallId === toolCall.toolCallId,
                ) as ToolInvocation | undefined;

                if (toolInvocation) {
                  toolInvocation.state = 'result';
                  // @ts-ignore
                  toolInvocation.result = result;
                }

                // Convert messages to the correct format for the recursive call
                const originalMessages = processedParams.messages;
                const messageArray = Array.isArray(originalMessages) ? originalMessages : [originalMessages];
                const updatedMessages =
                  lastMessage != null
                    ? [...messageArray, ...messages.filter(m => m.id !== lastMessage.id), lastMessage]
                    : [...messageArray, ...messages];

                // Recursively call stream with updated messages
                this.processStreamResponse_vNext(
                  {
                    ...processedParams,
                    messages: updatedMessages,
                  },
                  writable,
                ).catch(error => {
                  console.error('Error processing stream response:', error);
                });
              }
            }
          } else {
            setTimeout(() => {
              writable.close();
            }, 0);
          }
        },
        lastMessage: undefined,
      }).catch(error => {
        console.error('Error processing stream response:', error);
      });
    } catch (error) {
      console.error('Error processing stream response:', error);
    }

    return response;
  }

<<<<<<< HEAD
  async streamVNext<T extends OutputSchema | undefined = undefined>(
    messages: MessageListInput,
    options?: Omit<StreamVNextParams<T>, 'messages'>,
  ): Promise<
    Response & {
      processDataStream: ({
        onChunk,
      }: {
        onChunk: Parameters<typeof processMastraStream>[0]['onChunk'];
      }) => Promise<void>;
    }
  >;
  // Backward compatibility overload
  async streamVNext<T extends OutputSchema | undefined = undefined>(
    params: StreamVNextParams<T>,
=======
  async streamVNext<
    T extends OutputSchema | undefined = undefined,
    STRUCTURED_OUTPUT extends ZodSchema | JSONSchema7 | undefined = undefined,
  >(
    params: StreamVNextParams<T, STRUCTURED_OUTPUT>,
>>>>>>> 3f7274e7
  ): Promise<
    Response & {
      processDataStream: ({
        onChunk,
      }: {
        onChunk: Parameters<typeof processMastraStream>[0]['onChunk'];
      }) => Promise<void>;
    }
  >;
  async streamVNext<T extends OutputSchema | undefined = undefined>(
    messagesOrParams: MessageListInput | StreamVNextParams<T>,
    options?: Omit<StreamVNextParams<T>, 'messages'>,
  ): Promise<
    Response & {
      processDataStream: ({
        onChunk,
      }: {
        onChunk: Parameters<typeof processMastraStream>[0]['onChunk'];
      }) => Promise<void>;
    }
  > {
    // Handle both new signature (messages, options) and old signature (single param object)
    let params: StreamVNextParams<T>;
    if (typeof messagesOrParams === 'object' && 'messages' in messagesOrParams) {
      // Old signature: single parameter object
      params = messagesOrParams;
    } else {
      // New signature: messages as first param, options as second
      params = {
        messages: messagesOrParams as MessageListInput,
        ...options,
      } as StreamVNextParams<T>;
    }
    const processedParams = {
      ...params,
      output: params.output ? zodToJsonSchema(params.output) : undefined,
      runtimeContext: parseClientRuntimeContext(params.runtimeContext),
      clientTools: processClientTools(params.clientTools),
      structuredOutput: params.structuredOutput
        ? {
            ...params.structuredOutput,
            schema: zodToJsonSchema(params.structuredOutput.schema),
          }
        : undefined,
    };

    // Create a readable stream that will handle the response processing
    const { readable, writable } = new TransformStream<Uint8Array, Uint8Array>();

    // Start processing the response in the background
    const response = await this.processStreamResponse_vNext(processedParams, writable);

    // Create a new response with the readable stream
    const streamResponse = new Response(readable, {
      status: response.status,
      statusText: response.statusText,
      headers: response.headers,
    }) as Response & {
      processDataStream: ({
        onChunk,
      }: {
        onChunk: Parameters<typeof processMastraStream>[0]['onChunk'];
      }) => Promise<void>;
    };

    // Add the processDataStream method to the response
    streamResponse.processDataStream = async ({
      onChunk,
    }: {
      onChunk: Parameters<typeof processMastraStream>[0]['onChunk'];
    }) => {
      await processMastraStream({
        stream: streamResponse.body as ReadableStream<Uint8Array>,
        onChunk,
      });
    };

    return streamResponse;
  }

  /**
   * Processes the stream response and handles tool calls
   */
  private async processStreamResponse(processedParams: any, writable: WritableStream<Uint8Array>) {
    const response: Response & {
      processDataStream: (options?: Omit<Parameters<typeof processDataStream>[0], 'stream'>) => Promise<void>;
    } = await this.request(`/api/agents/${this.agentId}/stream-legacy`, {
      method: 'POST',
      body: processedParams,
      stream: true,
    });

    if (!response.body) {
      throw new Error('No response body');
    }

    try {
      let toolCalls: ToolInvocation[] = [];
      let messages: UIMessage[] = [];

      // Use tee() to split the stream into two branches
      const [streamForWritable, streamForProcessing] = response.body.tee();

      // Pipe one branch to the writable stream
      streamForWritable
        .pipeTo(writable, {
          preventClose: true,
        })
        .catch(error => {
          console.error('Error piping to writable stream:', error);
        });

      // Process the other branch for chat response handling
      this.processChatResponse({
        stream: streamForProcessing,
        update: ({ message }) => {
          const existingIndex = messages.findIndex(m => m.id === message.id);

          if (existingIndex !== -1) {
            messages[existingIndex] = message;
          } else {
            messages.push(message);
          }
        },
        onFinish: async ({ finishReason, message }) => {
          if (finishReason === 'tool-calls') {
            const toolCall = [...(message?.parts ?? [])]
              .reverse()
              .find(part => part.type === 'tool-invocation')?.toolInvocation;
            if (toolCall) {
              toolCalls.push(toolCall);
            }

            // Handle tool calls if needed
            for (const toolCall of toolCalls) {
              const clientTool = processedParams.clientTools?.[toolCall.toolName] as Tool;
              if (clientTool && clientTool.execute) {
                const result = await clientTool.execute(
                  {
                    context: toolCall?.args,
                    runId: processedParams.runId,
                    resourceId: processedParams.resourceId,
                    threadId: processedParams.threadId,
                    runtimeContext: processedParams.runtimeContext as RuntimeContext,
                    // TODO: Pass proper tracing context when client-js supports tracing
                    tracingContext: { currentSpan: undefined },
                  },
                  {
                    messages: (response as unknown as { messages: CoreMessage[] }).messages,
                    toolCallId: toolCall?.toolCallId,
                  },
                );

                const lastMessage: UIMessage = JSON.parse(JSON.stringify(messages[messages.length - 1]));

                const toolInvocationPart = lastMessage?.parts?.find(
                  part => part.type === 'tool-invocation' && part.toolInvocation?.toolCallId === toolCall.toolCallId,
                ) as ToolInvocationUIPart | undefined;

                if (toolInvocationPart) {
                  toolInvocationPart.toolInvocation = {
                    ...toolInvocationPart.toolInvocation,
                    state: 'result',
                    result,
                  };
                }

                const toolInvocation = lastMessage?.toolInvocations?.find(
                  toolInvocation => toolInvocation.toolCallId === toolCall.toolCallId,
                ) as ToolInvocation | undefined;

                if (toolInvocation) {
                  toolInvocation.state = 'result';
                  // @ts-ignore
                  toolInvocation.result = result;
                }

                // write the tool result part to the stream
                const writer = writable.getWriter();

                try {
                  await writer.write(
                    new TextEncoder().encode(
                      'a:' +
                        JSON.stringify({
                          toolCallId: toolCall.toolCallId,
                          result,
                        }) +
                        '\n',
                    ),
                  );
                } finally {
                  writer.releaseLock();
                }

                // Convert messages to the correct format for the recursive call
                const originalMessages = processedParams.messages;
                const messageArray = Array.isArray(originalMessages) ? originalMessages : [originalMessages];

                // Recursively call stream with updated messages
                this.processStreamResponse(
                  {
                    ...processedParams,
                    messages: [...messageArray, ...messages.filter(m => m.id !== lastMessage.id), lastMessage],
                  },
                  writable,
                ).catch(error => {
                  console.error('Error processing stream response:', error);
                });
              }
            }
          } else {
            setTimeout(() => {
              // We can't close the stream in this function, we have to wait until it's done
              // eslint-disable-next-line @typescript-eslint/no-floating-promises
              writable.close();
            }, 0);
          }
        },
        lastMessage: undefined,
      }).catch(error => {
        console.error('Error processing stream response:', error);
      });
    } catch (error) {
      console.error('Error processing stream response:', error);
    }
    return response;
  }

  /**
   * Gets details about a specific tool available to the agent
   * @param toolId - ID of the tool to retrieve
   * @returns Promise containing tool details
   */
  getTool(toolId: string): Promise<GetToolResponse> {
    return this.request(`/api/agents/${this.agentId}/tools/${toolId}`);
  }

  /**
   * Executes a tool for the agent
   * @param toolId - ID of the tool to execute
   * @param params - Parameters required for tool execution
   * @returns Promise containing the tool execution results
   */
  executeTool(toolId: string, params: { data: any; runtimeContext?: RuntimeContext }): Promise<any> {
    const body = {
      data: params.data,
      runtimeContext: params.runtimeContext ? Object.fromEntries(params.runtimeContext.entries()) : undefined,
    };
    return this.request(`/api/agents/${this.agentId}/tools/${toolId}/execute`, {
      method: 'POST',
      body,
    });
  }

  /**
   * Retrieves evaluation results for the agent
   * @returns Promise containing agent evaluations
   */
  evals(): Promise<GetEvalsByAgentIdResponse> {
    return this.request(`/api/agents/${this.agentId}/evals/ci`);
  }

  /**
   * Retrieves live evaluation results for the agent
   * @returns Promise containing live agent evaluations
   */
  liveEvals(): Promise<GetEvalsByAgentIdResponse> {
    return this.request(`/api/agents/${this.agentId}/evals/live`);
  }

  /**
   * Updates the model for the agent
   * @param params - Parameters for updating the model
   * @returns Promise containing the updated model
   */
  updateModel(params: UpdateModelParams): Promise<{ message: string }> {
    return this.request(`/api/agents/${this.agentId}/model`, {
      method: 'POST',
      body: params,
    });
  }
}<|MERGE_RESOLUTION|>--- conflicted
+++ resolved
@@ -315,21 +315,27 @@
     return response;
   }
 
-<<<<<<< HEAD
-  async generateVNext<T extends OutputSchema | undefined = undefined>(
+  async generateVNext<
+    T extends OutputSchema | undefined = undefined,
+    STRUCTURED_OUTPUT extends ZodSchema | JSONSchema7 | undefined = undefined,
+  >(
     messages: MessageListInput,
-    options?: Omit<StreamVNextParams<T>, 'messages'>,
+    options?: Omit<StreamVNextParams<T, STRUCTURED_OUTPUT>, 'messages'>,
   ): Promise<ReturnType<MastraModelOutput['getFullOutput']>>;
   // Backward compatibility overload
-  async generateVNext<T extends OutputSchema | undefined = undefined>(
-    params: StreamVNextParams<T>,
-  ): Promise<ReturnType<MastraModelOutput['getFullOutput']>>;
-  async generateVNext<T extends OutputSchema | undefined = undefined>(
-    messagesOrParams: MessageListInput | StreamVNextParams<T>,
-    options?: Omit<StreamVNextParams<T>, 'messages'>,
+  async generateVNext<
+    T extends OutputSchema | undefined = undefined,
+    STRUCTURED_OUTPUT extends ZodSchema | JSONSchema7 | undefined = undefined,
+  >(params: StreamVNextParams<T, STRUCTURED_OUTPUT>): Promise<ReturnType<MastraModelOutput['getFullOutput']>>;
+  async generateVNext<
+    T extends OutputSchema | undefined = undefined,
+    STRUCTURED_OUTPUT extends ZodSchema | JSONSchema7 | undefined = undefined,
+  >(
+    messagesOrParams: MessageListInput | StreamVNextParams<T, STRUCTURED_OUTPUT>,
+    options?: Omit<StreamVNextParams<T, STRUCTURED_OUTPUT>, 'messages'>,
   ): Promise<ReturnType<MastraModelOutput['getFullOutput']>> {
     // Handle both new signature (messages, options) and old signature (single param object)
-    let params: StreamVNextParams<T>;
+    let params: StreamVNextParams<T, STRUCTURED_OUTPUT>;
     if (typeof messagesOrParams === 'object' && 'messages' in messagesOrParams) {
       // Old signature: single parameter object
       params = messagesOrParams;
@@ -338,14 +344,8 @@
       params = {
         messages: messagesOrParams as MessageListInput,
         ...options,
-      } as StreamVNextParams<T>;
-    }
-=======
-  async generateVNext<
-    T extends OutputSchema | undefined = undefined,
-    STRUCTURED_OUTPUT extends ZodSchema | JSONSchema7 | undefined = undefined,
-  >(params: StreamVNextParams<T, STRUCTURED_OUTPUT>): Promise<ReturnType<MastraModelOutput['getFullOutput']>> {
->>>>>>> 3f7274e7
+      } as StreamVNextParams<T, STRUCTURED_OUTPUT>;
+    }
     const processedParams = {
       ...params,
       output: params.output ? zodToJsonSchema(params.output) : undefined,
@@ -1289,10 +1289,12 @@
     return response;
   }
 
-<<<<<<< HEAD
-  async streamVNext<T extends OutputSchema | undefined = undefined>(
+  async streamVNext<
+    T extends OutputSchema | undefined = undefined,
+    STRUCTURED_OUTPUT extends ZodSchema | JSONSchema7 | undefined = undefined,
+  >(
     messages: MessageListInput,
-    options?: Omit<StreamVNextParams<T>, 'messages'>,
+    options?: Omit<StreamVNextParams<T, STRUCTURED_OUTPUT>, 'messages'>,
   ): Promise<
     Response & {
       processDataStream: ({
@@ -1303,15 +1305,11 @@
     }
   >;
   // Backward compatibility overload
-  async streamVNext<T extends OutputSchema | undefined = undefined>(
-    params: StreamVNextParams<T>,
-=======
   async streamVNext<
     T extends OutputSchema | undefined = undefined,
     STRUCTURED_OUTPUT extends ZodSchema | JSONSchema7 | undefined = undefined,
   >(
     params: StreamVNextParams<T, STRUCTURED_OUTPUT>,
->>>>>>> 3f7274e7
   ): Promise<
     Response & {
       processDataStream: ({
@@ -1321,9 +1319,12 @@
       }) => Promise<void>;
     }
   >;
-  async streamVNext<T extends OutputSchema | undefined = undefined>(
-    messagesOrParams: MessageListInput | StreamVNextParams<T>,
-    options?: Omit<StreamVNextParams<T>, 'messages'>,
+  async streamVNext<
+    T extends OutputSchema | undefined = undefined,
+    STRUCTURED_OUTPUT extends ZodSchema | JSONSchema7 | undefined = undefined,
+  >(
+    messagesOrParams: MessageListInput | StreamVNextParams<T, STRUCTURED_OUTPUT>,
+    options?: Omit<StreamVNextParams<T, STRUCTURED_OUTPUT>, 'messages'>,
   ): Promise<
     Response & {
       processDataStream: ({
@@ -1334,7 +1335,7 @@
     }
   > {
     // Handle both new signature (messages, options) and old signature (single param object)
-    let params: StreamVNextParams<T>;
+    let params: StreamVNextParams<T, STRUCTURED_OUTPUT>;
     if (typeof messagesOrParams === 'object' && 'messages' in messagesOrParams) {
       // Old signature: single parameter object
       params = messagesOrParams;
@@ -1343,7 +1344,7 @@
       params = {
         messages: messagesOrParams as MessageListInput,
         ...options,
-      } as StreamVNextParams<T>;
+      } as StreamVNextParams<T, STRUCTURED_OUTPUT>;
     }
     const processedParams = {
       ...params,
