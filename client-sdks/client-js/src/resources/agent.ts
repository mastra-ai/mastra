--- conflicted
+++ resolved
@@ -25,12 +25,9 @@
   ClientOptions,
   StreamParams,
   UpdateModelParams,
-<<<<<<< HEAD
-=======
   StreamVNextParams,
   UpdateModelInModelListParams,
   ReorderModelListParams,
->>>>>>> e04246f9
   NetworkStreamParams,
 } from '../types';
 
@@ -49,13 +46,13 @@
   runtimeContext,
   respondFn,
 }: {
-  params: StreamParams<any>;
+  params: StreamVNextParams<any>;
   response: Awaited<ReturnType<MastraModelOutput['getFullOutput']>>;
   runId?: string;
   resourceId?: string;
   threadId?: string;
   runtimeContext?: RuntimeContext<any>;
-  respondFn: Agent['generate'];
+  respondFn: Agent['generateVNext'];
 }) {
   if (response.finishReason === 'tool-calls') {
     const toolCalls = (
@@ -226,11 +223,7 @@
     StructuredOutput extends JSONSchema7 | ZodType | undefined = undefined,
   >(params: GenerateParams<Output>): Promise<GenerateReturn<any, Output, StructuredOutput>> {
     console.warn(
-<<<<<<< HEAD
-      "Deprecation NOTICE:\Generate method will switch to use generate implementation September 23rd, 2025. Please use generateLegacy if you don't want to upgrade just yet.",
-=======
       "Deprecation NOTICE:\Generate method will switch to use generateVNext implementation September 30th, 2025. Please use generateLegacy if you don't want to upgrade just yet.",
->>>>>>> e04246f9
     );
     // @ts-expect-error - generic type issues
     return this.generateLegacy(params);
@@ -334,20 +327,20 @@
     return response;
   }
 
-  async generate<OUTPUT extends OutputSchema = undefined>(
+  async generateVNext<OUTPUT extends OutputSchema = undefined>(
     messages: MessageListInput,
-    options?: Omit<StreamParams<OUTPUT>, 'messages'>,
+    options?: Omit<StreamVNextParams<OUTPUT>, 'messages'>,
   ): Promise<ReturnType<MastraModelOutput['getFullOutput']>>;
   // Backward compatibility overload
-  async generate<OUTPUT extends OutputSchema = undefined>(
-    params: StreamParams<OUTPUT>,
+  async generateVNext<OUTPUT extends OutputSchema = undefined>(
+    params: StreamVNextParams<OUTPUT>,
   ): Promise<ReturnType<MastraModelOutput['getFullOutput']>>;
-  async generate<OUTPUT extends OutputSchema = undefined>(
-    messagesOrParams: MessageListInput | StreamParams<OUTPUT>,
-    options?: Omit<StreamParams<OUTPUT>, 'messages'>,
+  async generateVNext<OUTPUT extends OutputSchema = undefined>(
+    messagesOrParams: MessageListInput | StreamVNextParams<OUTPUT>,
+    options?: Omit<StreamVNextParams<OUTPUT>, 'messages'>,
   ): Promise<ReturnType<MastraModelOutput['getFullOutput']>> {
     // Handle both new signature (messages, options) and old signature (single param object)
-    let params: StreamParams<OUTPUT>;
+    let params: StreamVNextParams<OUTPUT>;
     if (typeof messagesOrParams === 'object' && 'messages' in messagesOrParams) {
       // Old signature: single parameter object
       params = messagesOrParams;
@@ -389,7 +382,7 @@
         resourceId,
         threadId,
         runtimeContext: runtimeContext as RuntimeContext<any>,
-        respondFn: this.generate.bind(this),
+        respondFn: this.generateVNext.bind(this),
       }) as unknown as Awaited<ReturnType<MastraModelOutput['getFullOutput']>>;
     }
 
@@ -754,11 +747,7 @@
     }
   > {
     console.warn(
-<<<<<<< HEAD
-      "Deprecation NOTICE:\nStream method will switch to use stream implementation September 23rd, 2025. Please use streamLegacy if you don't want to upgrade just yet.",
-=======
       "Deprecation NOTICE:\nStream method will switch to use streamVNext implementation September 30th, 2025. Please use streamLegacy if you don't want to upgrade just yet.",
->>>>>>> e04246f9
     );
     return this.streamLegacy(params);
   }
@@ -1351,9 +1340,9 @@
     return streamResponse;
   }
 
-  async stream<OUTPUT extends OutputSchema = undefined>(
+  async streamVNext<OUTPUT extends OutputSchema = undefined>(
     messages: MessageListInput,
-    options?: Omit<StreamParams<OUTPUT>, 'messages'>,
+    options?: Omit<StreamVNextParams<OUTPUT>, 'messages'>,
   ): Promise<
     Response & {
       processDataStream: ({
@@ -1364,8 +1353,8 @@
     }
   >;
   // Backward compatibility overload
-  async stream<OUTPUT extends OutputSchema = undefined>(
-    params: StreamParams<OUTPUT>,
+  async streamVNext<OUTPUT extends OutputSchema = undefined>(
+    params: StreamVNextParams<OUTPUT>,
   ): Promise<
     Response & {
       processDataStream: ({
@@ -1375,9 +1364,9 @@
       }) => Promise<void>;
     }
   >;
-  async stream<OUTPUT extends OutputSchema = undefined>(
-    messagesOrParams: MessageListInput | StreamParams<OUTPUT>,
-    options?: Omit<StreamParams<OUTPUT>, 'messages'>,
+  async streamVNext<OUTPUT extends OutputSchema = undefined>(
+    messagesOrParams: MessageListInput | StreamVNextParams<OUTPUT>,
+    options?: Omit<StreamVNextParams<OUTPUT>, 'messages'>,
   ): Promise<
     Response & {
       processDataStream: ({
@@ -1388,7 +1377,7 @@
     }
   > {
     // Handle both new signature (messages, options) and old signature (single param object)
-    let params: StreamParams<OUTPUT>;
+    let params: StreamVNextParams<OUTPUT>;
     if (typeof messagesOrParams === 'object' && 'messages' in messagesOrParams) {
       // Old signature: single parameter object
       params = messagesOrParams;
