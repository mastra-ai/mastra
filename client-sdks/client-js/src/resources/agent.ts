--- conflicted
+++ resolved
@@ -207,34 +207,6 @@
    * @param params - Generation parameters including prompt
    * @returns Promise containing the generated response
    */
-<<<<<<< HEAD
-=======
-  async generate(
-    params: GenerateParams<undefined> & { output?: never; experimental_output?: never },
-  ): Promise<GenerateReturn<any, undefined, undefined>>;
-  async generate<Output extends JSONSchema7 | ZodType>(
-    params: GenerateParams<Output> & { output: Output; experimental_output?: never },
-  ): Promise<GenerateReturn<any, Output, undefined>>;
-  async generate<StructuredOutput extends JSONSchema7 | ZodType>(
-    params: GenerateParams<StructuredOutput> & { output?: never; experimental_output: StructuredOutput },
-  ): Promise<GenerateReturn<any, undefined, StructuredOutput>>;
-  async generate<
-    Output extends JSONSchema7 | ZodType | undefined = undefined,
-    StructuredOutput extends JSONSchema7 | ZodType | undefined = undefined,
-  >(params: GenerateParams<Output>): Promise<GenerateReturn<any, Output, StructuredOutput>> {
-    console.warn(
-      "Deprecation NOTICE: Generate method will switch to use generateVNext implementation the week of September 30th, 2025. Please use generateLegacy if you don't want to upgrade just yet.",
-    );
-    // @ts-expect-error - generic type issues
-    return this.generateLegacy(params);
-  }
-
-  /**
-   * Generates a response from the agent
-   * @param params - Generation parameters including prompt
-   * @returns Promise containing the generated response
-   */
->>>>>>> bc5aacb6
   async generateLegacy(
     params: GenerateParams<undefined> & { output?: never; experimental_output?: never },
   ): Promise<GenerateReturn<any, undefined, undefined>>;
@@ -732,27 +704,6 @@
 
     onFinish?.({ message, finishReason, usage });
   }
-
-  /**
-   * Streams a response from the agent
-   * @param params - Stream parameters including prompt
-   * @returns Promise containing the enhanced Response object with processDataStream method
-   */
-<<<<<<< HEAD
-=======
-  async stream<T extends JSONSchema7 | ZodType | undefined = undefined>(
-    params: StreamParams<T>,
-  ): Promise<
-    Response & {
-      processDataStream: (options?: Omit<Parameters<typeof processDataStream>[0], 'stream'>) => Promise<void>;
-    }
-  > {
-    console.warn(
-      "Deprecation NOTICE:\nStream method will switch to use streamVNext implementation the week of September 30th, 2025. Please use streamLegacy if you don't want to upgrade just yet.",
-    );
-    return this.streamLegacy(params);
-  }
->>>>>>> bc5aacb6
 
   /**
    * Streams a response from the agent
