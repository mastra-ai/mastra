--- conflicted
+++ resolved
@@ -2,12 +2,8 @@
 import type { GenerateReturn } from '@mastra/core';
 import type { JSONSchema7 } from 'json-schema';
 import { ZodSchema } from 'zod';
-<<<<<<< HEAD
+import { processDataStream } from '@ai-sdk/ui-utils';
 import { zodToJsonSchema } from '../utils/zod-to-json-schema';
-import { processDataStream } from '@ai-sdk/ui-utils';
-=======
-import { zodToJsonSchema } from 'zod-to-json-schema';
->>>>>>> e0eea0ce
 
 import type {
   GenerateParams,
@@ -126,17 +122,9 @@
   ): Promise<GenerateReturn<T>> {
     const processedParams = {
       ...params,
-<<<<<<< HEAD
       output: zodToJsonSchema(params.output),
       experimental_output: zodToJsonSchema(params.experimental_output),
-=======
-      output: params.output instanceof ZodSchema ? zodToJsonSchema(params.output) : params.output,
-      experimental_output:
-        params.experimental_output instanceof ZodSchema
-          ? zodToJsonSchema(params.experimental_output)
-          : params.experimental_output,
       runtimeContext: params.runtimeContext ? Object.fromEntries(params.runtimeContext.entries()) : undefined,
->>>>>>> e0eea0ce
     };
 
     return this.request(`/api/agents/${this.agentId}/generate`, {
@@ -159,17 +147,9 @@
   > {
     const processedParams = {
       ...params,
-<<<<<<< HEAD
       output: zodToJsonSchema(params.output),
       experimental_output: zodToJsonSchema(params.experimental_output),
-=======
-      output: params.output instanceof ZodSchema ? zodToJsonSchema(params.output) : params.output,
-      experimental_output:
-        params.experimental_output instanceof ZodSchema
-          ? zodToJsonSchema(params.experimental_output)
-          : params.experimental_output,
       runtimeContext: params.runtimeContext ? Object.fromEntries(params.runtimeContext.entries()) : undefined,
->>>>>>> e0eea0ce
     };
 
     const response: Response & {
