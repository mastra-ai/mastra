--- conflicted
+++ resolved
@@ -1,8 +1,4 @@
-<<<<<<< HEAD
-import type { RequestContext } from '@mastra/core/di';
-=======
 import type { RuntimeContext } from '@mastra/core/di';
->>>>>>> 226a1467
 import type { StorageThreadType } from '@mastra/core/memory';
 
 import type {
@@ -14,11 +10,7 @@
   GetMemoryThreadMessagesPaginatedResponse,
 } from '../types';
 
-<<<<<<< HEAD
-import { requestContextQueryString } from '../utils';
-=======
 import { runtimeContextQueryString } from '../utils';
->>>>>>> 226a1467
 import { BaseResource } from './base';
 
 export class MemoryThread extends BaseResource {
@@ -32,40 +24,23 @@
 
   /**
    * Retrieves the memory thread details
-<<<<<<< HEAD
-   * @param requestContext - Optional request context to pass as query parameter
-   * @returns Promise containing thread details including title and metadata
-   */
-  get(requestContext?: RequestContext | Record<string, any>): Promise<StorageThreadType> {
-    return this.request(
-      `/api/memory/threads/${this.threadId}?agentId=${this.agentId}${requestContextQueryString(requestContext, '&')}`,
-=======
    * @param runtimeContext - Optional runtime context to pass as query parameter
    * @returns Promise containing thread details including title and metadata
    */
   get(runtimeContext?: RuntimeContext | Record<string, any>): Promise<StorageThreadType> {
     return this.request(
       `/api/memory/threads/${this.threadId}?agentId=${this.agentId}${runtimeContextQueryString(runtimeContext, '&')}`,
->>>>>>> 226a1467
     );
   }
 
   /**
    * Updates the memory thread properties
-<<<<<<< HEAD
-   * @param params - Update parameters including title, metadata, and optional request context
-=======
    * @param params - Update parameters including title, metadata, and optional runtime context
->>>>>>> 226a1467
    * @returns Promise containing updated thread details
    */
   update(params: UpdateMemoryThreadParams): Promise<StorageThreadType> {
     return this.request(
-<<<<<<< HEAD
-      `/api/memory/threads/${this.threadId}?agentId=${this.agentId}${requestContextQueryString(params.requestContext, '&')}`,
-=======
       `/api/memory/threads/${this.threadId}?agentId=${this.agentId}${runtimeContextQueryString(params.runtimeContext, '&')}`,
->>>>>>> 226a1467
       {
         method: 'PATCH',
         body: params,
@@ -75,21 +50,12 @@
 
   /**
    * Deletes the memory thread
-<<<<<<< HEAD
-   * @param requestContext - Optional request context to pass as query parameter
-   * @returns Promise containing deletion result
-   */
-  delete(requestContext?: RequestContext | Record<string, any>): Promise<{ result: string }> {
-    return this.request(
-      `/api/memory/threads/${this.threadId}?agentId=${this.agentId}${requestContextQueryString(requestContext, '&')}`,
-=======
    * @param runtimeContext - Optional runtime context to pass as query parameter
    * @returns Promise containing deletion result
    */
   delete(runtimeContext?: RuntimeContext | Record<string, any>): Promise<{ result: string }> {
     return this.request(
       `/api/memory/threads/${this.threadId}?agentId=${this.agentId}${runtimeContextQueryString(runtimeContext, '&')}`,
->>>>>>> 226a1467
       {
         method: 'DELETE',
       },
@@ -98,66 +64,39 @@
 
   /**
    * Retrieves messages associated with the thread
-<<<<<<< HEAD
-   * @param params - Optional parameters including limit for number of messages to retrieve and request context
-   * @returns Promise containing thread messages and UI messages
-   */
-  getMessages(
-    params?: GetMemoryThreadMessagesParams & { requestContext?: RequestContext | Record<string, any> },
-=======
    * @param params - Optional parameters including limit for number of messages to retrieve and runtime context
    * @returns Promise containing thread messages and UI messages
    */
   getMessages(
     params?: GetMemoryThreadMessagesParams & { runtimeContext?: RuntimeContext | Record<string, any> },
->>>>>>> 226a1467
   ): Promise<GetMemoryThreadMessagesResponse> {
     const query = new URLSearchParams({
       agentId: this.agentId,
       ...(params?.limit ? { limit: params.limit.toString() } : {}),
     });
     return this.request(
-<<<<<<< HEAD
-      `/api/memory/threads/${this.threadId}/messages?${query.toString()}${requestContextQueryString(params?.requestContext, '&')}`,
-=======
       `/api/memory/threads/${this.threadId}/messages?${query.toString()}${runtimeContextQueryString(params?.runtimeContext, '&')}`,
->>>>>>> 226a1467
     );
   }
 
   /**
    * Retrieves paginated messages associated with the thread with advanced filtering and selection options
-<<<<<<< HEAD
-   * @param params - Pagination parameters including selectBy criteria, page, perPage, date ranges, message inclusion options, and request context
-=======
    * @param params - Pagination parameters including selectBy criteria, page, perPage, date ranges, message inclusion options, and runtime context
->>>>>>> 226a1467
    * @returns Promise containing paginated thread messages with pagination metadata (total, page, perPage, hasMore)
    */
   getMessagesPaginated({
     selectBy,
-<<<<<<< HEAD
-    requestContext,
-    ...rest
-  }: GetMemoryThreadMessagesPaginatedParams & {
-    requestContext?: RequestContext | Record<string, any>;
-=======
     runtimeContext,
     ...rest
   }: GetMemoryThreadMessagesPaginatedParams & {
     runtimeContext?: RuntimeContext | Record<string, any>;
->>>>>>> 226a1467
   }): Promise<GetMemoryThreadMessagesPaginatedResponse> {
     const query = new URLSearchParams({
       ...rest,
       ...(selectBy ? { selectBy: JSON.stringify(selectBy) } : {}),
     });
     return this.request(
-<<<<<<< HEAD
-      `/api/memory/threads/${this.threadId}/messages/paginated?${query.toString()}${requestContextQueryString(requestContext, '&')}`,
-=======
       `/api/memory/threads/${this.threadId}/messages/paginated?${query.toString()}${runtimeContextQueryString(runtimeContext, '&')}`,
->>>>>>> 226a1467
     );
   }
 
@@ -165,30 +104,18 @@
    * Deletes one or more messages from the thread
    * @param messageIds - Can be a single message ID (string), array of message IDs,
    *                     message object with id property, or array of message objects
-<<<<<<< HEAD
-   * @param requestContext - Optional request context to pass as query parameter
-=======
    * @param runtimeContext - Optional runtime context to pass as query parameter
->>>>>>> 226a1467
    * @returns Promise containing deletion result
    */
   deleteMessages(
     messageIds: string | string[] | { id: string } | { id: string }[],
-<<<<<<< HEAD
-    requestContext?: RequestContext | Record<string, any>,
-=======
     runtimeContext?: RuntimeContext | Record<string, any>,
->>>>>>> 226a1467
   ): Promise<{ success: boolean; message: string }> {
     const query = new URLSearchParams({
       agentId: this.agentId,
     });
     return this.request(
-<<<<<<< HEAD
-      `/api/memory/messages/delete?${query.toString()}${requestContextQueryString(requestContext, '&')}`,
-=======
       `/api/memory/messages/delete?${query.toString()}${runtimeContextQueryString(runtimeContext, '&')}`,
->>>>>>> 226a1467
       {
         method: 'POST',
         body: { messageIds },
