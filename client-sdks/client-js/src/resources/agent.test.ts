import type { WritableStream } from 'stream/web';
import type { ToolsInput } from '@mastra/core/agent';
import { RuntimeContext as RuntimeContextClass } from '@mastra/core/runtime-context';
import { createTool } from '@mastra/core/tools';
import { describe, it, beforeEach, afterEach, expect, vi } from 'vitest';
import { z } from 'zod';
import { MastraClient } from '../client';
<<<<<<< HEAD
import type { StreamParams } from '../types';
=======
import type { ClientOptions, StreamVNextParams } from '../types';
>>>>>>> bb7133b1
import { zodToJsonSchema } from '../utils/zod-to-json-schema';
import { Agent } from './agent';

// Mock fetch globally
global.fetch = vi.fn();

class TestAgent extends Agent {
  public lastProcessedParams: StreamParams<any> | null = null;

  public async processStreamResponse_vNext(
    params: StreamParams<any>,
    writable: WritableStream<Uint8Array>,
  ): Promise<Response> {
    this.lastProcessedParams = params;
    const writer = writable.getWriter();
    const encoder = new TextEncoder();
    // Write SSE-formatted data with valid JSON so that processMastraStream can parse it and invoke onChunk
    void writer.write(encoder.encode('data: "test"\n\n')).then(() => {
      return writer.close();
    });
    return new Response(null, {
      status: 200,
      headers: { 'content-type': 'text/event-stream' },
    });
  }
}

describe('Agent.stream', () => {
  let agent: TestAgent;

  beforeEach(() => {
    agent = new TestAgent(
      {
        baseUrl: 'https://test.com',
        headers: {
          Authorization: 'Bearer test-key',
        },
      },
      'test-agent',
    );
  });

  afterEach(() => {
    vi.resetAllMocks();
  });

  it('should transform params.output using zodToJsonSchema when provided', async () => {
    // Arrange: Create a sample Zod schema and params
    const outputSchema = z.object({
      name: z.string(),
      age: z.number(),
    });

    const params: StreamParams<typeof outputSchema> = {
      messages: [] as any,
      output: outputSchema,
    };

    // Act: Call stream with the params
    await agent.stream(params);

    // Assert: Verify output schema transformation
    const expectedSchema = zodToJsonSchema(outputSchema);
    expect(agent.lastProcessedParams?.output).toEqual(expectedSchema);
  });

  it('should set processedParams.output to undefined when params.output is not provided', async () => {
    // Arrange: Create params without output schema
    const params: StreamParams<undefined> = {
      messages: [] as any,
    };

    // Act: Call stream with the params
    await agent.stream(params);

    // Assert: Verify output is undefined
    expect(agent.lastProcessedParams?.output).toBeUndefined();
  });

  it('should process runtimeContext through parseClientRuntimeContext', async () => {
    // Arrange: Create a RuntimeContext-like instance with test data
    const contextData = new Map([
      ['env', 'test'],
      ['userId', '123'],
    ]);

    const runtimeContext: any = {
      entries: () => contextData,
    };
    // Ensure instanceof RuntimeContext succeeds so parseClientRuntimeContext converts it
    Object.setPrototypeOf(runtimeContext, RuntimeContextClass.prototype);

    const params: StreamParams<undefined> = {
      messages: [] as any,
      runtimeContext,
    };

    // Act: Call stream with the params
    await agent.stream(params);

    // Assert: Verify runtimeContext was converted to plain object
    expect(agent.lastProcessedParams?.runtimeContext).toEqual({
      env: 'test',
      userId: '123',
    });
  });

  it('should process clientTools through processClientTools', async () => {
    // Arrange: Create test tools with Zod schemas
    const inputSchema = z.object({
      query: z.string(),
    });
    const outputSchema = z.object({
      results: z.array(z.string()),
    });

    const clientTools: ToolsInput = {
      search: {
        name: 'search',
        description: 'Search for items',
        inputSchema,
        outputSchema,
      },
    };

    const params: StreamParams<undefined> = {
      messages: [] as any,
      clientTools,
    };

    // Act: Call stream with the params
    await agent.stream(params);

    // Assert: Verify schemas were converted while preserving other properties
    expect(agent.lastProcessedParams?.clientTools).toEqual({
      search: {
        name: 'search',
        description: 'Search for items',
        inputSchema: zodToJsonSchema(inputSchema),
        outputSchema: zodToJsonSchema(outputSchema),
      },
    });
  });

  it('should return a Response object with processDataStream method', async () => {
    // Arrange: Create minimal params
    const params: StreamParams<undefined> = {
      messages: [],
    };

    // Act: Call stream
    const response = await agent.stream(params);

    // Assert: Verify response structure
    expect(response).toBeInstanceOf(Response);
    expect(response.processDataStream).toBeInstanceOf(Function);
    expect(response.status).toBe(200);
    expect(response.headers.get('content-type')).toBe('text/event-stream');
  });

  it('should invoke onChunk callback when processing stream data', async () => {
    // Arrange: Create callback and params
    const onChunk = vi.fn();
    const params: StreamParams<undefined> = {
      messages: [],
    };

    // Act: Process the stream
    const response = await agent.stream(params);
    await response.processDataStream({ onChunk });

    // Assert: Verify callback execution
    expect(onChunk).toHaveBeenCalled();
    const firstCall = onChunk.mock.calls[0];
    expect(firstCall[0]).toBeDefined();
    expect(typeof firstCall[0]).toBe('string');
    expect(firstCall[0]).toBe('test');
  });
});

describe('Agent Voice Resource', () => {
  let client: MastraClient;
  let agent: ReturnType<typeof client.getAgent>;
  const clientOptions = {
    baseUrl: 'http://localhost:4111',
    headers: {
      Authorization: 'Bearer test-key',
      'x-mastra-client-type': 'js',
    },
  };

  // Helper to mock successful API responses
  const mockFetchResponse = (data: any, options: { isStream?: boolean } = {}) => {
    if (options.isStream) {
      let contentType = 'text/event-stream';
      let responseBody: ReadableStream;

      if (data instanceof ReadableStream) {
        responseBody = data;
        contentType = 'audio/mp3';
      } else {
        responseBody = new ReadableStream({
          start(controller) {
            if (typeof data === 'string') {
              controller.enqueue(new TextEncoder().encode(data));
            } else if (typeof data === 'object' && data !== null) {
              controller.enqueue(new TextEncoder().encode(JSON.stringify(data)));
            } else {
              controller.enqueue(new TextEncoder().encode(String(data)));
            }
            controller.close();
          },
        });
      }

      const headers = new Headers();
      if (contentType === 'audio/mp3') {
        headers.set('Transfer-Encoding', 'chunked');
      }
      headers.set('Content-Type', contentType);

      (global.fetch as any).mockResolvedValueOnce(
        new Response(responseBody, {
          status: 200,
          statusText: 'OK',
          headers,
        }),
      );
    } else {
      const response = new Response(undefined, {
        status: 200,
        statusText: 'OK',
        headers: new Headers({
          'Content-Type': 'application/json',
        }),
      });
      response.json = () => Promise.resolve(data);
      (global.fetch as any).mockResolvedValueOnce(response);
    }
  };

  beforeEach(() => {
    vi.clearAllMocks();
    client = new MastraClient(clientOptions);
    agent = client.getAgent('test-agent');
  });

  it('should get available speakers', async () => {
    const mockResponse = [{ voiceId: 'speaker1' }];
    mockFetchResponse(mockResponse);

    const result = await agent.voice.getSpeakers();

    expect(result).toEqual(mockResponse);
    expect(global.fetch).toHaveBeenCalledWith(
      `${clientOptions.baseUrl}/api/agents/test-agent/voice/speakers`,
      expect.objectContaining({
        headers: expect.objectContaining(clientOptions.headers),
      }),
    );
  });

  it(`should call speak without options`, async () => {
    const mockAudioStream = new ReadableStream();
    mockFetchResponse(mockAudioStream, { isStream: true });

    const result = await agent.voice.speak('test');

    expect(result).toBeInstanceOf(Response);
    expect(result.body).toBeInstanceOf(ReadableStream);
    expect(global.fetch).toHaveBeenCalledWith(
      `${clientOptions.baseUrl}/api/agents/test-agent/voice/speak`,
      expect.objectContaining({
        method: 'POST',
        headers: expect.objectContaining(clientOptions.headers),
      }),
    );
  });

  it(`should call speak with options`, async () => {
    const mockAudioStream = new ReadableStream();
    mockFetchResponse(mockAudioStream, { isStream: true });

    const result = await agent.voice.speak('test', { speaker: 'speaker1' });
    expect(result).toBeInstanceOf(Response);
    expect(result.body).toBeInstanceOf(ReadableStream);
    expect(global.fetch).toHaveBeenCalledWith(
      `${clientOptions.baseUrl}/api/agents/test-agent/voice/speak`,
      expect.objectContaining({
        method: 'POST',
        headers: expect.objectContaining(clientOptions.headers),
      }),
    );
  });

  it(`should call listen with audio file`, async () => {
    const transcriptionResponse = { text: 'Hello world' };
    mockFetchResponse(transcriptionResponse);

    const audioBlob = new Blob(['test audio data'], { type: 'audio/wav' });

    const result = await agent.voice.listen(audioBlob, { filetype: 'wav' });
    expect(result).toEqual(transcriptionResponse);

    expect(global.fetch).toHaveBeenCalledTimes(1);
    const [url, config] = (global.fetch as any).mock.calls[0];
    expect(url).toBe(`${clientOptions.baseUrl}/api/agents/test-agent/voice/listen`);
    expect(config.method).toBe('POST');
    expect(config.headers).toMatchObject(clientOptions.headers);

    const formData = config.body;
    expect(formData).toBeInstanceOf(FormData);
    const audioContent = formData.get('audio');
    expect(audioContent).toBeInstanceOf(Blob);
    expect(audioContent.type).toBe('audio/wav');
  });

  it(`should call listen with audio blob and options`, async () => {
    const transcriptionResponse = { text: 'Hello world' };
    mockFetchResponse(transcriptionResponse);

    const audioBlob = new Blob(['test audio data'], { type: 'audio/mp3' });

    const result = await agent.voice.listen(audioBlob, { filetype: 'mp3' });

    expect(result).toEqual(transcriptionResponse);

    expect(global.fetch).toHaveBeenCalledTimes(1);
    const [url, config] = (global.fetch as any).mock.calls[0];
    expect(url).toBe(`${clientOptions.baseUrl}/api/agents/test-agent/voice/listen`);
    expect(config.method).toBe('POST');
    expect(config.headers).toMatchObject(clientOptions.headers);

    const formData = config.body as FormData;
    expect(formData).toBeInstanceOf(FormData);
    const audioContent = formData.get('audio');
    expect(audioContent).toBeInstanceOf(Blob);
    expect(formData.get('options')).toBe(JSON.stringify({ filetype: 'mp3' }));
  });
});

describe('Agent Client Methods', () => {
  let client: MastraClient;
  const clientOptions = {
    baseUrl: 'http://localhost:4111',
    headers: {
      Authorization: 'Bearer test-key',
      'x-mastra-client-type': 'js',
    },
  };

  // Helper to mock successful API responses
  const mockFetchResponse = (data: any, options: { isStream?: boolean } = {}) => {
    if (options.isStream) {
      let contentType = 'text/event-stream';
      let responseBody: ReadableStream;

      if (data instanceof ReadableStream) {
        responseBody = data;
        contentType = 'audio/mp3';
      } else {
        responseBody = new ReadableStream({
          start(controller) {
            if (typeof data === 'string') {
              controller.enqueue(new TextEncoder().encode(data));
            } else if (typeof data === 'object' && data !== null) {
              controller.enqueue(new TextEncoder().encode(JSON.stringify(data)));
            } else {
              controller.enqueue(new TextEncoder().encode(String(data)));
            }
            controller.close();
          },
        });
      }

      const headers = new Headers();
      if (contentType === 'audio/mp3') {
        headers.set('Transfer-Encoding', 'chunked');
      }
      headers.set('Content-Type', contentType);

      (global.fetch as any).mockResolvedValueOnce(
        new Response(responseBody, {
          status: 200,
          statusText: 'OK',
          headers,
        }),
      );
    } else {
      const response = new Response(undefined, {
        status: 200,
        statusText: 'OK',
        headers: new Headers({
          'Content-Type': 'application/json',
        }),
      });
      response.json = () => Promise.resolve(data);
      (global.fetch as any).mockResolvedValueOnce(response);
    }
  };

  beforeEach(() => {
    vi.clearAllMocks();
    client = new MastraClient(clientOptions);
  });

  it('should get all agents', async () => {
    const mockResponse = {
      agent1: { name: 'Agent 1', model: 'gpt-4' },
      agent2: { name: 'Agent 2', model: 'gpt-3.5' },
    };
    mockFetchResponse(mockResponse);
    const result = await client.getAgents();
    expect(result).toEqual(mockResponse);
    expect(global.fetch).toHaveBeenCalledWith(
      `${clientOptions.baseUrl}/api/agents`,
      expect.objectContaining({
        headers: expect.objectContaining(clientOptions.headers),
      }),
    );
  });

  it('should get all agents with runtimeContext', async () => {
    const mockResponse = {
      agent1: { name: 'Agent 1', model: 'gpt-4' },
      agent2: { name: 'Agent 2', model: 'gpt-3.5' },
    };
    const runtimeContext = { userId: '123', sessionId: 'abc' };
    const expectedBase64 = btoa(JSON.stringify(runtimeContext));
    const expectedEncodedBase64 = encodeURIComponent(expectedBase64);

    mockFetchResponse(mockResponse);
    const result = await client.getAgents(runtimeContext);
    expect(result).toEqual(mockResponse);
    expect(global.fetch).toHaveBeenCalledWith(
      `${clientOptions.baseUrl}/api/agents?runtimeContext=${expectedEncodedBase64}`,
      expect.objectContaining({
        headers: expect.objectContaining(clientOptions.headers),
      }),
    );
  });
});

describe('Agent - Storage Duplicate Messages Issue', () => {
  let agent: Agent;
  let mockRequest: ReturnType<typeof vi.fn>;

  const mockClientOptions: ClientOptions = {
    baseUrl: 'https://api.test.com',
  };

  beforeEach(() => {
    mockRequest = vi.fn();
    agent = new Agent(mockClientOptions, 'test-agent-id');
    // Replace the request method with our mock
    agent['request'] = mockRequest;
  });

  it('should not re-send the original user message when executing client-side tools', async () => {
    const clientTool = createTool({
      id: 'clientTool',
      description: 'A client-side tool',
      execute: vi.fn().mockResolvedValue('Tool result'),
      inputSchema: undefined,
    });

    const initialMessage = 'Test message';

    // First call returns tool-calls
    mockRequest.mockResolvedValueOnce({
      finishReason: 'tool-calls',
      toolCalls: [
        {
          toolName: 'clientTool',
          args: { test: 'args' },
          toolCallId: 'tool-1',
        },
      ],
      response: {
        messages: [
          {
            role: 'assistant',
            content: '',
            toolCalls: [
              {
                toolName: 'clientTool',
                args: { test: 'args' },
                toolCallId: 'tool-1',
              },
            ],
          },
        ],
      },
    });

    // Second call (after tool execution) returns final response
    mockRequest.mockResolvedValueOnce({
      finishReason: 'stop',
      response: {
        messages: [
          {
            role: 'assistant',
            content: 'Final response',
          },
        ],
      },
    });

    await agent.generateVNext(initialMessage, {
      clientTools: { clientTool },
    });

    // Check that the second request was called with the correct messages
    expect(mockRequest).toHaveBeenCalledTimes(2);
    const secondCallArgs = mockRequest.mock.calls[1][1];
    const messagesInSecondCall = secondCallArgs.body.messages;

    // The messages sent in the second call should NOT include the original user message
    // It should only have the assistant's tool call response and the tool result
    // This prevents duplicate user messages from being stored
    const userMessages = messagesInSecondCall.filter(msg => msg.role === 'user');

    // Should be no user messages in the second call
    expect(userMessages).toHaveLength(0);

    // Should have assistant message with tool call and tool result
    expect(messagesInSecondCall).toHaveLength(2);
    expect(messagesInSecondCall[0].role).toBe('assistant');
    expect(messagesInSecondCall[1].role).toBe('tool');
  });

  it('should handle multiple tool calls without duplicating the user message', async () => {
    const clientTool = createTool({
      id: 'clientTool',
      description: 'A client-side tool',
      execute: vi
        .fn()
        .mockResolvedValueOnce('First result')
        .mockResolvedValueOnce('Second result')
        .mockResolvedValueOnce('Third result')
        .mockResolvedValueOnce('Fourth result'),
      inputSchema: undefined,
    });

    const initialMessage = 'Test message that triggers 4 tool calls';

    // Simulate 4 tool call iterations
    for (let i = 0; i < 4; i++) {
      mockRequest.mockResolvedValueOnce({
        finishReason: 'tool-calls',
        toolCalls: [
          {
            toolName: 'clientTool',
            args: { iteration: i + 1 },
            toolCallId: `tool-${i + 1}`,
          },
        ],
        response: {
          messages: [
            {
              role: 'assistant',
              content: '',
              toolCalls: [
                {
                  toolName: 'clientTool',
                  args: { iteration: i + 1 },
                  toolCallId: `tool-${i + 1}`,
                },
              ],
            },
          ],
        },
      });
    }

    // Final response after 4 tool calls
    mockRequest.mockResolvedValueOnce({
      finishReason: 'stop',
      response: {
        messages: [
          {
            role: 'assistant',
            content: 'Final response after 4 tool calls',
          },
        ],
      },
    });

    await agent.generateVNext(initialMessage, {
      clientTools: { clientTool },
    });

    // The agent should have made 5 requests total (1 initial + 4 tool calls)
    expect(mockRequest).toHaveBeenCalledTimes(5);

    // Check each recursive call to ensure no user messages are being re-sent
    for (let i = 1; i < 5; i++) {
      const callArgs = mockRequest.mock.calls[i][1];
      const messagesInCall = callArgs.body.messages;

      const userMessages = messagesInCall.filter(msg => msg.role === 'user');

      // No user messages should be in any of the recursive calls
      expect(userMessages).toHaveLength(0);

      // Each recursive call should only contain the latest assistant response and tool result
      // Not the accumulated history (that's already on the server)
      const assistantMessages = messagesInCall.filter(msg => msg.role === 'assistant');
      const toolMessages = messagesInCall.filter(msg => msg.role === 'tool');

      // Should always have just the last assistant message and the new tool result
      expect(assistantMessages).toHaveLength(1);
      expect(toolMessages).toHaveLength(1);
    }
  });
});<|MERGE_RESOLUTION|>--- conflicted
+++ resolved
@@ -5,11 +5,7 @@
 import { describe, it, beforeEach, afterEach, expect, vi } from 'vitest';
 import { z } from 'zod';
 import { MastraClient } from '../client';
-<<<<<<< HEAD
-import type { StreamParams } from '../types';
-=======
-import type { ClientOptions, StreamVNextParams } from '../types';
->>>>>>> bb7133b1
+import type { StreamParams, ClientOptions } from '../types';
 import { zodToJsonSchema } from '../utils/zod-to-json-schema';
 import { Agent } from './agent';
 
@@ -518,7 +514,7 @@
       },
     });
 
-    await agent.generateVNext(initialMessage, {
+    await agent.generate(initialMessage, {
       clientTools: { clientTool },
     });
 
@@ -598,7 +594,7 @@
       },
     });
 
-    await agent.generateVNext(initialMessage, {
+    await agent.generate(initialMessage, {
       clientTools: { clientTool },
     });
 
