--- conflicted
+++ resolved
@@ -9,11 +9,7 @@
   WorkflowRunResult,
   GetWorkflowRunByIdResponse,
   GetWorkflowRunExecutionResultResponse,
-<<<<<<< HEAD
-=======
-  StreamVNextChunkType,
   TimeTravelParams,
->>>>>>> 67f1502d
 } from '../types';
 import { parseClientRequestContext, base64RequestContext, requestContextQueryString } from '../utils';
 import { BaseResource } from './base';
@@ -643,44 +639,6 @@
       throw new Error(`Failed to time travel workflow: ${response.statusText}`);
     }
 
-    if (!response.body) {
-      throw new Error('Response body is null');
-    }
-
-    //using undefined instead of empty string to avoid parsing errors
-    let failedChunk: string | undefined = undefined;
-
-    // Create a transform stream that processes the response body
-    const transformStream = new TransformStream<ArrayBuffer, StreamVNextChunkType>({
-      start() {},
-      async transform(chunk, controller) {
-        try {
-          // Decode binary data to text
-          const decoded = new TextDecoder().decode(chunk);
-
-          // Split by record separator
-          const chunks = decoded.split(RECORD_SEPARATOR);
-
-          // Process each chunk
-          for (const chunk of chunks) {
-            if (chunk) {
-              const newChunk: string = failedChunk ? failedChunk + chunk : chunk;
-              try {
-                const parsedChunk = JSON.parse(newChunk);
-                controller.enqueue(parsedChunk);
-                failedChunk = undefined;
-              } catch {
-                failedChunk = newChunk;
-              }
-            }
-          }
-        } catch {
-          // Silently ignore processing errors
-        }
-      },
-    });
-
-    // Pipe the response body through the transform stream
-    return response.body.pipeThrough(transformStream);
+    return MastraClientWorkflowOutput.fromResponse(response, RECORD_SEPARATOR);
   }
 }