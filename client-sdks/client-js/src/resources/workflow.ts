import type { TracingOptions } from '@mastra/core/observability';
import type { RequestContext } from '@mastra/core/request-context';
import type {
  ClientOptions,
  GetWorkflowResponse,
  ListWorkflowRunsResponse,
  ListWorkflowRunsParams,
  WorkflowRunResult,
  GetWorkflowRunByIdResponse,
  GetWorkflowRunExecutionResultResponse,
  StreamVNextChunkType,
} from '../types';

import { parseClientRequestContext, base64RequestContext, requestContextQueryString } from '../utils';
import { BaseResource } from './base';

const RECORD_SEPARATOR = '\x1E';

export class Workflow extends BaseResource {
  constructor(
    options: ClientOptions,
    private workflowId: string,
  ) {
    super(options);
  }

  /**
   * Retrieves details about the workflow
   * @param requestContext - Optional request context to pass as query parameter
   * @returns Promise containing workflow details including steps and graphs
   */
  details(requestContext?: RequestContext | Record<string, any>): Promise<GetWorkflowResponse> {
    return this.request(`/api/workflows/${this.workflowId}${requestContextQueryString(requestContext)}`);
  }

  /**
   * Retrieves all runs for a workflow
   * @param params - Parameters for filtering runs
   * @param requestContext - Optional request context to pass as query parameter
   * @returns Promise containing workflow runs array
   */
  runs(
    params?: ListWorkflowRunsParams,
    requestContext?: RequestContext | Record<string, any>,
  ): Promise<ListWorkflowRunsResponse> {
    const requestContextParam = base64RequestContext(parseClientRequestContext(requestContext));

    const searchParams = new URLSearchParams();
    if (params?.fromDate) {
      searchParams.set('fromDate', params.fromDate.toISOString());
    }
    if (params?.toDate) {
      searchParams.set('toDate', params.toDate.toISOString());
    }
    if (params?.perPage !== null && params?.perPage !== undefined) {
      if (params.perPage === false) {
        searchParams.set('perPage', 'false');
      } else if (typeof params.perPage === 'number' && params.perPage > 0 && Number.isInteger(params.perPage)) {
        searchParams.set('perPage', String(params.perPage));
      }
    }
    if (params?.page !== null && params?.page !== undefined && !isNaN(Number(params?.page))) {
      searchParams.set('page', String(params.page));
    }
    if (params?.resourceId) {
      searchParams.set('resourceId', params.resourceId);
    }
    if (requestContextParam) {
      searchParams.set('requestContext', requestContextParam);
    }

    if (searchParams.size) {
      return this.request(`/api/workflows/${this.workflowId}/runs?${searchParams}`);
    } else {
      return this.request(`/api/workflows/${this.workflowId}/runs`);
    }
  }

  /**
   * Retrieves a specific workflow run by its ID
   * @param runId - The ID of the workflow run to retrieve
   * @param requestContext - Optional request context to pass as query parameter
   * @returns Promise containing the workflow run details
   */
  runById(runId: string, requestContext?: RequestContext | Record<string, any>): Promise<GetWorkflowRunByIdResponse> {
    return this.request(`/api/workflows/${this.workflowId}/runs/${runId}${requestContextQueryString(requestContext)}`);
  }

  /**
   * Retrieves the execution result for a specific workflow run by its ID
   * @param runId - The ID of the workflow run to retrieve the execution result for
   * @param requestContext - Optional request context to pass as query parameter
   * @returns Promise containing the workflow run execution result
   */
  runExecutionResult(
    runId: string,
    requestContext?: RequestContext | Record<string, any>,
  ): Promise<GetWorkflowRunExecutionResultResponse> {
    return this.request(
      `/api/workflows/${this.workflowId}/runs/${runId}/execution-result${requestContextQueryString(requestContext)}`,
    );
  }

  /**
   * Cancels a specific workflow run by its ID
   * @param runId - The ID of the workflow run to cancel
   * @returns Promise containing a success message
   */
  cancelRun(runId: string): Promise<{ message: string }> {
    return this.request(`/api/workflows/${this.workflowId}/runs/${runId}/cancel`, {
      method: 'POST',
    });
  }

  /**
<<<<<<< HEAD
   * @deprecated Use createRunAsync() instead.
   * @throws {Error} Always throws an error directing users to use createRunAsync()
   */
  async createRun(_params?: { runId?: string }): Promise<{
    runId: string;
    start: (params: {
      inputData: Record<string, any>;
      requestContext?: RequestContext | Record<string, any>;
    }) => Promise<{ message: string }>;
    resume: (params: {
      step: string | string[];
      resumeData?: Record<string, any>;
      requestContext?: RequestContext | Record<string, any>;
    }) => Promise<{ message: string }>;
    stream: (params: {
      inputData: Record<string, any>;
      requestContext?: RequestContext | Record<string, any>;
    }) => Promise<ReadableStream>;
    startAsync: (params: {
      inputData: Record<string, any>;
      requestContext?: RequestContext | Record<string, any>;
    }) => Promise<WorkflowRunResult>;
    resumeAsync: (params: {
      step: string | string[];
      resumeData?: Record<string, any>;
      requestContext?: RequestContext | Record<string, any>;
    }) => Promise<WorkflowRunResult>;
  }> {
    throw new Error(
      'createRun() has been deprecated. ' +
        'Please use createRunAsync() instead.\n\n' +
        'Migration guide:\n' +
        '  Before: const run = workflow.createRun();\n' +
        '  After:  const run = await workflow.createRunAsync();\n\n' +
        'Note: createRunAsync() is an async method, so make sure your calling function is async.',
    );
=======
   * Sends an event to a specific workflow run by its ID
   * @param params - Object containing the runId, event and data
   * @returns Promise containing a success message
   */
  sendRunEvent(params: { runId: string; event: string; data: unknown }): Promise<{ message: string }> {
    return this.request(`/api/workflows/${this.workflowId}/runs/${params.runId}/send-event`, {
      method: 'POST',
      body: { event: params.event, data: params.data },
    });
>>>>>>> 0b4a7ff7
  }

  /**
   * Creates a new workflow run
   * @param params - Optional object containing the optional runId
   * @returns Promise containing the runId of the created run with methods to control execution
   */
  async createRun(params?: { runId?: string }): Promise<{
    runId: string;
    start: (params: {
      inputData: Record<string, any>;
      requestContext?: RequestContext | Record<string, any>;
      tracingOptions?: TracingOptions;
    }) => Promise<{ message: string }>;
    resume: (params: {
      step?: string | string[];
      resumeData?: Record<string, any>;
      requestContext?: RequestContext | Record<string, any>;
      tracingOptions?: TracingOptions;
    }) => Promise<{ message: string }>;
    stream: (params: {
      inputData: Record<string, any>;
      requestContext?: RequestContext | Record<string, any>;
    }) => Promise<ReadableStream>;
    startAsync: (params: {
      inputData: Record<string, any>;
      requestContext?: RequestContext | Record<string, any>;
      tracingOptions?: TracingOptions;
    }) => Promise<WorkflowRunResult>;
    resumeAsync: (params: {
      step?: string | string[];
      resumeData?: Record<string, any>;
      requestContext?: RequestContext | Record<string, any>;
      tracingOptions?: TracingOptions;
    }) => Promise<WorkflowRunResult>;
    resumeStreamVNext: (params: {
      step?: string | string[];
      resumeData?: Record<string, any>;
      requestContext?: RequestContext | Record<string, any>;
    }) => Promise<ReadableStream>;
  }> {
    const searchParams = new URLSearchParams();

    if (!!params?.runId) {
      searchParams.set('runId', params.runId);
    }

    const res = await this.request<{ runId: string }>(
      `/api/workflows/${this.workflowId}/create-run?${searchParams.toString()}`,
      {
        method: 'POST',
      },
    );

    const runId = res.runId;

    return {
      runId,
      start: async (p: {
        inputData: Record<string, any>;
        requestContext?: RequestContext | Record<string, any>;
        tracingOptions?: TracingOptions;
      }) => {
        return this.start({
          runId,
          inputData: p.inputData,
          requestContext: p.requestContext,
          tracingOptions: p.tracingOptions,
        });
      },
      startAsync: async (p: {
        inputData: Record<string, any>;
        requestContext?: RequestContext | Record<string, any>;
        tracingOptions?: TracingOptions;
      }) => {
        return this.startAsync({
          runId,
          inputData: p.inputData,
          requestContext: p.requestContext,
          tracingOptions: p.tracingOptions,
        });
      },
      stream: async (p: { inputData: Record<string, any>; requestContext?: RequestContext | Record<string, any> }) => {
        return this.stream({ runId, inputData: p.inputData, requestContext: p.requestContext });
      },
      resume: async (p: {
        step?: string | string[];
        resumeData?: Record<string, any>;
        requestContext?: RequestContext | Record<string, any>;
        tracingOptions?: TracingOptions;
      }) => {
        return this.resume({
          runId,
          step: p.step,
          resumeData: p.resumeData,
          requestContext: p.requestContext,
          tracingOptions: p.tracingOptions,
        });
      },
      resumeAsync: async (p: {
        step?: string | string[];
        resumeData?: Record<string, any>;
        requestContext?: RequestContext | Record<string, any>;
        tracingOptions?: TracingOptions;
      }) => {
        return this.resumeAsync({
          runId,
          step: p.step,
          resumeData: p.resumeData,
          requestContext: p.requestContext,
          tracingOptions: p.tracingOptions,
        });
      },
      resumeStreamVNext: async (p: {
        step?: string | string[];
        resumeData?: Record<string, any>;
        requestContext?: RequestContext | Record<string, any>;
      }) => {
        return this.resumeStreamVNext({
          runId,
          step: p.step,
          resumeData: p.resumeData,
          requestContext: p.requestContext,
        });
      },
    };
  }

  /**
   * Starts a workflow run synchronously without waiting for the workflow to complete
   * @param params - Object containing the runId, inputData and requestContext
   * @returns Promise containing success message
   */
  start(params: {
    runId: string;
    inputData: Record<string, any>;
    requestContext?: RequestContext | Record<string, any>;
    tracingOptions?: TracingOptions;
  }): Promise<{ message: string }> {
    const requestContext = parseClientRequestContext(params.requestContext);
    return this.request(`/api/workflows/${this.workflowId}/start?runId=${params.runId}`, {
      method: 'POST',
      body: { inputData: params?.inputData, requestContext, tracingOptions: params.tracingOptions },
    });
  }

  /**
   * Resumes a suspended workflow step synchronously without waiting for the workflow to complete
   * @param params - Object containing the runId, step, resumeData and requestContext
   * @returns Promise containing success message
   */
  resume({
    step,
    runId,
    resumeData,
    tracingOptions,
    ...rest
  }: {
    step?: string | string[];
    runId: string;
    resumeData?: Record<string, any>;
    requestContext?: RequestContext | Record<string, any>;
    tracingOptions?: TracingOptions;
  }): Promise<{ message: string }> {
    const requestContext = parseClientRequestContext(rest.requestContext);
    return this.request(`/api/workflows/${this.workflowId}/resume?runId=${runId}`, {
      method: 'POST',
      body: {
        step,
        resumeData,
        requestContext,
        tracingOptions,
      },
    });
  }

  /**
   * Starts a workflow run asynchronously and returns a promise that resolves when the workflow is complete
   * @param params - Object containing the optional runId, inputData and requestContext
   * @returns Promise containing the workflow execution results
   */
  startAsync(params: {
    runId?: string;
    inputData: Record<string, any>;
    requestContext?: RequestContext | Record<string, any>;
    tracingOptions?: TracingOptions;
  }): Promise<WorkflowRunResult> {
    const searchParams = new URLSearchParams();

    if (!!params?.runId) {
      searchParams.set('runId', params.runId);
    }

    const requestContext = parseClientRequestContext(params.requestContext);

    return this.request(`/api/workflows/${this.workflowId}/start-async?${searchParams.toString()}`, {
      method: 'POST',
      body: { inputData: params.inputData, requestContext, tracingOptions: params.tracingOptions },
    });
  }

  /**
   * Starts a workflow run and returns a stream
   * @param params - Object containing the optional runId, inputData and requestContext
   * @returns Promise containing the workflow execution results
   */
  async stream(params: {
    runId?: string;
    inputData: Record<string, any>;
    requestContext?: RequestContext | Record<string, any>;
    tracingOptions?: TracingOptions;
  }) {
    const searchParams = new URLSearchParams();

    if (!!params?.runId) {
      searchParams.set('runId', params.runId);
    }

    const requestContext = parseClientRequestContext(params.requestContext);
    const response: Response = await this.request(
      `/api/workflows/${this.workflowId}/stream?${searchParams.toString()}`,
      {
        method: 'POST',
        body: { inputData: params.inputData, requestContext, tracingOptions: params.tracingOptions },
        stream: true,
      },
    );

    if (!response.ok) {
      throw new Error(`Failed to stream workflow: ${response.statusText}`);
    }

    if (!response.body) {
      throw new Error('Response body is null');
    }

    //using undefined instead of empty string to avoid parsing errors
    let failedChunk: string | undefined = undefined;

    // Create a transform stream that processes the response body
    const transformStream = new TransformStream<ArrayBuffer, { type: string; payload: any }>({
      start() {},
      async transform(chunk, controller) {
        try {
          // Decode binary data to text
          const decoded = new TextDecoder().decode(chunk);

          // Split by record separator
          const chunks = decoded.split(RECORD_SEPARATOR);

          // Process each chunk
          for (const chunk of chunks) {
            if (chunk) {
              const newChunk: string = failedChunk ? failedChunk + chunk : chunk;
              try {
                const parsedChunk = JSON.parse(newChunk);
                controller.enqueue(parsedChunk);
                failedChunk = undefined;
              } catch {
                failedChunk = newChunk;
              }
            }
          }
        } catch {
          // Silently ignore processing errors
        }
      },
    });

    // Pipe the response body through the transform stream
    return response.body.pipeThrough(transformStream);
  }

  /**
   * Observes workflow stream for a workflow run
   * @param params - Object containing the runId
   * @returns Promise containing the workflow execution results
   */
  async observeStream(params: { runId: string }) {
    const searchParams = new URLSearchParams();
    searchParams.set('runId', params.runId);
    const response: Response = await this.request(
      `/api/workflows/${this.workflowId}/observe-stream?${searchParams.toString()}`,
      {
        method: 'POST',
        stream: true,
      },
    );

    if (!response.ok) {
      throw new Error(`Failed to observe workflow stream: ${response.statusText}`);
    }

    if (!response.body) {
      throw new Error('Response body is null');
    }

    //using undefined instead of empty string to avoid parsing errors
    let failedChunk: string | undefined = undefined;

    // Create a transform stream that processes the response body
    const transformStream = new TransformStream<ArrayBuffer, { type: string; payload: any }>({
      start() {},
      async transform(chunk, controller) {
        try {
          // Decode binary data to text
          const decoded = new TextDecoder().decode(chunk);

          // Split by record separator
          const chunks = decoded.split(RECORD_SEPARATOR);

          // Process each chunk
          for (const chunk of chunks) {
            if (chunk) {
              const newChunk: string = failedChunk ? failedChunk + chunk : chunk;
              try {
                const parsedChunk = JSON.parse(newChunk);
                controller.enqueue(parsedChunk);
                failedChunk = undefined;
              } catch {
                failedChunk = newChunk;
              }
            }
          }
        } catch {
          // Silently ignore processing errors
        }
      },
    });

    // Pipe the response body through the transform stream
    return response.body.pipeThrough(transformStream);
  }

  /**
   * Starts a workflow run and returns a stream
   * @param params - Object containing the optional runId, inputData and requestContext
   * @returns Promise containing the workflow execution results
   */
  async streamVNext(params: {
    runId?: string;
    inputData?: Record<string, any>;
    requestContext?: RequestContext;
    closeOnSuspend?: boolean;
    tracingOptions?: TracingOptions;
  }) {
    const searchParams = new URLSearchParams();

    if (!!params?.runId) {
      searchParams.set('runId', params.runId);
    }

    const requestContext = parseClientRequestContext(params.requestContext);
    const response: Response = await this.request(
      `/api/workflows/${this.workflowId}/streamVNext?${searchParams.toString()}`,
      {
        method: 'POST',
        body: {
          inputData: params.inputData,
          requestContext,
          closeOnSuspend: params.closeOnSuspend,
          tracingOptions: params.tracingOptions,
        },
        stream: true,
      },
    );

    if (!response.ok) {
      throw new Error(`Failed to stream vNext workflow: ${response.statusText}`);
    }

    if (!response.body) {
      throw new Error('Response body is null');
    }

    //using undefined instead of empty string to avoid parsing errors
    let failedChunk: string | undefined = undefined;

    // Create a transform stream that processes the response body
    const transformStream = new TransformStream<ArrayBuffer, StreamVNextChunkType>({
      start() {},
      async transform(chunk, controller) {
        try {
          // Decode binary data to text
          const decoded = new TextDecoder().decode(chunk);

          // Split by record separator
          const chunks = decoded.split(RECORD_SEPARATOR);

          // Process each chunk
          for (const chunk of chunks) {
            if (chunk) {
              const newChunk: string = failedChunk ? failedChunk + chunk : chunk;
              try {
                const parsedChunk = JSON.parse(newChunk);
                controller.enqueue(parsedChunk);
                failedChunk = undefined;
              } catch {
                failedChunk = newChunk;
              }
            }
          }
        } catch {
          // Silently ignore processing errors
        }
      },
    });

    // Pipe the response body through the transform stream
    return response.body.pipeThrough(transformStream);
  }

  /**
   * Observes workflow vNext stream for a workflow run
   * @param params - Object containing the runId
   * @returns Promise containing the workflow execution results
   */
  async observeStreamVNext(params: { runId: string }) {
    const searchParams = new URLSearchParams();
    searchParams.set('runId', params.runId);

    const response: Response = await this.request(
      `/api/workflows/${this.workflowId}/observe-streamVNext?${searchParams.toString()}`,
      {
        method: 'POST',
        stream: true,
      },
    );

    if (!response.ok) {
      throw new Error(`Failed to observe stream vNext workflow: ${response.statusText}`);
    }

    if (!response.body) {
      throw new Error('Response body is null');
    }

    //using undefined instead of empty string to avoid parsing errors
    let failedChunk: string | undefined = undefined;

    // Create a transform stream that processes the response body
    const transformStream = new TransformStream<ArrayBuffer, StreamVNextChunkType>({
      start() {},
      async transform(chunk, controller) {
        try {
          // Decode binary data to text
          const decoded = new TextDecoder().decode(chunk);

          // Split by record separator
          const chunks = decoded.split(RECORD_SEPARATOR);

          // Process each chunk
          for (const chunk of chunks) {
            if (chunk) {
              const newChunk: string = failedChunk ? failedChunk + chunk : chunk;
              try {
                const parsedChunk = JSON.parse(newChunk);
                controller.enqueue(parsedChunk);
                failedChunk = undefined;
              } catch {
                failedChunk = newChunk;
              }
            }
          }
        } catch {
          // Silently ignore processing errors
        }
      },
    });

    // Pipe the response body through the transform stream
    return response.body.pipeThrough(transformStream);
  }

  /**
   * Resumes a suspended workflow step asynchronously and returns a promise that resolves when the workflow is complete
   * @param params - Object containing the runId, step, resumeData and requestContext
   * @returns Promise containing the workflow resume results
   */
  resumeAsync(params: {
    runId: string;
    step?: string | string[];
    resumeData?: Record<string, any>;
    requestContext?: RequestContext | Record<string, any>;
    tracingOptions?: TracingOptions;
  }): Promise<WorkflowRunResult> {
    const requestContext = parseClientRequestContext(params.requestContext);
    return this.request(`/api/workflows/${this.workflowId}/resume-async?runId=${params.runId}`, {
      method: 'POST',
      body: {
        step: params.step,
        resumeData: params.resumeData,
        requestContext,
        tracingOptions: params.tracingOptions,
      },
    });
  }

  /**
   * Resumes a suspended workflow step that uses streamVNext asynchronously and returns a promise that resolves when the workflow is complete
   * @param params - Object containing the runId, step, resumeData and requestContext
   * @returns Promise containing the workflow resume results
   */
  async resumeStreamVNext(params: {
    runId: string;
    step?: string | string[];
    resumeData?: Record<string, any>;
    requestContext?: RequestContext | Record<string, any>;
    tracingOptions?: TracingOptions;
  }): Promise<ReadableStream> {
    const searchParams = new URLSearchParams();
    searchParams.set('runId', params.runId);
    const requestContext = parseClientRequestContext(params.requestContext);
    const response: Response = await this.request(
      `/api/workflows/${this.workflowId}/resume-stream?${searchParams.toString()}`,
      {
        method: 'POST',
        body: {
          step: params.step,
          resumeData: params.resumeData,
          requestContext,
          tracingOptions: params.tracingOptions,
        },
        stream: true,
      },
    );

    if (!response.ok) {
      throw new Error(`Failed to stream vNext workflow: ${response.statusText}`);
    }

    if (!response.body) {
      throw new Error('Response body is null');
    }

    //using undefined instead of empty string to avoid parsing errors
    let failedChunk: string | undefined = undefined;

    // Create a transform stream that processes the response body
    const transformStream = new TransformStream<ArrayBuffer, StreamVNextChunkType>({
      start() {},
      async transform(chunk, controller) {
        try {
          // Decode binary data to text
          const decoded = new TextDecoder().decode(chunk);

          // Split by record separator
          const chunks = decoded.split(RECORD_SEPARATOR);

          // Process each chunk
          for (const chunk of chunks) {
            if (chunk) {
              const newChunk: string = failedChunk ? failedChunk + chunk : chunk;
              try {
                const parsedChunk = JSON.parse(newChunk);
                controller.enqueue(parsedChunk);
                failedChunk = undefined;
              } catch {
                failedChunk = newChunk;
              }
            }
          }
        } catch {
          // Silently ignore processing errors
        }
      },
    });

    // Pipe the response body through the transform stream
    return response.body.pipeThrough(transformStream);
  }

  /**
   * Creates a new ReadableStream from an iterable or async iterable of objects,
   * serializing each as JSON and separating them with the record separator (\x1E).
   *
   * @param records - An iterable or async iterable of objects to stream
   * @returns A ReadableStream emitting the records as JSON strings separated by the record separator
   */
  static createRecordStream(records: Iterable<any> | AsyncIterable<any>): ReadableStream {
    const encoder = new TextEncoder();
    return new ReadableStream({
      async start(controller) {
        try {
          for await (const record of records as AsyncIterable<any>) {
            const json = JSON.stringify(record) + RECORD_SEPARATOR;
            controller.enqueue(encoder.encode(json));
          }
          controller.close();
        } catch (err) {
          controller.error(err);
        }
      },
    });
  }
}<|MERGE_RESOLUTION|>--- conflicted
+++ resolved
@@ -110,57 +110,6 @@
     return this.request(`/api/workflows/${this.workflowId}/runs/${runId}/cancel`, {
       method: 'POST',
     });
-  }
-
-  /**
-<<<<<<< HEAD
-   * @deprecated Use createRunAsync() instead.
-   * @throws {Error} Always throws an error directing users to use createRunAsync()
-   */
-  async createRun(_params?: { runId?: string }): Promise<{
-    runId: string;
-    start: (params: {
-      inputData: Record<string, any>;
-      requestContext?: RequestContext | Record<string, any>;
-    }) => Promise<{ message: string }>;
-    resume: (params: {
-      step: string | string[];
-      resumeData?: Record<string, any>;
-      requestContext?: RequestContext | Record<string, any>;
-    }) => Promise<{ message: string }>;
-    stream: (params: {
-      inputData: Record<string, any>;
-      requestContext?: RequestContext | Record<string, any>;
-    }) => Promise<ReadableStream>;
-    startAsync: (params: {
-      inputData: Record<string, any>;
-      requestContext?: RequestContext | Record<string, any>;
-    }) => Promise<WorkflowRunResult>;
-    resumeAsync: (params: {
-      step: string | string[];
-      resumeData?: Record<string, any>;
-      requestContext?: RequestContext | Record<string, any>;
-    }) => Promise<WorkflowRunResult>;
-  }> {
-    throw new Error(
-      'createRun() has been deprecated. ' +
-        'Please use createRunAsync() instead.\n\n' +
-        'Migration guide:\n' +
-        '  Before: const run = workflow.createRun();\n' +
-        '  After:  const run = await workflow.createRunAsync();\n\n' +
-        'Note: createRunAsync() is an async method, so make sure your calling function is async.',
-    );
-=======
-   * Sends an event to a specific workflow run by its ID
-   * @param params - Object containing the runId, event and data
-   * @returns Promise containing a success message
-   */
-  sendRunEvent(params: { runId: string; event: string; data: unknown }): Promise<{ message: string }> {
-    return this.request(`/api/workflows/${this.workflowId}/runs/${params.runId}/send-event`, {
-      method: 'POST',
-      body: { event: params.event, data: params.data },
-    });
->>>>>>> 0b4a7ff7
   }
 
   /**
