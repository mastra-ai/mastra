import type { GetWorkflowResponse, ClientOptions, WorkflowRunResult } from '../types';

import { BaseResource } from './base';

const RECORD_SEPARATOR = '\x1E';

export class Workflow extends BaseResource {
  constructor(
    options: ClientOptions,
    private workflowId: string,
  ) {
    super(options);
  }

  /**
   * Retrieves details about the workflow
   * @returns Promise containing workflow details including steps and graphs
   */
  details(): Promise<GetWorkflowResponse> {
    return this.request(`/api/workflows/${this.workflowId}`);
  }

  /**
   * @deprecated Use `startAsync` instead
   * Executes the workflow with the provided parameters
   * @param params - Parameters required for workflow execution
   * @returns Promise containing the workflow execution results
   */
  execute(params: Record<string, any>): Promise<WorkflowRunResult> {
    return this.request(`/api/workflows/${this.workflowId}/execute`, {
      method: 'POST',
      body: params,
    });
  }

  /**
   * Creates a new workflow run
   * @returns Promise containing the generated run ID
   */
  createRun(params?: { runId?: string }): Promise<{ runId: string }> {
    const searchParams = new URLSearchParams();

    if (!!params?.runId) {
      searchParams.set('runId', params.runId);
    }

    return this.request(`/api/workflows/${this.workflowId}/createRun?${searchParams.toString()}`, {
      method: 'POST',
    });
  }

  /**
   * Starts a workflow run synchronously without waiting for the workflow to complete
   * @param params - Object containing the runId and triggerData
   * @returns Promise containing success message
   */
  start(params: { runId: string; triggerData: Record<string, any> }): Promise<{ message: string }> {
    return this.request(`/api/workflows/${this.workflowId}/start?runId=${params.runId}`, {
      method: 'POST',
      body: params?.triggerData,
    });
  }

  /**
   * Resumes a suspended workflow step synchronously without waiting for the workflow to complete
   * @param stepId - ID of the step to resume
   * @param runId - ID of the workflow run
   * @param context - Context to resume the workflow with
   * @returns Promise containing the workflow resume results
   */
  resume({
    stepId,
    runId,
    context,
  }: {
    stepId: string;
    runId: string;
    context: Record<string, any>;
  }): Promise<{ message: string }> {
    return this.request(`/api/workflows/${this.workflowId}/resume?runId=${runId}`, {
      method: 'POST',
      body: {
        stepId,
        context,
      },
    });
  }

  /**
   * Starts a workflow run asynchronously and returns a promise that resolves when the workflow is complete
   * @param params - Object containing the optional runId and triggerData
   * @returns Promise containing the workflow execution results
   */
  startAsync(params: { runId?: string; triggerData: Record<string, any> }): Promise<WorkflowRunResult> {
    const searchParams = new URLSearchParams();

    if (!!params?.runId) {
      searchParams.set('runId', params.runId);
    }

    return this.request(`/api/workflows/${this.workflowId}/start-async?${searchParams.toString()}`, {
      method: 'POST',
      body: params?.triggerData,
    });
  }

  /**
   * Resumes a suspended workflow step asynchronously and returns a promise that resolves when the workflow is complete
   * @param params - Object containing the runId, stepId, and context
   * @returns Promise containing the workflow resume results
   */
  resumeAsync(params: { runId: string; stepId: string; context: Record<string, any> }): Promise<WorkflowRunResult> {
    return this.request(`/api/workflows/${this.workflowId}/resume-async?runId=${params.runId}`, {
      method: 'POST',
      body: {
        stepId: params.stepId,
        context: params.context,
      },
    });
  }

  /**
   * Creates an async generator that processes a readable stream and yields records
   * separated by the Record Separator character (\x1E)
   *
   * @param stream - The readable stream to process
   * @returns An async generator that yields parsed records
   */
  private async *streamProcessor(stream: ReadableStream): AsyncGenerator<WorkflowRunResult, void, unknown> {
    const reader = stream.getReader();

    // Track if we've finished reading from the stream
    let doneReading = false;
    // Buffer to accumulate partial chunks
    let buffer = '';

    try {
      while (!doneReading) {
        // Read the next chunk from the stream
        const { done, value } = await reader.read();
        doneReading = done;

        // Skip processing if we're done and there's no value
        if (done && !value) continue;

        try {
          // Decode binary data to text
          const decoded = value ? new TextDecoder().decode(value) : '';

          // Split the combined buffer and new data by record separator
          const chunks = (buffer + decoded).split(RECORD_SEPARATOR);

          // The last chunk might be incomplete, so save it for the next iteration
          buffer = chunks.pop() || '';

          // Process complete chunks
          for (const chunk of chunks) {
            if (chunk) {
              // Only process non-empty chunks
<<<<<<< HEAD
              yield JSON.parse(chunk);
=======
              if (typeof chunk === 'string') {
                try {
                  const parsedChunk = JSON.parse(chunk);
                  yield parsedChunk;
                } catch {
                  // Silently ignore parsing errors to maintain stream processing
                  // This allows the stream to continue even if one record is malformed
                }
              }
>>>>>>> 8df4a77d
            }
          }
        } catch (error) {
          // Silently ignore parsing errors to maintain stream processing
          // This allows the stream to continue even if one record is malformed
        }
      }

      // Process any remaining data in the buffer after stream is done
      if (buffer) {
        try {
          yield JSON.parse(buffer);
        } catch {
          // Ignore parsing error for final chunk
        }
      }
    } finally {
      // Always ensure we clean up the reader
      reader.cancel().catch(() => {
        // Ignore cancel errors
      });
    }
  }

  /**
   * Watches workflow transitions in real-time
   * @param runId - Optional run ID to filter the watch stream
   * @returns AsyncGenerator that yields parsed records from the workflow watch stream
   */
  async watch({ runId }: { runId?: string }, onRecord: (record: WorkflowRunResult) => void) {
    const response: Response = await this.request(`/api/workflows/${this.workflowId}/watch?runId=${runId}`, {
      stream: true,
    });

    if (!response.ok) {
      throw new Error(`Failed to watch workflow: ${response.statusText}`);
    }

    if (!response.body) {
      throw new Error('Response body is null');
    }

    for await (const record of this.streamProcessor(response.body)) {
      onRecord(record);
    }
  }
}<|MERGE_RESOLUTION|>--- conflicted
+++ resolved
@@ -157,9 +157,6 @@
           for (const chunk of chunks) {
             if (chunk) {
               // Only process non-empty chunks
-<<<<<<< HEAD
-              yield JSON.parse(chunk);
-=======
               if (typeof chunk === 'string') {
                 try {
                   const parsedChunk = JSON.parse(chunk);
@@ -169,7 +166,6 @@
                   // This allows the stream to continue even if one record is malformed
                 }
               }
->>>>>>> 8df4a77d
             }
           }
         } catch (error) {
