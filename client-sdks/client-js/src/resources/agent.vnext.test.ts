--- conflicted
+++ resolved
@@ -65,10 +65,7 @@
     );
   });
 
-<<<<<<< HEAD
   it('stream: executes client tool and triggers recursive call on finish reason tool-calls', async () => {
-=======
-  it('streamVNext: executes client tool and triggers recursive call on finish reason tool-calls', async () => {
     // This test also verifies issue #8302 is fixed (WritableStream locked error)
     // The error could occur at two locations during recursive stream calls:
     // 1. writable.getWriter() during recursive pipe operation
@@ -115,7 +112,7 @@
         execute: executeSpy,
       });
 
-      const resp = await agent.streamVNext({ messages: 'weather?', clientTools: { weatherTool } });
+      const resp = await agent.stream({ messages: 'weather?', clientTools: { weatherTool } });
 
       let lastChunk = null;
       await resp.processDataStream({
@@ -149,8 +146,7 @@
     }
   });
 
-  it('streamVNext: step execution when client tool is present without an execute function', async () => {
->>>>>>> bc5aacb6
+  it('stream: step execution when client tool is present without an execute function', async () => {
     const toolCallId = 'call_1';
 
     // First cycle: emit tool-call and finish with tool-calls
@@ -196,18 +192,8 @@
     expect(lastChunk?.type).toBe('finish');
     expect(lastChunk?.payload?.stepResult?.reason).toBe('tool-calls');
 
-<<<<<<< HEAD
-    // Client tool executed
-    expect(executeSpy).toHaveBeenCalledTimes(1);
-    console.log((global.fetch as any).mock.calls);
-    // Recursive request made
-    expect((global.fetch as any).mock.calls.filter((c: any[]) => (c?.[0] as string).includes('/stream')).length).toBe(
-      2,
-    );
-=======
     // Recursive request made
     expect((global.fetch as any).mock.calls.filter((c: any[]) => (c?.[0] as string).includes('/vnext')).length).toBe(1);
->>>>>>> bc5aacb6
   });
 
   it('generate: returns JSON using mocked fetch', async () => {
