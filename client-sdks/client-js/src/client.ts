import type { AbstractAgent } from '@ag-ui/client';
import type { ServerDetailInfo } from '@mastra/core/mcp';
import { AGUIAdapter } from './adapters/agui';
import {
  Agent,
  MemoryThread,
  Tool,
  Workflow,
  Vector,
  BaseResource,
  Network,
  A2A,
  MCPTool,
  LegacyWorkflow,
} from './resources';
import { NetworkMemoryThread } from './resources/network-memory-thread';
import { VNextNetwork } from './resources/vNextNetwork';
import type {
  ClientOptions,
  CreateMemoryThreadParams,
  CreateMemoryThreadResponse,
  GetAgentResponse,
  GetLogParams,
  GetLogsParams,
  GetLogsResponse,
  GetMemoryThreadParams,
  GetMemoryThreadResponse,
  GetNetworkResponse,
  GetTelemetryParams,
  GetTelemetryResponse,
  GetToolResponse,
  GetWorkflowResponse,
  SaveMessageToMemoryParams,
  SaveMessageToMemoryResponse,
  McpServerListResponse,
  McpServerToolListResponse,
  GetLegacyWorkflowResponse,
  GetVNextNetworkResponse,
  GetNetworkMemoryThreadParams,
  CreateNetworkMemoryThreadParams,
  SaveNetworkMessageToMemoryParams,
  GetScoresByRunIdParams,
  GetScoresByScorerIdParams,
  GetScoresByEntityIdParams,
  SaveScoreParams,
  GetScoresResponse,
  SaveScoreResponse,
  GetScorerResponse,
} from './types';

export class MastraClient extends BaseResource {
  constructor(options: ClientOptions) {
    super(options);
  }

  /**
   * Retrieves all available agents
   * @returns Promise containing map of agent IDs to agent details
   */
  public getAgents(): Promise<Record<string, GetAgentResponse>> {
    return this.request('/api/agents');
  }

  public async getAGUI({ resourceId }: { resourceId: string }): Promise<Record<string, AbstractAgent>> {
    const agents = await this.getAgents();

    return Object.entries(agents).reduce(
      (acc, [agentId]) => {
        const agent = this.getAgent(agentId);

        acc[agentId] = new AGUIAdapter({
          agentId,
          agent,
          resourceId,
        });

        return acc;
      },
      {} as Record<string, AbstractAgent>,
    );
  }

  /**
   * Gets an agent instance by ID
   * @param agentId - ID of the agent to retrieve
   * @returns Agent instance
   */
  public getAgent(agentId: string) {
    return new Agent(this.options, agentId);
  }

  /**
   * Retrieves memory threads for a resource
   * @param params - Parameters containing the resource ID
   * @returns Promise containing array of memory threads
   */
  public getMemoryThreads(params: GetMemoryThreadParams): Promise<GetMemoryThreadResponse> {
    return this.request(`/api/memory/threads?resourceid=${params.resourceId}&agentId=${params.agentId}`);
  }

  /**
   * Creates a new memory thread
   * @param params - Parameters for creating the memory thread
   * @returns Promise containing the created memory thread
   */
  public createMemoryThread(params: CreateMemoryThreadParams): Promise<CreateMemoryThreadResponse> {
    return this.request(`/api/memory/threads?agentId=${params.agentId}`, { method: 'POST', body: params });
  }

  /**
   * Gets a memory thread instance by ID
   * @param threadId - ID of the memory thread to retrieve
   * @returns MemoryThread instance
   */
  public getMemoryThread(threadId: string, agentId: string) {
    return new MemoryThread(this.options, threadId, agentId);
  }

  /**
   * Saves messages to memory
   * @param params - Parameters containing messages to save
   * @returns Promise containing the saved messages
   */
  public saveMessageToMemory(params: SaveMessageToMemoryParams): Promise<SaveMessageToMemoryResponse> {
    return this.request(`/api/memory/save-messages?agentId=${params.agentId}`, {
      method: 'POST',
      body: params,
    });
  }

  /**
   * Gets the status of the memory system
   * @returns Promise containing memory system status
   */
  public getMemoryStatus(agentId: string): Promise<{ result: boolean }> {
    return this.request(`/api/memory/status?agentId=${agentId}`);
  }

  /**
   * Retrieves memory threads for a resource
   * @param params - Parameters containing the resource ID
   * @returns Promise containing array of memory threads
   */
  public getNetworkMemoryThreads(params: GetNetworkMemoryThreadParams): Promise<GetMemoryThreadResponse> {
    return this.request(`/api/memory/network/threads?resourceid=${params.resourceId}&networkId=${params.networkId}`);
  }

  /**
   * Creates a new memory thread
   * @param params - Parameters for creating the memory thread
   * @returns Promise containing the created memory thread
   */
  public createNetworkMemoryThread(params: CreateNetworkMemoryThreadParams): Promise<CreateMemoryThreadResponse> {
    return this.request(`/api/memory/network/threads?networkId=${params.networkId}`, { method: 'POST', body: params });
  }

  /**
   * Gets a memory thread instance by ID
   * @param threadId - ID of the memory thread to retrieve
   * @returns MemoryThread instance
   */
  public getNetworkMemoryThread(threadId: string, networkId: string) {
    return new NetworkMemoryThread(this.options, threadId, networkId);
  }

  /**
   * Saves messages to memory
   * @param params - Parameters containing messages to save
   * @returns Promise containing the saved messages
   */
  public saveNetworkMessageToMemory(params: SaveNetworkMessageToMemoryParams): Promise<SaveMessageToMemoryResponse> {
    return this.request(`/api/memory/network/save-messages?networkId=${params.networkId}`, {
      method: 'POST',
      body: params,
    });
  }

  /**
   * Gets the status of the memory system
   * @returns Promise containing memory system status
   */
  public getNetworkMemoryStatus(networkId: string): Promise<{ result: boolean }> {
    return this.request(`/api/memory/network/status?networkId=${networkId}`);
  }

  /**
   * Retrieves all available tools
   * @returns Promise containing map of tool IDs to tool details
   */
  public getTools(): Promise<Record<string, GetToolResponse>> {
    return this.request('/api/tools');
  }

  /**
   * Gets a tool instance by ID
   * @param toolId - ID of the tool to retrieve
   * @returns Tool instance
   */
  public getTool(toolId: string) {
    return new Tool(this.options, toolId);
  }

  /**
   * Retrieves all available legacy workflows
   * @returns Promise containing map of legacy workflow IDs to legacy workflow details
   */
  public getLegacyWorkflows(): Promise<Record<string, GetLegacyWorkflowResponse>> {
    return this.request('/api/workflows/legacy');
  }

  /**
   * Gets a legacy workflow instance by ID
   * @param workflowId - ID of the legacy workflow to retrieve
   * @returns Legacy Workflow instance
   */
  public getLegacyWorkflow(workflowId: string) {
    return new LegacyWorkflow(this.options, workflowId);
  }

  /**
   * Retrieves all available workflows
   * @returns Promise containing map of workflow IDs to workflow details
   */
  public getWorkflows(): Promise<Record<string, GetWorkflowResponse>> {
    return this.request('/api/workflows');
  }

  /**
   * Gets a workflow instance by ID
   * @param workflowId - ID of the workflow to retrieve
   * @returns Workflow instance
   */
  public getWorkflow(workflowId: string) {
    return new Workflow(this.options, workflowId);
  }

  /**
   * Gets a vector instance by name
   * @param vectorName - Name of the vector to retrieve
   * @returns Vector instance
   */
  public getVector(vectorName: string) {
    return new Vector(this.options, vectorName);
  }

  /**
   * Retrieves logs
   * @param params - Parameters for filtering logs
   * @returns Promise containing array of log messages
   */
  public getLogs(params: GetLogsParams): Promise<GetLogsResponse> {
    const { transportId, fromDate, toDate, logLevel, filters, page, perPage } = params;
    const _filters = filters ? Object.entries(filters).map(([key, value]) => `${key}:${value}`) : [];

    const searchParams = new URLSearchParams();
    if (transportId) {
      searchParams.set('transportId', transportId);
    }
    if (fromDate) {
      searchParams.set('fromDate', fromDate.toISOString());
    }
    if (toDate) {
      searchParams.set('toDate', toDate.toISOString());
    }
    if (logLevel) {
      searchParams.set('logLevel', logLevel);
    }
    if (page) {
      searchParams.set('page', String(page));
    }
    if (perPage) {
      searchParams.set('perPage', String(perPage));
    }
    if (_filters) {
      if (Array.isArray(_filters)) {
        for (const filter of _filters) {
          searchParams.append('filters', filter);
        }
      } else {
        searchParams.set('filters', _filters);
      }
    }

    if (searchParams.size) {
      return this.request(`/api/logs?${searchParams}`);
    } else {
      return this.request(`/api/logs`);
    }
  }

  /**
   * Gets logs for a specific run
   * @param params - Parameters containing run ID to retrieve
   * @returns Promise containing array of log messages
   */
  public getLogForRun(params: GetLogParams): Promise<GetLogsResponse> {
    const { runId, transportId, fromDate, toDate, logLevel, filters, page, perPage } = params;

    const _filters = filters ? Object.entries(filters).map(([key, value]) => `${key}:${value}`) : [];
    const searchParams = new URLSearchParams();
    if (runId) {
      searchParams.set('runId', runId);
    }
    if (transportId) {
      searchParams.set('transportId', transportId);
    }
    if (fromDate) {
      searchParams.set('fromDate', fromDate.toISOString());
    }
    if (toDate) {
      searchParams.set('toDate', toDate.toISOString());
    }
    if (logLevel) {
      searchParams.set('logLevel', logLevel);
    }
    if (page) {
      searchParams.set('page', String(page));
    }
    if (perPage) {
      searchParams.set('perPage', String(perPage));
    }

    if (_filters) {
      if (Array.isArray(_filters)) {
        for (const filter of _filters) {
          searchParams.append('filters', filter);
        }
      } else {
        searchParams.set('filters', _filters);
      }
    }

    if (searchParams.size) {
      return this.request(`/api/logs/${runId}?${searchParams}`);
    } else {
      return this.request(`/api/logs/${runId}`);
    }
  }

  /**
   * List of all log transports
   * @returns Promise containing list of log transports
   */
  public getLogTransports(): Promise<{ transports: string[] }> {
    return this.request('/api/logs/transports');
  }

  /**
   * List of all traces (paged)
   * @param params - Parameters for filtering traces
   * @returns Promise containing telemetry data
   */
  public getTelemetry(params?: GetTelemetryParams): Promise<GetTelemetryResponse> {
    const { name, scope, page, perPage, attribute, fromDate, toDate } = params || {};
    const _attribute = attribute ? Object.entries(attribute).map(([key, value]) => `${key}:${value}`) : [];

    const searchParams = new URLSearchParams();
    if (name) {
      searchParams.set('name', name);
    }
    if (scope) {
      searchParams.set('scope', scope);
    }
    if (page) {
      searchParams.set('page', String(page));
    }
    if (perPage) {
      searchParams.set('perPage', String(perPage));
    }
    if (_attribute) {
      if (Array.isArray(_attribute)) {
        for (const attr of _attribute) {
          searchParams.append('attribute', attr);
        }
      } else {
        searchParams.set('attribute', _attribute);
      }
    }
    if (fromDate) {
      searchParams.set('fromDate', fromDate.toISOString());
    }
    if (toDate) {
      searchParams.set('toDate', toDate.toISOString());
    }

    if (searchParams.size) {
      return this.request(`/api/telemetry?${searchParams}`);
    } else {
      return this.request(`/api/telemetry`);
    }
  }

  /**
   * Retrieves all available networks
   * @returns Promise containing map of network IDs to network details
   */
  public getNetworks(): Promise<Array<GetNetworkResponse>> {
    return this.request('/api/networks');
  }

  /**
   * Retrieves all available vNext networks
   * @returns Promise containing map of vNext network IDs to vNext network details
   */
  public getVNextNetworks(): Promise<Array<GetVNextNetworkResponse>> {
    return this.request('/api/networks/v-next');
  }

  /**
   * Gets a network instance by ID
   * @param networkId - ID of the network to retrieve
   * @returns Network instance
   */
  public getNetwork(networkId: string) {
    return new Network(this.options, networkId);
  }

  /**
   * Gets a vNext network instance by ID
   * @param networkId - ID of the vNext network to retrieve
   * @returns vNext Network instance
   */
  public getVNextNetwork(networkId: string) {
    return new VNextNetwork(this.options, networkId);
  }

  /**
   * Retrieves a list of available MCP servers.
   * @param params - Optional parameters for pagination (limit, offset).
   * @returns Promise containing the list of MCP servers and pagination info.
   */
  public getMcpServers(params?: { limit?: number; offset?: number }): Promise<McpServerListResponse> {
    const searchParams = new URLSearchParams();
    if (params?.limit !== undefined) {
      searchParams.set('limit', String(params.limit));
    }
    if (params?.offset !== undefined) {
      searchParams.set('offset', String(params.offset));
    }
    const queryString = searchParams.toString();
    return this.request(`/api/mcp/v0/servers${queryString ? `?${queryString}` : ''}`);
  }

  /**
   * Retrieves detailed information for a specific MCP server.
   * @param serverId - The ID of the MCP server to retrieve.
   * @param params - Optional parameters, e.g., specific version.
   * @returns Promise containing the detailed MCP server information.
   */
  public getMcpServerDetails(serverId: string, params?: { version?: string }): Promise<ServerDetailInfo> {
    const searchParams = new URLSearchParams();
    if (params?.version) {
      searchParams.set('version', params.version);
    }
    const queryString = searchParams.toString();
    return this.request(`/api/mcp/v0/servers/${serverId}${queryString ? `?${queryString}` : ''}`);
  }

  /**
   * Retrieves a list of tools for a specific MCP server.
   * @param serverId - The ID of the MCP server.
   * @returns Promise containing the list of tools.
   */
  public getMcpServerTools(serverId: string): Promise<McpServerToolListResponse> {
    return this.request(`/api/mcp/${serverId}/tools`);
  }

  /**
   * Gets an MCPTool resource instance for a specific tool on an MCP server.
   * This instance can then be used to fetch details or execute the tool.
   * @param serverId - The ID of the MCP server.
   * @param toolId - The ID of the tool.
   * @returns MCPTool instance.
   */
  public getMcpServerTool(serverId: string, toolId: string): MCPTool {
    return new MCPTool(this.options, serverId, toolId);
  }

  /**
   * Gets an A2A client for interacting with an agent via the A2A protocol
   * @param agentId - ID of the agent to interact with
   * @returns A2A client instance
   */
  public getA2A(agentId: string) {
    return new A2A(this.options, agentId);
  }

  /**
<<<<<<< HEAD
   * Retrieves all available scorers
   * @returns Promise containing list of available scorers
   */
  public getScorers(): Promise<Record<string, GetScorerResponse>> {
    return this.request('/api/scores/scorers');
  }

  /**
   * Retrieves a scorer by ID
   * @param scorerId - ID of the scorer to retrieve
   * @returns Promise containing the scorer
   */
  public getScorer(scorerId: string): Promise<GetScorerResponse> {
    return this.request(`/api/scores/scorers/${scorerId}`);
  }

  public getScoresByScorerId(params: GetScoresByScorerIdParams): Promise<GetScoresResponse> {
    const { page, perPage, scorerId } = params;
    const searchParams = new URLSearchParams();

    if (page !== undefined) {
      searchParams.set('page', String(page));
    }
    if (perPage !== undefined) {
      searchParams.set('perPage', String(perPage));
    }
    const queryString = searchParams.toString();
    return this.request(`/api/scores/scorer/${scorerId}${queryString ? `?${queryString}` : ''}`);
  }

  /**
   * Retrieves scores by run ID
   * @param params - Parameters containing run ID and pagination options
   * @returns Promise containing scores and pagination info
   */
  public getScoresByRunId(params: GetScoresByRunIdParams): Promise<GetScoresResponse> {
    const { runId, page, perPage } = params;
    const searchParams = new URLSearchParams();

    if (page !== undefined) {
      searchParams.set('page', String(page));
    }
    if (perPage !== undefined) {
      searchParams.set('perPage', String(perPage));
    }

    const queryString = searchParams.toString();
    return this.request(`/api/scores/run/${runId}${queryString ? `?${queryString}` : ''}`);
  }

  /**
   * Retrieves scores by entity ID and type
   * @param params - Parameters containing entity ID, type, and pagination options
   * @returns Promise containing scores and pagination info
   */
  public getScoresByEntityId(params: GetScoresByEntityIdParams): Promise<GetScoresResponse> {
    const { entityId, entityType, page, perPage } = params;
    const searchParams = new URLSearchParams();

    if (page !== undefined) {
      searchParams.set('page', String(page));
    }
    if (perPage !== undefined) {
      searchParams.set('perPage', String(perPage));
    }

    const queryString = searchParams.toString();
    return this.request(`/api/scores/entity/${entityType}/${entityId}${queryString ? `?${queryString}` : ''}`);
  }

  /**
   * Saves a score
   * @param params - Parameters containing the score data to save
   * @returns Promise containing the saved score
   */
  public saveScore(params: SaveScoreParams): Promise<SaveScoreResponse> {
    return this.request('/api/scores', {
      method: 'POST',
      body: params,
=======
   * Retrieves the working memory for a specific thread (optionally resource-scoped).
   * @param agentId - ID of the agent.
   * @param threadId - ID of the thread.
   * @param resourceId - Optional ID of the resource.
   * @returns Working memory for the specified thread or resource.
   */
  public getWorkingMemory({
    agentId,
    threadId,
    resourceId,
  }: {
    agentId: string;
    threadId: string;
    resourceId?: string;
  }) {
    return this.request(`/api/memory/threads/${threadId}/working-memory?agentId=${agentId}&resourceId=${resourceId}`);
  }

  /**
   * Updates the working memory for a specific thread (optionally resource-scoped).
   * @param agentId - ID of the agent.
   * @param threadId - ID of the thread.
   * @param workingMemory - The new working memory content.
   * @param resourceId - Optional ID of the resource.
   */
  public updateWorkingMemory({
    agentId,
    threadId,
    workingMemory,
    resourceId,
  }: {
    agentId: string;
    threadId: string;
    workingMemory: string;
    resourceId?: string;
  }) {
    return this.request(`/api/memory/threads/${threadId}/working-memory?agentId=${agentId}`, {
      method: 'POST',
      body: {
        workingMemory,
        resourceId,
      },
>>>>>>> edff5680
    });
  }
}<|MERGE_RESOLUTION|>--- conflicted
+++ resolved
@@ -486,7 +486,6 @@
   }
 
   /**
-<<<<<<< HEAD
    * Retrieves all available scorers
    * @returns Promise containing list of available scorers
    */
@@ -504,8 +503,15 @@
   }
 
   public getScoresByScorerId(params: GetScoresByScorerIdParams): Promise<GetScoresResponse> {
-    const { page, perPage, scorerId } = params;
-    const searchParams = new URLSearchParams();
+    const { page, perPage, scorerId, entityId, entityType } = params;
+    const searchParams = new URLSearchParams();
+
+    if (entityId) {
+      searchParams.set('entityId', entityId);
+    }
+    if (entityType) {
+      searchParams.set('entityType', entityType);
+    }
 
     if (page !== undefined) {
       searchParams.set('page', String(page));
@@ -566,7 +572,10 @@
     return this.request('/api/scores', {
       method: 'POST',
       body: params,
-=======
+    });
+  }
+
+  /**
    * Retrieves the working memory for a specific thread (optionally resource-scoped).
    * @param agentId - ID of the agent.
    * @param threadId - ID of the thread.
@@ -609,7 +618,6 @@
         workingMemory,
         resourceId,
       },
->>>>>>> edff5680
     });
   }
 }