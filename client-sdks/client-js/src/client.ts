--- conflicted
+++ resolved
@@ -1,10 +1,6 @@
-<<<<<<< HEAD
-import { Agent, MemoryThread, Tool, Workflow, Vector, BaseResource, Network, VNextWorkflow, A2A } from './resources';
-=======
 import type { AbstractAgent } from '@ag-ui/client';
 import { AGUIAdapter } from './adapters/agui';
-import { Agent, MemoryThread, Tool, Workflow, Vector, BaseResource, Network, VNextWorkflow } from './resources';
->>>>>>> 5e4f5861
+import { Agent, MemoryThread, Tool, Workflow, Vector, BaseResource, Network, VNextWorkflow, A2A } from './resources';
 import type {
   ClientOptions,
   CreateMemoryThreadParams,
