--- conflicted
+++ resolved
@@ -137,17 +137,10 @@
   ): Promise<GetMemoryThreadMessagesResponse> {
     const { agentId, networkId } = opts;
     let url = '';
-<<<<<<< HEAD
-    if (agentId) {
-      url = `/api/memory/threads/${threadId}/messages?agentId=${agentId}`;
-    } else if (networkId) {
-      url = `/api/memory/network/threads/${threadId}/messages?networkId=${networkId}`;
-=======
     if (opts.agentId) {
       url = `/api/memory/threads/${threadId}/messages?agentId=${opts.agentId}${runtimeContextQueryString(opts.runtimeContext, '&')}`;
     } else if (opts.networkId) {
       url = `/api/memory/network/threads/${threadId}/messages?networkId=${opts.networkId}${runtimeContextQueryString(opts.runtimeContext, '&')}`;
->>>>>>> b7de5336
     }
     return this.request(url);
   }
