import { ModelSettings } from './types';
import { useMastraClient } from '@/mastra-client-context';
import { UIMessage } from '@ai-sdk/react';
import { MastraClient } from '@mastra/client-js';
import { CoreUserMessage } from '@mastra/core/llm';
import { RuntimeContext } from '@mastra/core/runtime-context';
import { ChunkType, NetworkChunkType } from '@mastra/core/stream';
import { useState } from 'react';
import { flushSync } from 'react-dom';

export interface MastraChatProps<TMessage> {
  agentId: string;
  initializeMessages?: () => TMessage[];
}

<<<<<<< HEAD
export interface StreamArgs<TMessage> {
=======
interface SharedArgs {
>>>>>>> b537cce9
  coreUserMessages: CoreUserMessage[];
  runtimeContext?: RuntimeContext;
  threadId?: string;
  modelSettings?: ModelSettings;
  signal?: AbortSignal;
}

export type GenerateVNextArgs<TMessage> = SharedArgs & { onFinish: (messages: UIMessage[]) => TMessage[] };

export type StreamVNextArgs<TMessage> = SharedArgs & {
  onChunk: (chunk: ChunkType, conversation: TMessage[]) => TMessage[];
};

export type NetworkArgs<TMessage> = SharedArgs & {
  onNetworkChunk: (chunk: NetworkChunkType, conversation: TMessage[]) => TMessage[];
};

export const useChat = <TMessage>({ agentId, initializeMessages }: MastraChatProps<TMessage>) => {
  const [messages, setMessages] = useState<TMessage[]>(initializeMessages || []);
  const baseClient = useMastraClient();
  const [isRunning, setIsRunning] = useState(false);

<<<<<<< HEAD
  const stream = async ({
=======
  const generateVNext = async ({
    coreUserMessages,
    runtimeContext,
    threadId,
    modelSettings,
    signal,
    onFinish,
  }: GenerateVNextArgs<TMessage>) => {
    const {
      frequencyPenalty,
      presencePenalty,
      maxRetries,
      maxTokens,
      temperature,
      topK,
      topP,
      instructions,
      providerOptions,
    } = modelSettings || {};
    setIsRunning(true);

    // Create a new client instance with the abort signal
    // We can't use useMastraClient hook here, so we'll create the client directly
    const clientWithAbort = new MastraClient({
      ...baseClient!.options,
      abortSignal: signal,
    });

    const agent = clientWithAbort.getAgent(agentId);

    const response = await agent.generateVNext({
      messages: coreUserMessages,
      runId: agentId,
      modelSettings: {
        frequencyPenalty,
        presencePenalty,
        maxRetries,
        maxOutputTokens: maxTokens,
        temperature,
        topK,
        topP,
      },
      instructions,
      runtimeContext,
      ...(threadId ? { threadId, resourceId: agentId } : {}),
      providerOptions: providerOptions as any,
    });

    setIsRunning(false);

    if (response && 'uiMessages' in response.response && response.response.uiMessages) {
      const formatted = onFinish(response.response.uiMessages);
      setMessages(prev => [...prev, ...formatted]);
    }
  };

  const streamVNext = async ({
>>>>>>> b537cce9
    coreUserMessages,
    runtimeContext,
    threadId,
    onChunk,
    modelSettings,
    signal,
  }: StreamArgs<TMessage>) => {
    const {
      frequencyPenalty,
      presencePenalty,
      maxRetries,
      maxTokens,
      temperature,
      topK,
      topP,
      instructions,
      providerOptions,
    } = modelSettings || {};

    setIsRunning(true);

    // Create a new client instance with the abort signal
    // We can't use useMastraClient hook here, so we'll create the client directly
    const clientWithAbort = new MastraClient({
      ...baseClient!.options,
      abortSignal: signal,
    });

    const agent = clientWithAbort.getAgent(agentId);

    const response = await agent.stream({
      messages: coreUserMessages,
      runId: agentId,
      modelSettings: {
        frequencyPenalty,
        presencePenalty,
        maxRetries,
        maxOutputTokens: maxTokens,
        temperature,
        topK,
        topP,
      },
      instructions,
      runtimeContext,
      ...(threadId ? { threadId, resourceId: agentId } : {}),
      providerOptions: providerOptions as any,
    });

    if (!response.body) {
      setIsRunning(false);
      throw new Error('[Stream] No response body');
    }

    await response.processDataStream({
      onChunk: (chunk: ChunkType) => {
        // Without this, React might batch intermediate chunks which would break the message reconstruction over time
        flushSync(() => {
          setMessages(prev => onChunk(chunk, prev));
        });

        return Promise.resolve();
      },
    });

    setIsRunning(false);
  };

  const network = async ({
    coreUserMessages,
    runtimeContext,
    threadId,
    onNetworkChunk,
    modelSettings,
    signal,
  }: NetworkArgs<TMessage>) => {
    const { frequencyPenalty, presencePenalty, maxRetries, maxTokens, temperature, topK, topP, maxSteps } =
      modelSettings || {};

    setIsRunning(true);

    // Create a new client instance with the abort signal
    // We can't use useMastraClient hook here, so we'll create the client directly
    const clientWithAbort = new MastraClient({
      ...baseClient!.options,
      abortSignal: signal,
    });

    const agent = clientWithAbort.getAgent(agentId);

    const response = await agent.network({
      messages: coreUserMessages,
      maxSteps,
      modelSettings: {
        frequencyPenalty,
        presencePenalty,
        maxRetries,
        maxOutputTokens: maxTokens,
        temperature,
        topK,
        topP,
      },
      runId: agentId,
      runtimeContext,
      ...(threadId ? { thread: threadId, resourceId: agentId } : {}),
    });

    await response.processDataStream({
      onChunk: (chunk: NetworkChunkType) => {
        flushSync(() => {
          setMessages(prev => onNetworkChunk(chunk, prev));
        });

        return Promise.resolve();
      },
    });

    setIsRunning(false);
  };

  return {
    network,
<<<<<<< HEAD
    stream,
=======
    streamVNext,
    generateVNext,
>>>>>>> b537cce9
    isRunning,
    messages,
    setMessages,
    cancelRun: () => setIsRunning(false),
  };
};<|MERGE_RESOLUTION|>--- conflicted
+++ resolved
@@ -13,11 +13,7 @@
   initializeMessages?: () => TMessage[];
 }
 
-<<<<<<< HEAD
-export interface StreamArgs<TMessage> {
-=======
 interface SharedArgs {
->>>>>>> b537cce9
   coreUserMessages: CoreUserMessage[];
   runtimeContext?: RuntimeContext;
   threadId?: string;
@@ -25,9 +21,9 @@
   signal?: AbortSignal;
 }
 
-export type GenerateVNextArgs<TMessage> = SharedArgs & { onFinish: (messages: UIMessage[]) => TMessage[] };
-
-export type StreamVNextArgs<TMessage> = SharedArgs & {
+export type generateArgs<TMessage> = SharedArgs & { onFinish: (messages: UIMessage[]) => TMessage[] };
+
+export type streamArgs<TMessage> = SharedArgs & {
   onChunk: (chunk: ChunkType, conversation: TMessage[]) => TMessage[];
 };
 
@@ -40,17 +36,14 @@
   const baseClient = useMastraClient();
   const [isRunning, setIsRunning] = useState(false);
 
-<<<<<<< HEAD
-  const stream = async ({
-=======
-  const generateVNext = async ({
+  const generate = async ({
     coreUserMessages,
     runtimeContext,
     threadId,
     modelSettings,
     signal,
     onFinish,
-  }: GenerateVNextArgs<TMessage>) => {
+  }: generateArgs<TMessage>) => {
     const {
       frequencyPenalty,
       presencePenalty,
@@ -73,7 +66,7 @@
 
     const agent = clientWithAbort.getAgent(agentId);
 
-    const response = await agent.generateVNext({
+    const response = await agent.generate({
       messages: coreUserMessages,
       runId: agentId,
       modelSettings: {
@@ -99,15 +92,14 @@
     }
   };
 
-  const streamVNext = async ({
->>>>>>> b537cce9
+  const stream = async ({
     coreUserMessages,
     runtimeContext,
     threadId,
     onChunk,
     modelSettings,
     signal,
-  }: StreamArgs<TMessage>) => {
+  }: streamArgs<TMessage>) => {
     const {
       frequencyPenalty,
       presencePenalty,
@@ -222,12 +214,8 @@
 
   return {
     network,
-<<<<<<< HEAD
     stream,
-=======
-    streamVNext,
-    generateVNext,
->>>>>>> b537cce9
+    generate,
     isRunning,
     messages,
     setMessages,
