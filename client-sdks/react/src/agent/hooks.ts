--- conflicted
+++ resolved
@@ -44,8 +44,7 @@
   onNetworkChunk?: (chunk: NetworkChunkType) => Promise<void>;
 };
 
-<<<<<<< HEAD
-export const useChat = ({ agentId, initializeMessages }: MastraChatProps) => {
+export const useChat = ({ agentId, resourceId, initializeMessages }: MastraChatProps) => {
   // Extract runId from any pending suspensions in initial messages
   const extractRunIdFromMessages = (messages: ExtendedMastraUIMessage[]): string | undefined => {
     for (const message of messages) {
@@ -64,10 +63,6 @@
   const initialRunId = extractRunIdFromMessages(initialMessages);
 
   const _currentRunId = useRef<string | undefined>(initialRunId);
-=======
-export const useChat = ({ agentId, resourceId, initializeMessages }: MastraChatProps) => {
-  const _currentRunId = useRef<string | undefined>(undefined);
->>>>>>> 21a15de3
   const _onChunk = useRef<((chunk: ChunkType) => Promise<void>) | undefined>(undefined);
   const [messages, setMessages] = useState<MastraUIMessage[]>(() => resolveInitialMessages(initialMessages));
   const [toolCallApprovals, setToolCallApprovals] = useState<{
