--- conflicted
+++ resolved
@@ -253,7 +253,6 @@
     setIsRunning(false);
   };
 
-<<<<<<< HEAD
   const handleCancelRun = () => {
     setIsRunning(false);
     _currentRunId.current = undefined;
@@ -271,7 +270,8 @@
     const response = await agent.approveToolCall({ runId: currentRunId });
 
     await handleStreamResponse(response, onChunk);
-=======
+  };
+
   const sendMessage = async ({ mode = 'stream', ...args }: SendMessageArgs) => {
     const nextMessage: Omit<CoreUserMessage, 'id'> = { role: 'user', content: [{ type: 'text', text: args.message }] };
     const messages = args.coreUserMessages ? [nextMessage, ...args.coreUserMessages] : [nextMessage];
@@ -285,7 +285,6 @@
     } else if (mode === 'network') {
       await network({ ...args, coreUserMessages: messages });
     }
->>>>>>> 05a9dee3
   };
 
   return {
@@ -293,12 +292,7 @@
     sendMessage,
     isRunning,
     messages,
-<<<<<<< HEAD
-    setMessages,
     approveToolCall,
     cancelRun: handleCancelRun,
-=======
-    cancelRun: () => setIsRunning(false),
->>>>>>> 05a9dee3
   };
 };