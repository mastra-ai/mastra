--- conflicted
+++ resolved
@@ -22,11 +22,7 @@
     "CHANGELOG.md"
   ],
   "peerDependencies": {
-<<<<<<< HEAD
-    "@mastra/core": ">=0.22.3-0 <0.24.0-0",
-=======
     "@mastra/core": ">=1.0.0-0 <2.0.0-0",
->>>>>>> 1977b275
     "zod": "^3.25.0 || ^4.0.0"
   },
   "devDependencies": {
