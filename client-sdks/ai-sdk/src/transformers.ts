import type { LLMStepResult } from '@mastra/core/agent';
import type { ChunkType, DataChunkType, NetworkChunkType } from '@mastra/core/stream';
<<<<<<< HEAD
import type { WorkflowRunStatus, WorkflowStepStatus } from '@mastra/core/workflows';
import type { InferUIMessageChunk, TextStreamPart, ToolSet, UIMessage, UIMessageStreamOptions } from 'ai';
import type { ZodType } from 'zod';
import { convertMastraChunkToAISDKv5, convertFullStreamChunkToUIMessageStream } from './helpers';
=======
import type { WorkflowRunStatus, WorkflowStepStatus, WorkflowStreamEvent } from '@mastra/core/workflows';
import type { InferUIMessageChunk, UIMessage } from 'ai';
import type { ZodType } from 'zod';
import { convertMastraChunkToAISDKv5, convertFullStreamChunkToUIMessageStream } from './helpers';
import type { ToolAgentChunkType, ToolWorkflowChunkType, ToolNetworkChunkType } from './helpers';
>>>>>>> 42dacd69
import {
  isAgentExecutionDataChunkType,
  isDataChunkType,
  isWorkflowExecutionDataChunkType,
  safeParseErrorObject,
<<<<<<< HEAD
=======
  isMastraTextStreamChunk,
>>>>>>> 42dacd69
} from './utils';

type LanguageModelV2Usage = {
  /**
The number of input (prompt) tokens used.
   */
  inputTokens: number | undefined;
  /**
The number of output (completion) tokens used.
   */
  outputTokens: number | undefined;
  /**
The total number of tokens as reported by the provider.
This number might be different from the sum of `inputTokens` and `outputTokens`
and e.g. include reasoning tokens or other overhead.
   */
  totalTokens: number | undefined;
  /**
The number of reasoning tokens used.
   */
  reasoningTokens?: number | undefined;
  /**
The number of cached input tokens.
   */
  cachedInputTokens?: number | undefined;
};

type StepResult = {
  name: string;
  status: WorkflowStepStatus;
  input: Record<string, unknown> | null;
  output: unknown | null;
  suspendPayload: Record<string, unknown> | null;
  resumePayload: Record<string, unknown> | null;
};

export type WorkflowDataPart = {
  type: 'data-workflow' | 'data-tool-workflow';
  id: string;
  data: {
    name: string;
    status: WorkflowRunStatus;
    steps: Record<string, StepResult>;
    output: {
      usage: {
        inputTokens: number;
        outputTokens: number;
        totalTokens: number;
      };
    } | null;
  };
};

export type NetworkDataPart = {
  type: 'data-network' | 'data-tool-network';
  id: string;
  data: {
    name: string;
    status: 'running' | 'finished';
    steps: StepResult[];
    usage: LanguageModelV2Usage | null;
    output: unknown | null;
  };
};

export type AgentDataPart = {
  type: 'data-tool-agent';
  id: string;
  data: LLMStepResult;
};

// used so it's not serialized to JSON
const PRIMITIVE_CACHE_SYMBOL = Symbol('primitive-cache');

export function WorkflowStreamToAISDKTransformer({
  includeTextStreamParts,
}: { includeTextStreamParts?: boolean } = {}) {
  const bufferedWorkflows = new Map<
    string,
    {
      name: string;
      steps: Record<string, StepResult>;
    }
  >();
  return new TransformStream<
    ChunkType,
    | {
        data?: string;
        type?: 'start' | 'finish';
      }
    | InferUIMessageChunk<UIMessage>
    | WorkflowDataPart
    | ChunkType
    | ToolAgentChunkType
    | ToolWorkflowChunkType
    | ToolNetworkChunkType
  >({
    start(controller) {
      controller.enqueue({
        type: 'start',
      });
    },
    flush(controller) {
      controller.enqueue({
        type: 'finish',
      });
    },
    transform(chunk, controller) {
      const transformed = transformWorkflow<any>(chunk, bufferedWorkflows, false, includeTextStreamParts);
      if (transformed) controller.enqueue(transformed);
    },
  });
}

export function AgentNetworkToAISDKTransformer() {
  const bufferedNetworks = new Map<
    string,
    {
      name: string;
      steps: (StepResult & {
        id: string;
        iteration: number;
        task: null | Record<string, unknown>;
        input: StepResult['input'];
        [PRIMITIVE_CACHE_SYMBOL]: Map<string, any>;
      })[];
      usage: LanguageModelV2Usage | null;
      output: unknown | null;
    }
  >();

  return new TransformStream<
    NetworkChunkType,
    | {
        data?: string;
        type?: 'start' | 'finish';
      }
    | NetworkDataPart
    | InferUIMessageChunk<UIMessage>
    | DataChunkType
  >({
    start(controller) {
      controller.enqueue({
        type: 'start',
      });
    },
    flush(controller) {
      controller.enqueue({
        type: 'finish',
      });
    },
    transform(chunk, controller) {
      const transformed = transformNetwork(chunk, bufferedNetworks);
      if (transformed) controller.enqueue(transformed);
    },
  });
}

export function AgentStreamToAISDKTransformer<TOutput extends ZodType<any>>({
  lastMessageId,
  sendStart,
  sendFinish,
  sendReasoning,
  sendSources,
  messageMetadata,
  onError,
}: {
  lastMessageId?: string;
  sendStart?: boolean;
  sendFinish?: boolean;
  sendReasoning?: boolean;
  sendSources?: boolean;
  messageMetadata?: UIMessageStreamOptions<UIMessage>['messageMetadata'];
  onError?: UIMessageStreamOptions<UIMessage>['onError'];
}) {
  let bufferedSteps = new Map<string, any>();
  let tripwireOccurred = false;
  let finishEventSent = false;

  return new TransformStream<ChunkType<TOutput>, object>({
    transform(chunk, controller) {
      // Track if tripwire occurred
      if (chunk.type === 'tripwire') {
        tripwireOccurred = true;
      }

      // Track if finish event was sent
      if (chunk.type === 'finish') {
        finishEventSent = true;
      }

      const part = convertMastraChunkToAISDKv5({ chunk, mode: 'stream' });

      const transformedChunk = convertFullStreamChunkToUIMessageStream<any>({
        part: part as any,
        sendReasoning,
        sendSources,
        messageMetadataValue: messageMetadata?.({ part: part as TextStreamPart<ToolSet> }),
        sendStart,
        sendFinish,
        responseMessageId: lastMessageId,
        onError(error) {
          return onError ? onError(error) : safeParseErrorObject(error);
        },
      });

      if (transformedChunk) {
        if (transformedChunk.type === 'tool-agent') {
          const payload = transformedChunk.payload;
          const agentTransformed = transformAgent<TOutput>(payload, bufferedSteps);
          if (agentTransformed) controller.enqueue(agentTransformed);
        } else if (transformedChunk.type === 'tool-workflow') {
          const payload = transformedChunk.payload;
          const workflowChunk = transformWorkflow(payload, bufferedSteps, true);
          if (workflowChunk) controller.enqueue(workflowChunk);
        } else if (transformedChunk.type === 'tool-network') {
          const payload = transformedChunk.payload;
          const networkChunk = transformNetwork(payload, bufferedSteps, true);
          if (networkChunk) controller.enqueue(networkChunk);
        } else {
          controller.enqueue(transformedChunk);
        }
      }
    },
    flush(controller) {
      // If tripwire occurred but no finish event was sent, send a finish event with 'other' reason
      if (tripwireOccurred && !finishEventSent && sendFinish) {
        // Send a finish event with finishReason 'other' to ensure graceful stream completion
        // AI SDK doesn't support tripwires, so we use 'other' as the finish reason
        controller.enqueue({
          type: 'finish',
          finishReason: 'other',
        } as any);
      }
    },
  });
}

export function transformAgent<TOutput extends ZodType<any>>(
  payload: ChunkType<TOutput>,
  bufferedSteps: Map<string, any>,
) {
  let hasChanged = false;
  switch (payload.type) {
    case 'start':
      bufferedSteps.set(payload.runId!, {
        id: payload.payload.id,
        object: null,
        finishReason: null,
        usage: null,
        warnings: [],
        text: '',
        reasoning: [],
        sources: [],
        files: [],
        toolCalls: [],
        toolResults: [],
        request: {},
        response: {
          id: '',
          timestamp: new Date(),
          modelId: '',
          messages: [],
        },
        providerMetadata: undefined,
        steps: [],
        status: 'running',
      });
      hasChanged = true;
      break;
    case 'finish':
      bufferedSteps.set(payload.runId!, {
        ...bufferedSteps.get(payload.runId!),
        finishReason: payload.payload.stepResult.reason,
        usage: payload.payload?.output?.usage,
        warnings: payload.payload?.stepResult?.warnings,
        steps: bufferedSteps.get(payload.runId!)!.steps,
        status: 'finished',
      });
      hasChanged = true;
      break;
    case 'text-delta':
      const prevData = bufferedSteps.get(payload.runId!)!;
      bufferedSteps.set(payload.runId!, {
        ...prevData,
        text: `${prevData.text}${payload.payload.text}`,
      });
      hasChanged = true;
      break;
    case 'reasoning-delta':
      bufferedSteps.set(payload.runId!, {
        ...bufferedSteps.get(payload.runId!),
        reasoning: [...bufferedSteps.get(payload.runId)!.reasoning, payload.payload.text],
      });
      hasChanged = true;
      break;
    case 'source':
      bufferedSteps.set(payload.runId!, {
        ...bufferedSteps.get(payload.runId!),
        sources: [...bufferedSteps.get(payload.runId)!.sources, payload.payload],
      });
      hasChanged = true;
      break;
    case 'file':
      bufferedSteps.set(payload.runId!, {
        ...bufferedSteps.get(payload.runId!),
        files: [...bufferedSteps.get(payload.runId)!.files, payload.payload],
      });
      hasChanged = true;
      break;
    case 'tool-call':
      bufferedSteps.set(payload.runId!, {
        ...bufferedSteps.get(payload.runId!),
        toolCalls: [...bufferedSteps.get(payload.runId)!.toolCalls, payload.payload],
      });
      hasChanged = true;
      break;
    case 'tool-result':
      bufferedSteps.set(payload.runId!, {
        ...bufferedSteps.get(payload.runId!),
        toolResults: [...bufferedSteps.get(payload.runId)!.toolResults, payload.payload],
      });
      hasChanged = true;
      break;
    case 'object-result':
      bufferedSteps.set(payload.runId!, {
        ...bufferedSteps.get(payload.runId!),
        object: payload.object,
      });
      hasChanged = true;
      break;
    case 'object':
      bufferedSteps.set(payload.runId!, {
        ...bufferedSteps.get(payload.runId!),
        object: payload.object,
      });
      hasChanged = true;
      break;
    case 'step-finish':
      const currentRun = bufferedSteps.get(payload.runId!)!;
      const stepResult = {
        ...bufferedSteps.get(payload.runId!)!,
        stepType: currentRun.steps.length === 0 ? 'initial' : 'tool-result',
        reasoningText: bufferedSteps.get(payload.runId!)!.reasoning.join(''),
        staticToolCalls: bufferedSteps
          .get(payload.runId!)!
          .toolCalls.filter((part: any) => part.type === 'tool-call' && part.payload?.dynamic === false),
        dynamicToolCalls: bufferedSteps
          .get(payload.runId!)!
          .toolCalls.filter((part: any) => part.type === 'tool-call' && part.payload?.dynamic === true),
        staticToolResults: bufferedSteps
          .get(payload.runId!)!
          .toolResults.filter((part: any) => part.type === 'tool-result' && part.payload?.dynamic === false),
        dynamicToolResults: bufferedSteps
          .get(payload.runId!)!
          .toolResults.filter((part: any) => part.type === 'tool-result' && part.payload?.dynamic === true),
        finishReason: payload.payload.stepResult.reason,
        usage: payload.payload.output.usage,
        warnings: payload.payload.stepResult.warnings || [],
        response: {
          id: payload.payload.id || '',
          timestamp: (payload.payload.metadata?.timestamp as Date) || new Date(),
          modelId: (payload.payload.metadata?.modelId as string) || (payload.payload.metadata?.model as string) || '',
          ...bufferedSteps.get(payload.runId!)!.response,
          messages: bufferedSteps.get(payload.runId!)!.response.messages || [],
        },
      };

      bufferedSteps.set(payload.runId!, {
        ...bufferedSteps.get(payload.runId!)!,
        usage: payload.payload.output.usage,
        warnings: payload.payload.stepResult.warnings || [],
        steps: [...bufferedSteps.get(payload.runId!)!.steps, stepResult],
      });
      hasChanged = true;
      break;
    default:
      break;
  }

  if (hasChanged) {
    return {
      type: 'data-tool-agent',
      id: payload.runId!,
      data: bufferedSteps.get(payload.runId!),
    } satisfies AgentDataPart;
  }
  return null;
}

export function transformWorkflow<TOutput extends ZodType<any>>(
  payload: ChunkType<TOutput>,
  bufferedWorkflows: Map<
    string,
    {
      name: string;
      steps: Record<string, StepResult>;
    }
  >,
  isNested?: boolean,
  includeTextStreamParts?: boolean,
) {
  switch (payload.type) {
    case 'workflow-start':
      bufferedWorkflows.set(payload.runId!, {
        name: payload.payload.workflowId,
        steps: {},
      });
      return {
        type: isNested ? 'data-tool-workflow' : 'data-workflow',
        id: payload.runId,
        data: {
          name: bufferedWorkflows.get(payload.runId!)!.name,
          status: 'running',
          steps: bufferedWorkflows.get(payload.runId!)!.steps,
          output: null,
        },
      } as const;
    case 'workflow-step-start': {
      const current = bufferedWorkflows.get(payload.runId!) || { name: '', steps: {} };
      current.steps[payload.payload.id] = {
        name: payload.payload.id,
        status: payload.payload.status,
        input: payload.payload.payload ?? null,
        output: null,
        suspendPayload: null,
        resumePayload: null,
      };
      bufferedWorkflows.set(payload.runId!, current);
      return {
        type: isNested ? 'data-tool-workflow' : 'data-workflow',
        id: payload.runId,
        data: {
          name: current.name,
          status: 'running',
          steps: current.steps,
          output: null,
        },
      } as const;
    }
    case 'workflow-step-result': {
      const current = bufferedWorkflows.get(payload.runId!);
      if (!current) return null;
      current.steps[payload.payload.id] = {
        ...current.steps[payload.payload.id]!,
        status: payload.payload.status,
        output: payload.payload.output ?? null,
      };
      return {
        type: isNested ? 'data-tool-workflow' : 'data-workflow',
        id: payload.runId,
        data: {
          name: current.name,
          status: 'running',
          steps: current.steps,
          output: null,
        },
      } as const;
    }
    case 'workflow-step-suspended': {
      const current = bufferedWorkflows.get(payload.runId!);
      if (!current) return null;
      current.steps[payload.payload.id] = {
        ...current.steps[payload.payload.id]!,
        status: payload.payload.status,
        suspendPayload: payload.payload.suspendPayload ?? null,
        resumePayload: payload.payload.resumePayload ?? null,
        output: null,
      } satisfies StepResult;
      return {
        type: isNested ? 'data-tool-workflow' : 'data-workflow',
        id: payload.runId,
        data: {
          name: current.name,
          status: 'suspended',
          steps: current.steps,
          output: null,
        },
      } as const;
    }
    case 'workflow-finish': {
      const current = bufferedWorkflows.get(payload.runId!);
      if (!current) return null;
      return {
        type: isNested ? 'data-tool-workflow' : 'data-workflow',
        id: payload.runId,
        data: {
          name: current.name,
          steps: current.steps,
          output: payload.payload.output ?? null,
          status: payload.payload.workflowStatus,
        },
      } as const;
    }
    case 'workflow-step-output': {
      const output = payload.payload.output;

      if (includeTextStreamParts && output && isMastraTextStreamChunk(output)) {
        const part = convertMastraChunkToAISDKv5({ chunk: output, mode: 'stream' });

        const transformedChunk = convertFullStreamChunkToUIMessageStream<any>({
          part: part as any,
          onError(error) {
            return safeParseErrorObject(error);
          },
        });

        return transformedChunk;
      }

      if (output && isDataChunkType(output)) {
        if (!('data' in output)) {
          throw new Error(
            `UI Messages require a data property when using data- prefixed chunks \n ${JSON.stringify(output)}`,
          );
        }
        return output;
      }
      return null;
    }
    default: {
      // return the chunk as is if it's not a known type
      if (isDataChunkType(payload)) {
        if (!('data' in payload)) {
          throw new Error(
            `UI Messages require a data property when using data- prefixed chunks \n ${JSON.stringify(payload)}`,
          );
        }
        return payload;
      }
      return null;
    }
  }
}

export function transformNetwork(
  payload: NetworkChunkType,
  bufferedNetworks: Map<
    string,
    {
      name: string;
      steps: (StepResult & {
        id: string;
        iteration: number;
        task: null | Record<string, unknown>;
        input: StepResult['input'];
        [PRIMITIVE_CACHE_SYMBOL]: Map<string, any>;
      })[];
      usage: LanguageModelV2Usage | null;
      output: unknown | null;
    }
  >,
  isNested?: boolean,
): InferUIMessageChunk<UIMessage> | NetworkDataPart | DataChunkType | null {
  switch (payload.type) {
    case 'routing-agent-start': {
      if (!bufferedNetworks.has(payload.runId)) {
        bufferedNetworks.set(payload.runId, {
          name: payload.payload.networkId,
          steps: [],
          usage: null,
          output: null,
        });
      }

      const current = bufferedNetworks.get(payload.runId)!;
      current.steps.push({
        id: payload.payload.runId,
        name: payload.payload.agentId,
        status: 'running',
        iteration: payload.payload.inputData.iteration,
        input: {
          task: payload.payload.inputData.task,
          threadId: payload.payload.inputData.threadId,
          threadResourceId: payload.payload.inputData.threadResourceId,
        },
        output: '',
        task: null,
        suspendPayload: null,
        resumePayload: null,
        [PRIMITIVE_CACHE_SYMBOL]: new Map(),
      });

      return {
        type: isNested ? 'data-tool-network' : 'data-network',
        id: payload.runId,
        data: {
          name: bufferedNetworks.get(payload.runId)!.name,
          status: 'running',
          usage: null,
          steps: bufferedNetworks.get(payload.runId)!.steps,
          output: null,
        },
      } as const;
    }
    case 'routing-agent-text-start': {
      const current = bufferedNetworks.get(payload.runId!);
      if (!current) return null;
      return {
        type: 'text-start',
        id: payload.runId!,
      } as const;
    }
    case 'routing-agent-text-delta': {
      const current = bufferedNetworks.get(payload.runId!);
      if (!current) return null;
      return {
        type: 'text-delta',
        id: payload.runId!,
        delta: payload.payload.text,
      } as const;
    }
    case 'agent-execution-start': {
      const current = bufferedNetworks.get(payload.runId);

      if (!current) return null;

      current.steps.push({
        id: payload.payload.runId,
        name: payload.payload.agentId,
        status: 'running',
        iteration: payload.payload.args?.iteration ?? 0,
        input: { prompt: payload.payload.args?.prompt ?? '' },
        output: null,
        task: null,
        suspendPayload: null,
        resumePayload: null,
        [PRIMITIVE_CACHE_SYMBOL]: new Map(),
      });
      bufferedNetworks.set(payload.runId, current);
      return {
        type: isNested ? 'data-tool-network' : 'data-network',
        id: payload.runId,
        data: {
          ...current,
          status: 'running',
        },
      } as const;
    }
    case 'workflow-execution-start': {
      const current = bufferedNetworks.get(payload.runId);

      if (!current) return null;

      current.steps.push({
        id: payload.payload.runId,
        name: payload.payload.workflowId,
        status: 'running',
        iteration: payload.payload.args?.iteration ?? 0,
        input: { prompt: payload.payload.args?.prompt ?? '' },
        output: null,
        task: null,
        suspendPayload: null,
        resumePayload: null,
        [PRIMITIVE_CACHE_SYMBOL]: new Map(),
      });
      bufferedNetworks.set(payload.runId, current);
      return {
        type: isNested ? 'data-tool-network' : 'data-network',
        id: payload.runId,
        data: {
          ...current,
          status: 'running',
        },
      } as const;
    }
    case 'tool-execution-start': {
      const current = bufferedNetworks.get(payload.runId);

      if (!current) return null;

      current.steps.push({
        id: payload.payload.args.toolCallId!,
        name: payload.payload.args?.toolName!,
        status: 'running',
        iteration: payload.payload.args?.iteration ? Number(payload.payload.args.iteration) : 0,
        task: {
          id: payload.payload.args?.toolName!,
        },
        input: payload.payload.args?.args || null,
        output: null,
        suspendPayload: null,
        resumePayload: null,
        [PRIMITIVE_CACHE_SYMBOL]: new Map(),
      });

      bufferedNetworks.set(payload.runId, current);
      return {
        type: isNested ? 'data-tool-network' : 'data-network',
        id: payload.runId,
        data: {
          ...current,
          status: 'running',
        },
      } as const;
    }
    case 'agent-execution-end': {
      const current = bufferedNetworks.get(payload.runId!);
      if (!current) return null;

      const stepId = payload.payload.runId;
      const step = current.steps.find(step => step.id === stepId);
      if (!step) {
        return null;
      }

      step.status = 'success';
      step.output = payload.payload.result;

      return {
        type: isNested ? 'data-tool-network' : 'data-network',
        id: payload.runId!,
        data: {
          ...current,
          usage: payload.payload?.usage ?? current.usage,
          status: 'running',
          output: payload.payload.result ?? current.output,
        },
      } as const;
    }
    case 'tool-execution-end': {
      const current = bufferedNetworks.get(payload.runId!);
      if (!current) return null;

      const stepId = payload.payload.toolCallId;
      const step = current.steps.find(step => step.id === stepId);
      if (!step) {
        return null;
      }

      step.status = 'success';
      step.output = payload.payload.result;

      return {
        type: isNested ? 'data-tool-network' : 'data-network',
        id: payload.runId!,
        data: {
          ...current,
          status: 'running',
          output: payload.payload.result ?? current.output,
        },
      } as const;
    }
    case 'workflow-execution-end': {
      const current = bufferedNetworks.get(payload.runId);
      if (!current) return null;

      const stepId = payload.payload.runId;
      const step = current.steps.find(step => step.id === stepId);

      if (!step) {
        return null;
      }

      step.status = 'success';
      step.output = payload.payload.result;

      return {
        type: isNested ? 'data-tool-network' : 'data-network',
        id: payload.runId!,
        data: {
          ...current,
          usage: payload.payload?.usage ?? current.usage,
          status: 'running',
          output: payload.payload.result ?? current.output,
        },
      } as const;
    }
    case 'routing-agent-end': {
      const current = bufferedNetworks.get(payload.runId);
      if (!current) return null;

      const stepId = payload.payload.runId;
      const step = current.steps.find(step => step.id === stepId);

      if (!step) {
        return null;
      }

      step.status = 'success';
      step.task = {
        id: payload.payload.primitiveId,
        type: payload.payload.primitiveType,
        name: payload.payload.task,
        reason: payload.payload.selectionReason,
      };
      step.output = payload.payload.result;

      return {
        type: isNested ? 'data-tool-network' : 'data-network',
        id: payload.runId,
        data: {
          ...current,
          usage: payload.payload?.usage ?? current.usage,
          output: payload.payload?.result ?? current.output,
        },
      } as const;
    }
    case 'network-execution-event-step-finish': {
      const current = bufferedNetworks.get(payload.runId);
      if (!current) return null;
      return {
        type: isNested ? 'data-tool-network' : 'data-network',
        id: payload.runId,
        data: {
          ...current,
          status: 'finished',
          output: payload.payload?.result ?? current.output,
        },
      } as const;
    }
    case 'network-execution-event-finish': {
      const current = bufferedNetworks.get(payload.runId!);
      if (!current) return null;
      return {
        type: isNested ? 'data-tool-network' : 'data-network',
        id: payload.runId!,
        data: {
          ...current,
          usage: payload.payload?.usage ?? current.usage,
          status: 'finished',
          output: payload.payload?.result ?? current.output,
        },
      } as const;
    }
    default: {
      if (payload.type.startsWith('agent-execution-event-')) {
        const stepId = payload.payload.runId;
        const current = bufferedNetworks.get(payload.runId!);
        if (!current) return null;

        const step = current.steps.find(step => step.id === stepId);
        if (!step) {
          return null;
        }

        step[PRIMITIVE_CACHE_SYMBOL] = step[PRIMITIVE_CACHE_SYMBOL] || new Map();
        const result = transformAgent(payload.payload as ChunkType<any>, step[PRIMITIVE_CACHE_SYMBOL]);
        if (result) {
          const { request, response, ...data } = result.data;
          step.task = data;
        }
      }

      if (payload.type.startsWith('workflow-execution-event-')) {
        const stepId = payload.payload.runId;
        const current = bufferedNetworks.get(payload.runId!);
        if (!current) return null;

        const step = current.steps.find(step => step.id === stepId);
        if (!step) {
          return null;
        }

        step[PRIMITIVE_CACHE_SYMBOL] = step[PRIMITIVE_CACHE_SYMBOL] || new Map();
        const result = transformWorkflow(payload.payload as WorkflowStreamEvent, step[PRIMITIVE_CACHE_SYMBOL]);
        if (result && 'data' in result) {
          const data = result.data;
          step.task = data;

          if (data.name && step.task) {
            step.task.id = data.name;
          }
        }
      }

      // return the chunk as is if it's not a known type
      if (isDataChunkType(payload)) {
        if (!('data' in payload)) {
          throw new Error(
            `UI Messages require a data property when using data- prefixed chunks \n ${JSON.stringify(payload)}`,
          );
        }

        const { type, data } = payload;
        return { type, data };
      }
      if (isAgentExecutionDataChunkType(payload)) {
        if (!('data' in payload.payload)) {
          throw new Error(
            `UI Messages require a data property when using data- prefixed chunks \n ${JSON.stringify(payload)}`,
          );
        }

        const { type, data } = payload.payload;
        return { type, data };
      }
      if (isWorkflowExecutionDataChunkType(payload)) {
        if (!('data' in payload.payload)) {
          throw new Error(
            `UI Messages require a data property when using data- prefixed chunks \n ${JSON.stringify(payload)}`,
          );
        }
        const { type, data } = payload.payload;
        return { type, data };
      }
      return null;
    }
  }
}<|MERGE_RESOLUTION|>--- conflicted
+++ resolved
@@ -1,26 +1,16 @@
 import type { LLMStepResult } from '@mastra/core/agent';
 import type { ChunkType, DataChunkType, NetworkChunkType } from '@mastra/core/stream';
-<<<<<<< HEAD
-import type { WorkflowRunStatus, WorkflowStepStatus } from '@mastra/core/workflows';
+import type { WorkflowRunStatus, WorkflowStepStatus, WorkflowStreamEvent } from '@mastra/core/workflows';
 import type { InferUIMessageChunk, TextStreamPart, ToolSet, UIMessage, UIMessageStreamOptions } from 'ai';
 import type { ZodType } from 'zod';
 import { convertMastraChunkToAISDKv5, convertFullStreamChunkToUIMessageStream } from './helpers';
-=======
-import type { WorkflowRunStatus, WorkflowStepStatus, WorkflowStreamEvent } from '@mastra/core/workflows';
-import type { InferUIMessageChunk, UIMessage } from 'ai';
-import type { ZodType } from 'zod';
-import { convertMastraChunkToAISDKv5, convertFullStreamChunkToUIMessageStream } from './helpers';
 import type { ToolAgentChunkType, ToolWorkflowChunkType, ToolNetworkChunkType } from './helpers';
->>>>>>> 42dacd69
 import {
   isAgentExecutionDataChunkType,
   isDataChunkType,
   isWorkflowExecutionDataChunkType,
   safeParseErrorObject,
-<<<<<<< HEAD
-=======
   isMastraTextStreamChunk,
->>>>>>> 42dacd69
 } from './utils';
 
 type LanguageModelV2Usage = {
