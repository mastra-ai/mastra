import type { LLMStepResult } from '@mastra/core/agent';
import type { ChunkType, DataChunkType, NetworkChunkType } from '@mastra/core/stream';
import type { WorkflowRunStatus, WorkflowStepStatus, WorkflowStreamEvent } from '@mastra/core/workflows';
import type { InferUIMessageChunk, TextStreamPart, ToolSet, UIMessage, UIMessageStreamOptions } from 'ai';
import type { ZodType } from 'zod';
import { convertMastraChunkToAISDKv5, convertFullStreamChunkToUIMessageStream } from './helpers';
import type { ToolAgentChunkType, ToolWorkflowChunkType, ToolNetworkChunkType } from './helpers';
import {
  isAgentExecutionDataChunkType,
  isAgentExecutionTextChunkType,
  isDataChunkType,
  isWorkflowExecutionDataChunkType,
  isWorkflowExecutionTextChunkType,
  safeParseErrorObject,
  isMastraTextStreamChunk,
} from './utils';

type LanguageModelV2Usage = {
  /**
The number of input (prompt) tokens used.
   */
  inputTokens: number | undefined;
  /**
The number of output (completion) tokens used.
   */
  outputTokens: number | undefined;
  /**
The total number of tokens as reported by the provider.
This number might be different from the sum of `inputTokens` and `outputTokens`
and e.g. include reasoning tokens or other overhead.
   */
  totalTokens: number | undefined;
  /**
The number of reasoning tokens used.
   */
  reasoningTokens?: number | undefined;
  /**
The number of cached input tokens.
   */
  cachedInputTokens?: number | undefined;
};

type StepResult = {
  name: string;
  status: WorkflowStepStatus;
  input: Record<string, unknown> | null;
  output: unknown | null;
  suspendPayload: Record<string, unknown> | null;
  resumePayload: Record<string, unknown> | null;
};

export type WorkflowDataPart = {
  type: 'data-workflow' | 'data-tool-workflow';
  id: string;
  data: {
    name: string;
    status: WorkflowRunStatus;
    steps: Record<string, StepResult>;
    output: {
      usage: {
        inputTokens: number;
        outputTokens: number;
        totalTokens: number;
      };
    } | null;
  };
};

export type NetworkDataPart = {
  type: 'data-network' | 'data-tool-network';
  id: string;
  data: {
    name: string;
    status: 'running' | 'finished';
    steps: StepResult[];
    usage: LanguageModelV2Usage | null;
    output: unknown | null;
  };
};

export type AgentDataPart = {
  type: 'data-tool-agent';
  id: string;
  data: LLMStepResult;
};

// used so it's not serialized to JSON
const PRIMITIVE_CACHE_SYMBOL = Symbol('primitive-cache');

export function WorkflowStreamToAISDKTransformer({
  includeTextStreamParts,
}: { includeTextStreamParts?: boolean } = {}) {
  const bufferedWorkflows = new Map<
    string,
    {
      name: string;
      steps: Record<string, StepResult>;
    }
  >();
  return new TransformStream<
    ChunkType,
    | {
        data?: string;
        type?: 'start' | 'finish';
      }
    | InferUIMessageChunk<UIMessage>
    | WorkflowDataPart
    | ChunkType
    | ToolAgentChunkType
    | ToolWorkflowChunkType
    | ToolNetworkChunkType
  >({
    start(controller) {
      controller.enqueue({
        type: 'start',
      });
    },
    flush(controller) {
      controller.enqueue({
        type: 'finish',
      });
    },
    transform(chunk, controller) {
      const transformed = transformWorkflow<any>(chunk, bufferedWorkflows, false, includeTextStreamParts);
      if (transformed) controller.enqueue(transformed);
    },
  });
}

export function AgentNetworkToAISDKTransformer() {
  const bufferedNetworks = new Map<
    string,
    {
      name: string;
      steps: (StepResult & {
        id: string;
        iteration: number;
        task: null | Record<string, unknown>;
        input: StepResult['input'];
        [PRIMITIVE_CACHE_SYMBOL]: Map<string, any>;
      })[];
      usage: LanguageModelV2Usage | null;
      output: unknown | null;
    }
  >();

  return new TransformStream<
    NetworkChunkType,
    | {
        data?: string;
        type?: 'start' | 'finish';
      }
    | NetworkDataPart
    | InferUIMessageChunk<UIMessage>
    | DataChunkType
  >({
    start(controller) {
      controller.enqueue({
        type: 'start',
      });
    },
    flush(controller) {
      controller.enqueue({
        type: 'finish',
      });
    },
    transform(chunk, controller) {
      const transformed = transformNetwork(chunk, bufferedNetworks);
      if (transformed) controller.enqueue(transformed);
    },
  });
}

export function AgentStreamToAISDKTransformer<TOutput extends ZodType<any>>({
  lastMessageId,
  sendStart,
  sendFinish,
  sendReasoning,
  sendSources,
  messageMetadata,
  onError,
}: {
  lastMessageId?: string;
  sendStart?: boolean;
  sendFinish?: boolean;
  sendReasoning?: boolean;
  sendSources?: boolean;
  messageMetadata?: UIMessageStreamOptions<UIMessage>['messageMetadata'];
  onError?: UIMessageStreamOptions<UIMessage>['onError'];
}) {
  let bufferedSteps = new Map<string, any>();
  let tripwireOccurred = false;
  let finishEventSent = false;

  return new TransformStream<ChunkType<TOutput>, object>({
    transform(chunk, controller) {
      // Track if tripwire occurred
      if (chunk.type === 'tripwire') {
        tripwireOccurred = true;
      }

      // Track if finish event was sent
      if (chunk.type === 'finish') {
        finishEventSent = true;
      }

      const part = convertMastraChunkToAISDKv5({ chunk, mode: 'stream' });

      const transformedChunk = convertFullStreamChunkToUIMessageStream<any>({
        part: part as any,
        sendReasoning,
        sendSources,
        messageMetadataValue: messageMetadata?.({ part: part as TextStreamPart<ToolSet> }),
        sendStart,
        sendFinish,
        responseMessageId: lastMessageId,
        onError(error) {
          return onError ? onError(error) : safeParseErrorObject(error);
        },
      });

      if (transformedChunk) {
        if (transformedChunk.type === 'tool-agent') {
          const payload = transformedChunk.payload;
          const agentTransformed = transformAgent<TOutput>(payload, bufferedSteps);
          if (agentTransformed) controller.enqueue(agentTransformed);
        } else if (transformedChunk.type === 'tool-workflow') {
          const payload = transformedChunk.payload;
          const workflowChunk = transformWorkflow(payload, bufferedSteps, true);
          if (workflowChunk) controller.enqueue(workflowChunk);
        } else if (transformedChunk.type === 'tool-network') {
          const payload = transformedChunk.payload;
          const networkChunk = transformNetwork(payload, bufferedSteps, true);
          if (networkChunk) controller.enqueue(networkChunk);
        } else {
          controller.enqueue(transformedChunk);
        }
      }
    },
    flush(controller) {
      // If tripwire occurred but no finish event was sent, send a finish event with 'other' reason
      if (tripwireOccurred && !finishEventSent && sendFinish) {
        // Send a finish event with finishReason 'other' to ensure graceful stream completion
        // AI SDK doesn't support tripwires, so we use 'other' as the finish reason
        controller.enqueue({
          type: 'finish',
          finishReason: 'other',
        } as any);
      }
    },
  });
}

export function transformAgent<TOutput extends ZodType<any>>(
  payload: ChunkType<TOutput>,
  bufferedSteps: Map<string, any>,
) {
  let hasChanged = false;
  switch (payload.type) {
    case 'start':
      bufferedSteps.set(payload.runId!, {
        id: payload.payload.id,
        object: null,
        finishReason: null,
        usage: null,
        warnings: [],
        text: '',
        reasoning: [],
        sources: [],
        files: [],
        toolCalls: [],
        toolResults: [],
        request: {},
        response: {
          id: '',
          timestamp: new Date(),
          modelId: '',
          messages: [],
        },
        providerMetadata: undefined,
        steps: [],
        status: 'running',
      });
      hasChanged = true;
      break;
    case 'finish':
      bufferedSteps.set(payload.runId!, {
        ...bufferedSteps.get(payload.runId!),
        finishReason: payload.payload.stepResult.reason,
        usage: payload.payload?.output?.usage,
        warnings: payload.payload?.stepResult?.warnings,
        steps: bufferedSteps.get(payload.runId!)!.steps,
        status: 'finished',
      });
      hasChanged = true;
      break;
    case 'text-delta':
      const prevData = bufferedSteps.get(payload.runId!)!;
      bufferedSteps.set(payload.runId!, {
        ...prevData,
        text: `${prevData.text}${payload.payload.text}`,
      });
      hasChanged = true;
      break;
    case 'reasoning-delta':
      bufferedSteps.set(payload.runId!, {
        ...bufferedSteps.get(payload.runId!),
        reasoning: [...bufferedSteps.get(payload.runId)!.reasoning, payload.payload.text],
      });
      hasChanged = true;
      break;
    case 'source':
      bufferedSteps.set(payload.runId!, {
        ...bufferedSteps.get(payload.runId!),
        sources: [...bufferedSteps.get(payload.runId)!.sources, payload.payload],
      });
      hasChanged = true;
      break;
    case 'file':
      bufferedSteps.set(payload.runId!, {
        ...bufferedSteps.get(payload.runId!),
        files: [...bufferedSteps.get(payload.runId)!.files, payload.payload],
      });
      hasChanged = true;
      break;
    case 'tool-call':
      bufferedSteps.set(payload.runId!, {
        ...bufferedSteps.get(payload.runId!),
        toolCalls: [...bufferedSteps.get(payload.runId)!.toolCalls, payload.payload],
      });
      hasChanged = true;
      break;
    case 'tool-result':
      bufferedSteps.set(payload.runId!, {
        ...bufferedSteps.get(payload.runId!),
        toolResults: [...bufferedSteps.get(payload.runId)!.toolResults, payload.payload],
      });
      hasChanged = true;
      break;
    case 'object-result':
      bufferedSteps.set(payload.runId!, {
        ...bufferedSteps.get(payload.runId!),
        object: payload.object,
      });
      hasChanged = true;
      break;
    case 'object':
      bufferedSteps.set(payload.runId!, {
        ...bufferedSteps.get(payload.runId!),
        object: payload.object,
      });
      hasChanged = true;
      break;
    case 'step-finish':
      const currentRun = bufferedSteps.get(payload.runId!)!;
      const stepResult = {
        ...bufferedSteps.get(payload.runId!)!,
        stepType: currentRun.steps.length === 0 ? 'initial' : 'tool-result',
        reasoningText: bufferedSteps.get(payload.runId!)!.reasoning.join(''),
        staticToolCalls: bufferedSteps
          .get(payload.runId!)!
          .toolCalls.filter((part: any) => part.type === 'tool-call' && part.payload?.dynamic === false),
        dynamicToolCalls: bufferedSteps
          .get(payload.runId!)!
          .toolCalls.filter((part: any) => part.type === 'tool-call' && part.payload?.dynamic === true),
        staticToolResults: bufferedSteps
          .get(payload.runId!)!
          .toolResults.filter((part: any) => part.type === 'tool-result' && part.payload?.dynamic === false),
        dynamicToolResults: bufferedSteps
          .get(payload.runId!)!
          .toolResults.filter((part: any) => part.type === 'tool-result' && part.payload?.dynamic === true),
        finishReason: payload.payload.stepResult.reason,
        usage: payload.payload.output.usage,
        warnings: payload.payload.stepResult.warnings || [],
        response: {
          id: payload.payload.id || '',
          timestamp: (payload.payload.metadata?.timestamp as Date) || new Date(),
          modelId: (payload.payload.metadata?.modelId as string) || (payload.payload.metadata?.model as string) || '',
          ...bufferedSteps.get(payload.runId!)!.response,
          messages: bufferedSteps.get(payload.runId!)!.response.messages || [],
        },
      };

      bufferedSteps.set(payload.runId!, {
        ...bufferedSteps.get(payload.runId!)!,
        usage: payload.payload.output.usage,
        warnings: payload.payload.stepResult.warnings || [],
        steps: [...bufferedSteps.get(payload.runId!)!.steps, stepResult],
      });
      hasChanged = true;
      break;
    default:
      break;
  }

  if (hasChanged) {
    return {
      type: 'data-tool-agent',
      id: payload.runId!,
      data: bufferedSteps.get(payload.runId!),
    } satisfies AgentDataPart;
  }
  return null;
}

export function transformWorkflow<TOutput extends ZodType<any>>(
  payload: ChunkType<TOutput>,
  bufferedWorkflows: Map<
    string,
    {
      name: string;
      steps: Record<string, StepResult>;
    }
  >,
  isNested?: boolean,
  includeTextStreamParts?: boolean,
) {
  switch (payload.type) {
    case 'workflow-start':
      bufferedWorkflows.set(payload.runId!, {
        name: payload.payload.workflowId,
        steps: {},
      });
      return {
        type: isNested ? 'data-tool-workflow' : 'data-workflow',
        id: payload.runId,
        data: {
          name: bufferedWorkflows.get(payload.runId!)!.name,
          status: 'running',
          steps: bufferedWorkflows.get(payload.runId!)!.steps,
          output: null,
        },
      } as const;
    case 'workflow-step-start': {
      const current = bufferedWorkflows.get(payload.runId!) || { name: '', steps: {} };
      current.steps[payload.payload.id] = {
        name: payload.payload.id,
        status: payload.payload.status,
        input: payload.payload.payload ?? null,
        output: null,
        suspendPayload: null,
        resumePayload: null,
      };
      bufferedWorkflows.set(payload.runId!, current);
      return {
        type: isNested ? 'data-tool-workflow' : 'data-workflow',
        id: payload.runId,
        data: {
          name: current.name,
          status: 'running',
          steps: current.steps,
          output: null,
        },
      } as const;
    }
    case 'workflow-step-result': {
      const current = bufferedWorkflows.get(payload.runId!);
      if (!current) return null;
      current.steps[payload.payload.id] = {
        ...current.steps[payload.payload.id]!,
        status: payload.payload.status,
        output: payload.payload.output ?? null,
      };
      return {
        type: isNested ? 'data-tool-workflow' : 'data-workflow',
        id: payload.runId,
        data: {
          name: current.name,
          status: 'running',
          steps: current.steps,
          output: null,
        },
      } as const;
    }
    case 'workflow-step-suspended': {
      const current = bufferedWorkflows.get(payload.runId!);
      if (!current) return null;
      current.steps[payload.payload.id] = {
        ...current.steps[payload.payload.id]!,
        status: payload.payload.status,
        suspendPayload: payload.payload.suspendPayload ?? null,
        resumePayload: payload.payload.resumePayload ?? null,
        output: null,
      } satisfies StepResult;
      return {
        type: isNested ? 'data-tool-workflow' : 'data-workflow',
        id: payload.runId,
        data: {
          name: current.name,
          status: 'suspended',
          steps: current.steps,
          output: null,
        },
      } as const;
    }
    case 'workflow-finish': {
      const current = bufferedWorkflows.get(payload.runId!);
      if (!current) return null;
      return {
        type: isNested ? 'data-tool-workflow' : 'data-workflow',
        id: payload.runId,
        data: {
          name: current.name,
          steps: current.steps,
          output: payload.payload.output ?? null,
          status: payload.payload.workflowStatus,
        },
      } as const;
    }
    case 'workflow-step-output': {
      const output = payload.payload.output;

      if (includeTextStreamParts && output && isMastraTextStreamChunk(output)) {
        const part = convertMastraChunkToAISDKv5({ chunk: output, mode: 'stream' });

        const transformedChunk = convertFullStreamChunkToUIMessageStream<any>({
          part: part as any,
          onError(error) {
            return safeParseErrorObject(error);
          },
        });

        return transformedChunk;
      }

      if (output && isDataChunkType(output)) {
        if (!('data' in output)) {
          throw new Error(
            `UI Messages require a data property when using data- prefixed chunks \n ${JSON.stringify(output)}`,
          );
        }
        return output;
      }
      return null;
    }
    default: {
      // return the chunk as is if it's not a known type
      if (isDataChunkType(payload)) {
        if (!('data' in payload)) {
          throw new Error(
            `UI Messages require a data property when using data- prefixed chunks \n ${JSON.stringify(payload)}`,
          );
        }
        return payload;
      }
      return null;
    }
  }
}

export function transformNetwork(
  payload: NetworkChunkType,
  bufferedNetworks: Map<
    string,
    {
      name: string;
      steps: (StepResult & {
        id: string;
        iteration: number;
        task: null | Record<string, unknown>;
        input: StepResult['input'];
        [PRIMITIVE_CACHE_SYMBOL]: Map<string, any>;
      })[];
      usage: LanguageModelV2Usage | null;
      output: unknown | null;
    }
  >,
  isNested?: boolean,
): InferUIMessageChunk<UIMessage> | NetworkDataPart | DataChunkType | null {
  switch (payload.type) {
    case 'routing-agent-start': {
      if (!bufferedNetworks.has(payload.runId)) {
        bufferedNetworks.set(payload.runId, {
          name: payload.payload.networkId,
          steps: [],
          usage: null,
          output: null,
        });
      }

      const current = bufferedNetworks.get(payload.runId)!;
      current.steps.push({
        id: payload.payload.runId,
        name: payload.payload.agentId,
        status: 'running',
        iteration: payload.payload.inputData.iteration,
        input: {
          task: payload.payload.inputData.task,
          threadId: payload.payload.inputData.threadId,
          threadResourceId: payload.payload.inputData.threadResourceId,
        },
        output: '',
        task: null,
        suspendPayload: null,
        resumePayload: null,
        [PRIMITIVE_CACHE_SYMBOL]: new Map(),
      });

      return {
        type: isNested ? 'data-tool-network' : 'data-network',
        id: payload.runId,
        data: {
          name: bufferedNetworks.get(payload.runId)!.name,
          status: 'running',
          usage: null,
          steps: bufferedNetworks.get(payload.runId)!.steps,
          output: null,
        },
      } as const;
    }
    case 'routing-agent-text-start': {
      const current = bufferedNetworks.get(payload.runId!);
      if (!current) return null;
      return {
        type: 'text-start',
        id: payload.runId!,
      } as const;
    }
    case 'routing-agent-text-delta': {
      const current = bufferedNetworks.get(payload.runId!);
      if (!current) return null;
      return {
        type: 'text-delta',
        id: payload.runId!,
        delta: payload.payload.text,
      } as const;
    }
    case 'agent-execution-start': {
      const current = bufferedNetworks.get(payload.runId);

      if (!current) return null;

      current.steps.push({
        id: payload.payload.runId,
        name: payload.payload.agentId,
        status: 'running',
        iteration: payload.payload.args?.iteration ?? 0,
        input: { prompt: payload.payload.args?.prompt ?? '' },
        output: null,
        task: null,
        suspendPayload: null,
        resumePayload: null,
        [PRIMITIVE_CACHE_SYMBOL]: new Map(),
      });
      bufferedNetworks.set(payload.runId, current);
      return {
        type: isNested ? 'data-tool-network' : 'data-network',
        id: payload.runId,
        data: {
          ...current,
          status: 'running',
        },
      } as const;
    }
    case 'workflow-execution-start': {
      const current = bufferedNetworks.get(payload.runId);

      if (!current) return null;

      current.steps.push({
        id: payload.payload.runId,
        name: payload.payload.workflowId,
        status: 'running',
        iteration: payload.payload.args?.iteration ?? 0,
        input: { prompt: payload.payload.args?.prompt ?? '' },
        output: null,
        task: null,
        suspendPayload: null,
        resumePayload: null,
        [PRIMITIVE_CACHE_SYMBOL]: new Map(),
      });
      bufferedNetworks.set(payload.runId, current);
      return {
        type: isNested ? 'data-tool-network' : 'data-network',
        id: payload.runId,
        data: {
          ...current,
          status: 'running',
        },
      } as const;
    }
    case 'tool-execution-start': {
      const current = bufferedNetworks.get(payload.runId);

      if (!current) return null;

      current.steps.push({
        id: payload.payload.args.toolCallId!,
        name: payload.payload.args?.toolName!,
        status: 'running',
        iteration: payload.payload.args?.iteration ? Number(payload.payload.args.iteration) : 0,
        task: {
          id: payload.payload.args?.toolName!,
        },
        input: payload.payload.args?.args || null,
        output: null,
        suspendPayload: null,
        resumePayload: null,
        [PRIMITIVE_CACHE_SYMBOL]: new Map(),
      });

      bufferedNetworks.set(payload.runId, current);
      return {
        type: isNested ? 'data-tool-network' : 'data-network',
        id: payload.runId,
        data: {
          ...current,
          status: 'running',
        },
      } as const;
    }
    case 'agent-execution-end': {
      const current = bufferedNetworks.get(payload.runId!);
      if (!current) return null;

      const stepId = payload.payload.runId;
      const step = current.steps.find(step => step.id === stepId);
      if (!step) {
        return null;
      }

      step.status = 'success';
      step.output = payload.payload.result;

      return {
        type: isNested ? 'data-tool-network' : 'data-network',
        id: payload.runId!,
        data: {
          ...current,
          usage: payload.payload?.usage ?? current.usage,
          status: 'running',
          output: payload.payload.result ?? current.output,
        },
      } as const;
    }
    case 'tool-execution-end': {
      const current = bufferedNetworks.get(payload.runId!);
      if (!current) return null;

      const stepId = payload.payload.toolCallId;
      const step = current.steps.find(step => step.id === stepId);
      if (!step) {
        return null;
      }

      step.status = 'success';
      step.output = payload.payload.result;

      return {
        type: isNested ? 'data-tool-network' : 'data-network',
        id: payload.runId!,
        data: {
          ...current,
          status: 'running',
          output: payload.payload.result ?? current.output,
        },
      } as const;
    }
    case 'workflow-execution-end': {
      const current = bufferedNetworks.get(payload.runId);
      if (!current) return null;

      const stepId = payload.payload.runId;
      const step = current.steps.find(step => step.id === stepId);

      if (!step) {
        return null;
      }

      step.status = 'success';
      step.output = payload.payload.result;

      return {
        type: isNested ? 'data-tool-network' : 'data-network',
        id: payload.runId!,
        data: {
          ...current,
          usage: payload.payload?.usage ?? current.usage,
          status: 'running',
          output: payload.payload.result ?? current.output,
        },
      } as const;
    }
    case 'routing-agent-end': {
      const current = bufferedNetworks.get(payload.runId);
      if (!current) return null;

      const stepId = payload.payload.runId;
      const step = current.steps.find(step => step.id === stepId);

      if (!step) {
        return null;
      }

      step.status = 'success';
      step.task = {
        id: payload.payload.primitiveId,
        type: payload.payload.primitiveType,
        name: payload.payload.task,
        reason: payload.payload.selectionReason,
      };
      step.output = payload.payload.result;

      return {
        type: isNested ? 'data-tool-network' : 'data-network',
        id: payload.runId,
        data: {
          ...current,
          usage: payload.payload?.usage ?? current.usage,
          output: payload.payload?.result ?? current.output,
        },
      } as const;
    }
    case 'network-execution-event-step-finish': {
      const current = bufferedNetworks.get(payload.runId);
      if (!current) return null;
      return {
        type: isNested ? 'data-tool-network' : 'data-network',
        id: payload.runId,
        data: {
          ...current,
          status: 'finished',
          output: payload.payload?.result ?? current.output,
        },
      } as const;
    }
    case 'network-execution-event-finish': {
      const current = bufferedNetworks.get(payload.runId!);
      if (!current) return null;
      return {
        type: isNested ? 'data-tool-network' : 'data-network',
        id: payload.runId!,
        data: {
          ...current,
          usage: payload.payload?.usage ?? current.usage,
          status: 'finished',
          output: payload.payload?.result ?? current.output,
        },
      } as const;
    }
    default: {
<<<<<<< HEAD
      // Handle sub-agent and sub-workflow text streaming
      if (isAgentExecutionTextChunkType(payload) || isWorkflowExecutionTextChunkType(payload)) {
        const innerPayload = payload.payload;

        // Handle text-start events from sub-agents/workflows
        if (innerPayload.type === 'text-start') {
          return {
            type: 'text-start',
            id: payload.runId!,
          } as const;
        }

        // Handle text-delta events from sub-agents/workflows
        if (innerPayload.type === 'text-delta' && innerPayload.payload?.text) {
          return {
            type: 'text-delta',
            id: payload.runId!,
            delta: innerPayload.payload.text,
          } as const;
=======
      if (payload.type.startsWith('agent-execution-event-')) {
        const stepId = payload.payload.runId;
        const current = bufferedNetworks.get(payload.runId!);
        if (!current) return null;

        const step = current.steps.find(step => step.id === stepId);
        if (!step) {
          return null;
        }

        step[PRIMITIVE_CACHE_SYMBOL] = step[PRIMITIVE_CACHE_SYMBOL] || new Map();
        const result = transformAgent(payload.payload as ChunkType<any>, step[PRIMITIVE_CACHE_SYMBOL]);
        if (result) {
          const { request, response, ...data } = result.data;
          step.task = data;
        }
      }

      if (payload.type.startsWith('workflow-execution-event-')) {
        const stepId = payload.payload.runId;
        const current = bufferedNetworks.get(payload.runId!);
        if (!current) return null;

        const step = current.steps.find(step => step.id === stepId);
        if (!step) {
          return null;
        }

        step[PRIMITIVE_CACHE_SYMBOL] = step[PRIMITIVE_CACHE_SYMBOL] || new Map();
        const result = transformWorkflow(payload.payload as WorkflowStreamEvent, step[PRIMITIVE_CACHE_SYMBOL]);
        if (result && 'data' in result) {
          const data = result.data;
          step.task = data;

          if (data.name && step.task) {
            step.task.id = data.name;
          }
>>>>>>> cd7c74ab
        }
      }

      // return the chunk as is if it's not a known type
      if (isDataChunkType(payload)) {
        if (!('data' in payload)) {
          throw new Error(
            `UI Messages require a data property when using data- prefixed chunks \n ${JSON.stringify(payload)}`,
          );
        }

        const { type, data } = payload;
        return { type, data };
      }
      if (isAgentExecutionDataChunkType(payload)) {
        if (!('data' in payload.payload)) {
          throw new Error(
            `UI Messages require a data property when using data- prefixed chunks \n ${JSON.stringify(payload)}`,
          );
        }

        const { type, data } = payload.payload;
        return { type, data };
      }
      if (isWorkflowExecutionDataChunkType(payload)) {
        if (!('data' in payload.payload)) {
          throw new Error(
            `UI Messages require a data property when using data- prefixed chunks \n ${JSON.stringify(payload)}`,
          );
        }
        const { type, data } = payload.payload;
        return { type, data };
      }
      return null;
    }
  }
}<|MERGE_RESOLUTION|>--- conflicted
+++ resolved
@@ -839,7 +839,6 @@
       } as const;
     }
     default: {
-<<<<<<< HEAD
       // Handle sub-agent and sub-workflow text streaming
       if (isAgentExecutionTextChunkType(payload) || isWorkflowExecutionTextChunkType(payload)) {
         const innerPayload = payload.payload;
@@ -859,7 +858,29 @@
             id: payload.runId!,
             delta: innerPayload.payload.text,
           } as const;
-=======
+        }
+      }
+
+      if (isAgentExecutionDataChunkType(payload)) {
+        if (!('data' in payload.payload)) {
+          throw new Error(
+            `UI Messages require a data property when using data- prefixed chunks \n ${JSON.stringify(payload)}`,
+          );
+        }
+
+        const { type, data } = payload.payload;
+        return { type, data };
+      }
+      if (isWorkflowExecutionDataChunkType(payload)) {
+        if (!('data' in payload.payload)) {
+          throw new Error(
+            `UI Messages require a data property when using data- prefixed chunks \n ${JSON.stringify(payload)}`,
+          );
+        }
+        const { type, data } = payload.payload;
+        return { type, data };
+      }
+
       if (payload.type.startsWith('agent-execution-event-')) {
         const stepId = payload.payload.runId;
         const current = bufferedNetworks.get(payload.runId!);
@@ -897,7 +918,6 @@
           if (data.name && step.task) {
             step.task.id = data.name;
           }
->>>>>>> cd7c74ab
         }
       }
 
@@ -912,25 +932,7 @@
         const { type, data } = payload;
         return { type, data };
       }
-      if (isAgentExecutionDataChunkType(payload)) {
-        if (!('data' in payload.payload)) {
-          throw new Error(
-            `UI Messages require a data property when using data- prefixed chunks \n ${JSON.stringify(payload)}`,
-          );
-        }
-
-        const { type, data } = payload.payload;
-        return { type, data };
-      }
-      if (isWorkflowExecutionDataChunkType(payload)) {
-        if (!('data' in payload.payload)) {
-          throw new Error(
-            `UI Messages require a data property when using data- prefixed chunks \n ${JSON.stringify(payload)}`,
-          );
-        }
-        const { type, data } = payload.payload;
-        return { type, data };
-      }
+
       return null;
     }
   }
