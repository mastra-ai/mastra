--- conflicted
+++ resolved
@@ -1,161 +1,6 @@
 export { chatRoute } from './chat-route';
 export type { chatRouteOptions } from './chat-route';
 
-<<<<<<< HEAD
-export type chatRouteOptions<OUTPUT extends OutputSchema = undefined> = {
-  defaultOptions?: AgentExecutionOptions<OUTPUT, 'aisdk'>;
-} & (
-  | {
-      path: `${string}:agentId${string}`;
-      agent?: never;
-    }
-  | {
-      path: string;
-      agent: string;
-    }
-);
-
-export function chatRoute<OUTPUT extends OutputSchema = undefined>({
-  path = '/chat/:agentId',
-  agent,
-  defaultOptions,
-}: chatRouteOptions<OUTPUT>): ReturnType<typeof registerApiRoute> {
-  if (!agent && !path.includes('/:agentId')) {
-    throw new Error('Path must include :agentId to route to the correct agent or pass the agent explicitly');
-  }
-
-  return registerApiRoute(path, {
-    method: 'POST',
-    openapi: {
-      summary: 'Chat with an agent',
-      description: 'Send messages to an agent and stream the response in the AI SDK format',
-      tags: ['ai-sdk'],
-      parameters: [
-        {
-          name: 'agentId',
-          in: 'path',
-          required: true,
-          description: 'The ID of the agent to chat with',
-          schema: {
-            type: 'string',
-          },
-        },
-      ],
-      requestBody: {
-        required: true,
-        content: {
-          'application/json': {
-            schema: {
-              type: 'object',
-              properties: {
-                messages: {
-                  type: 'array',
-                  description: 'Array of messages in the conversation',
-                  items: {
-                    type: 'object',
-                    properties: {
-                      role: {
-                        type: 'string',
-                        enum: ['user', 'assistant', 'system'],
-                        description: 'The role of the message sender',
-                      },
-                      content: {
-                        type: 'string',
-                        description: 'The content of the message',
-                      },
-                    },
-                    required: ['role', 'content'],
-                  },
-                },
-              },
-              required: ['messages'],
-            },
-          },
-        },
-      },
-      responses: {
-        '200': {
-          description: 'Streaming response from the agent',
-          content: {
-            'text/plain': {
-              schema: {
-                type: 'string',
-                description: 'Server-sent events stream containing the agent response',
-              },
-            },
-          },
-        },
-        '400': {
-          description: 'Bad request - invalid input',
-          content: {
-            'application/json': {
-              schema: {
-                type: 'object',
-                properties: {
-                  error: {
-                    type: 'string',
-                  },
-                },
-              },
-            },
-          },
-        },
-        '404': {
-          description: 'Agent not found',
-          content: {
-            'application/json': {
-              schema: {
-                type: 'object',
-                properties: {
-                  error: {
-                    type: 'string',
-                  },
-                },
-              },
-            },
-          },
-        },
-      },
-    },
-    handler: async c => {
-      const { messages, ...rest } = await c.req.json();
-      const mastra = c.get('mastra');
-
-      let agentToUse: string | undefined = agent;
-      if (!agent) {
-        const agentId = c.req.param('agentId');
-        agentToUse = agentId;
-      }
-
-      if (c.req.param('agentId') && agent) {
-        mastra
-          .getLogger()
-          ?.warn(
-            `Fixed agent ID was set together with an agentId path parameter. This can lead to unexpected behavior.`,
-          );
-      }
-
-      if (!agentToUse) {
-        throw new Error('Agent ID is required');
-      }
-
-      const agentObj = mastra.getAgent(agentToUse);
-      if (!agentObj) {
-        throw new Error(`Agent ${agentToUse} not found`);
-      }
-
-      const result = await agentObj.stream<OUTPUT, 'aisdk'>(messages, {
-        ...defaultOptions,
-        ...rest,
-        format: 'aisdk',
-      });
-
-      return result.toUIMessageStreamResponse();
-    },
-  });
-}
-=======
 export { toAISdkFormat } from './to-ai-sdk-format';
 export { WokflowStreamToAISDKTransformer } from './to-ai-sdk-format';
-export type { WorkflowAiSDKType } from './to-ai-sdk-format';
->>>>>>> bc5aacb6
+export type { WorkflowAiSDKType } from './to-ai-sdk-format';