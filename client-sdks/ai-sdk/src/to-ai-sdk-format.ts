--- conflicted
+++ resolved
@@ -1,506 +1,9 @@
-<<<<<<< HEAD
-import type { MastraModelOutput, ChunkType, NetworkChunkType, OutputSchema } from '@mastra/core/stream';
-import type { MastraWorkflowStream, Step, WorkflowRunStatus, WorkflowStepStatus } from '@mastra/core/workflows';
+import type { MastraModelOutput, ChunkType, OutputSchema, MastraAgentNetworkStream } from '@mastra/core/stream';
+import type { MastraWorkflowStream, Step } from '@mastra/core/workflows';
 import type { InferUIMessageChunk, UIMessage } from 'ai';
 import type { ZodObject, ZodType } from 'zod';
-import type { MastraAgentNetworkStream } from '../../../packages/core/dist/stream/MastraAgentNetworkStream';
-import { convertMastraChunkToAISDKv5, convertFullStreamChunkToUIMessageStream } from './helpers';
-
-type StepResult = {
-  name: string;
-  status: WorkflowStepStatus;
-  input: Record<string, unknown> | null;
-  output: Record<string, unknown> | null;
-};
-
-export type WorkflowAiSDKType = {
-  type: 'data-workflow';
-  id: string;
-  data: {
-    name: string;
-    status: WorkflowRunStatus;
-    steps: Record<string, StepResult>;
-    output: {
-      usage: {
-        inputTokens: number;
-        outputTokens: number;
-        totalTokens: number;
-      };
-    } | null;
-  };
-};
-
-export function WorkflowStreamToAISDKTransformer() {
-  const bufferedWorkflows = new Map<
-    string,
-    {
-      name: string;
-      steps: Record<string, StepResult>;
-    }
-  >();
-  return new TransformStream<
-    ChunkType,
-    | {
-        data?: string;
-        type?: 'start' | 'finish';
-      }
-    | WorkflowAiSDKType
-    | ChunkType
-  >({
-    start(controller) {
-      controller.enqueue({
-        type: 'start',
-      });
-    },
-    flush(controller) {
-      controller.enqueue({
-        type: 'finish',
-      });
-    },
-    transform(chunk, controller) {
-      const transformed = transformWorkflow<any>(chunk, bufferedWorkflows);
-
-      if (transformed) controller.enqueue(transformed);
-    },
-  });
-}
-
-export function AgentStreamToAISDKTransformer<TOutput extends ZodType<any>>() {
-  let bufferedSteps = new Map<string, any>();
-
-  return new TransformStream<ChunkType<TOutput>, object>({
-    transform(chunk, controller) {
-      const part = convertMastraChunkToAISDKv5({ chunk, mode: 'stream' });
-
-      const transformedChunk = convertFullStreamChunkToUIMessageStream<any>({
-        part: part as any,
-        sendReasoning: false,
-        sendSources: false,
-        sendStart: true,
-        sendFinish: true,
-        responseMessageId: chunk.runId,
-        onError() {
-          return 'Error';
-        },
-      });
-
-      if (transformedChunk) {
-        if (transformedChunk.type === 'tool-agent') {
-          const payload = transformedChunk.payload;
-          const agentTransformed = transformAgent<TOutput>(payload, bufferedSteps);
-          if (agentTransformed) controller.enqueue(agentTransformed);
-        } else if (transformedChunk.type === 'tool-workflow') {
-          const payload = transformedChunk.payload;
-          const workflowChunk = transformWorkflow(payload, bufferedSteps);
-          if (workflowChunk) controller.enqueue(workflowChunk);
-        } else if (transformedChunk.type === 'tool-network') {
-          const payload = transformedChunk.payload;
-          const networkChunk = transformNetwork(payload, bufferedSteps);
-          if (networkChunk) controller.enqueue(networkChunk);
-        } else {
-          controller.enqueue(transformedChunk);
-        }
-      }
-    },
-  });
-}
-
-function transformAgent<TOutput extends ZodType<any>>(payload: ChunkType<TOutput>, bufferedSteps: Map<string, any>) {
-  let hasChanged = false;
-  switch (payload.type) {
-    case 'start':
-      bufferedSteps.set(payload.runId!, {
-        id: payload.payload.id,
-        object: null,
-        finishReason: null,
-        usage: null,
-        warnings: [],
-        text: '',
-        reasoning: [],
-        sources: [],
-        files: [],
-        toolCalls: [],
-        toolResults: [],
-        request: {},
-        response: {
-          id: '',
-          timestamp: new Date(),
-          modelId: '',
-          messages: [],
-        },
-        providerMetadata: undefined,
-        steps: [],
-        status: 'running',
-      });
-      hasChanged = true;
-      break;
-    case 'finish':
-      bufferedSteps.set(payload.runId!, {
-        ...bufferedSteps.get(payload.runId!),
-        finishReason: payload.payload.stepResult.reason,
-        usage: payload.payload?.output?.usage,
-        warnings: payload.payload?.stepResult?.warnings,
-        steps: bufferedSteps.get(payload.runId!)!.steps,
-        status: 'finished',
-      });
-      hasChanged = true;
-      break;
-    case 'text-delta':
-      const prevData = bufferedSteps.get(payload.runId!)!;
-      bufferedSteps.set(payload.runId!, {
-        ...prevData,
-        text: `${prevData.text}${payload.payload.text}`,
-      });
-      hasChanged = true;
-      break;
-    case 'reasoning-delta':
-      bufferedSteps.set(payload.runId!, {
-        ...bufferedSteps.get(payload.runId!),
-        reasoning: [...bufferedSteps.get(payload.runId)!.reasoning, payload.payload.text],
-      });
-      hasChanged = true;
-      break;
-    case 'source':
-      bufferedSteps.set(payload.runId!, {
-        ...bufferedSteps.get(payload.runId!),
-        sources: [...bufferedSteps.get(payload.runId)!.sources, payload.payload],
-      });
-      hasChanged = true;
-      break;
-    case 'file':
-      bufferedSteps.set(payload.runId!, {
-        ...bufferedSteps.get(payload.runId!),
-        files: [...bufferedSteps.get(payload.runId)!.files, payload.payload],
-      });
-      hasChanged = true;
-      break;
-    case 'tool-call':
-      bufferedSteps.set(payload.runId!, {
-        ...bufferedSteps.get(payload.runId!),
-        toolCalls: [...bufferedSteps.get(payload.runId)!.toolCalls, payload.payload],
-      });
-      hasChanged = true;
-      break;
-    case 'tool-result':
-      bufferedSteps.set(payload.runId!, {
-        ...bufferedSteps.get(payload.runId!),
-        toolResults: [...bufferedSteps.get(payload.runId)!.toolResults, payload.payload],
-      });
-      hasChanged = true;
-      break;
-    case 'object-result':
-      bufferedSteps.set(payload.runId!, {
-        ...bufferedSteps.get(payload.runId!),
-        object: payload.object,
-      });
-      hasChanged = true;
-      break;
-    case 'object':
-      bufferedSteps.set(payload.runId!, {
-        ...bufferedSteps.get(payload.runId!),
-        object: payload.object,
-      });
-      hasChanged = true;
-      break;
-    case 'step-finish':
-      const currentRun = bufferedSteps.get(payload.runId!)!;
-      const stepResult = {
-        ...bufferedSteps.get(payload.runId!)!,
-        stepType: currentRun.steps.length === 0 ? 'initial' : 'tool-result',
-        reasoningText: bufferedSteps.get(payload.runId!)!.reasoning.join(''),
-        staticToolCalls: bufferedSteps
-          .get(payload.runId!)!
-          .toolCalls.filter((part: any) => part.type === 'tool-call' && part.payload?.dynamic === false),
-        dynamicToolCalls: bufferedSteps
-          .get(payload.runId!)!
-          .toolCalls.filter((part: any) => part.type === 'tool-call' && part.payload?.dynamic === true),
-        staticToolResults: bufferedSteps
-          .get(payload.runId!)!
-          .toolResults.filter((part: any) => part.type === 'tool-result' && part.payload?.dynamic === false),
-        dynamicToolResults: bufferedSteps
-          .get(payload.runId!)!
-          .toolResults.filter((part: any) => part.type === 'tool-result' && part.payload?.dynamic === true),
-        finishReason: payload.payload.stepResult.reason,
-        usage: payload.payload.output.usage,
-        warnings: payload.payload.stepResult.warnings || [],
-        response: {
-          id: payload.payload.id || '',
-          timestamp: (payload.payload.metadata?.timestamp as Date) || new Date(),
-          modelId: (payload.payload.metadata?.modelId as string) || (payload.payload.metadata?.model as string) || '',
-          ...bufferedSteps.get(payload.runId!)!.response,
-          messages: bufferedSteps.get(payload.runId!)!.response.messages || [],
-        },
-      };
-
-      bufferedSteps.set(payload.runId!, {
-        ...bufferedSteps.get(payload.runId!)!,
-        usage: payload.payload.output.usage,
-        warnings: payload.payload.stepResult.warnings || [],
-        steps: [...bufferedSteps.get(payload.runId!)!.steps, stepResult],
-      });
-      hasChanged = true;
-      break;
-    default:
-      break;
-  }
-
-  if (hasChanged) {
-    return {
-      type: 'data-tool-agent',
-      id: payload.runId!,
-      data: bufferedSteps.get(payload.runId!),
-    } as const;
-  }
-  return null;
-}
-
-function transformWorkflow<TOutput extends ZodType<any>>(
-  payload: ChunkType<TOutput>,
-  bufferedWorkflows: Map<
-    string,
-    {
-      name: string;
-      steps: Record<string, StepResult>;
-    }
-  >,
-) {
-  switch (payload.type) {
-    case 'workflow-start':
-      bufferedWorkflows.set(payload.runId!, {
-        name: payload.payload.workflowId,
-        steps: {},
-      });
-      return {
-        type: 'data-workflow',
-        id: payload.runId,
-        data: {
-          name: bufferedWorkflows.get(payload.runId!)!.name,
-          status: 'running',
-          steps: bufferedWorkflows.get(payload.runId!)!.steps,
-          output: null,
-        },
-      } as const;
-    case 'workflow-step-start': {
-      const current = bufferedWorkflows.get(payload.runId!) || { name: '', steps: {} };
-      current.steps[payload.payload.id] = {
-        name: payload.payload.id,
-        status: payload.payload.status,
-        input: payload.payload.payload ?? null,
-        output: null,
-      } satisfies StepResult;
-      bufferedWorkflows.set(payload.runId!, current);
-      return {
-        type: 'data-workflow',
-        id: payload.runId,
-        data: {
-          name: current.name,
-          status: 'running',
-          steps: current.steps,
-          output: null,
-        },
-      } as const;
-    }
-    case 'workflow-step-result': {
-      const current = bufferedWorkflows.get(payload.runId!);
-      if (!current) return null;
-      current.steps[payload.payload.id] = {
-        ...current.steps[payload.payload.id]!,
-        status: payload.payload.status,
-        output: payload.payload.output ?? null,
-      } satisfies StepResult;
-      return {
-        type: 'data-workflow',
-        id: payload.runId,
-        data: {
-          name: current.name,
-          status: 'running',
-          steps: current.steps,
-          output: null,
-        },
-      } as const;
-    }
-    case 'workflow-finish': {
-      const current = bufferedWorkflows.get(payload.runId!);
-      if (!current) return null;
-      return {
-        type: 'data-workflow',
-        id: payload.runId,
-        data: {
-          name: current.name,
-          steps: current.steps,
-          output: payload.payload.output ?? null,
-          status: payload.payload.workflowStatus,
-        },
-      } as const;
-    }
-    default:
-      return null;
-  }
-}
-
-function transformNetwork(
-  payload: NetworkChunkType,
-  bufferedNetworks: Map<string, { name: string; steps: StepResult[] }>,
-) {
-  switch (payload.type) {
-    case 'routing-agent-start': {
-      bufferedNetworks.set(payload.payload.runId, {
-        name: payload.payload.agentId,
-        steps: [],
-      });
-      return {
-        type: 'data-network',
-        id: payload.payload.runId,
-        data: {
-          name: bufferedNetworks.get(payload.payload.runId)!.name,
-          status: 'running',
-          steps: bufferedNetworks.get(payload.payload.runId)!.steps,
-          output: null,
-        },
-      } as const;
-    }
-    case 'agent-execution-start': {
-      const current = bufferedNetworks.get(payload.payload.runId) || { name: '', steps: [] };
-      current.steps.push({
-        name: payload.payload.agentId,
-        status: 'running',
-        input: payload.payload.args || null,
-        output: null,
-      } satisfies StepResult);
-      bufferedNetworks.set(payload.payload.runId, current);
-      return {
-        type: 'data-network',
-        id: payload.payload.runId,
-        data: {
-          name: current.name,
-          status: 'running',
-          steps: current.steps,
-          output: null,
-        },
-      } as const;
-    }
-    case 'workflow-execution-start': {
-      const current = bufferedNetworks.get(payload.payload.runId) || { name: '', steps: [] };
-      current.steps.push({
-        name: payload.payload.name,
-        status: 'running',
-        input: payload.payload.args || null,
-        output: null,
-      } satisfies StepResult);
-      bufferedNetworks.set(payload.payload.runId, current);
-      return {
-        type: 'data-network',
-        id: payload.payload.runId,
-        data: {
-          name: current.name,
-          status: 'running',
-          steps: current.steps,
-          output: null,
-        },
-      } as const;
-    }
-    case 'tool-execution-start': {
-      const current = bufferedNetworks.get(payload.payload.runId) || { name: '', steps: [] };
-      current.steps.push({
-        name: payload.payload.args?.toolName!,
-        status: 'running',
-        input: payload.payload.args?.args || null,
-        output: null,
-      } satisfies StepResult);
-      bufferedNetworks.set(payload.payload.runId, current);
-      return {
-        type: 'data-network',
-        id: payload.payload.runId,
-        data: {
-          name: current.name,
-          status: 'running',
-          steps: current.steps,
-          output: null,
-        },
-      } as const;
-    }
-    case 'agent-execution-end':
-    case 'tool-execution-end': {
-      const current = bufferedNetworks.get(payload.runId!);
-      if (!current) return null;
-      return {
-        type: 'data-network',
-        id: payload.runId!,
-        data: {
-          name: current.name,
-          status: 'running',
-          steps: current.steps,
-          output: null,
-        },
-      } as const;
-    }
-    case 'workflow-execution-end': {
-      const current = bufferedNetworks.get(payload.runId!);
-      if (!current) return null;
-      return {
-        type: 'data-network',
-        id: payload.runId!,
-        data: {
-          name: current.name,
-          status: 'running',
-          steps: current.steps,
-          output: null,
-        },
-      } as const;
-    }
-    case 'routing-agent-end': {
-      const current = bufferedNetworks.get(payload.payload.runId);
-      if (!current) return null;
-      return {
-        type: 'data-network',
-        id: payload.payload.runId,
-        data: {
-          name: current.name,
-          status: 'finished',
-          steps: current.steps,
-          output: payload.payload?.result ?? null,
-        },
-      } as const;
-    }
-    case 'network-execution-event-step-finish': {
-      const current = bufferedNetworks.get(payload.payload.runId);
-      if (!current) return null;
-      return {
-        type: 'data-network',
-        id: payload.payload.runId,
-        data: {
-          name: current.name,
-          status: 'finished',
-          steps: current.steps,
-          output: payload.payload?.result ?? null,
-        },
-      } as const;
-    }
-    case 'network-execution-event-finish': {
-      const current = bufferedNetworks.get(payload.runId!);
-      if (!current) return null;
-      return {
-        type: 'data-network',
-        id: payload.runId!,
-        data: {
-          name: current.name,
-          status: 'finished',
-          steps: current.steps,
-          output: payload.payload?.result ?? null,
-        },
-      } as const;
-    }
-    default:
-      return null;
-  }
-}
-=======
-import type { MastraModelOutput, OutputSchema } from '@mastra/core/stream';
-import type { InferUIMessageChunk, UIMessage } from 'ai';
-import { AgentStreamToAISDKTransformer } from './transformers';
-
+import { AgentStreamToAISDKTransformer, WorkflowStreamToAISDKTransformer } from './transformers';
 export type { WorkflowAiSDKType } from './transformers';
->>>>>>> c7fe8ee8
 
 type ToAISDKFrom = 'agent' | 'network' | 'workflow';
 
