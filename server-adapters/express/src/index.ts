--- conflicted
+++ resolved
@@ -1,16 +1,10 @@
 import type { Mastra } from '@mastra/core/mastra';
 import type { RequestContext } from '@mastra/core/request-context';
 import type { Tool } from '@mastra/core/tools';
-<<<<<<< HEAD
 import type { InMemoryTaskStore } from '@mastra/server/a2a/store';
 import type { MCPHttpTransportResult, MCPSseTransportResult } from '@mastra/server/handlers/mcp';
-import type { ServerRoute } from '@mastra/server/server-adapter';
-import { MastraServerBase } from '@mastra/server/server-adapter';
-=======
-import { InMemoryTaskStore } from '@mastra/server/a2a/store';
 import type { ServerRoute, BodyLimitOptions, StreamOptions } from '@mastra/server/server-adapter';
-import { MastraServerAdapter, redactStreamChunk } from '@mastra/server/server-adapter';
->>>>>>> 99857635
+import { MastraServerBase, redactStreamChunk } from '@mastra/server/server-adapter';
 import type { Application, NextFunction, Request, Response } from 'express';
 
 import { authenticationMiddleware, authorizationMiddleware } from './auth-middleware';
@@ -31,42 +25,7 @@
   }
 }
 
-<<<<<<< HEAD
 export class MastraServer extends MastraServerBase<Application, Request, Response> {
-=======
-export class ExpressServerAdapter extends MastraServerAdapter<Application, Request, Response> {
-  private taskStore: InMemoryTaskStore;
-  private customRouteAuthConfig?: Map<string, boolean>;
-  private playground?: boolean;
-  private isDev?: boolean;
-
-  constructor({
-    mastra,
-    tools,
-    taskStore,
-    customRouteAuthConfig,
-    playground,
-    isDev,
-    bodyLimitOptions,
-    streamOptions,
-  }: {
-    mastra: Mastra;
-    tools?: Record<string, Tool>;
-    taskStore?: InMemoryTaskStore;
-    customRouteAuthConfig?: Map<string, boolean>;
-    playground?: boolean;
-    isDev?: boolean;
-    bodyLimitOptions?: BodyLimitOptions;
-    streamOptions?: StreamOptions;
-  }) {
-    super({ mastra, bodyLimitOptions, tools, streamOptions });
-    this.taskStore = taskStore || new InMemoryTaskStore();
-    this.customRouteAuthConfig = customRouteAuthConfig;
-    this.playground = playground;
-    this.isDev = isDev;
-  }
-
->>>>>>> 99857635
   createContextMiddleware(): (req: Request, res: Response, next: NextFunction) => Promise<void> {
     return async (req: Request, res: Response, next: NextFunction) => {
       // Parse request context from request body and add to context
