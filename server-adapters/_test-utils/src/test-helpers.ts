import { Agent } from '@mastra/core/agent';
import { Mastra } from '@mastra/core';
import { Mock, vi } from 'vitest';
import { Workflow } from '@mastra/core/workflows';
import { createScorer } from '@mastra/core/evals';
import { SpanType } from '@mastra/core/observability';
import { CompositeVoice } from '@mastra/core/voice';
import { MockMemory } from '@mastra/core/memory';
import { MastraVector } from '@mastra/core/vector';
import { InMemoryStore } from '@mastra/core/storage';
import { createTool } from '@mastra/core/tools';
import { createWorkflow, createStep } from '@mastra/core/workflows';
import type { ZodTypeAny } from 'zod';
import { ServerRoute, WorkflowRegistry } from '@mastra/server/server-adapter';
import { BaseLogMessage, IMastraLogger, LogLevel } from '@mastra/core/logger';
import { generateValidDataFromSchema, getDefaultValidPathParams } from './route-test-utils';
import { MCPServer } from '@mastra/mcp';
import type { Tool } from '@mastra/core/tools';
import type { InMemoryTaskStore } from '@mastra/server/a2a/store';
vi.mock('@mastra/core/vector');

vi.mock('zod', async importOriginal => {
  const actual: {} = await importOriginal();
  return {
    ...actual,
  };
});

const z = require('zod');

/**
 * Test context for adapter integration tests
 * Convention: Create entities with IDs that match auto-generated values:
 * - agentId: 'test-agent'
 * - workflowId: 'test-workflow'
 * - toolId: 'test-tool'
 * - etc.
 */
export interface AdapterTestContext {
  mastra: Mastra;
  tools?: Record<string, Tool>;
  taskStore?: InMemoryTaskStore;
  customRouteAuthConfig?: Map<string, boolean>;
}

/**
 * HTTP request to execute through adapter
 */
export interface HttpRequest {
  method: string;
  path: string;
  query?: Record<string, string | string[]>;
  body?: unknown;
  headers?: Record<string, string>;
}

/**
 * HTTP response from adapter
 */
export interface HttpResponse {
  status: number;
  type: 'json' | 'stream';
  data?: unknown;
  stream?: ReadableStream | AsyncIterable<unknown>;
  headers: Record<string, string>;
}

/**
 * Configuration for adapter integration test suite
 */
export interface AdapterTestSuiteConfig {
  /** Name for the test suite */
  suiteName?: string;

  /**
   * Setup adapter and app for testing
   * Called once before all tests
   */
  setupAdapter: (context: AdapterTestContext) => { adapter: any; app: any } | Promise<{ adapter: any; app: any }>;

  /**
   * Execute HTTP request through the adapter's framework (Express/Hono)
   */
  executeHttpRequest: (app: any, request: HttpRequest) => Promise<HttpResponse>;

  /**
   * Create test context with Mastra instance, agents, etc.
   * Convention: Create entities with IDs matching auto-generated values
   * Optional - uses createDefaultTestContext() if not provided
   */
  createTestContext?: () => Promise<AdapterTestContext> | AdapterTestContext;
}

/**
 * Creates a test agent with all common mocks configured
 */
export function createTestAgent(
  overrides: {
    id?: string;
    name?: string;
    description?: string;
    instructions?: string;
    tools?: Record<string, any>;
    voice?: CompositeVoice;
    memory?: MockMemory;
    model?: any;
  } = {},
) {
  const testTool = createTestTool();
  const mockVoice = createMockVoice();
  const mockMemory = createMockMemory();

  const agent = new Agent({
    id: overrides.id || 'test-agent',
    name: overrides.name || 'test-agent',
    description: overrides.description || 'A test agent',
    instructions: overrides.instructions || 'Test instructions',
    model: overrides.model || 'openai/gpt-4o',
    tools: overrides.tools || { 'test-tool': testTool },
    voice: overrides.voice || mockVoice,
    memory: overrides.memory || mockMemory,
  });

  return agent;
}

/**
 * Creates a mock vector for testing (following handler test pattern)
 */
export function createMockVector() {
  // @ts-expect-error - Mocking for tests
  const mockVector: MastraVector = new MastraVector();
  mockVector.upsert = vi.fn().mockResolvedValue(['id1', 'id2']);
  mockVector.createIndex = vi.fn().mockResolvedValue(undefined);
  mockVector.query = vi.fn().mockResolvedValue([{ id: '1', score: 0.9, vector: [1, 2, 3] }]);
  mockVector.listIndexes = vi.fn().mockResolvedValue(['test-index']);
  mockVector.describeIndex = vi.fn().mockResolvedValue({ dimension: 3, count: 100, metric: 'cosine' });
  mockVector.deleteIndex = vi.fn().mockResolvedValue(undefined);

  return mockVector;
}

export function mockAgentMethods(agent: Agent) {
  // Mock agent methods that would normally require API calls
  vi.spyOn(agent, 'generate').mockResolvedValue({ text: 'test response' } as any);

  // Create a reusable mock stream that returns a proper ReadableStream
  const createMockStream = () => {
    return new ReadableStream({
      start(controller) {
        controller.enqueue({ type: 'text-delta', textDelta: 'test' });
        controller.close();
      },
    });
  };

  // Mock stream method - returns object with fullStream property
  vi.spyOn(agent, 'stream').mockResolvedValue({ fullStream: createMockStream() } as any);

  // Mock legacy generate - returns a stream
  vi.spyOn(agent, 'generateLegacy').mockResolvedValue(createMockStream() as any);

  // Helper to create a mock Response object for datastream-response routes
  const createMockResponse = () => {
    const stream = createMockStream();
    return new Response(stream, {
      status: 200,
      headers: {
        'Content-Type': 'text/plain; charset=utf-8',
        'Transfer-Encoding': 'chunked',
      },
    });
  };

  // Mock streamLegacy - needs to return an object with toDataStreamResponse/toTextStreamResponse methods
  const mockStreamResult = {
    ...createMockStream(),
    toDataStreamResponse: vi.fn().mockImplementation(() => createMockResponse()),
    toTextStreamResponse: vi.fn().mockImplementation(() => createMockResponse()),
  };
  vi.spyOn(agent, 'streamLegacy').mockResolvedValue(mockStreamResult as any);

  // Mock approveToolCall method - returns object with fullStream property
  vi.spyOn(agent, 'approveToolCall').mockResolvedValue({ fullStream: createMockStream() } as any);

  // Mock declineToolCall method - returns object with fullStream property
  vi.spyOn(agent, 'declineToolCall').mockResolvedValue({ fullStream: createMockStream() } as any);

  // Mock network method
  vi.spyOn(agent, 'network').mockResolvedValue(createMockStream() as any);

  // Mock getVoice to return the voice object that the handler expects
  const mockVoice = createMockVoice();

  // Mock voice methods to avoid "No listener/speaker provider configured" errors
  vi.spyOn(mockVoice, 'getSpeakers').mockResolvedValue([]);
  vi.spyOn(mockVoice, 'getListener').mockResolvedValue({ enabled: false } as any);
  vi.spyOn(mockVoice, 'speak').mockResolvedValue(
    new ReadableStream({
      start(controller) {
        controller.enqueue(new TextEncoder().encode('mock audio data'));
        controller.close();
      },
    }) as any,
  );
  vi.spyOn(mockVoice, 'listen').mockResolvedValue('transcribed text');

  vi.spyOn(agent, 'getVoice').mockResolvedValue(mockVoice);

  // Mock model list methods with proper model data structure
  vi.spyOn(agent, 'getModelList').mockResolvedValue([
    {
      id: 'id1',
      modelId: 'gpt-4o',
      provider: 'openai',
      model: {
        modelId: 'gpt-4o',
        provider: 'openai',
        specificationVersion: 'v1',
      },
    },
    {
      id: 'id2',
      modelId: 'gpt-4o-mini',
      provider: 'openai',
      model: {
        modelId: 'gpt-4o-mini',
        provider: 'openai',
        specificationVersion: 'v1',
      },
    },
  ] as any);

  return agent;
}

// Mock legacy workflow stream methods
const createMockWorkflowStream = () => {
  return new ReadableStream({
    start(controller) {
      controller.enqueue(new TextEncoder().encode('data: {"type":"step-result","result":"test"}\n\n'));
      controller.close();
    },
  });
};

/**
 * Create a default test context with mocked Mastra instance, agents, workflows, etc.
 * This provides everything needed for adapter integration tests.
 */
export async function createDefaultTestContext(): Promise<AdapterTestContext> {
  // Mock OPENAI_API_KEY so that isProviderConnected('openai') returns true
  // This is needed for routes like ENHANCE_INSTRUCTIONS_ROUTE that check provider connectivity
  vi.stubEnv('OPENAI_API_KEY', 'test-api-key');

  // Create memory and pre-populate with test thread
  const memory = createMockMemory();
  await memory.createThread({
    threadId: 'test-thread',
    resourceId: 'test-resource',
    metadata: {},
  });

  // Create vector instance
  const vector = createMockVector();

  // Create test tool
  const testTool = createTestTool({ id: 'test-tool' });

  // Create test agent with memory and mocks
  const agent = createTestAgent({ name: 'test-agent', memory });
  mockAgentMethods(agent);

  // Mock Agent.prototype.generate for routes that create new Agent instances
  // (e.g., ENHANCE_INSTRUCTIONS_ROUTE creates a systemPromptAgent)
  // This needs to return both text and object for different use cases
  vi.spyOn(Agent.prototype, 'generate').mockResolvedValue({
    text: 'test response',
    object: {
      explanation: 'Enhanced the instructions for clarity and specificity.',
      new_prompt: 'You are a helpful assistant with enhanced instructions.',
    },
  } as any);

  // Create test workflow with mocks
  const workflow = createTestWorkflow({ id: 'test-workflow' });
  const mergeTemplateWorkflow = createTestWorkflow({ id: 'merge-template' });
  const workflowBuilderWorkflow = createTestWorkflow({ id: 'workflow-builder' });

  // Create test scorer
  const testScorer = createScorer({
    id: 'test-scorer',
    name: 'Test Scorer',
    description: 'Test scorer for observability tests',
  });

  mockLogger.transports = new Map([
    ['console', {}],
    ['file', {}],
  ]) as unknown as Record<string, unknown>;

  const mockLogs: BaseLogMessage[] = [createLog({})];

  mockLogger.listLogsByRunId.mockResolvedValue({
    logs: mockLogs,
    total: 1,
    page: 1,
    perPage: 100,
    hasMore: false,
  });

  mockLogger.listLogs.mockResolvedValue({ logs: mockLogs, total: 1, page: 1, perPage: 100, hasMore: false });

  const weatherTool = createTool({
    id: 'getWeather',
    description: 'Gets the current weather for a location',
    inputSchema: z.object({
      location: z.string().describe('The location to get weather for'),
    }),
    outputSchema: z.object({
      temperature: z.number(),
      condition: z.string(),
    }),
    execute: async ({ location }) => ({
      temperature: 72,
      condition: `Sunny in ${location}`,
    }),
  });

  const calculatorTool = createTool({
    id: 'calculate',
    description: 'Performs basic calculations',
    inputSchema: z.object({
      operation: z.enum(['add', 'subtract', 'multiply', 'divide']),
      a: z.number(),
      b: z.number(),
    }),
    outputSchema: z.object({
      result: z.number(),
    }),
    execute: async ({ operation, a, b }) => {
      let result = 0;
      switch (operation) {
        case 'add':
          result = a + b;
          break;
        case 'subtract':
          result = a - b;
          break;
        case 'multiply':
          result = a * b;
          break;
        case 'divide':
          result = b !== 0 ? a / b : Infinity;
          break;
      }
      return { result };
    },
  });

  const failingTool = createTool({
    id: 'failingTool',
    description: 'A tool that always throws an error for testing error handling',
    inputSchema: z.object({}),
    outputSchema: z.object({}),
    execute: async () => {
      throw new Error('Tool execution failed intentionally');
    },
  });

  // Create real MCP servers with tools
  const mcpServer1 = new MCPServer({
    name: 'Test Server 1',
    version: '1.0.0',
    description: 'Test MCP Server 1',
    tools: {
      getWeather: weatherTool,
      calculate: calculatorTool,
    },
  });

  const mcpServer2 = new MCPServer({
    name: 'Test Server 2',
    version: '1.1.0',
    description: 'Test MCP Server 2',
    tools: {
      failingTool: failingTool,
    },
  });

  // Create Mastra instance with all test entities
  const mastra = new Mastra({
    logger: mockLogger as unknown as IMastraLogger,
    storage: new InMemoryStore(),
    agents: {
      'test-agent': agent,
    },
    workflows: {
      'test-workflow': workflow,
    },
    scorers: { 'test-scorer': testScorer },
    vectors: { 'test-vector': vector },
    mcpServers: {
      'test-server-1': mcpServer1,
      'test-server-2': mcpServer2,
    },
  });

  await mockWorkflowRun(workflow);
  await setupWorkflowRegistryMocks(
    {
      'merge-template': mergeTemplateWorkflow,
      'workflow-builder': workflowBuilderWorkflow,
    },
    mastra,
  );

  // Add test trace by creating a span with that traceId
  const storage = mastra.getStorage();
  if (storage) {
<<<<<<< HEAD
    const observability = await storage.getStore('observability');
    if (observability) {
      await observability.createSpan({
        spanId: 'test-span-1',
        traceId: 'test-trace',
        parentSpanId: null,
        name: 'test-span',
        scope: null,
        spanType: SpanType.GENERIC,
        attributes: {},
        metadata: null,
        links: null,
        startedAt: new Date(),
        endedAt: new Date(),
        input: null,
        output: null,
        error: null,
        isEvent: false,
      });
    }
=======
    await storage.createSpan({
      span: {
        spanId: 'test-span-1',
        traceId: 'test-trace',
        name: 'test-span',
        spanType: SpanType.GENERIC,
        startedAt: new Date(),
        endedAt: new Date(),
        isEvent: false,
      },
    });
>>>>>>> df3dcb02

    // Add test stored agent for stored agents routes
    if (storage.supports.agents) {
      const agents = await storage.getStore('agents');
      if (agents) {
        await agents.createAgent({
          agent: {
            id: 'test-stored-agent',
            name: 'Test Stored Agent',
            description: 'A test stored agent for integration tests',
            instructions: 'Test instructions for stored agent',
            model: { provider: 'openai', name: 'gpt-4o' },
          },
        });
      }
    }
  }

  return {
    mastra,
    tools: { 'test-tool': testTool },
  };
}

async function mockWorkflowRun(workflow: Workflow) {
  // Mock getWorkflowRunById to return a mock run object
  // This is needed for routes that require an existing workflow run (restart, resume, etc.)
  vi.spyOn(workflow, 'getWorkflowRunById').mockResolvedValue({
    runId: 'test-run',
    workflowName: 'test-workflow',
    status: 'completed',
    resourceId: 'test-resource',
    snapshot: {
      context: {},
      value: {},
      status: 'done',
      runId: 'test-run',
    },
    createdAt: new Date(),
    updatedAt: new Date(),
  } as any);

  // Mock getWorkflowRunExecutionResult for execution-result routes
  vi.spyOn(workflow, 'getWorkflowRunExecutionResult').mockResolvedValue({
    results: { step1: { output: 'test-output' } },
    status: 'success',
  } as any);

  // Mock createRun to return a mocked run object with all required methods
  const originalCreateRun = workflow.createRun.bind(workflow);
  vi.spyOn(workflow, 'createRun').mockImplementation(async (options?: any) => {
    const run = await originalCreateRun(options);

    // Mock stream methods
    vi.spyOn(run, 'streamLegacy').mockReturnValue({
      stream: createMockWorkflowStream(),
    } as any);
    vi.spyOn(run, 'observeStreamLegacy').mockReturnValue({
      stream: createMockWorkflowStream(),
    } as any);

    // Mock start to return a successful result
    vi.spyOn(run, 'start').mockResolvedValue({
      results: {},
      status: 'success',
    } as any);

    // Mock restart to return a successful result
    vi.spyOn(run, 'restart').mockResolvedValue({
      results: {},
      status: 'success',
    } as any);

    // Mock resume to return a successful result
    vi.spyOn(run, 'resume').mockResolvedValue({
      results: {},
      status: 'success',
    } as any);

    // Mock timeTravel to return a successful result
    vi.spyOn(run, 'timeTravel').mockResolvedValue({
      results: {},
      status: 'success',
    } as any);

    return run;
  });
}

/**
 * Creates a mock voice provider
 */
export function createMockVoice() {
  return new CompositeVoice({});
}

/**
 * Creates a test tool with basic schema
 */
export function createTestTool(
  overrides: {
    id?: string;
    description?: string;
    inputSchema?: ZodTypeAny;
    outputSchema?: ZodTypeAny;
    execute?: (input: any) => Promise<any>;
  } = {},
) {
  return createTool({
    id: overrides.id || 'test-tool',
    description: overrides.description || 'A test tool',
    inputSchema: overrides.inputSchema || z.object({ key: z.string() }),
    outputSchema: overrides.outputSchema || z.object({ result: z.string() }),
    execute: overrides.execute || (async _inputData => ({ result: 'success' })),
  });
}

/**
 * Creates a mock memory instance with InMemoryStore
 * Following the pattern from handler tests - uses actual MockMemory implementation
 */
export function createMockMemory() {
  const storage = new InMemoryStore();
  const mockMemory = new MockMemory({ storage });
  (mockMemory as any).__registerMastra = vi.fn();
  return mockMemory;
}

/**
 * Creates a test workflow with a suspending step
 * Following the pattern from handler tests - always includes suspend for resume tests
 */
export function createTestWorkflow(
  overrides: {
    id?: string;
    description?: string;
  } = {},
) {
  const execute = vi.fn<any>().mockResolvedValue({ result: 'success' });
  const stepA = createStep({
    id: 'test-step',
    inputSchema: z.object({}),
    outputSchema: z.object({}),
    execute: async ({ suspend }: any) => {
      await suspend({ test: 'data' });
    },
  });
  const stepB = createStep({
    id: 'test-step2',
    inputSchema: z.object({ name: z.string() }),
    outputSchema: z.object({ result: z.string() }),
    execute,
  });

  return createWorkflow({
    id: overrides.id || 'test-workflow',
    description: overrides.description || 'A test workflow',
    steps: [stepA, stepB],
    inputSchema: z.object({}),
    outputSchema: z.object({ result: z.string() }),
  })
    .then(stepA)
    .then(stepB)
    .commit();
}

/**
 * Recursively converts ISO date strings to Date objects in response data.
 * This is needed because HTTP responses serialize dates to strings via JSON.stringify(),
 * but schemas expect Date objects for validation.
 *
 * @param data - The response data from HTTP (with dates as ISO strings)
 * @returns The same data with ISO date strings converted to Date objects
 */
/**
 * Check if a Zod schema expects a Date type at a given path
 */
function schemaExpectsDate(schema: any, path: string[] = []): boolean {
  if (!schema) return false;

  // Unwrap effects, optional, nullable, default to get to the base type
  while (
    schema._def?.typeName === 'ZodEffects' ||
    schema._def?.typeName === 'ZodOptional' ||
    schema._def?.typeName === 'ZodNullable' ||
    schema._def?.typeName === 'ZodDefault'
  ) {
    if (schema._def.typeName === 'ZodEffects') {
      schema = schema._def.schema;
    } else if (schema._def.typeName === 'ZodOptional' || schema._def.typeName === 'ZodNullable') {
      schema = schema._def.innerType;
    } else if (schema._def.typeName === 'ZodDefault') {
      schema = schema._def.innerType;
    }
  }

  // If we have a path, navigate to that field
  if (path.length > 0) {
    if (schema._def?.typeName === 'ZodObject') {
      const shape = schema._def.shape();
      const fieldSchema = shape[path[0]];
      return schemaExpectsDate(fieldSchema, path.slice(1));
    } else if (schema._def?.typeName === 'ZodArray') {
      // For arrays, check the element type (ignore the array index in path)
      return schemaExpectsDate(schema._def.type, path.slice(1));
    }
    return false;
  }

  // Check if this is a Date type
  return schema._def?.typeName === 'ZodDate';
}

export function parseDatesInResponse(data: any, schema?: any, currentPath: string[] = []): any {
  if (data === null || data === undefined) {
    return data;
  }

  if (typeof data === 'string') {
    // Only parse dates if the schema expects a Date at this path
    if (schema && schemaExpectsDate(schema, currentPath)) {
      const isoDateRegex = /^\d{4}-\d{2}-\d{2}T\d{2}:\d{2}:\d{2}(\.\d{3})?Z?$/;
      if (isoDateRegex.test(data)) {
        const parsed = new Date(data);
        if (!isNaN(parsed.getTime())) {
          return parsed;
        }
      }
    }
    return data;
  }

  if (Array.isArray(data)) {
    return data.map((item, index) => parseDatesInResponse(item, schema, [...currentPath, String(index)]));
  }

  if (typeof data === 'object') {
    const result: any = {};
    for (const [key, value] of Object.entries(data)) {
      result[key] = parseDatesInResponse(value, schema, [...currentPath, key]);
    }
    return result;
  }

  return data;
}

async function setupWorkflowRegistryMocks(workflows: Record<string, Workflow>, mastra: Mastra) {
  for (const workflow of Object.values(workflows)) {
    workflow.__registerMastra(mastra);
    workflow.__registerPrimitives({
      logger: mastra.getLogger(),
      storage: mastra.getStorage(),
      agents: mastra.listAgents(),
      tts: mastra.getTTS(),
      vectors: mastra.listVectors(),
    });
    await mockWorkflowRun(workflow);
  }

  // Mock WorkflowRegistry.registerTemporaryWorkflows to attach Mastra to workflows
  vi.spyOn(WorkflowRegistry, 'registerTemporaryWorkflows').mockImplementation(() => {
    for (const [id, workflow] of Object.entries(workflows)) {
      // Register Mastra instance with the workflow
      if (mastra) {
        workflow.__registerMastra(mastra);
        workflow.__registerPrimitives({
          logger: mastra.getLogger(),
          storage: mastra.getStorage(),
          agents: mastra.listAgents(),
          tts: mastra.getTTS(),
          vectors: mastra.listVectors(),
        });
      }
      WorkflowRegistry['additionalWorkflows'][id] = workflow;
    }
  });
}

export function createLog(args: Partial<BaseLogMessage>): BaseLogMessage {
  return {
    msg: 'test log',
    level: LogLevel.INFO,
    time: new Date(),
    ...args,
    pid: 1,
    hostname: 'test-host',
    name: 'test-name',
    runId: 'test-run',
  };
}

type MockedLogger = {
  listLogsByRunId: Mock<IMastraLogger['listLogsByRunId']>;
  listLogs: Mock<IMastraLogger['listLogs']>;
};

const mockLogger = {
  listLogsByRunId: vi.fn(),
  listLogs: vi.fn(),
  transports: new Map<string, unknown>(),
  warn: vi.fn(),
  info: vi.fn(),
  debug: vi.fn(),
  error: vi.fn(),
  cleanup: vi.fn(),
  trackException: vi.fn(),
  getTransports: vi.fn(() => mockLogger.transports ?? new Map<string, unknown>()),
} as unknown as MockedLogger & {
  transports: Record<string, unknown>;
  getTransports: () => Map<string, unknown>;
};

export interface RouteRequestPayload {
  method: ServerRoute['method'];
  path: string;
  query?: Record<string, string | string[]>;
  body?: unknown;
}

export interface RouteRequestOverrides {
  pathParams?: Record<string, string>;
  query?: Record<string, unknown>;
  body?: Record<string, unknown>;
}

export function buildRouteRequest(route: ServerRoute, overrides: RouteRequestOverrides = {}): RouteRequestPayload {
  const method = route.method;
  let path = route.path;

  if (route.pathParamSchema) {
    const defaults = getDefaultValidPathParams(route);
    const params = { ...defaults, ...(overrides.pathParams ?? {}) };
    for (const [key, value] of Object.entries(params)) {
      path = path.replace(`:${key}`, encodeURIComponent(String(value)));
    }
  }

  let query: Record<string, string | string[]> | undefined;
  if (route.queryParamSchema) {
    const generated = generateValidDataFromSchema(route.queryParamSchema) as Record<string, unknown>;
    query = convertQueryValues({ ...generated, ...(overrides.query ?? {}) });
  } else if (overrides.query) {
    query = convertQueryValues(overrides.query);
  }

  let body: Record<string, unknown> | undefined;
  if (route.bodySchema) {
    const generated = generateValidDataFromSchema(route.bodySchema) as Record<string, unknown>;
    body = { ...generated, ...(overrides.body ?? {}) };
  } else if (overrides.body) {
    body = { ...overrides.body };
  }

  return {
    method,
    path,
    query,
    body,
  };
}

export function convertQueryValues(values: Record<string, unknown>): Record<string, string | string[]> {
  const query: Record<string, string | string[]> = {};
  const appendValue = (prefix: string, value: unknown) => {
    if (value === undefined || value === null) return;
    if (Array.isArray(value)) {
      query[prefix] = value.map(item => convertQueryValue(item));
      return;
    }
    if (value instanceof Date) {
      query[prefix] = value.toISOString();
      return;
    }
    if (typeof value === 'object') {
      for (const [key, nested] of Object.entries(value as Record<string, unknown>)) {
        appendValue(`${prefix}[${key}]`, nested);
      }
      return;
    }
    query[prefix] = convertQueryValue(value);
  };

  for (const [key, value] of Object.entries(values)) {
    appendValue(key, value);
  }
  return query;
}

function convertQueryValue(value: unknown): string {
  return String(value);
}

/**
 * Creates a ReadableStream that emits chunks with sensitive data.
 * This simulates what an agent.stream() call would return with request metadata.
 *
 * @param format - The stream format version ('v1' for legacy, 'v2' for current)
 * @returns A ReadableStream with chunks containing sensitive request data
 */
export function createStreamWithSensitiveData(format: 'v1' | 'v2' = 'v2'): ReadableStream {
  const sensitiveRequest = {
    body: JSON.stringify({
      model: 'gpt-4',
      messages: [{ role: 'system', content: 'SECRET_SYSTEM_PROMPT' }],
      tools: [{ name: 'secret_tool', description: 'Internal tool' }],
    }),
  };

  const chunks =
    format === 'v2'
      ? [
          {
            type: 'step-start',
            runId: 'run-123',
            from: 'AGENT',
            payload: {
              messageId: 'msg-123',
              request: sensitiveRequest,
              warnings: [],
            },
          },
          { type: 'text-delta', textDelta: 'Hello' },
          {
            type: 'step-finish',
            runId: 'run-123',
            from: 'AGENT',
            payload: {
              messageId: 'msg-123',
              metadata: { request: sensitiveRequest },
              output: {
                text: 'Hello',
                steps: [{ request: sensitiveRequest, response: { id: 'resp-1' } }],
              },
            },
          },
          {
            type: 'finish',
            runId: 'run-123',
            from: 'AGENT',
            payload: {
              messageId: 'msg-123',
              metadata: { request: sensitiveRequest },
              output: {
                text: 'Hello',
                steps: [{ request: sensitiveRequest }],
              },
            },
          },
        ]
      : [
          {
            type: 'step-start',
            messageId: 'msg-123',
            request: sensitiveRequest,
            warnings: [],
          },
          { type: 'text-delta', textDelta: 'Hello' },
          {
            type: 'step-finish',
            finishReason: 'stop',
            request: sensitiveRequest,
          },
          {
            type: 'finish',
            finishReason: 'stop',
            request: sensitiveRequest,
          },
        ];

  return new ReadableStream({
    start(controller) {
      for (const chunk of chunks) {
        controller.enqueue(chunk);
      }
      controller.close();
    },
  });
}

/**
 * Helper to consume a stream and parse SSE chunks.
 * Reads all chunks from a stream and parses them from SSE format.
 *
 * @param stream - The ReadableStream to consume (typically response.body)
 * @returns Array of parsed JSON objects from the SSE data lines
 */
export async function consumeSSEStream(stream: ReadableStream<Uint8Array> | null): Promise<any[]> {
  if (!stream) return [];
  const reader = stream.getReader();
  const decoder = new TextDecoder();
  const chunks: any[] = [];

  while (true) {
    const { done, value } = await reader.read();
    if (done) break;

    const text = decoder.decode(value);
    // Parse SSE format: "data: {...}\n\n"
    const lines = text.split('\n');
    for (const line of lines) {
      if (line.startsWith('data: ') && line !== 'data: [DONE]') {
        try {
          chunks.push(JSON.parse(line.slice(6)));
        } catch {
          // Skip non-JSON lines
        }
      }
    }
  }

  return chunks;
}<|MERGE_RESOLUTION|>--- conflicted
+++ resolved
@@ -418,40 +418,20 @@
   // Add test trace by creating a span with that traceId
   const storage = mastra.getStorage();
   if (storage) {
-<<<<<<< HEAD
     const observability = await storage.getStore('observability');
     if (observability) {
       await observability.createSpan({
-        spanId: 'test-span-1',
-        traceId: 'test-trace',
-        parentSpanId: null,
-        name: 'test-span',
-        scope: null,
-        spanType: SpanType.GENERIC,
-        attributes: {},
-        metadata: null,
-        links: null,
-        startedAt: new Date(),
-        endedAt: new Date(),
-        input: null,
-        output: null,
-        error: null,
-        isEvent: false,
+        span: {
+          spanId: 'test-span-1',
+          traceId: 'test-trace',
+          name: 'test-span',
+          spanType: SpanType.GENERIC,
+          startedAt: new Date(),
+          endedAt: new Date(),
+          isEvent: false,
+        },
       });
     }
-=======
-    await storage.createSpan({
-      span: {
-        spanId: 'test-span-1',
-        traceId: 'test-trace',
-        name: 'test-span',
-        spanType: SpanType.GENERIC,
-        startedAt: new Date(),
-        endedAt: new Date(),
-        isEvent: false,
-      },
-    });
->>>>>>> df3dcb02
 
     // Add test stored agent for stored agents routes
     if (storage.supports.agents) {
