--- conflicted
+++ resolved
@@ -1,17 +1,11 @@
 import type { Mastra } from '@mastra/core/mastra';
 import type { RequestContext } from '@mastra/core/request-context';
 import type { Tool } from '@mastra/core/tools';
-<<<<<<< HEAD
 import type { InMemoryTaskStore } from '@mastra/server/a2a/store';
 import type { MCPHttpTransportResult, MCPSseTransportResult } from '@mastra/server/handlers/mcp';
-import { MastraServerBase } from '@mastra/server/server-adapter';
-import type { ServerRoute } from '@mastra/server/server-adapter';
+import { MastraServerBase, redactStreamChunk } from '@mastra/server/server-adapter';
+import type { BodyLimitOptions, ServerRoute, StreamOptions } from '@mastra/server/server-adapter';
 import { toReqRes, toFetchResponse } from 'fetch-to-node';
-=======
-import { InMemoryTaskStore } from '@mastra/server/a2a/store';
-import { MastraServerAdapter, redactStreamChunk } from '@mastra/server/server-adapter';
-import type { BodyLimitOptions, ServerRoute, StreamOptions } from '@mastra/server/server-adapter';
->>>>>>> 99857635
 import type { Context, Env, Hono, HonoRequest, MiddlewareHandler } from 'hono';
 import { bodyLimit } from 'hono/body-limit';
 import { stream } from 'hono/streaming';
@@ -32,42 +26,7 @@
 
 export type HonoBindings = {};
 
-<<<<<<< HEAD
 export class MastraServer extends MastraServerBase<Hono<any, any, any>, HonoRequest, Context> {
-=======
-export class HonoServerAdapter extends MastraServerAdapter<Hono<any, any, any>, HonoRequest, Context> {
-  private taskStore: InMemoryTaskStore;
-  private customRouteAuthConfig?: Map<string, boolean>;
-  private playground?: boolean;
-  private isDev?: boolean;
-
-  constructor({
-    mastra,
-    tools,
-    taskStore,
-    customRouteAuthConfig,
-    playground,
-    isDev,
-    bodyLimitOptions,
-    streamOptions,
-  }: {
-    mastra: Mastra;
-    tools?: Record<string, Tool>;
-    taskStore?: InMemoryTaskStore;
-    customRouteAuthConfig?: Map<string, boolean>;
-    playground?: boolean;
-    isDev?: boolean;
-    bodyLimitOptions?: BodyLimitOptions;
-    streamOptions?: StreamOptions;
-  }) {
-    super({ mastra, bodyLimitOptions, tools, streamOptions });
-    this.taskStore = taskStore || new InMemoryTaskStore();
-    this.customRouteAuthConfig = customRouteAuthConfig;
-    this.playground = playground;
-    this.isDev = isDev;
-  }
-
->>>>>>> 99857635
   createContextMiddleware(): MiddlewareHandler {
     return async (c, next) => {
       // Parse request context from request body and add to context
