--- conflicted
+++ resolved
@@ -108,13 +108,9 @@
 		this.parseConfig(config, server)
 
 		// Add default arguments from server configuration
-<<<<<<< HEAD
-		const runtimeConfig = server.config?.find(
+		const runtimeConfig = server.schemas?.find(
 			(c) => c.command === config.command,
 		)
-=======
-		const runtimeConfig = server.schemas?.find((c) => c.command === config.command)
->>>>>>> bf647b16
 		const configWithDefaults = {
 			...config,
 			args: runtimeConfig?.args ? [...runtimeConfig.args] : undefined,
@@ -156,19 +152,14 @@
 			...existing,
 			config: {
 				...input.config,
-<<<<<<< HEAD
-				args: serverDef.config?.find((c) => c.command === input.config.command)
+				args: serverDef.schemas?.find((c) => c.command === input.config.command)
 					?.args
 					? [
-							...serverDef.config.find(
+							...serverDef.schemas.find(
 								(c) => c.command === input.config.command,
 							)!.args!,
 						]
 					: undefined,
-=======
-				args: serverDef.schemas?.find((c) => c.command === input.config.command)
-					?.args ? [...serverDef.schemas.find((c) => c.command === input.config.command)!.args!] : undefined,
->>>>>>> bf647b16
 			},
 			updatedAt: new Date().toISOString(),
 		}
