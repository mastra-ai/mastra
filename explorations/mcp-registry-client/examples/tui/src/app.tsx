import React, { useEffect, useState } from "react"
import { Box, Newline, Text, useInput } from "ink"
import { RegistryClient, ServerDefinition } from "@mcp/registry"
import SelectInput from "ink-select-input"
import {
	McpConfiguration,
	type ConfiguredServer,
} from "@mastra/mcp-configuration"
import { Form } from "ink-form"

const registry = new RegistryClient({
	url: `https://opentools.com/.well-known/mcp.json`,
})

const configuration = new McpConfiguration({
	id: "tui-config",
	registry,
})

type View =
	| "loading"
	| "menu"
	| "browse-servers"
	| "browse-server"
	| "configure-server"
	| "edit-configurations"

export default function App() {
	const [chosenConfigurationType, setChosenConfigurationType] = useState<
		string | null
	>(null)

	const [view, _setView] = useState<View>("loading")
	const [viewHistory, _setViewHistory] = useState<View[]>([])
	const selectView = (view: View) => {
		if (view === "loading") {
			_setViewHistory([...viewHistory, "menu"])
		} else {
			_setViewHistory([...viewHistory, view])
		}
		_setView(view)
	}
	const goBack = () => {
		if (view === "menu") {
			process.exit()
		}
		viewHistory.pop() // remove current
		const last = viewHistory.at(-1) // get previous
		_setViewHistory(viewHistory)
		_setView(last || "menu")
		setChosenConfigurationType(null)
	}
	useInput((_input, key) => {
		if (
			key.escape &&
			(view !== "configure-server" || !chosenConfigurationType)
		) {
			goBack()
		}
	})

	const [registryServers, setRegistryServers] = useState<
		Array<ServerDefinition>
	>([])
	const [configuredServers, setConfiguredServers] = useState<
		Array<ConfiguredServer>
	>([])
	const [browsedServer, setBrowsedServer] = useState<ServerDefinition | null>(
		null,
	)

	const refreshConfiguredServerList = () =>
		configuration.list().then((serverConfigs) => {
			setConfiguredServers(serverConfigs)
		})

	useEffect(() => {
		Promise.all([
			refreshConfiguredServerList(),
			(() => {
				if (registryServers.length === 0) {
					registry.listServers().then(async (servers) => {
						setRegistryServers(servers)
					})
				}
			})(),
		]).then(() => {
			selectView("menu")
		})
	}, [])

	const existingConfig = configuredServers.find(
		(c) => c.serverId === browsedServer?.id,
	)

	switch (view) {
		case "loading":
			return <Text>loading..</Text>
		case "menu":
			return (
				<>
					<Text>MCP Registry client TUI</Text>
					<SelectInput
						items={[
							configuredServers.length > 0
								? {
										value: "edit-configurations" as const,
										label: `Edit server configurations (${configuredServers.length})`,
									}
								: null,
							{ value: "browse-servers" as const, label: "Browse MCP servers" },
							{ value: "exit" as const, label: "Exit" },
						].filter((v): v is NonNullable<typeof v> => Boolean(v))}
						onSelect={(item) => {
							if (item.value === "exit") {
								process.exit()
							}
							selectView(item.value)
						}}
					/>
				</>
			)
		case "configure-server": {
			if (!chosenConfigurationType) {
				return (
					<>
						<Text>Which command do you want to configure?</Text>

						<SelectInput
							items={browsedServer?.schemas?.map((c) => ({
								value: c.command,
								label: c.command,
							}))}
							onSelect={(i) => {
								setChosenConfigurationType(i.value)
							}}
						/>
					</>
				)
			}

<<<<<<< HEAD
			const c = browsedServer?.config?.find(
				(c) => c.command === chosenConfigurationType,
=======
			const c = browsedServer?.schemas?.find(
				(c) => c.command === chosenConfigurationType
>>>>>>> bf647b16
			)!
			return (
				<>
					<Text>{browsedServer?.name} configuration</Text>

					<Form
						form={{
							title: browsedServer?.name,
							sections: [
								{
									title: chosenConfigurationType,
									description: `${c.command} ${c.args?.join(` `) || ""}`,
									fields: [
										c?.runtimeArgs
											? {
													name: "Runtime args",
													type: "string",
													initialValue:
														existingConfig?.config?.runtimeArgs?.join(`, `) ||
														undefined,
													description: `${
														c.runtimeArgs.description
													} - default: ${JSON.stringify(
														c.runtimeArgs.default || [],
													)} (use comma separated list for multiple)`,
												}
											: null,
										...Object.entries(c?.env || {})?.map(([k, v]) => ({
											name: k,
											type: "string",
											description: v.description,
											initialValue:
												existingConfig?.config?.env?.[k] || undefined,
										})),
									].filter((i): i is NonNullable<typeof i> => Boolean(i)),
								},
							],
						}}
						onSubmit={async (value) => {
							setChosenConfigurationType(null)
							const env: Record<string, string> = {}
							let runtimeArgs: string[] = []
							for (const [k, v] of Object.entries(value)) {
								if (k === "Runtime args") {
									runtimeArgs = v.split(`, `)
								} else {
									env[k] = v
								}
							}
							if (!runtimeArgs.length && c.runtimeArgs?.default) {
								runtimeArgs = [...c.runtimeArgs.default]
							}
							const config = {
								command: chosenConfigurationType,
								env: Object.keys(env).length > 0 ? env : undefined,
								runtimeArgs: runtimeArgs.length > 0 ? runtimeArgs : undefined,
							}
							if (existingConfig) {
								await configuration.edit({
									server: { id: browsedServer!.id },
									config,
								})
							} else {
								await configuration.add({
									server: browsedServer!,
									config,
								})
							}
							await refreshConfiguredServerList()
							goBack()
						}}
					/>
				</>
			)
		}
		case "browse-server": {
			return (
				<>
					<Box borderStyle="round" flexDirection="column">
						<Text color="green">{browsedServer?.name} MCP Server</Text>
						<Text>License: {browsedServer?.license}</Text>
						<Text>Downloads: {browsedServer?.downloads}</Text>
						<Text color="blue">{browsedServer?.description}</Text>
						{existingConfig ? (
							<Text color="yellow">
								Configuration: {JSON.stringify(existingConfig.config, null, 2)}
							</Text>
						) : null}
					</Box>
					<Newline />
					<SelectInput
						items={[
							{ value: "configure-server" as const, label: "Configure" },
							existingConfig
								? {
										value: "delete-configuration" as const,
										label: "Delete configuration",
									}
								: null,
							{ value: "go-back" as const, label: "[Back to servers]" },
						].filter((v): v is NonNullable<typeof v> => Boolean(v))}
						onSelect={(item) => {
							if (item.value === "go-back") {
								selectView("browse-servers")
								setBrowsedServer(null)
							} else if (item.value === "delete-configuration") {
								configuration
									.remove(existingConfig?.serverId!)
									.then(async () => {
										await refreshConfiguredServerList()
									})
							} else {
								selectView(item.value)
							}
						}}
					/>
				</>
			)
		}
		case "browse-servers": {
			return (
				<>
					<Text>Browse MCP servers</Text>

					<SelectInput
						limit={Math.max(process.stdout.rows - 10, 10)}
						items={[
							{ value: "go-back", label: "[Back to menu]" },
							...registryServers.map((s) => ({
								label: s.name,
								value: s.id,
							})),
						]}
						onSelect={async (item) => {
							if (item.value === "go-back") {
								selectView("menu")
								setBrowsedServer(null)
								return
							}
							setBrowsedServer(
								await registry.getServerDefinition({
									id: item.value,
								}),
							)
							selectView("browse-server")
						}}
					/>
				</>
			)
		}
		case "edit-configurations":
			return (
				<>
					<Text>Configured MCP servers</Text>

					<SelectInput
						limit={Math.max(process.stdout.rows - 10, 10)}
						items={configuredServers.map((s) => ({
							label: s.server.name,
							value: s.server,
							key: s.serverId,
						}))}
						onSelect={(i) => {
							setBrowsedServer(i.value)
							selectView("browse-server")
						}}
					></SelectInput>
				</>
			)
	}
}<|MERGE_RESOLUTION|>--- conflicted
+++ resolved
@@ -139,13 +139,8 @@
 				)
 			}
 
-<<<<<<< HEAD
-			const c = browsedServer?.config?.find(
+			const c = browsedServer?.schemas?.find(
 				(c) => c.command === chosenConfigurationType,
-=======
-			const c = browsedServer?.schemas?.find(
-				(c) => c.command === chosenConfigurationType
->>>>>>> bf647b16
 			)!
 			return (
 				<>
