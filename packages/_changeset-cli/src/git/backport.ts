--- conflicted
+++ resolved
@@ -76,13 +76,8 @@
     childProcess.execSync(`git cherry-pick -x ${commitSha}`, {
       stdio: `inherit`,
     });
-<<<<<<< HEAD
-  } catch (err) {
-    console.log('[ERROR]: cherry-pick failed', err);
-=======
   } catch {
     console.log('[ERROR]: cherry-pick failed');
->>>>>>> 2ef1f3cc
 
     await octokit.rest.issues.createComment({
       owner,
