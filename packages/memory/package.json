--- conflicted
+++ resolved
@@ -51,11 +51,7 @@
     "async-mutex": "^0.5.0",
     "js-tiktoken": "^1.0.20",
     "json-schema": "^0.4.0",
-<<<<<<< HEAD
-    "async-mutex": "^0.5.0",
     "lru-cache": "^11.2.2",
-=======
->>>>>>> 2d37680d
     "xxhash-wasm": "^1.1.0"
   },
   "devDependencies": {
