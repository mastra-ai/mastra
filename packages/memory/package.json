{
  "name": "@mastra/memory",
<<<<<<< HEAD
  "version": "0.2.7-alpha.4",
=======
  "version": "0.2.7-alpha.7",
>>>>>>> 8df4a77d
  "description": "",
  "type": "module",
  "main": "./dist/index.js",
  "types": "./dist/index.d.ts",
  "exports": {
    ".": {
      "import": {
        "types": "./dist/index.d.ts",
        "default": "./dist/index.js"
      },
      "require": {
        "types": "./dist/index.d.cts",
        "default": "./dist/index.cjs"
      }
    },
    "./processors": {
      "import": {
        "types": "./dist/processors/index.d.ts",
        "default": "./dist/processors/index.js"
      },
      "require": {
        "types": "./dist/processors/index.d.cts",
        "default": "./dist/processors/index.cjs"
      }
    },
    "./package.json": "./package.json"
  },
  "scripts": {
    "check": "tsc --noEmit",
    "build": "pnpm run check && tsup src/index.ts src/processors/index.ts --format esm,cjs --experimental-dts --clean --treeshake=smallest --splitting",
    "build:watch": "pnpm build --watch",
    "test:integration": "cd integration-tests && pnpm run test",
    "test:unit": "pnpm vitest run ./src/*",
    "test": "pnpm test:integration && pnpm test:unit",
    "lint": "eslint ."
  },
  "keywords": [],
  "author": "",
  "license": "ISC",
  "dependencies": {
    "@mastra/core": "workspace:^",
    "@mastra/rag": "workspace:^",
    "@upstash/redis": "^1.34.5",
<<<<<<< HEAD
    "js-tiktoken": "^1.0.19",
    "ai": "^4.2.2",
=======
    "ai": "^4.2.2",
    "js-tiktoken": "^1.0.19",
>>>>>>> 8df4a77d
    "pg": "^8.13.3",
    "pg-pool": "^3.7.1",
    "postgres": "^3.4.5",
    "redis": "^4.7.0",
    "xxhash-wasm": "^1.1.0",
    "zod": "^3.24.2"
  },
  "devDependencies": {
    "@ai-sdk/openai": "^1.3.3",
    "@internal/lint": "workspace:*",
    "@microsoft/api-extractor": "^7.52.1",
    "@types/node": "^20.17.27",
    "@types/pg": "^8.11.11",
    "eslint": "^9.23.0",
    "tsup": "^8.4.0",
    "typescript": "^5.8.2",
    "typescript-eslint": "^8.26.1",
    "vitest": "^3.0.9"
  }
}<|MERGE_RESOLUTION|>--- conflicted
+++ resolved
@@ -1,10 +1,6 @@
 {
   "name": "@mastra/memory",
-<<<<<<< HEAD
-  "version": "0.2.7-alpha.4",
-=======
   "version": "0.2.7-alpha.7",
->>>>>>> 8df4a77d
   "description": "",
   "type": "module",
   "main": "./dist/index.js",
@@ -48,13 +44,8 @@
     "@mastra/core": "workspace:^",
     "@mastra/rag": "workspace:^",
     "@upstash/redis": "^1.34.5",
-<<<<<<< HEAD
-    "js-tiktoken": "^1.0.19",
-    "ai": "^4.2.2",
-=======
     "ai": "^4.2.2",
     "js-tiktoken": "^1.0.19",
->>>>>>> 8df4a77d
     "pg": "^8.13.3",
     "pg-pool": "^3.7.1",
     "postgres": "^3.4.5",
