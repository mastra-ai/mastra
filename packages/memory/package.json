{
  "name": "@mastra/memory",
  "version": "0.12.0",
  "description": "",
  "type": "module",
  "main": "./dist/index.js",
  "types": "./dist/index.d.ts",
  "exports": {
    ".": {
      "import": {
        "types": "./dist/index.d.ts",
        "default": "./dist/index.js"
      },
      "require": {
        "types": "./dist/index.d.cts",
        "default": "./dist/index.cjs"
      }
    },
    "./processors": {
      "import": {
        "types": "./dist/processors/index.d.ts",
        "default": "./dist/processors/index.js"
      },
      "require": {
        "types": "./dist/processors/index.d.cts",
        "default": "./dist/processors/index.cjs"
      }
    },
    "./package.json": "./package.json"
  },
  "scripts": {
    "check": "tsc --noEmit",
<<<<<<< HEAD
    "build": "pnpm run check && tsup --silent --config tsup.config.ts",
    "build:watch": "tsup --watch --silent --config tsup.config.ts",
=======
    "typecheck": "tsc --noEmit",
    "build": "tsup --silent src/index.ts src/processors/index.ts --format esm,cjs --experimental-dts --clean --treeshake=smallest --splitting",
    "build:watch": "pnpm build --watch",
>>>>>>> 706fac73
    "test:integration": "cd integration-tests && pnpm run test",
    "test:unit": "pnpm vitest run ./src/*",
    "test": "pnpm test:integration && pnpm test:unit",
    "lint": "eslint ."
  },
  "keywords": [],
  "author": "",
  "license": "Apache-2.0",
  "dependencies": {
    "@upstash/redis": "^1.35.1",
    "ai": "^4.3.16",
    "js-tiktoken": "^1.0.20",
    "json-schema": "^0.4.0",
    "pg": "^8.16.3",
    "pg-pool": "^3.10.1",
    "postgres": "^3.4.7",
    "redis": "^5.6.0",
    "async-mutex": "^0.5.0",
    "xxhash-wasm": "^1.1.0",
    "zod": "^3.25.67",
    "zod-to-json-schema": "^3.24.5"
  },
  "devDependencies": {
    "@ai-sdk/openai": "^1.3.22",
    "@internal/lint": "workspace:*",
    "@mastra/core": "workspace:*",
    "@microsoft/api-extractor": "^7.52.8",
    "@types/json-schema": "^7.0.15",
    "@types/node": "^20.19.0",
    "@types/pg": "^8.15.4",
    "eslint": "^9.30.1",
    "tsup": "^8.5.0",
    "typescript": "^5.8.3",
    "typescript-eslint": "^8.38.0",
    "vitest": "^3.2.4"
  },
  "peerDependencies": {
    "@mastra/core": ">=0.12.0-0 <0.13.0-0"
  }
}<|MERGE_RESOLUTION|>--- conflicted
+++ resolved
@@ -30,14 +30,8 @@
   },
   "scripts": {
     "check": "tsc --noEmit",
-<<<<<<< HEAD
     "build": "pnpm run check && tsup --silent --config tsup.config.ts",
-    "build:watch": "tsup --watch --silent --config tsup.config.ts",
-=======
-    "typecheck": "tsc --noEmit",
-    "build": "tsup --silent src/index.ts src/processors/index.ts --format esm,cjs --experimental-dts --clean --treeshake=smallest --splitting",
     "build:watch": "pnpm build --watch",
->>>>>>> 706fac73
     "test:integration": "cd integration-tests && pnpm run test",
     "test:unit": "pnpm vitest run ./src/*",
     "test": "pnpm test:integration && pnpm test:unit",
