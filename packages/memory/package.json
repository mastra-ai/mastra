--- conflicted
+++ resolved
@@ -59,12 +59,7 @@
     "@mastra/core": "workspace:*",
     "@microsoft/api-extractor": "^7.52.8",
     "@types/json-schema": "^7.0.15",
-<<<<<<< HEAD
-    "@types/node": "^20.19.0",
-=======
     "@types/node": "22.13.17",
-    "@types/pg": "^8.15.5",
->>>>>>> 35667834
     "eslint": "^9.37.0",
     "tsup": "^8.5.0",
     "typescript": "^5.8.3",
