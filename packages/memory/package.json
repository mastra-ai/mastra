{
  "name": "@mastra/memory",
  "version": "0.2.6",
  "description": "",
  "type": "module",
  "main": "./dist/index.js",
  "types": "./dist/index.d.ts",
  "exports": {
    ".": {
      "import": {
        "types": "./dist/index.d.ts",
        "default": "./dist/index.js"
      },
      "require": {
        "types": "./dist/index.d.cts",
        "default": "./dist/index.cjs"
      }
    },
    "./kv-upstash": {
      "import": {
        "types": "./dist/kv/upstash.d.ts",
        "default": "./dist/kv/upstash.js"
      },
      "require": {
        "types": "./dist/kv/upstash.d.cts",
        "default": "./dist/kv/upstash.cjs"
      }
    },
    "./postgres": {
      "import": {
        "types": "./dist/postgres/index.d.ts",
        "default": "./dist/postgres/index.js"
      },
      "require": {
        "types": "./dist/postgres/index.d.cts",
        "default": "./dist/postgres/index.cjs"
      }
    },
    "./package.json": "./package.json"
  },
  "scripts": {
    "check": "tsc --noEmit",
    "build": "pnpm run check && tsup src/index.ts --format esm,cjs --experimental-dts --clean --treeshake=smallest --splitting",
    "build:watch": "pnpm build --watch",
    "test:integration": "cd integration-tests && pnpm run test",
    "test:unit": "pnpm vitest run ./src/*",
    "test": "pnpm test:integration && pnpm test:unit",
    "lint": "eslint ."
  },
  "keywords": [],
  "author": "",
  "license": "ISC",
  "dependencies": {
    "@mastra/core": "workspace:^",
    "@mastra/rag": "workspace:^",
    "@upstash/redis": "^1.34.5",
<<<<<<< HEAD
    "ai": "^4.1.54",
    "js-tiktoken": "^1.0.19",
=======
    "ai": "^4.2.2",
>>>>>>> 7599d770
    "pg": "^8.13.3",
    "pg-pool": "^3.7.1",
    "postgres": "^3.4.5",
    "redis": "^4.7.0",
    "zod": "^3.24.2"
  },
  "devDependencies": {
    "@ai-sdk/openai": "^1.3.3",
    "@internal/lint": "workspace:*",
    "@microsoft/api-extractor": "^7.52.1",
    "@types/node": "^20.17.27",
    "@types/pg": "^8.11.11",
    "eslint": "^9.23.0",
    "tsup": "^8.4.0",
    "typescript": "^5.8.2",
    "typescript-eslint": "^8.26.1",
    "vitest": "^3.0.9"
  }
}<|MERGE_RESOLUTION|>--- conflicted
+++ resolved
@@ -54,12 +54,8 @@
     "@mastra/core": "workspace:^",
     "@mastra/rag": "workspace:^",
     "@upstash/redis": "^1.34.5",
-<<<<<<< HEAD
-    "ai": "^4.1.54",
     "js-tiktoken": "^1.0.19",
-=======
     "ai": "^4.2.2",
->>>>>>> 7599d770
     "pg": "^8.13.3",
     "pg-pool": "^3.7.1",
     "postgres": "^3.4.5",
