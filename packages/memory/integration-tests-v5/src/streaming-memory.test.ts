import { spawn } from 'node:child_process';
import { randomUUID } from 'node:crypto';
import type { UUID } from 'node:crypto';
import { createServer } from 'node:net';
import path from 'node:path';
import { openai } from '@ai-sdk/openai';
import { useChat } from '@ai-sdk/react';
import { Agent, MessageList } from '@mastra/core/agent';
import { Mastra } from '@mastra/core/mastra';
import { renderHook, act, waitFor } from '@testing-library/react';
<<<<<<< HEAD
import type { UIMessage } from 'ai';
import { DefaultChatTransport, isToolUIPart, lastAssistantMessageIsCompleteWithToolCalls } from 'ai';
=======
import { DefaultChatTransport, isToolUIPart } from 'ai';
>>>>>>> 0bddc6d8
import { JSDOM } from 'jsdom';
import { describe, expect, it, beforeAll, afterAll } from 'vitest';
import { memory, weatherAgent } from './mastra/agents/weather';
import { weatherTool } from './mastra/tools/weather';

// Helper to find an available port
async function getAvailablePort(): Promise<number> {
  return new Promise((resolve, reject) => {
    const server = createServer();
    server.listen(0, () => {
      const { port } = server.address() as { port: number };
      server.close(() => resolve(port));
    });
    server.on('error', reject);
  });
}

// Set up JSDOM environment for React testing
const dom = new JSDOM('<!doctype html><html><body></body></html>', {
  url: 'http://localhost',
  pretendToBeVisual: true,
  resources: 'usable',
});
// @ts-ignore - JSDOM types don't match exactly but this works for testing
global.window = dom.window;
global.document = dom.window.document;
Object.defineProperty(global, 'navigator', {
  value: dom.window.navigator,
  writable: false,
});
global.fetch = global.fetch || fetch;

describe('Memory Streaming Tests', () => {
  it('should handle multiple tool calls in memory thread history', async () => {
    // Create agent with memory and tools
    const agent = new Agent({
      name: 'test',
      instructions:
        'You are a weather agent. When asked about weather in any city, use the get_weather tool with the city name as the postal code. Respond in a pirate accent and dont use the degrees symbol, print the word degrees when needed.',
      model: openai('gpt-4o'),
      memory,
      tools: { get_weather: weatherTool },
    });

    const threadId = randomUUID();
    const resourceId = randomUUID();

    // First weather check
    const stream1 = await agent.stream('what is the weather in LA?', {
      threadId,
      resourceId,
    });

    // Collect first stream
    const chunks1: string[] = [];
    for await (const chunk of stream1.fullStream) {
      if (chunk.type === `text-delta`) {
        chunks1.push(chunk.payload.text);
      }
    }
    const response1 = chunks1.join('');

    expect(chunks1.length).toBeGreaterThan(0);
    expect(response1).toContain('70 degrees');

    // Second weather check
    const stream2 = await agent.stream('what is the weather in Seattle?', {
      threadId,
      resourceId,
      format: 'aisdk', // use aisdk output type this time just for fun
    });

    // Collect second stream
    const chunks2: string[] = [];
    for await (const chunk of stream2.fullStream) {
      if (chunk.type === `text-delta`) {
        chunks2.push(chunk.text);
      }
    }
    const response2 = chunks2.join('');

    expect(chunks2.length).toBeGreaterThan(0);
    expect(response2).toContain('Seattle');
    expect(response2).toContain('70 degrees');
  });

  it('should use custom mastra ID generator for messages in memory', async () => {
    const agent = new Agent({
      name: 'test-msg-id',
      instructions: 'you are a helpful assistant.',
      model: openai('gpt-4o'),
      memory,
    });

    const threadId = randomUUID();
    const resourceId = 'test-resource-msg-id';
    const customIds: UUID[] = [];

    new Mastra({
      idGenerator: () => {
        const id = randomUUID();
        customIds.push(id);
        return id;
      },
      agents: {
        agent: agent,
      },
    });

    await agent.generate('Hello, world!', {
      threadId,
      resourceId,
    });

    const agentMemory = (await agent.getMemory())!;
    const { messages } = await agentMemory.query({ threadId });

    console.log('Custom IDs: ', customIds);
    console.log('Messages: ', messages);

    expect(messages).toHaveLength(2);
    expect(messages.length).toBeLessThan(customIds.length);
    for (const message of messages) {
      if (!(`id` in message)) {
        throw new Error(`Expected message.id`);
      }
      expect(customIds).contains(message.id);
    }
  });

  describe('should stream via useChat after tool call', () => {
    let mastraServer: ReturnType<typeof spawn>;
    let port: number;
    const threadId = randomUUID();
    const resourceId = 'test-resource';

    beforeAll(async () => {
      port = await getAvailablePort();

      mastraServer = spawn(
        'pnpm',
        [path.resolve(import.meta.dirname, `..`, `..`, `..`, `cli`, `dist`, `index.js`), 'dev'],
        {
          stdio: 'pipe',
          detached: true, // Run in a new process group so we can kill it and children
          env: {
            ...process.env,
            PORT: port.toString(),
          },
        },
      );

      // Wait for server to be ready
      await new Promise<void>((resolve, reject) => {
        let output = '';
        mastraServer.stdout?.on('data', data => {
          output += data.toString();
          console.log(output);
          if (output.includes('http://localhost:')) {
            resolve();
          }
        });
        mastraServer.stderr?.on('data', data => {
          console.error('Mastra server error:', data.toString());
        });

        setTimeout(() => reject(new Error('Mastra server failed to start')), 100000);
      });
    });

    afterAll(() => {
      // Kill the server and its process group
      if (mastraServer?.pid) {
        try {
          process.kill(-mastraServer.pid, 'SIGTERM');
        } catch (e) {
          console.error('Failed to kill Mastra server:', e);
        }
      }
    });

    it('should stream via useChat after tool call', async () => {
      let error: Error | null = null;
      const { result } = renderHook(() => {
        const chat = useChat({
          transport: new DefaultChatTransport({
            api: `http://localhost:${port}/api/agents/test/stream/ui`,
            prepareSendMessagesRequest({ messages }) {
              return {
                body: {
                  messages: [messages.at(-1)],
                  threadId,
                  resourceId,
                },
              };
            },
          }),
          onFinish(message) {
            console.log('useChat finished', message);
          },
          onError(e) {
            error = e;
            console.error('useChat error:', error);
          },
        });
        return chat;
      });

      let messageCount = 0;
      async function expectResponse({ message, responseContains }: { message: string; responseContains: string[] }) {
        messageCount++;
        await act(async () => {
          await result.current.sendMessage({
            role: 'user',
            parts: [{ type: 'text', text: message }],
          });
        });
        const responseIndex = messageCount * 2 - 1;
        await waitFor(
          () => {
            expect(error).toBeNull();
            expect(result.current.messages).toHaveLength(messageCount * 2);
            for (const should of responseContains) {
              expect(
                result.current.messages[responseIndex].parts.map(p => (`text` in p ? p.text : '')).join(``),
              ).toContain(should);
            }
          },
          { timeout: 1000 },
        );
      }

      await expectResponse({
        message: 'what is the weather in Los Angeles?',
        responseContains: ['Los Angeles', '70'],
      });

      await expectResponse({
        message: 'what is the weather in Seattle?',
        responseContains: ['Seattle', '70'],
      });
    });

    it('should stream useChat with client side tool calling', async () => {
      let error: Error | null = null;
      const threadId = randomUUID();

      await weatherAgent.generate(`hi`, {
        threadId,
        resourceId,
      });

      const agentMemory = (await weatherAgent.getMemory())!;
      const dbMessages = (await agentMemory.query({ threadId })).messages;
      const initialMessages = dbMessages.map(m => MessageList.mastraDBMessageToAIV5UIMessage(m));
      const state = { clipboard: '' };
      const { result } = renderHook(() => {
        const chat = useChat({
          transport: new DefaultChatTransport({
            api: `http://localhost:${port}/api/agents/test/stream/ui`,
            prepareSendMessagesRequest({ messages }) {
              return {
                body: {
                  messages: [messages.at(-1)],
                  threadId,
                  resourceId,
                },
              };
            },
          }),
          messages: initialMessages,
          onFinish(message) {
            console.log('useChat finished', message);
          },
          onError(e) {
            error = e;
            console.error('useChat error:', error);
          },
          sendAutomaticallyWhen: lastAssistantMessageIsCompleteWithToolCalls,
          onToolCall: ({ toolCall }) => {
            if (toolCall.dynamic) {
              return;
            }
            if (toolCall.toolName === `clipboard`) {
              chat.addToolResult({
                state: 'output-available',
                toolCallId: toolCall.toolCallId,
                tool: toolCall.toolName,
                output: state.clipboard,
              });
            }
          },
        });
        return chat;
      });

      async function expectResponse({ message, responseContains }: { message: string; responseContains: string[] }) {
        const messageCountBefore = result.current.messages.length;
        await act(async () => {
          await result.current.sendMessage({
            role: 'user',
            parts: [{ type: 'text', text: message }],
          });
        });

        // Wait for message count to increase
        await waitFor(
          () => {
            expect(error).toBeNull();
            expect(result.current.messages.length).toBeGreaterThan(messageCountBefore);
          },
          { timeout: 2000 },
        );

        // Get fresh reference to messages after all waits complete
        const uiMessages = result.current.messages;
        const latestMessage = uiMessages.at(-1);
        if (!latestMessage) throw new Error(`No latest message`);
        if (
          latestMessage.role === `assistant` &&
          latestMessage.parts.length === 2 &&
          latestMessage.parts[1].type === `tool-clipboard`
        ) {
          // client side tool call
          return;
        }
        for (const should of responseContains) {
          let searchString = latestMessage.parts.map(p => (`text` in p ? p.text : ``)).join(``);

          for (const part of latestMessage.parts) {
            if (part.type === `text`) {
              searchString += `\n${part.text}`;
            }
            if (isToolUIPart(part)) {
              searchString += `\n${JSON.stringify(part)}`;
            }
          }

          expect(searchString).toContain(should);
        }
      }

      state.clipboard = `test 1!`;
      await expectResponse({
        message: 'whats in my clipboard?',
        responseContains: [state.clipboard],
      });
      await expectResponse({
        message: 'weather in Las Vegas',
        responseContains: ['Las Vegas', '70'],
      });
      state.clipboard = `test 2!`;
      await expectResponse({
        message: 'whats in my clipboard?',
        responseContains: [state.clipboard],
      });
      state.clipboard = `test 3!`;
      await expectResponse({
        message: 'whats in my clipboard now?',
        responseContains: [state.clipboard],
      });

      const messagesResult = await agentMemory.query({ threadId, resourceId });

      const clipboardToolInvocation = messagesResult.messagesV2.filter(
        m =>
          m.role === 'assistant' &&
          m.content.parts.some(p => p.type === 'tool-invocation' && p.toolInvocation.toolName === 'clipboard'),
      );
      expect(clipboardToolInvocation.length).toBeGreaterThan(0);
    });
  });
});<|MERGE_RESOLUTION|>--- conflicted
+++ resolved
@@ -8,12 +8,7 @@
 import { Agent, MessageList } from '@mastra/core/agent';
 import { Mastra } from '@mastra/core/mastra';
 import { renderHook, act, waitFor } from '@testing-library/react';
-<<<<<<< HEAD
-import type { UIMessage } from 'ai';
 import { DefaultChatTransport, isToolUIPart, lastAssistantMessageIsCompleteWithToolCalls } from 'ai';
-=======
-import { DefaultChatTransport, isToolUIPart } from 'ai';
->>>>>>> 0bddc6d8
 import { JSDOM } from 'jsdom';
 import { describe, expect, it, beforeAll, afterAll } from 'vitest';
 import { memory, weatherAgent } from './mastra/agents/weather';
