--- conflicted
+++ resolved
@@ -4,16 +4,11 @@
 import { join } from 'node:path';
 import { openai } from '@ai-sdk/openai';
 import { Agent } from '@mastra/core/agent';
-<<<<<<< HEAD
-import type { MastraMessageV1 } from '@mastra/core/memory';
+import type { MastraDBMessage } from '@mastra/core/memory';
 import { createTool } from '@mastra/core/tools';
-=======
-import type { MastraDBMessage } from '@mastra/core/memory';
->>>>>>> dff01d81
 import { fastembed } from '@mastra/fastembed';
 import { LibSQLVector, LibSQLStore } from '@mastra/libsql';
 import { Memory } from '@mastra/memory';
-
 import { config } from 'dotenv';
 import type { JSONSchema7 } from 'json-schema';
 import { describe, expect, it, beforeEach, afterEach } from 'vitest';
@@ -1460,22 +1455,8 @@
       await vector.turso.close();
     });
 
-<<<<<<< HEAD
     describe('Standard Working Memory Tool - Thread Scope', () => {
       let memory: Memory;
-=======
-    // TODO: investigate why this test is flaky
-    it('should handle working memory tools in agent network - thread scope', { retry: 3 }, async () => {
-      // Create an agent that has memory capabilities
-      const memoryAgent = new Agent({
-        id: 'memory-agent',
-        name: 'memory-agent',
-        instructions: 'You are a helpful assistant that can remember things when asked.',
-        description: 'Agent that can use working memory',
-        model: openai('gpt-4o'),
-        memory,
-      });
->>>>>>> dff01d81
 
       beforeEach(() => {
         memory = new Memory({
@@ -1539,20 +1520,8 @@
         });
       });
 
-<<<<<<< HEAD
       runWorkingMemoryTests(() => memory);
     });
-=======
-      // Create an agent that has memory capabilities
-      const memoryAgent = new Agent({
-        id: 'memory-agent',
-        name: 'memory-agent',
-        instructions: 'You are a helpful assistant that can remember things when asked.',
-        description: 'Agent that can use working memory',
-        model: openai('gpt-4o'),
-        memory: resourceMemory,
-      });
->>>>>>> dff01d81
 
     describe('Experimental Working Memory Tool - Resource Scope', () => {
       let memory: Memory;
