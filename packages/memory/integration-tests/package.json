{
  "name": "@mastra/memory-integration-tests",
  "private": true,
  "version": "0.1.0",
  "scripts": {
    "test": "pnpm compile:worker && pnpm test:pg && pnpm test:upstash && pnpm test:libsql && pnpm test:streaming && pnpm test:working-memory && pnpm test:agent-memory && pnpm test:processors",
    "pretest:pg": "docker compose up -d postgres && (for i in $(seq 1 30); do docker compose exec -T postgres pg_isready -U postgres && break || (sleep 1; [ $i -eq 30 ] && exit 1); done)",
    "test:pg": "vitest run ./src/with-pg-storage.test.ts",
    "posttest:pg": "docker compose down --volumes",
    "pretest:upstash": "docker compose up -d redis serverless-redis-http",
    "test:upstash": "vitest run ./src/with-upstash-storage.test.ts",
    "posttest:upstash": "docker compose down --volumes",
    "test:agent-memory": "vitest run ./src/agent-memory.test.ts",
    "test:libsql": "vitest run ./src/with-libsql-storage.test.ts",
    "test:streaming": "vitest run ./src/streaming-memory.test.ts",
    "test:working-memory": "vitest run ./src/working-memory.test.ts",
    "test:processors": "vitest run ./src/processors.test.ts",
    "pretest:pg:perf": "docker compose up -d postgres && (for i in $(seq 1 30); do docker compose exec -T postgres pg_isready -U postgres && break || (sleep 1; [ $i -eq 30 ] && exit 1); done)",
    "test:pg:perf": "vitest run ./src/performance-testing/with-pg-storage.test.ts",
    "posttest:pg:perf": "docker compose down --volumes",
    "pretest:upstash:perf": "docker compose up -d redis serverless-redis-http",
    "test:upstash:perf": "vitest run ./src/performance-testing/with-upstash-storage.test.ts",
    "posttest:upstash:perf": "docker compose down --volumes",
    "pretest:libsql:perf": "docker compose up -d postgres && (for i in $(seq 1 30); do docker compose exec -T postgres pg_isready -U postgres && break || (sleep 1; [ $i -eq 30 ] && exit 1); done)",
    "test:libsql:perf": "vitest run ./src/performance-testing/with-libsql-storage.test.ts",
    "posttest:libsql:perf": "docker compose down --volumes",
    "test:perf": "pnpm test:pg:perf && pnpm test:upstash:perf && pnpm test:libsql:perf",
    "compile:worker": "npx tsc ./src/worker/generic-memory-worker.ts ./src/worker/mock-embedder.ts --esModuleInterop --resolveJsonModule --module commonjs --target es2020 --outDir ./ --rootDir ./ --skipLibCheck",
    "dev": "mastra dev"
  },
  "dependencies": {
    "@ai-sdk/google": "^1.2.19",
    "@ai-sdk/openai": "^1.3.0",
    "@ai-sdk/react": "^1.2.1",
<<<<<<< HEAD
    "@mastra/fastembed": "latest",
    "@mastra/libsql": "latest",
    "@mastra/memory": "latest",
    "@mastra/pg": "latest",
    "@mastra/upstash": "latest",
=======
    "@mastra/fastembed": "*",
    "@mastra/libsql": "*",
    "@mastra/memory": "*",
    "@mastra/pg": "*",
    "@mastra/upstash": "*",
>>>>>>> fdc51849
    "dotenv": "^16.4.7",
    "json-schema": "^0.4.0",
    "zod": "^3.24.3"
  },
  "devDependencies": {
    "@faker-js/faker": "^9.6.0",
<<<<<<< HEAD
    "@mastra/core": "latest",
=======
    "@mastra/core": "*",
>>>>>>> fdc51849
    "@testing-library/react": "^16.2.0",
    "@types/json-schema": "^7.0.15",
    "@types/node": "^20.17.27",
    "ai": "^4.2.2",
    "jsdom": "^26.0.0",
<<<<<<< HEAD
    "mastra": "latest",
=======
    "mastra": "*",
>>>>>>> fdc51849
    "next": "^15.2.4",
    "react": "^19.1.0",
    "react-dom": "^19.1.0",
    "typescript": "^5.8.2",
    "vitest": "^3.2.4"
  },
<<<<<<< HEAD
  "pnpm": {
    "overrides": {
      "@mastra/core": "link:../../core",
      "@mastra/loggers": "link:../../loggers",
      "@mastra/memory": "link:../../memory",
      "@mastra/client-js": "link:../../client-sdks/client-js",
      "@mastra/mcp": "link:../../mcp",
      "@mastra/libsql": "link:../../stores/libsql",
      "@mastra/evals": "link:../../evals",
      "@mastra/fastembed": "link:../../fastembed",
=======
  "peerDependencies": {
    "@mastra/core": ">=0.10.7-0 <0.17.0-0"
  },
  "pnpm": {
    "overrides": {
      "@mastra/core": "link:../../core",
      "@mastra/memory": "link:../../memory",
      "@mastra/fastembed": "link:../../fastembed",
      "@mastra/libsql": "link:../../../stores/libsql",
>>>>>>> fdc51849
      "@mastra/pg": "link:../../../stores/pg",
      "@mastra/upstash": "link:../../../stores/upstash",
      "mastra": "link:../../cli"
    }
  }
}<|MERGE_RESOLUTION|>--- conflicted
+++ resolved
@@ -32,58 +32,30 @@
     "@ai-sdk/google": "^1.2.19",
     "@ai-sdk/openai": "^1.3.0",
     "@ai-sdk/react": "^1.2.1",
-<<<<<<< HEAD
-    "@mastra/fastembed": "latest",
-    "@mastra/libsql": "latest",
-    "@mastra/memory": "latest",
-    "@mastra/pg": "latest",
-    "@mastra/upstash": "latest",
-=======
     "@mastra/fastembed": "*",
     "@mastra/libsql": "*",
     "@mastra/memory": "*",
     "@mastra/pg": "*",
     "@mastra/upstash": "*",
->>>>>>> fdc51849
     "dotenv": "^16.4.7",
     "json-schema": "^0.4.0",
     "zod": "^3.24.3"
   },
   "devDependencies": {
     "@faker-js/faker": "^9.6.0",
-<<<<<<< HEAD
-    "@mastra/core": "latest",
-=======
     "@mastra/core": "*",
->>>>>>> fdc51849
     "@testing-library/react": "^16.2.0",
     "@types/json-schema": "^7.0.15",
     "@types/node": "^20.17.27",
     "ai": "^4.2.2",
     "jsdom": "^26.0.0",
-<<<<<<< HEAD
-    "mastra": "latest",
-=======
     "mastra": "*",
->>>>>>> fdc51849
     "next": "^15.2.4",
     "react": "^19.1.0",
     "react-dom": "^19.1.0",
     "typescript": "^5.8.2",
     "vitest": "^3.2.4"
   },
-<<<<<<< HEAD
-  "pnpm": {
-    "overrides": {
-      "@mastra/core": "link:../../core",
-      "@mastra/loggers": "link:../../loggers",
-      "@mastra/memory": "link:../../memory",
-      "@mastra/client-js": "link:../../client-sdks/client-js",
-      "@mastra/mcp": "link:../../mcp",
-      "@mastra/libsql": "link:../../stores/libsql",
-      "@mastra/evals": "link:../../evals",
-      "@mastra/fastembed": "link:../../fastembed",
-=======
   "peerDependencies": {
     "@mastra/core": ">=0.10.7-0 <0.17.0-0"
   },
@@ -93,7 +65,6 @@
       "@mastra/memory": "link:../../memory",
       "@mastra/fastembed": "link:../../fastembed",
       "@mastra/libsql": "link:../../../stores/libsql",
->>>>>>> fdc51849
       "@mastra/pg": "link:../../../stores/pg",
       "@mastra/upstash": "link:../../../stores/upstash",
       "mastra": "link:../../cli"
