--- conflicted
+++ resolved
@@ -1,11 +1,5 @@
-<<<<<<< HEAD
 import { createOpenAI } from '@ai-sdk/openai';
-import { MastraStorageLibSql } from '@mastra/core/storage';
-import { LibSQLVector } from '@mastra/core/vector/libsql';
-=======
-import { OpenAIEmbedder } from '@mastra/core/embeddings/openai';
 import { DefaultStorage, DefaultVectorDB } from '@mastra/core/storage';
->>>>>>> 52853567
 import { Memory } from '@mastra/memory';
 import dotenv from 'dotenv';
 import { describe } from 'vitest';
