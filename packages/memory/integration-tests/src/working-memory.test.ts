import { randomUUID } from 'node:crypto';
import { mkdtemp } from 'node:fs/promises';
import { tmpdir } from 'node:os';
import { join } from 'node:path';
import { openai } from '@ai-sdk/openai';
import type { MastraMessageV1 } from '@mastra/core';
import { Agent } from '@mastra/core/agent';
import { fastembed } from '@mastra/fastembed';
import { LibSQLVector, LibSQLStore } from '@mastra/libsql';
import { Memory } from '@mastra/memory';
import type { ToolCallPart } from 'ai';
import dotenv from 'dotenv';
import { describe, expect, it, beforeEach, afterEach } from 'vitest';
import { z } from 'zod';

const resourceId = 'test-resource';
let messageCounter = 0;

// Test helpers
const createTestThread = (title: string, metadata = {}) => ({
  id: randomUUID(),
  title,
  resourceId,
  metadata,
  createdAt: new Date(),
  updatedAt: new Date(),
});

const createTestMessage = (threadId: string, content: string, role: 'user' | 'assistant' = 'user'): MastraMessageV1 => {
  messageCounter++;
  return {
    id: randomUUID(),
    threadId,
    content,
    role,
    type: 'text',
    createdAt: new Date(Date.now() + messageCounter * 1000),
    resourceId,
  };
};

dotenv.config({ path: '.env.test' });

describe('Working Memory Tests', () => {
  let memory: Memory;
  let thread: any;
  let storage: LibSQLStore;
  let vector: LibSQLVector;

  describe('Working Memory Test with Template', () => {
    beforeEach(async () => {
      // Create a new unique database file in the temp directory for each test
      const dbPath = join(await mkdtemp(join(tmpdir(), `memory-working-test-`)), 'test.db');
      console.log('dbPath', dbPath);

      storage = new LibSQLStore({
        url: `file:${dbPath}`,
      });
      vector = new LibSQLVector({
        connectionUrl: `file:${dbPath}`,
      });

      // Create memory instance with working memory enabled
      memory = new Memory({
        options: {
          workingMemory: {
            enabled: true,
            template: `# User Information
- **First Name**: 
- **Last Name**: 
- **Location**: 
- **Interests**: 
`,
          },
          lastMessages: 10,
          semanticRecall: {
            topK: 3,
            messageRange: 2,
          },
          threads: {
            generateTitle: false,
          },
        },
        storage,
        vector,
        embedder: fastembed,
      });
      // Reset message counter
      messageCounter = 0;
      // Create a new thread for each test
      thread = await memory.saveThread({
        thread: createTestThread('Working Memory Test Thread'),
      });
    });

    afterEach(async () => {
      //@ts-ignore
      await storage.client.close();
      //@ts-ignore
      await vector.turso.close();
    });

    it('should handle LLM responses with working memory using OpenAI (test that the working memory prompt works)', async () => {
      const agent = new Agent({
        name: 'Memory Test Agent',
        instructions: 'You are a helpful AI agent. Always add working memory tags to remember user information.',
        model: openai('gpt-4o'),
        memory,
      });

      await agent.generate('Hi, my name is Tyler and I live in San Francisco', {
        threadId: thread.id,
        resourceId,
      });

      // Get working memory
      const workingMemory = await memory.getWorkingMemory({ threadId: thread.id });
      expect(workingMemory).not.toBeNull();
      if (workingMemory) {
        // Check for specific Markdown format
        expect(workingMemory).toContain('# User Information');
        expect(workingMemory).toContain('**First Name**: Tyler');
        expect(workingMemory).toContain('**Location**: San Francisco');
      }
    });

    it('should initialize with default working memory template', async () => {
      const workingMemory = await memory.getWorkingMemory({ threadId: thread.id });
      expect(workingMemory).not.toBeNull();
      if (workingMemory) {
        // Should match our Markdown template
        expect(workingMemory).toContain('# User Information');
        expect(workingMemory).toContain('First Name');
      }
    });

    it('should hide working memory tags in remembered messages', async () => {
      const messages = [
        createTestMessage(thread.id, 'Hi, my name is John'),
        createTestMessage(
          thread.id,
          `Hello John!
<working_memory>
# User Information
- **First Name**: John
- **Last Name**: 
- **Location**: 
- **Interests**: 
</working_memory>`,
          'assistant',
        ),
      ];

      await memory.saveMessages({ messages, format: 'v2' });

      const remembered = await memory.rememberMessages({
        threadId: thread.id,
        config: { lastMessages: 10 },
      });

      // Working memory tags should be stripped from the messages
      expect(remembered.messages[1].content).not.toContain('<working_memory>');
      expect(remembered.messages[1].content).toContain('Hello John!');
    });

    it('should respect working memory enabled/disabled setting', async () => {
      const dbPath = join(await mkdtemp(join(tmpdir(), `memory-working-test-`)), 'test.db');

      // Create memory instance with working memory disabled
      const disabledMemory = new Memory({
        storage: new LibSQLStore({
          url: `file:${dbPath}`,
        }),
        vector: new LibSQLVector({
          connectionUrl: `file:${dbPath}`,
        }),
        embedder: openai.embedding('text-embedding-3-small'),
        options: {
          workingMemory: {
            enabled: false,
            template: `# User Information
- **First Name**: 
- **Last Name**:
`,
          },
          lastMessages: 10,
          semanticRecall: {
            topK: 3,
            messageRange: 2,
          },
          threads: {
            generateTitle: false,
          },
        },
      });

      const thread = await disabledMemory.saveThread({
        thread: createTestThread('Disabled Working Memory Thread'),
      });

      const messages = [
        createTestMessage(thread.id, 'Hi, my name is John'),
        createTestMessage(
          thread.id,
          `Hello John!
<working_memory>
# User Information
- **First Name**: John
- **Last Name**: 
</working_memory>`,
          'assistant',
        ),
      ];

      await disabledMemory.saveMessages({ messages, format: 'v2' });

      // Working memory should be null when disabled
      const workingMemory = await disabledMemory.getWorkingMemory({ threadId: thread.id });
      expect(workingMemory).toBeNull();

      // Thread metadata should not contain working memory
      const updatedThread = await disabledMemory.getThreadById({ threadId: thread.id });
      expect(updatedThread?.metadata?.workingMemory).toBeUndefined();
    });

    it('should handle LLM responses with working memory using tool calls', async () => {
      const agent = new Agent({
        name: 'Memory Test Agent',
        instructions: 'You are a helpful AI agent. Always add working memory tags to remember user information.',
        model: openai('gpt-4o'),
        memory,
      });

      const thread = await memory.createThread(createTestThread(`Tool call working memory test`));

      await agent.generate('Hi, my name is Tyler and I live in San Francisco', {
        threadId: thread.id,
        resourceId,
      });

      const workingMemory = await memory.getWorkingMemory({ threadId: thread.id });
      expect(workingMemory).not.toBeNull();
      if (workingMemory) {
        // Check for specific Markdown format
        expect(workingMemory).toContain('# User Information');
        expect(workingMemory).toContain('**First Name**: Tyler');
        expect(workingMemory).toContain('**Location**: San Francisco');
      }
    });

    it("shouldn't pollute context with working memory tool call args, only the system instruction working memory should exist", async () => {
      const agent = new Agent({
        name: 'Memory Test Agent',
        instructions: 'You are a helpful AI agent. Always add working memory tags to remember user information.',
        model: openai('gpt-4o'),
        memory,
      });

      const thread = await memory.createThread(createTestThread(`Tool call working memory context pollution test`));

      await agent.generate('Hi, my name is Tyler and I live in a submarine under the sea', {
        threadId: thread.id,
        resourceId,
      });

      let workingMemory = await memory.getWorkingMemory({ threadId: thread.id });
      expect(workingMemory).not.toBeNull();
      if (workingMemory) {
        expect(workingMemory).toContain('# User Information');
        expect(workingMemory).toContain('**First Name**: Tyler');
        expect(workingMemory?.toLowerCase()).toContain('**location**:');
        expect(workingMemory?.toLowerCase()).toContain('submarine under the sea');
      }

      await agent.generate('I changed my name to Jim', {
        threadId: thread.id,
        resourceId,
      });

      workingMemory = await memory.getWorkingMemory({ threadId: thread.id });
      expect(workingMemory).not.toBeNull();
      if (workingMemory) {
        expect(workingMemory).toContain('# User Information');
        expect(workingMemory).toContain('**First Name**: Jim');
        expect(workingMemory?.toLowerCase()).toContain('**location**:');
        expect(workingMemory?.toLowerCase()).toContain('submarine under the sea');
      }

      await agent.generate('I moved to Vancouver Island', {
        threadId: thread.id,
        resourceId,
      });

      workingMemory = await memory.getWorkingMemory({ threadId: thread.id });
      expect(workingMemory).not.toBeNull();
      if (workingMemory) {
        expect(workingMemory).toContain('# User Information');
        expect(workingMemory).toContain('**First Name**: Jim');
        expect(workingMemory).toContain('**Location**: Vancouver Island');
      }

      const history = await memory.query({
        threadId: thread.id,
        resourceId,
        selectBy: {
          last: 20,
        },
      });

      const memoryArgs: string[] = [];

      for (const message of history.messages) {
        if (message.role === `assistant`) {
          for (const part of message.content) {
            if (typeof part === `string`) continue;
            if (part.type === `tool-call` && part.toolName === `updateWorkingMemory`) {
              memoryArgs.push((part.args as any).memory);
            }
          }
        }
      }

      expect(memoryArgs).not.toContain(`Tyler`);
      expect(memoryArgs).not.toContain('submarine under the sea');
      expect(memoryArgs).not.toContain('Jim');
      expect(memoryArgs).not.toContain('Vancouver Island');
      expect(memoryArgs).toEqual([]);

      workingMemory = await memory.getWorkingMemory({ threadId: thread.id });
      expect(workingMemory).not.toBeNull();
      if (workingMemory) {
        // Format-specific assertion that checks for Markdown format
        expect(workingMemory).toContain('# User Information');
        expect(workingMemory).toContain('**First Name**: Jim');
        expect(workingMemory).toContain('**Location**: Vancouver Island');
      }
    });

    it('should remove tool-call/tool-result messages with toolName "updateWorkingMemory"', async () => {
      const threadId = thread.id;
      const messages = [
        createTestMessage(threadId, 'User says something'),
        // Pure tool-call message (should be removed)
        {
          id: randomUUID(),
          threadId,
          role: 'assistant',
          type: 'tool-call',
          content: [
            {
              type: 'tool-call',
              toolName: 'updateWorkingMemory',
              // ...other fields as needed
            },
          ],
          toolNames: ['updateWorkingMemory'],
          createdAt: new Date(),
          resourceId,
        },
        // Mixed content: tool-call + text (tool-call part should be filtered, text kept)
        {
          id: randomUUID(),
          threadId,
          role: 'assistant',
          type: 'text',
          content: [
            {
              type: 'tool-call',
              toolName: 'updateWorkingMemory',
              args: { memory: 'should not persist' },
            },
            {
              type: 'text',
              text: 'Normal message',
            },
          ],
          createdAt: new Date(),
          resourceId,
        },
        // Pure text message (should be kept)
        {
          id: randomUUID(),
          threadId,
          role: 'assistant',
          type: 'text',
          content: 'Another normal message',
          createdAt: new Date(),
          resourceId,
        },
      ];

      // Save messages
      const saved = await memory.saveMessages({ messages: messages as MastraMessageV1[], format: 'v2' });

      // Should not include any updateWorkingMemory tool-call messages (pure or mixed)
      expect(
        saved.some(
          m =>
            (m.type === 'tool-call' || m.type === 'tool-result') &&
            Array.isArray(m.content.parts) &&
            m.content.parts.some(
              c => c.type === 'tool-invocation' && c.toolInvocation.toolName === `updateWorkingMemory`,
            ),
        ),
      ).toBe(false);

      // Mixed content message: should only keep the text part
      const assistantMessages = saved.filter(m => m.role === 'assistant');
      expect(
        assistantMessages.every(m => {
          // TODO: seems like saveMessages says it returns MastraMessageV2 but it's returning V1
          return JSON.stringify(m).includes(`updateWorkingMemory`);
        }),
      ).toBe(false);
      // working memory should not be present
      expect(
        saved.some(
          m =>
            (m.type === 'tool-call' || m.type === 'tool-result') &&
            Array.isArray(m.content) &&
            m.content.some(c => (c as ToolCallPart).toolName === 'updateWorkingMemory'),
        ),
      ).toBe(false);

      // TODO: again seems like we're getting V1 here but types say V2
      // It actually should return V1 for now (CoreMessage compatible)

      // Pure text message should be present
      expect(saved.some(m => m.content.content === 'Another normal message')).toBe(true);
      // User message should be present
      expect(
        saved.some(m => typeof m.content.content === 'string' && m.content.content.includes('User says something')),
      ).toBe(true);
    });
  });

  describe('Working Memory with Schema', () => {
    let agent: Agent;
    beforeEach(async () => {
      const dbPath = join(await mkdtemp(join(tmpdir(), `memory-working-test-`)), 'test.db');
      storage = new LibSQLStore({
        url: `file:${dbPath}`,
      });
      vector = new LibSQLVector({
        connectionUrl: `file:${dbPath}`,
      });

      memory = new Memory({
        storage,
        vector,
        embedder: fastembed,
        options: {
          workingMemory: {
            enabled: true,
            schema: z.object({
              city: z.string(),
              temperature: z.number().optional(),
            }),
          },
          lastMessages: 10,
          semanticRecall: {
            topK: 3,
            messageRange: 2,
          },
          threads: {
            generateTitle: false,
          },
        },
      });
      // Reset message counter
      messageCounter = 0;

      // Create a new thread for each test
      thread = await memory.saveThread({
        thread: createTestThread('Working Memory Test Thread'),
      });
      agent = new Agent({
        name: 'Memory Test Agent',
        instructions: 'You are a helpful AI agent. Always add working memory tags to remember user information.',
        model: openai('gpt-4o'),
        memory,
      });
    });

    afterEach(async () => {
      //@ts-ignore
      await storage.client.close();
      //@ts-ignore
      await vector.turso.close();
    });

    it('should accept valid working memory updates matching the schema', async () => {
      const validMemory = { city: 'Austin', temperature: 85 };
      await agent.generate('I am in Austin and it is 85 degrees', {
        threadId: thread.id,
        resourceId,
      });

      const wmRaw = await memory.getWorkingMemory({ threadId: thread.id });
      const wm = typeof wmRaw === 'string' ? JSON.parse(wmRaw) : wmRaw;
      const wmObj = typeof wm === 'string' ? JSON.parse(wm) : wm;
      expect(wmObj).toMatchObject(validMemory);
    });

    it('should recall the most recent valid schema-based working memory', async () => {
      const second = { city: 'Denver', temperature: 75 };
      await agent.generate('Now I am in Seattle and it is 60 degrees', {
        threadId: thread.id,
        resourceId,
      });
      await agent.generate('Now I am in Denver and it is 75 degrees', {
        threadId: thread.id,
        resourceId,
<<<<<<< HEAD
      },
    ];

    // Save messages
    const saved = await memory.saveMessages({ messages: messages as MastraMessageV1[], format: 'v2' });

    // Should not include any updateWorkingMemory tool-call messages (pure or mixed)
    expect(
      saved.some(
        m =>
          (m.type === 'tool-call' || m.type === 'tool-result') &&
          Array.isArray(m.content.parts) &&
          m.content.parts.some(
            c => c.type === 'tool-invocation' && c.toolInvocation.toolName === `updateWorkingMemory`,
          ),
      ),
    ).toBe(false);

    // Mixed content message: should only keep the text part
    const assistantMessages = saved.filter(m => m.role === 'assistant');
    expect(
      assistantMessages.every(m => {
        // TODO: seems like saveMessages says it returns MastraMessageV2 but it's returning V1
        return JSON.stringify(m).includes(`updateWorkingMemory`);
      }),
    ).toBe(false);
    // working memory should not be present
    expect(
      saved.some(
        m =>
          (m.type === 'tool-call' || m.type === 'tool-result') &&
          Array.isArray(m.content) &&
          m.content.some(c => (c as ToolCallPart).toolName === 'updateWorkingMemory'),
      ),
    ).toBe(false);

    // Pure text message should be present
    expect(saved.some(m => m.content.parts.find(p => p.type === 'text' && p.text === 'Another normal message'))).toBe(
      true,
    );
    // User message should be present
    expect(
      saved.some(m => m.content.parts.find(p => p.type === 'text' && p.text.includes('User says something'))),
    ).toBe(true);
=======
      });

      const wmRaw = await memory.getWorkingMemory({ threadId: thread.id });
      const wm = typeof wmRaw === 'string' ? JSON.parse(wmRaw) : wmRaw;
      const wmObj = typeof wm === 'string' ? JSON.parse(wm) : wm;
      expect(wmObj).toMatchObject(second);
    });
>>>>>>> 2a16996b
  });
});<|MERGE_RESOLUTION|>--- conflicted
+++ resolved
@@ -314,7 +314,7 @@
           for (const part of message.content) {
             if (typeof part === `string`) continue;
             if (part.type === `tool-call` && part.toolName === `updateWorkingMemory`) {
-              memoryArgs.push((part.args as any).memory);
+              memoryArgs.push((part.input as any).memory);
             }
           }
         }
@@ -511,52 +511,6 @@
       await agent.generate('Now I am in Denver and it is 75 degrees', {
         threadId: thread.id,
         resourceId,
-<<<<<<< HEAD
-      },
-    ];
-
-    // Save messages
-    const saved = await memory.saveMessages({ messages: messages as MastraMessageV1[], format: 'v2' });
-
-    // Should not include any updateWorkingMemory tool-call messages (pure or mixed)
-    expect(
-      saved.some(
-        m =>
-          (m.type === 'tool-call' || m.type === 'tool-result') &&
-          Array.isArray(m.content.parts) &&
-          m.content.parts.some(
-            c => c.type === 'tool-invocation' && c.toolInvocation.toolName === `updateWorkingMemory`,
-          ),
-      ),
-    ).toBe(false);
-
-    // Mixed content message: should only keep the text part
-    const assistantMessages = saved.filter(m => m.role === 'assistant');
-    expect(
-      assistantMessages.every(m => {
-        // TODO: seems like saveMessages says it returns MastraMessageV2 but it's returning V1
-        return JSON.stringify(m).includes(`updateWorkingMemory`);
-      }),
-    ).toBe(false);
-    // working memory should not be present
-    expect(
-      saved.some(
-        m =>
-          (m.type === 'tool-call' || m.type === 'tool-result') &&
-          Array.isArray(m.content) &&
-          m.content.some(c => (c as ToolCallPart).toolName === 'updateWorkingMemory'),
-      ),
-    ).toBe(false);
-
-    // Pure text message should be present
-    expect(saved.some(m => m.content.parts.find(p => p.type === 'text' && p.text === 'Another normal message'))).toBe(
-      true,
-    );
-    // User message should be present
-    expect(
-      saved.some(m => m.content.parts.find(p => p.type === 'text' && p.text.includes('User says something'))),
-    ).toBe(true);
-=======
       });
 
       const wmRaw = await memory.getWorkingMemory({ threadId: thread.id });
@@ -564,6 +518,5 @@
       const wmObj = typeof wm === 'string' ? JSON.parse(wm) : wm;
       expect(wmObj).toMatchObject(second);
     });
->>>>>>> 2a16996b
   });
 });