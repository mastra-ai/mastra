--- conflicted
+++ resolved
@@ -1,12 +1,9 @@
-<<<<<<< HEAD
 // import {
 //   MastraMemory,
 //   MessageType as BaseMastraMessageType,
 //   ThreadType,
 //   MessageResponse,
 //   AiMessageType,
-//   SharedMemoryConfig,
-//   StorageGetMessagesArg,
 // } from '@mastra/core';
 // import { Redis } from '@upstash/redis';
 // import { ToolResultPart, TextPart } from 'ai';
@@ -32,12 +29,8 @@
 //
 //   kv: Redis;
 //
-//   constructor(config: { url: string; token: string; prefix?: string; maxTokens?: number } & SharedMemoryConfig) {
-//     super({
-//       storage: config.storage,
-//       vector: config.vector,
-//       name: 'UpstashKVMemory',
-//     });
+//   constructor(config: { url: string; token: string; prefix?: string; maxTokens?: number }) {
+//     super();
 //     this.prefix = config.prefix || 'mastra';
 //     this.MAX_CONTEXT_TOKENS = config.maxTokens;
 //
@@ -64,14 +57,14 @@
 //     return thread ? this.parseThread(thread) : null;
 //   }
 //
-//   async getThreadsByResourceId({ resourceid }: { resourceid: string }): Promise<ThreadType[]> {
+//   async getThreadsByResourceId({ resourceId }: { resourceId: string }): Promise<ThreadType[]> {
 //     const pattern = `${this.prefix}:thread:*`;
 //     const keys = await this.kv.keys(pattern);
 //
 //     const threads = await Promise.all(keys.map(key => this.kv.get<SerializedThreadType>(key)));
 //
 //     return threads
-//       .filter(thread => thread?.resourceid === resourceid)
+//       .filter(thread => thread?.resourceId === resourceId)
 //       .map(thread => this.parseThread(thread as SerializedThreadType));
 //   }
 //
@@ -209,7 +202,9 @@
 //
 //   async getMessages({
 //     threadId,
-//   }: StorageGetMessagesArg): Promise<{ messages: MessageType[]; uiMessages: AiMessageType[] }> {
+//   }: {
+//     threadId: string;
+//   }): Promise<{ messages: MessageType[]; uiMessages: AiMessageType[] }> {
 //     const messagesKey = this.getMessagesKey(threadId);
 //     const messages = await this.kv.lrange<MessageType>(messagesKey, 0, -1);
 //     const parsedMessages = this.parseMessages(messages);
@@ -310,314 +305,4 @@
 //       createdAt: new Date(message.createdAt),
 //     }));
 //   }
-// }
-=======
-import {
-  MastraMemory,
-  MessageType as BaseMastraMessageType,
-  ThreadType,
-  MessageResponse,
-  AiMessageType,
-} from '@mastra/core';
-import { Redis } from '@upstash/redis';
-import { ToolResultPart, TextPart } from 'ai';
-import crypto from 'crypto';
-
-interface ToolCacheData {
-  expireAt: string;
-  result?: ToolResultPart['result'];
-}
-
-interface MessageType extends BaseMastraMessageType {
-  tokens?: number;
-}
-
-// Internal type for serialized thread data
-interface SerializedThreadType extends Omit<ThreadType, 'createdAt' | 'updatedAt'> {
-  createdAt: string;
-  updatedAt: string;
-}
-
-export class UpstashKVMemory extends MastraMemory {
-  private prefix: string;
-
-  kv: Redis;
-
-  constructor(config: { url: string; token: string; prefix?: string; maxTokens?: number }) {
-    super();
-    this.prefix = config.prefix || 'mastra';
-    this.MAX_CONTEXT_TOKENS = config.maxTokens;
-
-    this.kv = new Redis({
-      url: config.url,
-      token: config.token,
-    });
-  }
-
-  private getThreadKey(threadId: string): string {
-    return `${this.prefix}:thread:${threadId}`;
-  }
-
-  private getMessagesKey(threadId: string): string {
-    return `${this.prefix}:messages:${threadId}`;
-  }
-
-  private getToolCacheKey(hashedArgs: string): string {
-    return `${this.prefix}:tool:${hashedArgs}`;
-  }
-
-  async getThreadById({ threadId }: { threadId: string }): Promise<ThreadType | null> {
-    const thread = await this.kv.get<SerializedThreadType>(this.getThreadKey(threadId));
-    return thread ? this.parseThread(thread) : null;
-  }
-
-  async getThreadsByResourceId({ resourceId }: { resourceId: string }): Promise<ThreadType[]> {
-    const pattern = `${this.prefix}:thread:*`;
-    const keys = await this.kv.keys(pattern);
-
-    const threads = await Promise.all(keys.map(key => this.kv.get<SerializedThreadType>(key)));
-
-    return threads
-      .filter(thread => thread?.resourceId === resourceId)
-      .map(thread => this.parseThread(thread as SerializedThreadType));
-  }
-
-  async saveThread({ thread }: { thread: ThreadType }): Promise<ThreadType> {
-    const key = this.getThreadKey(thread.id);
-    const serializedThread: SerializedThreadType = {
-      ...thread,
-      createdAt: thread.createdAt.toISOString(),
-      updatedAt: thread.updatedAt.toISOString(),
-    };
-    await this.kv.set(key, serializedThread);
-    return thread;
-  }
-
-  async updateThread(id: string, title: string, metadata: Record<string, unknown>): Promise<ThreadType> {
-    const key = this.getThreadKey(id);
-    const thread = await this.kv.get<SerializedThreadType>(key);
-
-    if (!thread) {
-      throw new Error(`Thread ${id} not found`);
-    }
-
-    const updatedThread: SerializedThreadType = {
-      ...thread,
-      title,
-      metadata,
-      updatedAt: new Date().toISOString(),
-    };
-
-    await this.kv.set(key, updatedThread);
-    return this.parseThread(updatedThread);
-  }
-
-  async deleteThread(id: string): Promise<void> {
-    await this.kv.del(this.getThreadKey(id));
-    await this.kv.del(this.getMessagesKey(id));
-  }
-
-  /**
-   * Tool Cache
-   */
-
-  async validateToolCallArgs({ hashedArgs }: { hashedArgs: string }): Promise<boolean> {
-    const cacheKey = this.getToolCacheKey(hashedArgs);
-    const cached = await this.kv.get<ToolCacheData>(cacheKey);
-    return !!cached && new Date(cached.expireAt) > new Date();
-  }
-
-  async getToolResult({
-    threadId,
-    toolArgs,
-    toolName,
-  }: {
-    threadId: string;
-    toolArgs: Record<string, unknown>;
-    toolName: string;
-  }): Promise<ToolResultPart['result'] | null> {
-    const hashedToolArgs = crypto
-      .createHash('sha256')
-      .update(JSON.stringify({ args: toolArgs, threadId, toolName }))
-      .digest('hex');
-
-    const cacheKey = this.getToolCacheKey(hashedToolArgs);
-    const cached = await this.kv.get<ToolCacheData>(cacheKey);
-
-    if (cached && new Date(cached.expireAt) > new Date()) {
-      return cached.result || null;
-    }
-
-    return null;
-  }
-
-  async getContextWindow<T extends 'raw' | 'core_message'>({
-    threadId,
-    startDate,
-    endDate,
-    // @ts-ignore
-    format = 'raw' as T,
-  }: {
-    format?: T;
-    threadId: string;
-    startDate?: Date;
-    endDate?: Date;
-  }) {
-    const messagesKey = this.getMessagesKey(threadId);
-    const messages = await this.kv.lrange<MessageType>(messagesKey, 0, -1);
-
-    let filteredMessages = messages;
-
-    if (startDate) {
-      filteredMessages = filteredMessages.filter(msg => new Date(msg.createdAt) >= startDate);
-    }
-
-    if (endDate) {
-      filteredMessages = filteredMessages.filter(msg => new Date(msg.createdAt) <= endDate);
-    }
-
-    if (this.MAX_CONTEXT_TOKENS) {
-      let totalTokens = 0;
-      const messagesWithinTokenLimit: MessageType[] = [];
-
-      // Process messages from newest to oldest
-      for (const message of filteredMessages.reverse()) {
-        const content =
-          message.role === 'assistant'
-            ? (message.content as Array<TextPart>)[0]?.text || ''
-            : (message.content as string);
-
-        // Use a more aggressive token estimation
-        // Roughly estimate 1 token per 4 characters
-        const tokens = Math.ceil(content.length / 4);
-
-        // Check if adding this message would exceed the token limit
-        if (totalTokens + tokens > this.MAX_CONTEXT_TOKENS) {
-          break;
-        }
-
-        totalTokens += tokens;
-        messagesWithinTokenLimit.unshift({
-          ...message,
-          tokens,
-        });
-      }
-
-      // Return messages in chronological order
-      return this.parseMessages(messagesWithinTokenLimit) as MessageResponse<T>;
-    }
-
-    return this.parseMessages(filteredMessages) as MessageResponse<T>;
-  }
-
-  /**
-   * Messages
-   */
-
-  async getMessages({
-    threadId,
-  }: {
-    threadId: string;
-  }): Promise<{ messages: MessageType[]; uiMessages: AiMessageType[] }> {
-    const messagesKey = this.getMessagesKey(threadId);
-    const messages = await this.kv.lrange<MessageType>(messagesKey, 0, -1);
-    const parsedMessages = this.parseMessages(messages);
-    const uiMessages = this.convertToUIMessages(parsedMessages);
-
-    return { messages: parsedMessages, uiMessages };
-  }
-
-  async saveMessages({ messages }: { messages: MessageType[] }): Promise<MessageType[]> {
-    const processedMessages: MessageType[] = [];
-
-    for (const message of messages) {
-      const { threadId, toolCallArgs, toolNames, createdAt } = message;
-      const messagesKey = this.getMessagesKey(threadId);
-
-      const processedMessage = { ...message };
-
-      if (message.type === 'text') {
-        const content =
-          message.role === 'assistant'
-            ? (message.content as Array<TextPart>)[0]?.text || ''
-            : (message.content as string);
-        processedMessage.tokens = this.estimateTokens(content);
-      }
-
-      if (toolCallArgs?.length) {
-        const hashedToolCallArgs = toolCallArgs.map((args, index) =>
-          crypto
-            .createHash('sha256')
-            .update(JSON.stringify({ args, threadId, toolName: toolNames?.[index] }))
-            .digest('hex'),
-        );
-
-        let validArgExists = true;
-        for (const hashedArg of hashedToolCallArgs) {
-          const isValid = await this.validateToolCallArgs({ hashedArgs: hashedArg });
-          if (!isValid) {
-            validArgExists = false;
-            break;
-          }
-        }
-
-        const expireAt = validArgExists ? createdAt : new Date(createdAt.getTime() + 5 * 60 * 1000); // 5 minutes
-
-        for (const hashedArg of hashedToolCallArgs) {
-          const cacheKey = this.getToolCacheKey(hashedArg);
-          await this.kv.set(cacheKey, { expireAt: expireAt.toISOString() } as ToolCacheData);
-        }
-      }
-
-      await this.kv.rpush(messagesKey, processedMessage);
-      processedMessages.push(processedMessage);
-    }
-
-    return processedMessages;
-  }
-
-  async deleteMessage(id: string): Promise<void> {
-    const pattern = `${this.prefix}:messages:*`;
-    const keys = await this.kv.keys(pattern);
-
-    for (const key of keys) {
-      const messages = await this.kv.lrange<MessageType>(key, 0, -1);
-      const filteredMessages = messages.filter(msg => msg.id !== id);
-
-      if (messages.length !== filteredMessages.length) {
-        await this.kv.del(key);
-        if (filteredMessages.length > 0) {
-          await this.kv.rpush(key, ...filteredMessages);
-        }
-      }
-    }
-  }
-
-  /**
-   * Cleanup
-   */
-
-  async drop(): Promise<void> {
-    const pattern = `${this.prefix}:*`;
-    const keys = await this.kv.keys(pattern);
-    if (keys.length > 0) {
-      await this.kv.del(...keys);
-    }
-  }
-
-  parseThread(thread: SerializedThreadType): ThreadType {
-    return {
-      ...thread,
-      createdAt: new Date(thread.createdAt),
-      updatedAt: new Date(thread.updatedAt),
-    };
-  }
-
-  parseMessages(messages: MessageType[]): MessageType[] {
-    return messages.map(message => ({
-      ...message,
-      createdAt: new Date(message.createdAt),
-    }));
-  }
-}
->>>>>>> 967fcc58
+// }