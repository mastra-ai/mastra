import type { CoreTool } from '@mastra/core';
import type { WorkingMemoryFormat } from '@mastra/core/memory';
import { z } from 'zod';

export const updateWorkingMemoryTool = ({ format }: { format: WorkingMemoryFormat }): CoreTool => ({
  description: 'Update the working memory with new information',
<<<<<<< HEAD
  inputSchema: z.object({
    memory: z.string().describe('The Markdown-formatted working memory content to store'),
=======
  parameters: z.object({
    memory: z
      .string()
      .describe(`The ${format === 'json' ? 'JSON' : 'Markdown'} formatted working memory content to store`),
>>>>>>> 2a16996b
  }),
  execute: async (params: any) => {
    const { context, threadId, memory, resourceId } = params;
    if (!threadId || !memory) {
      throw new Error('Thread ID and Memory instance are required for working memory updates');
    }

    const thread = await memory.getThreadById({ threadId });

    if (!thread) {
      throw new Error(`Thread ${threadId} not found`);
    }

    if (thread.resourceId && thread.resourceId !== resourceId) {
      throw new Error(`Thread with id ${threadId} resourceId does not match the current resourceId ${resourceId}`);
    }

    const workingMemory = context.memory;

    // Update thread metadata with new working memory
    await memory.saveThread({
      thread: {
        ...thread,
        metadata: {
          ...thread.metadata,
          workingMemory: workingMemory,
        },
      },
    });

    return { success: true };
  },
});<|MERGE_RESOLUTION|>--- conflicted
+++ resolved
@@ -4,15 +4,10 @@
 
 export const updateWorkingMemoryTool = ({ format }: { format: WorkingMemoryFormat }): CoreTool => ({
   description: 'Update the working memory with new information',
-<<<<<<< HEAD
   inputSchema: z.object({
-    memory: z.string().describe('The Markdown-formatted working memory content to store'),
-=======
-  parameters: z.object({
     memory: z
       .string()
       .describe(`The ${format === 'json' ? 'JSON' : 'Markdown'} formatted working memory content to store`),
->>>>>>> 2a16996b
   }),
   execute: async (params: any) => {
     const { context, threadId, memory, resourceId } = params;
