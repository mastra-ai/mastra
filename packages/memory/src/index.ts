--- conflicted
+++ resolved
@@ -221,44 +221,6 @@
     return { messages };
   }
 
-<<<<<<< HEAD
-  async rememberMessages(args: {
-    threadId: string;
-    resourceId?: string;
-    vectorMessageSearch?: string;
-    config?: MemoryConfig;
-    orderBy?: StorageOrderBy;
-  }): Promise<{ messages: MastraDBMessage[] }> {
-    const { threadId, resourceId, vectorMessageSearch, config, orderBy } = args;
-
-    const threadConfig = this.getMergedThreadConfig(config || {});
-    if (resourceId) await this.validateThreadIsOwnedByResource(threadId, resourceId, threadConfig);
-
-    if (!threadConfig.lastMessages && !threadConfig.semanticRecall) {
-      return { messages: [] };
-    }
-
-    // When lastMessages is set, we want the most recent N messages, so use DESC ordering
-    // Storage will fetch the LAST N messages and return them in ASC order (oldest first)
-    const effectiveOrderBy =
-      orderBy || (threadConfig.lastMessages ? { field: 'createdAt' as const, direction: 'DESC' as const } : undefined);
-
-    const messagesResult = await this.query({
-      resourceId,
-      threadId,
-      perPage: threadConfig.lastMessages,
-      vectorSearchString: threadConfig.semanticRecall && vectorMessageSearch ? vectorMessageSearch : undefined,
-      threadConfig: config,
-      orderBy: effectiveOrderBy,
-    });
-
-    // Always return mastra-db format (V2) in object wrapper for consistency
-    this.logger.debug(`Remembered message history includes ${messagesResult.messages.length} messages.`);
-    return messagesResult;
-  }
-
-=======
->>>>>>> 91ff0460
   async getThreadById({ threadId }: { threadId: string }): Promise<StorageThreadType | null> {
     return this.storage.getThreadById({ threadId });
   }
