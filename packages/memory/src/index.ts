import { deepMerge } from '@mastra/core';
import type { AiMessageType, CoreMessage, CoreTool } from '@mastra/core';
import { MastraMemory } from '@mastra/core/memory';
import type { MessageType, MemoryConfig, SharedMemoryConfig, StorageThreadType } from '@mastra/core/memory';
import type { StorageGetMessagesArg } from '@mastra/core/storage';
<<<<<<< HEAD
import { MDocument } from '@mastra/rag';
import { embedMany } from 'ai';
=======
import { embedMany } from 'ai';
import { Tiktoken } from 'js-tiktoken/lite';
import o200k_base from 'js-tiktoken/ranks/o200k_base';
import xxhash from 'xxhash-wasm';
>>>>>>> 8df4a77d
import { updateWorkingMemoryTool } from './tools/working-memory';

const encoder = new Tiktoken(o200k_base);

/**
 * Concrete implementation of MastraMemory that adds support for thread configuration
 * and message injection.
 */
export class Memory extends MastraMemory {
  constructor(config: SharedMemoryConfig = {}) {
    super({ name: 'Memory', ...config });

    const mergedConfig = this.getMergedThreadConfig({
      workingMemory: config.options?.workingMemory || {
        enabled: false,
        template: this.defaultWorkingMemoryTemplate,
      },
    });
    this.threadConfig = mergedConfig;
  }

  private async validateThreadIsOwnedByResource(threadId: string, resourceId: string) {
    const thread = await this.storage.getThreadById({ threadId });
    if (!thread) {
      throw new Error(`No thread found with id ${threadId}`);
    }
    if (thread.resourceId !== resourceId) {
      throw new Error(
        `Thread with id ${threadId} is for resource with id ${thread.resourceId} but resource ${resourceId} was queried.`,
      );
    }
  }

  async query({
    threadId,
    resourceId,
    selectBy,
    threadConfig,
  }: StorageGetMessagesArg & {
    threadConfig?: MemoryConfig;
  }): Promise<{ messages: CoreMessage[]; uiMessages: AiMessageType[] }> {
    if (resourceId) await this.validateThreadIsOwnedByResource(threadId, resourceId);

    const vectorResults: {
      id: string;
      score: number;
      metadata?: Record<string, any>;
      vector?: number[];
    }[] = [];

    this.logger.debug(`Memory query() with:`, {
      threadId,
      selectBy,
      threadConfig,
    });

    const config = this.getMergedThreadConfig(threadConfig || {});

    const vectorConfig =
      typeof config?.semanticRecall === `boolean`
        ? {
            topK: 2,
            messageRange: { before: 2, after: 2 },
          }
        : {
            topK: config?.semanticRecall?.topK ?? 2,
            messageRange: config?.semanticRecall?.messageRange ?? { before: 2, after: 2 },
          };

    if (config?.semanticRecall && selectBy?.vectorSearchString && this.vector && !!selectBy.vectorSearchString) {
<<<<<<< HEAD
      const { indexName } = await this.createEmbeddingIndex();
      const { embeddings } = await this.embedMessageContent(selectBy.vectorSearchString);
=======
      const { embeddings, dimension } = await this.embedMessageContent(selectBy.vectorSearchString!);
      const { indexName } = await this.createEmbeddingIndex(dimension);
>>>>>>> 8df4a77d

      await Promise.all(
        embeddings.map(async embedding => {
          vectorResults.push(
            ...(await this.vector.query({
              indexName,
              queryVector: embedding,
              topK: vectorConfig.topK,
              filter: {
                thread_id: threadId,
              },
            })),
          );
        }),
      );
    }

    // Get raw messages from storage
    const rawMessages = await this.storage.__getMessages({
      threadId,
      selectBy: {
        ...selectBy,
        ...(vectorResults?.length
          ? {
              include: vectorResults.map(r => ({
                id: r.metadata?.message_id,
                withNextMessages:
                  typeof vectorConfig.messageRange === 'number'
                    ? vectorConfig.messageRange
                    : vectorConfig.messageRange.after,
                withPreviousMessages:
                  typeof vectorConfig.messageRange === 'number'
                    ? vectorConfig.messageRange
                    : vectorConfig.messageRange.before,
              })),
            }
          : {}),
      },
      threadConfig: config,
    });

    // Parse and convert messages
    const messages = this.parseMessages(rawMessages);
    const uiMessages = this.convertToUIMessages(rawMessages);

    return { messages, uiMessages };
  }

  async rememberMessages({
    threadId,
    resourceId,
    vectorMessageSearch,
    config,
  }: {
    threadId: string;
    resourceId?: string;
    vectorMessageSearch?: string;
    config?: MemoryConfig;
  }): Promise<{
    threadId: string;
    messages: CoreMessage[];
    uiMessages: AiMessageType[];
  }> {
    if (resourceId) await this.validateThreadIsOwnedByResource(threadId, resourceId);
    const threadConfig = this.getMergedThreadConfig(config || {});

    if (!threadConfig.lastMessages && !threadConfig.semanticRecall) {
      return {
        messages: [],
        uiMessages: [],
        threadId,
      };
    }

    const messagesResult = await this.query({
      threadId,
      selectBy: {
        last: threadConfig.lastMessages,
        vectorSearchString: threadConfig.semanticRecall && vectorMessageSearch ? vectorMessageSearch : undefined,
      },
      threadConfig: config,
    });

    this.logger.debug(`Remembered message history includes ${messagesResult.messages.length} messages.`);
    return {
      threadId,
      messages: messagesResult.messages,
      uiMessages: messagesResult.uiMessages,
    };
  }

  async getThreadById({ threadId }: { threadId: string }): Promise<StorageThreadType | null> {
    return this.storage.__getThreadById({ threadId });
  }

  async getThreadsByResourceId({ resourceId }: { resourceId: string }): Promise<StorageThreadType[]> {
    return this.storage.__getThreadsByResourceId({ resourceId });
  }

  async saveThread({
    thread,
    memoryConfig,
  }: {
    thread: StorageThreadType;
    memoryConfig?: MemoryConfig;
  }): Promise<StorageThreadType> {
    const config = this.getMergedThreadConfig(memoryConfig || {});

    if (config.workingMemory?.enabled && !thread?.metadata?.workingMemory) {
      // if working memory is enabled but the thread doesn't have it, we need to set it
      return this.storage.__saveThread({
        thread: deepMerge(thread, {
          metadata: {
            workingMemory: config.workingMemory.template || this.defaultWorkingMemoryTemplate,
          },
        }),
      });
    }

    return this.storage.__saveThread({ thread });
  }

  async updateThread({
    id,
    title,
    metadata,
  }: {
    id: string;
    title: string;
    metadata: Record<string, unknown>;
  }): Promise<StorageThreadType> {
    return this.storage.__updateThread({
      id,
      title,
      metadata,
    });
  }

  async deleteThread(threadId: string): Promise<void> {
    await this.storage.__deleteThread({ threadId });

    // TODO: Also clean up vector storage if it exists
    // if (this.vector) {
    //   await this.vector.deleteThread(threadId); ?? filter by thread attributes and delete all returned messages?
    // }
  }

<<<<<<< HEAD
  private async embedMessageContent(content: string) {
    const doc = MDocument.fromText(content);

    const chunks = await doc.chunk({
      strategy: 'token',
      size: 4096,
      overlap: 20,
    });

    const { embeddings } = await embedMany({
      values: chunks.map(chunk => chunk.text),
=======
  private chunkText(text: string, size = 4096) {
    const tokens = encoder.encode(text);
    const chunks: string[] = [];
    let currentChunk: number[] = [];

    for (const token of tokens) {
      currentChunk.push(token);

      // If current chunk reaches size limit, add it to chunks and start a new one
      if (currentChunk.length >= size) {
        chunks.push(encoder.decode(currentChunk));
        currentChunk = [];
      }
    }

    // Add any remaining tokens as the final chunk
    if (currentChunk.length > 0) {
      chunks.push(encoder.decode(currentChunk));
    }

    return chunks;
  }

  private hasher = xxhash();

  // embedding is computationally expensive so cache content -> embeddings/chunks
  private embeddingCache = new Map<
    number,
    {
      chunks: string[];
      embeddings: Awaited<ReturnType<typeof embedMany>>['embeddings'];
      dimension: number | undefined;
    }
  >();
  private firstEmbed: Promise<any> | undefined;
  private async embedMessageContent(content: string) {
    // use fast xxhash for lower memory usage. if we cache by content string we will store all messages in memory for the life of the process
    const key = (await this.hasher).h32(content);
    const cached = this.embeddingCache.get(key);
    if (cached) return cached;
    const chunks = this.chunkText(content);

    // for fastembed multiple initial calls to embed will fail if the model hasn't been downloaded yet.
    const isFastEmbed = this.embedder.provider === `fastembed`;
    if (isFastEmbed && this.firstEmbed instanceof Promise) {
      // so wait for the first one
      await this.firstEmbed;
    }

    const promise = embedMany({
      values: chunks,
>>>>>>> 8df4a77d
      model: this.embedder,
      maxRetries: 3,
    });

<<<<<<< HEAD
    return {
      embeddings,
      chunks,
    };
=======
    if (isFastEmbed && !this.firstEmbed) this.firstEmbed = promise;
    const { embeddings } = await promise;

    const result = {
      embeddings,
      chunks,
      dimension: embeddings[0]?.length,
    };
    this.embeddingCache.set(key, result);
    return result;
>>>>>>> 8df4a77d
  }

  async saveMessages({
    messages,
    memoryConfig,
  }: {
    messages: MessageType[];
    memoryConfig?: MemoryConfig;
  }): Promise<MessageType[]> {
    // First save working memory from any messages
    await this.saveWorkingMemory(messages);

    // Then strip working memory tags from all messages
    this.mutateMessagesToHideWorkingMemory(messages);

    const config = this.getMergedThreadConfig(memoryConfig);

    const result = this.storage.__saveMessages({ messages });

    if (this.vector && config.semanticRecall) {
<<<<<<< HEAD
      const { indexName } = await this.createEmbeddingIndex();

      for (const message of messages) {
        if (typeof message.content !== `string` || message.content === '') continue;

        const { embeddings, chunks } = await this.embedMessageContent(message.content);

        await this.vector.upsert({
          indexName,
          vectors: embeddings,
          metadata: chunks.map(() => ({
            message_id: message.id,
            thread_id: message.threadId,
            resource_id: message.resourceId,
          })),
        });
      }
=======
      let indexName: Promise<string>;
      await Promise.all(
        messages.map(async message => {
          if (typeof message.content !== `string` || message.content === '') return;

          const { embeddings, chunks, dimension } = await this.embedMessageContent(message.content);

          if (typeof indexName === `undefined`) {
            indexName = this.createEmbeddingIndex(dimension).then(result => result.indexName);
          }

          await this.vector.upsert({
            indexName: await indexName,
            vectors: embeddings,
            metadata: chunks.map(() => ({
              message_id: message.id,
              thread_id: message.threadId,
              resource_id: message.resourceId,
            })),
          });
        }),
      );
>>>>>>> 8df4a77d
    }

    return result;
  }

  protected mutateMessagesToHideWorkingMemory(messages: MessageType[]) {
    const workingMemoryRegex = /<working_memory>([^]*?)<\/working_memory>/g;

    for (const [index, message] of messages.entries()) {
      if (typeof message?.content === `string`) {
        message.content = message.content.replace(workingMemoryRegex, ``).trim();
      } else if (Array.isArray(message?.content)) {
        for (const content of message.content) {
          if (content.type === `text`) {
            content.text = content.text.replace(workingMemoryRegex, ``).trim();
          }

          if (
            (content.type === `tool-call` || content.type === `tool-result`) &&
            content.toolName === `updateWorkingMemory`
          ) {
            delete messages[index];
          }
        }
      }
    }
  }

  protected parseWorkingMemory(text: string): string | null {
    if (!this.threadConfig.workingMemory?.enabled) return null;

    const workingMemoryRegex = /<working_memory>([^]*?)<\/working_memory>/g;
    const matches = text.match(workingMemoryRegex);
    const match = matches?.[0];

    if (match) {
      return match.replace(/<\/?working_memory>/g, '').trim();
    }

    return null;
  }

  public async getWorkingMemory({ threadId }: { threadId: string }): Promise<string | null> {
    if (!this.threadConfig.workingMemory?.enabled) return null;

    // Get thread from storage
    const thread = await this.storage.__getThreadById({ threadId });
    if (!thread) return this.threadConfig?.workingMemory?.template || this.defaultWorkingMemoryTemplate;

    // Return working memory from metadata
    const memory =
      (thread.metadata?.workingMemory as string) ||
      this.threadConfig.workingMemory.template ||
      this.defaultWorkingMemoryTemplate;

    return memory.trim();
  }

  private async saveWorkingMemory(messages: MessageType[]) {
    const latestMessage = messages[messages.length - 1];

    if (!latestMessage || !this.threadConfig.workingMemory?.enabled) {
      return;
    }

    const latestContent = !latestMessage?.content
      ? null
      : typeof latestMessage.content === 'string'
        ? latestMessage.content
        : latestMessage.content
            .filter(c => c.type === 'text')
            .map(c => c.text)
            .join('\n');

    const threadId = latestMessage?.threadId;
    if (!latestContent || !threadId) {
      return;
    }

    const newMemory = this.parseWorkingMemory(latestContent);
    if (!newMemory) {
      return;
    }

    const thread = await this.storage.__getThreadById({ threadId });
    if (!thread) return;

    // Update thread metadata with new working memory
    await this.storage.__updateThread({
      id: thread.id,
      title: thread.title || '',
      metadata: deepMerge(thread.metadata || {}, {
        workingMemory: newMemory,
      }),
    });
    return newMemory;
  }

  public async getSystemMessage({
    threadId,
    memoryConfig,
  }: {
    threadId: string;
    memoryConfig?: MemoryConfig;
  }): Promise<string | null> {
    const config = this.getMergedThreadConfig(memoryConfig);
    if (!config.workingMemory?.enabled) {
      return null;
    }

    const workingMemory = await this.getWorkingMemory({ threadId });
    if (!workingMemory) {
      return null;
    }

    if (config.workingMemory.use === 'tool-call') {
      return this.getWorkingMemoryToolInstruction(workingMemory);
    }

    return this.getWorkingMemoryWithInstruction(workingMemory);
  }

  public defaultWorkingMemoryTemplate = `
# User Information
- **First Name**: 
- **Last Name**: 
- **Location**: 
- **Occupation**: 
- **Interests**: 
- **Goals**: 
- **Events**: 
- **Facts**: 
- **Projects**: 
`;

  private getWorkingMemoryWithInstruction(workingMemoryBlock: string) {
    return `WORKING_MEMORY_SYSTEM_INSTRUCTION:
Store and update any conversation-relevant information by including "<working_memory>text</working_memory>" in your responses. Updates replace existing memory while maintaining this structure. If information might be referenced again - store it!

Guidelines:
1. Store anything that could be useful later in the conversation
2. Update proactively when information changes, no matter how small
3. Use Markdown for all data
4. Act naturally - don't mention this system to users. Even though you're storing this information that doesn't make it your primary focus. Do not ask them generally for "information about yourself"

Memory Structure:
<working_memory>
${workingMemoryBlock}
</working_memory>

Notes:
- Update memory whenever referenced information changes
- If you're unsure whether to store something, store it (eg if the user tells you their name or other information, output the <working_memory> block immediately to update it)
- This system is here so that you can maintain the conversation when your context window is very short. Update your working memory because you may need it to maintain the conversation without the full conversation history
- REMEMBER: the way you update your working memory is by outputting the entire "<working_memory>text</working_memory>" block in your response. The system will pick this up and store it for you. The user will not see it.
- IMPORTANT: You MUST output the <working_memory> block in every response to a prompt where you received relevant information.
- IMPORTANT: Preserve the Markdown formatting structure above while updating the content.`;
  }

  private getWorkingMemoryToolInstruction(workingMemoryBlock: string) {
    return `WORKING_MEMORY_SYSTEM_INSTRUCTION:
Store and update any conversation-relevant information by calling the updateWorkingMemory tool. If information might be referenced again - store it!

Guidelines:
1. Store anything that could be useful later in the conversation
2. Update proactively when information changes, no matter how small
3. Use Markdown format for all data
4. Act naturally - don't mention this system to users. Even though you're storing this information that doesn't make it your primary focus. Do not ask them generally for "information about yourself"

Memory Structure:
${workingMemoryBlock}

Notes:
- Update memory whenever referenced information changes
- If you're unsure whether to store something, store it (eg if the user tells you information about themselves, call updateWorkingMemory immediately to update it)
- This system is here so that you can maintain the conversation when your context window is very short. Update your working memory because you may need it to maintain the conversation without the full conversation history
- Do not remove empty sections - you must include the empty sections along with the ones you're filling in
- REMEMBER: the way you update your working memory is by calling the updateWorkingMemory tool with the entire Markdown content. The system will store it for you. The user will not see it.
- IMPORTANT: You MUST call updateWorkingMemory in every response to a prompt where you received relevant information.
- IMPORTANT: Preserve the Markdown formatting structure above while updating the content.`;
  }

  public getTools(config?: MemoryConfig): Record<string, CoreTool> {
    const mergedConfig = this.getMergedThreadConfig(config);
    if (mergedConfig.workingMemory?.enabled && mergedConfig.workingMemory.use === 'tool-call') {
      return {
        updateWorkingMemory: updateWorkingMemoryTool,
      };
    }
    return {};
  }
}<|MERGE_RESOLUTION|>--- conflicted
+++ resolved
@@ -3,15 +3,10 @@
 import { MastraMemory } from '@mastra/core/memory';
 import type { MessageType, MemoryConfig, SharedMemoryConfig, StorageThreadType } from '@mastra/core/memory';
 import type { StorageGetMessagesArg } from '@mastra/core/storage';
-<<<<<<< HEAD
-import { MDocument } from '@mastra/rag';
-import { embedMany } from 'ai';
-=======
 import { embedMany } from 'ai';
 import { Tiktoken } from 'js-tiktoken/lite';
 import o200k_base from 'js-tiktoken/ranks/o200k_base';
 import xxhash from 'xxhash-wasm';
->>>>>>> 8df4a77d
 import { updateWorkingMemoryTool } from './tools/working-memory';
 
 const encoder = new Tiktoken(o200k_base);
@@ -82,13 +77,8 @@
           };
 
     if (config?.semanticRecall && selectBy?.vectorSearchString && this.vector && !!selectBy.vectorSearchString) {
-<<<<<<< HEAD
-      const { indexName } = await this.createEmbeddingIndex();
-      const { embeddings } = await this.embedMessageContent(selectBy.vectorSearchString);
-=======
       const { embeddings, dimension } = await this.embedMessageContent(selectBy.vectorSearchString!);
       const { indexName } = await this.createEmbeddingIndex(dimension);
->>>>>>> 8df4a77d
 
       await Promise.all(
         embeddings.map(async embedding => {
@@ -236,19 +226,6 @@
     // }
   }
 
-<<<<<<< HEAD
-  private async embedMessageContent(content: string) {
-    const doc = MDocument.fromText(content);
-
-    const chunks = await doc.chunk({
-      strategy: 'token',
-      size: 4096,
-      overlap: 20,
-    });
-
-    const { embeddings } = await embedMany({
-      values: chunks.map(chunk => chunk.text),
-=======
   private chunkText(text: string, size = 4096) {
     const tokens = encoder.encode(text);
     const chunks: string[] = [];
@@ -300,17 +277,10 @@
 
     const promise = embedMany({
       values: chunks,
->>>>>>> 8df4a77d
       model: this.embedder,
       maxRetries: 3,
     });
 
-<<<<<<< HEAD
-    return {
-      embeddings,
-      chunks,
-    };
-=======
     if (isFastEmbed && !this.firstEmbed) this.firstEmbed = promise;
     const { embeddings } = await promise;
 
@@ -321,7 +291,6 @@
     };
     this.embeddingCache.set(key, result);
     return result;
->>>>>>> 8df4a77d
   }
 
   async saveMessages({
@@ -342,25 +311,6 @@
     const result = this.storage.__saveMessages({ messages });
 
     if (this.vector && config.semanticRecall) {
-<<<<<<< HEAD
-      const { indexName } = await this.createEmbeddingIndex();
-
-      for (const message of messages) {
-        if (typeof message.content !== `string` || message.content === '') continue;
-
-        const { embeddings, chunks } = await this.embedMessageContent(message.content);
-
-        await this.vector.upsert({
-          indexName,
-          vectors: embeddings,
-          metadata: chunks.map(() => ({
-            message_id: message.id,
-            thread_id: message.threadId,
-            resource_id: message.resourceId,
-          })),
-        });
-      }
-=======
       let indexName: Promise<string>;
       await Promise.all(
         messages.map(async message => {
@@ -383,7 +333,6 @@
           });
         }),
       );
->>>>>>> 8df4a77d
     }
 
     return result;
