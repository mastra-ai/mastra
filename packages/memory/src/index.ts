import { deepMerge, generateEmptyFromSchema } from '@mastra/core';
import type { MastraMessageV1, ToolAction } from '@mastra/core';
import { MessageList } from '@mastra/core/agent';
import type { MastraMessageV2, UIMessageWithMetadata } from '@mastra/core/agent';
import { MastraMemory } from '@mastra/core/memory';
import type { MemoryConfig, SharedMemoryConfig, StorageThreadType, WorkingMemoryTemplate } from '@mastra/core/memory';
import type { StorageGetMessagesArg, ThreadSortOptions, PaginationInfo } from '@mastra/core/storage';
import { embedMany } from 'ai';
<<<<<<< HEAD
import type { CoreMessage, DeepPartial, TextPart } from 'ai';
=======
import type { CoreMessage, TextPart } from 'ai';
import { embedMany as embedManyV5 } from 'ai-v5';
>>>>>>> 86659773
import { Mutex } from 'async-mutex';
import type { JSONSchema7 } from 'json-schema';

import xxhash from 'xxhash-wasm';
import { ZodObject } from 'zod';
import type { ZodTypeAny } from 'zod';
import zodToJsonSchema from 'zod-to-json-schema';
import { updateWorkingMemoryTool, __experimental_updateWorkingMemoryToolVNext } from './tools/working-memory';
import type { RequireOnly, Resolve } from '@mastra/core/base';

// Type for flexible message deletion input
export type MessageDeleteInput = string[] | { id: string }[];

// Average characters per token based on OpenAI's tokenization
const CHARS_PER_TOKEN = 4;

const DEFAULT_MESSAGE_RANGE = { before: 2, after: 2 } as const;
const DEFAULT_TOP_K = 2;

const isZodObject = (v: ZodTypeAny): v is ZodObject<any, any, any> => v instanceof ZodObject;

/**
 * Concrete implementation of MastraMemory that adds support for thread configuration
 * and message injection.
 */
export class Memory extends MastraMemory {
  constructor(config: SharedMemoryConfig = {}) {
    super({ name: 'Memory', ...config });

    const mergedConfig = this.getMergedThreadConfig({
      workingMemory: config.options?.workingMemory || {
        // these defaults are now set inside @mastra/core/memory in getMergedThreadConfig.
        // In a future release we can remove it from this block - for now if we remove it
        // and someone bumps @mastra/memory without bumping @mastra/core the defaults wouldn't exist yet
        enabled: false,
        template: this.defaultWorkingMemoryTemplate,
      },
    });
    this.threadConfig = mergedConfig;
  }

  protected async validateThreadIsOwnedByResource(threadId: string, resourceId: string) {
    const thread = await this.storage.getThreadById({ threadId });
    if (!thread) {
      throw new Error(`No thread found with id ${threadId}`);
    }
    if (thread.resourceId !== resourceId) {
      throw new Error(
        `Thread with id ${threadId} is for resource with id ${thread.resourceId} but resource ${resourceId} was queried.`,
      );
    }
  }

  protected checkStorageFeatureSupport(config: MemoryConfig) {
    if (
      typeof config.semanticRecall === `object` &&
      config.semanticRecall.scope === `resource` &&
      !this.storage.supports.selectByIncludeResourceScope
    ) {
      throw new Error(
        `Memory error: Attached storage adapter "${this.storage.name || 'unknown'}" doesn't support semanticRecall: { scope: "resource" } yet and currently only supports per-thread semantic recall.`,
      );
    }

    if (
      config.workingMemory?.enabled &&
      config.workingMemory.scope === `resource` &&
      !this.storage.supports.resourceWorkingMemory
    ) {
      throw new Error(
        `Memory error: Attached storage adapter "${this.storage.name || 'unknown'}" doesn't support workingMemory: { scope: "resource" } yet and currently only supports per-thread working memory. Supported adapters: LibSQL, PostgreSQL, Upstash.`,
      );
    }
  }

  async query({
    threadId,
    resourceId,
    selectBy,
    threadConfig,
  }: StorageGetMessagesArg & {
    threadConfig?: MemoryConfig;
  }): Promise<{ messages: CoreMessage[]; uiMessages: UIMessageWithMetadata[]; messagesV2: MastraMessageV2[] }> {
    if (resourceId) await this.validateThreadIsOwnedByResource(threadId, resourceId);

    const vectorResults: {
      id: string;
      score: number;
      metadata?: Record<string, any>;
      vector?: number[];
    }[] = [];

    this.logger.debug(`Memory query() with:`, {
      threadId,
      selectBy,
      threadConfig,
    });

    const config = this.getMergedThreadConfig(threadConfig || {});

    this.checkStorageFeatureSupport(config);

    const defaultRange = DEFAULT_MESSAGE_RANGE;
    const defaultTopK = DEFAULT_TOP_K;

    const vectorConfig =
      typeof config?.semanticRecall === `boolean`
        ? {
            topK: defaultTopK,
            messageRange: defaultRange,
          }
        : {
            topK: config?.semanticRecall?.topK ?? defaultTopK,
            messageRange: config?.semanticRecall?.messageRange ?? defaultRange,
          };

    const resourceScope = typeof config?.semanticRecall === 'object' && config?.semanticRecall?.scope === `resource`;

    if (config?.semanticRecall && selectBy?.vectorSearchString && this.vector) {
      const { embeddings, dimension } = await this.embedMessageContent(selectBy.vectorSearchString!);
      const { indexName } = await this.createEmbeddingIndex(dimension);

      await Promise.all(
        embeddings.map(async embedding => {
          if (typeof this.vector === `undefined`) {
            throw new Error(
              `Tried to query vector index ${indexName} but this Memory instance doesn't have an attached vector db.`,
            );
          }

          vectorResults.push(
            ...(await this.vector.query({
              indexName,
              queryVector: embedding,
              topK: vectorConfig.topK,
              filter: resourceScope
                ? {
                    resource_id: resourceId,
                  }
                : {
                    thread_id: threadId,
                  },
            })),
          );
        }),
      );
    }

    // Get raw messages from storage
    const rawMessages = await this.storage.getMessages({
      threadId,
      resourceId,
      format: 'v2',
      selectBy: {
        ...selectBy,
        ...(vectorResults?.length
          ? {
              include: vectorResults.map(r => ({
                id: r.metadata?.message_id,
                threadId: r.metadata?.thread_id,
                withNextMessages:
                  typeof vectorConfig.messageRange === 'number'
                    ? vectorConfig.messageRange
                    : vectorConfig.messageRange.after,
                withPreviousMessages:
                  typeof vectorConfig.messageRange === 'number'
                    ? vectorConfig.messageRange
                    : vectorConfig.messageRange.before,
              })),
            }
          : {}),
      },
      threadConfig: config,
    });

    const list = new MessageList({ threadId, resourceId }).add(rawMessages, 'memory');
    return {
      get messages() {
        // returning v1 messages for backwards compat! v1 messages were CoreMessages stored in the db.
        // returning .v1() takes stored messages which may be in v2 or v1 format and converts them to v1 shape, which is a CoreMessage + id + threadId + resourceId, etc
        // Perhaps this should be called coreRecord or something ? - for now keeping v1 since it reflects that this used to be our db storage record shape
        const v1Messages = list.get.all.v1();
        // the conversion from V2/UIMessage -> V1/CoreMessage can sometimes split the messages up into more messages than before
        // so slice off the earlier messages if it'll exceed the lastMessages setting
        if (selectBy?.last && v1Messages.length > selectBy.last) {
          // ex: 23 (v1 messages) minus 20 (selectBy.last messages)
          // means we will start from index 3 and keep all the later newer messages from index 3 til the end of the array
          return v1Messages.slice(v1Messages.length - selectBy.last) as CoreMessage[];
        }
        // TODO: this is absolutely wrong but became apparent that this is what we were doing before adding MessageList. Our public types said CoreMessage but we were returning MessageType which is equivalent to MastraMessageV1
        // In a breaking change we should make this the type it actually is.
        return v1Messages as CoreMessage[];
      },
      get uiMessages() {
        return list.get.all.ui();
      },
      get messagesV2() {
        return list.get.all.v2();
      },
    };
  }

  async rememberMessages({
    threadId,
    resourceId,
    vectorMessageSearch,
    config,
  }: {
    threadId: string;
    resourceId?: string;
    vectorMessageSearch?: string;
    config?: MemoryConfig;
  }): Promise<{ messages: MastraMessageV1[]; messagesV2: MastraMessageV2[] }> {
    if (resourceId) await this.validateThreadIsOwnedByResource(threadId, resourceId);
    const threadConfig = this.getMergedThreadConfig(config || {});

    if (!threadConfig.lastMessages && !threadConfig.semanticRecall) {
      return {
        messages: [],
        messagesV2: [],
      };
    }

    const messagesResult = await this.query({
      resourceId,
      threadId,
      selectBy: {
        last: threadConfig.lastMessages,
        vectorSearchString: threadConfig.semanticRecall && vectorMessageSearch ? vectorMessageSearch : undefined,
      },
      threadConfig,
      format: 'v2',
    });
    // Using MessageList here just to convert mixed input messages to single type output messages
    const list = new MessageList({ threadId, resourceId }).add(messagesResult.messagesV2, 'memory');

    this.logger.debug(`Remembered message history includes ${messagesResult.messages.length} messages.`);
    return { messages: list.get.all.v1(), messagesV2: list.get.all.v2() };
  }

  async getThreadById({ threadId }: { threadId: string }): Promise<StorageThreadType | null> {
    return this.storage.getThreadById({ threadId });
  }

  async getThreadsByResourceId({
    resourceId,
    orderBy,
    sortDirection,
  }: { resourceId: string } & ThreadSortOptions): Promise<StorageThreadType[]> {
    return this.storage.getThreadsByResourceId({ resourceId, orderBy, sortDirection });
  }

  async getThreadsByResourceIdPaginated({
    resourceId,
    page,
    perPage,
    orderBy,
    sortDirection,
  }: {
    resourceId: string;
    page: number;
    perPage: number;
  } & ThreadSortOptions): Promise<
    PaginationInfo & {
      threads: StorageThreadType[];
    }
  > {
    return this.storage.getThreadsByResourceIdPaginated({
      resourceId,
      page,
      perPage,
      orderBy,
      sortDirection,
    });
  }

  async saveThread({ thread }: { thread: StorageThreadType; memoryConfig?: MemoryConfig }): Promise<StorageThreadType> {
    return this.storage.saveThread({ thread });
  }

  async updateThread({
    id,
    title,
    metadata,
  }: {
    id: string;
    title: string;
    metadata: Record<string, unknown>;
  }): Promise<StorageThreadType> {
    return this.storage.updateThread({
      id,
      title,
      metadata,
    });
  }

  async deleteThread(threadId: string): Promise<void> {
    await this.storage.deleteThread({ threadId });
  }

  async updateWorkingMemory({
    threadId,
    resourceId,
    workingMemory,
    memoryConfig,
  }: {
    threadId: string;
    resourceId?: string;
    workingMemory: string;
    memoryConfig?: MemoryConfig;
  }): Promise<void> {
    const config = this.getMergedThreadConfig(memoryConfig || {});

    if (!config.workingMemory?.enabled) {
      throw new Error('Working memory is not enabled for this memory instance');
    }

    this.checkStorageFeatureSupport(config);

    const scope = config.workingMemory.scope || 'thread';

    if (scope === 'resource' && resourceId) {
      // Update working memory in resource table
      await this.storage.updateResource({
        resourceId,
        workingMemory,
      });
    } else {
      // Update working memory in thread metadata (existing behavior)
      const thread = await this.storage.getThreadById({ threadId });
      if (!thread) {
        throw new Error(`Thread ${threadId} not found`);
      }

      await this.storage.updateThread({
        id: threadId,
        title: thread.title || 'Untitled Thread',
        metadata: {
          ...thread.metadata,
          workingMemory,
        },
      });
    }
  }

  private updateWorkingMemoryMutexes = new Map<string, Mutex>();
  /**
   * @warning experimental! can be removed or changed at any time
   */
  async __experimental_updateWorkingMemoryVNext({
    threadId,
    resourceId,
    workingMemory,
    searchString,
    memoryConfig,
  }: {
    threadId: string;
    resourceId?: string;
    workingMemory: string;
    searchString?: string;
    memoryConfig?: MemoryConfig;
  }): Promise<{ success: boolean; reason: string }> {
    const config = this.getMergedThreadConfig(memoryConfig || {});

    if (!config.workingMemory?.enabled) {
      throw new Error('Working memory is not enabled for this memory instance');
    }

    this.checkStorageFeatureSupport(config);

    // If the agent calls the update working memory tool multiple times simultaneously
    // each call could overwrite the other call
    // so get an in memory mutex to make sure this.getWorkingMemory() returns up to date data each time
    const mutexKey =
      memoryConfig?.workingMemory?.scope === `resource` ? `resource-${resourceId}` : `thread-${threadId}`;
    const mutex = this.updateWorkingMemoryMutexes.has(mutexKey)
      ? this.updateWorkingMemoryMutexes.get(mutexKey)!
      : new Mutex();
    this.updateWorkingMemoryMutexes.set(mutexKey, mutex);
    const release = await mutex.acquire();

    try {
      const existingWorkingMemory = (await this.getWorkingMemory({ threadId, resourceId, memoryConfig })) || '';
      const template = await this.getWorkingMemoryTemplate({ memoryConfig });

      let reason = '';
      if (existingWorkingMemory) {
        if (searchString && existingWorkingMemory?.includes(searchString)) {
          workingMemory = existingWorkingMemory.replace(searchString, workingMemory);
          reason = `found and replaced searchString with newMemory`;
        } else if (
          existingWorkingMemory.includes(workingMemory) ||
          template?.content?.trim() === workingMemory.trim()
        ) {
          return {
            success: false,
            reason: `attempted to insert duplicate data into working memory. this entry was skipped`,
          };
        } else {
          if (searchString) {
            reason = `attempted to replace working memory string that doesn't exist. Appending to working memory instead.`;
          } else {
            reason = `appended newMemory to end of working memory`;
          }

          workingMemory = existingWorkingMemory + `\n${workingMemory}`;
        }
      } else if (workingMemory === template?.content) {
        return {
          success: false,
          reason: `try again when you have data to add. newMemory was equal to the working memory template`,
        };
      } else {
        reason = `started new working memory`;
      }

      // remove empty template insertions which models sometimes duplicate
      workingMemory = template?.content ? workingMemory.replaceAll(template?.content, '') : workingMemory;

      const scope = config.workingMemory.scope || 'thread';

      if (scope === 'resource' && resourceId) {
        // Update working memory in resource table
        await this.storage.updateResource({
          resourceId,
          workingMemory,
        });

        if (reason) {
          return { success: true, reason };
        }
      } else {
        // Update working memory in thread metadata (existing behavior)
        const thread = await this.storage.getThreadById({ threadId });
        if (!thread) {
          throw new Error(`Thread ${threadId} not found`);
        }

        await this.storage.updateThread({
          id: threadId,
          title: thread.title || 'Untitled Thread',
          metadata: {
            ...thread.metadata,
            workingMemory,
          },
        });
      }

      return { success: true, reason };
    } catch (e) {
      this.logger.error(e instanceof Error ? e.stack || e.message : JSON.stringify(e));
      return { success: false, reason: 'Tool error.' };
    } finally {
      release();
    }
  }

  protected chunkText(text: string, tokenSize = 4096) {
    // Convert token size to character size with some buffer
    const charSize = tokenSize * CHARS_PER_TOKEN;
    const chunks: string[] = [];
    let currentChunk = '';

    // Split text into words to avoid breaking words
    const words = text.split(/\s+/);

    for (const word of words) {
      // Add space before word unless it's the first word in the chunk
      const wordWithSpace = currentChunk ? ' ' + word : word;

      // If adding this word would exceed the chunk size, start a new chunk
      if (currentChunk.length + wordWithSpace.length > charSize) {
        chunks.push(currentChunk);
        currentChunk = word;
      } else {
        currentChunk += wordWithSpace;
      }
    }

    // Add the final chunk if not empty
    if (currentChunk) {
      chunks.push(currentChunk);
    }

    return chunks;
  }

  private hasher = xxhash();

  // embedding is computationally expensive so cache content -> embeddings/chunks
  private embeddingCache = new Map<
    number,
    {
      chunks: string[];
      embeddings: Awaited<ReturnType<typeof embedMany>>['embeddings'];
      dimension: number | undefined;
    }
  >();
  private firstEmbed: Promise<any> | undefined;
  protected async embedMessageContent(content: string) {
    // use fast xxhash for lower memory usage. if we cache by content string we will store all messages in memory for the life of the process
    const key = (await this.hasher).h32(content);
    const cached = this.embeddingCache.get(key);
    if (cached) return cached;
    const chunks = this.chunkText(content);

    if (typeof this.embedder === `undefined`) {
      throw new Error(`Tried to embed message content but this Memory instance doesn't have an attached embedder.`);
    }
    // for fastembed multiple initial calls to embed will fail if the model hasn't been downloaded yet.
    const isFastEmbed = this.embedder.provider === `fastembed`;
    if (isFastEmbed && this.firstEmbed instanceof Promise) {
      // so wait for the first one
      await this.firstEmbed;
    }

    const promise = (this.embedder.specificationVersion === `v2` ? embedManyV5 : embedMany)({
      values: chunks,
      maxRetries: 3,
      // @ts-ignore
      model: this.embedder,
    });

    if (isFastEmbed && !this.firstEmbed) this.firstEmbed = promise;
    const { embeddings } = await promise;

    const dimension = embeddings[0]?.length;
    this.dimension = dimension;

    const result = {
      embeddings,
      chunks,
      dimension,
    };
    this.embeddingCache.set(key, result);
    return result;
  }

  async saveMessages(args: {
    messages: (MastraMessageV1 | MastraMessageV2)[] | MastraMessageV1[] | MastraMessageV2[];
    memoryConfig?: MemoryConfig | undefined;
    format?: 'v1';
  }): Promise<MastraMessageV1[]>;
  async saveMessages(args: {
    messages: (MastraMessageV1 | MastraMessageV2)[] | MastraMessageV1[] | MastraMessageV2[];
    memoryConfig?: MemoryConfig | undefined;
    format: 'v2';
  }): Promise<MastraMessageV2[]>;
  async saveMessages({
    messages,
    memoryConfig,
    format = `v1`,
  }: {
    messages: (MastraMessageV1 | MastraMessageV2)[];
    memoryConfig?: MemoryConfig | undefined;
    format?: 'v1' | 'v2';
  }): Promise<MastraMessageV2[] | MastraMessageV1[]> {
    // Then strip working memory tags from all messages
    const messagesWithoutWorkingMemory = messages
      .map(m => {
        if (MessageList.isMastraMessageV1(m)) {
          return this.updateMessageToHideWorkingMemory(m);
        }
        // add this to prevent "error saving undefined in the db" if a project is on an earlier storage version but new memory/storage
        if (!m.type) m.type = `v2`;
        return this.updateMessageToHideWorkingMemoryV2(m);
      })
      .filter((m): m is MastraMessageV1 | MastraMessageV2 => Boolean(m));

    const v2Messages = new MessageList().add(messagesWithoutWorkingMemory, 'memory').get.all.v2();

    const config = this.getMergedThreadConfig(memoryConfig);

    let embeddingTextsAndVectorIds: ReturnType<typeof this.getEmbeddingTextAndVectorIds> = [];
    const promises: Promise<any>[] = [];

    const dimensionPromise = (() => {
      let resolve!: (dimension: number) => void;
      let reject!: (reason?: any) => void;

      const promise = new Promise<number>((res, rej) => {
        resolve = res;
        reject = rej;
      });

      return { promise, resolve, reject };
    })();

    let indexName: string;
    if (this.vector && config.semanticRecall) {
      const vector = this.vector; // for TS to recognize vector is defined
      embeddingTextsAndVectorIds = this.getEmbeddingTextAndVectorIds(v2Messages);

      for (const { message, textForEmbedding, vectorIds } of embeddingTextsAndVectorIds) {
        message.content.metadata ||= {};
        message.content.metadata.vectorIds = vectorIds;

        promises.push(
          (async () => {
            const { dimension, chunks, embeddings } = await this.embedMessageContent(textForEmbedding);
            if (!dimension) {
              throw new Error(`Failed to get vector dimension for message content`);
            }

            if (typeof dimensionPromise.promise !== 'number') dimensionPromise.resolve(dimension);
            indexName ||= (await this.createEmbeddingIndex(dimension)).indexName;

            await vector.upsert({
              indexName,
              vectors: embeddings,
              ids: vectorIds,
              metadata: chunks.map(() => ({
                message_id: message.id,
                thread_id: message.threadId,
                resource_id: message.resourceId,
              })),
            });
          })(),
        );
      }
    }

    const dimension = this.dimension ?? (await dimensionPromise.promise);
    const result = this.storage.saveMessages({
      format: 'v2',
      messages: v2Messages.map(message => {
        if (Array.isArray(message.content.metadata?.vectorIds)) {
          message.content.metadata.vectorDimension = dimension;
        }
        return message;
      }),
    });

    await Promise.all(promises);

    if (format === `v1`) return new MessageList().add(await result, 'memory').get.all.v1(); // for backwards compat convert to v1 message format
    return result;
  }
  protected updateMessageToHideWorkingMemory(message: MastraMessageV1): MastraMessageV1 | null {
    const workingMemoryRegex = /<working_memory>([^]*?)<\/working_memory>/g;

    if (typeof message?.content === `string`) {
      return {
        ...message,
        content: message.content.replace(workingMemoryRegex, ``).trim(),
      };
    } else if (Array.isArray(message?.content)) {
      // Filter out updateWorkingMemory tool-call/result content items
      const filteredContent = message.content.filter(
        content =>
          (content.type !== 'tool-call' && content.type !== 'tool-result') ||
          content.toolName !== 'updateWorkingMemory',
      );
      const newContent = filteredContent.map(content => {
        if (content.type === 'text') {
          return {
            ...content,
            text: content.text.replace(workingMemoryRegex, '').trim(),
          };
        }
        return { ...content };
      }) as MastraMessageV1['content'];
      if (!newContent.length) return null;
      return { ...message, content: newContent };
    } else {
      return { ...message };
    }
  }
  protected updateMessageToHideWorkingMemoryV2(message: MastraMessageV2): MastraMessageV2 | null {
    const workingMemoryRegex = /<working_memory>([^]*?)<\/working_memory>/g;

    const newMessage = { ...message, content: { ...message.content } }; // Deep copy message and content

    if (newMessage.content.content && typeof newMessage.content.content === 'string') {
      newMessage.content.content = newMessage.content.content.replace(workingMemoryRegex, '').trim();
    }

    if (newMessage.content.parts) {
      newMessage.content.parts = newMessage.content.parts
        .filter(part => {
          if (part.type === 'tool-invocation') {
            return part.toolInvocation.toolName !== 'updateWorkingMemory';
          }
          return true;
        })
        .map(part => {
          if (part.type === 'text') {
            return {
              ...part,
              text: part.text.replace(workingMemoryRegex, '').trim(),
            };
          }
          return part;
        });

      // If all parts were filtered out (e.g., only contained updateWorkingMemory tool calls) we need to skip the whole message, it was only working memory tool calls/results
      if (newMessage.content.parts.length === 0) {
        return null;
      }
    }

    return newMessage;
  }

  protected parseWorkingMemory(text: string): string | null {
    if (!this.threadConfig.workingMemory?.enabled) return null;

    const workingMemoryRegex = /<working_memory>([^]*?)<\/working_memory>/g;
    const matches = text.match(workingMemoryRegex);
    const match = matches?.[0];

    if (match) {
      return match.replace(/<\/?working_memory>/g, '').trim();
    }

    return null;
  }

  public async getWorkingMemory({
    threadId,
    resourceId,
    memoryConfig,
  }: {
    threadId: string;
    resourceId?: string;
    memoryConfig?: MemoryConfig;
  }): Promise<string | null> {
    const config = this.getMergedThreadConfig(memoryConfig || {});
    if (!config.workingMemory?.enabled) {
      return null;
    }

    this.checkStorageFeatureSupport(config);

    const scope = config.workingMemory.scope || 'thread';
    let workingMemoryData: string | null = null;

    if (scope === 'resource' && resourceId) {
      // Get working memory from resource table
      const resource = await this.storage.getResourceById({ resourceId });
      workingMemoryData = resource?.workingMemory || null;
    } else {
      // Get working memory from thread metadata (default behavior)
      const thread = await this.storage.getThreadById({ threadId });
      workingMemoryData = thread?.metadata?.workingMemory as string;
    }

    if (!workingMemoryData) {
      return null;
    }

    return workingMemoryData;
  }

  /**
   * Gets the working memory template for the current memory configuration.
   * Supports both ZodObject and JSONSchema7 schemas.
   *
   * @param memoryConfig - The memory configuration containing the working memory settings
   * @returns The working memory template with format and content, or null if working memory is disabled
   */
  public async getWorkingMemoryTemplate({
    memoryConfig,
  }: {
    memoryConfig?: MemoryConfig;
  }): Promise<WorkingMemoryTemplate | null> {
    const config = this.getMergedThreadConfig(memoryConfig || {});

    if (!config.workingMemory?.enabled) {
      return null;
    }

    // Get thread from storage
    if (config.workingMemory?.schema) {
      try {
        const schema = config.workingMemory.schema;
        let convertedSchema: JSONSchema7;

        if (isZodObject(schema as ZodTypeAny)) {
          // Convert ZodObject to JSON Schema
          convertedSchema = zodToJsonSchema(schema as ZodTypeAny, {
            $refStrategy: 'none',
          }) as JSONSchema7;
        } else {
          // Already a JSON Schema
          convertedSchema = schema as any as JSONSchema7;
        }

        return { format: 'json', content: JSON.stringify(convertedSchema) };
      } catch (error) {
        this.logger.error('Error converting schema', error);
        throw error;
      }
    }

    // Return working memory from metadata
    const memory = config.workingMemory.template || this.defaultWorkingMemoryTemplate;
    return { format: 'markdown', content: memory.trim() };
  }

  public async getSystemMessage({
    threadId,
    resourceId,
    memoryConfig,
  }: {
    threadId: string;
    resourceId?: string;
    memoryConfig?: MemoryConfig;
  }): Promise<string | null> {
    const config = this.getMergedThreadConfig(memoryConfig);
    if (!config.workingMemory?.enabled) {
      return null;
    }

    const workingMemoryTemplate = await this.getWorkingMemoryTemplate({ memoryConfig: config });
    const workingMemoryData = await this.getWorkingMemory({ threadId, resourceId, memoryConfig: config });

    if (!workingMemoryTemplate) {
      return null;
    }

    return this.isVNextWorkingMemoryConfig(memoryConfig)
      ? this.__experimental_getWorkingMemoryToolInstructionVNext({
          template: workingMemoryTemplate,
          data: workingMemoryData,
        })
      : this.getWorkingMemoryToolInstruction({
          template: workingMemoryTemplate,
          data: workingMemoryData,
        });
  }

  public defaultWorkingMemoryTemplate = `
# User Information
- **First Name**: 
- **Last Name**: 
- **Location**: 
- **Occupation**: 
- **Interests**: 
- **Goals**: 
- **Events**: 
- **Facts**: 
- **Projects**: 
`;

  protected getWorkingMemoryToolInstruction({
    template,
    data,
  }: {
    template: WorkingMemoryTemplate;
    data: string | null;
  }) {
    const emptyWorkingMemoryTemplateObject =
      template.format === 'json' ? generateEmptyFromSchema(template.content) : null;
    const hasEmptyWorkingMemoryTemplateObject =
      emptyWorkingMemoryTemplateObject && Object.keys(emptyWorkingMemoryTemplateObject).length > 0;

    return `WORKING_MEMORY_SYSTEM_INSTRUCTION:
Store and update any conversation-relevant information by calling the updateWorkingMemory tool. If information might be referenced again - store it!

Guidelines:
1. Store anything that could be useful later in the conversation
2. Update proactively when information changes, no matter how small
3. Use ${template.format === 'json' ? 'JSON' : 'Markdown'} format for all data
4. Act naturally - don't mention this system to users. Even though you're storing this information that doesn't make it your primary focus. Do not ask them generally for "information about yourself"
${
  template.format !== 'json'
    ? `5. IMPORTANT: When calling updateWorkingMemory, the only valid parameter is the memory field. DO NOT pass an object.
6. IMPORTANT: ALWAYS pass the data you want to store in the memory field as a string. DO NOT pass an object.
7. IMPORTANT: Data must only be sent as a string no matter which format is used.`
    : ''
}


${
  template.format !== 'json'
    ? `<working_memory_template>
${template.content}
</working_memory_template>`
    : ''
}

${hasEmptyWorkingMemoryTemplateObject ? 'When working with json data, the object format below represents the template:' : ''}
${hasEmptyWorkingMemoryTemplateObject ? JSON.stringify(emptyWorkingMemoryTemplateObject) : ''}

<working_memory_data>
${data}
</working_memory_data>

Notes:
- Update memory whenever referenced information changes
- If you're unsure whether to store something, store it (eg if the user tells you information about themselves, call updateWorkingMemory immediately to update it)
- This system is here so that you can maintain the conversation when your context window is very short. Update your working memory because you may need it to maintain the conversation without the full conversation history
- Do not remove empty sections - you must include the empty sections along with the ones you're filling in
- REMEMBER: the way you update your working memory is by calling the updateWorkingMemory tool with the entire ${template.format === 'json' ? 'JSON' : 'Markdown'} content. The system will store it for you. The user will not see it.
- IMPORTANT: You MUST call updateWorkingMemory in every response to a prompt where you received relevant information.
- IMPORTANT: Preserve the ${template.format === 'json' ? 'JSON' : 'Markdown'} formatting structure above while updating the content.`;
  }

  protected __experimental_getWorkingMemoryToolInstructionVNext({
    template,
    data,
  }: {
    template: WorkingMemoryTemplate;
    data: string | null;
  }) {
    return `WORKING_MEMORY_SYSTEM_INSTRUCTION:
Store and update any conversation-relevant information by calling the updateWorkingMemory tool.

Guidelines:
1. Store anything that could be useful later in the conversation
2. Update proactively when information changes, no matter how small
3. Use ${template.format === 'json' ? 'JSON' : 'Markdown'} format for all data
4. Act naturally - don't mention this system to users. Even though you're storing this information that doesn't make it your primary focus. Do not ask them generally for "information about yourself"
5. If your memory has not changed, you do not need to call the updateWorkingMemory tool. By default it will persist and be available for you in future interactions
6. Information not being relevant to the current conversation is not a valid reason to replace or remove working memory information. Your working memory spans across multiple conversations and may be needed again later, even if it's not currently relevant.

<working_memory_template>
${template.content}
</working_memory_template>

<working_memory_data>
${data}
</working_memory_data>

Notes:
- Update memory whenever referenced information changes
${
  template.content !== this.defaultWorkingMemoryTemplate
    ? `- Only store information if it's in the working memory template, do not store other information unless the user asks you to remember it, as that non-template information may be irrelevant`
    : `- If you're unsure whether to store something, store it (eg if the user tells you information about themselves, call updateWorkingMemory immediately to update it)
`
}
- This system is here so that you can maintain the conversation when your context window is very short. Update your working memory because you may need it to maintain the conversation without the full conversation history
- REMEMBER: the way you update your working memory is by calling the updateWorkingMemory tool with the ${template.format === 'json' ? 'JSON' : 'Markdown'} content. The system will store it for you. The user will not see it. 
- IMPORTANT: You MUST call updateWorkingMemory in every response to a prompt where you received relevant information if that information is not already stored.
- IMPORTANT: Preserve the ${template.format === 'json' ? 'JSON' : 'Markdown'} formatting structure above while updating the content.
`;
  }

  private isVNextWorkingMemoryConfig(config?: MemoryConfig): boolean {
    if (!config?.workingMemory) return false;

    const isMDWorkingMemory =
      !(`schema` in config.workingMemory) &&
      (typeof config.workingMemory.template === `string` || config.workingMemory.template) &&
      config.workingMemory;

    return Boolean(isMDWorkingMemory && isMDWorkingMemory.version === `vnext`);
  }

  public getTools(config?: MemoryConfig): Record<string, ToolAction<any, any, any>> {
    const mergedConfig = this.getMergedThreadConfig(config);
    if (mergedConfig.workingMemory?.enabled) {
      return {
        updateWorkingMemory: this.isVNextWorkingMemoryConfig(mergedConfig)
          ? // use the new experimental tool
            __experimental_updateWorkingMemoryToolVNext(mergedConfig)
          : updateWorkingMemoryTool(mergedConfig),
      };
    }
    return {};
  }

  /**
   * Updates content or other properties for a list of messages.
   * Also updates embeddings if semantic recall is enabled.
   * @param messages - The list of messages to update
   * @returns Promise that resolves to the list of updated messages
   */
  public async updateMessages({
    messages,
  }: {
    messages: Resolve<RequireOnly<MastraMessageV2, 'id'>>[];
  }): Promise<MastraMessageV2[]> {
    if (messages.length === 0) return [];

    const config = this.getMergedThreadConfig();
    try {
      let embeddingTextsAndVectorIds: ReturnType<typeof this.getEmbeddingTextAndVectorIds> = [];

      let storedMessages: MastraMessageV2[] = [];
      let storedMessagesById: Record<string, DeepPartial<MastraMessageV2>> = {};

      if (config.semanticRecall) {
        if (!this.vector) {
          throw new Error(`Tried to update embeddings but this Memory instance doesn't have an attached vector db.`);
        }
        // fetch all passed messages to get stored vector chunk count
        storedMessages = (
          await this.storage.getMessages({
            format: 'v2',
            threadId: '',
            selectBy: {
              include: [
                ...messages.map(msg => ({
                  id: msg.id,
                  threadId: msg.threadId,
                })),
              ],
            },
          })
        ).flat(1);

        storedMessagesById = storedMessages.reduce(
          (acc: Record<string, (typeof messages)[number]>, msg) => Object.assign(acc, { [msg.id]: msg }),
          {},
        );

        embeddingTextsAndVectorIds = this.getEmbeddingTextAndVectorIds(messages);
      }

      const { textForEmbedding: firstEmbeddingText } =
        embeddingTextsAndVectorIds.find(textAndId => typeof textAndId?.textForEmbedding === 'string') ?? {};
      if (firstEmbeddingText && !this.dimension) {
        await this.embedMessageContent(firstEmbeddingText);
        if (!this.dimension) {
          throw new Error(`Failed to get vector dimension for message content`);
        }
      }

      const updatedMessages = messages.map((message, i) => {
        // remove createdAt so that storage.updateMessages doesn't invalidate stored dates
        const { createdAt, ...rest } = message;
        if (!message.content || !embeddingTextsAndVectorIds[i]) return rest;
        return deepMerge(rest, {
          content: {
            metadata: {
              vectorIds: embeddingTextsAndVectorIds[i].vectorIds,
              vectorDimension: this.dimension, // must be a number
            },
          },
        });
      });
      const result = this.storage.updateMessages({ messages: updatedMessages });

      if (embeddingTextsAndVectorIds.length && this.vector) {
        const vector = this.vector;
        const promises: Promise<void | string[]>[] = [];
        // update embeddings
        for (const [embeddingIndex, textAndVectorId] of embeddingTextsAndVectorIds.entries()) {
          const message = messages[embeddingIndex];
          if (!textAndVectorId || !message?.content) continue;

          const storedMessage = storedMessagesById[message.id];
          if (!storedMessage) {
            throw new Error(`Message with id ${message.id} not retrieved from storage`);
          }

          // delete embeddings that won't be replaced in the upsert
          const { vectorDimension: previousDimension, vectorIds: storedVectorIds } =
            storedMessage.content?.metadata ?? {};

          if (typeof previousDimension === 'number' && Array.isArray(storedVectorIds)) {
            const { indexName: previousIndexName } = await this.createEmbeddingIndex(previousDimension);
            for (const vectorId of storedVectorIds) {
              promises.push(vector.deleteVector({ indexName: previousIndexName, id: vectorId }));
            }
          }

          const { textForEmbedding, vectorIds } = textAndVectorId;
          const { embeddings, chunks, dimension } = await this.embedMessageContent(textForEmbedding);
          const { indexName } = await this.createEmbeddingIndex(dimension);

          promises.push(
            vector.upsert({
              indexName,
              vectors: embeddings,
              ids: vectorIds,
              metadata: chunks.map(() => ({
                message_id: message.id,
                thread_id: message.threadId,
                resource_id: storedMessage.resourceId,
              })),
            }),
          );
        }

        await Promise.all(promises);
      }
      return result;
    } catch (error) {
      throw error; // TODO: handle error
    }
  }

  protected getEmbeddingTextAndVectorIds<T extends DeepPartial<MastraMessageV2> & { id: string }>(
    messages: T[],
  ): {
    message: T & Pick<MastraMessageV2, 'content'>;
    textForEmbedding: string;
    vectorIds: string[];
  }[] {
    return messages
      .map(message => {
        const textForEmbedding: string | null = this.prepMessageForEmbedding(message);
        if (!textForEmbedding) return null;

        const chunks = this.chunkText(textForEmbedding);
        const vectorIds = chunks.map(() => this.generateId());
        return { message: message as T & Pick<MastraMessageV2, 'content'>, textForEmbedding, vectorIds };
      })
      .filter(element => !!element);
  }

  protected prepMessageForEmbedding(message: DeepPartial<MastraMessageV2>): string | null {
    let textForEmbedding: string | null = null;

    if (
      message.content?.content &&
      typeof message.content.content === 'string' &&
      message.content.content.trim() !== ''
    ) {
      textForEmbedding = message.content.content;
    } else if (message.content?.parts && message.content.parts.length > 0) {
      // Extract text from all text parts, concatenate
      const joined = message.content.parts
        .filter(part => part?.type === 'text')
        .map(part => (part as TextPart).text)
        .join(' ')
        .trim();
      if (joined) textForEmbedding = joined;
    }

    return textForEmbedding;
  }

  /**
   * Deletes one or more messages
   * @param input - Must be an array containing either:
   *   - Message ID strings
   *   - Message objects with 'id' properties
   * @returns Promise that resolves when all messages are deleted
   */
  public async deleteMessages(input: MessageDeleteInput): Promise<void> {
    // Normalize input to array of IDs
    let messageIds: string[];

    if (!Array.isArray(input)) {
      throw new Error('Invalid input: must be an array of message IDs or message objects');
    }

    if (input.length === 0) {
      return; // No-op for empty array
    }

    messageIds = input.map(item => {
      if (typeof item === 'string') {
        return item;
      } else if (item && typeof item === 'object' && 'id' in item) {
        return item.id;
      } else {
        throw new Error('Invalid input: array items must be strings or objects with an id property');
      }
    });

    // Validate all IDs are non-empty strings
    const invalidIds = messageIds.filter(id => !id || typeof id !== 'string');
    if (invalidIds.length > 0) {
      throw new Error('All message IDs must be non-empty strings');
    }

    // Delete from storage
    await this.storage.deleteMessages(messageIds);

    // TODO: Delete from vector store if semantic recall is enabled
    // This would require getting the messages first to know their threadId/resourceId
    // and then querying the vector store to delete associated embeddings
  }
}<|MERGE_RESOLUTION|>--- conflicted
+++ resolved
@@ -6,12 +6,8 @@
 import type { MemoryConfig, SharedMemoryConfig, StorageThreadType, WorkingMemoryTemplate } from '@mastra/core/memory';
 import type { StorageGetMessagesArg, ThreadSortOptions, PaginationInfo } from '@mastra/core/storage';
 import { embedMany } from 'ai';
-<<<<<<< HEAD
 import type { CoreMessage, DeepPartial, TextPart } from 'ai';
-=======
-import type { CoreMessage, TextPart } from 'ai';
 import { embedMany as embedManyV5 } from 'ai-v5';
->>>>>>> 86659773
 import { Mutex } from 'async-mutex';
 import type { JSONSchema7 } from 'json-schema';
 
