{
  "name": "@mastra/agui",
  "version": "1.0.4",
  "description": "AGUI protocol helpers for Mastra",
  "type": "module",
  "files": [
    "dist"
  ],
  "main": "dist/index.js",
  "types": "dist/index.d.ts",
  "exports": {
    ".": {
      "import": {
        "types": "./dist/index.d.ts",
        "default": "./dist/index.js"
      },
      "require": {
        "types": "./dist/index.d.cts",
        "default": "./dist/index.cjs"
      }
    },
    "./package.json": "./package.json"
  },
  "scripts": {
    "build": "tsup src/index.ts --format esm,cjs --experimental-dts --clean --treeshake=smallest",
    "build:watch": "pnpm build --watch",
    "test": "vitest run"
  },
  "keywords": [],
  "author": "",
  "license": "Elastic-2.0",
  "dependencies": {
    "@ag-ui/client": "^0.0.28",
<<<<<<< HEAD
    "@ai-sdk/ui-utils": "^2.0.0-beta.1",
    "@copilotkit/runtime": "^1.8.14",
=======
    "@ai-sdk/ui-utils": "^1.2.11",
    "@copilotkit/runtime": "^1.9.1",
>>>>>>> 7831b485
    "hono": "^4.7.11",
    "rxjs": "7.8.1"
  },
  "peerDependencies": {
    "@mastra/core": "^0.10.0-alpha.0",
    "zod": "^3.0.0"
  },
  "devDependencies": {
    "@internal/lint": "workspace:*",
    "@mastra/client-js": "workspace:*",
    "@mastra/core": "workspace:*",
    "@microsoft/api-extractor": "^7.52.8",
    "@types/node": "^20.19.0",
    "eslint": "^9.29.0",
    "superjson": "^2.2.2",
    "tsup": "^8.5.0",
    "typescript": "^5.8.3",
    "vitest": "^2.1.9"
  }
}<|MERGE_RESOLUTION|>--- conflicted
+++ resolved
@@ -31,13 +31,8 @@
   "license": "Elastic-2.0",
   "dependencies": {
     "@ag-ui/client": "^0.0.28",
-<<<<<<< HEAD
     "@ai-sdk/ui-utils": "^2.0.0-beta.1",
-    "@copilotkit/runtime": "^1.8.14",
-=======
-    "@ai-sdk/ui-utils": "^1.2.11",
     "@copilotkit/runtime": "^1.9.1",
->>>>>>> 7831b485
     "hono": "^4.7.11",
     "rxjs": "7.8.1"
   },
