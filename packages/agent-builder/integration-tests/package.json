--- conflicted
+++ resolved
@@ -11,33 +11,11 @@
   },
   "dependencies": {
     "@ai-sdk/openai": "^1.3.0",
-<<<<<<< HEAD
-    "@mastra/agent-builder": "latest",
-=======
     "@mastra/agent-builder": "*",
->>>>>>> fdc51849
     "dotenv": "^16.4.7",
     "zod": "^3.25.76"
   },
   "devDependencies": {
-<<<<<<< HEAD
-    "@mastra/core": "latest",
-    "@mastra/libsql": "latest",
-    "@mastra/mcp": "latest",
-    "mastra": "latest",
-    "typescript": "^5.8.2",
-    "vitest": "^3.2.4"
-  },
-  "pnpm": {
-    "overrides": {
-      "@mastra/core": "link:../../core",
-      "@mastra/loggers": "link:../../loggers",
-      "@mastra/memory": "link:../../memory",
-      "@mastra/client-js": "link:../../client-sdks/client-js",
-      "@mastra/mcp": "link:../../mcp",
-      "@mastra/libsql": "link:../../stores/libsql",
-      "@mastra/evals": "link:../../evals",
-=======
     "@mastra/core": "*",
     "@mastra/libsql": "*",
     "@mastra/mcp": "*",
@@ -54,7 +32,6 @@
       "@mastra/agent-builder": "link:../../agent-builder",
       "@mastra/libsql": "link:../../../stores/libsql",
       "@mastra/mcp": "link:../../mcp",
->>>>>>> fdc51849
       "mastra": "link:../../cli"
     }
   }
