{
  "name": "@mastra/evals",
  "version": "0.14.1",
  "description": "",
  "type": "module",
  "files": [
    "dist",
    "CHANGELOG.md"
  ],
  "homepage": "https://mastra.ai",
  "repository": {
    "type": "git",
    "url": "git+https://github.com/mastra-ai/mastra.git",
    "directory": "packages/evals"
  },
  "bugs": {
    "url": "https://github.com/mastra-ai/mastra/issues"
  },
  "main": "dist/index.js",
  "types": "dist/index.d.ts",
  "exports": {
    ".": {
      "import": {
        "types": "./dist/index.d.ts",
        "default": "./dist/index.js"
      },
      "require": {
        "types": "./dist/index.d.ts",
        "default": "./dist/index.cjs"
      }
    },
    "./judge": {
      "import": {
        "types": "./dist/metrics/judge/index.d.ts",
        "default": "./dist/metrics/judge/index.js"
      },
      "require": {
        "types": "./dist/metrics/judge/index.d.ts",
        "default": "./dist/metrics/judge/index.cjs"
      }
    },
    "./nlp": {
      "import": {
        "types": "./dist/metrics/nlp/index.d.ts",
        "default": "./dist/metrics/nlp/index.js"
      },
      "require": {
        "types": "./dist/metrics/nlp/index.d.ts",
        "default": "./dist/metrics/nlp/index.cjs"
      }
    },
    "./llm": {
      "import": {
        "types": "./dist/metrics/llm/index.d.ts",
        "default": "./dist/metrics/llm/index.js"
      },
      "require": {
        "types": "./dist/metrics/llm/index.d.ts",
        "default": "./dist/metrics/llm/index.cjs"
      }
    },
    "./scorers/llm": {
      "import": {
        "types": "./dist/scorers/llm/index.d.ts",
        "default": "./dist/scorers/llm/index.js"
      },
      "require": {
        "types": "./dist/scorers/llm/index.d.ts",
        "default": "./dist/scorers/llm/index.cjs"
      }
    },
    "./scorers/code": {
      "import": {
        "types": "./dist/scorers/code/index.d.ts",
        "default": "./dist/scorers/code/index.js"
      },
      "require": {
        "types": "./dist/scorers/code/index.d.ts",
        "default": "./dist/scorers/code/index.cjs"
      }
    },
    "./scorers/utils": {
      "import": {
        "types": "./dist/scorers/utils.d.ts",
        "default": "./dist/scorers/utils.js"
      },
      "require": {
        "types": "./dist/scorers/utils.d.ts",
        "default": "./dist/scorers/utils.cjs"
      }
    },
    "./package.json": "./package.json"
  },
  "scripts": {
    "check": "tsc --noEmit",
    "build": "pnpm check && tsup --silent --config tsup.config.ts",
    "build:watch": "pnpm build --watch",
    "test": "vitest",
    "lint": "eslint ."
  },
  "keywords": [],
  "author": "",
  "license": "Apache-2.0",
  "dependencies": {
    "compromise": "^14.14.4",
    "difflib": "^0.2.4",
    "fs-extra": "^11.3.2",
    "keyword-extractor": "^0.0.28",
    "sentiment": "^5.0.2",
    "string-similarity": "^4.0.4"
  },
  "peerDependencies": {
<<<<<<< HEAD
    "@mastra/core": ">=1.0.0-0 <2.0.0-0",
=======
    "@mastra/core": ">=0.21.0-0 <2.0.0-0",
>>>>>>> 0b1b86db
    "ai": "^4.0.0 || ^5.0.0",
    "zod": "^3.25.0 || ^4.0.0"
  },
  "devDependencies": {
    "@ai-sdk/openai": "^1.3.24",
    "@internal/lint": "workspace:*",
    "@mastra/core": "workspace:*",
    "@microsoft/api-extractor": "^7.52.8",
    "@types/difflib": "^0.2.7",
    "@types/fs-extra": "^11.0.4",
    "@types/sentiment": "^5.0.4",
    "@types/string-similarity": "^4.0.2",
    "ai": "^4.3.19",
    "dotenv": "^17.0.0",
    "eslint": "^9.37.0",
    "tsup": "^8.5.0",
    "typescript": "^5.8.3",
    "vitest": "^3.2.4",
    "@internal/types-builder": "workspace:*",
    "zod": "^3.25.76"
  }
}<|MERGE_RESOLUTION|>--- conflicted
+++ resolved
@@ -110,11 +110,7 @@
     "string-similarity": "^4.0.4"
   },
   "peerDependencies": {
-<<<<<<< HEAD
-    "@mastra/core": ">=1.0.0-0 <2.0.0-0",
-=======
     "@mastra/core": ">=0.21.0-0 <2.0.0-0",
->>>>>>> 0b1b86db
     "ai": "^4.0.0 || ^5.0.0",
     "zod": "^3.25.0 || ^4.0.0"
   },
