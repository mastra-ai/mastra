{
  "name": "@mastra/evals",
  "version": "0.1.0-alpha.38",
  "description": "",
  "type": "module",
  "main": "dist/index.js",
  "types": "dist/index.d.ts",
  "exports": {
    ".": {
      "import": {
        "types": "./dist/index.d.ts",
        "default": "./dist/index.js"
      }
    },
    "./nlp": {
      "import": {
        "types": "./dist/metrics/nlp/index.d.ts",
        "default": "./dist/metrics/nlp/index.js"
      }
    },
    "./llm": {
      "import": {
        "types": "./dist/metrics/llm/index.d.ts",
        "default": "./dist/metrics/llm/index.js"
      }
    },
    "./package.json": "./package.json"
  },
  "scripts": {
    "check": "tsc --noEmit",
<<<<<<< HEAD
    "build": "pnpm check && tsup src/index.ts src/metrics/llm/index.ts src/metrics/nlp/index.ts --format esm --dts --clean --treeshake",
=======
    "build": "tsup src/index.ts src/metrics/llm/index.ts src/metrics/nlp/index.ts --format esm --dts --clean --treeshake",
>>>>>>> d641d91e
    "build:watch": "pnpm build --watch",
    "test": "vitest"
  },
  "keywords": [],
  "author": "",
  "license": "ISC",
  "dependencies": {
    "@mastra/core": "workspace:^",
    "compromise": "^14.14.3",
    "difflib": "^0.2.4",
    "fs-extra": "^11.2.0",
    "keyword-extractor": "^0.0.28",
    "sentiment": "^5.0.2",
    "string-similarity": "^4.0.4",
    "zod": "^3.24.1"
  },
  "peerDependencies": {
    "ai": "^4.0.0"
  },
  "devDependencies": {
    "@ai-sdk/openai": "latest",
    "@tsconfig/recommended": "^1.0.7",
    "@types/difflib": "^0.2.7",
    "@types/fs-extra": "^11.0.4",
    "@types/sentiment": "^5.0.4",
    "@types/string-similarity": "^4.0.2",
    "ai": "^4.0.34",
    "tsup": "^8.0.1",
    "vitest": "^3.0.4"
  }
}<|MERGE_RESOLUTION|>--- conflicted
+++ resolved
@@ -28,11 +28,7 @@
   },
   "scripts": {
     "check": "tsc --noEmit",
-<<<<<<< HEAD
     "build": "pnpm check && tsup src/index.ts src/metrics/llm/index.ts src/metrics/nlp/index.ts --format esm --dts --clean --treeshake",
-=======
-    "build": "tsup src/index.ts src/metrics/llm/index.ts src/metrics/nlp/index.ts --format esm --dts --clean --treeshake",
->>>>>>> d641d91e
     "build:watch": "pnpm build --watch",
     "test": "vitest"
   },
