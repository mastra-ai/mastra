--- conflicted
+++ resolved
@@ -8,16 +8,11 @@
   // Add your code here
 
   dotenv.config();
-<<<<<<< HEAD
-  const configPath = path.join(process.cwd(), 'kepler.config.ts');
-  const { config } = await import(configPath);
-=======
   const pkgJson = JSON.parse(fs.readFileSync(path.join(process.cwd(), 'package.json'), 'utf8'));
 
   const kplDeps = Object.keys(pkgJson.dependencies).filter(k => {
     return k.startsWith(`@kpl`) && !['@kpl/core', '@kpl/cli'].includes(k);
   });
->>>>>>> de8c1139
 
   const corePath = path.join(process.cwd(), 'node_modules/@kpl/core');
 
