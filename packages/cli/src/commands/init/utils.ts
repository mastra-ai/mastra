--- conflicted
+++ resolved
@@ -44,14 +44,10 @@
     modelItem = `anthropic('claude-3-5-sonnet-20241022')`;
   } else if (llmProvider === 'groq') {
     providerImport = `import { groq } from '${getAISDKPackage(llmProvider)}';`;
-<<<<<<< HEAD
-    modelItem = `groq('llama3-groq-70b-8192-tool-use-preview')`;
+    modelItem = `groq('llama-3.3-70b-versatile`;
   } else if (llmProvider === 'google') {
     providerImport = `import { google } from '${getAISDKPackage(llmProvider)}';`;
     modelItem = `google('gemini-1.5-pro-latest')`;
-=======
-    modelItem = `groq('llama-3.3-70b-versatile')`;
->>>>>>> 1405e463
   }
 
   return { providerImport, modelItem };
