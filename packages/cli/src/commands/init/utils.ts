import fs from 'fs/promises';
import child_process from 'node:child_process';
import util from 'node:util';
import path from 'path';
import * as p from '@clack/prompts';
import fsExtra from 'fs-extra/esm';
import color from 'picocolors';
import prettier from 'prettier';
import yoctoSpinner from 'yocto-spinner';

import { DepsService } from '../../services/service.deps';
import { FileService } from '../../services/service.file';
import { logger } from '../../utils/logger';

const exec = util.promisify(child_process.exec);

<<<<<<< HEAD
export type LLMProvider = 'openai' | 'anthropic' | 'groq' | 'cerebras';
=======
export type LLMProvider = 'openai' | 'anthropic' | 'groq' | 'google';
>>>>>>> ec17b307
export type Components = 'agents' | 'workflows' | 'tools';

export const getAISDKPackage = (llmProvider: LLMProvider) => {
  switch (llmProvider) {
    case 'openai':
      return '@ai-sdk/openai';
    case 'anthropic':
      return '@ai-sdk/anthropic';
    case 'groq':
      return '@ai-sdk/groq';
<<<<<<< HEAD
    case 'cerebras':
      return '@ai-sdk/cerebras'
=======
    case 'google':
      return '@ai-sdk/google';
>>>>>>> ec17b307
    default:
      return '@ai-sdk/openai';
  }
};

export const getProviderImportAndModelItem = (llmProvider: LLMProvider) => {
  let providerImport = '';
  let modelItem = '';

  if (llmProvider === 'openai') {
    providerImport = `import { openai } from '${getAISDKPackage(llmProvider)}';`;
    modelItem = `openai('gpt-4o')`;
  } else if (llmProvider === 'anthropic') {
    providerImport = `import { anthropic } from '${getAISDKPackage(llmProvider)}';`;
    modelItem = `anthropic('claude-3-5-sonnet-20241022')`;
  } else if (llmProvider === 'groq') {
    providerImport = `import { groq } from '${getAISDKPackage(llmProvider)}';`;
<<<<<<< HEAD
    modelItem = `groq('llama3-groq-70b-8192-tool-use-preview')`;
  } else if (llmProvider === 'cerebras') {
    providerImport = `import { cerebras } from '${getAISDKPackage(llmProvider)}';`;
    modelItem = `cerebras('llama-3.3-70b')`;
=======
    modelItem = `groq('llama-3.3-70b-versatile`;
  } else if (llmProvider === 'google') {
    providerImport = `import { google } from '${getAISDKPackage(llmProvider)}';`;
    modelItem = `google('gemini-1.5-pro-latest')`;
>>>>>>> ec17b307
  }

  return { providerImport, modelItem };
};

export async function writeAgentSample(llmProvider: LLMProvider, destPath: string, addExampleTool: boolean) {
  const { providerImport, modelItem } = getProviderImportAndModelItem(llmProvider);

  const instructions = `
      You are a helpful weather assistant that provides accurate weather information.

      Your primary function is to help users get weather details for specific locations. When responding:
      - Always ask for a location if none is provided
      - If giving a location with multiple parts (e.g. "New York, NY"), use the most relevant part (e.g. "New York")
      - Include relevant details like humidity, wind conditions, and precipitation
      - Keep responses concise but informative

      ${addExampleTool ? 'Use the weatherTool to fetch current weather data.' : ''}
`;
  const content = `
${providerImport}
import { Agent } from '@mastra/core/agent';
${addExampleTool ? `import { weatherTool } from '../tools';` : ''}

export const weatherAgent = new Agent({
  name: 'Weather Agent',
  instructions: \`${instructions}\`,
  model: ${modelItem},
  ${addExampleTool ? 'tools: { weatherTool },' : ''}
});
    `;
  const formattedContent = await prettier.format(content, {
    parser: 'typescript',
    singleQuote: true,
  });

  await fs.writeFile(destPath, '');
  await fs.writeFile(destPath, formattedContent);
}

export async function writeWorkflowSample(destPath: string, llmProvider: LLMProvider) {
  const { providerImport, modelItem } = getProviderImportAndModelItem(llmProvider);

  const content = `${providerImport}
import { Agent } from '@mastra/core/agent';
import { Step, Workflow } from '@mastra/core/workflows';
import { z } from 'zod';

const llm = ${modelItem};

const agent = new Agent({
  name: 'Weather Agent',
  model: llm,
  instructions: \`
        You are a local activities and travel expert who excels at weather-based planning. Analyze the weather data and provide practical activity recommendations.

        For each day in the forecast, structure your response exactly as follows:

        📅 [Day, Month Date, Year]
        ═══════════════════════════

        🌡️ WEATHER SUMMARY
        • Conditions: [brief description]
        • Temperature: [X°C/Y°F to A°C/B°F]
        • Precipitation: [X% chance]

        🌅 MORNING ACTIVITIES
        Outdoor:
        • [Activity Name] - [Brief description including specific location/route]
          Best timing: [specific time range]
          Note: [relevant weather consideration]

        🌞 AFTERNOON ACTIVITIES
        Outdoor:
        • [Activity Name] - [Brief description including specific location/route]
          Best timing: [specific time range]
          Note: [relevant weather consideration]

        🏠 INDOOR ALTERNATIVES
        • [Activity Name] - [Brief description including specific venue]
          Ideal for: [weather condition that would trigger this alternative]

        ⚠️ SPECIAL CONSIDERATIONS
        • [Any relevant weather warnings, UV index, wind conditions, etc.]

        Guidelines:
        - Suggest 2-3 time-specific outdoor activities per day
        - Include 1-2 indoor backup options
        - For precipitation >50%, lead with indoor activities
        - All activities must be specific to the location
        - Include specific venues, trails, or locations
        - Consider activity intensity based on temperature
        - Keep descriptions concise but informative

        Maintain this exact formatting for consistency, using the emoji and section headers as shown.
      \`,
});

const fetchWeather = new Step({
  id: 'fetch-weather',
  description: 'Fetches weather forecast for a given city',
  inputSchema: z.object({
    city: z.string().describe('The city to get the weather for'),
  }),
  execute: async ({ context }) => {
    const triggerData = context?.getStepResult<{ city: string }>('trigger');

    if (!triggerData) {
      throw new Error('Trigger data not found');
    }

    const geocodingUrl = \`https://geocoding-api.open-meteo.com/v1/search?name=\${encodeURIComponent(triggerData.city)}&count=1\`;
    const geocodingResponse = await fetch(geocodingUrl);
    const geocodingData = (await geocodingResponse.json()) as {
      results: { latitude: number; longitude: number; name: string }[];
    };

    if (!geocodingData.results?.[0]) {
      throw new Error(\`Location '\${triggerData.city}' not found\`);
    }

    const { latitude, longitude, name } = geocodingData.results[0];

    const weatherUrl = \`https://api.open-meteo.com/v1/forecast?latitude=\${latitude}&longitude=\${longitude}&daily=temperature_2m_max,temperature_2m_min,precipitation_probability_mean,weathercode&timezone=auto\`;
    const response = await fetch(weatherUrl);
    const data = (await response.json()) as {
      daily: {
        time: string[];
        temperature_2m_max: number[];
        temperature_2m_min: number[];
        precipitation_probability_mean: number[];
        weathercode: number[];
      };
    };

    const forecast = data.daily.time.map((date: string, index: number) => ({
      date,
      maxTemp: data.daily.temperature_2m_max[index],
      minTemp: data.daily.temperature_2m_min[index],
      precipitationChance: data.daily.precipitation_probability_mean[index],
      condition: getWeatherCondition(data.daily.weathercode[index]!),
      location: name,
    }));

    return forecast;
  },
});

const forecastSchema = z.array(
  z.object({
    date: z.string(),
    maxTemp: z.number(),
    minTemp: z.number(),
    precipitationChance: z.number(),
    condition: z.string(),
    location: z.string(),
  }),
);

const planActivities = new Step({
  id: 'plan-activities',
  description: 'Suggests activities based on weather conditions',
  inputSchema: forecastSchema,
  execute: async ({ context, mastra }) => {
    const forecast = context?.getStepResult<z.infer<typeof forecastSchema>>('fetch-weather');

    if (!forecast || forecast.length === 0) {
      throw new Error('Forecast data not found');
    }

    const prompt = \`Based on the following weather forecast for \${forecast[0]?.location}, suggest appropriate activities:
      \${JSON.stringify(forecast, null, 2)}
      \`;

    const response = await agent.stream([
      {
        role: 'user',
        content: prompt,
      },
    ]);

    let activitiesText = '';
    
    for await (const chunk of response.textStream) {
      process.stdout.write(chunk);
      activitiesText += chunk;
    }

    return {
      activities: activitiesText,
    };
  },
});

function getWeatherCondition(code: number): string {
  const conditions: Record<number, string> = {
    0: 'Clear sky',
    1: 'Mainly clear',
    2: 'Partly cloudy',
    3: 'Overcast',
    45: 'Foggy',
    48: 'Depositing rime fog',
    51: 'Light drizzle',
    53: 'Moderate drizzle',
    55: 'Dense drizzle',
    61: 'Slight rain',
    63: 'Moderate rain',
    65: 'Heavy rain',
    71: 'Slight snow fall',
    73: 'Moderate snow fall',
    75: 'Heavy snow fall',
    95: 'Thunderstorm',
  };
  return conditions[code] || 'Unknown';
}

const weatherWorkflow = new Workflow({
  name: 'weather-workflow',
  triggerSchema: z.object({
    city: z.string().describe('The city to get the weather for'),
  }),
})
  .step(fetchWeather)
  .then(planActivities);

weatherWorkflow.commit();

export { weatherWorkflow };`;

  const formattedContent = await prettier.format(content, {
    parser: 'typescript',
    semi: true,
    singleQuote: true,
  });

  await fs.writeFile(destPath, formattedContent);
}

export async function writeToolSample(destPath: string) {
  const fileService = new FileService();
  await fileService.copyStarterFile('tools.ts', destPath);
}

export async function writeCodeSampleForComponents(
  llmprovider: LLMProvider,
  component: Components,
  destPath: string,
  importComponents: Components[],
) {
  switch (component) {
    case 'agents':
      return writeAgentSample(llmprovider, destPath, importComponents.includes('tools'));
    case 'tools':
      return writeToolSample(destPath);
    case 'workflows':
      return writeWorkflowSample(destPath, llmprovider);
    default:
      return '';
  }
}

export const createComponentsDir = async (dirPath: string, component: string) => {
  const componentPath = dirPath + `/${component}`;

  await fsExtra.ensureDir(componentPath);
};

export const writeIndexFile = async ({
  dirPath,
  addAgent,
  addExample,
  addWorkflow,
}: {
  dirPath: string;
  addExample: boolean;
  addWorkflow: boolean;
  addAgent: boolean;
}) => {
  const indexPath = dirPath + '/index.ts';
  const destPath = path.join(indexPath);
  try {
    await fs.writeFile(destPath, '');
    const filteredExports = [
      addWorkflow ? `workflows: { weatherWorkflow },` : '',
      addAgent ? `agents: { weatherAgent },` : '',
    ].filter(Boolean);
    if (!addExample) {
      await fs.writeFile(
        destPath,
        `
import { Mastra } from '@mastra/core';

export const mastra = new Mastra()
        `,
      );

      return;
    }
    await fs.writeFile(
      destPath,
      `
import { Mastra } from '@mastra/core/mastra';
import { createLogger } from '@mastra/core/logger';
${addWorkflow ? `import { weatherWorkflow } from './workflows';` : ''}
${addAgent ? `import { weatherAgent } from './agents';` : ''}

export const mastra = new Mastra({
  ${filteredExports.join('\n  ')}
  logger: createLogger({
    name: 'Mastra',
    level: 'info',
  }),
});
`,
    );
  } catch (err) {
    throw err;
  }
};

export const checkInitialization = async (dirPath: string) => {
  try {
    await fs.access(dirPath);
    return true;
  } catch {
    return false;
  }
};

export const checkAndInstallCoreDeps = async () => {
  const depsService = new DepsService();
  const depCheck = await depsService.checkDependencies(['@mastra/core']);

  if (depCheck !== 'ok') {
    await installCoreDeps();
  }
};

const spinner = yoctoSpinner({ text: 'Installing Mastra core dependencies\n' });
export async function installCoreDeps() {
  try {
    const confirm = await p.confirm({
      message: 'You do not have the @mastra/core package installed. Would you like to install it?',
      initialValue: false,
    });

    if (p.isCancel(confirm)) {
      p.cancel('Installation Cancelled');
      process.exit(0);
    }

    if (!confirm) {
      p.cancel('Installation Cancelled');
      process.exit(0);
    }

    spinner.start();

    const depsService = new DepsService();

    await depsService.installPackages(['@mastra/core@latest']);
    spinner.success('@mastra/core installed successfully');
  } catch (err) {
    console.error(err);
  }
}

export const getAPIKey = async (provider: LLMProvider) => {
  let key = 'OPENAI_API_KEY';
  switch (provider) {
    case 'anthropic':
      key = 'ANTHROPIC_API_KEY';
      return key;
    case 'groq':
      key = 'GROQ_API_KEY';
      return key;
<<<<<<< HEAD
    case 'cerebras':
      key = 'CEREBRAS_API_KEY';
=======
    case 'google':
      key = 'GOOGLE_GENERATIVE_AI_API_KEY';
>>>>>>> ec17b307
      return key;
    default:
      return key;
  }
};

export const writeAPIKey = async ({
  provider,
  apiKey = 'your-api-key',
}: {
  provider: LLMProvider;
  apiKey?: string;
}) => {
  const key = await getAPIKey(provider);
  await exec(`echo ${key}=${apiKey} >> .env.development`);
};
export const createMastraDir = async (directory: string): Promise<{ ok: true; dirPath: string } | { ok: false }> => {
  let dir = directory
    .trim()
    .split('/')
    .filter(item => item !== '');

  const dirPath = path.join(process.cwd(), ...dir, 'mastra');

  try {
    await fs.access(dirPath);
    return { ok: false };
  } catch {
    await fsExtra.ensureDir(dirPath);
    return { ok: true, dirPath };
  }
};

export const writeCodeSample = async (
  dirPath: string,
  component: Components,
  llmProvider: LLMProvider,
  importComponents: Components[],
) => {
  const destPath = dirPath + `/${component}/index.ts`;

  try {
    await writeCodeSampleForComponents(llmProvider, component, destPath, importComponents);
  } catch (err) {
    throw err;
  }
};

export const interactivePrompt = async () => {
  p.intro(color.inverse('Mastra Init'));
  const mastraProject = await p.group(
    {
      directory: () =>
        p.text({
          message: 'Where should we create the Mastra files? (default: src/)',
          placeholder: 'src/',
          defaultValue: 'src/',
        }),
      components: () =>
        p.multiselect({
          message: 'Choose components to install:',
          options: [
            { value: 'agents', label: 'Agents', hint: 'recommended' },
            {
              value: 'workflows',
              label: 'Workflows',
            },
          ],
        }),
      shouldAddTools: () =>
        p.confirm({
          message: 'Add tools?',
          initialValue: false,
        }),
      llmProvider: () =>
        p.select({
          message: 'Select default provider:',
          options: [
            { value: 'openai', label: 'OpenAI', hint: 'recommended' },
            { value: 'anthropic', label: 'Anthropic' },
            { value: 'groq', label: 'Groq' },
<<<<<<< HEAD
            { value: 'cerebras', label: 'Cerebras' },
=======
            { value: 'google', label: 'Google' },
>>>>>>> ec17b307
          ],
        }),
      llmApiKey: async ({ results: { llmProvider } }) => {
        const keyChoice = await p.select({
          message: `Enter your ${llmProvider} API key?`,
          options: [
            { value: 'skip', label: 'Skip for now', hint: 'default' },
            { value: 'enter', label: 'Enter API key' },
          ],
          initialValue: 'skip',
        });

        if (keyChoice === 'enter') {
          return p.text({
            message: 'Enter your API key:',
            placeholder: 'sk-...',
          });
        }
        return undefined;
      },
      addExample: () =>
        p.confirm({
          message: 'Add example',
          initialValue: false,
        }),
    },
    {
      onCancel: () => {
        p.cancel('Operation cancelled.');
        process.exit(0);
      },
    },
  );

  const { shouldAddTools, components, ...rest } = mastraProject;
  const mastraComponents = shouldAddTools ? [...components, 'tools'] : components;

  return { ...rest, components: mastraComponents };
};

export const checkPkgJson = async () => {
  const cwd = process.cwd();
  const pkgJsonPath = path.join(cwd, 'package.json');

  let isPkgJsonPresent = false;

  try {
    await fsExtra.readJSON(pkgJsonPath);
    isPkgJsonPresent = true;
  } catch {
    isPkgJsonPresent = false;
  }

  if (isPkgJsonPresent) {
    return;
  }

  logger.debug('package.json not found, create one or run "mastra create" to create a new project');
  process.exit(0);
};<|MERGE_RESOLUTION|>--- conflicted
+++ resolved
@@ -14,11 +14,7 @@
 
 const exec = util.promisify(child_process.exec);
 
-<<<<<<< HEAD
-export type LLMProvider = 'openai' | 'anthropic' | 'groq' | 'cerebras';
-=======
-export type LLMProvider = 'openai' | 'anthropic' | 'groq' | 'google';
->>>>>>> ec17b307
+export type LLMProvider = 'openai' | 'anthropic' | 'groq' | 'google' | 'cerebras';
 export type Components = 'agents' | 'workflows' | 'tools';
 
 export const getAISDKPackage = (llmProvider: LLMProvider) => {
@@ -29,13 +25,10 @@
       return '@ai-sdk/anthropic';
     case 'groq':
       return '@ai-sdk/groq';
-<<<<<<< HEAD
+    case 'google':
+      return '@ai-sdk/google';
     case 'cerebras':
       return '@ai-sdk/cerebras'
-=======
-    case 'google':
-      return '@ai-sdk/google';
->>>>>>> ec17b307
     default:
       return '@ai-sdk/openai';
   }
@@ -53,19 +46,14 @@
     modelItem = `anthropic('claude-3-5-sonnet-20241022')`;
   } else if (llmProvider === 'groq') {
     providerImport = `import { groq } from '${getAISDKPackage(llmProvider)}';`;
-<<<<<<< HEAD
-    modelItem = `groq('llama3-groq-70b-8192-tool-use-preview')`;
+    modelItem = `groq('llama-3.3-70b-versatile)`;
+  } else if (llmProvider === 'google') {
+    providerImport = `import { google } from '${getAISDKPackage(llmProvider)}';`;
+    modelItem = `google('gemini-1.5-pro-latest')`;
   } else if (llmProvider === 'cerebras') {
     providerImport = `import { cerebras } from '${getAISDKPackage(llmProvider)}';`;
     modelItem = `cerebras('llama-3.3-70b')`;
-=======
-    modelItem = `groq('llama-3.3-70b-versatile`;
-  } else if (llmProvider === 'google') {
-    providerImport = `import { google } from '${getAISDKPackage(llmProvider)}';`;
-    modelItem = `google('gemini-1.5-pro-latest')`;
->>>>>>> ec17b307
-  }
-
+  }
   return { providerImport, modelItem };
 };
 
@@ -440,13 +428,11 @@
     case 'groq':
       key = 'GROQ_API_KEY';
       return key;
-<<<<<<< HEAD
+    case 'google':
+      key = 'GOOGLE_GENERATIVE_AI_API_KEY';
+      return key;
     case 'cerebras':
       key = 'CEREBRAS_API_KEY';
-=======
-    case 'google':
-      key = 'GOOGLE_GENERATIVE_AI_API_KEY';
->>>>>>> ec17b307
       return key;
     default:
       return key;
@@ -528,11 +514,8 @@
             { value: 'openai', label: 'OpenAI', hint: 'recommended' },
             { value: 'anthropic', label: 'Anthropic' },
             { value: 'groq', label: 'Groq' },
-<<<<<<< HEAD
+            { value: 'google', label: 'Google' },
             { value: 'cerebras', label: 'Cerebras' },
-=======
-            { value: 'google', label: 'Google' },
->>>>>>> ec17b307
           ],
         }),
       llmApiKey: async ({ results: { llmProvider } }) => {
