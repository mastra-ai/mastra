<<<<<<< HEAD
import { execa } from 'execa';
import { writeFileSync } from 'fs';
import { join } from 'path';

import getPackageManager from '../../../utils/getPackageManager.js';
import { Deployer } from '../deployer.js';

export class CloudflareDeployer extends Deployer {
  async installCli() {
    console.log('Installing Wrangler CLI...');
    const p = execa(getPackageManager(), ['install', 'wrangler', '-g']);
    p.stdout.pipe(process.stdout);
    await p;
  }
=======
import { execa } from "execa";
import { Deployer } from "../deployer.js";
import getPackageManager from "../../../utils/getPackageManager.js";
import { join } from "path";
import { writeFileSync } from "fs";
import { WORKER } from "../server.js";

export class CloudflareDeployer extends Deployer {
    name = 'Cloudflare'

    async installCli() {
        console.log('Installing Wrangler CLI...');
        const p = execa(getPackageManager(), ['install', 'wrangler', '-g']);
        p.stdout.pipe(process.stdout);
        await p
    }
>>>>>>> 6f669871

  async writePkgJson() {
    writeFileSync(
      join(this.dotMastraPath, 'package.json'),
      JSON.stringify(
        {
          name: 'server',
          version: '1.0.0',
          description: '',
          main: 'index.mjs',
          scripts: {
            start: 'node ./index.mjs',
          },
          author: '',
          license: 'ISC',
          dependencies: {
            '@mastra/core': '0.1.27-alpha.18',
            'itty-router': '5.0.18',
          },
        },
        null,
        2,
      ),
    );
  }

  writeFiles(): void {
    // TODO ENV KEYS
    writeFileSync(
      join(this.dotMastraPath, 'wrangler.toml'),
      `
        name = "mastra"
        main = "index.mjs"  # Your main worker file
        compatibility_date = "2024-12-02"
        compatibility_flags = ["nodejs_compat"]
        
        [build]
        command = "npm install" 
        
        [[build.upload]]
        type = "javascript_module"
        main = "mastra.mjs"
        
        [observability.logs]
        enabled = true
        
        [vars]
        OPENAI_API_KEY = ""
<<<<<<< HEAD
        `,
    );
  }

  async deployCommand({ scope }: { scope: string }): Promise<void> {
    // Get all env vars
    const envFiles = this.getEnvFiles();
    const envVars: Record<string, string> = {};
=======
        `)

        writeFileSync(join(this.dotMastraPath, 'index.mjs'), WORKER)
    }
>>>>>>> 6f669871

    for (const file of envFiles) {
      const vars = this.parseEnvFile(file);
      for (const envVar of vars) {
        const [key, value] = envVar.split('=');
        if (key && value) {
          envVars[key] = value;
        }
      }
    }

    const p2 = execa('wrangler', ['deploy'], {
      cwd: this.dotMastraPath,
      env: {
        CLOUDFLARE_API_TOKEN: this.token,
        CLOUDFLARE_ACCOUNT_ID: scope,
        ...envVars,
      },
    });
    p2.stdout.pipe(process.stdout);
    await p2;
  }
}<|MERGE_RESOLUTION|>--- conflicted
+++ resolved
@@ -1,36 +1,20 @@
-<<<<<<< HEAD
 import { execa } from 'execa';
 import { writeFileSync } from 'fs';
 import { join } from 'path';
 
 import getPackageManager from '../../../utils/getPackageManager.js';
 import { Deployer } from '../deployer.js';
+import { WORKER } from '../server.js';
 
 export class CloudflareDeployer extends Deployer {
+  name = 'Cloudflare';
+
   async installCli() {
     console.log('Installing Wrangler CLI...');
     const p = execa(getPackageManager(), ['install', 'wrangler', '-g']);
     p.stdout.pipe(process.stdout);
     await p;
   }
-=======
-import { execa } from "execa";
-import { Deployer } from "../deployer.js";
-import getPackageManager from "../../../utils/getPackageManager.js";
-import { join } from "path";
-import { writeFileSync } from "fs";
-import { WORKER } from "../server.js";
-
-export class CloudflareDeployer extends Deployer {
-    name = 'Cloudflare'
-
-    async installCli() {
-        console.log('Installing Wrangler CLI...');
-        const p = execa(getPackageManager(), ['install', 'wrangler', '-g']);
-        p.stdout.pipe(process.stdout);
-        await p
-    }
->>>>>>> 6f669871
 
   async writePkgJson() {
     writeFileSync(
@@ -79,21 +63,15 @@
         
         [vars]
         OPENAI_API_KEY = ""
-<<<<<<< HEAD
         `,
-    );
+    ),
+      writeFileSync(join(this.dotMastraPath, 'index.mjs'), WORKER);
   }
 
   async deployCommand({ scope }: { scope: string }): Promise<void> {
     // Get all env vars
     const envFiles = this.getEnvFiles();
     const envVars: Record<string, string> = {};
-=======
-        `)
-
-        writeFileSync(join(this.dotMastraPath, 'index.mjs'), WORKER)
-    }
->>>>>>> 6f669871
 
     for (const file of envFiles) {
       const vars = this.parseEnvFile(file);
