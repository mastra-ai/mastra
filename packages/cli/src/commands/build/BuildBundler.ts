import { FileService } from '@mastra/deployer/build';
import { Bundler } from '@mastra/deployer/bundler';
import * as fsExtra from 'fs-extra';
import { readFileSync } from 'node:fs';
import { dirname, join } from 'node:path';
import { fileURLToPath } from 'node:url';

export class BuildBundler extends Bundler {
  constructor() {
    super('Build');
  }

  getEnvFiles(): Promise<string[]> {
    const possibleFiles = ['.env.production', '.env.local', '.env'];

    try {
      const fileService = new FileService();
      const envFile = fileService.getFirstExistingFile(possibleFiles);

      return Promise.resolve([envFile]);
    } catch (err) {
      // ignore
    }

    return Promise.resolve([]);
  }

  async prepare(outputDirectory: string): Promise<void> {
    await super.prepare(outputDirectory);
  }

<<<<<<< HEAD
  async bundle(entryFile: string, outputDirectory: string, bundleOptions?: Record<string, any>): Promise<void> {
    const { swaggerUI } = bundleOptions ?? {};
    return this._bundle(
      this.getEntry({
        swaggerUI,
      }),
      entryFile,
      outputDirectory,
    );
=======
  bundle(entryFile: string, outputDirectory: string, toolsPaths: string[]): Promise<void> {
    return this._bundle(this.getEntry(), entryFile, outputDirectory, toolsPaths);
>>>>>>> 7e92011a
  }

  protected getEntry({ playground, swaggerUI }: { playground?: boolean; swaggerUI?: boolean }): string {
    const __filename = fileURLToPath(import.meta.url);
    const __dirname = dirname(__filename);
    const template = readFileSync(join(__dirname, 'templates', 'build.entry.js'), 'utf8');
    const options = JSON.stringify({
      swaggerUI: swaggerUI ?? false,
    });
    return template.replace('__SERVER_OPTIONS__', options);
  }
}<|MERGE_RESOLUTION|>--- conflicted
+++ resolved
@@ -29,8 +29,12 @@
     await super.prepare(outputDirectory);
   }
 
-<<<<<<< HEAD
-  async bundle(entryFile: string, outputDirectory: string, bundleOptions?: Record<string, any>): Promise<void> {
+  async bundle(
+    entryFile: string,
+    outputDirectory: string,
+    toolsPaths: string[],
+    bundleOptions?: Record<string, any>,
+  ): Promise<void> {
     const { swaggerUI } = bundleOptions ?? {};
     return this._bundle(
       this.getEntry({
@@ -38,11 +42,8 @@
       }),
       entryFile,
       outputDirectory,
+      toolsPaths,
     );
-=======
-  bundle(entryFile: string, outputDirectory: string, toolsPaths: string[]): Promise<void> {
-    return this._bundle(this.getEntry(), entryFile, outputDirectory, toolsPaths);
->>>>>>> 7e92011a
   }
 
   protected getEntry({ playground, swaggerUI }: { playground?: boolean; swaggerUI?: boolean }): string {
