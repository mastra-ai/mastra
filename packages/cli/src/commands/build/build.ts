import { join } from 'node:path';

import { FileService } from '../../services/service.file';

import { BuildBundler } from './BuildBundler';
import { getDeployer } from '@mastra/deployer';
import { logger } from '../../utils/logger';

<<<<<<< HEAD
export async function build({ dir, swaggerUI }: { dir?: string; playground?: boolean; swaggerUI?: boolean }) {
=======
export async function build({ dir, tools }: { dir?: string; tools?: string[] }) {
>>>>>>> 7e92011a
  const mastraDir = dir ?? join(process.cwd(), 'src', 'mastra');
  const outputDirectory = join(process.cwd(), '.mastra');

  const defaultToolsPath = join(mastraDir, 'tools');
  const discoveredTools = [defaultToolsPath, ...(tools ?? [])];

  try {
    const fs = new FileService();
    const mastraEntryFile = fs.getFirstExistingFile([join(mastraDir, 'index.ts'), join(mastraDir, 'index.js')]);

    const platformDeployer = await getDeployer(mastraEntryFile, outputDirectory);

    if (!platformDeployer) {
      const deployer = new BuildBundler();
      await deployer.prepare(outputDirectory);
<<<<<<< HEAD
      await deployer.bundle(mastraEntryFile, outputDirectory, { swaggerUI });
=======
      await deployer.bundle(mastraEntryFile, outputDirectory, discoveredTools);
>>>>>>> 7e92011a
      return;
    }

    logger.info('Deployer found, preparing deployer build...');

    await platformDeployer.prepare(outputDirectory);
<<<<<<< HEAD
    await platformDeployer.bundle(mastraEntryFile, outputDirectory, { swaggerUI });
=======
    await platformDeployer.bundle(mastraEntryFile, outputDirectory, discoveredTools);
>>>>>>> 7e92011a
    logger.info('You can now deploy the .mastra/output directory to your target platform.');
  } catch (error) {
    if (error instanceof Error) {
      logger.debug(`error: ${error.message}`, { error });
    }
  }
}<|MERGE_RESOLUTION|>--- conflicted
+++ resolved
@@ -6,11 +6,16 @@
 import { getDeployer } from '@mastra/deployer';
 import { logger } from '../../utils/logger';
 
-<<<<<<< HEAD
-export async function build({ dir, swaggerUI }: { dir?: string; playground?: boolean; swaggerUI?: boolean }) {
-=======
-export async function build({ dir, tools }: { dir?: string; tools?: string[] }) {
->>>>>>> 7e92011a
+export async function build({
+  dir,
+  tools,
+  swaggerUI,
+}: {
+  dir?: string;
+  tools?: string[];
+  playground?: boolean;
+  swaggerUI?: boolean;
+}) {
   const mastraDir = dir ?? join(process.cwd(), 'src', 'mastra');
   const outputDirectory = join(process.cwd(), '.mastra');
 
@@ -26,22 +31,14 @@
     if (!platformDeployer) {
       const deployer = new BuildBundler();
       await deployer.prepare(outputDirectory);
-<<<<<<< HEAD
-      await deployer.bundle(mastraEntryFile, outputDirectory, { swaggerUI });
-=======
-      await deployer.bundle(mastraEntryFile, outputDirectory, discoveredTools);
->>>>>>> 7e92011a
+      await deployer.bundle(mastraEntryFile, outputDirectory, discoveredTools, { swaggerUI });
       return;
     }
 
     logger.info('Deployer found, preparing deployer build...');
 
     await platformDeployer.prepare(outputDirectory);
-<<<<<<< HEAD
-    await platformDeployer.bundle(mastraEntryFile, outputDirectory, { swaggerUI });
-=======
-    await platformDeployer.bundle(mastraEntryFile, outputDirectory, discoveredTools);
->>>>>>> 7e92011a
+    await platformDeployer.bundle(mastraEntryFile, outputDirectory, discoveredTools, { swaggerUI });
     logger.info('You can now deploy the .mastra/output directory to your target platform.');
   } catch (error) {
     if (error instanceof Error) {
