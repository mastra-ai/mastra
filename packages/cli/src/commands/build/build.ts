--- conflicted
+++ resolved
@@ -7,23 +7,17 @@
 import { createLogger } from '../../utils/logger';
 import { MastraError } from '@mastra/core/error';
 
-<<<<<<< HEAD
-export async function build({ dir, tools, root }: { dir?: string; tools?: string[]; root?: string }) {
-=======
 export async function build({
   dir,
   tools,
   root,
-  env,
   debug,
 }: {
   dir?: string;
   tools?: string[];
   root?: string;
-  env?: string;
   debug?: boolean;
 }) {
->>>>>>> 15ff24aa
   const rootDir = root || process.cwd();
   const mastraDir = dir ? (dir.startsWith('/') ? dir : join(rootDir, dir)) : join(rootDir, 'src', 'mastra');
   const outputDirectory = join(rootDir, '.mastra');
