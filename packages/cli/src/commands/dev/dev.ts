import type { ChildProcess } from 'child_process';
import { join } from 'path';
import { FileService } from '@mastra/deployer';
import { getServerOptions } from '@mastra/deployer/build';
<<<<<<< HEAD
=======
import { isWebContainer } from '@webcontainer/env';
>>>>>>> 8df4a77d
import { execa } from 'execa';

import { logger } from '../../utils/logger.js';

import { convertToViteEnvVar } from '../utils.js';
import { DevBundler } from './DevBundler';

let currentServerProcess: ChildProcess | undefined;
let isRestarting = false;

const startServer = async (dotMastraPath: string, port: number, env: Map<string, string>) => {
  try {
    // Restart server
    logger.info('[Mastra Dev] - Starting server...');

    const commands = [];

    if (!isWebContainer()) {
      const instrumentation = import.meta.resolve('@opentelemetry/instrumentation/hook.mjs');
      commands.push('--import=./instrumentation.mjs', `--import=${instrumentation}`);
    }

    commands.push('index.mjs');
    currentServerProcess = execa('node', commands, {
      cwd: dotMastraPath,
      env: {
        ...Object.fromEntries(env),
        PORT: port.toString() || process.env.PORT || '4111',
        MASTRA_DEFAULT_STORAGE_URL: `file:${join(dotMastraPath, '..', 'mastra.db')}`,
      },
      stdio: 'inherit',
      reject: false,
    }) as any as ChildProcess;

    if (currentServerProcess?.exitCode && currentServerProcess?.exitCode !== 0) {
      if (!currentServerProcess) {
        throw new Error(`Server failed to start`);
      }
      throw new Error(`Server failed to start with error: ${currentServerProcess.stderr}`);
    }

    // Wait for server to be ready
    await new Promise(resolve => setTimeout(resolve, 1000));

    // Send refresh signal
    try {
      await fetch(`http://localhost:${port}/__refresh`, {
        method: 'POST',
        headers: {
          'Content-Type': 'application/json',
        },
      });
    } catch {
      // Retry after another second
      await new Promise(resolve => setTimeout(resolve, 1500));
      try {
        await fetch(`http://localhost:${port}/__refresh`, {
          method: 'POST',
          headers: {
            'Content-Type': 'application/json',
          },
        });
      } catch {
        // Ignore retry errors
      }
    }

    if (currentServerProcess.exitCode !== null) {
      logger.error('Server failed to start with error:', { message: currentServerProcess.stderr });
      return;
    }
  } catch (err) {
    const execaError = err as { stderr?: string; stdout?: string };
    if (execaError.stderr) logger.error('Server error output:', { stderr: execaError.stderr });
    if (execaError.stdout) logger.debug('Server output:', { stdout: execaError.stdout });
  }
};

async function rebundleAndRestart(dotMastraPath: string, port: number, bundler: DevBundler) {
  if (isRestarting) {
    return;
  }

  isRestarting = true;
  try {
    // If current server process is running, stop it
    if (currentServerProcess) {
      logger.debug('Stopping current server...');
      currentServerProcess.kill('SIGINT');
    }

    const env = await bundler.loadEnvVars();

    await startServer(join(dotMastraPath, 'output'), port, env);
  } finally {
    isRestarting = false;
  }
}

export async function dev({
  port,
  dir,
  root,
  tools,
}: {
  dir?: string;
  root?: string;
  port: number | null;
  tools?: string[];
}) {
  const rootDir = root || process.cwd();
  const mastraDir = join(rootDir, dir || 'src/mastra');
  const dotMastraPath = join(rootDir, '.mastra');

  const defaultToolsPath = join(mastraDir, 'tools');
  const discoveredTools = [defaultToolsPath, ...(tools || [])];

  const fileService = new FileService();
  const entryFile = fileService.getFirstExistingFile([join(mastraDir, 'index.ts'), join(mastraDir, 'index.js')]);

  const bundler = new DevBundler();
  await bundler.prepare(dotMastraPath);

  const watcher = await bundler.watch(entryFile, dotMastraPath, discoveredTools);

  const env = await bundler.loadEnvVars();
  const formattedEnv = convertToViteEnvVar(env, ['MASTRA_TELEMETRY_DISABLED']);

  const serverOptions = await getServerOptions(entryFile, join(dotMastraPath, 'output'));

  const startPort = port ?? serverOptions?.port ?? 4111;
  await startServer(join(dotMastraPath, 'output'), startPort, formattedEnv);

  watcher.on('event', (event: { code: string }) => {
    if (event.code === 'BUNDLE_END') {
      logger.info('[Mastra Dev] - Bundling finished, restarting server...');
      // eslint-disable-next-line @typescript-eslint/no-floating-promises
      rebundleAndRestart(dotMastraPath, startPort, bundler);
    }
  });

  process.on('SIGINT', () => {
    logger.info('[Mastra Dev] - Stopping server...');
    if (currentServerProcess) {
      currentServerProcess.kill();
    }

    watcher
      .close()
      .catch(() => {})
      .finally(() => {
        process.exit(0);
      });
  });
}<|MERGE_RESOLUTION|>--- conflicted
+++ resolved
@@ -2,10 +2,7 @@
 import { join } from 'path';
 import { FileService } from '@mastra/deployer';
 import { getServerOptions } from '@mastra/deployer/build';
-<<<<<<< HEAD
-=======
 import { isWebContainer } from '@webcontainer/env';
->>>>>>> 8df4a77d
 import { execa } from 'execa';
 
 import { logger } from '../../utils/logger.js';
