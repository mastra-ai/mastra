import type { ChildProcess } from 'child_process';
import process from 'node:process';
<<<<<<< HEAD
import { join } from 'path';
=======
import { join, posix } from 'path';
>>>>>>> 318fd497
import devcert from '@expo/devcert';
import { FileService } from '@mastra/deployer';
import { getServerOptions } from '@mastra/deployer/build';
import { isWebContainer } from '@webcontainer/env';
import { execa } from 'execa';
import getPort from 'get-port';

import { devLogger } from '../../utils/dev-logger.js';
import { logger } from '../../utils/logger.js';

import { DevBundler } from './DevBundler';

let currentServerProcess: ChildProcess | undefined;
let isRestarting = false;
let serverStartTime: number | undefined;
const ON_ERROR_MAX_RESTARTS = 3;

interface HTTPSOptions {
  key: Buffer;
  cert: Buffer;
}

interface StartOptions {
  inspect?: boolean;
  inspectBrk?: boolean;
  customArgs?: string[];
  https?: HTTPSOptions;
}

const startServer = async (
  dotMastraPath: string,
  {
    port,
    host,
  }: {
    port: number;
    host: string;
  },
  env: Map<string, string>,
  startOptions: StartOptions = {},
  errorRestartCount = 0,
) => {
  let serverIsReady = false;
  try {
    // Restart server
    serverStartTime = Date.now();
    devLogger.starting();

    const commands = [];

    if (startOptions.inspect) {
      commands.push('--inspect');
    }

    if (startOptions.inspectBrk) {
      commands.push('--inspect-brk'); //stops at beginning of script
    }

    if (startOptions.customArgs) {
      commands.push(...startOptions.customArgs);
    }

    if (!isWebContainer()) {
      const instrumentation = import.meta.resolve('@opentelemetry/instrumentation/hook.mjs');
      commands.push(
        `--import=${import.meta.resolve('mastra/telemetry-loader')}`,
        '--import=./instrumentation.mjs',
        `--import=${instrumentation}`,
      );
    }
    commands.push('index.mjs');

    currentServerProcess = execa(process.execPath, commands, {
      cwd: dotMastraPath,
      env: {
        NODE_ENV: 'production',
        ...Object.fromEntries(env),
        MASTRA_DEV: 'true',
        PORT: port.toString(),
        MASTRA_DEFAULT_STORAGE_URL: `file:${join(dotMastraPath, '..', 'mastra.db')}`,
        ...(startOptions?.https
          ? {
              MASTRA_HTTPS_KEY: startOptions.https.key.toString('base64'),
              MASTRA_HTTPS_CERT: startOptions.https.cert.toString('base64'),
            }
          : {}),
      },
      stdio: ['inherit', 'pipe', 'pipe', 'ipc'],
      reject: false,
      shell: true,
    }) as any as ChildProcess;

    if (currentServerProcess?.exitCode && currentServerProcess?.exitCode !== 0) {
      if (!currentServerProcess) {
        throw new Error(`Server failed to start`);
      }
      throw new Error(
        `Server failed to start with error: ${currentServerProcess.stderr || currentServerProcess.stdout}`,
      );
    }

    // Filter server output to remove playground message
    if (currentServerProcess.stdout) {
      currentServerProcess.stdout.on('data', (data: Buffer) => {
        const output = data.toString();
        if (
          !output.includes('Playground available') &&
          !output.includes('👨‍💻') &&
          !output.includes('Mastra API running on port')
        ) {
          process.stdout.write(output);
        }
      });
    }

    if (currentServerProcess.stderr) {
      currentServerProcess.stderr.on('data', (data: Buffer) => {
        const output = data.toString();
        if (
          !output.includes('Playground available') &&
          !output.includes('👨‍💻') &&
          !output.includes('Mastra API running on port')
        ) {
          process.stderr.write(output);
        }
      });
    }

    currentServerProcess.on('message', async (message: any) => {
      if (message?.type === 'server-ready') {
        serverIsReady = true;
        devLogger.ready(host, port, serverStartTime, startOptions.https);
        devLogger.watching();

        // Send refresh signal
        try {
          await fetch(`http://${host}:${port}/__refresh`, {
            method: 'POST',
            headers: {
              'Content-Type': 'application/json',
            },
          });
        } catch {
          // Retry after another second
          await new Promise(resolve => setTimeout(resolve, 1500));
          try {
            await fetch(`http://${host}:${port}/__refresh`, {
              method: 'POST',
              headers: {
                'Content-Type': 'application/json',
              },
            });
          } catch {
            // Ignore retry errors
          }
        }
      }
    });
  } catch (err) {
    const execaError = err as { stderr?: string; stdout?: string };
    if (execaError.stderr) {
      devLogger.serverError(execaError.stderr);
      devLogger.debug(`Server error output: ${execaError.stderr}`);
    }
    if (execaError.stdout) devLogger.debug(`Server output: ${execaError.stdout}`);

    if (!serverIsReady) {
      throw err;
    }

    // Attempt to restart on error after a delay
    setTimeout(() => {
      if (!isRestarting) {
        errorRestartCount++;
        if (errorRestartCount > ON_ERROR_MAX_RESTARTS) {
          devLogger.error(`Server failed to start after ${ON_ERROR_MAX_RESTARTS} error attempts. Giving up.`);
          process.exit(1);
        }
        devLogger.warn(
          `Attempting to restart server after error... (Attempt ${errorRestartCount}/${ON_ERROR_MAX_RESTARTS})`,
        );
        // eslint-disable-next-line @typescript-eslint/no-floating-promises
        startServer(
          dotMastraPath,
          {
            port,
            host,
          },
          env,
          startOptions,
          errorRestartCount,
        );
      }
    }, 1000);
  }
};

async function checkAndRestart(
  dotMastraPath: string,
  {
    port,
    host,
  }: {
    port: number;
    host: string;
  },
  bundler: DevBundler,
  startOptions: StartOptions = {},
) {
  if (isRestarting) {
    return;
  }

  try {
    // Check if hot reload is disabled due to template installation
    const response = await fetch(`http://${host}:${port}/__hot-reload-status`);
    if (response.ok) {
      const status = (await response.json()) as { disabled: boolean; timestamp: string };
      if (status.disabled) {
        devLogger.info('[Mastra Dev] - ⏸️  Server restart skipped: agent builder action in progress');
        return;
      }
    }
  } catch (error) {
    // If we can't check status (server down), proceed with restart
    devLogger.debug(`[Mastra Dev] - Could not check hot reload status: ${error}`);
  }

  // Proceed with restart
  devLogger.info('[Mastra Dev] - ✅ Restarting server...');
  await rebundleAndRestart(dotMastraPath, { port, host }, bundler, startOptions);
}

async function rebundleAndRestart(
  dotMastraPath: string,
  {
    port,
    host,
  }: {
    port: number;
    host: string;
  },
  bundler: DevBundler,
  startOptions: StartOptions = {},
) {
  if (isRestarting) {
    return;
  }

  isRestarting = true;
  try {
    // If current server process is running, stop it
    if (currentServerProcess) {
      devLogger.restarting();
      devLogger.debug('Stopping current server...');
      currentServerProcess.kill('SIGINT');
    }

    const env = await bundler.loadEnvVars();

    // spread env into process.env
    for (const [key, value] of env.entries()) {
      process.env[key] = value;
    }

    await startServer(
      join(dotMastraPath, 'output'),
      {
        port,
        host,
      },
      env,
      startOptions,
    );
  } finally {
    isRestarting = false;
  }
}

export async function dev({
  port,
  dir,
  root,
  tools,
  env,
  inspect,
  inspectBrk,
  customArgs,
  https,
}: {
  dir?: string;
  root?: string;
  port: number | null;
  tools?: string[];
  env?: string;
  inspect?: boolean;
  inspectBrk?: boolean;
  customArgs?: string[];
  https?: boolean;
}) {
  const rootDir = root || process.cwd();
  const mastraDir = dir ? (dir.startsWith('/') ? dir : join(process.cwd(), dir)) : join(process.cwd(), 'src', 'mastra');
  const dotMastraPath = join(rootDir, '.mastra');

  // You cannot express an "include all js/ts except these" in one single string glob pattern so by default an array is passed to negate test files.
  const normalizedMastraDir = mastraDir.replaceAll('\\', '/');
  const defaultToolsPath = posix.join(normalizedMastraDir, 'tools/**/*.{js,ts}');
  const defaultToolsIgnorePaths = [
    `!${posix.join(normalizedMastraDir, 'tools/**/*.{test,spec}.{js,ts}')}`,
    `!${posix.join(normalizedMastraDir, 'tools/**/__tests__/**')}`,
  ];
  // We pass an array to tinyglobby to allow for the aforementioned negations
  const defaultTools = [defaultToolsPath, ...defaultToolsIgnorePaths];
  const discoveredTools = [defaultTools, ...(tools ?? [])];

  const fileService = new FileService();
  const entryFile = fileService.getFirstExistingFile([join(mastraDir, 'index.ts'), join(mastraDir, 'index.js')]);

  const bundler = new DevBundler(env);
  bundler.__setLogger(logger); // Keep Pino logger for internal bundler operations

  const loadedEnv = await bundler.loadEnvVars();

  // spread loadedEnv into process.env
  for (const [key, value] of loadedEnv.entries()) {
    process.env[key] = value;
  }

  const serverOptions = await getServerOptions(entryFile, join(dotMastraPath, 'output'));
  let portToUse = port ?? serverOptions?.port ?? process.env.PORT;
  let hostToUse = serverOptions?.host ?? process.env.HOST ?? 'localhost';
  if (!portToUse || isNaN(Number(portToUse))) {
    const portList = Array.from({ length: 21 }, (_, i) => 4111 + i);
    portToUse = String(
      await getPort({
        port: portList,
      }),
    );
  }

  let httpsOptions: HTTPSOptions | undefined = undefined;

  /**
   * A user can enable HTTPS in two ways:
   * 1. By passing the --https flag to the dev command (we then generate a cert for them)
   * 2. By specifying https options in the mastra server config
   *
   * If both are specified, the config options takes precedence.
   */
  if (https && serverOptions?.https) {
    devLogger.warn('--https flag and server.https config are both specified. Using server.https config.');
  }
  if (serverOptions?.https) {
    httpsOptions = serverOptions.https;
  } else if (https) {
    const { key, cert } = await devcert.certificateFor(serverOptions?.host ?? 'localhost');
    httpsOptions = { key, cert };
  }

  const startOptions: StartOptions = { inspect, inspectBrk, customArgs, https: httpsOptions };

  await bundler.prepare(dotMastraPath);

  const watcher = await bundler.watch(entryFile, dotMastraPath, discoveredTools);

  await startServer(
    join(dotMastraPath, 'output'),
    {
      port: Number(portToUse),
      host: hostToUse,
    },
    loadedEnv,
    startOptions,
  );

  watcher.on('event', (event: { code: string }) => {
    if (event.code === 'BUNDLE_START') {
      devLogger.bundling();
    }
    if (event.code === 'BUNDLE_END') {
      devLogger.bundleComplete();
      devLogger.info('[Mastra Dev] - Bundling finished, checking if restart is allowed...');
      // eslint-disable-next-line @typescript-eslint/no-floating-promises
      checkAndRestart(
        dotMastraPath,
        {
          port: Number(portToUse),
          host: hostToUse,
        },
        bundler,
        startOptions,
      );
    }
  });

  process.on('SIGINT', () => {
    devLogger.shutdown();

    if (currentServerProcess) {
      currentServerProcess.kill();
    }

    watcher
      .close()
      .catch(() => {})
      .finally(() => process.exit(0));
  });
}<|MERGE_RESOLUTION|>--- conflicted
+++ resolved
@@ -1,10 +1,6 @@
 import type { ChildProcess } from 'child_process';
 import process from 'node:process';
-<<<<<<< HEAD
-import { join } from 'path';
-=======
 import { join, posix } from 'path';
->>>>>>> 318fd497
 import devcert from '@expo/devcert';
 import { FileService } from '@mastra/deployer';
 import { getServerOptions } from '@mastra/deployer/build';
