import type { ChildProcess } from 'child_process';
import process from 'node:process';
import { join } from 'path';
import { FileService } from '@mastra/deployer';
import { getServerOptions } from '@mastra/deployer/build';
import { isWebContainer } from '@webcontainer/env';
import { execa } from 'execa';
import getPort from 'get-port';

import { devLogger } from '../../utils/dev-logger.js';
import { logger } from '../../utils/logger.js';

import { DevBundler } from './DevBundler';

let currentServerProcess: ChildProcess | undefined;
let isRestarting = false;
let serverStartTime: number | undefined;
const ON_ERROR_MAX_RESTARTS = 3;

const startServer = async (
  dotMastraPath: string,
  {
    port,
    host,
  }: {
    port: number;
    host: string;
  },
  env: Map<string, string>,
  startOptions: { inspect?: boolean; inspectBrk?: boolean; customArgs?: string[] } = {},
  errorRestartCount = 0,
) => {
  let serverIsReady = false;
  try {
    // Restart server
    serverStartTime = Date.now();
    devLogger.starting();

    const commands = [];

    if (startOptions.inspect) {
      commands.push('--inspect');
    }

    if (startOptions.inspectBrk) {
      commands.push('--inspect-brk'); //stops at beginning of script
    }

    if (startOptions.customArgs) {
      commands.push(...startOptions.customArgs);
    }

    if (!isWebContainer()) {
      const instrumentation = import.meta.resolve('@opentelemetry/instrumentation/hook.mjs');
      commands.push(
        `--import=${import.meta.resolve('mastra/telemetry-loader')}`,
        '--import=./instrumentation.mjs',
        `--import=${instrumentation}`,
      );
    }
    commands.push('index.mjs');

    currentServerProcess = execa(process.execPath, commands, {
      cwd: dotMastraPath,
      env: {
        NODE_ENV: 'production',
        ...Object.fromEntries(env),
        MASTRA_DEV: 'true',
        PORT: port.toString(),
        MASTRA_DEFAULT_STORAGE_URL: `file:${join(dotMastraPath, '..', 'mastra.db')}`,
      },
      stdio: ['inherit', 'pipe', 'pipe', 'ipc'],
      reject: false,
    }) as any as ChildProcess;

    if (currentServerProcess?.exitCode && currentServerProcess?.exitCode !== 0) {
      if (!currentServerProcess) {
        throw new Error(`Server failed to start`);
      }
      throw new Error(
        `Server failed to start with error: ${currentServerProcess.stderr || currentServerProcess.stdout}`,
      );
    }

    // Filter server output to remove playground message
    if (currentServerProcess.stdout) {
      currentServerProcess.stdout.on('data', (data: Buffer) => {
        const output = data.toString();
        if (
          !output.includes('Playground available') &&
          !output.includes('👨‍💻') &&
          !output.includes('Mastra API running on port')
        ) {
          process.stdout.write(output);
        }
      });
    }

    if (currentServerProcess.stderr) {
      currentServerProcess.stderr.on('data', (data: Buffer) => {
        const output = data.toString();
        if (
          !output.includes('Playground available') &&
          !output.includes('👨‍💻') &&
          !output.includes('Mastra API running on port')
        ) {
          process.stderr.write(output);
        }
      });
    }

    currentServerProcess.on('message', async (message: any) => {
      if (message?.type === 'server-ready') {
        serverIsReady = true;
        devLogger.ready(host, port, serverStartTime);
        devLogger.watching();

        // Send refresh signal
        try {
          await fetch(`http://${host}:${port}/__refresh`, {
            method: 'POST',
            headers: {
              'Content-Type': 'application/json',
            },
          });
        } catch {
          // Retry after another second
          await new Promise(resolve => setTimeout(resolve, 1500));
          try {
            await fetch(`http://${host}:${port}/__refresh`, {
              method: 'POST',
              headers: {
                'Content-Type': 'application/json',
              },
            });
          } catch {
            // Ignore retry errors
          }
        }
      }
    });
  } catch (err) {
    const execaError = err as { stderr?: string; stdout?: string };
    if (execaError.stderr) {
      devLogger.serverError(execaError.stderr);
      devLogger.debug(`Server error output: ${execaError.stderr}`);
    }
    if (execaError.stdout) devLogger.debug(`Server output: ${execaError.stdout}`);

    if (!serverIsReady) {
      throw err;
    }

    // Attempt to restart on error after a delay
    setTimeout(() => {
      if (!isRestarting) {
        errorRestartCount++;
        if (errorRestartCount > ON_ERROR_MAX_RESTARTS) {
          devLogger.error(`Server failed to start after ${ON_ERROR_MAX_RESTARTS} error attempts. Giving up.`);
          process.exit(1);
        }
        devLogger.warn(
          `Attempting to restart server after error... (Attempt ${errorRestartCount}/${ON_ERROR_MAX_RESTARTS})`,
        );
        // eslint-disable-next-line @typescript-eslint/no-floating-promises
        startServer(
          dotMastraPath,
          {
            port,
            host,
          },
          env,
          startOptions,
          errorRestartCount,
        );
      }
    }, 1000);
  }
};

async function checkAndRestart(
  dotMastraPath: string,
  port: number,
  bundler: DevBundler,
  startOptions: { inspect?: boolean; inspectBrk?: boolean; customArgs?: string[] } = {},
) {
  if (isRestarting) {
    return;
  }

  try {
    // Check if hot reload is disabled due to template installation
    const response = await fetch(`http://localhost:${port}/__hot-reload-status`);
    if (response.ok) {
      const status = (await response.json()) as { disabled: boolean; timestamp: string };
      if (status.disabled) {
        logger.info('[Mastra Dev] - ⏸️  Server restart skipped: template installation in progress');
        return;
      }
    }
  } catch (error) {
    // If we can't check status (server down), proceed with restart
    logger.debug(`[Mastra Dev] - Could not check hot reload status: ${error}`);
  }

  // Proceed with restart
  logger.info('[Mastra Dev] - ✅ Restarting server...');
  await rebundleAndRestart(dotMastraPath, port, bundler, startOptions);
}

async function rebundleAndRestart(
  dotMastraPath: string,
  {
    port,
    host,
  }: {
    port: number;
    host: string;
  },
  bundler: DevBundler,
  startOptions: { inspect?: boolean; inspectBrk?: boolean; customArgs?: string[] } = {},
) {
  if (isRestarting) {
    return;
  }

  isRestarting = true;
  try {
    // If current server process is running, stop it
    if (currentServerProcess) {
      devLogger.restarting();
      devLogger.debug('Stopping current server...');
      currentServerProcess.kill('SIGINT');
    }

    const env = await bundler.loadEnvVars();

    await startServer(
      join(dotMastraPath, 'output'),
      {
        port,
        host,
      },
      env,
      startOptions,
    );
  } finally {
    isRestarting = false;
  }
}

export async function dev({
  port,
  dir,
  root,
  tools,
  env,
  inspect,
  inspectBrk,
  customArgs,
}: {
  dir?: string;
  root?: string;
  port: number | null;
  tools?: string[];
  env?: string;
  inspect?: boolean;
  inspectBrk?: boolean;
  customArgs?: string[];
}) {
  const rootDir = root || process.cwd();
  const mastraDir = dir ? (dir.startsWith('/') ? dir : join(process.cwd(), dir)) : join(process.cwd(), 'src', 'mastra');
  const dotMastraPath = join(rootDir, '.mastra');

  // You cannot express an "include all js/ts except these" in one single string glob pattern so by default an array is passed to negate test files.
  const defaultToolsPath = join(mastraDir, 'tools/**/*.{js,ts}');
  const defaultToolsIgnorePaths = [
    `!${join(mastraDir, 'tools/**/*.{test,spec}.{js,ts}')}`,
    `!${join(mastraDir, 'tools/**/__tests__/**')}`,
  ];
  // We pass an array to globby to allow for the aforementioned negations
  const defaultTools = [defaultToolsPath, ...defaultToolsIgnorePaths];
  const discoveredTools = [defaultTools, ...(tools ?? [])];
  const startOptions = { inspect, inspectBrk, customArgs };

  const fileService = new FileService();
  const entryFile = fileService.getFirstExistingFile([join(mastraDir, 'index.ts'), join(mastraDir, 'index.js')]);

  const bundler = new DevBundler(env);
  bundler.__setLogger(logger); // Keep Pino logger for internal bundler operations

  // Get the port to use before prepare to set environment variables
  const serverOptions = await getServerOptions(entryFile, join(dotMastraPath, 'output'));
  let portToUse = port ?? serverOptions?.port ?? process.env.PORT;
  let hostToUse = serverOptions?.host ?? process.env.HOST ?? 'localhost';
  if (!portToUse || isNaN(Number(portToUse))) {
    const portList = Array.from({ length: 21 }, (_, i) => 4111 + i);
    portToUse = String(
      await getPort({
        port: portList,
      }),
    );
  }

  await bundler.prepare(dotMastraPath);

  const watcher = await bundler.watch(entryFile, dotMastraPath, discoveredTools);

  const loadedEnv = await bundler.loadEnvVars();

  // spread loadedEnv into process.env
  for (const [key, value] of loadedEnv.entries()) {
    process.env[key] = value;
  }

  await startServer(
    join(dotMastraPath, 'output'),
    {
      port: Number(portToUse),
      host: hostToUse,
    },
    loadedEnv,
    startOptions,
  );

  watcher.on('event', (event: { code: string }) => {
    if (event.code === 'BUNDLE_START') {
      devLogger.bundling();
    }
    if (event.code === 'BUNDLE_END') {
<<<<<<< HEAD
      logger.info('[Mastra Dev] - Bundling finished, checking if restart is allowed...');
      // eslint-disable-next-line @typescript-eslint/no-floating-promises
      checkAndRestart(dotMastraPath, Number(portToUse), bundler, startOptions);
=======
      devLogger.bundleComplete();
      devLogger.info('Bundling finished, restarting server...');
      // eslint-disable-next-line @typescript-eslint/no-floating-promises
      rebundleAndRestart(
        dotMastraPath,
        {
          port: Number(portToUse),
          host: hostToUse,
        },
        bundler,
        startOptions,
      );
>>>>>>> 5fc4ad19
    }
  });

  process.on('SIGINT', () => {
    devLogger.shutdown();

    if (currentServerProcess) {
      currentServerProcess.kill();
    }

    watcher
      .close()
      .catch(() => {})
      .finally(() => process.exit(0));
  });
}<|MERGE_RESOLUTION|>--- conflicted
+++ resolved
@@ -180,7 +180,13 @@
 
 async function checkAndRestart(
   dotMastraPath: string,
-  port: number,
+  {
+    port,
+    host,
+  }: {
+    port: number;
+    host: string;
+  },
   bundler: DevBundler,
   startOptions: { inspect?: boolean; inspectBrk?: boolean; customArgs?: string[] } = {},
 ) {
@@ -190,22 +196,22 @@
 
   try {
     // Check if hot reload is disabled due to template installation
-    const response = await fetch(`http://localhost:${port}/__hot-reload-status`);
+    const response = await fetch(`http://${host}:${port}/__hot-reload-status`);
     if (response.ok) {
       const status = (await response.json()) as { disabled: boolean; timestamp: string };
       if (status.disabled) {
-        logger.info('[Mastra Dev] - ⏸️  Server restart skipped: template installation in progress');
+        devLogger.info('[Mastra Dev] - ⏸️  Server restart skipped: agent builder action in progress');
         return;
       }
     }
   } catch (error) {
     // If we can't check status (server down), proceed with restart
-    logger.debug(`[Mastra Dev] - Could not check hot reload status: ${error}`);
+    devLogger.debug(`[Mastra Dev] - Could not check hot reload status: ${error}`);
   }
 
   // Proceed with restart
-  logger.info('[Mastra Dev] - ✅ Restarting server...');
-  await rebundleAndRestart(dotMastraPath, port, bundler, startOptions);
+  devLogger.info('[Mastra Dev] - ✅ Restarting server...');
+  await rebundleAndRestart(dotMastraPath, { port, host }, bundler, startOptions);
 }
 
 async function rebundleAndRestart(
@@ -328,15 +334,10 @@
       devLogger.bundling();
     }
     if (event.code === 'BUNDLE_END') {
-<<<<<<< HEAD
-      logger.info('[Mastra Dev] - Bundling finished, checking if restart is allowed...');
+      devLogger.bundleComplete();
+      devLogger.info('[Mastra Dev] - Bundling finished, checking if restart is allowed...');
       // eslint-disable-next-line @typescript-eslint/no-floating-promises
-      checkAndRestart(dotMastraPath, Number(portToUse), bundler, startOptions);
-=======
-      devLogger.bundleComplete();
-      devLogger.info('Bundling finished, restarting server...');
-      // eslint-disable-next-line @typescript-eslint/no-floating-promises
-      rebundleAndRestart(
+      checkAndRestart(
         dotMastraPath,
         {
           port: Number(portToUse),
@@ -345,7 +346,6 @@
         bundler,
         startOptions,
       );
->>>>>>> 5fc4ad19
     }
   });
 
