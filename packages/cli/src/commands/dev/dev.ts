import type { ChildProcess } from 'child_process';
import { join } from 'path';
import { FileService } from '@mastra/deployer';
import { getServerOptions } from '@mastra/deployer/build';
import { isWebContainer } from '@webcontainer/env';
import { execa } from 'execa';
import getPort from 'get-port';

import { logger } from '../../utils/logger.js';

import { DevBundler } from './DevBundler';

let currentServerProcess: ChildProcess | undefined;
let isRestarting = false;
const ON_ERROR_MAX_RESTARTS = 3;

const startServer = async (dotMastraPath: string, port: number, env: Map<string, string>, errorRestartCount = 0) => {
  let serverIsReady = false;
  try {
    // Restart server
    logger.info('[Mastra Dev] - Starting server...');

    const commands = [];

    if (!isWebContainer()) {
      const instrumentation = import.meta.resolve('@opentelemetry/instrumentation/hook.mjs');
      commands.push('--import=./instrumentation.mjs', `--import=${instrumentation}`);
    }

    commands.push('index.mjs');
    currentServerProcess = execa('node', commands, {
      cwd: dotMastraPath,
      env: {
        NODE_ENV: 'production',
        ...Object.fromEntries(env),
        MASTRA_DEV: 'true',
        PORT: port.toString(),
        MASTRA_DEFAULT_STORAGE_URL: `file:${join(dotMastraPath, '..', 'mastra.db')}`,
      },
      stdio: ['inherit', 'inherit', 'inherit', 'ipc'],
      reject: false,
    }) as any as ChildProcess;

    if (currentServerProcess?.exitCode && currentServerProcess?.exitCode !== 0) {
      if (!currentServerProcess) {
        throw new Error(`Server failed to start`);
      }
      throw new Error(
        `Server failed to start with error: ${currentServerProcess.stderr || currentServerProcess.stdout}`,
      );
    }

    currentServerProcess.on('message', async (message: any) => {
      if (message?.type === 'server-ready') {
        serverIsReady = true;

        // Send refresh signal
        try {
          await fetch(`http://localhost:${port}/__refresh`, {
            method: 'POST',
            headers: {
              'Content-Type': 'application/json',
            },
          });
        } catch {
          // Retry after another second
          await new Promise(resolve => setTimeout(resolve, 1500));
          try {
            await fetch(`http://localhost:${port}/__refresh`, {
              method: 'POST',
              headers: {
                'Content-Type': 'application/json',
              },
            });
          } catch {
            // Ignore retry errors
          }
        }
      }
    });
  } catch (err) {
    const execaError = err as { stderr?: string; stdout?: string };
    if (execaError.stderr) logger.error('Server error output:', { stderr: execaError.stderr });
    if (execaError.stdout) logger.debug('Server output:', { stdout: execaError.stdout });

    if (!serverIsReady) {
      throw err;
    }

    // Attempt to restart on error after a delay
    setTimeout(() => {
      if (!isRestarting) {
        errorRestartCount++;
        if (errorRestartCount > ON_ERROR_MAX_RESTARTS) {
          logger.error(`Server failed to start after ${ON_ERROR_MAX_RESTARTS} error attempts. Giving up.`);
          process.exit(1);
        }
        logger.error(
          `Attempting to restart server after error... (Attempt ${errorRestartCount}/${ON_ERROR_MAX_RESTARTS})`,
        );
        // eslint-disable-next-line @typescript-eslint/no-floating-promises
        startServer(dotMastraPath, port, env, errorRestartCount);
      }
    }, 1000);
  }
};

async function rebundleAndRestart(dotMastraPath: string, port: number, bundler: DevBundler) {
  if (isRestarting) {
    return;
  }

  isRestarting = true;
  try {
    // If current server process is running, stop it
    if (currentServerProcess) {
      logger.debug('Stopping current server...');
      currentServerProcess.kill('SIGINT');
    }

    const env = await bundler.loadEnvVars();

    await startServer(join(dotMastraPath, 'output'), port, env);
  } finally {
    isRestarting = false;
  }
}

export async function dev({
  port,
  dir,
  root,
  tools,
  env,
}: {
  dir?: string;
  root?: string;
  port: number | null;
  tools?: string[];
  env?: string;
}) {
  const rootDir = root || process.cwd();
  const mastraDir = dir ? (dir.startsWith('/') ? dir : join(process.cwd(), dir)) : join(process.cwd(), 'src', 'mastra');
  const dotMastraPath = join(rootDir, '.mastra');

  const defaultToolsPath = join(mastraDir, 'tools/**/*');
  const discoveredTools = [defaultToolsPath, ...(tools || [])];

  const fileService = new FileService();
  const entryFile = fileService.getFirstExistingFile([join(mastraDir, 'index.ts'), join(mastraDir, 'index.js')]);

  const bundler = new DevBundler(env);
  await bundler.prepare(dotMastraPath);

  const watcher = await bundler.watch(entryFile, dotMastraPath, discoveredTools);

  const loadedEnv = await bundler.loadEnvVars();

  const serverOptions = await getServerOptions(entryFile, join(dotMastraPath, 'output'));

  let portToUse = port ?? serverOptions?.port ?? process.env.PORT;
  if (!portToUse || isNaN(Number(portToUse))) {
    const portList = Array.from({ length: 21 }, (_, i) => 4111 + i);

    portToUse = String(
      await getPort({
        port: portList,
      }),
    );
  }

<<<<<<< HEAD
  await startServer(join(dotMastraPath, 'output'), startPort, loadedEnv);
=======
  await startServer(join(dotMastraPath, 'output'), Number(portToUse), env);
>>>>>>> f6fd25f6
  watcher.on('event', (event: { code: string }) => {
    if (event.code === 'BUNDLE_END') {
      logger.info('[Mastra Dev] - Bundling finished, restarting server...');
      // eslint-disable-next-line @typescript-eslint/no-floating-promises
      rebundleAndRestart(dotMastraPath, Number(portToUse), bundler);
    }
  });

  process.on('SIGINT', () => {
    logger.info('[Mastra Dev] - Stopping server...');
    if (currentServerProcess) {
      currentServerProcess.kill();
    }

    watcher
      .close()
      .catch(() => {})
      .finally(() => {
        process.exit(0);
      });
  });
}<|MERGE_RESOLUTION|>--- conflicted
+++ resolved
@@ -169,11 +169,7 @@
     );
   }
 
-<<<<<<< HEAD
-  await startServer(join(dotMastraPath, 'output'), startPort, loadedEnv);
-=======
-  await startServer(join(dotMastraPath, 'output'), Number(portToUse), env);
->>>>>>> f6fd25f6
+  await startServer(join(dotMastraPath, 'output'), Number(portToUse), loadedEnv);
   watcher.on('event', (event: { code: string }) => {
     if (event.code === 'BUNDLE_END') {
       logger.info('[Mastra Dev] - Bundling finished, restarting server...');
