import { format, formatDistanceToNow } from 'date-fns';
import { AnimatePresence } from 'framer-motion';
import { ChevronRight, RefreshCcwIcon, Copy, Search, SortAsc, SortDesc } from 'lucide-react';
import React, { useState, useMemo, useCallback } from 'react';

import { Badge } from '@/components/ui/badge';
import { Button } from '@/components/ui/button';
import { Input } from '@/components/ui/input';
import { Progress } from '@/components/ui/progress';
import { ScrollArea } from '@/components/ui/scroll-area';
import { Skeleton } from '@/components/ui/skeleton';
import { Table, TableHeader, TableRow, TableHead, TableBody, TableCell } from '@/components/ui/table';
import { Tabs, TabsContent, TabsList, TabsTrigger } from '@/components/ui/tabs';
import { Tooltip, TooltipContent, TooltipProvider, TooltipTrigger } from '@/components/ui/tooltip';

import { cn } from '@/lib/utils';

import { Evals, useEvalsByAgentId } from '@/hooks/use-evals';

type SortDirection = 'asc' | 'desc';

type SortConfig = {
  field: keyof GroupedEvals | 'timestamp' | 'score';
  direction: SortDirection;
};

type GroupedEvals = {
  metricName: string;
  averageScore: number;
  evals: Evals[];
<<<<<<< HEAD
};

type CopyableCell = {
  content: string;
  label: string;
=======
>>>>>>> 72d19903
};

function CopyableContent({ content, label }: CopyableCell) {
  const handleCopy = () => {
    navigator.clipboard.writeText(content);
  };

  return (
    <TooltipProvider>
      <Tooltip>
        <TooltipTrigger asChild>
          <div className="group relative flex items-center gap-2">
            <span className="truncate">{content}</span>
            <Button
              variant="ghost"
              size="sm"
              className="opacity-0 group-hover:opacity-100 transition-opacity"
              onClick={e => {
                e.stopPropagation();
                handleCopy();
              }}
              aria-label={`Copy ${label}`}
            >
              <Copy className="h-3 w-3" />
            </Button>
          </div>
        </TooltipTrigger>
        <TooltipContent>
          <p>Click to copy {label}</p>
        </TooltipContent>
      </Tooltip>
    </TooltipProvider>
  );
}

function ScoreIndicator({ score }: { score: number }) {
  const getScoreColor = (score: number) => {
    if (score >= 0.8) return 'bg-green-500';
    if (score >= 0.6) return 'bg-yellow-500';
    return 'bg-red-500';
  };

  return (
    <div className="flex items-center gap-2">
      <Progress value={score * 100} className={cn('w-20 h-2', getScoreColor(score))} />
      <span>{(score * 100).toFixed(0)}%</span>
    </div>
  );
}

function FormattedDate({ date }: { date: string }) {
  const formattedDate = useMemo(() => {
    const dateObj = new Date(date);
    const relativeTime = formatDistanceToNow(dateObj, { addSuffix: true });
    const fullDate = format(dateObj, 'PPpp');
    return { relativeTime, fullDate };
  }, [date]);

  return (
    <TooltipProvider>
      <Tooltip>
        <TooltipTrigger className="text-left">{formattedDate.relativeTime}</TooltipTrigger>
        <TooltipContent>
          <p>{formattedDate.fullDate}</p>
        </TooltipContent>
      </Tooltip>
    </TooltipProvider>
  );
}

export function AgentEvals({ agentId }: { agentId: string }) {
  const [activeTab, setActiveTab] = useState<'live' | 'ci'>('live');
  const {
    evals: liveEvals,
    isLoading: isLiveLoading,
    refetchEvals: refetchLiveEvals,
  } = useEvalsByAgentId(agentId, 'live');
  const { evals: ciEvals, isLoading: isCiLoading, refetchEvals: refetchCiEvals } = useEvalsByAgentId(agentId, 'ci');

  const handleRefresh = () => {
    if (activeTab === 'live') {
      refetchLiveEvals();
    } else {
      refetchCiEvals();
    }
  };

  return (
    <div className="flex-1 relative overflow-hidden">
      <div className="flex justify-between sticky top-0 bg-mastra-bg-2 p-4">
        <Tabs value={activeTab} onValueChange={value => setActiveTab(value as 'live' | 'ci')} className="w-full">
          <TabsList>
            <TabsTrigger value="live" className="mr-4">
              Live
            </TabsTrigger>
            <TabsTrigger value="ci">CI</TabsTrigger>
          </TabsList>
          <div className="flex justify-end my-2">
            <Button
              variant="outline"
              onClick={handleRefresh}
              disabled={activeTab === 'live' ? isLiveLoading : isCiLoading}
            >
              {(activeTab === 'live' ? isLiveLoading : isCiLoading) ? (
                <RefreshCcwIcon className="w-4 h-4 animate-spin" />
              ) : (
                <RefreshCcwIcon className="w-4 h-4" />
              )}
            </Button>
          </div>
          <ScrollArea className="rounded-lg h-[calc(100vh-180px)]">
            <TabsContent value="live" className="mt-0">
              <EvalTable showTestName={false} evals={liveEvals} isLoading={isLiveLoading} />
            </TabsContent>
            <TabsContent value="ci" className="mt-0">
              <EvalTable showTestName={true} evals={ciEvals} isLoading={isCiLoading} />
            </TabsContent>
          </ScrollArea>
        </Tabs>
      </div>
    </div>
  );
}

function EvalTable({
  showTestName = false,
  evals,
  isLoading,
}: {
  showTestName: boolean;
  evals: Evals[];
  isLoading: boolean;
}) {
  const [expandedMetrics, setExpandedMetrics] = useState<Set<string>>(new Set());
  const [searchTerm, setSearchTerm] = useState('');
  const [sortConfig, setSortConfig] = useState<SortConfig>({ field: 'metricName', direction: 'asc' });

  const handleSearch = useCallback((e: React.ChangeEvent<HTMLInputElement>) => {
    setSearchTerm(e.target.value);
  }, []);

  const toggleMetric = (metricName: string) => {
    const newExpanded = new Set(expandedMetrics);
    if (newExpanded.has(metricName)) {
      newExpanded.delete(metricName);
    } else {
      newExpanded.add(metricName);
    }
    setExpandedMetrics(newExpanded);
  };

  const toggleSort = (field: SortConfig['field']) => {
    setSortConfig(prev => ({
      field,
      direction: prev.field === field && prev.direction === 'asc' ? 'desc' : 'asc',
    }));
  };

  const getSortIcon = (field: SortConfig['field']) => {
    if (sortConfig.field !== field) return null;
    return sortConfig.direction === 'asc' ? (
      <SortAsc className="h-4 w-4 ml-1" />
    ) : (
      <SortDesc className="h-4 w-4 ml-1" />
    );
  };

  const groupEvals = (evaluations: Evals[]): GroupedEvals[] => {
<<<<<<< HEAD
    let groups = evaluations.reduce((groups: GroupedEvals[], evaluation) => {
      const existingGroup = groups.find(g => g.metricName === evaluation.meta.metricName);
=======
    return evaluations.reduce((groups: GroupedEvals[], evaluation) => {
      const existingGroup = groups.find(g => g.metricName === evaluation.metricName);
>>>>>>> 72d19903
      if (existingGroup) {
        existingGroup.evals.push(evaluation);
        existingGroup.averageScore =
          existingGroup.evals.reduce((sum, e) => sum + e.result.score, 0) / existingGroup.evals.length;
      } else {
        groups.push({
          metricName: evaluation.metricName,
          averageScore: evaluation.result.score,
          evals: [evaluation],
        });
      }
      return groups;
    }, []);

    // Apply search filter
    if (searchTerm) {
      groups = groups.filter(
        group =>
          group.metricName.toLowerCase().includes(searchTerm.toLowerCase()) ||
          group.evals.some(
            metric =>
              metric.input?.toLowerCase().includes(searchTerm.toLowerCase()) ||
              metric.output?.toLowerCase().includes(searchTerm.toLowerCase()) ||
              metric.meta.instructions?.toLowerCase().includes(searchTerm.toLowerCase()),
          ),
      );
    }

    // Apply sorting
    groups.sort((a, b) => {
      const direction = sortConfig.direction === 'asc' ? 1 : -1;
      switch (sortConfig.field) {
        case 'metricName':
          return direction * a.metricName.localeCompare(b.metricName);
        case 'averageScore':
          return direction * (a.averageScore - b.averageScore);
        default:
          return 0;
      }
    });

    return groups;
  };

  return (
    <div className="space-y-4">
      <div className="flex items-center gap-4 p-4 bg-mastra-bg-2 rounded-lg">
        <div className="relative flex-1">
          <Search className="absolute left-3 top-1/2 transform -translate-y-1/2 h-4 w-4 text-mastra-el-3" />
          <Input
            id="search-input"
            placeholder="Search metrics, inputs, or outputs..."
            value={searchTerm}
            onChange={e => setSearchTerm(e.target.value)}
            className="pl-10"
          />
        </div>
        <Badge variant="secondary" className="text-xs">
          {evals.length} Total Evaluations
        </Badge>
      </div>

      <Table>
        <TableHeader className="bg-[#171717] sticky top-0 z-10">
          <TableRow className="border-gray-6 border-b-[0.1px] text-[0.8125rem]">
            <TableHead className="w-12"></TableHead>
            <TableHead
              className="min-w-[200px] max-w-[30%] text-mastra-el-3 cursor-pointer"
              onClick={() => toggleSort('metricName')}
            >
              <div className="flex items-center">Metric {getSortIcon('metricName')}</div>
            </TableHead>
            <TableHead className="flex-1 text-mastra-el-3" />
            <TableHead className="w-48 text-mastra-el-3 cursor-pointer" onClick={() => toggleSort('averageScore')}>
              <div className="flex items-center">Average Score {getSortIcon('averageScore')}</div>
            </TableHead>
            <TableHead className="w-48 text-mastra-el-3">Evaluations</TableHead>
          </TableRow>
        </TableHeader>
        <TableBody className="border-b border-gray-6">
          {isLoading ? (
            Array.from({ length: 3 }).map((_, i) => (
              <TableRow key={i} className="border-b-gray-6 border-b-[0.1px] text-[0.8125rem]">
                <TableCell className="w-12">
                  <Skeleton className="h-8 w-8 rounded-full" />
                </TableCell>
                <TableCell className="min-w-[200px]">
                  <Skeleton className="h-4 w-3/4" />
                </TableCell>
                <TableCell className="flex-1">
                  <Skeleton className="h-4 w-full" />
                </TableCell>
                <TableCell className="w-48">
                  <Skeleton className="h-4 w-20" />
                </TableCell>
                <TableCell className="w-48">
                  <Skeleton className="h-4 w-16" />
                </TableCell>
              </TableRow>
            ))
          ) : groupEvals(evals).length === 0 ? (
            <TableRow>
              <TableCell colSpan={5} className="h-32 text-center text-mastra-el-3">
                <div className="flex flex-col items-center gap-2">
                  <Search className="h-8 w-8" />
                  <p>No evaluations found</p>
                  {searchTerm && <p className="text-sm">Try adjusting your search terms</p>}
                </div>
              </TableCell>
            </TableRow>
          ) : (
            <AnimatePresence>
              {groupEvals(evals).map(group => (
                <React.Fragment key={group.metricName}>
                  <TableRow
                    className="border-b-gray-6 border-b-[0.1px] text-[0.8125rem] cursor-pointer hover:bg-mastra-bg-3"
                    onClick={() => toggleMetric(group.metricName)}
                  >
                    <TableCell className="w-12">
                      <div className="h-8 w-full flex items-center justify-center">
                        <div
                          className={cn(
                            'transform transition-transform duration-200',
                            expandedMetrics.has(group.metricName) ? 'rotate-90' : '',
                          )}
                        >
                          <ChevronRight className="h-4 w-4 text-mastra-el-5" />
                        </div>
                      </div>
                    </TableCell>
                    <TableCell className="min-w-[200px] max-w-[30%] font-medium text-mastra-el-5">
                      <CopyableContent content={group.metricName} label="metric name" />
                    </TableCell>
                    <TableCell className="flex-1 text-mastra-el-5" />
                    <TableCell className="w-48 text-mastra-el-5">
                      <ScoreIndicator score={group.averageScore} />
                    </TableCell>
                    <TableCell className="w-48 text-mastra-el-5">
                      <Badge variant="secondary">{group.evals.length}</Badge>
                    </TableCell>
                  </TableRow>
<<<<<<< HEAD

                  {expandedMetrics.has(group.metricName) && (
                    <TableRow>
                      <TableCell colSpan={5} className="p-0">
                        <div className="bg-mastra-bg-3 rounded-lg m-2 overflow-hidden">
                          <Table>
                            <TableHeader>
                              <TableRow className="text-[0.7rem] text-mastra-el-3 hover:bg-transparent">
                                <TableHead className="pl-12">Timestamp</TableHead>
                                <TableHead className="min-w-[200px]">Input</TableHead>
                                <TableHead className="min-w-[200px]">Output</TableHead>
                                <TableHead className="min-w-[200px]">Instructions</TableHead>
                                <TableHead className="w-48">Score</TableHead>
                                {showTestName && <TableHead>Test Name</TableHead>}
                              </TableRow>
                            </TableHeader>
                            <TableBody>
                              {group.evals.map((evaluation, index) => (
                                <TableRow
                                  key={`${group.metricName}-${index}`}
                                  className="text-[0.8125rem] hover:bg-mastra-bg-2/50"
                                >
                                  <TableCell className="pl-12 text-mastra-el-4">
                                    <FormattedDate date={evaluation.meta.timestamp} />
                                  </TableCell>
                                  <TableCell className="text-mastra-el-4">
                                    <CopyableContent content={evaluation.input} label="input" />
                                  </TableCell>
                                  <TableCell className="text-mastra-el-4">
                                    <CopyableContent content={evaluation.output} label="output" />
                                  </TableCell>
                                  <TableCell className="text-mastra-el-4">
                                    <CopyableContent content={evaluation.meta.instructions} label="instructions" />
                                  </TableCell>
                                  <TableCell className="text-mastra-el-4">
                                    <ScoreIndicator score={evaluation.result.score} />
                                  </TableCell>
                                  {showTestName && (
                                    <TableCell className="text-mastra-el-4">{evaluation.meta.testName}</TableCell>
                                  )}
                                </TableRow>
                              ))}
                            </TableBody>
                          </Table>
                        </div>
                      </TableCell>
=======
                  {group.evals.map((evaluation, index) => (
                    <TableRow key={`${group.metricName}-${index}`} className="bg-mastra-bg-3 text-[0.8125rem]">
                      <TableCell className="w-[50px]"></TableCell>
                      <TableCell className="w-[300px] text-mastra-el-4 pl-8">
                        {new Date(evaluation.createdAt).toLocaleString()}
                      </TableCell>
                      <TableCell className="w-[600px] text-mastra-el-4">{evaluation.input}</TableCell>
                      <TableCell className="w-[200px] text-mastra-el-4">{evaluation.result.score}</TableCell>
                      {showTestName && (
                        <TableCell className="text-mastra-el-4">{evaluation?.testInfo?.testName}</TableCell>
                      )}
>>>>>>> 72d19903
                    </TableRow>
                  )}
                </React.Fragment>
              ))}
            </AnimatePresence>
          )}
        </TableBody>
      </Table>
    </div>
  );
}<|MERGE_RESOLUTION|>--- conflicted
+++ resolved
@@ -28,14 +28,11 @@
   metricName: string;
   averageScore: number;
   evals: Evals[];
-<<<<<<< HEAD
 };
 
 type CopyableCell = {
   content: string;
   label: string;
-=======
->>>>>>> 72d19903
 };
 
 function CopyableContent({ content, label }: CopyableCell) {
@@ -204,13 +201,8 @@
   };
 
   const groupEvals = (evaluations: Evals[]): GroupedEvals[] => {
-<<<<<<< HEAD
     let groups = evaluations.reduce((groups: GroupedEvals[], evaluation) => {
-      const existingGroup = groups.find(g => g.metricName === evaluation.meta.metricName);
-=======
-    return evaluations.reduce((groups: GroupedEvals[], evaluation) => {
       const existingGroup = groups.find(g => g.metricName === evaluation.metricName);
->>>>>>> 72d19903
       if (existingGroup) {
         existingGroup.evals.push(evaluation);
         existingGroup.averageScore =
@@ -234,7 +226,7 @@
             metric =>
               metric.input?.toLowerCase().includes(searchTerm.toLowerCase()) ||
               metric.output?.toLowerCase().includes(searchTerm.toLowerCase()) ||
-              metric.meta.instructions?.toLowerCase().includes(searchTerm.toLowerCase()),
+              metric.instructions?.toLowerCase().includes(searchTerm.toLowerCase()),
           ),
       );
     }
@@ -352,7 +344,6 @@
                       <Badge variant="secondary">{group.evals.length}</Badge>
                     </TableCell>
                   </TableRow>
-<<<<<<< HEAD
 
                   {expandedMetrics.has(group.metricName) && (
                     <TableRow>
@@ -376,7 +367,7 @@
                                   className="text-[0.8125rem] hover:bg-mastra-bg-2/50"
                                 >
                                   <TableCell className="pl-12 text-mastra-el-4">
-                                    <FormattedDate date={evaluation.meta.timestamp} />
+                                    <FormattedDate date={evaluation.createdAt} />
                                   </TableCell>
                                   <TableCell className="text-mastra-el-4">
                                     <CopyableContent content={evaluation.input} label="input" />
@@ -385,13 +376,13 @@
                                     <CopyableContent content={evaluation.output} label="output" />
                                   </TableCell>
                                   <TableCell className="text-mastra-el-4">
-                                    <CopyableContent content={evaluation.meta.instructions} label="instructions" />
+                                    <CopyableContent content={evaluation.instructions} label="instructions" />
                                   </TableCell>
                                   <TableCell className="text-mastra-el-4">
                                     <ScoreIndicator score={evaluation.result.score} />
                                   </TableCell>
                                   {showTestName && (
-                                    <TableCell className="text-mastra-el-4">{evaluation.meta.testName}</TableCell>
+                                    <TableCell className="text-mastra-el-4">{evaluation.testInfo?.testName}</TableCell>
                                   )}
                                 </TableRow>
                               ))}
@@ -399,19 +390,6 @@
                           </Table>
                         </div>
                       </TableCell>
-=======
-                  {group.evals.map((evaluation, index) => (
-                    <TableRow key={`${group.metricName}-${index}`} className="bg-mastra-bg-3 text-[0.8125rem]">
-                      <TableCell className="w-[50px]"></TableCell>
-                      <TableCell className="w-[300px] text-mastra-el-4 pl-8">
-                        {new Date(evaluation.createdAt).toLocaleString()}
-                      </TableCell>
-                      <TableCell className="w-[600px] text-mastra-el-4">{evaluation.input}</TableCell>
-                      <TableCell className="w-[200px] text-mastra-el-4">{evaluation.result.score}</TableCell>
-                      {showTestName && (
-                        <TableCell className="text-mastra-el-4">{evaluation?.testInfo?.testName}</TableCell>
-                      )}
->>>>>>> 72d19903
                     </TableRow>
                   )}
                 </React.Fragment>
