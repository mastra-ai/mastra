--- conflicted
+++ resolved
@@ -12,13 +12,9 @@
 } from '@mastra/playground-ui';
 
 import { useMemory } from '@/hooks/use-memory';
-<<<<<<< HEAD
 import { AgentMemory } from './agent-memory';
 import { useState, useEffect } from 'react';
-=======
-import { AgentWorkingMemory } from './agent-working-memory';
 import { AgentPromptEnhancer } from './agent-instructions-enhancer';
->>>>>>> bea9dd1f
 
 export function AgentInformation({ agentId, chatInputValue }: { agentId: string; chatInputValue?: string }) {
   const { agent, isLoading } = useAgent(agentId);
@@ -52,11 +48,7 @@
           <TabList>
             <Tab value="overview">Overview</Tab>
             <Tab value="model-settings">Model Settings</Tab>
-<<<<<<< HEAD
             {memory?.result && <Tab value="memory">Memory</Tab>}
-            <Tab value="endpoints">Endpoints</Tab>
-=======
->>>>>>> bea9dd1f
             <Tab value="logs">Log Drains</Tab>
           </TabList>
 
@@ -76,16 +68,9 @@
             {isLoading && <Skeleton className="h-full" />}
             {agent && <AgentSettings />}
           </TabContent>
-<<<<<<< HEAD
           <TabContent value="memory">
             {isLoading ? <Skeleton className="h-full" /> : <AgentMemory agentId={agentId} chatInputValue={selectedTab === 'memory' ? chatInputValue : undefined} />}
           </TabContent>
-          <TabContent value="endpoints">
-            {isLoading ? <Skeleton className="h-full" /> : <AgentEndpoints agentId={agentId} />}
-          </TabContent>
-=======
-
->>>>>>> bea9dd1f
           <TabContent value="logs">
             {isLoading ? <Skeleton className="h-full" /> : <AgentLogs agentId={agentId} />}
           </TabContent>
