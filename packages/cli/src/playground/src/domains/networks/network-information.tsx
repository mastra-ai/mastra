--- conflicted
+++ resolved
@@ -42,22 +42,6 @@
           </p>
         </TabsTrigger>
       </TabsList>
-<<<<<<< HEAD
-      <TabsContent value="details">
-        <NetworkDetails network={networkToUse} />
-      </TabsContent>
-      <TabsContent value="agents">
-        <NetworkAgents network={networkToUse} />
-      </TabsContent>
-      {isVNext ? (
-        <TabsContent value="workflows">
-          <NetworkWorkflows network={networkToUse as GetVNextNetworkResponse} />
-        </TabsContent>
-      ) : null}
-      <TabsContent value="endpoints">
-        <NetworkEndpoints networkId={networkId} />
-      </TabsContent>
-=======
       <div className="overflow-y-auto">
         <TabsContent value="details">
           <NetworkDetails network={network} />
@@ -65,11 +49,15 @@
         <TabsContent value="agents">
           <NetworkAgents network={network} />
         </TabsContent>
+        {isVNext ? (
+          <TabsContent value="workflows">
+            <NetworkWorkflows network={networkToUse as GetVNextNetworkResponse} />
+          </TabsContent>
+        ) : null}
         <TabsContent value="endpoints">
           <NetworkEndpoints networkId={networkId} />
         </TabsContent>
       </div>
->>>>>>> 21ffb977
     </Tabs>
   );
 }