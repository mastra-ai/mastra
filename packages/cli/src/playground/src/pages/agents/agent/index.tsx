--- conflicted
+++ resolved
@@ -46,18 +46,11 @@
 
   return (
     <AgentSettingsProvider agentId={agentId!}>
-<<<<<<< HEAD
-      <MainContentContent isDivided={true} hasLeftServiceColumn={withSidebar}>
-        {withSidebar && (
-          <AgentSidebar agentId={agentId!} threadId={threadId!} threads={threads} isLoading={isThreadsLoading} />
-        )}
-=======
       <WorkingMemoryProvider agentId={agentId!} threadId={threadId!} resourceId={agentId!}>
         <MainContentContent isDivided={true} hasLeftServiceColumn={withSidebar}>
           {withSidebar && (
             <AgentSidebar agentId={agentId!} threadId={threadId!} threads={threads} isLoading={isThreadsLoading} />
           )}
->>>>>>> edff5680
 
           <div className="grid overflow-y-auto relative bg-surface1 py-4">
             <Chat
