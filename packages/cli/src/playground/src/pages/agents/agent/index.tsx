import {
  AgentSettingsProvider,
  AgentChat as Chat,
  MainContentContent,
  WorkingMemoryProvider,
} from '@mastra/playground-ui';
import { useEffect } from 'react';
import { useNavigate, useParams } from 'react-router';
import { v4 as uuid } from '@lukeed/uuid';

import { AgentInformation } from '@/domains/agents/agent-information';
import { AgentSidebar } from '@/domains/agents/agent-sidebar';
import { useAgent } from '@/hooks/use-agents';
import { useMemory, useMessages, useThreads } from '@/hooks/use-memory';
import type { Message } from '@/types';
import { useFeatureFlagEnabled } from 'posthog-js/react';

function Agent() {
  const isCliShowMultiModal = useFeatureFlagEnabled('cli_ShowMultiModal');

  const { agentId, threadId } = useParams();
  const { agent, isLoading: isAgentLoading } = useAgent(agentId!);
  const { memory } = useMemory(agentId!);
  const navigate = useNavigate();
  const { messages, isLoading: isMessagesLoading } = useMessages({
    agentId: agentId!,
    threadId: threadId!,
    memory: !!memory?.result,
  });
  const {
    threads,
    isLoading: isThreadsLoading,
    mutate: refreshThreads,
  } = useThreads({ resourceid: agentId!, agentId: agentId!, isMemoryEnabled: !!memory?.result });

  useEffect(() => {
    if (memory?.result && !threadId) {
      // use @lukeed/uuid because we don't need a cryptographically secure uuid (this is a debugging local uuid)
      // using crypto.randomUUID() on a domain without https (ex a local domain like local.lan:4111) will cause a TypeError
      navigate(`/agents/${agentId}/chat/${uuid()}`);
    }
  }, [memory?.result, threadId]);

  if (isAgentLoading) {
    return null;
  }

  const withSidebar = Boolean(memory?.result);

  return (
<<<<<<< HEAD
    <AgentSettingsProvider
      agentId={agentId!}
      defaultGenerateOptions={agent?.defaultGenerateOptions}
      defaultStreamOptions={agent?.defaultStreamOptions}
    >
      <WorkingMemoryProvider agentId={agentId!} threadId={threadId!} resourceId={agentId!}>
        <MainContentContent isDivided={true} hasLeftServiceColumn={withSidebar}>
          {withSidebar && (
            <AgentSidebar agentId={agentId!} threadId={threadId!} threads={threads} isLoading={isThreadsLoading} />
          )}
=======
    <AgentSettingsProvider agentId={agentId!}>
      <MainContentContent isDivided={true} hasLeftServiceColumn={withSidebar}>
        {withSidebar && (
          <AgentSidebar agentId={agentId!} threadId={threadId!} threads={threads} isLoading={isThreadsLoading} />
        )}
>>>>>>> 9c159ee1

          <div className="grid overflow-y-auto relative bg-surface1 py-4">
            <Chat
              agentId={agentId!}
              agentName={agent?.name}
              threadId={threadId!}
              initialMessages={isMessagesLoading ? undefined : (messages as Message[])}
              memory={memory?.result}
              refreshThreadList={refreshThreads}
              showFileSupport={isCliShowMultiModal}
            />
          </div>

          <AgentInformation agentId={agentId!} />
        </MainContentContent>
      </WorkingMemoryProvider>
    </AgentSettingsProvider>
  );
}

export default Agent;<|MERGE_RESOLUTION|>--- conflicted
+++ resolved
@@ -48,24 +48,12 @@
   const withSidebar = Boolean(memory?.result);
 
   return (
-<<<<<<< HEAD
-    <AgentSettingsProvider
-      agentId={agentId!}
-      defaultGenerateOptions={agent?.defaultGenerateOptions}
-      defaultStreamOptions={agent?.defaultStreamOptions}
-    >
+    <AgentSettingsProvider agentId={agentId!}>
       <WorkingMemoryProvider agentId={agentId!} threadId={threadId!} resourceId={agentId!}>
         <MainContentContent isDivided={true} hasLeftServiceColumn={withSidebar}>
           {withSidebar && (
             <AgentSidebar agentId={agentId!} threadId={threadId!} threads={threads} isLoading={isThreadsLoading} />
           )}
-=======
-    <AgentSettingsProvider agentId={agentId!}>
-      <MainContentContent isDivided={true} hasLeftServiceColumn={withSidebar}>
-        {withSidebar && (
-          <AgentSidebar agentId={agentId!} threadId={threadId!} threads={threads} isLoading={isThreadsLoading} />
-        )}
->>>>>>> 9c159ee1
 
           <div className="grid overflow-y-auto relative bg-surface1 py-4">
             <Chat
