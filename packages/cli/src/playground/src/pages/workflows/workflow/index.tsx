--- conflicted
+++ resolved
@@ -10,11 +10,8 @@
   return (
     <WorkflowGraph
       workflowId={workflowId!}
-<<<<<<< HEAD
-=======
       workflow={workflow}
       isLoading={isLoading}
->>>>>>> 21ffb977
       onShowTrace={({ runId, stepName }) => {
         navigate(`/workflows/${workflowId}/traces?runId=${runId}&stepName=${stepName}`);
       }}
