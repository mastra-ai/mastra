--- conflicted
+++ resolved
@@ -163,21 +163,14 @@
   .command('build')
   .description('Build your Mastra project')
   .option('-d, --dir <path>', 'Path to directory')
-<<<<<<< HEAD
+  .option('-t, --tools <toolsDirs>', 'Comma-separated list of paths to tool files to include')
   .option('-s, --swaggerui', 'Enable swaggerUI')
-=======
-  .option('-t, --tools <toolsDirs>', 'Comma-separated list of paths to tool files to include')
->>>>>>> 7e92011a
   .action(async args => {
     await analytics.trackCommandExecution({
       command: 'mastra build',
       args,
       execution: async () => {
-<<<<<<< HEAD
-        await build({ dir: args.dir, swaggerUI: args?.swaggerui });
-=======
-        await build({ dir: args.dir, tools: args.tools ? args.tools.split(',') : [] });
->>>>>>> 7e92011a
+        await build({ dir: args.dir, tools: args.tools ? args.tools.split(',') : [], swaggerUI: args?.swaggerui });
       },
       origin,
     });
