#! /usr/bin/env node
import { Command } from 'commander';

import { PosthogAnalytics } from './analytics/index';
import { build } from './commands/build/build';
import { create } from './commands/create/create';
import { deploy } from './commands/deploy/index';
import { dev } from './commands/dev/dev';
import { init } from './commands/init/init';
import { checkAndInstallCoreDeps, checkPkgJson, interactivePrompt } from './commands/init/utils';
import { DepsService } from './services/service.deps';
import { logger } from './utils/logger';

const depsService = new DepsService();
const version = await depsService.getPackageVersion();

const analytics = new PosthogAnalytics({
  apiKey: 'phc_SBLpZVAB6jmHOct9CABq3PF0Yn5FU3G2FgT4xUr2XrT',
  host: 'https://us.posthog.com',
  version: version!,
});

const program = new Command();

program
  .version(`${version}`, '-v, --version')
  .description(`Mastra CLI ${version}`)
  .action(() => {
    try {
      analytics.trackCommand({
        command: 'version',
      });
      console.log(`Mastra CLI: ${version}`);
    } catch {
      // ignore
    }
  });

program
  .command('create')
  .description('Create a new Mastra project')
  .option('--default', 'Quick start with defaults(src, OpenAI, no examples)')
  .option('-c, --components <components>', 'Comma-separated list of components (agents, tools, workflows)')
<<<<<<< HEAD
  .option('-l, --llm <model-provider>', 'Default model provider (openai, anthropic, groq, or cerebras))')
=======
  .option('-l, --llm <model-provider>', 'Default model provider (openai, anthropic, groq, or google))')
>>>>>>> ec17b307
  .option('-k, --llm-api-key <api-key>', 'API key for the model provider')
  .option('-e, --example', 'Include example code')
  .option('-t, --timeout [timeout]', 'Configurable timeout for package installation, defaults to 60000 ms')
  .action(async args => {
    await analytics.trackCommandExecution({
      command: 'create',
      args,
      execution: async () => {
        const timeout = args?.timeout ? (args?.timeout === true ? 60000 : parseInt(args?.timeout, 10)) : undefined;
        if (args.default) {
          await create({
            components: ['agents', 'tools', 'workflows'],
            llmProvider: 'openai',
            addExample: false,
            timeout,
          });
          return;
        }
        await create({
          components: args.components ? args.components.split(',') : [],
          llmProvider: args.llm,
          addExample: args.example,
          llmApiKey: args['llm-api-key'],
          timeout,
        });
      },
    });
  });

program
  .command('init')
  .description('Initialize Mastra in your project')
  .option('--default', 'Quick start with defaults(src, OpenAI, no examples)')
  .option('-d, --dir <directory>', 'Directory for Mastra files to (defaults to src/)')
  .option('-c, --components <components>', 'Comma-separated list of components (agents, tools, workflows)')
  .option('-l, --llm <model-provider>', 'Default model provider (openai, anthropic, or groq))')
  .option('-k, --llm-api-key <api-key>', 'API key for the model provider')
  .option('-e, --example', 'Include example code')
  .action(async args => {
    await analytics.trackCommandExecution({
      command: 'init',
      args,
      execution: async () => {
        await checkPkgJson();
        await checkAndInstallCoreDeps();

        if (!Object.keys(args).length) {
          const result = await interactivePrompt();
          await init({
            ...result,
            llmApiKey: result?.llmApiKey as string,
          });
          return;
        }

        if (args?.default) {
          await init({
            directory: 'src/',
            components: ['agents', 'tools', 'workflows'],
            llmProvider: 'openai',
            addExample: false,
          });
          return;
        }

        const componentsArr = args.components ? args.components.split(',') : [];
        await init({
          directory: args.dir,
          components: componentsArr,
          llmProvider: args.llm,
          addExample: args.example,
          llmApiKey: args['llm-api-key'],
        });
        return;
      },
    });
  });

program
  .command('dev')
  .description('Start mastra server')
  .option('-d, --dir <dir>', 'Path to your mastra folder')
  .option('-r, --root <root>', 'Path to your root folder')
  .option('-t, --tools <toolsDirs>', 'Comma-separated list of paths to tool files to include')
  .option('-p, --port <port>', 'Port number for the development server (defaults to 4111)')
  .action(args => {
    analytics.trackCommand({
      command: 'dev',
    });
    dev({
      port: args?.port ? parseInt(args.port) : 4111,
      dir: args?.dir,
      root: args?.root,
      tools: args?.tools ? args.tools.split(',') : [],
    }).catch(err => {
      logger.error(err.message);
    });
  });

program
  .command('build')
  .description('Build your Mastra project')
  .option('-d, --dir <path>', 'Path to directory')
  .action(async args => {
    await analytics.trackCommandExecution({
      command: 'mastra build',
      args,
      execution: async () => {
        await build({ dir: args.dir });
      },
    });
  });

program
  .command('deploy')
  .description('Deploy your Mastra project')
  .option('-d, --dir <path>', 'Path to directory')
  .action(async args => {
    await analytics.trackCommandExecution({
      command: 'mastra deploy',
      args,
      execution: async () => {
        await deploy({ dir: args.dir });
      },
    });
  });

program.parse(process.argv);

export { create } from './commands/create/create';
export { PosthogAnalytics } from './analytics/index';<|MERGE_RESOLUTION|>--- conflicted
+++ resolved
@@ -41,11 +41,7 @@
   .description('Create a new Mastra project')
   .option('--default', 'Quick start with defaults(src, OpenAI, no examples)')
   .option('-c, --components <components>', 'Comma-separated list of components (agents, tools, workflows)')
-<<<<<<< HEAD
-  .option('-l, --llm <model-provider>', 'Default model provider (openai, anthropic, groq, or cerebras))')
-=======
-  .option('-l, --llm <model-provider>', 'Default model provider (openai, anthropic, groq, or google))')
->>>>>>> ec17b307
+   .option('-l, --llm <model-provider>', 'Default model provider (openai, anthropic, groq, google, or cerebras))')
   .option('-k, --llm-api-key <api-key>', 'API key for the model provider')
   .option('-e, --example', 'Include example code')
   .option('-t, --timeout [timeout]', 'Configurable timeout for package installation, defaults to 60000 ms')
