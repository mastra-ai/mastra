import { randomUUID } from 'crypto';
import { existsSync, readFileSync, writeFileSync } from 'fs';
import os from 'os';
import path from 'path';
import { fileURLToPath } from 'url';
import { PostHog } from 'posthog-node';

const __filename = fileURLToPath(import.meta.url);
const __dirname = path.dirname(__filename);

interface CommandData {
  command: string;
  args?: Record<string, unknown>;
  durationMs?: number;
  status: 'success' | 'error';
  error?: string;
}

export type CLI_ORIGIN = 'mastra-cloud' | 'oss';

export class PosthogAnalytics {
  private sessionId: string;
  private client?: PostHog;
  private distinctId: string;
  private version: string;

  constructor({
    version,
    apiKey,
    host = 'https://app.posthog.com',
  }: {
    version: string;
    apiKey: string;
    host: string;
  }) {
    this.version = version;
    const cliConfigPath = path.join(__dirname, 'mastra-cli.json');
    if (existsSync(cliConfigPath)) {
      try {
        const { distinctId, sessionId } = JSON.parse(readFileSync(cliConfigPath, 'utf-8'));
        this.distinctId = distinctId;
        this.sessionId = sessionId;
      } catch {
        this.sessionId = randomUUID();
        this.distinctId = this.getDistinctId();
      }

      this.writeCliConfig({
        distinctId: this.distinctId,
        sessionId: this.sessionId,
      });
    } else {
      this.sessionId = randomUUID();
      this.distinctId = this.getDistinctId();
      this.writeCliConfig({
        distinctId: this.distinctId,
        sessionId: this.sessionId,
      });
    }

    if (this.isTelemetryEnabled()) {
      this.initializePostHog(apiKey, host);
    }
  }

  private writeCliConfig({ distinctId, sessionId }: { distinctId: string; sessionId: string }): void {
    try {
      writeFileSync(path.join(__dirname, 'mastra-cli.json'), JSON.stringify({ distinctId, sessionId }));
    } catch {
      //swallow
    }
  }

  private initializePostHog(apiKey: string, host: string): void {
    this.client = new PostHog(apiKey, {
      host,
      flushAt: 1,
      flushInterval: 0,
    });

    this.captureSessionStart();

    process.on('exit', () => {
      this.client?.flush().catch(() => {});
    });
  }

  private isTelemetryEnabled(): boolean {
    // Check environment variable first
    if (process.env.MASTRA_TELEMETRY_DISABLED) {
      return false;
    }
    // Default to enabled
    return true;
  }

  private getDistinctId(): string {
    // Use machine-id or generate a persistent ID
    // This helps track unique CLI installations
    const machineId = os.hostname();
    return `mastra-${machineId}`;
  }

  private getSystemProperties(): Record<string, any> {
    return {
      os: process.platform,
      os_version: os.release(),
      node_version: process.version,
      platform: process.arch,
      session_id: this.sessionId,
      cli_version: this.version || 'unknown',
      machine_id: os.hostname(),
<<<<<<< HEAD
      geoip_disable: false,
=======
      disableGeoip: false,
>>>>>>> 3a375276
    };
  }

  private captureSessionStart(): void {
    if (!this.client) {
      return;
    }

    this.client.capture({
      distinctId: this.distinctId,
      event: 'cli_session_start',
      properties: {
        ...this.getSystemProperties(),
      },
    });
  }

  trackCommand(options: {
    command: string;
    args?: Record<string, unknown>;
    durationMs?: number;
    status?: 'success' | 'error';
    error?: string;
    origin?: CLI_ORIGIN;
  }): void {
    try {
      if (!this.client) {
        return;
      }

      const commandData: CommandData = {
        command: options.command,
        status: options.status || 'success',
      };

      if (options.args) {
        commandData.args = options.args;
      }

      if (options.durationMs) {
        commandData.durationMs = options.durationMs;
      }

      if (options.error) {
        commandData.error = options.error;
      }

      this.client.capture({
        distinctId: this.distinctId,
        event: 'cli_command',
        properties: {
          ...this.getSystemProperties(),
          ...commandData,
          origin: options?.origin || 'oss',
        },
      });
    } catch {
      //swallow
    }
  }

  // Helper method to wrap command execution with timing
  async trackCommandExecution<T>({
    command,
    args,
    execution,
    origin,
  }: {
    command: string;
    args: Record<string, unknown>;
    execution: () => Promise<T>;
    origin?: CLI_ORIGIN;
  }): Promise<T> {
    const startTime = process.hrtime();

    try {
      const result = await execution();
      const [seconds, nanoseconds] = process.hrtime(startTime);
      const durationMs = seconds * 1000 + nanoseconds / 1000000;

      this.trackCommand({
        command,
        args,
        durationMs,
        status: 'success',
        origin,
      });

      return result;
    } catch (error) {
      const [seconds, nanoseconds] = process.hrtime(startTime);
      const durationMs = seconds * 1000 + nanoseconds / 1000000;

      this.trackCommand({
        command,
        args,
        durationMs,
        status: 'error',
        error: error instanceof Error ? error.message : String(error),
        origin,
      });

      throw error;
    }
  }

  // Ensure PostHog client is shutdown properly
  async shutdown(): Promise<void> {
    if (!this.client) {
      return;
    }
    try {
      await this.client.shutdown();
    } catch {
      //swallow
    }
  }
}<|MERGE_RESOLUTION|>--- conflicted
+++ resolved
@@ -110,11 +110,7 @@
       session_id: this.sessionId,
       cli_version: this.version || 'unknown',
       machine_id: os.hostname(),
-<<<<<<< HEAD
       geoip_disable: false,
-=======
-      disableGeoip: false,
->>>>>>> 3a375276
     };
   }
 
