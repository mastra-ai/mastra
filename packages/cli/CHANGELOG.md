# mastra

<<<<<<< HEAD
=======
## 0.4.5-alpha.9

### Patch Changes

- 40720d3: Add support for webcontainers like stackblitz
- Updated dependencies [3c6ae54]
- Updated dependencies [febc8a6]
  - @mastra/deployer@0.2.6-alpha.9
  - @mastra/core@0.8.0-alpha.7

## 0.4.5-alpha.8

### Patch Changes

- 9d13790: update playground-ui dynamic form, cleanups
- a3f0e90: Update storage initialization to ensure tables are present
- 40dca45: Fix expanding workflow sidebar not expanding the output section
- b311bb7: fix cli build command to use correct Mastra directory
- d16ed18: Make playground-ui dynamic forms better
- Updated dependencies [4c65a57]
- Updated dependencies [a3f0e90]
  - @mastra/deployer@0.2.6-alpha.8
  - @mastra/core@0.8.0-alpha.6

## 0.4.5-alpha.7

### Patch Changes

- 9f529a4: enable geoip in system properties for analytics
- Updated dependencies [93875ed]
  - @mastra/core@0.8.0-alpha.5
  - @mastra/deployer@0.2.6-alpha.7

>>>>>>> 8df4a77d
## 0.4.5-alpha.6

### Patch Changes

- Updated dependencies [d7e08e8]
  - @mastra/core@0.8.0-alpha.4
  - @mastra/deployer@0.2.6-alpha.6

## 0.4.5-alpha.5

### Patch Changes

- Updated dependencies [32ba03c]
  - @mastra/deployer@0.2.6-alpha.5

## 0.4.5-alpha.4

### Patch Changes

- 789bef3: Make runId optional for workflow startAsync api
- 6330967: Enable route timeout using server options
- 8393832: Handle nested workflow view on workflow graph
- 6330967: Add support for configuration of server port using Mastra instance
- Updated dependencies [5ae0180]
- Updated dependencies [9bfa12b]
- Updated dependencies [515ebfb]
- Updated dependencies [88fa727]
- Updated dependencies [dfb0601]
- Updated dependencies [f37f535]
- Updated dependencies [789bef3]
- Updated dependencies [4d67826]
- Updated dependencies [6330967]
- Updated dependencies [8393832]
- Updated dependencies [6330967]
  - @mastra/core@0.8.0-alpha.3
  - @mastra/deployer@0.2.6-alpha.4

## 0.4.5-alpha.3

### Patch Changes

- Updated dependencies [0deb356]
  - @mastra/deployer@0.2.6-alpha.3

## 0.4.5-alpha.2

### Patch Changes

- 706e6aa: Remove unused dependencies
- Updated dependencies [56c31b7]
- Updated dependencies [4c98129]
- Updated dependencies [dbbbf80]
- Updated dependencies [84fe241]
- Updated dependencies [84fe241]
- Updated dependencies [99d43b9]
  - @mastra/core@0.8.0-alpha.2
  - @mastra/deployer@0.2.6-alpha.2

## 0.4.5-alpha.1

### Patch Changes

- Updated dependencies [619c39d]
- Updated dependencies [fe56be0]
- Updated dependencies [a0967a0]
- Updated dependencies [fca3b21]
- Updated dependencies [0118361]
- Updated dependencies [619c39d]
  - @mastra/core@0.8.0-alpha.1
  - @mastra/deployer@0.2.6-alpha.1

## 0.4.5-alpha.0

### Patch Changes

- 8076ecf: Unify workflow watch/start response
- Updated dependencies [05d58cc]
- Updated dependencies [107bcfe]
- Updated dependencies [5b4e19f]
- Updated dependencies [7599d77]
- Updated dependencies [cafae83]
- Updated dependencies [8076ecf]
- Updated dependencies [304397c]
  - @mastra/deployer@0.2.6-alpha.0
  - @mastra/core@0.7.1-alpha.0

## 0.4.4

### Patch Changes

- 6d5d9c6: Show tool calls in playground chat
- 2447900: Show No input for steps without input on traces UI
- c30787b: Stop automatically scrolling to bottom in agent chat if user has scrolled up
- e05e7cc: Add origin to cli tracking
- 214e7ce: Only mark required fields as required on the playground
- 3811029: Add identifying header
- 0b496ff: Load env vars on mastra deploy
- 2134786: Fix traces navigation not working in playground
- Updated dependencies [cdc0498]
- Updated dependencies [b4fbc59]
- Updated dependencies [a838fde]
- Updated dependencies [a8bd4cf]
- Updated dependencies [7a3eeb0]
- Updated dependencies [0b54522]
- Updated dependencies [b3b34f5]
- Updated dependencies [1af25d5]
- Updated dependencies [a4686e8]
- Updated dependencies [6530ad1]
- Updated dependencies [0b496ff]
- Updated dependencies [27439ad]
  - @mastra/deployer@0.2.5
  - @mastra/core@0.7.0

## 0.4.4-alpha.4

### Patch Changes

- 6d5d9c6: Show tool calls in playground chat

## 0.4.4-alpha.3

### Patch Changes

- 2134786: Fix traces navigation not working in playground
- Updated dependencies [b3b34f5]
- Updated dependencies [a4686e8]
  - @mastra/core@0.7.0-alpha.3
  - @mastra/deployer@0.2.5-alpha.3

## 0.4.4-alpha.2

### Patch Changes

- Updated dependencies [a838fde]
- Updated dependencies [a8bd4cf]
- Updated dependencies [7a3eeb0]
- Updated dependencies [6530ad1]
  - @mastra/core@0.7.0-alpha.2
  - @mastra/deployer@0.2.5-alpha.2

## 0.4.4-alpha.1

### Patch Changes

- 2447900: Show No input for steps without input on traces UI
- c30787b: Stop automatically scrolling to bottom in agent chat if user has scrolled up
- 214e7ce: Only mark required fields as required on the playground
- 0b496ff: Load env vars on mastra deploy
- Updated dependencies [cdc0498]
- Updated dependencies [0b54522]
- Updated dependencies [1af25d5]
- Updated dependencies [0b496ff]
- Updated dependencies [27439ad]
  - @mastra/deployer@0.2.5-alpha.1
  - @mastra/core@0.7.0-alpha.1

## 0.4.4-alpha.0

### Patch Changes

- e05e7cc: Add origin to cli tracking
- 3811029: Add identifying header
- Updated dependencies [b4fbc59]
  - @mastra/core@0.6.5-alpha.0
  - @mastra/deployer@0.2.5-alpha.0

## 0.4.3

### Patch Changes

- 2348e30: When running pnpm create mastra and selecting to install MCP docs server for Windsurf, the prompt placement was confusing as there was an additional confirm step during initialization later. Now the prompts all happen at the same time. Also added a check so we don't re-install global Windsurf if it's already installed
- 6794797: Check for eval values before inserting into storage
- 933ea4d: Fix messages in thread not showing latest when switching between threads
- 9cba774: Fix new thread title not reflecting until refresh or new message is sent
- 77e4c35: Pop a dialog showing the functional condition when a functional condition is clicked on workflow graph
- 248cb07: Allow ai-sdk Message type for messages in agent generate and stream
  Fix sidebar horizontal overflow in playground
- Updated dependencies [e764fd1]
- Updated dependencies [6794797]
- Updated dependencies [709aa2c]
- Updated dependencies [fb68a80]
- Updated dependencies [e764fd1]
- Updated dependencies [05ef3e0]
- Updated dependencies [95c5745]
- Updated dependencies [b56a681]
- Updated dependencies [85a2461]
- Updated dependencies [248cb07]
  - @mastra/deployer@0.2.4
  - @mastra/core@0.6.4

## 0.4.3-alpha.2

### Patch Changes

- 6794797: Check for eval values before inserting into storage
- 77e4c35: Pop a dialog showing the functional condition when a functional condition is clicked on workflow graph
- Updated dependencies [6794797]
- Updated dependencies [709aa2c]
- Updated dependencies [85a2461]
  - @mastra/core@0.6.4-alpha.1
  - @mastra/deployer@0.2.4-alpha.1

## 0.4.3-alpha.1

### Patch Changes

- 2348e30: When running pnpm create mastra and selecting to install MCP docs server for Windsurf, the prompt placement was confusing as there was an additional confirm step during initialization later. Now the prompts all happen at the same time. Also added a check so we don't re-install global Windsurf if it's already installed

## 0.4.3-alpha.0

### Patch Changes

- 933ea4d: Fix messages in thread not showing latest when switching between threads
- 9cba774: Fix new thread title not reflecting until refresh or new message is sent
- 248cb07: Allow ai-sdk Message type for messages in agent generate and stream
  Fix sidebar horizontal overflow in playground
- Updated dependencies [e764fd1]
- Updated dependencies [fb68a80]
- Updated dependencies [e764fd1]
- Updated dependencies [05ef3e0]
- Updated dependencies [95c5745]
- Updated dependencies [b56a681]
- Updated dependencies [248cb07]
  - @mastra/deployer@0.2.4-alpha.0
  - @mastra/core@0.6.4-alpha.0

## 0.4.2

### Patch Changes

- 404640e: AgentNetwork changeset
- Updated dependencies [404640e]
- Updated dependencies [3bce733]
  - @mastra/deployer@0.2.3
  - @mastra/core@0.6.3

## 0.4.2-alpha.1

### Patch Changes

- Updated dependencies [3bce733]
  - @mastra/core@0.6.3-alpha.1
  - @mastra/deployer@0.2.3-alpha.1

## 0.4.2-alpha.0

### Patch Changes

- 404640e: AgentNetwork changeset
- Updated dependencies [404640e]
  - @mastra/deployer@0.2.3-alpha.0
  - @mastra/core@0.6.3-alpha.0

## 0.4.1

### Patch Changes

- aede1ea: Add non english support to weather example
- 2f6a8b6: Update port handling in dev command to ensure CLI port takes precedence over environment variables and add warning when overriding PORT environment variable.
- 010fc45: Fix storage init stuck
- Updated dependencies [4e6732b]
- Updated dependencies [beaf1c2]
- Updated dependencies [3084e13]
  - @mastra/deployer@0.2.2
  - @mastra/core@0.6.2

## 0.4.1-alpha.2

### Patch Changes

- 010fc45: Fix storage init stuck

## 0.4.1-alpha.1

### Patch Changes

- 2f6a8b6: Update port handling in dev command to ensure CLI port takes precedence over environment variables and add warning when overriding PORT environment variable.
- Updated dependencies [beaf1c2]
- Updated dependencies [3084e13]
  - @mastra/core@0.6.2-alpha.0
  - @mastra/deployer@0.2.2-alpha.1

## 0.4.1-alpha.0

### Patch Changes

- aede1ea: Add non english support to weather example
- Updated dependencies [4e6732b]
  - @mastra/deployer@0.2.2-alpha.0

## 0.4.0

### Minor Changes

- f9b6ab5: add Cerebras as a llm provider to create-mastra@latest

### Patch Changes

- 5052613: Added a new `mastra create --project-name <string>` flag so coder agents can create new Mastra projects with a one line command.
- 1291e89: Add resizable-panel to playground-ui and use in agent and workflow sidebars
- 1405e46: update the Groq model the create-mastra@latest sets
- da8d9bb: Enable public dir copying if it exists
- 9ba1e97: update playground ui for mastra and create-mastra
- 5baf1ec: animate new traces
- 65f2a4c: Add Mastra Docs MCP to the pnpm create mastra TUI with the option to install in Cursor or Windsurf
- 9116d70: Handle the different workflow methods in workflow graph
- 0709d99: add prop for dynamic empty text
- Updated dependencies [cc7f392]
- Updated dependencies [fc2f89c]
- Updated dependencies [dfbb131]
- Updated dependencies [f4854ee]
- Updated dependencies [afaf73f]
- Updated dependencies [0850b4c]
- Updated dependencies [7bcfaee]
- Updated dependencies [da8d9bb]
- Updated dependencies [44631b1]
- Updated dependencies [9116d70]
- Updated dependencies [6e559a0]
- Updated dependencies [5f43505]
- Updated dependencies [61ad5a4]
  - @mastra/deployer@0.2.1
  - @mastra/core@0.6.1

## 0.4.0-alpha.2

### Patch Changes

- da8d9bb: Enable public dir copying if it exists
- 5baf1ec: animate new traces
- 65f2a4c: Add Mastra Docs MCP to the pnpm create mastra TUI with the option to install in Cursor or Windsurf
- 9116d70: Handle the different workflow methods in workflow graph
- 0709d99: add prop for dynamic empty text
- Updated dependencies [cc7f392]
- Updated dependencies [fc2f89c]
- Updated dependencies [dfbb131]
- Updated dependencies [0850b4c]
- Updated dependencies [da8d9bb]
- Updated dependencies [9116d70]
  - @mastra/deployer@0.2.1-alpha.2
  - @mastra/core@0.6.1-alpha.2

## 0.4.0-alpha.1

### Minor Changes

- f9b6ab5: add Cerebras as a llm provider to create-mastra@latest

### Patch Changes

- 5052613: Added a new `mastra create --project-name <string>` flag so coder agents can create new Mastra projects with a one line command.
- 1291e89: Add resizable-panel to playground-ui and use in agent and workflow sidebars
- 9ba1e97: update playground ui for mastra and create-mastra
- Updated dependencies [f4854ee]
- Updated dependencies [afaf73f]
- Updated dependencies [44631b1]
- Updated dependencies [6e559a0]
- Updated dependencies [5f43505]
- Updated dependencies [61ad5a4]
  - @mastra/core@0.6.1-alpha.1
  - @mastra/deployer@0.2.1-alpha.1

## 0.3.2-alpha.0

### Patch Changes

- 1405e46: update the Groq model the create-mastra@latest sets
- Updated dependencies [7bcfaee]
  - @mastra/core@0.6.1-alpha.0
  - @mastra/deployer@0.2.1-alpha.0

## 0.3.1

### Patch Changes

- c49f798: remove hardcoded localhost url in playground
- 63cebd4: Fixed a bug with the new tool discovery feature where a missing tools/index.ts would crash the process
- d3d6fae: Deprecate mastra dev --env flag
- Updated dependencies [16b98d9]
- Updated dependencies [1c8cda4]
- Updated dependencies [95b4144]
- Updated dependencies [3729dbd]
- Updated dependencies [c2144f4]
  - @mastra/core@0.6.0
  - @mastra/deployer@0.2.0

## 0.3.1-alpha.1

### Patch Changes

- c49f798: remove hardcoded localhost url in playground
- 63cebd4: Fixed a bug with the new tool discovery feature where a missing tools/index.ts would crash the process
- Updated dependencies [16b98d9]
- Updated dependencies [1c8cda4]
- Updated dependencies [95b4144]
- Updated dependencies [c2144f4]
  - @mastra/core@0.6.0-alpha.1
  - @mastra/deployer@0.2.0-alpha.1

## 0.3.1-alpha.0

### Patch Changes

- d3d6fae: Deprecate mastra dev --env flag
- Updated dependencies [3729dbd]
  - @mastra/core@0.5.1-alpha.0
  - @mastra/deployer@0.1.9-alpha.0

## 0.3.0

### Minor Changes

- dd7a09a: Added new MCPConfiguration class for managing multiple MCP server tools/toolsets. Fixed a bug where MCPClient env would overwrite PATH env var. Fixed a bug where MCP servers would be killed non-gracefully leading to printing huge errors on every code save when running mastra dev

### Patch Changes

- 5fae49e: Configurable timeout on npm create mastra
- 91d2e30: Fix init in non npm project
- 960690d: Improve client-js workflow watch dx
- af7466e: fixes in playground ui
- dbd9f2d: Handle different condition types on workflow graph
- 07a7470: Move WorkflowTrigger to playground-ui package and use in dev playground
- 52e0418: Split up action types between tools and workflows
- a80bdaf: persist data in run tab in dev
- e5149bb: Fix playground-ui agent-evals tab-content
- 8deb34c: Better workflow watch api + watch workflow by runId
- 36d970e: Make tools discovery work in mastra dev
- 144b3d5: Update traces table UI, agent Chat UI
  Fix get workflows breaking
- 62565c1: --no-timeout npm create mastra flag
- 9035565: Update tools dev playground inputs for different fieldtypes
- fd4a1d7: Update cjs bundling to make sure files are split
- Updated dependencies [a910463]
- Updated dependencies [59df7b6]
- Updated dependencies [22643eb]
- Updated dependencies [6feb23f]
- Updated dependencies [f2d6727]
- Updated dependencies [7a7a547]
- Updated dependencies [29f3a82]
- Updated dependencies [3d0e290]
- Updated dependencies [e9fbac5]
- Updated dependencies [301e4ee]
- Updated dependencies [ee667a2]
- Updated dependencies [dfbe4e9]
- Updated dependencies [dab255b]
- Updated dependencies [1e8bcbc]
- Updated dependencies [f6678e4]
- Updated dependencies [9e81f35]
- Updated dependencies [c93798b]
- Updated dependencies [a85ab24]
- Updated dependencies [dbd9f2d]
- Updated dependencies [59df7b6]
- Updated dependencies [caefaa2]
- Updated dependencies [c151ae6]
- Updated dependencies [52e0418]
- Updated dependencies [d79aedf]
- Updated dependencies [8deb34c]
- Updated dependencies [c2dde91]
- Updated dependencies [5d41958]
- Updated dependencies [144b3d5]
- Updated dependencies [03236ec]
- Updated dependencies [3764e71]
- Updated dependencies [df982db]
- Updated dependencies [a171b37]
- Updated dependencies [506f1d5]
- Updated dependencies [02ffb7b]
- Updated dependencies [731dd8a]
- Updated dependencies [0461849]
- Updated dependencies [2259379]
- Updated dependencies [aeb5e36]
- Updated dependencies [f2301de]
- Updated dependencies [358f069]
- Updated dependencies [fd4a1d7]
- Updated dependencies [960690d]
- Updated dependencies [c139344]
  - @mastra/core@0.5.0
  - @mastra/deployer@0.1.8

## 0.3.0-alpha.12

### Patch Changes

- 07a7470: Move WorkflowTrigger to playground-ui package and use in dev playground
- Updated dependencies [a85ab24]
  - @mastra/core@0.5.0-alpha.12
  - @mastra/deployer@0.1.8-alpha.12

## 0.3.0-alpha.11

### Patch Changes

- dbd9f2d: Handle different condition types on workflow graph
- 8deb34c: Better workflow watch api + watch workflow by runId
- 36d970e: Make tools discovery work in mastra dev
- fd4a1d7: Update cjs bundling to make sure files are split
- Updated dependencies [7a7a547]
- Updated dependencies [c93798b]
- Updated dependencies [dbd9f2d]
- Updated dependencies [8deb34c]
- Updated dependencies [5d41958]
- Updated dependencies [a171b37]
- Updated dependencies [fd4a1d7]
  - @mastra/deployer@0.1.8-alpha.11
  - @mastra/core@0.5.0-alpha.11

## 0.3.0-alpha.10

### Minor Changes

- dd7a09a: Added new MCPConfiguration class for managing multiple MCP server tools/toolsets. Fixed a bug where MCPClient env would overwrite PATH env var. Fixed a bug where MCP servers would be killed non-gracefully leading to printing huge errors on every code save when running mastra dev

### Patch Changes

- Updated dependencies [a910463]
  - @mastra/core@0.5.0-alpha.10
  - @mastra/deployer@0.1.8-alpha.10

## 0.2.9-alpha.9

### Patch Changes

- Updated dependencies [e9fbac5]
- Updated dependencies [1e8bcbc]
- Updated dependencies [aeb5e36]
- Updated dependencies [f2301de]
  - @mastra/deployer@0.1.8-alpha.9
  - @mastra/core@0.5.0-alpha.9

## 0.2.9-alpha.8

### Patch Changes

- Updated dependencies [506f1d5]
  - @mastra/core@0.5.0-alpha.8
  - @mastra/deployer@0.1.8-alpha.8

## 0.2.9-alpha.7

### Patch Changes

- Updated dependencies [ee667a2]
  - @mastra/core@0.5.0-alpha.7
  - @mastra/deployer@0.1.8-alpha.7

## 0.2.9-alpha.6

### Patch Changes

- Updated dependencies [f6678e4]
  - @mastra/core@0.5.0-alpha.6
  - @mastra/deployer@0.1.8-alpha.6

## 0.2.9-alpha.5

### Patch Changes

- 91d2e30: Fix init in non npm project
- af7466e: fixes in playground ui
- 52e0418: Split up action types between tools and workflows
- a80bdaf: persist data in run tab in dev
- 9035565: Update tools dev playground inputs for different fieldtypes
- Updated dependencies [22643eb]
- Updated dependencies [6feb23f]
- Updated dependencies [f2d6727]
- Updated dependencies [301e4ee]
- Updated dependencies [dfbe4e9]
- Updated dependencies [9e81f35]
- Updated dependencies [caefaa2]
- Updated dependencies [c151ae6]
- Updated dependencies [52e0418]
- Updated dependencies [03236ec]
- Updated dependencies [3764e71]
- Updated dependencies [df982db]
- Updated dependencies [0461849]
- Updated dependencies [2259379]
- Updated dependencies [358f069]
  - @mastra/core@0.5.0-alpha.5
  - @mastra/deployer@0.1.8-alpha.5

## 0.2.9-alpha.4

### Patch Changes

- 144b3d5: Update traces table UI, agent Chat UI
  Fix get workflows breaking
- Updated dependencies [d79aedf]
- Updated dependencies [144b3d5]
  - @mastra/core@0.5.0-alpha.4
  - @mastra/deployer@0.1.8-alpha.4

## 0.2.9-alpha.3

### Patch Changes

- Updated dependencies [3d0e290]
  - @mastra/core@0.5.0-alpha.3
  - @mastra/deployer@0.1.8-alpha.3

## 0.2.9-alpha.2

### Patch Changes

- Updated dependencies [02ffb7b]
  - @mastra/core@0.5.0-alpha.2
  - @mastra/deployer@0.1.8-alpha.2

## 0.2.9-alpha.1

### Patch Changes

- e5149bb: Fix playground-ui agent-evals tab-content
- Updated dependencies [dab255b]
  - @mastra/core@0.5.0-alpha.1
  - @mastra/deployer@0.1.8-alpha.1

## 0.2.9-alpha.0

### Patch Changes

- 5fae49e: Configurable timeout on npm create mastra
- 960690d: Improve client-js workflow watch dx
- 62565c1: --no-timeout npm create mastra flag
- Updated dependencies [59df7b6]
- Updated dependencies [29f3a82]
- Updated dependencies [59df7b6]
- Updated dependencies [c2dde91]
- Updated dependencies [731dd8a]
- Updated dependencies [960690d]
- Updated dependencies [c139344]
  - @mastra/core@0.5.0-alpha.0
  - @mastra/deployer@0.1.8-alpha.0

## 0.2.8

### Patch Changes

- Updated dependencies [1da20e7]
- Updated dependencies [30a4c29]
- Updated dependencies [e1e2705]
  - @mastra/core@0.4.4
  - @mastra/deployer@0.1.7

## 0.2.8-alpha.0

### Patch Changes

- Updated dependencies [1da20e7]
- Updated dependencies [30a4c29]
- Updated dependencies [e1e2705]
  - @mastra/core@0.4.4-alpha.0
  - @mastra/deployer@0.1.7-alpha.0

## 0.2.7

### Patch Changes

- 8d4e0d0: build playground-ui with cli
- 7a64aff: playground-ui lib package to enhance dev/cloud ui unification
- b24970d: Added Mastra svg favicon to playground
- e5a0c67: Fix polling on dev traces
- 7a0866e: Use non-crypto uuid function in playground, to allow for local urls like local.lan:4111 during development
- bb4f447: Add support for commonjs
- Updated dependencies [0d185b1]
- Updated dependencies [ed55f1d]
- Updated dependencies [06aa827]
- Updated dependencies [80cdd76]
- Updated dependencies [0fd78ac]
- Updated dependencies [2512a93]
- Updated dependencies [e62de74]
- Updated dependencies [0d25b75]
- Updated dependencies [fd14a3f]
- Updated dependencies [8d13b14]
- Updated dependencies [3f369a2]
- Updated dependencies [3ee4831]
- Updated dependencies [4d4e1e1]
- Updated dependencies [bb4f447]
- Updated dependencies [108793c]
- Updated dependencies [5f28f44]
- Updated dependencies [dabecf4]
  - @mastra/core@0.4.3
  - @mastra/deployer@0.1.6

## 0.2.7-alpha.4

### Patch Changes

- Updated dependencies [dabecf4]
  - @mastra/core@0.4.3-alpha.4
  - @mastra/deployer@0.1.6-alpha.4

## 0.2.7-alpha.3

### Patch Changes

- 8d4e0d0: build playground-ui with cli
- 7a64aff: playground-ui lib package to enhance dev/cloud ui unification
- bb4f447: Add support for commonjs
- Updated dependencies [0fd78ac]
- Updated dependencies [0d25b75]
- Updated dependencies [fd14a3f]
- Updated dependencies [3f369a2]
- Updated dependencies [4d4e1e1]
- Updated dependencies [bb4f447]
  - @mastra/deployer@0.1.6-alpha.3
  - @mastra/core@0.4.3-alpha.3

## 0.2.7-alpha.2

### Patch Changes

- Updated dependencies [2512a93]
- Updated dependencies [e62de74]
  - @mastra/core@0.4.3-alpha.2
  - @mastra/deployer@0.1.6-alpha.2

## 0.2.7-alpha.1

### Patch Changes

- e5a0c67: Fix polling on dev traces
- Updated dependencies [0d185b1]
- Updated dependencies [ed55f1d]
- Updated dependencies [80cdd76]
- Updated dependencies [8d13b14]
- Updated dependencies [3ee4831]
- Updated dependencies [108793c]
- Updated dependencies [5f28f44]
  - @mastra/core@0.4.3-alpha.1
  - @mastra/deployer@0.1.6-alpha.1

## 0.2.7-alpha.0

### Patch Changes

- b24970d: Added Mastra svg favicon to playground
- 7a0866e: Use non-crypto uuid function in playground, to allow for local urls like local.lan:4111 during development
- Updated dependencies [06aa827]
  - @mastra/core@0.4.3-alpha.0
  - @mastra/deployer@0.1.6-alpha.0

## 0.2.6

### Patch Changes

- e4ee56c: Enable \* imports in analyze bundle
- 2d68431: Fix mastra server error processing
- 99dcdb5: Inject primitives into condition function, and renames getStepPayload to getStepResult.
- 9c1057d: Fix mastra dev back slash issues
- Updated dependencies [7fceae1]
- Updated dependencies [e4ee56c]
- Updated dependencies [8d94c3e]
- Updated dependencies [2d68431]
- Updated dependencies [99dcdb5]
- Updated dependencies [6cb63e0]
- Updated dependencies [f626fbb]
- Updated dependencies [e752340]
- Updated dependencies [eb91535]
  - @mastra/core@0.4.2
  - @mastra/deployer@0.1.5

## 0.2.6-alpha.3

### Patch Changes

- 99dcdb5: Inject primitives into condition function, and renames getStepPayload to getStepResult.
- 9c1057d: Fix mastra dev back slash issues
- Updated dependencies [8d94c3e]
- Updated dependencies [99dcdb5]
- Updated dependencies [e752340]
- Updated dependencies [eb91535]
  - @mastra/core@0.4.2-alpha.2
  - @mastra/deployer@0.1.5-alpha.3

## 0.2.6-alpha.2

### Patch Changes

- Updated dependencies [6cb63e0]
  - @mastra/core@0.4.2-alpha.1
  - @mastra/deployer@0.1.5-alpha.2

## 0.2.6-alpha.1

### Patch Changes

- 2d68431: Fix mastra server error processing
- Updated dependencies [2d68431]
  - @mastra/deployer@0.1.5-alpha.1

## 0.2.6-alpha.0

### Patch Changes

- e4ee56c: Enable \* imports in analyze bundle
- Updated dependencies [7fceae1]
- Updated dependencies [e4ee56c]
- Updated dependencies [f626fbb]
  - @mastra/core@0.4.2-alpha.0
  - @mastra/deployer@0.1.5-alpha.0

## 0.2.5

### Patch Changes

- 967da43: Logger, transport fixes
- Updated dependencies [ce44b9b]
- Updated dependencies [967da43]
- Updated dependencies [b405f08]
  - @mastra/core@0.4.1
  - @mastra/deployer@0.1.4

## 0.2.4

### Patch Changes

- 13ba53a: Remove cli postinstall script
- bd98fb6: Fix yarn create mastra, use correct install commnad for deps install
- 71cedf8: Allow column resizing on tracing UI
  Fix UI issues in mastra dev agent chat page
- dd3a52b: pass createVersionTag to create mastra deps
- a931e9a: Fix resizer not showing when user has scrolled down the span details column
- Updated dependencies [5297264]
- Updated dependencies [2fc618f]
- Updated dependencies [fe0fd01]
  - @mastra/deployer@0.1.3
  - @mastra/core@0.4.0

## 0.2.4-alpha.2

### Patch Changes

- bd98fb6: Fix yarn create mastra, use correct install commnad for deps install

## 0.2.4-alpha.1

### Patch Changes

- Updated dependencies [fe0fd01]
  - @mastra/core@0.4.0-alpha.1
  - @mastra/deployer@0.1.3-alpha.1

## 0.2.4-alpha.0

### Patch Changes

- 13ba53a: Remove cli postinstall script
- 71cedf8: Allow column resizing on tracing UI
  Fix UI issues in mastra dev agent chat page
- dd3a52b: pass createVersionTag to create mastra deps
- a931e9a: Fix resizer not showing when user has scrolled down the span details column
- Updated dependencies [5297264]
- Updated dependencies [2fc618f]
  - @mastra/deployer@0.1.3-alpha.0
  - @mastra/core@0.4.0-alpha.0

## 0.2.3

### Patch Changes

- 23b2a7a: Fixed a bug when detecting package manager during mastra init where npm would run after pnpm already installed, resulting in errors
- dfe2df9: Fix mastra create workflow starter
- Updated dependencies [f205ede]
  - @mastra/core@0.3.0
  - @mastra/deployer@0.1.2

## 0.2.3-alpha.0

### Patch Changes

- 23b2a7a: Fixed a bug when detecting package manager during mastra init where npm would run after pnpm already installed, resulting in errors
- dfe2df9: Fix mastra create workflow starter

## 0.2.2

### Patch Changes

- c5a68f9: Optimize create mastra deps install
- a9e8d7c: Fix create mastra deps install
- ffbde2b: Fixed issue where "pnpm create mastra" would take so long it would time out

## 0.2.2-alpha.0

### Patch Changes

- c5a68f9: Optimize create mastra deps install
- a9e8d7c: Fix create mastra deps install
- ffbde2b: Fixed issue where "pnpm create mastra" would take so long it would time out

## 0.2.1

### Patch Changes

- 936dc26: Add mastra server endpoints for watch/resume + plug watch and resume functionality to dev playground
- 91ef439: Add eslint and ran autofix
- b0b975d: Update package installation to latest instead of alpha
- bf2e88f: Add instrumentation http to mastra
- 4526a78: Fixed "instrumentation.mjs" not found, and port 4111 in use errors when rebundling in "mastra dev"
- Updated dependencies [d59f1a8]
- Updated dependencies [936dc26]
- Updated dependencies [91ef439]
- Updated dependencies [4a25be4]
- Updated dependencies [bf2e88f]
- Updated dependencies [2f0d707]
- Updated dependencies [aac1667]
  - @mastra/core@0.2.1
  - @mastra/deployer@0.1.1

## 0.2.1-alpha.0

### Patch Changes

- 936dc26: Add mastra server endpoints for watch/resume + plug watch and resume functionality to dev playground
- 91ef439: Add eslint and ran autofix
- b0b975d: Update package installation to latest instead of alpha
- bf2e88f: Add instrumentation http to mastra
- 4526a78: Fixed "instrumentation.mjs" not found, and port 4111 in use errors when rebundling in "mastra dev"
- Updated dependencies [d59f1a8]
- Updated dependencies [936dc26]
- Updated dependencies [91ef439]
- Updated dependencies [4a25be4]
- Updated dependencies [bf2e88f]
- Updated dependencies [2f0d707]
- Updated dependencies [aac1667]
  - @mastra/core@0.2.1-alpha.0
  - @mastra/deployer@0.1.1-alpha.0

## 0.2.0

### Minor Changes

- 4d4f6b6: Update deployer
- 5916f9d: Update deps from fixed to ^
- 74b3078: Reduce verbosity in workflows API
- 8b416d9: Breaking changes

### Patch Changes

- 2ab57d6: Fix: Workflows require a trigger schema otherwise it fails to run in dev
- fd15221: cli publishing fix
- c8a8eab: fix some workflow conditions not showing on graph and dev watcher not working
- cc9172a: Clarify functionality of logs tab in dev environment
- f1cb298: rename serve command to dev
- e38b412: Fixes
- 0f08180: Update docs for mastra dev
- a828155: Add prepare script to include node_modules in published package
- 0e2b588: Update cloudflare deployment config
- ba821de: publish cli homepage
- 95e15a9: render agent chat errors
- abdd42d: polish mastra create, fix create-mastra publishing
- f187221: bring back cli post install
- 9d1796d: Fix storage and eval serialization on api
- 3af5866: publish cli post install script
- b9f7d2f: Expose memory APIs in mastra serve
- 9df6d6e: Fix serve
- e27fe69: Add dir to deployer
- 8ae2bbc: Dane publishing
- c4cd3ff: Catch npx mastra dev dependency issue
- 82a6d53: better create-mastra tsconfig, better error for mastra server agent stream
- f79a9ff: Fix example tool execution not workin in dev, add example tool to example agent, add example workflow to main Mastra export
- 7d83b92: Create default storage and move evals towards it
- cc5bd40: Fix playground agent chat losing some chat during redirect
- 813c719: Fix watcher in mastra dev, now listens to all files
- 0209290: Add env to starter gitignore file
- 5cdfb88: add getWorkflows method to core, add runId to workflow logs, update workflow starter file, add workflows page with table and workflow page with info, endpoints and logs
- 837a288: MAJOR Revamp of tools, workflows, syncs.
- 97fb0d5: Move playground dependencies out of cli
- dde845f: Fix cli stater files build
- 7344dd7: Fix tool executor ui bugs
- 989833c: Handle rendering workflows without triggerschema on dev playground
- 17608e9: Fix agent generate/stream with structured output
- b97ca96: Tracing into default storage
- ad2cd74: Deploy fix
- 033eda6: More fixes for refactor
- 7babd5c: CLI build and other
- 9066f95: CF deployer fixes
- 884793d: Fix 500 error in memory call, fix threads sidebar in playground agent chat
- 1944807: Unified logger and major step in better logs
- 0091799: Add dev and deploy mastra commands to CLI references in documentation, update build successful message in dev command
- a61be33: update readme
- 43667fa: postinstall mastra package deps
- 019d771: throw proper errors in serve
- b6f9860: watch for changes in user mastra directory and restart server in cli dev
- 1d68b0c: update dane publishing
- 255fc56: create mastra bundle correctly
- 8e62269: show cli options rather than ascii art
- de279d5: update apiKey
- 382f4dc: move telemetry init to instrumentation.mjs file in build directory
- ad38e98: Fix example code
- 689b529: fix mastra dev for windows
- edd70b5: changeset
- cefd906: cli interactive api key configuration
- 0b74006: Workflow updates
- 7892533: Updated test evals to use Mastra Storage
- 79a464e: Update cli, dane, stabilityai builds.
- 5b5de5e: Instructions playground
- 9c10484: update all packages
- 59f592a: mastra dev open api spec, mastra server templates as code
- 70dabd9: Fix broken publish
- 21fe536: add keyword tags for packages and update readmes
- 31ca9fe: fix bugs with init
- 391d5ea: Add @opentelemetry/instrumentation to pkg json of build artifcat
- ba2437d: one central cli dev playground app
- 1b321d5: Get all tools
- d68b532: Updated debug logs
- 75bf3f0: remove context bug in agent tool execution, update style for mastra dev rendered pages
- e6d8055: Added Mastra Storage to add and query live evals
- aacfff6: publish new mastra, create-mastra
- a18e96c: Array schemas for dev tool playground
- 1d88043: Fix tools bundling
- b425845: Logger and execa logs
- 85c6935: Fix messages sent not rendering when evals are on
- b135410: fix- mastra post install
- 4123324: Fix cli server build
- d6d8159: Workflow graph diagram
- 606bbbe: Adds -f option to engine commands to specify custom docker config. Updates Engine docs.
- 7db55f6: Install aisdk model provider for in create-mastra init
- c156b63: Add missing mastra deploy server deps
- 188ffa8: Fix cli create not parsing components flag
- 0bd142c: Fixes learned from docs
- 9625602: Use mastra core splitted bundles in other packages
- 72d1990: Updated evals table schema
- f6ba259: simplify generate api
- 2712098: add getAgents method to core and route to cli dev, add homepage interface to cli
- 5d2f4b0: cli shared ui
- e604ddb: Change bundling architecture
- 678ffb4: Add layout with sidebar, update dev endpoints to have /api prefix
- fa3c7cb: Fix trace name on table being too long
- 8890cac: group mastra dev playground tools
- e5e2bb4: Configure vercel deployment project name
- f2c5dfa: update endpoint path
- 002d6d8: add memory to playground agent
- 2b4d224: Publishing
- 6b518fc: Add js banner to mastra dev bundle to fix dynamic import errors
- dc90663: Fix issues in packages
- 6e18618: Generate tsconfig on mastra create
- 505d385: playground breadcrumb navigation
- de60682: Fix playground thread navigation
- 2f2f65e: Fix multipart location tool error with init example
- b80ea8d: Fix bundling of server
- 323e09e: Use 4o-mini in starter example
- 1dbbb49: update netlify and cloudflare server templates
- b748d2a: fix error when installing zod in starter
- 56f2163: add proper titles and handle empty list
- 9db58b8: Update UI to clarify memory usage in agent chat interface
- 43ac982: serve agent chat ui on mastra serve
- 42a2e69: Fix playground error parsing
- 245e3f7: dev playground rebuild/refresh on file changes
- ffa0b63: Fix scrolling issue in mastra dev tools playground UI
- 28dceab: Catch apiKey error in dev
- 3c2d317: add textObject and streamObject to serve api
- c18a0c0: Fix creation of new threads in dev playground
- d863bb3: Fixing mastra engine generate
- 38b7f66: Update deployer logic
- 32cd966: new mastra create command, publish create-mastra a way to quickly spin up mastra apps
- 2fa7f53: add more logs to workflow, only log failed workflow if all steps fail, animate workflow diagram edges
- b9c7047: Move to non deprecated table name for eval insertion
- f6da688: update agents/:agentId page in dev to show agent details and endpoints, add getTools to agent
- 9ade36e: Changed measure for evals, added endpoints, attached metrics to agent, added ui for evals in playground, and updated docs
- c16b6a1: Fix loading env files in dev
- 2b01511: Update CONSOLE logger to store logs and return logs, add logs to dev agent page
- f4ae8dd: dev playground, support multiple tool dirs
- 6cc479d: change cat example
- 04434b6: Create separate logger file
- ec3ea2f: configurable CF worker name
- 732a971: create api for sync
- 327ece7: Updates for ts versions
- b39ea1d: ability to skip wrangler cli installation
- 538a136: Added Simple Condition for workflows, updated /api/workflows/{workflowId}/execute endpoint and docs
- b5393f1: New example: Dane and many fixes to make it work
- 3296399: Bump version
- 46e9b7a: bundle mastra dev deps with publish
- 215a1c2: Fix bad cli create starter files copying
- d1e3623: Refactor CLI and improve engine commands
- 9fb59d6: changeset
- 2667e66: fix create mastra publishing
- f1e3105: Now that memory can be added to an agent, the playground needs to look up memory on the agent, not on mastra. Now the playground looks up on the agent to properly access memory
- 5fd3569: Update CLOUDFLARE and NETLIFY servers
- 4f1d1a1: Enforce types ann cleanup package.json
- ee4de15: Dane fixes
- 86c9e6b: Added posthog telemetry
- 202d404: Added instructions when generating evals
- Updated dependencies [2ab57d6]
- Updated dependencies [a1774e7]
- Updated dependencies [f537e33]
- Updated dependencies [291fe57]
- Updated dependencies [6f2c0f5]
- Updated dependencies [e4d4ede]
- Updated dependencies [0be7181]
- Updated dependencies [dd6d87f]
- Updated dependencies [9029796]
- Updated dependencies [6fa4bd2]
- Updated dependencies [f031a1f]
- Updated dependencies [8151f44]
- Updated dependencies [d7d465a]
- Updated dependencies [4d4f6b6]
- Updated dependencies [73d112c]
- Updated dependencies [592e3cf]
- Updated dependencies [9d1796d]
- Updated dependencies [e897f1c]
- Updated dependencies [4a54c82]
- Updated dependencies [e27fe69]
- Updated dependencies [3967e69]
- Updated dependencies [8ae2bbc]
- Updated dependencies [246f06c]
- Updated dependencies [ac8c61a]
- Updated dependencies [82a6d53]
- Updated dependencies [e9d1b47]
- Updated dependencies [bdaf834]
- Updated dependencies [016493a]
- Updated dependencies [bc40916]
- Updated dependencies [93a3719]
- Updated dependencies [7d83b92]
- Updated dependencies [9fb3039]
- Updated dependencies [8fa48b9]
- Updated dependencies [d5e12de]
- Updated dependencies [e1dd94a]
- Updated dependencies [07c069d]
- Updated dependencies [5cdfb88]
- Updated dependencies [837a288]
- Updated dependencies [685108a]
- Updated dependencies [c8ff2f5]
- Updated dependencies [5fdc87c]
- Updated dependencies [ae7bf94]
- Updated dependencies [8e7814f]
- Updated dependencies [66a03ec]
- Updated dependencies [5916f9d]
- Updated dependencies [7d87a15]
- Updated dependencies [b97ca96]
- Updated dependencies [ad2cd74]
- Updated dependencies [23dcb23]
- Updated dependencies [033eda6]
- Updated dependencies [7babd5c]
- Updated dependencies [a9b5ddf]
- Updated dependencies [9066f95]
- Updated dependencies [4139b43]
- Updated dependencies [8105fae]
- Updated dependencies [e097800]
- Updated dependencies [ab01c53]
- Updated dependencies [1944807]
- Updated dependencies [30322ce]
- Updated dependencies [8aec8b7]
- Updated dependencies [1874f40]
- Updated dependencies [685108a]
- Updated dependencies [f7d1131]
- Updated dependencies [79acad0]
- Updated dependencies [7a19083]
- Updated dependencies [382f4dc]
- Updated dependencies [1ebd071]
- Updated dependencies [0b74006]
- Updated dependencies [2f17a5f]
- Updated dependencies [f368477]
- Updated dependencies [7892533]
- Updated dependencies [9c10484]
- Updated dependencies [b726bf5]
- Updated dependencies [88f18d7]
- Updated dependencies [70dabd9]
- Updated dependencies [21fe536]
- Updated dependencies [1a41fbf]
- Updated dependencies [176bc42]
- Updated dependencies [391d5ea]
- Updated dependencies [401a4d9]
- Updated dependencies [2e099d2]
- Updated dependencies [0b826f6]
- Updated dependencies [8329f1a]
- Updated dependencies [d68b532]
- Updated dependencies [75bf3f0]
- Updated dependencies [e6d8055]
- Updated dependencies [e2e76de]
- Updated dependencies [a18e96c]
- Updated dependencies [ccbc581]
- Updated dependencies [5950de5]
- Updated dependencies [b425845]
- Updated dependencies [fe3dcb0]
- Updated dependencies [0696eeb]
- Updated dependencies [6780223]
- Updated dependencies [78eec7c]
- Updated dependencies [a8a459a]
- Updated dependencies [0b96376]
- Updated dependencies [0be7181]
- Updated dependencies [7b87567]
- Updated dependencies [b524c22]
- Updated dependencies [d7d465a]
- Updated dependencies [df843d3]
- Updated dependencies [cfb966f]
- Updated dependencies [4534e77]
- Updated dependencies [d6d8159]
- Updated dependencies [0bd142c]
- Updated dependencies [9625602]
- Updated dependencies [72d1990]
- Updated dependencies [f6ba259]
- Updated dependencies [2712098]
- Updated dependencies [a291824]
- Updated dependencies [eedb829]
- Updated dependencies [8ea426a]
- Updated dependencies [c5f2d50]
- Updated dependencies [5285356]
- Updated dependencies [74b3078]
- Updated dependencies [cb290ee]
- Updated dependencies [b4d7416]
- Updated dependencies [e608d8c]
- Updated dependencies [7064554]
- Updated dependencies [06b2c0a]
- Updated dependencies [002d6d8]
- Updated dependencies [e448a26]
- Updated dependencies [8b416d9]
- Updated dependencies [fd494a3]
- Updated dependencies [dc90663]
- Updated dependencies [c872875]
- Updated dependencies [3c4488b]
- Updated dependencies [72c280b]
- Updated dependencies [a7b016d]
- Updated dependencies [fd75f3c]
- Updated dependencies [7f24c29]
- Updated dependencies [2017553]
- Updated dependencies [b80ea8d]
- Updated dependencies [a10b7a3]
- Updated dependencies [42a2e69]
- Updated dependencies [cf6d825]
- Updated dependencies [963c15a]
- Updated dependencies [28dceab]
- Updated dependencies [7365b6c]
- Updated dependencies [5ee67d3]
- Updated dependencies [a5604c4]
- Updated dependencies [d38f7a6]
- Updated dependencies [38b7f66]
- Updated dependencies [2fa7f53]
- Updated dependencies [1420ae2]
- Updated dependencies [b9c7047]
- Updated dependencies [4a328af]
- Updated dependencies [f6da688]
- Updated dependencies [3700be1]
- Updated dependencies [9ade36e]
- Updated dependencies [10870bc]
- Updated dependencies [2b01511]
- Updated dependencies [a870123]
- Updated dependencies [ccf115c]
- Updated dependencies [04434b6]
- Updated dependencies [5811de6]
- Updated dependencies [9f3ab05]
- Updated dependencies [66a5392]
- Updated dependencies [4b1ce2c]
- Updated dependencies [14064f2]
- Updated dependencies [f5dfa20]
- Updated dependencies [327ece7]
- Updated dependencies [da2e8d3]
- Updated dependencies [95a4697]
- Updated dependencies [d5fccfb]
- Updated dependencies [3427b95]
- Updated dependencies [538a136]
- Updated dependencies [e66643a]
- Updated dependencies [b5393f1]
- Updated dependencies [d2cd535]
- Updated dependencies [c2dd6b5]
- Updated dependencies [67637ba]
- Updated dependencies [836f4e3]
- Updated dependencies [5ee2e78]
- Updated dependencies [cd02c56]
- Updated dependencies [01502b0]
- Updated dependencies [16e5b04]
- Updated dependencies [d9c8dd0]
- Updated dependencies [9fb59d6]
- Updated dependencies [a9345f9]
- Updated dependencies [f1e3105]
- Updated dependencies [99f1847]
- Updated dependencies [04f3171]
- Updated dependencies [8769a62]
- Updated dependencies [d5ec619]
- Updated dependencies [27275c9]
- Updated dependencies [ae7bf94]
- Updated dependencies [4f1d1a1]
- Updated dependencies [ee4de15]
- Updated dependencies [202d404]
- Updated dependencies [a221426]
  - @mastra/deployer@0.1.0
  - @mastra/core@0.2.0

## 0.2.0-alpha.171

### Patch Changes

- 391d5ea: Add @opentelemetry/instrumentation to pkg json of build artifcat
- Updated dependencies [391d5ea]
  - @mastra/deployer@0.1.0-alpha.63

## 0.2.0-alpha.170

### Patch Changes

- 382f4dc: move telemetry init to instrumentation.mjs file in build directory
- d68b532: Updated debug logs
- Updated dependencies [016493a]
- Updated dependencies [382f4dc]
- Updated dependencies [176bc42]
- Updated dependencies [d68b532]
- Updated dependencies [fe3dcb0]
- Updated dependencies [e448a26]
- Updated dependencies [fd75f3c]
- Updated dependencies [ccf115c]
- Updated dependencies [a221426]
  - @mastra/core@0.2.0-alpha.110
  - @mastra/deployer@0.1.0-alpha.62

## 0.2.0-alpha.169

### Patch Changes

- 5b5de5e: Instructions playground
- b9c7047: Move to non deprecated table name for eval insertion
- Updated dependencies [b9c7047]
  - @mastra/deployer@0.1.0-alpha.61

## 0.2.0-alpha.168

### Patch Changes

- Updated dependencies [d5fccfb]
  - @mastra/core@0.2.0-alpha.109
  - @mastra/deployer@0.1.0-alpha.60

## 0.2.0-alpha.167

### Patch Changes

- Updated dependencies [5ee67d3]
- Updated dependencies [95a4697]
  - @mastra/core@0.2.0-alpha.108
  - @mastra/deployer@0.1.0-alpha.59

## 0.2.0-alpha.166

### Patch Changes

- Updated dependencies [8fa48b9]
- Updated dependencies [66a5392]
  - @mastra/deployer@0.1.0-alpha.58
  - @mastra/core@0.2.0-alpha.107

## 0.2.0-alpha.165

### Patch Changes

- de60682: Fix playground thread navigation
- Updated dependencies [6f2c0f5]
- Updated dependencies [a8a459a]
- Updated dependencies [4a328af]
  - @mastra/core@0.2.0-alpha.106
  - @mastra/deployer@0.1.0-alpha.57

## 0.2.0-alpha.164

### Patch Changes

- Updated dependencies [246f06c]
  - @mastra/deployer@0.1.0-alpha.56

## 0.2.0-alpha.163

### Patch Changes

- fa3c7cb: Fix trace name on table being too long
- Updated dependencies [1420ae2]
- Updated dependencies [99f1847]
  - @mastra/core@0.2.0-alpha.105
  - @mastra/deployer@0.1.0-alpha.55

## 0.2.0-alpha.162

### Patch Changes

- b97ca96: Tracing into default storage
- 72d1990: Updated evals table schema
- Updated dependencies [5fdc87c]
- Updated dependencies [b97ca96]
- Updated dependencies [6780223]
- Updated dependencies [72d1990]
- Updated dependencies [cf6d825]
- Updated dependencies [10870bc]
  - @mastra/core@0.2.0-alpha.104
  - @mastra/deployer@0.1.0-alpha.54

## 0.2.0-alpha.161

### Patch Changes

- Updated dependencies [4534e77]
  - @mastra/core@0.2.0-alpha.103
  - @mastra/deployer@0.1.0-alpha.53

## 0.2.0-alpha.160

### Patch Changes

- Updated dependencies [a9345f9]
  - @mastra/core@0.2.0-alpha.102
  - @mastra/deployer@0.1.0-alpha.52

## 0.2.0-alpha.159

### Patch Changes

- 4f1d1a1: Enforce types ann cleanup package.json
- Updated dependencies [66a03ec]
- Updated dependencies [4f1d1a1]
  - @mastra/core@0.2.0-alpha.101
  - @mastra/deployer@0.1.0-alpha.51

## 0.2.0-alpha.158

### Patch Changes

- 9d1796d: Fix storage and eval serialization on api
- Updated dependencies [9d1796d]
  - @mastra/deployer@0.1.0-alpha.50
  - @mastra/core@0.2.0-alpha.100

## 0.2.0-alpha.157

### Patch Changes

- 7d83b92: Create default storage and move evals towards it
- Updated dependencies [7d83b92]
  - @mastra/deployer@0.1.0-alpha.49
  - @mastra/core@0.2.0-alpha.99

## 0.2.0-alpha.156

### Patch Changes

- Updated dependencies [8aec8b7]
  - @mastra/deployer@0.1.0-alpha.48

## 0.2.0-alpha.155

### Patch Changes

- 70dabd9: Fix broken publish
- 202d404: Added instructions when generating evals
- Updated dependencies [70dabd9]
- Updated dependencies [202d404]
  - @mastra/core@0.2.0-alpha.98
  - @mastra/deployer@0.1.0-alpha.47

## 0.2.0-alpha.154

### Patch Changes

- 7892533: Updated test evals to use Mastra Storage
- e6d8055: Added Mastra Storage to add and query live evals
- a18e96c: Array schemas for dev tool playground
- 85c6935: Fix messages sent not rendering when evals are on
- f1e3105: Now that memory can be added to an agent, the playground needs to look up memory on the agent, not on mastra. Now the playground looks up on the agent to properly access memory
- Updated dependencies [07c069d]
- Updated dependencies [7892533]
- Updated dependencies [e6d8055]
- Updated dependencies [a18e96c]
- Updated dependencies [5950de5]
- Updated dependencies [df843d3]
- Updated dependencies [a870123]
- Updated dependencies [f1e3105]
  - @mastra/core@0.2.0-alpha.97
  - @mastra/deployer@0.1.0-alpha.46

## 0.2.0-alpha.153

### Minor Changes

- 74b3078: Reduce verbosity in workflows API

### Patch Changes

- 813c719: Fix watcher in mastra dev, now listens to all files
- 7db55f6: Install aisdk model provider for in create-mastra init
- c18a0c0: Fix creation of new threads in dev playground
- Updated dependencies [74b3078]
  - @mastra/core@0.2.0-alpha.96
  - @mastra/deployer@0.1.0-alpha.45

## 0.2.0-alpha.152

### Patch Changes

- 9fb59d6: changeset
- Updated dependencies [9fb59d6]
  - @mastra/deployer@0.1.0-alpha.44
  - @mastra/core@0.2.0-alpha.95

## 0.2.0-alpha.151

### Minor Changes

- 8b416d9: Breaking changes

### Patch Changes

- 9c10484: update all packages
- Updated dependencies [9c10484]
- Updated dependencies [8b416d9]
  - @mastra/core@0.2.0-alpha.94
  - @mastra/deployer@0.1.0-alpha.43

## 0.2.0-alpha.150

### Patch Changes

- 0209290: Add env to starter gitignore file
- 42a2e69: Fix playground error parsing
- Updated dependencies [5285356]
- Updated dependencies [42a2e69]
  - @mastra/core@0.2.0-alpha.93
  - @mastra/deployer@0.1.0-alpha.42

## 0.2.0-alpha.149

### Patch Changes

- Updated dependencies [0b96376]
  - @mastra/deployer@0.1.0-alpha.41

## 0.2.0-alpha.148

### Patch Changes

- Updated dependencies [8329f1a]
  - @mastra/deployer@0.1.0-alpha.40

## 0.2.0-alpha.147

### Patch Changes

- Updated dependencies [8ea426a]
  - @mastra/deployer@0.1.0-alpha.39

## 0.2.0-alpha.146

### Patch Changes

- b80ea8d: Fix bundling of server
- Updated dependencies [b80ea8d]
  - @mastra/deployer@0.1.0-alpha.34

## 0.2.0-alpha.145

### Minor Changes

- 4d4f6b6: Update deployer

### Patch Changes

- 2f2f65e: Fix multipart location tool error with init example
- Updated dependencies [4d4f6b6]
  - @mastra/deployer@0.1.0-alpha.38
  - @mastra/core@0.2.0-alpha.92

## 0.2.0-alpha.144

### Patch Changes

- Updated dependencies [d7d465a]
- Updated dependencies [d7d465a]
- Updated dependencies [2017553]
- Updated dependencies [a10b7a3]
- Updated dependencies [16e5b04]
  - @mastra/core@0.2.0-alpha.91
  - @mastra/deployer@0.1.0-alpha.37

## 0.2.0-alpha.143

### Patch Changes

- 82a6d53: better create-mastra tsconfig, better error for mastra server agent stream
- Updated dependencies [8151f44]
- Updated dependencies [e897f1c]
- Updated dependencies [82a6d53]
- Updated dependencies [3700be1]
  - @mastra/core@0.2.0-alpha.90
  - @mastra/deployer@0.1.0-alpha.36

## 0.2.0-alpha.142

### Patch Changes

- Updated dependencies [27275c9]
  - @mastra/core@0.2.0-alpha.89
  - @mastra/deployer@0.1.0-alpha.35

## 0.2.0-alpha.141

### Patch Changes

- 323e09e: Use 4o-mini in starter example
- Updated dependencies [ab01c53]
- Updated dependencies [ccbc581]
  - @mastra/deployer@0.1.0-alpha.34
  - @mastra/core@0.2.0-alpha.88

## 0.2.0-alpha.140

### Patch Changes

- c16b6a1: Fix loading env files in dev

## 0.2.0-alpha.139

### Patch Changes

- Updated dependencies [7365b6c]
  - @mastra/core@0.2.0-alpha.87
  - @mastra/deployer@0.1.0-alpha.33

## 0.2.0-alpha.138

### Minor Changes

- 5916f9d: Update deps from fixed to ^

### Patch Changes

- Updated dependencies [6fa4bd2]
- Updated dependencies [5916f9d]
- Updated dependencies [e2e76de]
- Updated dependencies [7f24c29]
- Updated dependencies [67637ba]
- Updated dependencies [04f3171]
  - @mastra/core@0.2.0-alpha.86
  - @mastra/deployer@0.1.0-alpha.32

## 0.1.57-alpha.137

### Patch Changes

- Updated dependencies [e9d1b47]
- Updated dependencies [c5f2d50]
  - @mastra/core@0.2.0-alpha.85
  - @mastra/deployer@0.0.1-alpha.31

## 0.1.57-alpha.136

### Patch Changes

- 3296399: Bump version

## 0.1.57-alpha.135

### Patch Changes

- e27fe69: Add dir to deployer
- Updated dependencies [e27fe69]
  - @mastra/deployer@0.0.1-alpha.30

## 0.1.57-alpha.134

### Patch Changes

- 38b7f66: Update deployer logic
- Updated dependencies [2f17a5f]
- Updated dependencies [0696eeb]
- Updated dependencies [cb290ee]
- Updated dependencies [b4d7416]
- Updated dependencies [38b7f66]
  - @mastra/core@0.2.0-alpha.84
  - @mastra/deployer@0.0.1-alpha.29

## 0.1.57-alpha.133

### Patch Changes

- 2ab57d6: Fix: Workflows require a trigger schema otherwise it fails to run in dev
- 9625602: Use mastra core splitted bundles in other packages
- Updated dependencies [2ab57d6]
- Updated dependencies [30322ce]
- Updated dependencies [78eec7c]
- Updated dependencies [9625602]
- Updated dependencies [8769a62]
  - @mastra/deployer@0.0.1-alpha.28
  - @mastra/core@0.2.0-alpha.83

## 0.1.57-alpha.132

### Patch Changes

- Updated dependencies [73d112c]
- Updated dependencies [ac8c61a]
  - @mastra/deployer@0.0.1-alpha.27
  - @mastra/core@0.1.27-alpha.82

## 0.1.57-alpha.131

### Patch Changes

- Updated dependencies [9fb3039]
  - @mastra/core@0.1.27-alpha.81
  - @mastra/deployer@0.0.1-alpha.26

## 0.1.57-alpha.130

### Patch Changes

- ad38e98: Fix example code

## 0.1.57-alpha.129

### Patch Changes

- 188ffa8: Fix cli create not parsing components flag

## 0.1.57-alpha.128

### Patch Changes

- 327ece7: Updates for ts versions
- Updated dependencies [327ece7]
  - @mastra/core@0.1.27-alpha.80
  - @mastra/deployer@0.0.1-alpha.25

## 0.1.57-alpha.127

### Patch Changes

- 21fe536: add keyword tags for packages and update readmes
- Updated dependencies [21fe536]
  - @mastra/core@0.1.27-alpha.79
  - @mastra/deployer@0.0.1-alpha.24

## 0.1.57-alpha.126

### Patch Changes

- Updated dependencies [88f18d7]
  - @mastra/deployer@0.0.1-alpha.23

## 0.1.57-alpha.125

### Patch Changes

- 6b518fc: Add js banner to mastra dev bundle to fix dynamic import errors

## 0.1.57-alpha.124

### Patch Changes

- Updated dependencies [685108a]
- Updated dependencies [685108a]
  - @mastra/deployer@0.0.1-alpha.22
  - @mastra/core@0.1.27-alpha.78

## 0.1.57-alpha.123

### Patch Changes

- c8a8eab: fix some workflow conditions not showing on graph and dev watcher not working
- Updated dependencies [8105fae]
- Updated dependencies [cfb966f]
  - @mastra/core@0.1.27-alpha.77
  - @mastra/deployer@0.0.1-alpha.21

## 0.1.57-alpha.122

### Patch Changes

- Updated dependencies [ae7bf94]
- Updated dependencies [ae7bf94]
  - @mastra/deployer@0.0.1-alpha.20
  - @mastra/core@0.1.27-alpha.76

## 0.1.57-alpha.121

### Patch Changes

- Updated dependencies [23dcb23]
- Updated dependencies [7064554]
  - @mastra/core@0.1.27-alpha.75
  - @mastra/deployer@0.0.1-alpha.19

## 0.1.57-alpha.120

### Patch Changes

- Updated dependencies [7b87567]
  - @mastra/core@0.1.27-alpha.74
  - @mastra/deployer@0.0.1-alpha.18

## 0.1.57-alpha.119

### Patch Changes

- Updated dependencies [3427b95]
  - @mastra/core@0.1.27-alpha.73
  - @mastra/deployer@0.0.1-alpha.17

## 0.1.57-alpha.118

### Patch Changes

- 255fc56: create mastra bundle correctly
- Updated dependencies [e4d4ede]
- Updated dependencies [06b2c0a]
  - @mastra/core@0.1.27-alpha.72
  - @mastra/deployer@0.0.1-alpha.16

## 0.1.57-alpha.117

### Patch Changes

- 884793d: Fix 500 error in memory call, fix threads sidebar in playground agent chat

## 0.1.57-alpha.116

### Patch Changes

- Updated dependencies [d9c8dd0]
  - @mastra/deployer@0.0.1-alpha.15
  - @mastra/core@0.1.27-alpha.71

## 0.1.57-alpha.115

### Patch Changes

- 215a1c2: Fix bad cli create starter files copying

## 0.1.57-alpha.114

### Patch Changes

- ad2cd74: Deploy fix
- Updated dependencies [ad2cd74]
  - @mastra/deployer@0.0.1-alpha.14

## 0.1.57-alpha.113

### Patch Changes

- Updated dependencies [a1774e7]
  - @mastra/deployer@0.0.1-alpha.13

## 0.1.57-alpha.112

### Patch Changes

- e604ddb: Change bundling architecture
- 28dceab: Catch apiKey error in dev
- Updated dependencies [28dceab]
  - @mastra/deployer@0.0.1-alpha.12

## 0.1.57-alpha.111

### Patch Changes

- Updated dependencies [bdaf834]
  - @mastra/deployer@0.0.1-alpha.11

## 0.1.57-alpha.110

### Patch Changes

- 04434b6: Create separate logger file
- Updated dependencies [dd6d87f]
- Updated dependencies [04434b6]
  - @mastra/core@0.1.27-alpha.70
  - @mastra/deployer@0.0.1-alpha.10

## 0.1.57-alpha.109

### Patch Changes

- 9066f95: CF deployer fixes
- Updated dependencies [9066f95]
  - @mastra/deployer@0.0.1-alpha.9

## 0.1.57-alpha.108

### Patch Changes

- b425845: Logger and execa logs
- Updated dependencies [b425845]
  - @mastra/deployer@0.0.1-alpha.8

## 0.1.57-alpha.107

### Patch Changes

- 1944807: Unified logger and major step in better logs
- 6e18618: Generate tsconfig on mastra create
- 9ade36e: Changed measure for evals, added endpoints, attached metrics to agent, added ui for evals in playground, and updated docs
- Updated dependencies [1944807]
- Updated dependencies [9ade36e]
  - @mastra/deployer@0.0.1-alpha.7
  - @mastra/core@0.1.27-alpha.69

## 0.1.57-alpha.106

### Patch Changes

- Updated dependencies [291fe57]
- Updated dependencies [1a41fbf]
  - @mastra/deployer@0.0.1-alpha.6

## 0.1.57-alpha.105

### Patch Changes

- Updated dependencies [0be7181]
- Updated dependencies [0be7181]
  - @mastra/core@0.1.27-alpha.68
  - @mastra/deployer@0.0.1-alpha.5

## 0.1.57-alpha.104

### Patch Changes

- 7babd5c: CLI build and other
- Updated dependencies [7babd5c]
  - @mastra/deployer@0.0.1-alpha.4

## 0.1.57-alpha.103

### Patch Changes

- Updated dependencies [c8ff2f5]
- Updated dependencies [a291824]
  - @mastra/core@0.1.27-alpha.67
  - @mastra/deployer@0.0.1-alpha.3

## 0.1.57-alpha.102

### Patch Changes

- Updated dependencies [a9b5ddf]
- Updated dependencies [72c280b]
  - @mastra/deployer@0.0.1-alpha.2

## 0.1.57-alpha.101

### Patch Changes

- e38b412: Fixes

## 0.1.57-alpha.100

### Patch Changes

- Updated dependencies [4139b43]
- Updated dependencies [a5604c4]
  - @mastra/deployer@0.0.1-alpha.0

## 0.1.57-alpha.99

### Patch Changes

- Updated dependencies [14064f2]
  - @mastra/core@0.1.27-alpha.66

## 0.1.57-alpha.98

### Patch Changes

- 989833c: Handle rendering workflows without triggerschema on dev playground
- Updated dependencies [e66643a]
  - @mastra/core@0.1.27-alpha.65

## 0.1.57-alpha.97

### Patch Changes

- 17608e9: Fix agent generate/stream with structured output

## 0.1.57-alpha.96

### Patch Changes

- 97fb0d5: Move playground dependencies out of cli
- 245e3f7: dev playground rebuild/refresh on file changes

## 0.1.57-alpha.95

### Patch Changes

- cc9172a: Clarify functionality of logs tab in dev environment
- 9db58b8: Update UI to clarify memory usage in agent chat interface
- ffa0b63: Fix scrolling issue in mastra dev tools playground UI
- Updated dependencies [f368477]
- Updated dependencies [d5ec619]
  - @mastra/core@0.1.27-alpha.64

## 0.1.57-alpha.94

### Patch Changes

- b39ea1d: ability to skip wrangler cli installation

## 0.1.57-alpha.93

### Patch Changes

- 0e2b588: Update cloudflare deployment config
- ec3ea2f: configurable CF worker name

## 0.1.57-alpha.92

### Patch Changes

- Updated dependencies [e097800]
  - @mastra/core@0.1.27-alpha.63

## 0.1.57-alpha.91

### Patch Changes

- Updated dependencies [93a3719]
  - @mastra/core@0.1.27-alpha.62

## 0.1.57-alpha.90

### Patch Changes

- c4cd3ff: Catch npx mastra dev dependency issue
- dde845f: Fix cli stater files build
- 2b4d224: Publishing

## 0.1.57-alpha.89

### Patch Changes

- c4cd3ff: Catch npx mastra dev dependency issue
- dde845f: Fix cli stater files build

## 0.1.57-alpha.88

### Patch Changes

- dc90663: Fix issues in packages
- Updated dependencies [dc90663]
  - @mastra/core@0.1.27-alpha.61

## 0.1.57-alpha.87

### Patch Changes

- Updated dependencies [3967e69]
  - @mastra/core@0.1.27-alpha.60

## 0.1.57-alpha.86

### Patch Changes

- 606bbbe: Adds -f option to engine commands to specify custom docker config. Updates Engine docs.
- Updated dependencies [b524c22]
  - @mastra/core@0.1.27-alpha.59

## 0.1.57-alpha.85

### Patch Changes

- Updated dependencies [1874f40]
- Updated dependencies [4b1ce2c]
  - @mastra/core@0.1.27-alpha.58

## 0.1.57-alpha.84

### Patch Changes

- Updated dependencies [fd494a3]
  - @mastra/core@0.1.27-alpha.57

## 0.1.57-alpha.83

### Patch Changes

- Updated dependencies [9f3ab05]
  - @mastra/core@0.1.27-alpha.56

## 0.1.57-alpha.82

### Patch Changes

- 6cc479d: change cat example

## 0.1.57-alpha.81

### Patch Changes

- 837a288: MAJOR Revamp of tools, workflows, syncs.
- 0b74006: Workflow updates
- Updated dependencies [592e3cf]
- Updated dependencies [837a288]
- Updated dependencies [0b74006]
  - @mastra/core@0.1.27-alpha.55

## 0.1.57-alpha.80

### Patch Changes

- Updated dependencies [d2cd535]
  - @mastra/core@0.1.27-alpha.54

## 0.1.57-alpha.79

### Patch Changes

- Updated dependencies [8e7814f]
  - @mastra/core@0.1.27-alpha.53

## 0.1.57-alpha.78

### Patch Changes

- f79a9ff: Fix example tool execution not workin in dev, add example tool to example agent, add example workflow to main Mastra export
- Updated dependencies [eedb829]
  - @mastra/core@0.1.27-alpha.52

## 0.1.57-alpha.77

### Patch Changes

- 538a136: Added Simple Condition for workflows, updated /api/workflows/{workflowId}/execute endpoint and docs
- Updated dependencies [a7b016d]
- Updated dependencies [da2e8d3]
- Updated dependencies [538a136]
  - @mastra/core@0.1.27-alpha.51

## 0.1.57-alpha.76

### Patch Changes

- b6f9860: watch for changes in user mastra directory and restart server in cli dev
- cefd906: cli interactive api key configuration
- Updated dependencies [401a4d9]
  - @mastra/core@0.1.27-alpha.50

## 0.1.57-alpha.75

### Patch Changes

- Updated dependencies [79acad0]
- Updated dependencies [f5dfa20]
  - @mastra/core@0.1.27-alpha.49

## 0.1.57-alpha.74

### Patch Changes

- edd70b5: changeset

## 0.1.57-alpha.73

### Patch Changes

- aacfff6: publish new mastra, create-mastra

## 0.1.57-alpha.72

### Patch Changes

- 2667e66: fix create mastra publishing

## 0.1.57-alpha.71

### Patch Changes

- 1d68b0c: update dane publishing

## 0.1.57-alpha.70

### Patch Changes

- abdd42d: polish mastra create, fix create-mastra publishing

## 0.1.57-alpha.69

### Patch Changes

- 32cd966: new mastra create command, publish create-mastra a way to quickly spin up mastra apps

## 0.1.57-alpha.68

### Patch Changes

- c156b63: Add missing mastra deploy server deps

## 0.1.57-alpha.67

### Patch Changes

- Updated dependencies [b726bf5]
  - @mastra/core@0.1.27-alpha.48

## 0.1.57-alpha.66

### Patch Changes

- f2c5dfa: update endpoint path

## 0.1.57-alpha.65

### Patch Changes

- f6ba259: simplify generate api
- Updated dependencies [f6ba259]
  - @mastra/core@0.1.27-alpha.47

## 0.1.57-alpha.64

### Patch Changes

- 8ae2bbc: Dane publishing
- 0bd142c: Fixes learned from docs
- ee4de15: Dane fixes
- Updated dependencies [8ae2bbc]
- Updated dependencies [0bd142c]
- Updated dependencies [ee4de15]
  - @mastra/core@0.1.27-alpha.46

## 0.1.57-alpha.63

### Patch Changes

- 0091799: Add dev and deploy mastra commands to CLI references in documentation, update build successful message in dev command
- 1dbbb49: update netlify and cloudflare server templates

## 0.1.57-alpha.62

### Patch Changes

- 0f08180: Update docs for mastra dev

## 0.1.57-alpha.61

### Patch Changes

- 689b529: fix mastra dev for windows

## 0.1.57-alpha.60

### Patch Changes

- cc5bd40: Fix playground agent chat losing some chat during redirect
- 002d6d8: add memory to playground agent
- Updated dependencies [e608d8c]
- Updated dependencies [002d6d8]
  - @mastra/core@0.1.27-alpha.45

## 0.1.57-alpha.59

### Patch Changes

- e5e2bb4: Configure vercel deployment project name

## 0.1.57-alpha.58

### Patch Changes

- 1d88043: Fix tools bundling

## 0.1.57-alpha.57

### Patch Changes

- 79a464e: Update cli, dane, stabilityai builds.
- 2fa7f53: add more logs to workflow, only log failed workflow if all steps fail, animate workflow diagram edges
- Updated dependencies [2fa7f53]
  - @mastra/core@0.1.27-alpha.44

## 0.1.57-alpha.56

### Patch Changes

- b135410: fix- mastra post install
- d6d8159: Workflow graph diagram
- 505d385: playground breadcrumb navigation
- Updated dependencies [2e099d2]
- Updated dependencies [d6d8159]
  - @mastra/core@0.1.27-alpha.43

## 0.1.57-alpha.55

### Patch Changes

- f4ae8dd: dev playground, support multiple tool dirs

## 0.1.57-alpha.54

### Patch Changes

- Updated dependencies [4a54c82]
  - @mastra/core@0.1.27-alpha.42

## 0.1.57-alpha.53

### Patch Changes

- de279d5: update apiKey

## 0.1.57-alpha.52

### Patch Changes

- 1b321d5: Get all tools

## 0.1.57-alpha.51

### Patch Changes

- 5cdfb88: add getWorkflows method to core, add runId to workflow logs, update workflow starter file, add workflows page with table and workflow page with info, endpoints and logs
- Updated dependencies [5cdfb88]
  - @mastra/core@0.1.27-alpha.41

## 0.1.57-alpha.50

### Patch Changes

- ba2437d: one central cli dev playground app
- 8890cac: group mastra dev playground tools

## 0.1.57-alpha.49

### Patch Changes

- Updated dependencies [9029796]
  - @mastra/core@0.1.27-alpha.40

## 0.1.57-alpha.48

### Patch Changes

- 2b01511: Update CONSOLE logger to store logs and return logs, add logs to dev agent page
- Updated dependencies [2b01511]
  - @mastra/core@0.1.27-alpha.39

## 0.1.57-alpha.47

### Patch Changes

- a61be33: update readme

## 0.1.57-alpha.46

### Patch Changes

- Updated dependencies [f031a1f]
  - @mastra/core@0.1.27-alpha.38

## 0.1.57-alpha.45

### Patch Changes

- f6da688: update agents/:agentId page in dev to show agent details and endpoints, add getTools to agent
- b5393f1: New example: Dane and many fixes to make it work
- d1e3623: Refactor CLI and improve engine commands
- Updated dependencies [c872875]
- Updated dependencies [f6da688]
- Updated dependencies [b5393f1]
  - @mastra/core@0.1.27-alpha.37

## 0.1.57-alpha.44

### Patch Changes

- f187221: bring back cli post install
- 75bf3f0: remove context bug in agent tool execution, update style for mastra dev rendered pages
- b748d2a: fix error when installing zod in starter
- Updated dependencies [f537e33]
- Updated dependencies [bc40916]
- Updated dependencies [f7d1131]
- Updated dependencies [75bf3f0]
- Updated dependencies [3c4488b]
- Updated dependencies [d38f7a6]
  - @mastra/core@0.1.27-alpha.36

## 0.1.57-alpha.43

### Patch Changes

- 033eda6: More fixes for refactor
- Updated dependencies [033eda6]
  - @mastra/core@0.1.27-alpha.35

## 0.1.57-alpha.42

### Patch Changes

- 837a288: MAJOR Revamp of tools, workflows, syncs.
- Updated dependencies [837a288]
- Updated dependencies [5811de6]
  - @mastra/core@0.1.27-alpha.34

## 0.1.57-alpha.41

### Patch Changes

- Updated dependencies [e1dd94a]
  - @mastra/core@0.1.27-alpha.33

## 0.1.57-alpha.40

### Patch Changes

- 678ffb4: Add layout with sidebar, update dev endpoints to have /api prefix

## 0.1.57-alpha.39

### Patch Changes

- ba821de: publish cli homepage

## 0.1.57-alpha.38

### Patch Changes

- 3af5866: publish cli post install script

## 0.1.57-alpha.37

### Patch Changes

- 43667fa: postinstall mastra package deps
- 2712098: add getAgents method to core and route to cli dev, add homepage interface to cli
- 5d2f4b0: cli shared ui
- Updated dependencies [2712098]
  - @mastra/core@0.1.27-alpha.32

## 0.1.57-alpha.36

### Patch Changes

- fd15221: cli publishing fix

## 0.1.57-alpha.35

### Patch Changes

- a828155: Add prepare script to include node_modules in published package
- Updated dependencies [c2dd6b5]
  - @mastra/core@0.1.27-alpha.31

## 0.1.57-alpha.34

### Patch Changes

- 46e9b7a: bundle mastra dev deps with publish

## 0.1.57-alpha.33

### Patch Changes

- 59f592a: mastra dev open api spec, mastra server templates as code

## 0.1.57-alpha.32

### Patch Changes

- 95e15a9: render agent chat errors

## 0.1.57-alpha.31

### Patch Changes

- f1cb298: rename serve command to dev
- 732a971: create api for sync

## 0.1.57-alpha.30

### Patch Changes

- 43ac982: serve agent chat ui on mastra serve

## 0.1.57-alpha.29

### Patch Changes

- 019d771: throw proper errors in serve

## 0.1.57-alpha.28

### Patch Changes

- 4123324: Fix cli server build
- 5fd3569: Update CLOUDFLARE and NETLIFY servers

## 0.1.57-alpha.27

### Patch Changes

- Updated dependencies [963c15a]
  - @mastra/core@0.1.27-alpha.30

## 0.1.57-alpha.26

### Patch Changes

- Updated dependencies [7d87a15]
  - @mastra/core@0.1.27-alpha.29

## 0.1.57-alpha.25

### Patch Changes

- Updated dependencies [1ebd071]
  - @mastra/core@0.1.27-alpha.28

## 0.1.57-alpha.24

### Patch Changes

- b9f7d2f: Expose memory APIs in mastra serve
- Updated dependencies [cd02c56]
  - @mastra/core@0.1.27-alpha.27

## 0.1.57-alpha.23

### Patch Changes

- 9df6d6e: Fix serve

## 0.1.57-alpha.22

### Patch Changes

- 31ca9fe: fix bugs with init
- 3c2d317: add textObject and streamObject to serve api
- Updated dependencies [d5e12de]
  - @mastra/core@0.1.27-alpha.26

## 0.1.57-alpha.21

### Patch Changes

- 86c9e6b: Added posthog telemetry

## 0.1.57-alpha.20

### Patch Changes

- 56f2163: add proper titles and handle empty list
- Updated dependencies [01502b0]
  - @mastra/core@0.1.27-alpha.25

## 0.1.57-alpha.19

### Patch Changes

- 8e62269: show cli options rather than ascii art

## 0.1.57-alpha.18

### Patch Changes

- Updated dependencies [836f4e3]
  - @mastra/core@0.1.27-alpha.24

## 0.1.57-alpha.17

### Patch Changes

- Updated dependencies [0b826f6]
  - @mastra/core@0.1.27-alpha.23

## 0.1.57-alpha.16

### Patch Changes

- Updated dependencies [7a19083]
  - @mastra/core@0.1.27-alpha.22

## 0.1.57-alpha.15

### Patch Changes

- d863bb3: Fixing mastra engine generate

## 0.1.57-alpha.14

### Patch Changes

- Updated dependencies [5ee2e78]
  - @mastra/core@0.1.27-alpha.21

## 0.1.57-alpha.13

### Patch Changes

- 5abbb24: Added deploy commands, init experience, serve improvements<|MERGE_RESOLUTION|>--- conflicted
+++ resolved
@@ -1,7 +1,5 @@
 # mastra
 
-<<<<<<< HEAD
-=======
 ## 0.4.5-alpha.9
 
 ### Patch Changes
@@ -35,7 +33,6 @@
   - @mastra/core@0.8.0-alpha.5
   - @mastra/deployer@0.2.6-alpha.7
 
->>>>>>> 8df4a77d
 ## 0.4.5-alpha.6
 
 ### Patch Changes
