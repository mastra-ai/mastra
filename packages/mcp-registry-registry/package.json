--- conflicted
+++ resolved
@@ -1,10 +1,6 @@
 {
   "name": "@mastra/mcp-registry-registry",
-<<<<<<< HEAD
-  "version": "0.1.0-alpha.2",
-=======
   "version": "0.10.0-alpha.1",
->>>>>>> 825de026
   "description": "MCP server for registry registry services.",
   "type": "module",
   "main": "dist/index.js",
