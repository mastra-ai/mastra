import type { MastraVector, MastraEmbeddingModel, QueryResult, QueryVectorParams } from '@mastra/core/vector';
import { embedV1, embedV2 } from '@mastra/core/vector';
import type { VectorFilter } from '@mastra/core/vector/filter';
import type { DatabaseConfig } from '../tools/types';

interface VectorQuerySearchParams {
  indexName: string;
  vectorStore: MastraVector;
  queryText: string;
  model: MastraEmbeddingModel<string>;
  queryFilter?: VectorFilter;
  topK: number;
  includeVectors?: boolean;
  maxRetries?: number;
  /** Database-specific configuration options */
  databaseConfig?: DatabaseConfig;
  /** Provider-specific options for the embedding model (e.g., Google's outputDimensionality) */
  providerOptions?: Record<string, Record<string, any>>;
}

interface VectorQuerySearchResult {
  results: QueryResult[];
  queryEmbedding: number[];
}

enum DatabaseType {
  Pinecone = 'pinecone',
  PgVector = 'pgvector',
  Chroma = 'chroma',
}

const DATABASE_TYPE_MAP = Object.keys(DatabaseType);

// Helper function to handle vector query search
export const vectorQuerySearch = async ({
  indexName,
  vectorStore,
  queryText,
  model,
  queryFilter,
  topK,
  includeVectors = false,
  maxRetries = 2,
  databaseConfig = {},
  providerOptions,
}: VectorQuerySearchParams): Promise<VectorQuerySearchResult> => {
<<<<<<< HEAD
  const { embedding } = await embed({
    value: queryText,
    model,
    maxRetries,
    ...(providerOptions && { providerOptions }),
  });
=======
  let embeddingResult;

  if (model.specificationVersion === 'v2') {
    embeddingResult = await embedV2({
      model: model,
      value: queryText,
      maxRetries,
    });
  } else {
    embeddingResult = await embedV1({
      value: queryText,
      model: model,
      maxRetries,
    });
  }

  const embedding = embeddingResult.embedding;
>>>>>>> 6ac697ed

  // Build query parameters with database-specific configurations
  const queryParams: QueryVectorParams = {
    indexName,
    queryVector: embedding,
    topK,
    filter: queryFilter,
    includeVector: includeVectors,
  };

  // Get relevant chunks from the vector database
  const results = await vectorStore.query({ ...queryParams, ...databaseSpecificParams(databaseConfig) });

  return { results, queryEmbedding: embedding };
};

const databaseSpecificParams = (databaseConfig: DatabaseConfig) => {
  const databaseSpecificParams: DatabaseConfig = {};

  // Apply database-specific configurations
  if (databaseConfig) {
    // Pinecone-specific configurations
    if (databaseConfig.pinecone) {
      if (databaseConfig.pinecone.namespace) {
        databaseSpecificParams.namespace = databaseConfig.pinecone.namespace;
      }
      if (databaseConfig.pinecone.sparseVector) {
        databaseSpecificParams.sparseVector = databaseConfig.pinecone.sparseVector;
      }
    }

    // pgVector-specific configurations
    if (databaseConfig.pgvector) {
      if (databaseConfig.pgvector.minScore !== undefined) {
        databaseSpecificParams.minScore = databaseConfig.pgvector.minScore;
      }
      if (databaseConfig.pgvector.ef !== undefined) {
        databaseSpecificParams.ef = databaseConfig.pgvector.ef;
      }
      if (databaseConfig.pgvector.probes !== undefined) {
        databaseSpecificParams.probes = databaseConfig.pgvector.probes;
      }
    }

    // Chroma-specific configurations
    if (databaseConfig.chroma) {
      if (databaseConfig.chroma.where) {
        databaseSpecificParams.where = databaseConfig.chroma.where;
      }
      if (databaseConfig.chroma.whereDocument) {
        databaseSpecificParams.whereDocument = databaseConfig.chroma.whereDocument;
      }
    }

    // Handle any additional database configs
    Object.keys(databaseConfig).forEach(dbName => {
      if (!DATABASE_TYPE_MAP.includes(dbName)) {
        // For unknown database types, merge the config directly
        const config = databaseConfig[dbName];
        if (config && typeof config === 'object') {
          Object.assign(databaseSpecificParams, config);
        }
      }
    });
  }

  return databaseSpecificParams;
};<|MERGE_RESOLUTION|>--- conflicted
+++ resolved
@@ -44,14 +44,6 @@
   databaseConfig = {},
   providerOptions,
 }: VectorQuerySearchParams): Promise<VectorQuerySearchResult> => {
-<<<<<<< HEAD
-  const { embedding } = await embed({
-    value: queryText,
-    model,
-    maxRetries,
-    ...(providerOptions && { providerOptions }),
-  });
-=======
   let embeddingResult;
 
   if (model.specificationVersion === 'v2') {
@@ -59,6 +51,7 @@
       model: model,
       value: queryText,
       maxRetries,
+      ...(providerOptions && { providerOptions }),
     });
   } else {
     embeddingResult = await embedV1({
@@ -69,7 +62,6 @@
   }
 
   const embedding = embeddingResult.embedding;
->>>>>>> 6ac697ed
 
   // Build query parameters with database-specific configurations
   const queryParams: QueryVectorParams = {
