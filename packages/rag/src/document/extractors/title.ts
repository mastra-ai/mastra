import { Agent } from '@mastra/core/agent';
import type { MastraLanguageModel } from '@mastra/core/agent';
import { defaultTitleCombinePromptTemplate, defaultTitleExtractorPromptTemplate, PromptTemplate } from '../prompts';
import type { TitleCombinePrompt, TitleExtractorPrompt } from '../prompts';
import { TextNode } from '../schema';
import type { BaseNode } from '../schema';
import { BaseExtractor } from './base';
import { baseLLM } from './types';
import type { TitleExtractorsArgs } from './types';

type ExtractTitle = {
  documentTitle: string;
};

/**
 * Extract title from a list of nodes.
 */
export class TitleExtractor extends BaseExtractor {
  llm: MastraLanguageModel;
  isTextNodeOnly: boolean = false;
  nodes: number = 5;
  nodeTemplate: TitleExtractorPrompt;
  combineTemplate: TitleCombinePrompt;

  constructor(options?: TitleExtractorsArgs) {
    super();

    this.llm = options?.llm ?? baseLLM;
    this.nodes = options?.nodes ?? 5;

    this.nodeTemplate = options?.nodeTemplate
      ? new PromptTemplate({
          templateVars: ['context'],
          template: options.nodeTemplate,
        })
      : defaultTitleExtractorPromptTemplate;

    this.combineTemplate = options?.combineTemplate
      ? new PromptTemplate({
          templateVars: ['context'],
          template: options.combineTemplate,
        })
      : defaultTitleCombinePromptTemplate;
  }

  /**
   * Extract titles from a list of nodes.
   * @param {BaseNode[]} nodes Nodes to extract titles from.
   * @returns {Promise<BaseNode<ExtractTitle>[]>} Titles extracted from the nodes.
   */
  async extract(nodes: BaseNode[]): Promise<Array<ExtractTitle>> {
    // Prepare output array in original node order
    const results: ExtractTitle[] = new Array(nodes.length);
    // Keep track of nodes with content to extract
    const nodesToExtractTitle: BaseNode[] = [];
    const nodeIndexes: number[] = [];

    nodes.forEach((node, idx) => {
      const text = node.getContent();
      if (!text || text.trim() === '') {
        results[idx] = { documentTitle: '' };
      } else {
        nodesToExtractTitle.push(node);
        nodeIndexes.push(idx);
      }
    });

    if (nodesToExtractTitle.length) {
      const filteredNodes = this.filterNodes(nodesToExtractTitle);
      if (filteredNodes.length) {
        const nodesByDocument = this.separateNodesByDocument(filteredNodes);
        const titlesByDocument = await this.extractTitles(nodesByDocument);
        filteredNodes.forEach((node, i) => {
          const nodeIndex = nodeIndexes[i];
          const groupKey = node.sourceNode?.nodeId ?? node.id_;
          if (typeof nodeIndex === 'number') {
            results[nodeIndex] = {
              documentTitle: titlesByDocument[groupKey] ?? '',
            };
          }
        });
      }
    }
    return results;
  }

  private filterNodes(nodes: BaseNode[]): BaseNode[] {
    return nodes.filter(node => {
      if (this.isTextNodeOnly && !(node instanceof TextNode)) {
        return false;
      }
      return true;
    });
  }

  private separateNodesByDocument(nodes: BaseNode[]): Record<string, BaseNode[]> {
    const nodesByDocument: Record<string, BaseNode[]> = {};

    for (const node of nodes) {
      const groupKey = node.sourceNode?.nodeId ?? node.id_;
      nodesByDocument[groupKey] = nodesByDocument[groupKey] || [];
      nodesByDocument[groupKey].push(node);
    }

    return nodesByDocument;
  }

  private async extractTitles(nodesByDocument: Record<string, BaseNode[]>): Promise<Record<string, string>> {
    const titlesByDocument: Record<string, string> = {};

    for (const [key, nodes] of Object.entries(nodesByDocument)) {
      const titleCandidates = await this.getTitlesCandidates(nodes);
      const combinedTitles = titleCandidates.join(', ');

      let title = '';

<<<<<<< HEAD
      if (this.llm.specificationVersion === 'v1') {
=======
      if (this.llm.specificationVersion === 'v2') {
>>>>>>> a741ddea
        const miniAgent = new Agent({
          model: this.llm,
          name: 'title-extractor',
          instructions:
            'You are a title extractor. You are given a list of nodes and you need to extract the title from the nodes.',
        });
<<<<<<< HEAD
        const result = await miniAgent.generate([
          { role: 'user', content: this.combineTemplate.format({ context: combinedTitles }) },
        ]);
=======
        const result = await miniAgent.generateVNext(
          [{ role: 'user', content: this.combineTemplate.format({ context: combinedTitles }) }],
          { format: 'mastra' },
        );
>>>>>>> a741ddea
        title = result.text;
      } else {
        const miniAgent = new Agent({
          model: this.llm,
          name: 'title-extractor',
          instructions:
            'You are a title extractor. You are given a list of nodes and you need to extract the title from the nodes.',
        });
<<<<<<< HEAD
        const result = await miniAgent.generate_vnext(
          [{ role: 'user', content: this.combineTemplate.format({ context: combinedTitles }) }],
          { format: 'mastra' },
        );
=======
        const result = await miniAgent.generate([
          { role: 'user', content: this.combineTemplate.format({ context: combinedTitles }) },
        ]);
>>>>>>> a741ddea
        title = result.text;
      }

      if (!title) {
        console.warn('Title extraction LLM output returned empty');
      }

      titlesByDocument[key] = title;
    }

    return titlesByDocument;
  }

  private async getTitlesCandidates(nodes: BaseNode[]): Promise<string[]> {
    const miniAgent = new Agent({
      model: this.llm,
      name: 'titles-candidates-extractor',
      instructions:
        'You are a titles candidates extractor. You are given a list of nodes and you need to extract the titles candidates from the nodes.',
    });

    const titleJobs = nodes.map(async node => {
      let completion: string;
<<<<<<< HEAD
      if (this.llm.specificationVersion === 'v1') {
        const result = await miniAgent.generate([
          { role: 'user', content: this.nodeTemplate.format({ context: node.getContent() }) },
        ]);
        completion = result.text;
      } else {
        const result = await miniAgent.generate_vnext(
          [{ role: 'user', content: this.nodeTemplate.format({ context: node.getContent() }) }],
          { format: 'mastra' },
        );
=======
      if (this.llm.specificationVersion === 'v2') {
        const result = await miniAgent.generateVNext(
          [{ role: 'user', content: this.nodeTemplate.format({ context: node.getContent() }) }],
          { format: 'mastra' },
        );
        completion = result.text;
      } else {
        const result = await miniAgent.generate([
          { role: 'user', content: this.nodeTemplate.format({ context: node.getContent() }) },
        ]);
>>>>>>> a741ddea
        completion = result.text;
      }

      if (!completion) {
        console.warn('Title candidate extraction LLM output returned empty');
        return '';
      }

      return completion.trim();
    });

    return await Promise.all(titleJobs);
  }
}<|MERGE_RESOLUTION|>--- conflicted
+++ resolved
@@ -114,27 +114,17 @@
 
       let title = '';
 
-<<<<<<< HEAD
-      if (this.llm.specificationVersion === 'v1') {
-=======
       if (this.llm.specificationVersion === 'v2') {
->>>>>>> a741ddea
         const miniAgent = new Agent({
           model: this.llm,
           name: 'title-extractor',
           instructions:
             'You are a title extractor. You are given a list of nodes and you need to extract the title from the nodes.',
         });
-<<<<<<< HEAD
-        const result = await miniAgent.generate([
-          { role: 'user', content: this.combineTemplate.format({ context: combinedTitles }) },
-        ]);
-=======
         const result = await miniAgent.generateVNext(
           [{ role: 'user', content: this.combineTemplate.format({ context: combinedTitles }) }],
           { format: 'mastra' },
         );
->>>>>>> a741ddea
         title = result.text;
       } else {
         const miniAgent = new Agent({
@@ -143,16 +133,9 @@
           instructions:
             'You are a title extractor. You are given a list of nodes and you need to extract the title from the nodes.',
         });
-<<<<<<< HEAD
-        const result = await miniAgent.generate_vnext(
-          [{ role: 'user', content: this.combineTemplate.format({ context: combinedTitles }) }],
-          { format: 'mastra' },
-        );
-=======
         const result = await miniAgent.generate([
           { role: 'user', content: this.combineTemplate.format({ context: combinedTitles }) },
         ]);
->>>>>>> a741ddea
         title = result.text;
       }
 
@@ -176,18 +159,6 @@
 
     const titleJobs = nodes.map(async node => {
       let completion: string;
-<<<<<<< HEAD
-      if (this.llm.specificationVersion === 'v1') {
-        const result = await miniAgent.generate([
-          { role: 'user', content: this.nodeTemplate.format({ context: node.getContent() }) },
-        ]);
-        completion = result.text;
-      } else {
-        const result = await miniAgent.generate_vnext(
-          [{ role: 'user', content: this.nodeTemplate.format({ context: node.getContent() }) }],
-          { format: 'mastra' },
-        );
-=======
       if (this.llm.specificationVersion === 'v2') {
         const result = await miniAgent.generateVNext(
           [{ role: 'user', content: this.nodeTemplate.format({ context: node.getContent() }) }],
@@ -198,7 +169,6 @@
         const result = await miniAgent.generate([
           { role: 'user', content: this.nodeTemplate.format({ context: node.getContent() }) },
         ]);
->>>>>>> a741ddea
         completion = result.text;
       }
 
