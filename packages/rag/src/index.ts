export * from './document';
export * from './pg';
export * from './pinecone';
<<<<<<< HEAD
export * from './astra-db';
=======
export * from './qdrant';
>>>>>>> 7ad2ee44
<|MERGE_RESOLUTION|>--- conflicted
+++ resolved
@@ -1,8 +1,5 @@
 export * from './document';
 export * from './pg';
 export * from './pinecone';
-<<<<<<< HEAD
 export * from './astra-db';
-=======
-export * from './qdrant';
->>>>>>> 7ad2ee44
+export * from './qdrant';