--- conflicted
+++ resolved
@@ -1,10 +1,6 @@
 {
   "name": "create-mastra",
-<<<<<<< HEAD
-  "version": "0.2.4-alpha.1",
-=======
   "version": "0.2.4-alpha.2",
->>>>>>> 8df4a77d
   "description": "Create Mastra apps with one command",
   "type": "module",
   "main": "dist/index.js",
