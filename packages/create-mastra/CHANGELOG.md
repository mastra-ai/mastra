--- conflicted
+++ resolved
@@ -1,7 +1,5 @@
 # create-mastra
 
-<<<<<<< HEAD
-=======
 ## 0.2.4-alpha.2
 
 ### Patch Changes
@@ -10,7 +8,6 @@
 - 40dca45: Fix expanding workflow sidebar not expanding the output section
 - d16ed18: Make playground-ui dynamic forms better
 
->>>>>>> 8df4a77d
 ## 0.2.4-alpha.1
 
 ### Patch Changes
