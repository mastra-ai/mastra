import { Integration, OpenAPI, IntegrationCredentialType, IntegrationAuth } from '@kpl/core';
import { createClient, type OASClient, type NormalizeOAS } from 'fets';
import { z } from 'zod';

// @ts-ignore
import GithubLogo from './assets/github.svg';
import { openapi } from './openapi';
import { components } from './openapi-components';
import { paths } from './openapi-paths';

export class GithubIntegration extends Integration {
  constructor() {
    super({
      authType: IntegrationCredentialType.API_KEY,
      name: 'GITHUB',
      logoUrl: GithubLogo,
      authConnectionOptions: z.object({
        API_KEY: z.string(),
      }),
    });
  }

  getOpenApiSpec() {
    return { paths, components } as unknown as OpenAPI;
  }

  getApiClient = async ({ referenceId }: { referenceId: string }): Promise<OASClient<NormalizeOAS<openapi>>> => {
    const connection = await this.dataLayer?.getConnectionByReferenceId({ name: this.name, referenceId });

    if (!connection) {
      throw new Error(`Connection not found for referenceId: ${referenceId}`);
    }

    const credential = await this.dataLayer?.getCredentialsByConnectionId(connection.id);
    const value = credential?.value as Record<string, string>;

    const client = createClient<NormalizeOAS<openapi>>({
<<<<<<< HEAD
      endpoint: 'https://api.github.com',
=======
      endpoint: 'https://github.com/',
>>>>>>> bf70a6c8
      globalParams: {
        headers: {
          Authorization: `Basic ${btoa(`${value?.['API_KEY']}`)}`,
        },
      },
    });

<<<<<<< HEAD
    return client as any;
=======
    return client;
>>>>>>> bf70a6c8
  };

  registerEvents() {
    this.events = {};
    return this.events;
  }

  getAuthenticator() {
    return new IntegrationAuth({
      dataAccess: this.dataLayer!,
      // @ts-ignore
      onConnectionCreated: () => {
        // TODO
      },
      config: {
        INTEGRATION_NAME: this.name,
        AUTH_TYPE: this.config.authType,
      },
    });
  }
}<|MERGE_RESOLUTION|>--- conflicted
+++ resolved
@@ -35,11 +35,7 @@
     const value = credential?.value as Record<string, string>;
 
     const client = createClient<NormalizeOAS<openapi>>({
-<<<<<<< HEAD
       endpoint: 'https://api.github.com',
-=======
-      endpoint: 'https://github.com/',
->>>>>>> bf70a6c8
       globalParams: {
         headers: {
           Authorization: `Basic ${btoa(`${value?.['API_KEY']}`)}`,
@@ -47,11 +43,7 @@
       },
     });
 
-<<<<<<< HEAD
-    return client as any;
-=======
     return client;
->>>>>>> bf70a6c8
   };
 
   registerEvents() {
