<<<<<<< HEAD
import type { Schema, LanguageModel } from 'ai';
=======
import type { Schema } from 'ai';
>>>>>>> 3ba6772a
import type { JSONSchema7 } from 'json-schema';
import { z, ZodOptional, ZodObject, ZodArray, ZodUnion, ZodString, ZodNumber, ZodDate, ZodDefault, ZodNull } from 'zod';
import type { ZodTypeAny } from 'zod';
import type { Targets } from 'zod-to-json-schema';
import { convertZodSchemaToAISDKSchema } from './utils';

export type SchemaCompatModel = Exclude<LanguageModel, string>;

/**
 * All supported string validation check types that can be processed or converted to descriptions.
 * @constant
 */
export const ALL_STRING_CHECKS = ['regex', 'emoji', 'email', 'url', 'uuid', 'cuid', 'min', 'max'] as const;

/**
 * All supported number validation check types that can be processed or converted to descriptions.
 * @constant
 */
export const ALL_NUMBER_CHECKS = [
  'min', // gte internally
  'max', // lte internally
  'multipleOf',
] as const;

/**
 * All supported array validation check types that can be processed or converted to descriptions.
 * @constant
 */
export const ALL_ARRAY_CHECKS = ['min', 'max', 'length'] as const;

export const isOptional = (v: ZodTypeAny): v is ZodOptional<any> => v instanceof ZodOptional;
export const isObj = (v: ZodTypeAny): v is ZodObject<any, any, any> => v instanceof ZodObject;
export const isNull = (v: ZodTypeAny): v is ZodNull => v instanceof ZodNull;
export const isArr = (v: ZodTypeAny): v is ZodArray<any, any> => v instanceof ZodArray;
export const isUnion = (v: ZodTypeAny): v is ZodUnion<[ZodTypeAny, ...ZodTypeAny[]]> => v instanceof ZodUnion;
export const isString = (v: ZodTypeAny): v is ZodString => v instanceof ZodString;
export const isNumber = (v: ZodTypeAny): v is ZodNumber => v instanceof ZodNumber;
export const isDate = (v: ZodTypeAny): v is ZodDate => v instanceof ZodDate;
export const isDefault = (v: ZodTypeAny): v is ZodDefault<any> => v instanceof ZodDefault;

/**
 * Zod types that are not supported by most AI model providers and should be avoided.
 * @constant
 */
export const UNSUPPORTED_ZOD_TYPES = ['ZodIntersection', 'ZodNever', 'ZodNull', 'ZodTuple', 'ZodUndefined'] as const;

/**
 * Zod types that are generally supported by AI model providers.
 * @constant
 */
export const SUPPORTED_ZOD_TYPES = [
  'ZodObject',
  'ZodArray',
  'ZodUnion',
  'ZodString',
  'ZodNumber',
  'ZodDate',
  'ZodAny',
  'ZodDefault',
] as const;

/**
 * All Zod types (both supported and unsupported).
 * @constant
 */
export const ALL_ZOD_TYPES = [...SUPPORTED_ZOD_TYPES, ...UNSUPPORTED_ZOD_TYPES] as const;

/**
 * Type representing string validation checks.
 */
export type StringCheckType = (typeof ALL_STRING_CHECKS)[number];

/**
 * Type representing number validation checks.
 */
export type NumberCheckType = (typeof ALL_NUMBER_CHECKS)[number];

/**
 * Type representing array validation checks.
 */
export type ArrayCheckType = (typeof ALL_ARRAY_CHECKS)[number];

/**
 * Type representing unsupported Zod schema types.
 */
export type UnsupportedZodType = (typeof UNSUPPORTED_ZOD_TYPES)[number];

/**
 * Type representing supported Zod schema types.
 */
export type SupportedZodType = (typeof SUPPORTED_ZOD_TYPES)[number];

/**
 * Type representing all Zod schema types (supported and unsupported).
 */
export type AllZodType = (typeof ALL_ZOD_TYPES)[number];

/**
 * Utility type to extract the shape of a Zod object schema.
 */
export type ZodShape<T extends z.AnyZodObject> = T['shape'];

/**
 * Utility type to extract the keys from a Zod object shape.
 */
export type ShapeKey<T extends z.AnyZodObject> = keyof ZodShape<T>;

/**
 * Utility type to extract the value types from a Zod object shape.
 */
export type ShapeValue<T extends z.AnyZodObject> = ZodShape<T>[ShapeKey<T>];

// Add constraint types at the top

type StringConstraints = {
  minLength?: number;
  maxLength?: number;
  email?: boolean;
  url?: boolean;
  uuid?: boolean;
  cuid?: boolean;
  emoji?: boolean;
  regex?: { pattern: string; flags?: string };
};

type NumberConstraints = {
  gt?: number;
  gte?: number;
  lt?: number;
  lte?: number;
  multipleOf?: number;
};

type ArrayConstraints = {
  minLength?: number;
  maxLength?: number;
  exactLength?: number;
};

type DateConstraints = {
  minDate?: string;
  maxDate?: string;
  dateFormat?: string;
};

export type ModelInformation = {
  modelId: string;
  provider: string;
  supportsStructuredOutputs: boolean;
};

/**
 * Abstract base class for creating schema compatibility layers for different AI model providers.
 *
 * This class provides a framework for transforming Zod schemas to work with specific AI model
 * provider requirements and limitations. Each provider may have different support levels for
 * JSON Schema features, validation constraints, and data types.
 *
 * @abstract
 *
 * @example
 * ```typescript
 * import { SchemaCompatLayer } from '@mastra/schema-compat';
 * import type { LanguageModelV1 } from 'ai';
 *
 * class CustomProviderCompat extends SchemaCompatLayer {
 *   constructor(model: LanguageModelV1) {
 *     super(model);
 *   }
 *
 *   shouldApply(): boolean {
 *     return this.getModel().provider === 'custom-provider';
 *   }
 *
 *   getSchemaTarget() {
 *     return 'jsonSchema7';
 *   }
 *
 *   processZodType<T extends z.AnyZodObject>(value: z.ZodTypeAny): ShapeValue<T> {
 *     // Custom processing logic for this provider
 *     switch (value._def.typeName) {
 *       case 'ZodString':
 *         return this.defaultZodStringHandler(value, ['email', 'url']);
 *       default:
 *         return this.defaultUnsupportedZodTypeHandler(value);
 *     }
 *   }
 * }
 * ```
 */
export abstract class SchemaCompatLayer {
<<<<<<< HEAD
  private model: SchemaCompatModel;
=======
  private model: ModelInformation;
>>>>>>> 3ba6772a

  /**
   * Creates a new schema compatibility instance.
   *
   * @param model - The language model this compatibility layer applies to
   */
<<<<<<< HEAD
  constructor(model: SchemaCompatModel) {
=======
  constructor(model: ModelInformation) {
>>>>>>> 3ba6772a
    this.model = model;
  }

  /**
   * Gets the language model associated with this compatibility layer.
   *
   * @returns The language model instance
   */
<<<<<<< HEAD
  getModel(): SchemaCompatModel {
=======
  getModel(): ModelInformation {
>>>>>>> 3ba6772a
    return this.model;
  }

  /**
   * Determines whether this compatibility layer should be applied for the current model.
   *
   * @returns True if this compatibility layer should be used, false otherwise
   * @abstract
   */
  abstract shouldApply(): boolean;

  /**
   * Returns the JSON Schema target format for this provider.
   *
   * @returns The schema target format, or undefined to use the default 'jsonSchema7'
   * @abstract
   */
  abstract getSchemaTarget(): Targets | undefined;

  /**
   * Processes a specific Zod type according to the provider's requirements.
   *
   * @param value - The Zod type to process
   * @returns The processed Zod type
   * @abstract
   */
  abstract processZodType(value: ZodTypeAny): ZodTypeAny;

  /**
   * Default handler for Zod object types. Recursively processes all properties in the object.
   *
   * @param value - The Zod object to process
   * @returns The processed Zod object
   */
  public defaultZodObjectHandler(
    value: ZodObject<any, any, any>,
    options: { passthrough?: boolean } = { passthrough: true },
  ): ZodObject<any, any, any> {
    const processedShape = Object.entries(value.shape).reduce<Record<string, ZodTypeAny>>((acc, [key, propValue]) => {
      acc[key] = this.processZodType(propValue as ZodTypeAny);
      return acc;
    }, {});

    let result: ZodObject<any, any, any> = z.object(processedShape);

    if (value._def.unknownKeys === 'strict') {
      result = result.strict();
    }
    if (value._def.catchall && !(value._def.catchall instanceof z.ZodNever)) {
      result = result.catchall(value._def.catchall);
    }

    if (value.description) {
      result = result.describe(value.description);
    }

    if (options.passthrough && value._def.unknownKeys === 'passthrough') {
      result = result.passthrough();
    }

    return result;
  }

  /**
   * Merges validation constraints into a parameter description.
   *
   * This helper method converts validation constraints that may not be supported
   * by a provider into human-readable descriptions.
   *
   * @param description - The existing parameter description
   * @param constraints - The validation constraints to merge
   * @returns The updated description with constraints, or undefined if no constraints
   */
  public mergeParameterDescription(
    description: string | undefined,
    constraints:
      | NumberConstraints
      | StringConstraints
      | ArrayConstraints
      | DateConstraints
      | { defaultValue?: unknown },
  ): string | undefined {
    if (Object.keys(constraints).length > 0) {
      return (description ? description + '\n' : '') + JSON.stringify(constraints);
    } else {
      return description;
    }
  }

  /**
   * Default handler for unsupported Zod types. Throws an error for specified unsupported types.
   *
   * @param value - The Zod type to check
   * @param throwOnTypes - Array of type names to throw errors for
   * @returns The original value if not in the throw list
   * @throws Error if the type is in the unsupported list
   */
  public defaultUnsupportedZodTypeHandler<T extends z.AnyZodObject>(
    value: z.ZodTypeAny,
    throwOnTypes: readonly UnsupportedZodType[] = UNSUPPORTED_ZOD_TYPES,
  ): ShapeValue<T> {
    if (throwOnTypes.includes(value._def?.typeName as UnsupportedZodType)) {
      throw new Error(`${this.model.modelId} does not support zod type: ${value._def?.typeName}`);
    }
    return value as ShapeValue<T>;
  }

  /**
   * Default handler for Zod array types. Processes array constraints according to provider support.
   *
   * @param value - The Zod array to process
   * @param handleChecks - Array constraints to convert to descriptions vs keep as validation
   * @returns The processed Zod array
   */
  public defaultZodArrayHandler(
    value: ZodArray<any, any>,
    handleChecks: readonly ArrayCheckType[] = ALL_ARRAY_CHECKS,
  ): ZodArray<any, any> {
    const zodArrayDef = value._def;
    const processedType = this.processZodType(zodArrayDef.type);

    let result = z.array(processedType);

    const constraints: ArrayConstraints = {};

    if (zodArrayDef.minLength?.value !== undefined) {
      if (handleChecks.includes('min')) {
        constraints.minLength = zodArrayDef.minLength.value;
      } else {
        result = result.min(zodArrayDef.minLength.value);
      }
    }

    if (zodArrayDef.maxLength?.value !== undefined) {
      if (handleChecks.includes('max')) {
        constraints.maxLength = zodArrayDef.maxLength.value;
      } else {
        result = result.max(zodArrayDef.maxLength.value);
      }
    }

    if (zodArrayDef.exactLength?.value !== undefined) {
      if (handleChecks.includes('length')) {
        constraints.exactLength = zodArrayDef.exactLength.value;
      } else {
        result = result.length(zodArrayDef.exactLength.value);
      }
    }

    const description = this.mergeParameterDescription(value.description, constraints);
    if (description) {
      result = result.describe(description);
    }
    return result;
  }

  /**
   * Default handler for Zod union types. Processes all union options.
   *
   * @param value - The Zod union to process
   * @returns The processed Zod union
   * @throws Error if union has fewer than 2 options
   */
  public defaultZodUnionHandler(value: ZodUnion<[ZodTypeAny, ...ZodTypeAny[]]>): ZodTypeAny {
    const processedOptions = value._def.options.map((option: ZodTypeAny) => this.processZodType(option));
    if (processedOptions.length < 2) throw new Error('Union must have at least 2 options');
    let result = z.union(processedOptions as [ZodTypeAny, ZodTypeAny, ...ZodTypeAny[]]);
    if (value.description) {
      result = result.describe(value.description);
    }
    return result;
  }

  /**
   * Default handler for Zod string types. Processes string validation constraints.
   *
   * @param value - The Zod string to process
   * @param handleChecks - String constraints to convert to descriptions vs keep as validation
   * @returns The processed Zod string
   */
  public defaultZodStringHandler(
    value: ZodString,
    handleChecks: readonly StringCheckType[] = ALL_STRING_CHECKS,
  ): ZodString {
    const constraints: StringConstraints = {};
    const checks = value._def.checks || [];
    type ZodStringCheck = (typeof checks)[number];
    const newChecks: ZodStringCheck[] = [];
    for (const check of checks) {
      if ('kind' in check) {
        if (handleChecks.includes(check.kind as StringCheckType)) {
          switch (check.kind) {
            case 'regex': {
              constraints.regex = {
                pattern: check.regex.source,
                flags: check.regex.flags,
              };
              break;
            }
            case 'emoji': {
              constraints.emoji = true;
              break;
            }
            case 'email': {
              constraints.email = true;
              break;
            }
            case 'url': {
              constraints.url = true;
              break;
            }
            case 'uuid': {
              constraints.uuid = true;
              break;
            }
            case 'cuid': {
              constraints.cuid = true;
              break;
            }
            case 'min': {
              constraints.minLength = check.value;
              break;
            }
            case 'max': {
              constraints.maxLength = check.value;
              break;
            }
          }
        } else {
          newChecks.push(check);
        }
      }
    }
    let result = z.string();
    for (const check of newChecks) {
      result = result._addCheck(check);
    }
    const description = this.mergeParameterDescription(value.description, constraints);
    if (description) {
      result = result.describe(description);
    }
    return result;
  }

  /**
   * Default handler for Zod number types. Processes number validation constraints.
   *
   * @param value - The Zod number to process
   * @param handleChecks - Number constraints to convert to descriptions vs keep as validation
   * @returns The processed Zod number
   */
  public defaultZodNumberHandler(
    value: ZodNumber,
    handleChecks: readonly NumberCheckType[] = ALL_NUMBER_CHECKS,
  ): ZodNumber {
    const constraints: NumberConstraints = {};
    const checks = value._def.checks || [];
    type ZodNumberCheck = (typeof checks)[number];
    const newChecks: ZodNumberCheck[] = [];
    for (const check of checks) {
      if ('kind' in check) {
        if (handleChecks.includes(check.kind as NumberCheckType)) {
          switch (check.kind) {
            case 'min':
              if (check.inclusive) {
                constraints.gte = check.value;
              } else {
                constraints.gt = check.value;
              }
              break;
            case 'max':
              if (check.inclusive) {
                constraints.lte = check.value;
              } else {
                constraints.lt = check.value;
              }
              break;
            case 'multipleOf': {
              constraints.multipleOf = check.value;
              break;
            }
          }
        } else {
          newChecks.push(check);
        }
      }
    }
    let result = z.number();
    for (const check of newChecks) {
      switch (check.kind) {
        case 'int':
          result = result.int();
          break;
        case 'finite':
          result = result.finite();
          break;
        default:
          result = result._addCheck(check);
      }
    }
    const description = this.mergeParameterDescription(value.description, constraints);
    if (description) {
      result = result.describe(description);
    }
    return result;
  }

  /**
   * Default handler for Zod date types. Converts dates to ISO strings with constraint descriptions.
   *
   * @param value - The Zod date to process
   * @returns A Zod string schema representing the date in ISO format
   */
  public defaultZodDateHandler(value: ZodDate): ZodString {
    const constraints: DateConstraints = {};
    const checks = value._def.checks || [];
    type ZodDateCheck = (typeof checks)[number];
    const newChecks: ZodDateCheck[] = [];
    for (const check of checks) {
      if ('kind' in check) {
        switch (check.kind) {
          case 'min':
            const minDate = new Date(check.value);
            if (!isNaN(minDate.getTime())) {
              constraints.minDate = minDate.toISOString();
            }
            break;
          case 'max':
            const maxDate = new Date(check.value);
            if (!isNaN(maxDate.getTime())) {
              constraints.maxDate = maxDate.toISOString();
            }
            break;
          default:
            newChecks.push(check);
        }
      }
    }
    constraints.dateFormat = 'date-time';
    let result = z.string().describe('date-time');
    const description = this.mergeParameterDescription(value.description, constraints);
    if (description) {
      result = result.describe(description);
    }
    return result;
  }

  /**
   * Default handler for Zod optional types. Processes the inner type and maintains optionality.
   *
   * @param value - The Zod optional to process
   * @param handleTypes - Types that should be processed vs passed through
   * @returns The processed Zod optional
   */
  public defaultZodOptionalHandler(
    value: ZodOptional<any>,
    handleTypes: readonly AllZodType[] = SUPPORTED_ZOD_TYPES,
  ): ZodTypeAny {
    if (handleTypes.includes(value._def.innerType._def.typeName as AllZodType)) {
      return this.processZodType(value._def.innerType).optional();
    } else {
      return value;
    }
  }

  /**
   * Processes a Zod object schema and converts it to an AI SDK Schema.
   *
   * @param zodSchema - The Zod object schema to process
   * @returns An AI SDK Schema with provider-specific compatibility applied
   */
  public processToAISDKSchema(zodSchema: z.ZodSchema): Schema {
    const processedSchema = this.processZodType(zodSchema);

    return convertZodSchemaToAISDKSchema(processedSchema, this.getSchemaTarget());
  }

  /**
   * Processes a Zod object schema and converts it to a JSON Schema.
   *
   * @param zodSchema - The Zod object schema to process
   * @returns A JSONSchema7 object with provider-specific compatibility applied
   */
  public processToJSONSchema(zodSchema: z.ZodSchema): JSONSchema7 {
    return this.processToAISDKSchema(zodSchema).jsonSchema;
  }
}<|MERGE_RESOLUTION|>--- conflicted
+++ resolved
@@ -1,8 +1,4 @@
-<<<<<<< HEAD
 import type { Schema, LanguageModel } from 'ai';
-=======
-import type { Schema } from 'ai';
->>>>>>> 3ba6772a
 import type { JSONSchema7 } from 'json-schema';
 import { z, ZodOptional, ZodObject, ZodArray, ZodUnion, ZodString, ZodNumber, ZodDate, ZodDefault, ZodNull } from 'zod';
 import type { ZodTypeAny } from 'zod';
@@ -194,22 +190,14 @@
  * ```
  */
 export abstract class SchemaCompatLayer {
-<<<<<<< HEAD
-  private model: SchemaCompatModel;
-=======
   private model: ModelInformation;
->>>>>>> 3ba6772a
 
   /**
    * Creates a new schema compatibility instance.
    *
    * @param model - The language model this compatibility layer applies to
    */
-<<<<<<< HEAD
-  constructor(model: SchemaCompatModel) {
-=======
   constructor(model: ModelInformation) {
->>>>>>> 3ba6772a
     this.model = model;
   }
 
@@ -218,11 +206,7 @@
    *
    * @returns The language model instance
    */
-<<<<<<< HEAD
-  getModel(): SchemaCompatModel {
-=======
   getModel(): ModelInformation {
->>>>>>> 3ba6772a
     return this.model;
   }
 
