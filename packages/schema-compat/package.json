--- conflicted
+++ resolved
@@ -47,12 +47,7 @@
     "@types/json-schema": "^7.0.15",
     "ai": "5.0.0-beta.14",
     "@types/node": "^20.19.0",
-<<<<<<< HEAD
-    "eslint": "^9.29.0",
-=======
-    "ai": "4.3.16",
     "eslint": "^9.30.1",
->>>>>>> 808b4932
     "tsup": "^8.5.0",
     "typescript": "^5.8.3",
     "vitest": "^3.2.4",
