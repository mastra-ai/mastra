{
  "name": "@mastra/mcp-docs-server",
  "version": "0.13.1-alpha.0",
  "description": "MCP server for accessing Mastra.ai documentation, changelogs, and news.",
  "type": "module",
  "main": "dist/index.js",
  "types": "dist/index.d.ts",
  "bin": "dist/stdio.js",
  "files": [
    "dist",
    ".docs",
    "README.md"
  ],
  "exports": {
    ".": {
      "import": {
        "types": "./dist/index.d.ts",
        "default": "./dist/index.js"
      }
    },
    "./package.json": "./package.json"
  },
  "scripts": {
    "prepare-docs": "cross-env PREPARE=true node dist/prepare-docs/prepare.js",
    "build:cli": "tsup src/stdio.ts src/prepare-docs/prepare.ts --format esm --experimental-dts --treeshake=smallest --splitting",
    "pretest": "pnpm turbo build --filter @mastra/mcp-docs-server",
    "test": "vitest run",
    "lint": "eslint ."
  },
  "keywords": [],
  "author": "",
  "license": "Elastic-2.0",
  "dependencies": {
    "@mastra/mcp": "workspace:^",
<<<<<<< HEAD
    "@modelcontextprotocol/sdk": "^1.9.0",
    "@vscode/ripgrep": "^1.15.11",
=======
    "@modelcontextprotocol/sdk": "^1.12.1",
>>>>>>> 4c62489e
    "date-fns": "^4.1.0",
    "exit-hook": "^4.0.0",
    "jsdom": "^26.1.0",
    "turndown": "^7.2.0",
    "uuid": "^11.1.0",
    "zod": "^3.25.57",
    "zod-to-json-schema": "^3.24.5"
  },
  "devDependencies": {
    "@hono/node-server": "^1.14.4",
    "@internal/lint": "workspace:*",
    "@mastra/core": "workspace:*",
    "@types/jsdom": "^21.1.7",
    "@types/node": "^20.19.0",
    "@types/turndown": "^5.0.5",
    "@wong2/mcp-cli": "^1.10.0",
    "cross-env": "^7.0.3",
<<<<<<< HEAD
    "eslint": "^9.23.0",
    "hono": "^4.7.4",
    "tsup": "^8.4.0",
    "tsx": "^4.19.3",
    "typescript": "^5.3.3",
    "vitest": "^3.1.2"
=======
    "eslint": "^9.28.0",
    "hono": "^4.7.11",
    "tsup": "^8.5.0",
    "tsx": "^4.19.4",
    "typescript": "^5.8.3",
    "vitest": "^3.2.3"
>>>>>>> 4c62489e
  },
  "peerDependencies": {
    "@mastra/core": "^0.10.0-alpha.0"
  }
}<|MERGE_RESOLUTION|>--- conflicted
+++ resolved
@@ -32,12 +32,8 @@
   "license": "Elastic-2.0",
   "dependencies": {
     "@mastra/mcp": "workspace:^",
-<<<<<<< HEAD
-    "@modelcontextprotocol/sdk": "^1.9.0",
+    "@modelcontextprotocol/sdk": "^1.12.1",
     "@vscode/ripgrep": "^1.15.11",
-=======
-    "@modelcontextprotocol/sdk": "^1.12.1",
->>>>>>> 4c62489e
     "date-fns": "^4.1.0",
     "exit-hook": "^4.0.0",
     "jsdom": "^26.1.0",
@@ -55,21 +51,12 @@
     "@types/turndown": "^5.0.5",
     "@wong2/mcp-cli": "^1.10.0",
     "cross-env": "^7.0.3",
-<<<<<<< HEAD
-    "eslint": "^9.23.0",
-    "hono": "^4.7.4",
-    "tsup": "^8.4.0",
-    "tsx": "^4.19.3",
-    "typescript": "^5.3.3",
-    "vitest": "^3.1.2"
-=======
     "eslint": "^9.28.0",
     "hono": "^4.7.11",
     "tsup": "^8.5.0",
     "tsx": "^4.19.4",
     "typescript": "^5.8.3",
     "vitest": "^3.2.3"
->>>>>>> 4c62489e
   },
   "peerDependencies": {
     "@mastra/core": "^0.10.0-alpha.0"
