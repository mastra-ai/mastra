import fs from 'node:fs/promises';
import { Server } from '@modelcontextprotocol/sdk/server/index.js';
import { StdioServerTransport } from '@modelcontextprotocol/sdk/server/stdio.js';
import { CallToolRequestSchema, ListToolsRequestSchema } from '@modelcontextprotocol/sdk/types.js';
import { z } from 'zod';
import { zodToJsonSchema } from 'zod-to-json-schema';

import { logger, createLogger } from './logger';
import { prepare } from './prepare-docs/prepare';
import { blogTool, blogInputSchema } from './tools/blog';
import { changesTool, changesInputSchema } from './tools/changes';
import { 
  startMastraCourse, 
  getMastraCourseStatus, 
  startMastraCourseLesson, 
  nextMastraCourseStep, 
  clearMastraCourseHistory 
} from './tools/course';
import { docsTool, docsInputSchema } from './tools/docs';
import { examplesTool, examplesInputSchema } from './tools/examples';
import { fromPackageRoot } from './utils';

let server: Server;

if (process.env.REBUILD_DOCS_ON_START === 'true') {
  void logger.info('Rebuilding docs on start');
  try {
    await prepare();
    void logger.info('Docs rebuilt successfully');
  } catch (error) {
    void logger.error('Failed to rebuild docs', error);
  }
}

server = new Server(
  {
    name: 'Mastra Documentation Server',
    version: JSON.parse(await fs.readFile(fromPackageRoot(`package.json`), 'utf8')).version,
  },
  {
    capabilities: {
      tools: {},
      logging: { enabled: true },
    },
  },
);

// Update logger with server instance
Object.assign(logger, createLogger(server));

// Set up request handlers
server.setRequestHandler(ListToolsRequestSchema, async () => ({
  tools: [
    {
      name: 'mastraBlog',
      description: blogTool.description,
      inputSchema: zodToJsonSchema(blogInputSchema),
    },
    {
      name: 'mastraDocs',
      description: docsTool.description,
      inputSchema: zodToJsonSchema(docsInputSchema),
    },
    {
      name: 'mastraExamples',
      description: examplesTool.description,
      inputSchema: zodToJsonSchema(examplesInputSchema),
    },
    {
      name: 'mastraChanges',
      description: changesTool.description,
      inputSchema: zodToJsonSchema(changesInputSchema),
    },
    {
      name: 'startMastraCourse',
      description: startMastraCourse.description,
      inputSchema: zodToJsonSchema(startMastraCourse.parameters),
    },
    {
      name: 'getMastraCourseStatus',
      description: getMastraCourseStatus.description,
      inputSchema: zodToJsonSchema(getMastraCourseStatus.parameters),
    },
    {
      name: 'startMastraCourseLesson',
      description: startMastraCourseLesson.description,
      inputSchema: zodToJsonSchema(startMastraCourseLesson.parameters),
    },
    {
      name: 'nextMastraCourseStep',
      description: nextMastraCourseStep.description,
      inputSchema: zodToJsonSchema(nextMastraCourseStep.parameters),
    },
    {
      name: 'clearMastraCourseHistory',
      description: clearMastraCourseHistory.description,
      inputSchema: zodToJsonSchema(clearMastraCourseHistory.parameters),
    },
  ],
}));

server.setRequestHandler(CallToolRequestSchema, async request => {
  const startTime = Date.now();
  try {
    let result;
    switch (request.params.name) {
      case 'mastraBlog': {
        const args = blogInputSchema.parse(request.params.arguments);
        result = await blogTool.execute(args);
        break;
      }
      case 'mastraDocs': {
        const args = docsInputSchema.parse(request.params.arguments);
        result = await docsTool.execute(args);
        break;
      }
      case 'mastraExamples': {
        const args = examplesInputSchema.parse(request.params.arguments);
        result = await examplesTool.execute(args);
        break;
      }
      case 'mastraChanges': {
        const args = changesInputSchema.parse(request.params.arguments);
        result = await changesTool.execute(args);
        break;
      }
<<<<<<< HEAD
      case 'startMastraCourse': {
        const args = startMastraCourse.parameters.parse(request.params.arguments);
        const result = await startMastraCourse.execute(args);
        return {
          content: [{ type: 'text', text: result }],
          isError: false,
        };
      }
      case 'getMastraCourseStatus': {
        const args = getMastraCourseStatus.parameters.parse(request.params.arguments);
        const result = await getMastraCourseStatus.execute(args);
        return {
          content: [{ type: 'text', text: result }],
          isError: false,
        };
      }
      case 'startMastraCourseLesson': {
        const args = startMastraCourseLesson.parameters.parse(request.params.arguments);
        const result = await startMastraCourseLesson.execute(args);
        return {
          content: [{ type: 'text', text: result }],
          isError: false,
        };
      }
      case 'nextMastraCourseStep': {
        const args = nextMastraCourseStep.parameters.parse(request.params.arguments);
        const result = await nextMastraCourseStep.execute(args);
        return {
          content: [{ type: 'text', text: result }],
          isError: false,
        };
      }
      case 'clearMastraCourseHistory': {
        const args = clearMastraCourseHistory.parameters.parse(request.params.arguments);
        const result = await clearMastraCourseHistory.execute(args);
        return {
          content: [{ type: 'text', text: result }],
          isError: false,
        };
      }
      default:
=======
      default: {
        void logger.warning(`Unknown tool requested: ${request.params.name}`);
>>>>>>> 498c13b5
        return {
          content: [
            {
              type: 'text',
              text: `Unknown tool: ${request.params.name}`,
            },
          ],
          isError: true,
        };
      }
    }

    const duration = Date.now() - startTime;
    void logger.debug(`Tool execution completed`, { tool: request.params.name, duration: `${duration}ms` });
    return result;
  } catch (error) {
    const duration = Date.now() - startTime;
    if (error instanceof z.ZodError) {
      void logger.warning('Invalid tool arguments', {
        tool: request.params.name,
        errors: error.errors,
        duration: `${duration}ms`,
      });
      return {
        content: [
          {
            type: 'text',
            text: `Invalid arguments: ${error.errors.map(e => `${e.path.join('.')}: ${e.message}`).join(', ')}`,
          },
        ],
        isError: true,
      };
    }

    void logger.error(`Tool execution failed: ${request.params.name}`, error);
    return {
      content: [
        {
          type: 'text',
          text: `Error: ${error instanceof Error ? error.message : String(error)}`,
        },
      ],
      isError: true,
    };
  }
});

async function runServer() {
  try {
    const transport = new StdioServerTransport();
    await server.connect(transport);
    void logger.info('Started Mastra Docs MCP Server');
  } catch (error) {
    void logger.error('Failed to start server', error);
    process.exit(1);
  }
}

export { runServer, server };<|MERGE_RESOLUTION|>--- conflicted
+++ resolved
@@ -9,12 +9,12 @@
 import { prepare } from './prepare-docs/prepare';
 import { blogTool, blogInputSchema } from './tools/blog';
 import { changesTool, changesInputSchema } from './tools/changes';
-import { 
-  startMastraCourse, 
-  getMastraCourseStatus, 
-  startMastraCourseLesson, 
-  nextMastraCourseStep, 
-  clearMastraCourseHistory 
+import {
+  startMastraCourse,
+  getMastraCourseStatus,
+  startMastraCourseLesson,
+  nextMastraCourseStep,
+  clearMastraCourseHistory,
 } from './tools/course';
 import { docsTool, docsInputSchema } from './tools/docs';
 import { examplesTool, examplesInputSchema } from './tools/examples';
@@ -124,7 +124,6 @@
         result = await changesTool.execute(args);
         break;
       }
-<<<<<<< HEAD
       case 'startMastraCourse': {
         const args = startMastraCourse.parameters.parse(request.params.arguments);
         const result = await startMastraCourse.execute(args);
@@ -165,11 +164,8 @@
           isError: false,
         };
       }
-      default:
-=======
       default: {
         void logger.warning(`Unknown tool requested: ${request.params.name}`);
->>>>>>> 498c13b5
         return {
           content: [
             {
