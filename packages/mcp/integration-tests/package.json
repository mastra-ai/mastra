--- conflicted
+++ resolved
@@ -9,36 +9,12 @@
   "dependencies": {
     "@ai-sdk/openai": "^1.3.24",
     "@ai-sdk/react": "^1.2.12",
-<<<<<<< HEAD
-    "@mastra/client-js": "latest",
-    "@mastra/mcp": "latest",
-=======
     "@mastra/client-js": "*",
     "@mastra/mcp": "*",
->>>>>>> fdc51849
     "dotenv": "^16.6.1",
     "zod": "^3.25.76"
   },
   "devDependencies": {
-<<<<<<< HEAD
-    "@mastra/core": "latest",
-    "@testing-library/react": "^16.3.0",
-    "@types/node": "^20.17.57",
-    "get-port": "^7.1.0",
-    "mastra": "latest",
-    "typescript": "^5.8.3",
-    "vitest": "^3.2.4"
-  },
-  "pnpm": {
-    "overrides": {
-      "@mastra/core": "link:../../core",
-      "@mastra/loggers": "link:../../loggers",
-      "@mastra/memory": "link:../../memory",
-      "@mastra/client-js": "link:../../client-sdks/client-js",
-      "@mastra/mcp": "link:../",
-      "@mastra/libsql": "link:../../stores/libsql",
-      "@mastra/evals": "link:../../evals",
-=======
     "@mastra/core": "*",
     "@testing-library/react": "^16.3.0",
     "@types/node": "^20.17.57",
@@ -55,7 +31,6 @@
       "@mastra/core": "link:../../core",
       "@mastra/mcp": "link:../",
       "@mastra/client-js": "link:../../../client-sdks/client-js",
->>>>>>> fdc51849
       "mastra": "link:../../cli"
     }
   }
