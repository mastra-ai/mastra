# @mastra/mcp

Model Context Protocol (MCP) client implementation for Mastra, providing seamless integration with MCP-compatible AI models and tools.

## Installation

```bash
npm install @mastra/mcp@latest
```

## Overview

The `@mastra/mcp` package provides a client implementation for the Model Context Protocol (MCP), enabling Mastra to communicate with MCP-compatible AI models and tools. It wraps the official `@modelcontextprotocol/sdk` and provides Mastra-specific functionality.

The client automatically detects the transport type based on your server configuration:

- If you provide a `command`, it uses the Stdio transport.
- If you provide a `url`, it first attempts to use the Streamable HTTP transport (protocol version 2025-03-26) and falls back to the legacy SSE transport (protocol version 2024-11-05) if the initial connection fails.

## Usage

```typescript
import { MCPClient } from '@mastra/mcp';

<<<<<<< HEAD
// Create a client with stdio server
const stdioClient = new MCPClient({
  servers: {
    myStdioClient: {
      server: {
        command: 'your-mcp-server-command',
        args: ['--your', 'args'],
        capabilities: {}, // optional ClientCapabilities
      },
    },
  },
});

// Or create a client with SSE server
const sseClient = new MCPClient({
  servers: {
    mySseClient: {
      url: new URL('https://your-mcp-server.com/sse'),
      requestInit: {
        headers: { Authorization: 'Bearer your-token' },
      },
      eventSourceInit: {
        fetch(input: Request | URL | string, init?: RequestInit) {
          const headers = new Headers(init?.headers || {});
          headers.set('Authorization', 'Bearer your-token');
          return fetch(input, {
            ...init,
            headers,
          });
        },
      },
      timeout: 60000, // optional timeout for tool calls in milliseconds
=======
// Create a client with a Stdio server
const stdioClient = new MastraMCPClient({
  name: 'my-stdio-client',
  version: '1.0.0', // optional
  server: {
    command: 'your-mcp-server-command',
    args: ['--your', 'args'],
    env: { API_KEY: 'your-api-key' }, // optional environment variables
  },
  capabilities: {}, // optional ClientCapabilities
  timeout: 60000, // optional timeout for tool calls in milliseconds
});

// Create a client with an HTTP server (tries Streamable HTTP, falls back to SSE)
const httpClient = new MastraMCPClient({
  name: 'my-http-client',
  version: '1.0.0',
  server: {
    url: new URL('https://your-mcp-server.com/mcp'), // Use the base URL for Streamable HTTP
    requestInit: {
      // Optional fetch request configuration
      headers: { Authorization: 'Bearer your-token' },
    },
    // eventSourceInit is only needed for custom headers with the legacy SSE fallback
    eventSourceInit: {
      /* ... */
>>>>>>> c4c6f048
    },
  },
});

// Connect to the MCP server (using one of the clients above)
await httpClient.connect();

// List available resources
const resources = await httpClient.resources();

// Get available tools
const tools = await httpClient.tools();

// Disconnect when done
await httpClient.disconnect();
```

## Managing Multiple MCP Servers

<<<<<<< HEAD
For applications that need to interact with multiple MCP servers, the `MCPClient` class provides a convenient way to manage multiple server connections and their tools:
=======
For applications that need to interact with multiple MCP servers, the `MCPConfiguration` class provides a convenient way to manage multiple server connections and their tools. It also uses the automatic transport detection based on the `server` configuration:
>>>>>>> c4c6f048

```typescript
import { MCPClient } from '@mastra/mcp';

const mcp = new MCPClient({
  servers: {
    // Stdio-based server
    stockPrice: {
      command: 'npx',
      args: ['tsx', 'stock-price.ts'],
      env: {
        API_KEY: 'your-api-key',
      },
    },
    // HTTP-based server (tries Streamable HTTP, falls back to SSE)
    weather: {
      url: new URL('http://localhost:8080/mcp'), // Use the base URL for Streamable HTTP
      requestInit: {
        // Optional fetch request configuration
        headers: { 'X-Api-Key': 'weather-key' },
      },
    },
  },
});

// Get all tools from all configured servers namespaced with the server name
const tools = await mcp.getTools();

// Get tools grouped into a toolset object per-server
const toolsets = await mcp.getToolsets();
```

## Logging

The MCP client provides per-server logging capabilities, allowing you to monitor interactions with each MCP server separately:

```typescript
import { MCPClient, LogMessage, LoggingLevel } from '@mastra/mcp';

// Define a custom log handler
const weatherLogger = (logMessage: LogMessage) => {
  console.log(`[${logMessage.level}] ${logMessage.serverName}: ${logMessage.message}`);

  // Log data contains valuable information
  console.log('Details:', logMessage.details);
  console.log('Timestamp:', logMessage.timestamp);
};

// Initialize MCP configuration with server-specific loggers
const mcp = new MCPClient({
  servers: {
    weatherService: {
      command: 'npx',
      args: ['tsx', 'weather-mcp.ts'],
      // Attach the logger to this specific server
      logger: weatherLogger, // Use 'logger' key
    },

    stockPriceService: {
      command: 'npx',
      args: ['tsx', 'stock-mcp.ts'],
      // Different logger for this service
      logger: logMessage => {
        // Use 'logger' key
        // Just log errors and critical events for this service
        if (['error', 'critical', 'alert', 'emergency'].includes(logMessage.level)) {
          console.error(`Stock service ${logMessage.level}: ${logMessage.message}`);
        }
      },
    },
  },
});
```

### Log Message Structure

Each log message contains the following information:

```typescript
interface LogMessage {
  level: LoggingLevel; // MCP SDK standard log levels
  message: string;
  timestamp: Date;
  serverName: string;
  details?: Record<string, any>;
}
```

The `LoggingLevel` type is directly imported from the MCP SDK, ensuring compatibility with all standard MCP log levels: `'debug' | 'info' | 'notice' | 'warning' | 'error' | 'critical' | 'alert' | 'emergency'`.

### Creating Reusable Loggers

You can create reusable logger factories for common patterns:

```typescript
import fs from 'node:fs';

// File logger factory with color coded output for different severity levels
const createFileLogger = (filePath: string) => {
  return (logMessage: LogMessage) => {
    // Format the message based on level
    const prefix =
      logMessage.level === 'emergency' ? '!!! EMERGENCY !!! ' : logMessage.level === 'alert' ? '! ALERT ! ' : '';

    // Write to file with timestamp, level, etc.
    fs.appendFileSync(
      filePath,
      `[${logMessage.timestamp.toISOString()}] [${logMessage.level.toUpperCase()}] ${prefix}${logMessage.message}\n`,
    );
  };
};

// Use the factory in configuration
const mcp = new MCPClient({
  servers: {
    weatherService: {
      command: 'npx',
      args: ['tsx', 'weather-mcp.ts'],
      logger: createFileLogger('./logs/weather.log'), // Use 'logger' key
    },
  },
});
```

See the `examples/server-logging.ts` file for comprehensive examples of various logging strategies.

### Tools vs Toolsets

The MCPClient class provides two ways to access MCP tools:

#### Tools (`getTools()`)

Use this when:

- You have a single MCP connection
- The tools are used by a single user/context (CLI tools, automation scripts, etc)
- Tool configuration (API keys, credentials) remains constant
- You want to initialize an Agent with a fixed set of tools

```typescript
import { Agent } from '@mastra/core/agent';
import { openai } from '@ai-sdk/openai';

const agent = new Agent({
  name: 'CLI Assistant',
  instructions: 'You help users with CLI tasks',
  model: openai('gpt-4'),
  tools: await mcp.getTools(), // Tools are fixed at agent creation
});
```

#### Toolsets (`getToolsets()`)

Use this when:

- You need per-request tool configuration
- Tools need different credentials per user
- Running in a multi-user environment (web app, API, etc)
- Tool configuration needs to change dynamically

```typescript
import { MCPClient } from '@mastra/mcp';
import { Agent } from '@mastra/core/agent';
import { openai } from '@ai-sdk/openai';

// Configure MCP servers with user-specific settings before getting toolsets
const mcp = new MCPClient({
  servers: {
    stockPrice: {
      command: 'npx',
      args: ['tsx', 'weather-mcp.ts'],
      env: {
        // These would be different per user
        API_KEY: 'user-1-api-key',
      },
    },
    weather: {
      url: new URL('http://localhost:8080/mcp'), // Use the base URL for Streamable HTTP
      requestInit: {
        headers: {
          // These would be different per user
          Authorization: 'Bearer user-1-token',
        },
      },
      // eventSourceInit is only needed for custom headers with the legacy SSE fallback
      eventSourceInit: {
        /* ... */
      },
    },
  },
});

// Get the current toolsets configured for this user
const toolsets = await mcp.getToolsets();

// Use the agent with user-specific tool configurations
const response = await agent.generate('What is the weather in London?', {
  toolsets,
});

console.log(response.text);
```

The `MCPClient` class automatically:

- Manages connections to multiple MCP servers
- Namespaces tools to prevent naming conflicts
- Handles connection lifecycle and cleanup
- Provides both flat and grouped access to tools

## SSE Authentication and Headers (Legacy Fallback)

When the client falls back to using the legacy SSE (Server-Sent Events) transport and you need to include authentication or custom headers, you need to configure headers in a specific way. The standard `requestInit` headers won't work alone because SSE connections using the browser's `EventSource` API don't support custom headers directly.

The `eventSourceInit` configuration allows you to customize the underlying fetch request used for the SSE connection, ensuring your authentication headers are properly included.

To properly include authentication headers or other custom headers in SSE connections when using the legacy fallback, you need to use both `requestInit` and `eventSourceInit`:

```typescript
<<<<<<< HEAD
const sseClient = new MCPClient({
  servers: {
    authenticatedSseClient: {
      url: new URL('https://your-mcp-server.com/sse'),
      // requestInit alone isn't enough for SSE connections
      requestInit: {
        headers: { Authorization: 'Bearer your-token' },
      },
      // eventSourceInit is required to include headers in the SSE connection
      eventSourceInit: {
        fetch(input: Request | URL | string, init?: RequestInit) {
          const headers = new Headers(init?.headers || {});
          headers.set('Authorization', 'Bearer your-token');
          return fetch(input, {
            ...init,
            headers,
          });
        },
=======
const sseClient = new MastraMCPClient({
  name: 'authenticated-sse-client',
  server: {
    url: new URL('https://your-mcp-server.com/sse'), // Note the typical /sse path for legacy servers
    // requestInit alone isn't enough for SSE connections
    requestInit: {
      headers: { Authorization: 'Bearer your-token' },
    },
    // eventSourceInit is required to include headers in the SSE connection
    eventSourceInit: {
      fetch(input: Request | URL | string, init?: RequestInit) {
        const headers = new Headers(init?.headers || {});
        headers.set('Authorization', 'Bearer your-token');
        return fetch(input, {
          ...init,
          headers,
        });
>>>>>>> c4c6f048
      },
    },
  },
});
```

This configuration ensures that:

1. The authentication headers are properly included in the SSE connection request
2. The connection can be established with the required credentials
3. Subsequent messages can be received through the authenticated connection

```typescript
const sseClient = new MastraMCPClient({
  name: 'authenticated-sse-client',
  server: {
    url: new URL('https://your-mcp-server.com/sse'), // Note the typical /sse path for legacy servers
    // requestInit alone isn't enough for SSE connections
    requestInit: {
      headers: { Authorization: 'Bearer your-token' },
    },
    // eventSourceInit is required to include headers in the SSE connection
    eventSourceInit: {
      fetch(input: Request | URL | string, init?: RequestInit) {
        const headers = new Headers(init?.headers || {});
        headers.set('Authorization', 'Bearer your-token');
        return fetch(input, {
          ...init,
          headers,
        });
      },
    },
  },
});
```

## Configuration (`MastraMCPServerDefinition`)

The `server` parameter for both `MastraMCPClient` and `MCPConfiguration` uses the `MastraMCPServerDefinition` type. The client automatically detects the transport type based on the provided parameters:

- If `command` is provided, it uses the Stdio transport.
- If `url` is provided, it first attempts to use the Streamable HTTP transport and falls back to the legacy SSE transport if the initial connection fails.

Here are the available options within `MastraMCPServerDefinition`:

- **`command`**: (Optional, string) For Stdio servers: The command to execute.
- **`args`**: (Optional, string[]) For Stdio servers: Arguments to pass to the command.
- **`env`**: (Optional, Record<string, string>) For Stdio servers: Environment variables to set for the command.
- **`url`**: (Optional, URL) For HTTP servers (Streamable HTTP or SSE): The URL of the server.
- **`requestInit`**: (Optional, RequestInit) For HTTP servers: Request configuration for the fetch API. Used for the initial Streamable HTTP connection attempt and subsequent POST requests. Also used for the initial SSE connection attempt.
- **`eventSourceInit`**: (Optional, EventSourceInit) **Only** for the legacy SSE fallback: Custom fetch configuration for SSE connections. Required when using custom headers with SSE.
- **`logger`**: (Optional, LogHandler) Optional additional handler for logging.
- **`timeout`**: (Optional, number) Server-specific timeout in milliseconds, overriding the global client/configuration timeout.
- **`capabilities`**: (Optional, ClientCapabilities) Server-specific capabilities configuration.
- **`enableServerLogs`**: (Optional, boolean, default: `true`) Whether to enable logging for this server.

## Features

- Standard MCP client implementation
- Automatic tool conversion to Mastra format
- Resource discovery and management
- Multiple transport layers with automatic detection:
  - Stdio-based for local servers (`command`)
  - HTTP-based for remote servers (`url`): Tries Streamable HTTP first, falls back to legacy SSE.
- Per-server logging capability using all standard MCP log levels
- Automatic error handling and logging
- Tool execution with context

## Methods

### `connect()`

Establishes connection with the MCP server.

### `disconnect()`

Closes the connection with the MCP server.

### `resources()`

Lists available resources from the MCP server.

### `tools()`

Retrieves and converts MCP tools to Mastra-compatible format.

## Tool Conversion

The package automatically converts MCP tools to Mastra's format:

```typescript
const tools = await client.tools();
// Returns: { [toolName: string]: MastraTool }

// Each tool includes:
// - Converted JSON schema
// - Mastra-compatible execution wrapper
// - Error handling
// - Automatic context passing
```

## Error Handling

The client includes comprehensive error handling:

- Connection errors
- Tool execution errors
- Resource listing errors
- Schema conversion errors

## Related Links

- [Model Context Protocol Specification](https://modelcontextprotocol.io/specification)
- [@modelcontextprotocol/sdk Documentation](https://github.com/modelcontextprotocol/typescript-sdk)
- [Mastra Docs: Using MCP With Mastra](/docs/agents/mcp-guide)
- [Mastra Docs: MCPConfiguration Reference](/reference/tools/mcp-configuration)
- [Mastra Docs: MastraMCPClient Reference](/reference/tools/client)<|MERGE_RESOLUTION|>--- conflicted
+++ resolved
@@ -22,15 +22,31 @@
 ```typescript
 import { MCPClient } from '@mastra/mcp';
 
-<<<<<<< HEAD
-// Create a client with stdio server
+// Create a client with a Stdio server
 const stdioClient = new MCPClient({
   servers: {
     myStdioClient: {
-      server: {
-        command: 'your-mcp-server-command',
-        args: ['--your', 'args'],
-        capabilities: {}, // optional ClientCapabilities
+      command: 'your-mcp-server-command',
+      args: ['--your', 'args'],
+      env: { API_KEY: 'your-api-key' }, // optional environment variables
+      capabilities: {}, // optional ClientCapabilities
+      timeout: 60000, // optional timeout for tool calls in milliseconds
+    },
+  },
+});
+
+// Create a client with an HTTP server (tries Streamable HTTP, falls back to SSE)
+const httpClient = new MCPClient({
+  servers: {
+    myHttpClient: {
+      url: new URL('https://your-mcp-server.com/mcp'), // Use the base URL for Streamable HTTP
+      requestInit: {
+        // Optional fetch request configuration
+        headers: { Authorization: 'Bearer your-token' },
+      },
+      // eventSourceInit is only needed for custom headers with the legacy SSE fallback
+      eventSourceInit: {
+        /* ... */
       },
     },
   },
@@ -55,34 +71,6 @@
         },
       },
       timeout: 60000, // optional timeout for tool calls in milliseconds
-=======
-// Create a client with a Stdio server
-const stdioClient = new MastraMCPClient({
-  name: 'my-stdio-client',
-  version: '1.0.0', // optional
-  server: {
-    command: 'your-mcp-server-command',
-    args: ['--your', 'args'],
-    env: { API_KEY: 'your-api-key' }, // optional environment variables
-  },
-  capabilities: {}, // optional ClientCapabilities
-  timeout: 60000, // optional timeout for tool calls in milliseconds
-});
-
-// Create a client with an HTTP server (tries Streamable HTTP, falls back to SSE)
-const httpClient = new MastraMCPClient({
-  name: 'my-http-client',
-  version: '1.0.0',
-  server: {
-    url: new URL('https://your-mcp-server.com/mcp'), // Use the base URL for Streamable HTTP
-    requestInit: {
-      // Optional fetch request configuration
-      headers: { Authorization: 'Bearer your-token' },
-    },
-    // eventSourceInit is only needed for custom headers with the legacy SSE fallback
-    eventSourceInit: {
-      /* ... */
->>>>>>> c4c6f048
     },
   },
 });
@@ -102,11 +90,7 @@
 
 ## Managing Multiple MCP Servers
 
-<<<<<<< HEAD
-For applications that need to interact with multiple MCP servers, the `MCPClient` class provides a convenient way to manage multiple server connections and their tools:
-=======
-For applications that need to interact with multiple MCP servers, the `MCPConfiguration` class provides a convenient way to manage multiple server connections and their tools. It also uses the automatic transport detection based on the `server` configuration:
->>>>>>> c4c6f048
+For applications that need to interact with multiple MCP servers, the `MCPClient` class provides a convenient way to manage multiple server connections and their tools. It also uses the automatic transport detection based on the `server` configuration:
 
 ```typescript
 import { MCPClient } from '@mastra/mcp';
@@ -326,11 +310,10 @@
 To properly include authentication headers or other custom headers in SSE connections when using the legacy fallback, you need to use both `requestInit` and `eventSourceInit`:
 
 ```typescript
-<<<<<<< HEAD
 const sseClient = new MCPClient({
   servers: {
     authenticatedSseClient: {
-      url: new URL('https://your-mcp-server.com/sse'),
+      url: new URL('https://your-mcp-server.com/sse'), // Note the typical /sse path for legacy servers
       // requestInit alone isn't enough for SSE connections
       requestInit: {
         headers: { Authorization: 'Bearer your-token' },
@@ -345,25 +328,6 @@
             headers,
           });
         },
-=======
-const sseClient = new MastraMCPClient({
-  name: 'authenticated-sse-client',
-  server: {
-    url: new URL('https://your-mcp-server.com/sse'), // Note the typical /sse path for legacy servers
-    // requestInit alone isn't enough for SSE connections
-    requestInit: {
-      headers: { Authorization: 'Bearer your-token' },
-    },
-    // eventSourceInit is required to include headers in the SSE connection
-    eventSourceInit: {
-      fetch(input: Request | URL | string, init?: RequestInit) {
-        const headers = new Headers(init?.headers || {});
-        headers.set('Authorization', 'Bearer your-token');
-        return fetch(input, {
-          ...init,
-          headers,
-        });
->>>>>>> c4c6f048
       },
     },
   },
