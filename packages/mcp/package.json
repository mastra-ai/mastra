--- conflicted
+++ resolved
@@ -55,13 +55,8 @@
     "tsup": "^8.5.0",
     "tsx": "^4.19.3",
     "typescript": "^5.8.2",
-<<<<<<< HEAD
-    "vitest": "^3.1.2",
+    "vitest": "^3.2.2",
     "zod": "^3.25.56",
-=======
-    "vitest": "^3.2.2",
-    "zod": "^3.24.3",
->>>>>>> 0ec5c1ae
     "zod-to-json-schema": "^3.24.5",
     "@mastra/core": "workspace:*"
   }
