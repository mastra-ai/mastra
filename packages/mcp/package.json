--- conflicted
+++ resolved
@@ -52,13 +52,8 @@
     "@types/node": "^20.19.0",
     "ai": "4.3.16",
     "eslint": "^9.29.0",
-<<<<<<< HEAD
-    "hono": "^4.8.3",
-    "hono-mcp-server-sse-transport": "0.0.7",
-=======
     "hono-mcp-server-sse-transport": "0.0.7",
     "hono": "^4.8.4",
->>>>>>> cb16baf3
     "tsup": "^8.5.0",
     "tsx": "^4.19.4",
     "typescript": "^5.8.3",
