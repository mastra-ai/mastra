import { spawn } from 'child_process';
import path from 'path';
import { describe, it, expect, beforeEach, afterEach, afterAll, beforeAll, vi } from 'vitest';
import { MCPClient } from './configuration';

vi.setConfig({ testTimeout: 80000, hookTimeout: 80000 });

describe('MCPClient', () => {
  let mcp: MCPClient;
  let weatherProcess: ReturnType<typeof spawn>;

  beforeAll(async () => {
    // Start the weather SSE server
    weatherProcess = spawn('npx', ['-y', 'tsx', path.join(__dirname, '__fixtures__/weather.ts')]);

    // Wait for SSE server to be ready
    let resolved = false;
    await new Promise<void>((resolve, reject) => {
      weatherProcess.on(`exit`, () => {
        if (!resolved) reject();
      });
      if (weatherProcess.stderr) {
        weatherProcess.stderr.on(`data`, chunk => {
          console.error(chunk.toString());
        });
      }
      if (weatherProcess.stdout) {
        weatherProcess.stdout.on('data', chunk => {
          if (chunk.toString().includes('server is running on SSE')) {
            resolve();
            resolved = true;
          }
        });
      }
    });
  });

  beforeEach(async () => {
    mcp = new MCPClient({
      servers: {
        stockPrice: {
          command: 'npx',
          args: ['-y', 'tsx', path.join(__dirname, '__fixtures__/stock-price.ts')],
          env: {
            FAKE_CREDS: 'test',
          },
        },
        weather: {
          url: new URL('http://localhost:60808/sse'),
        },
      },
    });
  });

  afterEach(async () => {
    // Clean up any connected clients
    await mcp.disconnect();
  });

  afterAll(async () => {
    // Kill the weather SSE server
    weatherProcess.kill('SIGINT');
  });

  it('should initialize with server configurations', () => {
    expect(mcp['serverConfigs']).toEqual({
      stockPrice: {
        command: 'npx',
        args: ['-y', 'tsx', path.join(__dirname, '__fixtures__/stock-price.ts')],
        env: {
          FAKE_CREDS: 'test',
        },
      },
      weather: {
        url: new URL('http://localhost:60808/sse'),
      },
    });
  });

  it('should get connected tools with namespaced tool names', async () => {
    const connectedTools = await mcp.getTools();

    // Each tool should be namespaced with its server name
    expect(connectedTools).toHaveProperty('stockPrice_getStockPrice');
    expect(connectedTools).toHaveProperty('weather_getWeather');
  });

  it('should get connected toolsets grouped by server', async () => {
    const connectedToolsets = await mcp.getToolsets();

    expect(connectedToolsets).toHaveProperty('stockPrice');
    expect(connectedToolsets).toHaveProperty('weather');
    expect(connectedToolsets.stockPrice).toHaveProperty('getStockPrice');
    expect(connectedToolsets.weather).toHaveProperty('getWeather');
  });

  it('should handle connection errors gracefully', async () => {
    const badConfig = new MCPClient({
      servers: {
        badServer: {
          command: 'nonexistent-command',
          args: [],
        },
      },
    });

    await expect(badConfig.getTools()).rejects.toThrow();
    await badConfig.disconnect();
  });

  describe('Instance Management', () => {
    it('should allow multiple instances with different IDs', async () => {
      const config2 = new MCPClient({
        id: 'custom-id',
        servers: {
          stockPrice: {
            command: 'npx',
            args: ['-y', 'tsx', path.join(__dirname, '__fixtures__/stock-price.ts')],
            env: {
              FAKE_CREDS: 'test',
            },
          },
        },
      });

      expect(config2).not.toBe(mcp);
      await config2.disconnect();
    });

    it('should allow reuse of configuration after closing', async () => {
      await mcp.disconnect();

      const config2 = new MCPClient({
        servers: {
          stockPrice: {
            command: 'npx',
            args: ['-y', 'tsx', path.join(__dirname, '__fixtures__/stock-price.ts')],
            env: {
              FAKE_CREDS: 'test',
            },
          },
          weather: {
            url: new URL('http://localhost:60808/sse'),
          },
        },
      });

      expect(config2).not.toBe(mcp);
      await config2.disconnect();
    });

    it('should throw error when creating duplicate instance without ID', async () => {
      const existingConfig = new MCPClient({
        servers: {
          stockPrice: {
            command: 'npx',
            args: ['-y', 'tsx', path.join(__dirname, '__fixtures__/stock-price.ts')],
            env: {
              FAKE_CREDS: 'test',
            },
          },
        },
      });

      expect(
        () =>
          new MCPClient({
            servers: {
              stockPrice: {
                command: 'npx',
                args: ['-y', 'tsx', path.join(__dirname, '__fixtures__/stock-price.ts')],
                env: {
                  FAKE_CREDS: 'test',
                },
              },
            },
          }),
      ).toThrow(/MCPClient was initialized multiple times/);

      await existingConfig.disconnect();
    });
  });
  describe('MCPClient Operation Timeouts', () => {
    it('should respect custom timeout in configuration', async () => {
      const config = new MCPClient({
        id: 'test-timeout-config',
        timeout: 3000, // 3 second timeout
        servers: {
          test: {
            command: 'node',
            args: [
              '-e',
              `
            const { Server } = require('@modelcontextprotocol/sdk/server/index.js');
            const server = new Server({ name: 'test', version: '1.0.0' });
            setTimeout(() => process.exit(0), 2000); // 2 second delay
          `,
            ],
          },
        },
      });

      const error = await config.getTools().catch(e => e);
      expect(error).toBeDefined(); // Will throw since server exits before responding
      expect(error.message).not.toMatch(/Request timed out/);

      await config.disconnect();
    });

    it('should respect per-server timeout override', async () => {
      const config = new MCPClient({
        id: 'test-server-timeout-config',
        timeout: 500, // Global timeout of 500ms
        servers: {
          test: {
            command: 'node',
            args: [
              '-e',
              `
            const { Server } = require('@modelcontextprotocol/sdk/server/index.js');
            const server = new Server({ name: 'test', version: '1.0.0' });
            setTimeout(() => process.exit(0), 2000); // 2 second delay
          `,
            ],
            timeout: 3000, // Server-specific timeout of 3s
          },
        },
      });

      // This should succeed since server timeout (3s) is longer than delay (2s)
      const error = await config.getTools().catch(e => e);
      expect(error).toBeDefined(); // Will throw since server exits before responding
      expect(error.message).not.toMatch(/Request timed out/);

      await config.disconnect();
    });
  });

  describe('MCPClient Connection Timeout', () => {
    it('should throw timeout error for slow starting server', async () => {
      const slowConfig = new MCPClient({
        id: 'test-slow-server',
        servers: {
          slowServer: {
            command: 'node',
            args: ['-e', 'setTimeout(() => process.exit(0), 65000)'], // Simulate a server that takes 65 seconds to start
            timeout: 1000,
          },
        },
      });

      await expect(slowConfig.getTools()).rejects.toThrow(/Request timed out/);
      await slowConfig.disconnect();
    });

<<<<<<< HEAD
    it('timeout should be longer than default timeout', async () => {
      const slowConfig = new MCPClient({
=======
    it('timeout should be longer than configured timeout', async () => {
      const slowConfig = new MCPConfiguration({
>>>>>>> c4c6f048
        id: 'test-slow-server',
        timeout: 2000,
        servers: {
          slowServer: {
            command: 'node',
            args: ['-e', 'setTimeout(() => process.exit(0), 1000)'], // Simulate a server that takes 1 second to start
          },
        },
      });

      const error = await slowConfig.getTools().catch(e => e);
      expect(error).toBeDefined();
      expect(error.message).not.toMatch(/Request timed out/);
      await slowConfig.disconnect();
    });

<<<<<<< HEAD
    it('should respect custom timeout configuration', async () => {
      const quickConfig = new MCPClient({
        id: 'test-quick-timeout',
        timeout: 1000, // Very short global timeout
        servers: {
          slowServer: {
            command: 'node',
            args: ['-e', 'setTimeout(() => process.exit(0), 30000)'], // Takes 30 seconds to exit
          },
        },
      });

      await expect(quickConfig.getTools()).rejects.toThrow(/Request timed out/);
      await quickConfig.disconnect();
    });

=======
>>>>>>> c4c6f048
    it('should respect per-server timeout configuration', async () => {
      const mixedConfig = new MCPClient({
        id: 'test-mixed-timeout',
        timeout: 1000, // Short global timeout
        servers: {
          quickServer: {
            command: 'node',
            args: ['-e', 'setTimeout(() => process.exit(0), 2000)'], // Takes 2 seconds to exit
          },
          slowServer: {
            command: 'node',
            args: ['-e', 'setTimeout(() => process.exit(0), 2000)'], // Takes 2 seconds to exit
            timeout: 3000, // But has a longer timeout
          },
        },
      });

      // Quick server should timeout
      await expect(mixedConfig.getTools()).rejects.toThrow(/Request timed out/);
      await mixedConfig.disconnect();
    });
  });
});<|MERGE_RESOLUTION|>--- conflicted
+++ resolved
@@ -253,13 +253,8 @@
       await slowConfig.disconnect();
     });
 
-<<<<<<< HEAD
-    it('timeout should be longer than default timeout', async () => {
+    it('timeout should be longer than configured timeout', async () => {
       const slowConfig = new MCPClient({
-=======
-    it('timeout should be longer than configured timeout', async () => {
-      const slowConfig = new MCPConfiguration({
->>>>>>> c4c6f048
         id: 'test-slow-server',
         timeout: 2000,
         servers: {
@@ -276,25 +271,6 @@
       await slowConfig.disconnect();
     });
 
-<<<<<<< HEAD
-    it('should respect custom timeout configuration', async () => {
-      const quickConfig = new MCPClient({
-        id: 'test-quick-timeout',
-        timeout: 1000, // Very short global timeout
-        servers: {
-          slowServer: {
-            command: 'node',
-            args: ['-e', 'setTimeout(() => process.exit(0), 30000)'], // Takes 30 seconds to exit
-          },
-        },
-      });
-
-      await expect(quickConfig.getTools()).rejects.toThrow(/Request timed out/);
-      await quickConfig.disconnect();
-    });
-
-=======
->>>>>>> c4c6f048
     it('should respect per-server timeout configuration', async () => {
       const mixedConfig = new MCPClient({
         id: 'test-mixed-timeout',
