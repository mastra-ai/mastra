--- conflicted
+++ resolved
@@ -5,12 +5,8 @@
 import { Agent } from '@mastra/core/agent';
 import type { ToolsInput } from '@mastra/core/agent';
 import type { MCPServerConfig, Repository, PackageInfo, RemoteInfo } from '@mastra/core/mcp';
-<<<<<<< HEAD
-import type { InternalCoreTool } from '@mastra/core/tools';
+import type { InternalCoreTool, Tool } from '@mastra/core/tools';
 import { createTool } from '@mastra/core/tools';
-=======
-import type { InternalCoreTool, Tool } from '@mastra/core/tools';
->>>>>>> 88ecdd8f
 import { createStep, Workflow } from '@mastra/core/workflows';
 import { StdioServerTransport } from '@modelcontextprotocol/sdk/server/stdio.js';
 import type {
@@ -1433,10 +1429,10 @@
       id: 'authCheck',
       description: 'Tool that checks for auth context',
       inputSchema: z.object({ query: z.string().optional() }),
-      execute: async (contextObj, execOptions) => {
-        agentContextObj = contextObj;
-        agentExecOptions = execOptions;
-        const mcpExtra = contextObj.requestContext?.get('mcp.extra');
+      execute: async (inputData, context) => {
+        agentContextObj = context;
+        agentExecOptions = context;
+        const mcpExtra = context?.requestContext?.get('mcp.extra');
         return {
           source: 'agent-request-context',
           authInfo: mcpExtra?.authInfo,
