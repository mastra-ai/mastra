--- conflicted
+++ resolved
@@ -1333,6 +1333,7 @@
     executionContext?: { messages?: any[]; toolCallId?: string },
   ): Promise<any> {
     const tool = this.convertedTools[toolId];
+
     let validatedArgs: any;
     try {
       if (!tool) {
@@ -1340,32 +1341,10 @@
         throw new Error(`Unknown tool: ${toolId}`);
       }
 
-<<<<<<< HEAD
-    this.logger.debug(`ExecuteTool: Invoking '${toolId}' with arguments:`, args);
-
-    let validatedArgs = args;
-    if (tool.inputSchema instanceof z.ZodType && typeof tool.inputSchema.safeParse === 'function') {
-      const validation = tool.inputSchema.safeParse(args ?? {});
-      if (!validation.success) {
-        const errorMessages = validation.error.errors
-          .map((e: z.ZodIssue) => `${e.path.join('.')}: ${e.message}`)
-          .join(', ');
-        this.logger.warn(`ExecuteTool: Invalid tool arguments for '${toolId}': ${errorMessages}`, {
-          errors: validation.error.format(),
-        });
-        throw new z.ZodError(validation.error.issues);
-      }
-      validatedArgs = validation.data;
-    } else {
-      this.logger.debug(
-        `ExecuteTool: Tool '${toolId}' inputSchema is not a Zod schema with safeParse or is undefined. Skipping validation.`,
-      );
-    }
-=======
       this.logger.debug(`ExecuteTool: Invoking '${toolId}' with arguments:`, args);
 
-      if (tool.parameters instanceof z.ZodType && typeof tool.parameters.safeParse === 'function') {
-        const validation = tool.parameters.safeParse(args ?? {});
+      if (tool.inputSchema instanceof z.ZodType && typeof tool.inputSchema.safeParse === 'function') {
+        const validation = tool.inputSchema.safeParse(args ?? {});
         if (!validation.success) {
           const errorMessages = validation.error.errors
             .map((e: z.ZodIssue) => `${e.path.join('.')}: ${e.message}`)
@@ -1381,7 +1360,6 @@
           `ExecuteTool: Tool '${toolId}' parameters is not a Zod schema with safeParse or is undefined. Skipping validation.`,
         );
       }
->>>>>>> 914684e8
 
       if (!tool.execute) {
         this.logger.error(`ExecuteTool: Tool '${toolId}' does not have an execute function.`);
