import { randomUUID } from 'node:crypto';
import type * as http from 'node:http';
import type { ToolsInput, Agent } from '@mastra/core/agent';
import { ErrorCategory, ErrorDomain, MastraError } from '@mastra/core/error';
import { MCPServerBase } from '@mastra/core/mcp';
import type {
  MCPServerConfig,
  ServerInfo,
  ServerDetailInfo,
  MCPServerHonoSSEOptions,
  MCPServerSSEOptions,
} from '@mastra/core/mcp';
import { RequestContext } from '@mastra/core/request-context';
import { createTool } from '@mastra/core/tools';
import type { InternalCoreTool, MCPToolType, MastraToolInvocationOptions } from '@mastra/core/tools';
import { makeCoreTool } from '@mastra/core/utils';
import type { Workflow } from '@mastra/core/workflows';
import { Server } from '@modelcontextprotocol/sdk/server/index.js';
import { SSEServerTransport } from '@modelcontextprotocol/sdk/server/sse.js';
import { StdioServerTransport } from '@modelcontextprotocol/sdk/server/stdio.js';
import { StreamableHTTPServerTransport } from '@modelcontextprotocol/sdk/server/streamableHttp.js';
import type { StreamableHTTPServerTransportOptions } from '@modelcontextprotocol/sdk/server/streamableHttp.js';
import {
  CallToolRequestSchema,
  ListToolsRequestSchema,
  ListResourcesRequestSchema,
  ReadResourceRequestSchema,
  ListResourceTemplatesRequestSchema,
  SubscribeRequestSchema,
  UnsubscribeRequestSchema,
  ListPromptsRequestSchema,
  GetPromptRequestSchema,
  SetLevelRequestSchema,
  PromptSchema,
} from '@modelcontextprotocol/sdk/types.js';
import type {
  ResourceContents,
  Resource,
  ResourceTemplate,
  ServerCapabilities,
  Prompt,
  CallToolResult,
  ElicitResult,
  ElicitRequest,
  LoggingLevel,
} from '@modelcontextprotocol/sdk/types.js';
import type { SSEStreamingApi } from 'hono/streaming';
import { streamSSE } from 'hono/streaming';
import { SSETransport } from 'hono-mcp-server-sse-transport';
import { z } from 'zod';
import { ServerPromptActions } from './promptActions';
import { ServerResourceActions } from './resourceActions';
import type { MCPServerPrompts, MCPServerResources, ElicitationActions } from './types';
/**
 * MCPServer exposes Mastra tools, agents, and workflows as a Model Context Protocol (MCP) server.
 *
 * This class allows any MCP client (like Cursor, Windsurf, or Claude Desktop) to connect and use your
 * Mastra capabilities. It supports both stdio (subprocess) and SSE (HTTP) MCP transports.
 *
 * @example
 * ```typescript
 * import { MCPServer } from '@mastra/mcp';
 * import { createTool } from '@mastra/core/tools';
 * import { z } from 'zod';
 *
 * const weatherTool = createTool({
 *   id: 'getWeather',
 *   description: 'Gets the current weather for a location.',
 *   inputSchema: z.object({ location: z.string() }),
 *   execute: async (inputData) => `Weather in ${inputData.location} is sunny.`,
 * });
 *
 * const server = new MCPServer({
 *   name: 'My Weather Server',
 *   version: '1.0.0',
 *   tools: { weatherTool },
 * });
 *
 * await server.startStdio();
 * ```
 */
export class MCPServer extends MCPServerBase {
  private server: Server;
  private stdioTransport?: StdioServerTransport;
  private sseTransport?: SSEServerTransport;
  private sseHonoTransports: Map<string, SSETransport>;
  private streamableHTTPTransports: Map<string, StreamableHTTPServerTransport> = new Map();
  // Track server instances for each HTTP session
  private httpServerInstances: Map<string, Server> = new Map();

  private definedResources?: Resource[];
  private definedResourceTemplates?: ResourceTemplate[];
  private resourceOptions?: MCPServerResources;
  private definedPrompts?: Prompt[];
  private promptOptions?: MCPServerPrompts;
  private subscriptions: Set<string> = new Set();
  private currentLoggingLevel: LoggingLevel | undefined;

  /**
   * Provides methods to notify clients about resource changes.
   *
   * @example
   * ```typescript
   * // Notify that a specific resource was updated
   * await server.resources.notifyUpdated({ uri: 'file://data.txt' });
   *
   * // Notify that the resource list changed
   * await server.resources.notifyListChanged();
   * ```
   */
  public readonly resources: ServerResourceActions;

  /**
   * Provides methods to notify clients about prompt changes.
   *
   * @example
   * ```typescript
   * // Notify that the prompt list changed
   * await server.prompts.notifyListChanged();
   * ```
   */
  public readonly prompts: ServerPromptActions;

  /**
   * Provides methods for interactive user input collection during tool execution.
   *
   * @example
   * ```typescript
   * // Within a tool's execute function
   * const result = await options.elicitation.sendRequest({
   *   message: 'Please provide your email address',
   *   requestedSchema: {
   *     type: 'object',
   *     properties: {
   *       email: { type: 'string', format: 'email' }
   *     },
   *     required: ['email']
   *   }
   * });
   * ```
   */
  public readonly elicitation: ElicitationActions;

  /**
   * Gets the stdio transport instance if the server was started using stdio.
   *
   * This is primarily for internal checks or testing purposes.
   *
   * @returns The stdio transport instance, or undefined if not using stdio transport
   */
  public getStdioTransport(): StdioServerTransport | undefined {
    return this.stdioTransport;
  }

  /**
   * Gets the SSE transport instance if the server was started using SSE.
   *
   * This is primarily for internal checks or testing purposes.
   *
   * @returns The SSE transport instance, or undefined if not using SSE transport
   */
  public getSseTransport(): SSEServerTransport | undefined {
    return this.sseTransport;
  }

  /**
   * Gets the Hono SSE transport instance for a specific session.
   *
   * This is primarily for internal checks or testing purposes.
   *
   * @param sessionId - The session identifier
   * @returns The Hono SSE transport instance, or undefined if session not found
   */
  public getSseHonoTransport(sessionId: string): SSETransport | undefined {
    return this.sseHonoTransports.get(sessionId);
  }

  /**
   * Gets the underlying MCP SDK Server instance.
   *
   * This provides access to the low-level server instance for advanced use cases.
   *
   * @returns The Server instance from @modelcontextprotocol/sdk
   */
  public getServer(): Server {
    return this.server;
  }

  /**
   * Creates a new MCPServer instance.
   *
   * The server exposes tools, agents, and workflows to MCP clients. Agents are automatically
   * converted to tools named `ask_<agentKey>`, and workflows become tools named `run_<workflowKey>`.
   *
   * @param opts - Configuration options for the server
   * @param opts.name - Descriptive name for the server (e.g., 'My Weather Server')
   * @param opts.version - Semantic version of the server (e.g., '1.0.0')
   * @param opts.tools - Object mapping tool names to tool definitions
   * @param opts.agents - Optional object mapping agent identifiers to Agent instances
   * @param opts.workflows - Optional object mapping workflow identifiers to Workflow instances
   * @param opts.resources - Optional resource configuration for exposing data and content
   * @param opts.prompts - Optional prompt configuration for exposing reusable templates
   * @param opts.id - Optional unique identifier (generated if not provided)
   * @param opts.description - Optional description of what the server does
   *
   * @example
   * ```typescript
   * import { MCPServer } from '@mastra/mcp';
   * import { Agent } from '@mastra/core/agent';
   * import { createTool } from '@mastra/core/tools';
   * import { z } from 'zod';
   *
   * const myAgent = new Agent({
   *   id: 'helper',
   *   name: 'Helper Agent',
   *   description: 'A helpful assistant',
   *   instructions: 'You are helpful.',
   *   model: 'openai/gpt-4o-mini',
   * });
   *
   * const server = new MCPServer({
   *   name: 'My Server',
   *   version: '1.0.0',
   *   tools: {
   *     weatherTool: createTool({
   *       id: 'getWeather',
   *       description: 'Gets weather',
   *       inputSchema: z.object({ location: z.string() }),
   *       execute: async (inputData) => `Sunny in ${inputData.location}`,
   *     })
   *   },
   *   agents: { myAgent },
   * });
   * ```
   */
  constructor(opts: MCPServerConfig & { resources?: MCPServerResources; prompts?: MCPServerPrompts }) {
    super(opts);
    this.resourceOptions = opts.resources;
    this.promptOptions = opts.prompts;

    const capabilities: ServerCapabilities = {
      tools: {},
      logging: { enabled: true },
      elicitation: {},
    };

    if (opts.resources) {
      capabilities.resources = { subscribe: true, listChanged: true };
    }

    if (opts.prompts) {
      capabilities.prompts = { listChanged: true };
    }

    this.server = new Server({ name: this.name, version: this.version }, { capabilities });

    this.logger.info(
      `Initialized MCPServer '${this.name}' v${this.version} (ID: ${this.id}) with tools: ${Object.keys(this.convertedTools).join(', ')} and resources. Capabilities: ${JSON.stringify(capabilities)}`,
    );

    this.sseHonoTransports = new Map();

    // Register all handlers on the main server instance
    this.registerHandlersOnServer(this.server);

    this.resources = new ServerResourceActions({
      getSubscriptions: () => this.subscriptions,
      getLogger: () => this.logger,
      getSdkServer: () => this.server,
      clearDefinedResources: () => {
        this.definedResources = undefined;
      },
      clearDefinedResourceTemplates: () => {
        this.definedResourceTemplates = undefined;
      },
    });

    this.prompts = new ServerPromptActions({
      getLogger: () => this.logger,
      getSdkServer: () => this.server,
      clearDefinedPrompts: () => {
        this.definedPrompts = undefined;
      },
    });

    this.elicitation = {
      sendRequest: async request => {
        return this.handleElicitationRequest(request);
      },
    };
  }

  /**
   * Handle an elicitation request by sending it to the connected client.
   * This method sends an elicitation/create request to the client and waits for the response.
   *
   * @param request - The elicitation request containing message and schema
   * @param serverInstance - Optional server instance to use; defaults to main server for backward compatibility
   * @returns Promise that resolves to the client's response
   */
  private async handleElicitationRequest(
    request: ElicitRequest['params'],
    serverInstance?: Server,
  ): Promise<ElicitResult> {
    this.logger.debug(`Sending elicitation request: ${request.message}`);

    const server = serverInstance || this.server;
    const response = await server.elicitInput(request);

    this.logger.debug(`Received elicitation response: ${JSON.stringify(response)}`);

    return response;
  }

  /**
   * Creates a new Server instance configured with all handlers for HTTP sessions.
   * Each HTTP client connection gets its own Server instance to avoid routing conflicts.
   */
  private createServerInstance(): Server {
    const capabilities: ServerCapabilities = {
      tools: {},
      logging: { enabled: true },
      elicitation: {},
    };

    if (this.resourceOptions) {
      capabilities.resources = { subscribe: true, listChanged: true };
    }

    if (this.promptOptions) {
      capabilities.prompts = { listChanged: true };
    }

    const serverInstance = new Server({ name: this.name, version: this.version }, { capabilities });

    // Register all handlers on the new server instance
    this.registerHandlersOnServer(serverInstance);

    return serverInstance;
  }

  /**
   * Registers all MCP handlers on a given server instance.
   * This allows us to create multiple server instances with identical functionality.
   */
  private registerHandlersOnServer(serverInstance: Server) {
    // List tools handler
    serverInstance.setRequestHandler(ListToolsRequestSchema, async () => {
      this.logger.debug('Handling ListTools request');
      return {
        tools: Object.values(this.convertedTools).map(tool => {
          const toolSpec: any = {
            name: tool.id || 'unknown',
            description: tool.description,
            inputSchema: tool.parameters.jsonSchema,
          };
          if (tool.outputSchema) {
            toolSpec.outputSchema = tool.outputSchema.jsonSchema;
          }
          return toolSpec;
        }),
      };
    });

    // Call tool handler
    serverInstance.setRequestHandler(CallToolRequestSchema, async (request, extra) => {
      const startTime = Date.now();
      try {
        const tool = this.convertedTools[request.params.name];
        if (!tool) {
          this.logger.warn(`CallTool: Unknown tool '${request.params.name}' requested.`);
          return {
            content: [{ type: 'text', text: `Unknown tool: ${request.params.name}` }],
            isError: true,
          };
        }

        const validation = tool.parameters.validate?.(request.params.arguments ?? {});
        if (validation && !validation.success) {
          this.logger.warn(`CallTool: Invalid tool arguments for '${request.params.name}'`, {
            errors: validation.error,
          });

          // Format validation errors for agent understanding
          let errorMessages = 'Validation failed';
          if ('errors' in validation.error && Array.isArray(validation.error.errors)) {
            errorMessages = validation.error.errors
              .map((e: any) => `- ${e.path?.join('.') || 'root'}: ${e.message}`)
              .join('\n');
          } else if (validation.error instanceof Error) {
            errorMessages = validation.error.message;
          }

          return {
            content: [
              {
                type: 'text',
                text: `Tool validation failed. Please fix the following errors and try again:\n${errorMessages}\n\nProvided arguments: ${JSON.stringify(request.params.arguments, null, 2)}`,
              },
            ],
            isError: true, // Set to true so the LLM sees the error and can self-correct
          };
        }
        if (!tool.execute) {
          this.logger.warn(`CallTool: Tool '${request.params.name}' does not have an execute function.`);
          return {
            content: [{ type: 'text', text: `Tool '${request.params.name}' does not have an execute function.` }],
            isError: true,
          };
        }

        // Create session-aware elicitation for this tool execution
        const sessionElicitation = {
          sendRequest: async (request: ElicitRequest['params']) => {
            return this.handleElicitationRequest(request, serverInstance);
          },
        };

        const mcpOptions: MastraToolInvocationOptions = {
          messages: [],
          toolCallId: '',
          // Pass MCP-specific context through the mcp property
          mcp: {
            elicitation: sessionElicitation,
            extra,
          },
          // @ts-ignore this is to let people know that the elicitation and extra keys are now nested under mcp.elicitation and mcp.extra in tool arguments
          get elicitation() {
            throw new Error(`The "elicitation" key is now nested under "mcp.elicitation" in tool arguments`);
          },
          get extra() {
            throw new Error(`The "extra" key is now nested under "mcp.extra" in tool arguments`);
          },
        };

        const result = await tool.execute(validation?.value ?? request.params.arguments ?? {}, mcpOptions);

        this.logger.debug(`CallTool: Tool '${request.params.name}' executed successfully with result:`, result);
        const duration = Date.now() - startTime;
        this.logger.info(`Tool '${request.params.name}' executed successfully in ${duration}ms.`);

        const response: CallToolResult = { isError: false, content: [] };

        if (tool.outputSchema) {
          // Handle both cases: tools that return { structuredContent: ... } and tools that return the plain object
          let structuredContent;
          if (result && typeof result === 'object' && 'structuredContent' in result) {
            // Tool returned { structuredContent: ... } format (MCP-aware tool)
            structuredContent = result.structuredContent;
          } else {
            // Tool returned plain object, wrap it automatically for backward compatibility
            structuredContent = result;
          }

          const outputValidation = tool.outputSchema.validate?.(structuredContent ?? {});
          if (outputValidation && !outputValidation.success) {
            this.logger.warn(`CallTool: Invalid structured content for '${request.params.name}'`, {
              errors: outputValidation.error,
            });
            throw new Error(
              `Invalid structured content for tool ${request.params.name}: ${JSON.stringify(outputValidation.error)}`,
            );
          }
          response.structuredContent = structuredContent;
        }

        if (response.structuredContent) {
          response.content = [{ type: 'text', text: JSON.stringify(response.structuredContent) }];
        } else {
          response.content = [
            {
              type: 'text',
              text: typeof result === 'string' ? result : JSON.stringify(result),
            },
          ];
        }

        return response;
      } catch (error) {
        const duration = Date.now() - startTime;
        if (error instanceof z.ZodError) {
          this.logger.warn('Invalid tool arguments', {
            tool: request.params.name,
            errors: error.errors,
            duration: `${duration}ms`,
          });
          return {
            content: [
              {
                type: 'text',
                text: `Invalid arguments: ${error.errors.map(e => `${e.path.join('.')}: ${e.message}`).join(', ')}`,
              },
            ],
            isError: true,
          };
        }
        this.logger.error(`Tool execution failed: ${request.params.name}`, { error });
        return {
          content: [{ type: 'text', text: `Error: ${error instanceof Error ? error.message : String(error)}` }],
          isError: true,
        };
      }
    });

    // Set logging level handler
    serverInstance.setRequestHandler(SetLevelRequestSchema, async request => {
      this.currentLoggingLevel = request.params.level;
      this.logger.debug(`Logging level set to: ${request.params.level}`);
      return {};
    });

    // Register resource handlers if resources are configured
    if (this.resourceOptions) {
      this.registerResourceHandlersOnServer(serverInstance);
    }

    // Register prompt handlers if prompts are configured
    if (this.promptOptions) {
      this.registerPromptHandlersOnServer(serverInstance);
    }
  }

  /**
   * Registers resource-related handlers on a server instance.
   */
  private registerResourceHandlersOnServer(serverInstance: Server) {
    const capturedResourceOptions = this.resourceOptions;
    if (!capturedResourceOptions) return;

    // List resources handler
    if (capturedResourceOptions.listResources) {
      serverInstance.setRequestHandler(ListResourcesRequestSchema, async (_request, extra) => {
        this.logger.debug('Handling ListResources request');
        if (this.definedResources) {
          return { resources: this.definedResources };
        } else {
          try {
            const resources = await capturedResourceOptions.listResources!({ extra });
            this.definedResources = resources;
            this.logger.debug(`Fetched and cached ${this.definedResources.length} resources.`);
            return { resources: this.definedResources };
          } catch (error) {
            this.logger.error('Error fetching resources via listResources():', { error });
            throw error;
          }
        }
      });
    }

    // Read resource handler
    if (capturedResourceOptions.getResourceContent) {
      serverInstance.setRequestHandler(ReadResourceRequestSchema, async (request, extra) => {
        const startTime = Date.now();
        const uri = request.params.uri;
        this.logger.debug(`Handling ReadResource request for URI: ${uri}`);

        if (!this.definedResources) {
          const resources = await this.resourceOptions?.listResources?.({ extra });
          if (!resources) throw new Error('Failed to load resources');
          this.definedResources = resources;
        }

        const resource = this.definedResources?.find(r => r.uri === uri);

        if (!resource) {
          this.logger.warn(`ReadResource: Unknown resource URI '${uri}' requested.`);
          throw new Error(`Resource not found: ${uri}`);
        }

        try {
          const resourcesOrResourceContent = await capturedResourceOptions.getResourceContent({ uri, extra });
          const resourcesContent = Array.isArray(resourcesOrResourceContent)
            ? resourcesOrResourceContent
            : [resourcesOrResourceContent];
          const contents: ResourceContents[] = resourcesContent.map(resourceContent => {
            const contentItem: ResourceContents = {
              uri: resource.uri,
              mimeType: resource.mimeType,
            };
            if ('text' in resourceContent) {
              contentItem.text = resourceContent.text;
            }

            if ('blob' in resourceContent) {
              contentItem.blob = resourceContent.blob;
            }

            return contentItem;
          });
          const duration = Date.now() - startTime;
          this.logger.info(`Resource '${uri}' read successfully in ${duration}ms.`);
          return {
            contents,
          };
        } catch (error) {
          const duration = Date.now() - startTime;
          this.logger.error(`Failed to get content for resource URI '${uri}' in ${duration}ms`, { error });
          throw error;
        }
      });
    }

    // Resource templates handler
    if (capturedResourceOptions.resourceTemplates) {
      serverInstance.setRequestHandler(ListResourceTemplatesRequestSchema, async (_request, extra) => {
        this.logger.debug('Handling ListResourceTemplates request');
        if (this.definedResourceTemplates) {
          return { resourceTemplates: this.definedResourceTemplates };
        } else {
          try {
            const templates = await capturedResourceOptions.resourceTemplates!({ extra });
            this.definedResourceTemplates = templates;
            this.logger.debug(`Fetched and cached ${this.definedResourceTemplates.length} resource templates.`);
            return { resourceTemplates: this.definedResourceTemplates };
          } catch (error) {
            this.logger.error('Error fetching resource templates via resourceTemplates():', { error });
            throw error;
          }
        }
      });
    }

    // Subscribe/unsubscribe handlers
    serverInstance.setRequestHandler(SubscribeRequestSchema, async (request: { params: { uri: string } }) => {
      const uri = request.params.uri;
      this.logger.info(`Received resources/subscribe request for URI: ${uri}`);
      this.subscriptions.add(uri);
      return {};
    });

    serverInstance.setRequestHandler(UnsubscribeRequestSchema, async (request: { params: { uri: string } }) => {
      const uri = request.params.uri;
      this.logger.info(`Received resources/unsubscribe request for URI: ${uri}`);
      this.subscriptions.delete(uri);
      return {};
    });
  }

  /**
   * Registers prompt-related handlers on a server instance.
   */
  private registerPromptHandlersOnServer(serverInstance: Server) {
    const capturedPromptOptions = this.promptOptions;
    if (!capturedPromptOptions) return;

    // List prompts handler
    if (capturedPromptOptions.listPrompts) {
      serverInstance.setRequestHandler(ListPromptsRequestSchema, async (_request, extra) => {
        this.logger.debug('Handling ListPrompts request');
        if (this.definedPrompts) {
          return {
            prompts: this.definedPrompts?.map(p => ({ ...p, version: p.version ?? undefined })),
          };
        } else {
          try {
            const prompts = await capturedPromptOptions.listPrompts({ extra });
            for (const prompt of prompts) {
              PromptSchema.parse(prompt);
            }
            this.definedPrompts = prompts;
            this.logger.debug(`Fetched and cached ${this.definedPrompts.length} prompts.`);
            return {
              prompts: this.definedPrompts?.map(p => ({ ...p, version: p.version ?? undefined })),
            };
          } catch (error) {
            this.logger.error('Error fetching prompts via listPrompts():', {
              error: error instanceof Error ? error.message : String(error),
            });
            throw error;
          }
        }
      });
    }

    // Get prompt handler
    if (capturedPromptOptions.getPromptMessages) {
      serverInstance.setRequestHandler(
        GetPromptRequestSchema,
        async (request: { params: { name: string; version?: string; arguments?: any } }, extra) => {
          const startTime = Date.now();
          const { name, version, arguments: args } = request.params;
          if (!this.definedPrompts) {
            const prompts = await this.promptOptions?.listPrompts?.({ extra });
            if (!prompts) throw new Error('Failed to load prompts');
            this.definedPrompts = prompts;
          }
          // Select prompt by name and version (if provided)
          let prompt;
          if (version) {
            prompt = this.definedPrompts?.find(p => p.name === name && p.version === version);
          } else {
            // Select the first matching name if no version is provided.
            prompt = this.definedPrompts?.find(p => p.name === name);
          }
          if (!prompt) throw new Error(`Prompt "${name}"${version ? ` (version ${version})` : ''} not found`);
          // Validate required arguments
          if (prompt.arguments) {
            for (const arg of prompt.arguments) {
              if (arg.required && (args?.[arg.name] === undefined || args?.[arg.name] === null)) {
                throw new Error(`Missing required argument: ${arg.name}`);
              }
            }
          }
          try {
            let messages: any[] = [];
            if (capturedPromptOptions.getPromptMessages) {
              messages = await capturedPromptOptions.getPromptMessages({ name, version, args, extra });
            }
            const duration = Date.now() - startTime;
            this.logger.info(
              `Prompt '${name}'${version ? ` (version ${version})` : ''} retrieved successfully in ${duration}ms.`,
            );
            return { prompt, messages };
          } catch (error) {
            const duration = Date.now() - startTime;
            this.logger.error(`Failed to get content for prompt '${name}' in ${duration}ms`, { error });
            throw error;
          }
        },
      );
    }
  }

  private convertAgentsToTools(
    agentsConfig?: Record<string, Agent>,
    definedConvertedTools?: Record<string, InternalCoreTool>,
  ): Record<string, InternalCoreTool> {
    const agentTools: Record<string, InternalCoreTool> = {};
    if (!agentsConfig) {
      return agentTools;
    }

    for (const agentKey in agentsConfig) {
      const agent = agentsConfig[agentKey];
      if (!agent || !('generate' in agent)) {
        this.logger.warn(`Agent instance for '${agentKey}' is invalid or missing a generate function. Skipping.`);
        continue;
      }

      const agentDescription = agent.getDescription();

      if (!agentDescription) {
        throw new Error(
          `Agent '${agent.name}' (key: '${agentKey}') must have a non-empty description to be used in an MCPServer.`,
        );
      }

      const agentToolName = `ask_${agentKey}`;
      if (definedConvertedTools?.[agentToolName] || agentTools[agentToolName]) {
        this.logger.warn(
          `Tool with name '${agentToolName}' already exists. Agent '${agentKey}' will not be added as a duplicate tool.`,
        );
        continue;
      }

      const agentToolDefinition = createTool({
        id: agentToolName,
        description: `Ask agent '${agent.name}' a question. Agent description: ${agentDescription}`,
        inputSchema: z.object({
          message: z.string().describe('The question or input for the agent.'),
        }),
<<<<<<< HEAD
        execute: async ({ context, requestContext, tracingContext, mcp }) => {
=======
        execute: async (inputData, context) => {
>>>>>>> 88ecdd8f
          this.logger.debug(
            `Executing agent tool '${agentToolName}' for agent '${agent.name}' with message: "${inputData.message}"`,
          );
          try {
<<<<<<< HEAD
            const proxiedContext = requestContext || new RequestContext();
            if (mcp?.extra) {
              proxiedContext.set('mcp.extra', mcp.extra);
            }

            const response = await agent.generate(context.message, {
              requestContext: proxiedContext,
              tracingContext,
            });
=======
            const response = await agent.generate(inputData.message, context);
>>>>>>> 88ecdd8f
            return response;
          } catch (error) {
            this.logger.error(`Error executing agent tool '${agentToolName}' for agent '${agent.name}':`, error);
            throw error;
          }
        },
      });

      const options = {
        name: agentToolName,
        logger: this.logger,
        mastra: this.mastra,
        requestContext: new RequestContext(),
        tracingContext: {},
        description: agentToolDefinition.description,
      };
      const coreTool = makeCoreTool(agentToolDefinition, options) as InternalCoreTool;

      agentTools[agentToolName] = {
        ...coreTool,
        id: agentToolName,
        mcp: {
          toolType: 'agent',
        },
      } as InternalCoreTool;
      this.logger.info(`Registered agent '${agent.name}' (key: '${agentKey}') as tool: '${agentToolName}'`);
    }
    return agentTools;
  }

  private convertWorkflowsToTools(
    workflowsConfig?: Record<string, Workflow>,
    definedConvertedTools?: Record<string, InternalCoreTool>,
  ): Record<string, InternalCoreTool> {
    const workflowTools: Record<string, InternalCoreTool> = {};
    if (!workflowsConfig) {
      return workflowTools;
    }

    for (const workflowKey in workflowsConfig) {
      const workflow = workflowsConfig[workflowKey];
      if (!workflow || typeof workflow.createRun !== 'function') {
        this.logger.warn(
          `Workflow instance for '${workflowKey}' is invalid or missing a createRun function. Skipping.`,
        );
        continue;
      }

      const workflowDescription = workflow.description;
      if (!workflowDescription) {
        throw new Error(
          `Workflow '${workflow.id}' (key: '${workflowKey}') must have a non-empty description to be used in an MCPServer.`,
        );
      }

      const workflowToolName = `run_${workflowKey}`;
      if (definedConvertedTools?.[workflowToolName] || workflowTools[workflowToolName]) {
        this.logger.warn(
          `Tool with name '${workflowToolName}' already exists. Workflow '${workflowKey}' will not be added as a duplicate tool.`,
        );
        continue;
      }

      const workflowToolDefinition = createTool({
        id: workflowToolName,
        description: `Run workflow '${workflowKey}'. Workflow description: ${workflowDescription}`,
        inputSchema: workflow.inputSchema,
        execute: async (inputData, context) => {
          this.logger.debug(
            `Executing workflow tool '${workflowToolName}' for workflow '${workflow.id}' with input:`,
            inputData,
          );
          try {
            const run = await workflow.createRunAsync({ runId: context?.requestContext?.get('runId') });

            const response = await run.start({
              inputData: inputData,
              requestContext: context?.requestContext,
              tracingContext: context?.tracingContext,
            });
            return response;
          } catch (error) {
            this.logger.error(
              `Error executing workflow tool '${workflowToolName}' for workflow '${workflow.id}':`,
              error,
            );
            throw error;
          }
        },
      });

      const options = {
        name: workflowToolName,
        logger: this.logger,
        mastra: this.mastra,
        requestContext: new RequestContext(),
        tracingContext: {},
        description: workflowToolDefinition.description,
      };

      const coreTool = makeCoreTool(workflowToolDefinition, options) as InternalCoreTool;

      workflowTools[workflowToolName] = {
        ...coreTool,
        id: workflowToolName,
        mcp: {
          toolType: 'workflow',
        },
      } as InternalCoreTool;
      this.logger.info(`Registered workflow '${workflow.id}' (key: '${workflowKey}') as tool: '${workflowToolName}'`);
    }
    return workflowTools;
  }

  /**
   * Convert and validate all provided tools, logging registration status.
   * Also converts agents and workflows into tools.
   * @param tools Tool definitions
   * @param agentsConfig Agent definitions to be converted to tools, expected from MCPServerConfig
   * @param workflowsConfig Workflow definitions to be converted to tools, expected from MCPServerConfig
   * @returns Converted tools registry
   */
  convertTools(
    tools: ToolsInput,
    agentsConfig?: Record<string, Agent>,
    workflowsConfig?: Record<string, Workflow>,
  ): Record<string, InternalCoreTool> {
    const definedConvertedTools: Record<string, InternalCoreTool> = {};

    for (const toolName of Object.keys(tools)) {
      const toolInstance = tools[toolName];
      if (!toolInstance) {
        this.logger.warn(`Tool instance for '${toolName}' is undefined. Skipping.`);
        continue;
      }

      if (typeof toolInstance.execute !== 'function') {
        this.logger.warn(`Tool '${toolName}' does not have a valid execute function. Skipping.`);
        continue;
      }

      const options = {
        name: toolName,
        requestContext: new RequestContext(),
        tracingContext: {},
        mastra: this.mastra,
        logger: this.logger,
        description: toolInstance?.description,
      };

      const coreTool = makeCoreTool(toolInstance, options) as InternalCoreTool;

      definedConvertedTools[toolName] = {
        ...coreTool,
        id: toolName,
      } as InternalCoreTool;
      this.logger.info(`Registered explicit tool: '${toolName}'`);
    }
    this.logger.info(`Total defined tools registered: ${Object.keys(definedConvertedTools).length}`);

    let agentDerivedTools: Record<string, InternalCoreTool> = {};
    let workflowDerivedTools: Record<string, InternalCoreTool> = {};
    try {
      agentDerivedTools = this.convertAgentsToTools(agentsConfig, definedConvertedTools);
      workflowDerivedTools = this.convertWorkflowsToTools(workflowsConfig, definedConvertedTools);
    } catch (e) {
      const mastraError = new MastraError(
        {
          id: 'MCP_SERVER_AGENT_OR_WORKFLOW_TOOL_CONVERSION_FAILED',
          domain: ErrorDomain.MCP,
          category: ErrorCategory.USER,
        },
        e,
      );
      this.logger.trackException(mastraError);
      this.logger.error('Failed to convert tools:', {
        error: mastraError.toString(),
      });
      throw mastraError;
    }

    const allConvertedTools = { ...definedConvertedTools, ...agentDerivedTools, ...workflowDerivedTools };

    const finalToolCount = Object.keys(allConvertedTools).length;
    const definedCount = Object.keys(definedConvertedTools).length;
    const fromAgentsCount = Object.keys(agentDerivedTools).length;
    const fromWorkflowsCount = Object.keys(workflowDerivedTools).length;
    this.logger.info(
      `${finalToolCount} total tools registered (${definedCount} defined + ${fromAgentsCount} agents + ${fromWorkflowsCount} workflows)`,
    );

    return allConvertedTools;
  }

  /**
   * Starts the MCP server using standard input/output (stdio) transport.
   *
   * This is typically used when running the server as a command-line program that MCP clients
   * spawn as a subprocess (e.g., integration with Windsurf, Cursor, or Claude Desktop).
   *
   * @throws {MastraError} If the stdio connection fails
   *
   * @example
   * ```typescript
   * const server = new MCPServer({
   *   name: 'My Server',
   *   version: '1.0.0',
   *   tools: { weatherTool },
   * });
   *
   * await server.startStdio();
   * ```
   */
  public async startStdio(): Promise<void> {
    this.stdioTransport = new StdioServerTransport();
    try {
      await this.server.connect(this.stdioTransport);
    } catch (error) {
      const mastraError = new MastraError(
        {
          id: 'MCP_SERVER_STDIO_CONNECTION_FAILED',
          domain: ErrorDomain.MCP,
          category: ErrorCategory.THIRD_PARTY,
        },
        error,
      );
      this.logger.trackException(mastraError);
      this.logger.error('Failed to connect MCP server using stdio transport:', {
        error: mastraError.toString(),
      });
      throw mastraError;
    }
    this.logger.info('Started MCP Server (stdio)');
  }

  /**
   * Integrates the MCP server with an existing HTTP server using Server-Sent Events (SSE).
   *
   * Call this method from your web server's request handler for both the SSE and message paths.
   * This enables web-based MCP clients to connect to your server.
   *
   * @param options - Configuration for SSE integration
   * @param options.url - Parsed URL of the incoming request
   * @param options.ssePath - Path for establishing SSE connection (e.g., '/sse')
   * @param options.messagePath - Path for POSTing client messages (e.g., '/message')
   * @param options.req - Incoming HTTP request object
   * @param options.res - HTTP response object (must support .write/.end)
   *
   * @throws {MastraError} If SSE connection setup fails
   *
   * @example
   * ```typescript
   * import http from 'http';
   *
   * const httpServer = http.createServer(async (req, res) => {
   *   await server.startSSE({
   *     url: new URL(req.url || '', `http://localhost:1234`),
   *     ssePath: '/sse',
   *     messagePath: '/message',
   *     req,
   *     res,
   *   });
   * });
   *
   * httpServer.listen(1234, () => {
   *   console.log('MCP server listening on http://localhost:1234/sse');
   * });
   * ```
   */
  public async startSSE({ url, ssePath, messagePath, req, res }: MCPServerSSEOptions): Promise<void> {
    try {
      if (url.pathname === ssePath) {
        await this.connectSSE({
          messagePath,
          res,
        });
      } else if (url.pathname === messagePath) {
        this.logger.debug('Received message');
        if (!this.sseTransport) {
          res.writeHead(503);
          res.end('SSE connection not established');
          return;
        }
        await this.sseTransport.handlePostMessage(req, res);
      } else {
        this.logger.debug('Unknown path:', { path: url.pathname });
        res.writeHead(404);
        res.end();
      }
    } catch (e) {
      const mastraError = new MastraError(
        {
          id: 'MCP_SERVER_SSE_START_FAILED',
          domain: ErrorDomain.MCP,
          category: ErrorCategory.USER,
          details: {
            url: url.toString(),
            ssePath,
            messagePath,
          },
        },
        e,
      );
      this.logger.trackException(mastraError);
      this.logger.error('Failed to start MCP Server (SSE):', { error: mastraError.toString() });
      throw mastraError;
    }
  }

  /**
   * Integrates the MCP server with a Hono web framework using Server-Sent Events (SSE).
   *
   * Call this method from your Hono server's request handler for both the SSE and message paths.
   * This enables Hono-based web applications to expose MCP servers.
   *
   * @param options - Configuration for Hono SSE integration
   * @param options.url - Parsed URL of the incoming request
   * @param options.ssePath - Path for establishing SSE connection (e.g., '/hono-sse')
   * @param options.messagePath - Path for POSTing client messages (e.g., '/message')
   * @param options.context - Hono context object
   *
   * @throws {MastraError} If Hono SSE connection setup fails
   *
   * @example
   * ```typescript
   * import { Hono } from 'hono';
   *
   * const app = new Hono();
   *
   * app.all('*', async (c) => {
   *   const url = new URL(c.req.url);
   *   return await server.startHonoSSE({
   *     url,
   *     ssePath: '/hono-sse',
   *     messagePath: '/message',
   *     context: c,
   *   });
   * });
   *
   * export default app;
   * ```
   */
  public async startHonoSSE({ url, ssePath, messagePath, context }: MCPServerHonoSSEOptions) {
    try {
      if (url.pathname === ssePath) {
        return streamSSE(context, async stream => {
          await this.connectHonoSSE({
            messagePath,
            stream,
          });
        });
      } else if (url.pathname === messagePath) {
        this.logger.debug('Received message');
        const sessionId = context.req.query('sessionId');
        this.logger.debug('Received message for sessionId', { sessionId });
        if (!sessionId) {
          return context.text('No sessionId provided', 400);
        }
        if (!this.sseHonoTransports.has(sessionId)) {
          return context.text(`No transport found for sessionId ${sessionId}`, 400);
        }
        const message = await this.sseHonoTransports.get(sessionId)?.handlePostMessage(context);
        if (!message) {
          return context.text('Transport not found', 400);
        }
        return message;
      } else {
        this.logger.debug('Unknown path:', { path: url.pathname });
        return context.text('Unknown path', 404);
      }
    } catch (e) {
      const mastraError = new MastraError(
        {
          id: 'MCP_SERVER_HONO_SSE_START_FAILED',
          domain: ErrorDomain.MCP,
          category: ErrorCategory.USER,
          details: {
            url: url.toString(),
            ssePath,
            messagePath,
          },
        },
        e,
      );
      this.logger.trackException(mastraError);
      this.logger.error('Failed to start MCP Server (Hono SSE):', { error: mastraError.toString() });
      throw mastraError;
    }
  }

  /**
   * Integrates the MCP server with an existing HTTP server using streamable HTTP transport.
   *
   * This is the recommended modern transport method, providing better session management and
   * reliability compared to SSE. Call this from your HTTP server's request handler.
   *
   * @param options - Configuration for HTTP integration
   * @param options.url - Parsed URL of the incoming request
   * @param options.httpPath - Path for the MCP endpoint (e.g., '/mcp')
   * @param options.req - Incoming HTTP request (http.IncomingMessage)
   * @param options.res - HTTP response object (http.ServerResponse)
   * @param options.options - Optional transport options
   * @param options.options.sessionIdGenerator - Function to generate unique session IDs (defaults to randomUUID)
   * @param options.options.onsessioninitialized - Callback when a new session is initialized
   * @param options.options.enableJsonResponse - If true, return JSON instead of SSE streaming
   * @param options.options.eventStore - Event store for message resumability
   * @param options.options.serverless - If true, run in stateless mode without session management (ideal for serverless environments)
   *
   * @throws {MastraError} If HTTP connection setup fails
   *
   * @example
   * ```typescript
   * import http from 'http';
   * import { randomUUID } from 'crypto';
   *
   * const httpServer = http.createServer(async (req, res) => {
   *   await server.startHTTP({
   *     url: new URL(req.url || '', 'http://localhost:1234'),
   *     httpPath: '/mcp',
   *     req,
   *     res,
   *     options: {
   *       sessionIdGenerator: () => randomUUID(),
   *       onsessioninitialized: (sessionId) => {
   *         console.log(`New MCP session: ${sessionId}`);
   *       },
   *     },
   *   });
   * });
   *
   * httpServer.listen(1234);
   * ```
   *
   * @example Serverless mode (Cloudflare Workers, Vercel Edge, etc.)
   * ```typescript
   * export default {
   *   async fetch(request: Request) {
   *     const url = new URL(request.url);
   *     if (url.pathname === '/mcp') {
   *       await server.startHTTP({
   *         url,
   *         httpPath: '/mcp',
   *         req: request,
   *         res: response,
   *         options: { serverless: true },
   *       });
   *     }
   *     return new Response('Not found', { status: 404 });
   *   },
   * };
   * ```
   */
  public async startHTTP({
    url,
    httpPath,
    req,
    res,
    options = { sessionIdGenerator: () => randomUUID() },
  }: {
    url: URL;
    httpPath: string;
    req: http.IncomingMessage;
    res: http.ServerResponse<http.IncomingMessage>;
    options?: StreamableHTTPServerTransportOptions & { serverless?: boolean };
  }) {
    this.logger.debug(`startHTTP: Received ${req.method} request to ${url.pathname}`);

    if (url.pathname !== httpPath) {
      this.logger.debug(`startHTTP: Pathname ${url.pathname} does not match httpPath ${httpPath}. Returning 404.`);
      res.writeHead(404);
      res.end();
      return;
    }

    // Serverless mode: stateless, single request/response
    if (options?.serverless) {
      this.logger.debug('startHTTP: Running in serverless (stateless) mode');
      await this.handleServerlessRequest(req, res);
      return;
    }

    const sessionId = req.headers['mcp-session-id'] as string | undefined;
    let transport: StreamableHTTPServerTransport | undefined;

    this.logger.debug(
      `startHTTP: Session ID from headers: ${sessionId}. Active transports: ${Array.from(this.streamableHTTPTransports.keys()).join(', ')}`,
    );

    try {
      if (sessionId && this.streamableHTTPTransports.has(sessionId)) {
        // Found existing session
        transport = this.streamableHTTPTransports.get(sessionId)!;
        this.logger.debug(`startHTTP: Using existing Streamable HTTP transport for session ID: ${sessionId}`);

        if (req.method === 'GET') {
          this.logger.debug(
            `startHTTP: Handling GET request for existing session ${sessionId}. Calling transport.handleRequest.`,
          );
        }

        // Handle the request using the existing transport
        // Need to parse body for POST requests before passing to handleRequest
        const body =
          req.method === 'POST'
            ? await new Promise((resolve, reject) => {
                let data = '';
                req.on('data', chunk => (data += chunk));
                req.on('end', () => {
                  try {
                    resolve(JSON.parse(data));
                  } catch (e) {
                    reject(e);
                  }
                });
                req.on('error', reject);
              })
            : undefined;

        await transport.handleRequest(req, res, body);
      } else {
        // No session ID or session ID not found
        this.logger.debug(`startHTTP: No existing Streamable HTTP session ID found. ${req.method}`);

        // Only allow new sessions via POST initialize request
        if (req.method === 'POST') {
          const body = await new Promise((resolve, reject) => {
            let data = '';
            req.on('data', chunk => (data += chunk));
            req.on('end', () => {
              try {
                resolve(JSON.parse(data));
              } catch (e) {
                reject(e);
              }
            });
            req.on('error', reject);
          });

          // Import isInitializeRequest from the correct path
          const { isInitializeRequest } = await import('@modelcontextprotocol/sdk/types.js');

          if (isInitializeRequest(body)) {
            this.logger.debug('startHTTP: Received Streamable HTTP initialize request, creating new transport.');

            // Create a new transport for the new session
            transport = new StreamableHTTPServerTransport({
              ...options,
              sessionIdGenerator: () => randomUUID(),
              onsessioninitialized: id => {
                this.streamableHTTPTransports.set(id, transport!);
              },
            });

            // Set up onclose handler to clean up transport when closed
            transport.onclose = () => {
              const closedSessionId = transport?.sessionId;
              if (closedSessionId && this.streamableHTTPTransports.has(closedSessionId)) {
                this.logger.debug(
                  `startHTTP: Streamable HTTP transport closed for session ${closedSessionId}, removing from map.`,
                );
                this.streamableHTTPTransports.delete(closedSessionId);
                // Also clean up the server instance for this session
                if (this.httpServerInstances.has(closedSessionId)) {
                  this.httpServerInstances.delete(closedSessionId);
                  this.logger.debug(`startHTTP: Cleaned up server instance for closed session ${closedSessionId}`);
                }
              }
            };

            // Create a new server instance for this HTTP session
            const sessionServerInstance = this.createServerInstance();

            // Connect the new server instance to the new transport
            await sessionServerInstance.connect(transport);

            // Store both the transport and server instance when the session is initialized
            if (transport.sessionId) {
              this.streamableHTTPTransports.set(transport.sessionId, transport);
              this.httpServerInstances.set(transport.sessionId, sessionServerInstance);
              this.logger.debug(
                `startHTTP: Streamable HTTP session initialized and stored with ID: ${transport.sessionId}`,
              );
            } else {
              this.logger.warn('startHTTP: Streamable HTTP transport initialized without a session ID.');
            }

            // Handle the initialize request
            return await transport.handleRequest(req, res, body);
          } else {
            // POST request but not initialize, and no session ID
            this.logger.warn('startHTTP: Received non-initialize POST request without a session ID.');
            res.writeHead(400, { 'Content-Type': 'application/json' });
            res.end(
              JSON.stringify({
                jsonrpc: '2.0',
                error: {
                  code: -32000,
                  message: 'Bad Request: No valid session ID provided for non-initialize request',
                },
                id: (body as any)?.id ?? null, // Include original request ID if available
              }),
            );
          }
        } else {
          // Non-POST request (GET/DELETE) without a session ID
          this.logger.warn(`startHTTP: Received ${req.method} request without a session ID.`);
          res.writeHead(400, { 'Content-Type': 'application/json' });
          res.end(
            JSON.stringify({
              jsonrpc: '2.0',
              error: {
                code: -32000,
                message: `Bad Request: ${req.method} request requires a valid session ID`,
              },
              id: null,
            }),
          );
        }
      }
    } catch (error) {
      const mastraError = new MastraError(
        {
          id: 'MCP_SERVER_HTTP_CONNECTION_FAILED',
          domain: ErrorDomain.MCP,
          category: ErrorCategory.USER,
          text: 'Failed to connect MCP server using HTTP transport',
        },
        error,
      );
      this.logger.trackException(mastraError);
      this.logger.error('startHTTP: Error handling Streamable HTTP request:', { error: mastraError });
      // If headers haven't been sent, send an error response
      if (!res.headersSent) {
        res.writeHead(500, { 'Content-Type': 'application/json' });
        res.end(
          JSON.stringify({
            jsonrpc: '2.0',
            error: {
              code: -32603,
              message: 'Internal server error',
            },
            id: null, // Cannot determine original request ID in catch
          }),
        );
      }
    }
  }

  /**
   * Handles a stateless, serverless HTTP request without session management.
   *
   * This method bypasses all session/transport state and handles each request independently.
   * For serverless environments (Cloudflare Workers, Vercel Edge, etc.) where
   * persistent connections and session state cannot be maintained across requests.
   *
   * Each request gets a fresh transport and server instance that are discarded after the response.
   *
   * @param req - Incoming HTTP request
   * @param res - HTTP response object
   * @private
   */
  private async handleServerlessRequest(req: http.IncomingMessage, res: http.ServerResponse<http.IncomingMessage>) {
    try {
      this.logger.debug(`handleServerlessRequest: Received ${req.method} request`);

      // Parse the request body (for POST requests)
      const body =
        req.method === 'POST'
          ? await new Promise<any>((resolve, reject) => {
              let data = '';
              req.on('data', chunk => (data += chunk));
              req.on('end', () => {
                try {
                  resolve(JSON.parse(data));
                } catch (e) {
                  reject(new Error(`Invalid JSON in request body: ${e instanceof Error ? e.message : String(e)}`));
                }
              });
              req.on('error', reject);
            })
          : undefined;

      this.logger.debug(`handleServerlessRequest: Processing ${req.method} request`, {
        method: body?.method,
        id: body?.id,
      });

      // Create a transient server instance for this single request
      const transientServer = this.createServerInstance();

      // Create a one-time transport that handles this single request
      // sessionIdGenerator: undefined disables session management entirely
      // enableJsonResponse: true forces JSON-RPC responses instead of SSE streaming
      const tempTransport = new StreamableHTTPServerTransport({
        sessionIdGenerator: undefined,
        enableJsonResponse: true,
      });

      // Connect the transient server to the temporary transport
      await transientServer.connect(tempTransport);

      // Handle the request through the transport
      // The transport will send the response and this instance will be garbage collected
      await tempTransport.handleRequest(req, res, body);

      this.logger.debug(`handleServerlessRequest: Completed ${body?.method} request`, { id: body?.id });
    } catch (error) {
      const mastraError = new MastraError(
        {
          id: 'MCP_SERVER_SERVERLESS_REQUEST_FAILED',
          domain: ErrorDomain.MCP,
          category: ErrorCategory.USER,
          text: 'Failed to handle serverless MCP request',
        },
        error,
      );
      this.logger.trackException(mastraError);
      this.logger.error('handleServerlessRequest: Error handling request:', { error: mastraError });

      // If headers haven't been sent, send an error response
      if (!res.headersSent) {
        res.writeHead(500, { 'Content-Type': 'application/json' });
        res.end(
          JSON.stringify({
            jsonrpc: '2.0',
            error: {
              code: -32603,
              message: 'Internal server error',
              data: error instanceof Error ? error.message : String(error),
            },
            id: null,
          }),
        );
      }
    }
  }

  /**
   * Establishes the SSE connection for the MCP server.
   *
   * This is a lower-level method called internally by `startSSE()`. In most cases,
   * you should use `startSSE()` instead which handles both connection establishment
   * and message routing.
   *
   * @param params - Connection parameters
   * @param params.messagePath - Path for POST requests from the client
   * @param params.res - HTTP response object for the SSE stream
   * @throws {MastraError} If SSE connection establishment fails
   *
   * @example
   * ```typescript
   * // Usually called internally by startSSE()
   * await server.connectSSE({
   *   messagePath: '/message',
   *   res: response
   * });
   * ```
   */
  public async connectSSE({
    messagePath,
    res,
  }: {
    messagePath: string;
    res: http.ServerResponse<http.IncomingMessage>;
  }) {
    try {
      this.logger.debug('Received SSE connection');
      this.sseTransport = new SSEServerTransport(messagePath, res);
      await this.server.connect(this.sseTransport);

      this.server.onclose = async () => {
        this.sseTransport = undefined;
        await this.server.close();
      };

      res.on('close', () => {
        this.sseTransport = undefined;
      });
    } catch (e) {
      const mastraError = new MastraError(
        {
          id: 'MCP_SERVER_SSE_CONNECT_FAILED',
          domain: ErrorDomain.MCP,
          category: ErrorCategory.USER,
          details: {
            messagePath,
          },
        },
        e,
      );
      this.logger.trackException(mastraError);
      this.logger.error('Failed to connect to MCP Server (SSE):', { error: mastraError });
      throw mastraError;
    }
  }

  /**
   * Establishes the Hono SSE connection for the MCP server.
   *
   * This is a lower-level method called internally by `startHonoSSE()`. In most cases,
   * you should use `startHonoSSE()` instead which handles both connection establishment
   * and message routing.
   *
   * @param params - Connection parameters
   * @param params.messagePath - Path for POST requests from the client
   * @param params.stream - Hono SSE streaming API object
   * @throws {MastraError} If Hono SSE connection establishment fails
   *
   * @example
   * ```typescript
   * // Usually called internally by startHonoSSE()
   * await server.connectHonoSSE({
   *   messagePath: '/message',
   *   stream: sseStream
   * });
   * ```
   */
  public async connectHonoSSE({ messagePath, stream }: { messagePath: string; stream: SSEStreamingApi }) {
    this.logger.debug('Received SSE connection');
    const sseTransport = new SSETransport(messagePath, stream);
    const sessionId = sseTransport.sessionId;
    this.logger.debug('SSE Transport created with sessionId:', { sessionId });
    this.sseHonoTransports.set(sessionId, sseTransport);

    stream.onAbort(() => {
      this.logger.debug('SSE Transport aborted with sessionId:', { sessionId });
      this.sseHonoTransports.delete(sessionId);
    });
    try {
      await this.server.connect(sseTransport);
      this.server.onclose = async () => {
        this.logger.debug('SSE Transport closed with sessionId:', { sessionId });
        this.sseHonoTransports.delete(sessionId);
        await this.server.close();
      };

      while (true) {
        // This will keep the connection alive
        // You can also await for a promise that never resolves
        await stream.sleep(60_000);
        const sessionIds = Array.from(this.sseHonoTransports.keys() || []);
        this.logger.debug('Active Hono SSE sessions:', { sessionIds });
        await stream.write(':keep-alive\n\n');
      }
    } catch (e) {
      const mastraError = new MastraError(
        {
          id: 'MCP_SERVER_HONO_SSE_CONNECT_FAILED',
          domain: ErrorDomain.MCP,
          category: ErrorCategory.USER,
          details: {
            messagePath,
          },
        },
        e,
      );
      this.logger.trackException(mastraError);
      this.logger.error('Failed to connect to MCP Server (Hono SSE):', { error: mastraError });
      throw mastraError;
    }
  }

  /**
   * Closes the MCP server and releases all resources.
   *
   * This method cleanly shuts down all active transports (stdio, SSE, HTTP) and their
   * associated connections. Call this when your application is shutting down.
   *
   * @throws {MastraError} If closing the server fails
   *
   * @example
   * ```typescript
   * // Graceful shutdown
   * process.on('SIGTERM', async () => {
   *   await server.close();
   *   process.exit(0);
   * });
   * ```
   */
  async close() {
    try {
      if (this.stdioTransport) {
        await this.stdioTransport.close?.();
        this.stdioTransport = undefined;
      }
      if (this.sseTransport) {
        await this.sseTransport.close?.();
        this.sseTransport = undefined;
      }
      if (this.sseHonoTransports) {
        for (const transport of this.sseHonoTransports.values()) {
          await transport.close?.();
        }
        this.sseHonoTransports.clear();
      }
      // Close all active Streamable HTTP transports and their server instances
      if (this.streamableHTTPTransports) {
        for (const transport of this.streamableHTTPTransports.values()) {
          await transport.close?.();
        }
        this.streamableHTTPTransports.clear();
      }
      // Close all HTTP server instances
      if (this.httpServerInstances) {
        for (const serverInstance of this.httpServerInstances.values()) {
          await serverInstance.close?.();
        }
        this.httpServerInstances.clear();
      }
      await this.server.close();
      this.logger.info('MCP server closed.');
    } catch (error) {
      const mastraError = new MastraError(
        {
          id: 'MCP_SERVER_CLOSE_FAILED',
          domain: ErrorDomain.MCP,
          category: ErrorCategory.THIRD_PARTY,
        },
        error,
      );
      this.logger.trackException(mastraError);
      this.logger.error('Error closing MCP server:', { error: mastraError });
      throw mastraError;
    }
  }

  /**
   * Gets basic information about the server.
   *
   * Returns metadata including server ID, name, description, repository, and version details.
   * This information conforms to the MCP Server schema.
   *
   * @returns Server information object
   *
   * @example
   * ```typescript
   * const info = server.getServerInfo();
   * console.log(`${info.name} v${info.version_detail.version}`);
   * // Output: My Weather Server v1.0.0
   * ```
   */
  public getServerInfo(): ServerInfo {
    return {
      id: this.id,
      name: this.name,
      description: this.description,
      repository: this.repository,
      version_detail: {
        version: this.version,
        release_date: this.releaseDate,
        is_latest: this.isLatest,
      },
    };
  }

  /**
   * Gets detailed information about the server including packaging and deployment metadata.
   *
   * Returns extended server information with package details, remotes, and deployment configurations.
   * This information conforms to the MCP ServerDetail schema.
   *
   * @returns Detailed server information object
   *
   * @example
   * ```typescript
   * const detail = server.getServerDetail();
   * console.log(detail.package_canonical); // 'npm'
   * console.log(detail.packages); // Package installation info
   * ```
   */
  public getServerDetail(): ServerDetailInfo {
    return {
      ...this.getServerInfo(),
      package_canonical: this.packageCanonical,
      packages: this.packages,
      remotes: this.remotes,
    };
  }

  /**
   * Gets a list of all tools provided by this MCP server with their schemas.
   *
   * Returns information about all registered tools including explicit tools, agent-derived tools,
   * and workflow-derived tools. Includes input/output schemas and tool types.
   *
   * @returns Object containing array of tool information
   *
   * @example
   * ```typescript
   * const toolList = server.getToolListInfo();
   * toolList.tools.forEach(tool => {
   *   console.log(`${tool.name}: ${tool.description}`);
   *   console.log(`Type: ${tool.toolType || 'tool'}`);
   * });
   * ```
   */
  public getToolListInfo(): {
    tools: Array<{ name: string; description?: string; inputSchema: any; outputSchema?: any; toolType?: MCPToolType }>;
  } {
    this.logger.debug(`Getting tool list information for MCPServer '${this.name}'`);
    return {
      tools: Object.entries(this.convertedTools).map(([toolId, tool]) => ({
        id: toolId,
        name: tool.id || toolId,
        description: tool.description,
        inputSchema: tool.parameters?.jsonSchema || tool.parameters,
        outputSchema: tool.outputSchema?.jsonSchema || tool.outputSchema,
        toolType: tool.mcp?.toolType,
      })),
    };
  }

  /**
   * Gets information for a specific tool provided by this MCP server.
   *
   * Returns detailed information about a single tool including its name, description, schemas, and type.
   * Returns undefined if the tool is not found.
   *
   * @param toolId - The ID/name of the tool to retrieve
   * @returns Tool information object or undefined if not found
   *
   * @example
   * ```typescript
   * const toolInfo = server.getToolInfo('getWeather');
   * if (toolInfo) {
   *   console.log(toolInfo.description);
   *   console.log(toolInfo.inputSchema);
   * }
   * ```
   */
  public getToolInfo(
    toolId: string,
  ): { name: string; description?: string; inputSchema: any; outputSchema?: any; toolType?: MCPToolType } | undefined {
    const tool = this.convertedTools[toolId];
    if (!tool) {
      this.logger.debug(`Tool '${toolId}' not found on MCPServer '${this.name}'`);
      return undefined;
    }
    this.logger.debug(`Getting info for tool '${toolId}' on MCPServer '${this.name}'`);
    return {
      name: tool.id || toolId,
      description: tool.description,
      inputSchema: tool.parameters?.jsonSchema || tool.parameters,
      outputSchema: tool.outputSchema?.jsonSchema || tool.outputSchema,
      toolType: tool.mcp?.toolType,
    };
  }

  /**
   * Executes a specific tool provided by this MCP server.
   *
   * This method validates the tool arguments against the input schema and executes the tool.
   * If validation fails, returns an error object instead of throwing.
   *
   * @param toolId - The ID/name of the tool to execute
   * @param args - The arguments to pass to the tool's execute function
   * @param executionContext - Optional context including messages and toolCallId
   * @returns Promise resolving to the tool execution result
   * @throws {MastraError} If the tool is not found or execution fails
   *
   * @example
   * ```typescript
   * const result = await server.executeTool(
   *   'getWeather',
   *   { location: 'London' },
   *   { toolCallId: 'call_123' }
   * );
   * console.log(result);
   * ```
   */
  public async executeTool(
    toolId: string,
    args: any,
    executionContext?: { messages?: any[]; toolCallId?: string },
  ): Promise<any> {
    const tool = this.convertedTools[toolId];
    let validatedArgs = args;
    try {
      if (!tool) {
        this.logger.warn(`ExecuteTool: Unknown tool '${toolId}' requested on MCPServer '${this.name}'.`);
        throw new Error(`Unknown tool: ${toolId}`);
      }

      this.logger.debug(`ExecuteTool: Invoking '${toolId}' with arguments:`, args);

      if (tool.parameters instanceof z.ZodType && typeof tool.parameters.safeParse === 'function') {
        const validation = tool.parameters.safeParse(args ?? {});
        if (!validation.success) {
          const errorMessages = validation.error.errors
            .map((e: z.ZodIssue) => `- ${e.path?.join('.') || 'root'}: ${e.message}`)
            .join('\n');
          this.logger.warn(`ExecuteTool: Invalid tool arguments for '${toolId}': ${errorMessages}`, {
            errors: validation.error.format(),
          });
          // Return validation error as a result instead of throwing
          return {
            error: true,
            message: `Tool validation failed. Please fix the following errors and try again:\n${errorMessages}\n\nProvided arguments: ${JSON.stringify(args, null, 2)}`,
            validationErrors: validation.error.format(),
          };
        }
        validatedArgs = validation.data;
      } else {
        this.logger.debug(
          `ExecuteTool: Tool '${toolId}' parameters is not a Zod schema with safeParse or is undefined. Skipping validation.`,
        );
      }

      if (!tool.execute) {
        this.logger.error(`ExecuteTool: Tool '${toolId}' does not have an execute function.`);
        throw new Error(`Tool '${toolId}' cannot be executed.`);
      }
    } catch (error) {
      const mastraError = new MastraError(
        {
          id: 'MCP_SERVER_TOOL_EXECUTE_PREPARATION_FAILED',
          domain: ErrorDomain.MCP,
          category: ErrorCategory.USER,
          details: {
            toolId,
            args,
          },
        },
        error,
      );
      this.logger.trackException(mastraError);
      throw mastraError;
    }

    try {
      const finalExecutionContext = {
        messages: executionContext?.messages || [],
        toolCallId: executionContext?.toolCallId || randomUUID(),
      };
      const result = await tool.execute(validatedArgs, finalExecutionContext);
      this.logger.info(`ExecuteTool: Tool '${toolId}' executed successfully.`);
      return result;
    } catch (error) {
      const mastraError = new MastraError(
        {
          id: 'MCP_SERVER_TOOL_EXECUTE_FAILED',
          domain: ErrorDomain.MCP,
          category: ErrorCategory.USER,
          details: {
            toolId,
            validatedArgs: validatedArgs,
          },
        },
        error,
      );
      this.logger.trackException(mastraError);
      this.logger.error(`ExecuteTool: Tool execution failed for '${toolId}':`, { error });
      throw mastraError;
    }
  }
}<|MERGE_RESOLUTION|>--- conflicted
+++ resolved
@@ -759,28 +759,20 @@
         inputSchema: z.object({
           message: z.string().describe('The question or input for the agent.'),
         }),
-<<<<<<< HEAD
-        execute: async ({ context, requestContext, tracingContext, mcp }) => {
-=======
         execute: async (inputData, context) => {
->>>>>>> 88ecdd8f
           this.logger.debug(
             `Executing agent tool '${agentToolName}' for agent '${agent.name}' with message: "${inputData.message}"`,
           );
           try {
-<<<<<<< HEAD
-            const proxiedContext = requestContext || new RequestContext();
-            if (mcp?.extra) {
-              proxiedContext.set('mcp.extra', mcp.extra);
+            const proxiedContext = context?.requestContext || new RequestContext();
+            if (context?.mcp?.extra) {
+              proxiedContext.set('mcp.extra', context.mcp.extra);
             }
 
-            const response = await agent.generate(context.message, {
+            const response = await agent.generate(inputData.message, {
+              ...context,
               requestContext: proxiedContext,
-              tracingContext,
             });
-=======
-            const response = await agent.generate(inputData.message, context);
->>>>>>> 88ecdd8f
             return response;
           } catch (error) {
             this.logger.error(`Error executing agent tool '${agentToolName}' for agent '${agent.name}':`, error);
