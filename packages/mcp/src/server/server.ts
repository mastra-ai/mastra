--- conflicted
+++ resolved
@@ -433,13 +433,7 @@
 
         this.logger.debug(`CallTool: Invoking '${request.params.name}' with arguments:`, request.params.arguments);
 
-<<<<<<< HEAD
-        const validation = await tool.parameters.validate?.(request.params.arguments ?? {});
-=======
-        const validation = tool.inputSchema.validate?.(request.params.arguments ?? {});
-        // TODO: need to fix tool types!!!
-        // @ts-expect-error
->>>>>>> b93f3c18
+        const validation = await tool.inputSchema.validate?.(request.params.arguments ?? {});
         if (validation && !validation.success) {
           this.logger.warn(`CallTool: Invalid tool arguments for '${request.params.name}'`, {
             errors: validation.error,
