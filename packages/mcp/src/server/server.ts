--- conflicted
+++ resolved
@@ -735,11 +735,7 @@
           }
 
           try {
-<<<<<<< HEAD
-            const run = workflow.createRun({ runId: effectiveRuntimeContext?.get('runId') });
-=======
-            const run = await workflow.createRunAsync({ runId: runtimeContext?.get('runId') });
->>>>>>> eb6c02f6
+            const run = await workflow.createRunAsync({ runId: effectiveRuntimeContext?.get('runId') });
 
             const response = await run.start({
               inputData: context,
