--- conflicted
+++ resolved
@@ -1,7 +1,5 @@
 # @mastra/playground-ui
 
-<<<<<<< HEAD
-=======
 ## 4.0.0-alpha.7
 
 ### Patch Changes
@@ -30,7 +28,6 @@
   - @mastra/core@0.8.0-alpha.5
   - @mastra/client-js@0.1.14-alpha.5
 
->>>>>>> 8df4a77d
 ## 4.0.0-alpha.4
 
 ### Patch Changes
