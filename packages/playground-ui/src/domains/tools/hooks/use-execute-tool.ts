import { RequestContext } from '@mastra/core/di';

import { useMutation } from '@tanstack/react-query';
import { useMastraClient } from '@mastra/react';
import { toast } from 'sonner';

export const useExecuteTool = () => {
  const client = useMastraClient();
  return useMutation({
    mutationFn: async ({
      toolId,
      input,
      requestContext: playgroundRequestContext,
    }: {
      toolId: string;
      input: any;
      requestContext?: Record<string, any>;
    }) => {
      const requestContext = new RequestContext();
      Object.entries(playgroundRequestContext ?? {}).forEach(([key, value]) => {
        requestContext.set(key, value);
      });

      try {
        const tool = client.getTool(toolId);

<<<<<<< HEAD
        const response = await tool.execute({ data: input, requestContext });
=======
        const response = await tool.execute({ data: input, runtimeContext });
>>>>>>> 226a1467

        return response;
      } catch (error) {
        toast.error('Error executing dev tool');
        console.error('Error executing dev tool:', error);
        throw error;
      }
    },
  });
};<|MERGE_RESOLUTION|>--- conflicted
+++ resolved
@@ -1,4 +1,4 @@
-import { RequestContext } from '@mastra/core/di';
+import { RuntimeContext } from '@mastra/core/di';
 
 import { useMutation } from '@tanstack/react-query';
 import { useMastraClient } from '@mastra/react';
@@ -10,25 +10,21 @@
     mutationFn: async ({
       toolId,
       input,
-      requestContext: playgroundRequestContext,
+      runtimeContext: playgroundRuntimeContext,
     }: {
       toolId: string;
       input: any;
-      requestContext?: Record<string, any>;
+      runtimeContext?: Record<string, any>;
     }) => {
-      const requestContext = new RequestContext();
-      Object.entries(playgroundRequestContext ?? {}).forEach(([key, value]) => {
-        requestContext.set(key, value);
+      const runtimeContext = new RuntimeContext();
+      Object.entries(playgroundRuntimeContext ?? {}).forEach(([key, value]) => {
+        runtimeContext.set(key, value);
       });
 
       try {
         const tool = client.getTool(toolId);
 
-<<<<<<< HEAD
-        const response = await tool.execute({ data: input, requestContext });
-=======
         const response = await tool.execute({ data: input, runtimeContext });
->>>>>>> 226a1467
 
         return response;
       } catch (error) {
