<<<<<<< HEAD
import { StreamVNextChunkType } from '@mastra/client-js';
import { RuntimeContext } from '@mastra/core/runtime-context';
=======
import { StreamVNextChunkType, WorkflowWatchResult } from '@mastra/client-js';
import { RequestContext } from '@mastra/core/request-context';
>>>>>>> 6179a9ba
import { WorkflowStreamResult as CoreWorkflowStreamResult } from '@mastra/core/workflows';
import { useMutation } from '@tanstack/react-query';
import { useState, useRef, useEffect } from 'react';
import { mapWorkflowStreamChunkToWatchResult, useMastraClient } from '@mastra/react';
import type { ReadableStreamDefaultReader } from 'stream/web';
import { toast } from '@/lib/toast';

export const useExecuteWorkflow = () => {
  const client = useMastraClient();
  const createWorkflowRun = useMutation({
    mutationFn: async ({ workflowId, prevRunId }: { workflowId: string; prevRunId?: string }) => {
      try {
        const workflow = client.getWorkflow(workflowId);
        const { runId: newRunId } = await workflow.createRunAsync({ runId: prevRunId });
        return { runId: newRunId };
      } catch (error) {
        console.error('Error creating workflow run:', error);
        throw error;
      }
    },
  });

  const startWorkflowRun = useMutation({
    mutationFn: async ({
      workflowId,
      runId,
      input,
      requestContext: playgroundRequestContext,
    }: {
      workflowId: string;
      runId: string;
      input: Record<string, unknown>;
      requestContext: Record<string, unknown>;
    }) => {
      try {
        const requestContext = new RequestContext();
        Object.entries(playgroundRequestContext).forEach(([key, value]) => {
          requestContext.set(key, value);
        });

        const workflow = client.getWorkflow(workflowId);

        await workflow.start({ runId, inputData: input || {}, requestContext });
      } catch (error) {
        console.error('Error starting workflow run:', error);
        throw error;
      }
    },
  });

  const startAsyncWorkflowRun = useMutation({
    mutationFn: async ({
      workflowId,
      runId,
      input,
      requestContext: playgroundRequestContext,
    }: {
      workflowId: string;
      runId?: string;
      input: Record<string, unknown>;
      requestContext: Record<string, unknown>;
    }) => {
      try {
        const requestContext = new RequestContext();
        Object.entries(playgroundRequestContext).forEach(([key, value]) => {
          requestContext.set(key, value);
        });
        const workflow = client.getWorkflow(workflowId);
        const result = await workflow.startAsync({ runId, inputData: input || {}, requestContext });
        return result;
      } catch (error) {
        console.error('Error starting workflow run:', error);
        throw error;
      }
    },
  });

  return {
    startWorkflowRun,
    createWorkflowRun,
    startAsyncWorkflowRun,
  };
};

type WorkflowStreamResult = CoreWorkflowStreamResult<any, any, any, any>;

export const useStreamWorkflow = () => {
  const client = useMastraClient();
  const [streamResult, setStreamResult] = useState<WorkflowStreamResult>({} as WorkflowStreamResult);
  const [isStreaming, setIsStreaming] = useState(false);
  const readerRef = useRef<ReadableStreamDefaultReader<StreamVNextChunkType> | null>(null);
  const observerRef = useRef<ReadableStreamDefaultReader<StreamVNextChunkType> | null>(null);
  const resumeStreamRef = useRef<ReadableStreamDefaultReader<StreamVNextChunkType> | null>(null);
  const isMountedRef = useRef(true);

  // Cleanup on unmount
  useEffect(() => {
    isMountedRef.current = true;
    return () => {
      isMountedRef.current = false;
      if (readerRef.current) {
        try {
          readerRef.current.releaseLock();
        } catch (error) {
          // Reader might already be released, ignore the error
        }
        readerRef.current = null;
      }
      if (observerRef.current) {
        try {
          observerRef.current.releaseLock();
        } catch (error) {
          // Reader might already be released, ignore the error
        }
        observerRef.current = null;
      }
      if (resumeStreamRef.current) {
        try {
          resumeStreamRef.current.releaseLock();
        } catch (error) {
          // Reader might already be released, ignore the error
        }
        resumeStreamRef.current = null;
      }
    };
  }, []);

  const handleStreamError = (err: unknown, defaultMessage: string, setIsStreaming?: (isStreaming: boolean) => void) => {
    // Expected error during cleanup - safe to ignore
    if (err instanceof TypeError) {
      return;
    }
    const errorMessage = err instanceof Error ? err.message : defaultMessage;
    toast.error(errorMessage);
    setIsStreaming?.(false);
  };

  const handleWorkflowFinish = (value: StreamVNextChunkType) => {
    if (value.type === 'workflow-finish') {
      const streamStatus = value.payload?.workflowStatus;
      const metadata = value.payload?.metadata;
      if (streamStatus === 'failed') {
        throw new Error(metadata?.errorMessage || 'Workflow execution failed');
      }
    }
  };

  const streamWorkflow = useMutation({
    mutationFn: async ({
      workflowId,
      runId,
      inputData,
      requestContext: playgroundRequestContext,
    }: {
      workflowId: string;
      runId: string;
      inputData: Record<string, unknown>;
      requestContext: Record<string, unknown>;
    }) => {
      // Clean up any existing reader before starting new stream
      if (readerRef.current) {
        readerRef.current.releaseLock();
      }

      if (!isMountedRef.current) return;

      setIsStreaming(true);
      setStreamResult({ input: inputData } as WorkflowStreamResult);
      const requestContext = new RequestContext();
      Object.entries(playgroundRequestContext).forEach(([key, value]) => {
        requestContext.set(key as keyof RequestContext, value);
      });
      const workflow = client.getWorkflow(workflowId);
      const stream = await workflow.streamVNext({ runId, inputData, requestContext, closeOnSuspend: true });

      if (!stream) {
        return handleStreamError(new Error('No stream returned'), 'No stream returned', setIsStreaming);
      }

      // Get a reader from the ReadableStream and store it in ref
      const reader = stream.getReader();
      readerRef.current = reader;

      try {
        while (true) {
          if (!isMountedRef.current) break;

          const { done, value } = await reader.read();
          if (done) break;

          // Only update state if component is still mounted
          if (isMountedRef.current) {
            setStreamResult(prev => {
              const newResult = mapWorkflowStreamChunkToWatchResult(prev, value);
              return newResult;
            });

            if (value.type === 'workflow-step-start') {
              setIsStreaming(true);
            }

            if (value.type === 'workflow-step-suspended') {
              setIsStreaming(false);
            }

            if (value.type === 'workflow-finish') {
              handleWorkflowFinish(value);
            }
          }
        }
      } catch (err) {
        handleStreamError(err, 'Error streaming workflow');
      } finally {
        if (isMountedRef.current) {
          setIsStreaming(false);
        }
        if (readerRef.current) {
          readerRef.current.releaseLock();
          readerRef.current = null;
        }
      }
    },
  });

  const observeWorkflowStream = useMutation({
    mutationFn: async ({
      workflowId,
      runId,
      storeRunResult,
    }: {
      workflowId: string;
      runId: string;
      storeRunResult: WorkflowStreamResult | null;
    }) => {
      // Clean up any existing reader before starting new stream
      if (observerRef.current) {
        observerRef.current.releaseLock();
      }

      if (!isMountedRef.current) return;

      setIsStreaming(true);

      setStreamResult((storeRunResult || {}) as WorkflowStreamResult);
      if (storeRunResult?.status === 'suspended') {
        setIsStreaming(false);
        return;
      }
      const workflow = client.getWorkflow(workflowId);
      const stream = await workflow.observeStreamVNext({ runId });

      if (!stream) {
        return handleStreamError(new Error('No stream returned'), 'No stream returned', setIsStreaming);
      }

      // Get a reader from the ReadableStream and store it in ref
      const reader = stream.getReader();
      observerRef.current = reader;

      try {
        while (true) {
          if (!isMountedRef.current) break;

          const { done, value } = await reader.read();
          if (done) break;

          // Only update state if component is still mounted
          if (isMountedRef.current) {
            setStreamResult(prev => {
              const newResult = mapWorkflowStreamChunkToWatchResult(prev, value);
              return newResult;
            });

            if (value.type === 'workflow-step-start') {
              setIsStreaming(true);
            }

            if (value.type === 'workflow-step-suspended') {
              setIsStreaming(false);
            }

            if (value.type === 'workflow-finish') {
              handleWorkflowFinish(value);
            }
          }
        }
      } catch (err) {
        handleStreamError(err, 'Error observing workflow');
      } finally {
        if (isMountedRef.current) {
          setIsStreaming(false);
        }
        if (observerRef.current) {
          observerRef.current.releaseLock();
          observerRef.current = null;
        }
      }
    },
  });

  const resumeWorkflowStream = useMutation({
    mutationFn: async ({
      workflowId,
      runId,
      step,
      resumeData,
      requestContext: playgroundRequestContext,
    }: {
      workflowId: string;
      step: string | string[];
      runId: string;
      resumeData: Record<string, unknown>;
      requestContext: Record<string, unknown>;
    }) => {
      // Clean up any existing reader before starting new stream
      if (resumeStreamRef.current) {
        resumeStreamRef.current.releaseLock();
      }

      if (!isMountedRef.current) return;

      setIsStreaming(true);
      const workflow = client.getWorkflow(workflowId);
      const requestContext = new RequestContext();
      Object.entries(playgroundRequestContext).forEach(([key, value]) => {
        requestContext.set(key as keyof RequestContext, value);
      });
      const stream = await workflow.resumeStreamVNext({ runId, step, resumeData, requestContext });

      if (!stream) {
        return handleStreamError(new Error('No stream returned'), 'No stream returned', setIsStreaming);
      }

      // Get a reader from the ReadableStream and store it in ref
      const reader = stream.getReader();
      resumeStreamRef.current = reader;

      try {
        while (true) {
          if (!isMountedRef.current) break;

          const { done, value } = await reader.read();
          if (done) break;

          // Only update state if component is still mounted
          if (isMountedRef.current) {
            setStreamResult(prev => {
              const newResult = mapWorkflowStreamChunkToWatchResult(prev, value);
              return newResult;
            });

            if (value.type === 'workflow-step-start') {
              setIsStreaming(true);
            }

            if (value.type === 'workflow-step-suspended') {
              setIsStreaming(false);
            }

            if (value.type === 'workflow-finish') {
              handleWorkflowFinish(value);
            }
          }
        }
      } catch (err) {
        handleStreamError(err, 'Error resuming workflow stream');
      } finally {
        if (isMountedRef.current) {
          setIsStreaming(false);
        }
        if (resumeStreamRef.current) {
          resumeStreamRef.current.releaseLock();
          resumeStreamRef.current = null;
        }
      }
    },
  });

  const closeStreamsAndReset = () => {
    setIsStreaming(false);
    setStreamResult({} as WorkflowStreamResult);
    if (readerRef.current) {
      try {
        readerRef.current.releaseLock();
      } catch (error) {
        // Reader might already be released, ignore the error
      }
      readerRef.current = null;
    }
    if (observerRef.current) {
      try {
        observerRef.current.releaseLock();
      } catch (error) {
        // Reader might already be released, ignore the error
      }
      observerRef.current = null;
    }
    if (resumeStreamRef.current) {
      try {
        resumeStreamRef.current.releaseLock();
      } catch (error) {
        // Reader might already be released, ignore the error
      }
      resumeStreamRef.current = null;
    }
  };

  return {
    streamWorkflow,
    streamResult,
    isStreaming,
    observeWorkflowStream,
    closeStreamsAndReset,
    resumeWorkflowStream,
  };
};

export const useCancelWorkflowRun = () => {
  const client = useMastraClient();
  const cancelWorkflowRun = useMutation({
    mutationFn: async ({ workflowId, runId }: { workflowId: string; runId: string }) => {
      try {
        const response = await client.getWorkflow(workflowId).cancelRun(runId);
        return response;
      } catch (error) {
        console.error('Error canceling workflow run:', error);
        throw error;
      }
    },
  });

  return cancelWorkflowRun;
};

export const useSendWorkflowRunEvent = (workflowId: string) => {
  const client = useMastraClient();
  const sendWorkflowRunEvent = useMutation({
    mutationFn: async ({ runId, event, data }: { runId: string; event: string; data: unknown }) => {
      try {
        const response = await client.getWorkflow(workflowId).sendRunEvent({ runId, event, data });
        return response;
      } catch (error) {
        console.error('Error sending workflow run event:', error);
        throw error;
      }
    },
  });

  return sendWorkflowRunEvent;
};<|MERGE_RESOLUTION|>--- conflicted
+++ resolved
@@ -1,10 +1,5 @@
-<<<<<<< HEAD
 import { StreamVNextChunkType } from '@mastra/client-js';
-import { RuntimeContext } from '@mastra/core/runtime-context';
-=======
-import { StreamVNextChunkType, WorkflowWatchResult } from '@mastra/client-js';
 import { RequestContext } from '@mastra/core/request-context';
->>>>>>> 6179a9ba
 import { WorkflowStreamResult as CoreWorkflowStreamResult } from '@mastra/core/workflows';
 import { useMutation } from '@tanstack/react-query';
 import { useState, useRef, useEffect } from 'react';
