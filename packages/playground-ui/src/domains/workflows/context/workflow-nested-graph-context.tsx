--- conflicted
+++ resolved
@@ -23,20 +23,7 @@
   {} as WorkflowNestedGraphContextType,
 );
 
-export function WorkflowNestedGraphProvider({
-  children,
-<<<<<<< HEAD
-  onShowTrace,
-}: {
-  children: React.ReactNode;
-  onShowTrace?: ({ runId, stepName }: { runId: string; stepName: string }) => void;
-=======
-  onSendEvent,
-}: {
-  children: React.ReactNode;
-  onSendEvent?: WorkflowSendEventFormProps['onSendEvent'];
->>>>>>> dfe3f8c7
-}) {
+export function WorkflowNestedGraphProvider({ children }: { children: React.ReactNode }) {
   const [stepGraph, setStepGraph] = useState<SerializedStepFlowEntry[] | null>(null);
   const [parentStepGraphList, setParentStepGraphList] = useState<
     { stepGraph: SerializedStepFlowEntry[]; label: string; fullStep: string }[]
@@ -97,16 +84,7 @@
               </Text>
             </DialogTitle>
             <ReactFlowProvider>
-              <WorkflowNestedGraph
-                stepGraph={stepGraph!}
-                open={openDialog}
-                workflowName={fullStep}
-<<<<<<< HEAD
-                onShowTrace={onShowTrace}
-=======
-                onSendEvent={onSendEvent}
->>>>>>> dfe3f8c7
-              />
+              <WorkflowNestedGraph stepGraph={stepGraph!} open={openDialog} workflowName={fullStep} />
             </ReactFlowProvider>
           </DialogContent>
         </DialogPortal>
