--- conflicted
+++ resolved
@@ -13,11 +13,6 @@
   error?: any;
   stepName: string;
   mapConfig?: string;
-<<<<<<< HEAD
-  onShowTrace?: () => void;
-=======
-  event?: string;
->>>>>>> dfe3f8c7
   onShowNestedGraph?: () => void;
   status?: 'running' | 'success' | 'failed' | 'suspended' | 'waiting';
 }
@@ -29,11 +24,6 @@
   error,
   mapConfig,
   stepName,
-<<<<<<< HEAD
-  onShowTrace,
-=======
-  event,
->>>>>>> dfe3f8c7
   onShowNestedGraph,
   status,
 }: WorkflowStepActionBarProps) => {
@@ -137,28 +127,6 @@
               </Dialog>
             </>
           )}
-
-<<<<<<< HEAD
-          {onShowTrace && <Button onClick={onShowTrace}>Show trace</Button>}
-=======
-          {showEventForm && (
-            <>
-              <Button className="!text-accent5" onClick={() => setIsEventFormOpen(true)}>
-                Send event
-              </Button>
-
-              <Dialog open={isEventFormOpen} onOpenChange={setIsEventFormOpen}>
-                <DialogContent className={dialogContentClass}>
-                  <DialogTitle className={dialogTitleClass}>Send {event} event</DialogTitle>
-
-                  <div className="px-4 overflow-hidden">
-                    <WorkflowRunEventForm event={event} runId={runId} onSendEvent={onSendEvent} />
-                  </div>
-                </DialogContent>
-              </Dialog>
-            </>
-          )}
->>>>>>> dfe3f8c7
         </div>
       )}
     </>
