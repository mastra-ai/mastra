import jsonSchemaToZod from 'json-schema-to-zod';
import { Loader2 } from 'lucide-react';
import { useState, useEffect, useContext } from 'react';
import { parse } from 'superjson';
import { z } from 'zod';

import { DynamicForm } from '@/components/dynamic-form';
import { resolveSerializedZodOutput } from '@/components/dynamic-form/utils';
import { Button } from '@/components/ui/button';
import { CodeBlockDemo } from '@/components/ui/code-block';
import { CopyButton } from '@/components/ui/copy-button';
import { ScrollArea } from '@/components/ui/scroll-area';
import { Skeleton } from '@/components/ui/skeleton';
import { Text } from '@/components/ui/text';

import { useExecuteWorkflow, useWatchWorkflow, useResumeWorkflow, useWorkflow } from '@/hooks/use-workflows';
import { WorkflowRunContext } from '../context/workflow-run-context';
import { toast } from 'sonner';

interface SuspendedStep {
  stepId: string;
  runId: string;
  suspendPayload: any;
}

interface WorkflowPath {
  stepId: string;
}

export function WorkflowTrigger({
  workflowId,
  baseUrl,
  setRunId,
}: {
  workflowId: string;
  baseUrl: string;
  setRunId?: (runId: string) => void;
}) {
  const { result, setResult, payload, setPayload } = useContext(WorkflowRunContext);
  const { isLoading, workflow } = useWorkflow(workflowId, baseUrl);
  const { createWorkflowRun, startWorkflowRun } = useExecuteWorkflow(baseUrl);
  const { watchWorkflow, watchResult, isWatchingWorkflow } = useWatchWorkflow(baseUrl);
  const { resumeWorkflow, isResumingWorkflow } = useResumeWorkflow(baseUrl);
  const [suspendedSteps, setSuspendedSteps] = useState<SuspendedStep[]>([]);
  const [isRunning, setIsRunning] = useState(false);
  const triggerSchema = workflow?.triggerSchema;

  const handleExecuteWorkflow = async (data: any) => {
    try {
      if (!workflow) return;
      setIsRunning(true);

      setResult(null);

      const { runId } = await createWorkflowRun({ workflowId });

      setRunId?.(runId);

      watchWorkflow({ workflowId, runId });

      startWorkflowRun({ workflowId, runId, input: data });
    } catch (err) {
      setIsRunning(false);
      toast.error('Error executing workflow');
    }
  };

  const handleResumeWorkflow = async (step: SuspendedStep & { context: any }) => {
    if (!workflow) return;

    const { stepId, runId: prevRunId, context } = step;

    const { runId } = await createWorkflowRun({ workflowId, prevRunId });

    watchWorkflow({ workflowId, runId });

    await resumeWorkflow({
      stepId,
      runId,
      context,
      workflowId,
    });
  };

  const watchResultToUse = result ?? watchResult;

  const workflowActivePaths = watchResultToUse?.activePaths ?? [];

  useEffect(() => {
    setIsRunning(isWatchingWorkflow);
  }, [isWatchingWorkflow]);

  useEffect(() => {
    if (!watchResultToUse?.activePaths || !result?.runId) return;

    const suspended = Object.entries(watchResultToUse.activePaths)
      .filter(([_, { status }]) => status === 'suspended')
      .map(([stepId, { suspendPayload }]) => ({
        stepId,
        runId: result.runId,
        suspendPayload,
      }));
    setSuspendedSteps(suspended);
  }, [watchResultToUse, result]);

  useEffect(() => {
    if (watchResult) {
      setResult(watchResult);
    }
  }, [watchResult]);

  if (isLoading) {
    return (
      <ScrollArea className="h-[calc(100vh-126px)] pt-2 px-4 pb-4 text-xs">
        <div className="space-y-4">
          <Skeleton className="h-10" />
          <Skeleton className="h-10" />
        </div>
      </ScrollArea>
    );
  }

  if (!workflow) return null;

  if (!triggerSchema) {
    return (
      <ScrollArea className="h-[calc(100vh-126px)] pt-2 px-4 pb-4 text-xs w-full">
        <div className="space-y-4">
          <div className="px-4 space-y-4">
            <Button className="w-full" disabled={isRunning} onClick={() => handleExecuteWorkflow(null)}>
              {isRunning ? <Loader2 className="w-4 h-4 animate-spin" /> : 'Trigger'}
            </Button>
          </div>

          <div>
            <Text variant="secondary" className="px-4 text-mastra-el-3" size="xs">
              Output
            </Text>
            <div className="flex flex-col gap-2">
              <CopyButton
                classname="absolute z-40 w-8 h-8 p-0 transition-opacity duration-150 ease-in-out opacity-0 top-4 right-4 group-hover:opacity-100"
                content={JSON.stringify(result ?? {}, null, 2)}
              />
            </div>
            <CodeBlockDemo
              className="w-full overflow-x-auto"
              code={JSON.stringify(result ?? {}, null, 2)}
              language="json"
            />
          </div>
        </div>
      </ScrollArea>
    );
  }

  const zodInputSchema = resolveSerializedZodOutput(jsonSchemaToZod(parse(triggerSchema)));

  const isSuspendedSteps = suspendedSteps.length > 0;

  return (
    <ScrollArea className="h-[calc(100vh-126px)] pt-2 px-4 pb-4 text-xs w-full">
      <div className="space-y-4">
        {!isSuspendedSteps && (
          <div className="flex flex-col">
            <div className="flex items-center justify-between w-full">
              <Text variant="secondary" className="px-4 text-mastra-el-3" size="xs">
                Input
              </Text>
              {isResumingWorkflow ? (
                <span className="flex items-center gap-1">
                  <Loader2 className="w-3 h-3 animate-spin text-mastra-el-accent" /> Resuming workflow
                </span>
              ) : (
                <></>
              )}
            </div>
            <DynamicForm
              schema={zodInputSchema}
              defaultValues={payload}
              isSubmitLoading={isWatchingWorkflow}
              onSubmit={data => {
                setPayload(data);
                handleExecuteWorkflow(data);
              }}
            />
          </div>
        )}

        {Object.values(workflowActivePaths).length > 0 && (
          <div className="flex flex-col gap-2">
            <Text variant="secondary" className="px-4 text-mastra-el-3" size="xs">
              Status
            </Text>
            <div className="px-4 flex flex-col gap-4">
              {Object.entries(workflowActivePaths)?.map(([stepId, { status: pathStatus, stepPath }]) => {
                return (
                  <div className="flex flex-col gap-1">
                    {stepPath?.map((path, idx) => {
                      const status =
                        pathStatus === 'completed'
                          ? 'Completed'
                          : stepId === path
                            ? pathStatus.charAt(0).toUpperCase() + pathStatus.slice(1)
                            : 'Completed';

                      const statusIcon =
                        status === 'Completed' ? (
                          <div className="w-2 h-2 bg-green-500 rounded-full" />
                        ) : (
                          <div className="w-2 h-2 bg-yellow-500 rounded-full animate-pulse" />
                        );

                      return (
                        <div key={idx} className="flex flex-col overflow-hidden border">
                          <div className={`flex items-center justify-between p-3`}>
                            <Text variant="secondary" className="text-mastra-el-3" size="xs">
                              {path.charAt(0).toUpperCase() + path.slice(1)}
                            </Text>
                            <span className="flex items-center gap-2">
                              <Text variant="secondary" className="text-mastra-el-3" size="xs">
                                {statusIcon}
                              </Text>
                              {status}
                            </span>
                          </div>
                        </div>
                      );
                    })}
                  </div>
                );
              })}
            </div>
          </div>
        )}

        {isSuspendedSteps &&
          suspendedSteps?.map(step => (
            <div className="flex flex-col px-4">
              <Text variant="secondary" className="text-mastra-el-3" size="xs">
                {step.stepId}
              </Text>
              {step.suspendPayload && (
                <div>
                  <CodeBlockDemo
<<<<<<< HEAD
                    className="w-[300px] overflow-x-auto p-2"
=======
                    className="w-full overflow-x-auto p-2"
>>>>>>> 8df4a77d
                    code={JSON.stringify(step.suspendPayload, null, 2)}
                    language="json"
                  />
                </div>
              )}
              <DynamicForm
                schema={z.record(z.string(), z.any())}
                isSubmitLoading={isResumingWorkflow}
                submitButtonLabel="Resume"
                onSubmit={data => {
                  handleResumeWorkflow({
                    stepId: step.stepId,
                    runId: step.runId,
                    suspendPayload: step.suspendPayload,
                    context: data,
                  });
                }}
              />
            </div>
          ))}

        {result && (
          <div className="flex flex-col">
            <Text variant="secondary" className="px-4 text-mastra-el-3" size="xs">
              Output
            </Text>
            <div className="flex flex-col gap-2">
              <CopyButton
                classname="absolute z-40 w-8 h-8 p-0 transition-opacity duration-150 ease-in-out opacity-0 top-4 right-4 group-hover:opacity-100"
                content={JSON.stringify(result, null, 2)}
              />
            </div>
            <CodeBlockDemo className="w-full overflow-x-auto" code={JSON.stringify(result, null, 2)} language="json" />
          </div>
        )}
      </div>
    </ScrollArea>
  );
}<|MERGE_RESOLUTION|>--- conflicted
+++ resolved
@@ -242,11 +242,7 @@
               {step.suspendPayload && (
                 <div>
                   <CodeBlockDemo
-<<<<<<< HEAD
-                    className="w-[300px] overflow-x-auto p-2"
-=======
                     className="w-full overflow-x-auto p-2"
->>>>>>> 8df4a77d
                     code={JSON.stringify(step.suspendPayload, null, 2)}
                     language="json"
                   />
