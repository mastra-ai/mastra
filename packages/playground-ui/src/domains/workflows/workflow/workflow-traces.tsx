--- conflicted
+++ resolved
@@ -23,13 +23,8 @@
 
   return (
     <main className="h-full relative overflow-hidden flex">
-<<<<<<< HEAD
-      <div className={clsx('h-full', open ? 'w-auto' : 'w-full')}>
-        <TracesTable traces={traces} isLoading={isLoading} error={error} />
-=======
       <div className="h-full overflow-y-scroll w-full">
         <TracesTable traces={traces} isLoading={firstCallLoading} error={error} />
->>>>>>> ab4d2a2a
       </div>
 
       {open && <TracesSidebar width={sidebarWidth} onResize={setSidebarWidth} />}
