--- conflicted
+++ resolved
@@ -1,25 +1,17 @@
 import { toast } from 'sonner';
 import { useMutation, useQuery, useQueryClient } from '@tanstack/react-query';
 
-import type { MemorySearchParams } from '@/types/memory';
+import type { MemorySearchResponse, MemorySearchParams } from '@/types/memory';
 import { useMastraClient } from '@mastra/react';
 import { usePlaygroundStore } from '@/store/playground-store';
 
 export const useMemory = (agentId?: string) => {
   const client = useMastraClient();
-<<<<<<< HEAD
-  const { requestContext } = usePlaygroundStore();
-
-  return useQuery({
-    queryKey: ['memory', agentId],
-    queryFn: () => (agentId ? client.getMemoryStatus(agentId, requestContext) : null),
-=======
   const { runtimeContext } = usePlaygroundStore();
 
   return useQuery({
     queryKey: ['memory', agentId],
     queryFn: () => (agentId ? client.getMemoryStatus(agentId, runtimeContext) : null),
->>>>>>> 226a1467
     enabled: Boolean(agentId),
     staleTime: 5 * 60 * 1000, // 5 minutes
     gcTime: 10 * 60 * 1000, // 10 minutes
@@ -29,19 +21,11 @@
 
 export const useMemoryConfig = (agentId?: string) => {
   const client = useMastraClient();
-<<<<<<< HEAD
-  const { requestContext } = usePlaygroundStore();
-
-  return useQuery({
-    queryKey: ['memory', 'config', agentId],
-    queryFn: () => (agentId ? client.getMemoryConfig({ agentId, requestContext }) : null),
-=======
   const { runtimeContext } = usePlaygroundStore();
 
   return useQuery({
     queryKey: ['memory', 'config', agentId],
     queryFn: () => (agentId ? client.getMemoryConfig({ agentId, runtimeContext }) : null),
->>>>>>> 226a1467
     enabled: Boolean(agentId),
     staleTime: 5 * 60 * 1000, // 5 minutes
     gcTime: 10 * 60 * 1000, // 10 minutes
@@ -60,23 +44,11 @@
   isMemoryEnabled: boolean;
 }) => {
   const client = useMastraClient();
-<<<<<<< HEAD
-  const { requestContext } = usePlaygroundStore();
-
-  return useQuery({
-    queryKey: ['memory', 'threads', resourceId, agentId],
-    queryFn: async () => {
-      if (!isMemoryEnabled) return null;
-      const result = await client.listMemoryThreads({ resourceId, agentId, requestContext });
-      return result.threads;
-    },
-=======
   const { runtimeContext } = usePlaygroundStore();
 
   return useQuery({
     queryKey: ['memory', 'threads', resourceId, agentId],
     queryFn: () => (isMemoryEnabled ? client.getMemoryThreads({ resourceId, agentId, runtimeContext }) : null),
->>>>>>> 226a1467
     enabled: Boolean(isMemoryEnabled),
     staleTime: 0,
     gcTime: 0,
@@ -88,25 +60,18 @@
 export const useDeleteThread = () => {
   const client = useMastraClient();
   const queryClient = useQueryClient();
-<<<<<<< HEAD
-  const { requestContext } = usePlaygroundStore();
-
-  return useMutation({
-    mutationFn: ({ threadId, agentId }: { threadId: string; agentId: string }) => {
-      const thread = client.getMemoryThread({ threadId, agentId });
-      return thread.delete({ requestContext });
-    },
-=======
   const { runtimeContext } = usePlaygroundStore();
 
   return useMutation({
     mutationFn: ({ threadId, agentId, networkId }: { threadId: string; agentId?: string; networkId?: string }) =>
       client.deleteThread(threadId, { agentId, networkId, runtimeContext }),
->>>>>>> 226a1467
     onSuccess: (_, variables) => {
-      const { agentId } = variables;
+      const { agentId, networkId } = variables;
       if (agentId) {
         queryClient.invalidateQueries({ queryKey: ['memory', 'threads', agentId, agentId] });
+      }
+      if (networkId) {
+        queryClient.invalidateQueries({ queryKey: ['network', 'threads', networkId, networkId] });
       }
       toast.success('Chat deleted successfully');
     },
@@ -125,15 +90,6 @@
   resourceId: string;
   threadId?: string;
 }) => {
-<<<<<<< HEAD
-  const { requestContext } = usePlaygroundStore();
-  const client = useMastraClient();
-  return useMutation({
-    mutationFn: async ({ searchQuery, memoryConfig }: { searchQuery: string; memoryConfig?: MemorySearchParams }) => {
-      return client.searchMemory({ agentId, resourceId, threadId, searchQuery, memoryConfig, requestContext });
-    },
-  });
-=======
   const { runtimeContext } = usePlaygroundStore();
   const searchMemory = async (searchQuery: string, memoryConfig?: MemorySearchParams) => {
     if (!searchQuery.trim()) {
@@ -173,5 +129,4 @@
   };
 
   return { searchMemory };
->>>>>>> 226a1467
 };