import { toast } from 'sonner';
import { useMutation, useQuery, useQueryClient } from '@tanstack/react-query';

import type { MemorySearchParams } from '@/types/memory';
import { useMastraClient } from '@mastra/react';
import { usePlaygroundStore } from '@/store/playground-store';

export const useMemory = (agentId?: string) => {
  const client = useMastraClient();
  const { runtimeContext } = usePlaygroundStore();

  return useQuery({
    queryKey: ['memory', agentId],
    queryFn: () => (agentId ? client.getMemoryStatus(agentId, runtimeContext) : null),
    enabled: Boolean(agentId),
    staleTime: 5 * 60 * 1000, // 5 minutes
    gcTime: 10 * 60 * 1000, // 10 minutes
    retry: false,
  });
};

export const useMemoryConfig = (agentId?: string) => {
  const client = useMastraClient();
  const { runtimeContext } = usePlaygroundStore();

  return useQuery({
    queryKey: ['memory', 'config', agentId],
    queryFn: () => (agentId ? client.getMemoryConfig({ agentId, runtimeContext }) : null),
    enabled: Boolean(agentId),
    staleTime: 5 * 60 * 1000, // 5 minutes
    gcTime: 10 * 60 * 1000, // 10 minutes
    retry: false,
    refetchOnWindowFocus: false,
  });
};

export const useThreads = ({
  resourceId,
  agentId,
  isMemoryEnabled,
}: {
  resourceId: string;
  agentId: string;
  isMemoryEnabled: boolean;
}) => {
  const client = useMastraClient();
  const { runtimeContext } = usePlaygroundStore();

  return useQuery({
    queryKey: ['memory', 'threads', resourceId, agentId],
    queryFn: () => (isMemoryEnabled ? client.getMemoryThreads({ resourceId, agentId, runtimeContext }) : null),
    enabled: Boolean(isMemoryEnabled),
    staleTime: 0,
    gcTime: 0,
    retry: false,
    refetchOnWindowFocus: false,
  });
};

export const useDeleteThread = () => {
  const client = useMastraClient();
  const queryClient = useQueryClient();
  const { runtimeContext } = usePlaygroundStore();

  return useMutation({
    mutationFn: ({ threadId, agentId, networkId }: { threadId: string; agentId?: string; networkId?: string }) =>
      client.deleteThread(threadId, { agentId, networkId, runtimeContext }),
    onSuccess: (_, variables) => {
      const { agentId, networkId } = variables;
      if (agentId) {
        queryClient.invalidateQueries({ queryKey: ['memory', 'threads', agentId, agentId] });
      }
      if (networkId) {
        queryClient.invalidateQueries({ queryKey: ['network', 'threads', networkId, networkId] });
      }
      toast.success('Chat deleted successfully');
    },
    onError: () => {
      toast.error('Failed to delete chat');
    },
  });
};

export const useMemorySearch = ({
  agentId,
  resourceId,
  threadId,
}: {
  agentId: string;
  resourceId: string;
  threadId?: string;
}) => {
<<<<<<< HEAD
  const { runtimeContext } = usePlaygroundStore();

  const searchMemory = async (searchQuery: string, memoryConfig?: MemorySearchParams) => {
    if (!searchQuery.trim()) {
      return { results: [], count: 0, query: searchQuery };
    }

    const params = new URLSearchParams({
      searchQuery,
      resourceId,
      agentId,
    });

    if (threadId) {
      params.append('threadId', threadId);
    }

    if (memoryConfig) {
      params.append('memoryConfig', JSON.stringify(memoryConfig));
    }

    if (runtimeContext) {
      params.append('runtimeContext', btoa(JSON.stringify(runtimeContext)));
    }

    const response = await fetch(`/api/memory/search?${params}`, {
      method: 'GET',
      headers: {
        'Content-Type': 'application/json',
        'x-mastra-dev-playground': 'true',
      },
    });

    if (!response.ok) {
      const errorData = await response.json().catch(() => ({ message: 'Unknown error' }));
      console.error('Search memory error:', errorData);
      throw new Error(errorData.message || errorData.error || 'Failed to search memory');
    }

    return response.json() as Promise<MemorySearchResponse>;
  };

  return { searchMemory };
=======
  const client = useMastraClient();
  return useMutation({
    mutationFn: async ({ searchQuery, memoryConfig }: { searchQuery: string; memoryConfig?: MemorySearchParams }) => {
      return client.searchMemory({ agentId, resourceId, threadId, searchQuery, memoryConfig });
    },
  });
>>>>>>> 3697853d
};<|MERGE_RESOLUTION|>--- conflicted
+++ resolved
@@ -90,56 +90,11 @@
   resourceId: string;
   threadId?: string;
 }) => {
-<<<<<<< HEAD
   const { runtimeContext } = usePlaygroundStore();
-
-  const searchMemory = async (searchQuery: string, memoryConfig?: MemorySearchParams) => {
-    if (!searchQuery.trim()) {
-      return { results: [], count: 0, query: searchQuery };
-    }
-
-    const params = new URLSearchParams({
-      searchQuery,
-      resourceId,
-      agentId,
-    });
-
-    if (threadId) {
-      params.append('threadId', threadId);
-    }
-
-    if (memoryConfig) {
-      params.append('memoryConfig', JSON.stringify(memoryConfig));
-    }
-
-    if (runtimeContext) {
-      params.append('runtimeContext', btoa(JSON.stringify(runtimeContext)));
-    }
-
-    const response = await fetch(`/api/memory/search?${params}`, {
-      method: 'GET',
-      headers: {
-        'Content-Type': 'application/json',
-        'x-mastra-dev-playground': 'true',
-      },
-    });
-
-    if (!response.ok) {
-      const errorData = await response.json().catch(() => ({ message: 'Unknown error' }));
-      console.error('Search memory error:', errorData);
-      throw new Error(errorData.message || errorData.error || 'Failed to search memory');
-    }
-
-    return response.json() as Promise<MemorySearchResponse>;
-  };
-
-  return { searchMemory };
-=======
   const client = useMastraClient();
   return useMutation({
     mutationFn: async ({ searchQuery, memoryConfig }: { searchQuery: string; memoryConfig?: MemorySearchParams }) => {
-      return client.searchMemory({ agentId, resourceId, threadId, searchQuery, memoryConfig });
+      return client.searchMemory({ agentId, resourceId, threadId, searchQuery, memoryConfig, runtimeContext });
     },
   });
->>>>>>> 3697853d
 };