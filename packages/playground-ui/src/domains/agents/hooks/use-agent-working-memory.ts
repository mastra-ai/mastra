import { useState, useEffect, useCallback } from 'react';
<<<<<<< HEAD
import { useMastraClient } from '@mastra/react-hooks';
=======
import { useMastraClient } from '@mastra/react';
>>>>>>> 318fd497

function parseJsonString(jsonString: string): any {
  try {
    return JSON.stringify(JSON.parse(jsonString), null, 2);
  } catch {
    return jsonString;
  }
}

export function useAgentWorkingMemory(agentId: string, threadId: string, resourceId: string) {
  const client = useMastraClient();
  const [threadExists, setThreadExists] = useState(false);
  const [workingMemoryData, setWorkingMemoryData] = useState<string | null>(null);
  const [workingMemorySource, setWorkingMemorySource] = useState<'thread' | 'resource'>('thread');
  const [workingMemoryFormat, setWorkingMemoryFormat] = useState<'json' | 'markdown'>('markdown');
  const [isLoading, setIsLoading] = useState(true);
  const [isUpdating, setIsUpdating] = useState(false);

  const refetch = useCallback(async () => {
    setIsLoading(true);
    try {
      if (!agentId || !threadId) {
        setWorkingMemoryData(null);
        setIsLoading(false);
        return;
      }
      const res = await client.getWorkingMemory({ agentId, threadId, resourceId });
      const { workingMemory, source, workingMemoryTemplate, threadExists } = res as {
        workingMemory: string | null;
        source: 'thread' | 'resource';
        workingMemoryTemplate: { content: string; format: 'json' | 'markdown' };
        threadExists: boolean;
      };
      setThreadExists(threadExists);
      setWorkingMemoryData(workingMemory);
      setWorkingMemorySource(source);
      setWorkingMemoryFormat(workingMemoryTemplate?.format || 'markdown');
      if (workingMemoryTemplate?.format === 'json') {
        let dataToSet = '';
        if (workingMemory) {
          dataToSet = parseJsonString(workingMemory);
        } else if (workingMemoryTemplate?.content) {
          dataToSet = parseJsonString(workingMemoryTemplate.content);
        } else {
          dataToSet = '';
        }
        setWorkingMemoryData(dataToSet);
      } else {
        setWorkingMemoryData(workingMemory || workingMemoryTemplate?.content || '');
      }
    } catch (error) {
      setWorkingMemoryData(null);
      console.error('Error fetching working memory', error);
    } finally {
      setIsLoading(false);
    }
  }, [agentId, threadId, resourceId]);

  useEffect(() => {
    refetch();
  }, [refetch]);

  const updateWorkingMemory = async (newMemory: string) => {
    setIsUpdating(true);
    try {
      if (workingMemoryFormat === 'json') {
        try {
          JSON.parse(newMemory);
        } catch (e) {
          throw new Error('Invalid JSON working memory');
        }
      }
      await client.updateWorkingMemory({ agentId, threadId, workingMemory: newMemory, resourceId });
      refetch();
    } catch (error) {
      console.error('Error updating working memory', error);
      throw error;
    } finally {
      setIsUpdating(false);
    }
  };

  return {
    threadExists,
    workingMemoryData,
    workingMemorySource,
    workingMemoryFormat,
    isLoading,
    isUpdating,
    refetch,
    updateWorkingMemory,
  };
}<|MERGE_RESOLUTION|>--- conflicted
+++ resolved
@@ -1,9 +1,5 @@
 import { useState, useEffect, useCallback } from 'react';
-<<<<<<< HEAD
-import { useMastraClient } from '@mastra/react-hooks';
-=======
 import { useMastraClient } from '@mastra/react';
->>>>>>> 318fd497
 
 function parseJsonString(jsonString: string): any {
   try {
