--- conflicted
+++ resolved
@@ -89,7 +89,6 @@
             updateModelInModelList={updateModelInModelList}
             reorderModelList={reorderModelList}
           />
-<<<<<<< HEAD
         </AgentMetadataSection>
       ) : (
         <AgentMetadataSection title="Model">
@@ -106,7 +105,12 @@
               <Badge icon={providerIcon} className="font-medium">
                 {agent.modelId || 'N/A'}
               </Badge>
-              <button onClick={() => setIsEditingModel(true)} className="text-icon3 hover:text-icon6">
+              <button
+                title="Edit model"
+                type="button"
+                onClick={() => setIsEditingModel(true)}
+                className="text-icon3 hover:text-icon6"
+              >
                 <Icon>
                   <EditIcon />
                 </Icon>
@@ -115,26 +119,6 @@
           )}
         </AgentMetadataSection>
       )}
-=======
-        ) : (
-          <div className="flex items-center gap-2">
-            <Badge icon={providerIcon} className="font-medium">
-              {agent.modelId || 'N/A'}
-            </Badge>
-            <button
-              title="Edit model"
-              type="button"
-              onClick={() => setIsEditingModel(true)}
-              className="text-icon3 hover:text-icon6"
-            >
-              <Icon>
-                <EditIcon />
-              </Icon>
-            </button>
-          </div>
-        )}
-      </AgentMetadataSection>
->>>>>>> c25a08db
 
       <AgentMetadataSection
         title="Memory"
