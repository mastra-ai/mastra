--- conflicted
+++ resolved
@@ -6,6 +6,7 @@
 import { AgentMetadataSection } from './agent-metadata-section';
 import { AgentMetadataList, AgentMetadataListEmpty, AgentMetadataListItem } from './agent-metadata-list';
 import { AgentMetadataWrapper } from './agent-metadata-wrapper';
+import { ReactNode } from 'react';
 import { WorkflowIcon } from '@/ds/icons/WorkflowIcon';
 import { useScorers } from '@/domains/scores';
 import { AgentIcon } from '@/ds/icons';
@@ -14,11 +15,11 @@
 import { AgentMetadataModelList, AgentMetadataModelListProps } from './agent-metadata-model-list';
 import { LoadingBadge } from '@/components/assistant-ui/tools/badges/loading-badge';
 import { Alert, AlertTitle, AlertDescription } from '@/ds/components/Alert';
-import { PromptEnhancer } from '../agent-information/agent-instructions-enhancer';
 
 export interface AgentMetadataProps {
   agentId: string;
   agent: GetAgentResponse;
+  promptSlot: ReactNode;
   hasMemoryEnabled: boolean;
   modelVersion: string;
   updateModel: AgentMetadataModelSwitcherProps['updateModel'];
@@ -56,13 +57,10 @@
 export const AgentMetadata = ({
   agentId,
   agent,
+  promptSlot,
   hasMemoryEnabled,
   updateModel,
   resetModel,
-<<<<<<< HEAD
-  modelProviders,
-=======
->>>>>>> 226a1467
   updateModelInModelList,
   reorderModelList,
   modelVersion,
@@ -104,10 +102,6 @@
             defaultModel={agent.modelId}
             updateModel={updateModel}
             resetModel={resetModel}
-<<<<<<< HEAD
-            modelProviders={modelProviders}
-=======
->>>>>>> 226a1467
           />
         </AgentMetadataSection>
       )}
@@ -178,9 +172,7 @@
       <AgentMetadataSection title="Scorers">
         <AgentMetadataScorerList entityId={agent.name} entityType="AGENT" />
       </AgentMetadataSection>
-      <AgentMetadataSection title="System Prompt">
-        <PromptEnhancer agentId={agentId} />
-      </AgentMetadataSection>
+      <AgentMetadataSection title="System Prompt">{promptSlot}</AgentMetadataSection>
     </AgentMetadataWrapper>
   );
 };
