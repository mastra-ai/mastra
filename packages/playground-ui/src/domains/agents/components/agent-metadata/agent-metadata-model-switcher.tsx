import { useState, useRef, useEffect, useMemo } from 'react';
import { Input } from '@/components/ui/input';
import Spinner from '@/components/ui/spinner';
import { Loader2, RotateCcw } from 'lucide-react';
import { ProviderLogo } from './provider-logo';
import { UpdateModelParams } from '@mastra/client-js';
import { Popover, PopoverContent, PopoverTrigger } from '@/components/ui/popover';
import { Info } from 'lucide-react';
import { useModelReset } from '../../context/model-reset-context';
import { cn } from '@/lib/utils';
import { cleanProviderId } from './utils';
import { Alert, AlertDescription, AlertTitle } from '@/ds/components/Alert';
import { Button } from '@/ds/components/Button';
import { useAgentsModelProviders } from '../../hooks/use-agents-model-providers';
import { Provider } from '@mastra/client-js';

export interface AgentMetadataModelSwitcherProps {
  defaultProvider: string;
  defaultModel: string;
  updateModel: (newModel: UpdateModelParams) => Promise<{ message: string }>;
  resetModel?: () => Promise<{ message: string }>;
  closeEditor?: () => void;
<<<<<<< HEAD
  modelProviders: string[];
=======
  apiUrl?: string;
>>>>>>> 226a1467
  autoSave?: boolean;
  selectProviderPlaceholder?: string;
}

export const AgentMetadataModelSwitcher = ({
  defaultProvider,
  defaultModel,
  updateModel,
  resetModel,
<<<<<<< HEAD
=======
  apiUrl = '/api/agents/providers',
>>>>>>> 226a1467
}: AgentMetadataModelSwitcherProps) => {
  const [originalProvider] = useState(defaultProvider);
  const [originalModel] = useState(defaultModel);

  const [selectedModel, setSelectedModel] = useState(defaultModel);
  const [showModelSuggestions, setShowModelSuggestions] = useState(false);
  const [selectedProvider, setSelectedProvider] = useState(defaultProvider || '');
  const [providerSearch, setProviderSearch] = useState('');
  const [modelSearch, setModelSearch] = useState('');
  const [isSearchingProvider, setIsSearchingProvider] = useState(false);
  const [isSearchingModel, setIsSearchingModel] = useState(false);
  const [showProviderSuggestions, setShowProviderSuggestions] = useState(false);
  const [loading, setLoading] = useState(false);
  const { data: dataProviders, isLoading: providersLoading } = useAgentsModelProviders();
  const [highlightedProviderIndex, setHighlightedProviderIndex] = useState(-1);
  const [highlightedModelIndex, setHighlightedModelIndex] = useState(-1);

  // Update local state when default props change (e.g., after reset)
  useEffect(() => {
    setSelectedModel(defaultModel);
    setSelectedProvider(defaultProvider || '');
  }, [defaultModel, defaultProvider]);

  // Ref for the model input to focus it
  const modelInputRef = useRef<HTMLInputElement>(null);
  const providerInputRef = useRef<HTMLInputElement>(null);
  const providers = dataProviders?.providers || [];

  // Fetch providers from the server or use mock data for now

  const currentModelProvider = cleanProviderId(selectedProvider);

  // Get all models with their provider info
  const allModels = useMemo(() => {
    return providers.flatMap(provider =>
      provider.models.map(model => ({
        provider: provider.id,
        providerName: provider.name,
        model: model,
      })),
    );
  }, [providers]);

  // Filter and sort providers based on search and connection status
  const filteredProviders = useMemo(() => {
    const searchTerm = isSearchingProvider ? providerSearch : '';

    let filtered = providers;
    if (searchTerm) {
      filtered = providers.filter(
        p =>
          p.id.toLowerCase().includes(searchTerm.toLowerCase()) ||
          p.name.toLowerCase().includes(searchTerm.toLowerCase()),
      );
    }

    // Define popular providers in order
    const popularProviders = ['openai', 'anthropic', 'google', 'openrouter', 'netlify'];

    const getPopularityIndex = (providerId: string) => {
      const cleanId = providerId.toLowerCase().split('.')[0]; // Handle IDs like "openai.chat"
      const index = popularProviders.indexOf(cleanId);
      return index === -1 ? popularProviders.length : index;
    };

    // Sort by: 1) connection status, 2) popularity, 3) alphabetically
    return filtered.sort((a, b) => {
      // First, sort by connection status - connected providers first
      if (a.connected && !b.connected) return -1;
      if (!a.connected && b.connected) return 1;

      // Then by popularity
      const aPopularity = getPopularityIndex(a.id);
      const bPopularity = getPopularityIndex(b.id);
      if (aPopularity !== bPopularity) {
        return aPopularity - bPopularity;
      }

      // Finally, alphabetically by name
      return a.name.localeCompare(b.name);
    });
  }, [providers, providerSearch, isSearchingProvider]);

  // Filter models - this is computed inline in the original, but we'll keep it as a useMemo
  const filteredModels = useMemo(() => {
    let filtered = allModels;

    // Always filter by selected provider if one is selected
    if (currentModelProvider) {
      filtered = filtered.filter(m => m.provider === currentModelProvider);
    }

    // Then filter by search term when searching
    if (isSearchingModel && modelSearch) {
      filtered = filtered.filter(m => m.model.toLowerCase().includes(modelSearch.toLowerCase()));
    }

    // Sort alphabetically
    filtered.sort((a, b) => a.model.localeCompare(b.model));

    return filtered;
  }, [allModels, modelSearch, currentModelProvider, isSearchingModel]);

  const [infoMsg, setInfoMsg] = useState('');

  // Auto-save when model changes
  const handleModelSelect = async (modelId: string) => {
    setSelectedModel(modelId);
    setShowModelSuggestions(false);

    // Only search within the current provider's models
    // This ensures custom model IDs stay with the selected provider
    const modelInfo = allModels.find(m => m.model === modelId && m.provider === currentModelProvider);

    // Always use the current provider, even for custom model IDs
    const providerToUse = currentModelProvider || selectedProvider;

    console.log('DEBUG: handleModelSelect called with:', { modelId, providerToUse, modelInfo, currentModelProvider });

    if (modelId && providerToUse) {
      setLoading(true);
      try {
        const result = await updateModel({
          provider: providerToUse as UpdateModelParams['provider'],
          modelId,
        });
        console.log('Model updated:', result);
      } catch (error) {
        console.error('Failed to update model:', error);
      } finally {
        setLoading(false);
      }
    }
  };

  // Handle provider selection
  const handleProviderSelect = async (provider: Provider) => {
    setSelectedProvider(cleanProviderId(provider.id));
    setProviderSearch('');
    setIsSearchingProvider(false);
    setShowProviderSuggestions(false);
    setHighlightedProviderIndex(-1);

    // Only clear model selection when switching to a different provider
    if (provider.id !== currentModelProvider) {
      setSelectedModel('');
      setHighlightedModelIndex(0);
    }

    // Auto-focus model input if provider is connected
    if (provider.connected) {
      setTimeout(() => {
        modelInputRef.current?.focus();
        modelInputRef.current?.click();
      }, 100);
    }
  };

  // Get the model reset context
  const { registerResetFn } = useModelReset();

  // Register reset callback with context
  useEffect(() => {
    const resetIfIncomplete = () => {
      // Don't reset if either picker is currently focused or their popovers are open
      if (
        modelInputRef.current === document.activeElement ||
        providerInputRef.current === document.activeElement ||
        showProviderSuggestions ||
        showModelSuggestions
      ) {
        return;
      }

      // Check if provider changed but no model selected
      const providerChanged = currentModelProvider && currentModelProvider !== originalProvider;
      const modelEmpty = !selectedModel || selectedModel === '';

      if (providerChanged && modelEmpty) {
        // Reset to original values
        setSelectedProvider(cleanProviderId(originalProvider));
        setSelectedModel(originalModel);

        // Update back to original configuration
        if (originalProvider && originalModel) {
          updateModel({
            provider: originalProvider as UpdateModelParams['provider'],
            modelId: originalModel,
          }).catch(error => {
            console.error('Failed to reset model:', error);
          });
        }
      }
    };

    registerResetFn(resetIfIncomplete);

    // Cleanup on unmount
    return () => {
      registerResetFn(null);
    };
  }, [
    registerResetFn,
    currentModelProvider,
    selectedModel,
    originalProvider,
    originalModel,
    updateModel,
    showProviderSuggestions,
    showModelSuggestions,
  ]);

  if (providersLoading) {
    return (
      <div className="flex items-center gap-2">
        <Spinner />
        <span className="text-sm text-gray-500">Loading providers...</span>
      </div>
    );
  }

  // Handle reset button click - resets to the ORIGINAL model
  const handleReset = async () => {
    if (!resetModel) {
      console.warn('Reset model function not provided');
      return;
    }

    setProviderSearch('');
    setModelSearch('');
    setIsSearchingProvider(false);
    setIsSearchingModel(false);
    setShowProviderSuggestions(false);
    setShowModelSuggestions(false);

    // Call the reset endpoint to restore the original model
    try {
      setLoading(true);
      await resetModel();
      // After reset, the agent will be re-fetched with the original model
      // which will update the defaultProvider and defaultModel props
    } catch (error) {
      console.error('Failed to reset model:', error);
    } finally {
      setLoading(false);
    }
  };

  return (
    <>
      <div className="flex flex-col xl:flex-row items-stretch xl:items-center gap-2 w-full">
        <Popover
          open={showProviderSuggestions}
          onOpenChange={open => {
            setShowProviderSuggestions(open);
            if (!open) {
              setProviderSearch('');
              setIsSearchingProvider(false);
            }
          }}
        >
          <PopoverTrigger asChild>
            <div className="relative w-full xl:w-2/5">
              {!isSearchingProvider && currentModelProvider && (
                <>
                  <div className="absolute left-2 top-1/2 -translate-y-1/2 pointer-events-none z-10">
                    <div className="relative">
                      <ProviderLogo providerId={currentModelProvider} size={16} />
                      {(() => {
                        const provider = providers.find(p => p.id === cleanProviderId(currentModelProvider));
                        if (provider) {
                          return (
                            <div
                              className={`absolute -top-0.5 -right-0.5 w-1.5 h-1.5 rounded-full ${
                                provider.connected ? 'bg-green-500' : 'bg-red-500'
                              }`}
                              title={provider.connected ? 'Connected' : 'Not connected'}
                            />
                          );
                        }
                        return null;
                      })()}
                    </div>
                  </div>
                  {(() => {
                    const provider = providers.find(p => p.id === cleanProviderId(currentModelProvider));
                    if (provider?.docUrl) {
                      return (
                        <div className="absolute right-2 top-1/2 -translate-y-1/2 z-10">
                          <Info
                            className="w-3.5 h-3.5 text-gray-500 hover:text-gray-700 cursor-pointer"
                            onClick={e => {
                              e.stopPropagation();
                              window.open(provider.docUrl, '_blank');
                            }}
                          />
                        </div>
                      );
                    }
                    return null;
                  })()}
                </>
              )}
              <Input
                aria-label="Search providers"
                spellCheck="false"
                ref={providerInputRef}
                className={`w-full ${!isSearchingProvider && currentModelProvider ? 'pl-8 pr-8' : ''}`}
                type="text"
                value={
                  isSearchingProvider
                    ? providerSearch
                    : providers.find(p => p.id === cleanProviderId(currentModelProvider))?.name ||
                      currentModelProvider ||
                      ''
                }
                onKeyDown={e => {
                  const filteredProviders = providers.filter(
                    provider =>
                      provider.name.toLowerCase().includes(providerSearch.toLowerCase()) ||
                      provider.id.toLowerCase().includes(providerSearch.toLowerCase()),
                  );

                  if (!isSearchingProvider && e.key.length === 1 && !e.ctrlKey && !e.metaKey && !e.shiftKey) {
                    // Only clear search when actually typing, not when tabbing
                    setIsSearchingProvider(true);
                    setProviderSearch('');
                    setHighlightedProviderIndex(0);
                  } else if (showProviderSuggestions) {
                    switch (e.key) {
                      case 'ArrowDown':
                        e.preventDefault();
                        setHighlightedProviderIndex(prev => (prev < filteredProviders.length - 1 ? prev + 1 : 0));
                        // Auto-scroll to keep highlighted item visible
                        setTimeout(() => {
                          const highlightedElement = document.querySelector('[data-provider-highlighted="true"]');
                          highlightedElement?.scrollIntoView({ block: 'nearest' });
                        }, 0);
                        break;
                      case 'ArrowUp':
                        e.preventDefault();
                        setHighlightedProviderIndex(prev => (prev > 0 ? prev - 1 : filteredProviders.length - 1));
                        // Auto-scroll to keep highlighted item visible
                        setTimeout(() => {
                          const highlightedElement = document.querySelector('[data-provider-highlighted="true"]');
                          highlightedElement?.scrollIntoView({ block: 'nearest' });
                        }, 0);
                        break;
                      case 'Enter':
                        e.preventDefault();
                        if (highlightedProviderIndex >= 0 && highlightedProviderIndex < filteredProviders.length) {
                          const provider = filteredProviders[highlightedProviderIndex];
                          handleProviderSelect(provider);
                        }
                        break;
                      case 'Escape':
                        e.preventDefault();
                        setIsSearchingProvider(false);
                        setProviderSearch('');
                        setHighlightedProviderIndex(-1);
                        setShowProviderSuggestions(false);
                        break;
                    }
                  }
                }}
                onFocus={() => {
                  // Auto-open dropdown when focused
                  if (!showProviderSuggestions) {
                    setShowProviderSuggestions(true);
                    // Find the index of the currently selected provider
                    const currentIndex = filteredProviders.findIndex(p => p.id === currentModelProvider);
                    setHighlightedProviderIndex(currentIndex >= 0 ? currentIndex : 0);

                    // Scroll to the selected provider after dropdown opens
                    setTimeout(() => {
                      const highlightedElement = document.querySelector('[data-provider-highlighted="true"]');
                      highlightedElement?.scrollIntoView({ block: 'nearest' });
                    }, 50);
                  }
                }}
                onChange={e => {
                  setIsSearchingProvider(true);
                  setProviderSearch(e.target.value);
                  setHighlightedProviderIndex(0);
                }}
                onClick={e => {
                  e.preventDefault(); // Prevent default click behavior
                  // Only open if not already open (prevents flashing)
                  if (!showProviderSuggestions) {
                    setShowProviderSuggestions(true);
                    // Find the index of the currently selected provider
                    const currentIndex = filteredProviders.findIndex(p => p.id === currentModelProvider);
                    setHighlightedProviderIndex(currentIndex >= 0 ? currentIndex : 0);
                  }
                }}
                placeholder="Search providers..."
              />
            </div>
          </PopoverTrigger>
          <PopoverContent
            onOpenAutoFocus={e => e.preventDefault()}
            className="flex flex-col gap-0.5 w-[var(--radix-popover-trigger-width)] max-h-[300px] overflow-y-auto p-2"
          >
            {filteredProviders.length === 0 ? (
              <div className="text-sm text-gray-500 p-2">No providers found</div>
            ) : (
              filteredProviders.map((provider, index) => {
                const isSelected = provider.id === currentModelProvider;
                const isHighlighted = index === highlightedProviderIndex;

                return (
                  <div
                    key={provider.id}
                    data-provider-highlighted={isHighlighted}
                    className={`flex items-center gap-2 cursor-pointer hover:bg-surface5 px-3 py-4 rounded ${
                      isHighlighted ? 'outline outline-2 outline-blue-500' : ''
                    } ${isSelected ? 'bg-surface5' : ''}`}
                    onClick={() => handleProviderSelect(provider)}
                  >
                    <div className="relative">
                      <ProviderLogo providerId={provider.id} size={20} />
                      <div
                        className={`absolute -top-1 -right-1 w-2 h-2 rounded-full ${
                          provider.connected ? 'bg-green-500' : 'bg-red-500'
                        }`}
                        title={provider.connected ? 'Connected' : 'Not connected'}
                      />
                    </div>
                    <div className="flex-1">
                      <div className="text-sm font-medium">{provider.name}</div>
                    </div>
                    <Info
                      className="w-4 h-4 text-gray-500 hover:text-gray-700 cursor-pointer"
                      onClick={e => {
                        e.stopPropagation();
                        window.open(provider.docUrl || '#', '_blank');
                      }}
                    />
                  </div>
                );
              })
            )}
          </PopoverContent>
        </Popover>

        <Popover
          open={showModelSuggestions}
          onOpenChange={open => {
            setShowModelSuggestions(open);
            if (!open) {
              setModelSearch('');
              setIsSearchingModel(false);
            }
          }}
        >
          <PopoverTrigger asChild>
            <Input
              aria-label="Search models"
              spellCheck="false"
              ref={modelInputRef}
              className="w-full xl:w-3/5"
              type="text"
              value={modelSearch || selectedModel}
              onChange={e => {
                setSelectedModel(e.target.value);
                setModelSearch(e.target.value);
                setIsSearchingModel(true);
                setHighlightedModelIndex(0);
              }}
              onClick={e => {
                e.preventDefault();
                if (!showModelSuggestions) {
                  setShowModelSuggestions(true);
                }
              }}
              onFocus={() => {
                // Open dropdown but don't interfere with keyboard navigation
                if (!showModelSuggestions) {
                  setShowModelSuggestions(true);
                }

                // Find and highlight the currently selected model
                const currentIndex = filteredModels.findIndex(m => m.model === selectedModel);
                setHighlightedModelIndex(currentIndex >= 0 ? currentIndex : 0);

                // Scroll to the selected model after dropdown opens
                setTimeout(() => {
                  const highlightedElement = document.querySelector('[data-model-highlighted="true"]');
                  highlightedElement?.scrollIntoView({ block: 'nearest' });
                }, 50);
              }}
              onKeyDown={e => {
                // Handle Shift+Tab to go back to provider input
                if (e.key === 'Tab' && e.shiftKey) {
                  e.preventDefault();
                  providerInputRef.current?.focus();
                  return;
                }

                switch (e.key) {
                  case 'ArrowDown':
                    e.preventDefault();
                    setHighlightedModelIndex(prev => (prev < filteredModels.length - 1 ? prev + 1 : prev));
                    // Auto-scroll to keep highlighted item visible
                    setTimeout(() => {
                      const highlightedElement = document.querySelector('[data-model-highlighted="true"]');
                      highlightedElement?.scrollIntoView({ block: 'nearest' });
                    }, 0);
                    break;
                  case 'ArrowUp':
                    e.preventDefault();
                    setHighlightedModelIndex(prev => (prev > 0 ? prev - 1 : filteredModels.length - 1));
                    // Auto-scroll to keep highlighted item visible
                    setTimeout(() => {
                      const highlightedElement = document.querySelector('[data-model-highlighted="true"]');
                      highlightedElement?.scrollIntoView({ block: 'nearest' });
                    }, 0);
                    break;
                  case 'Enter':
                    e.preventDefault();
                    if (highlightedModelIndex >= 0 && highlightedModelIndex < filteredModels.length) {
                      // User selected a model from the list
                      const model = filteredModels[highlightedModelIndex];
                      setModelSearch('');
                      setIsSearchingModel(false);
                      setShowModelSuggestions(false);
                      handleModelSelect(model.model);
                      // After selecting a model, focus the chat input
                      setTimeout(() => {
                        const chatInput = document.querySelector('textarea[data-chat-input]') as HTMLElement;
                        if (!chatInput) {
                          // Fallback to any textarea if specific selector not found
                          const textarea = document.querySelector('textarea');
                          textarea?.focus();
                        } else {
                          chatInput?.focus();
                        }
                      }, 100);
                    } else if (selectedModel && selectedModel.trim()) {
                      // User entered a custom model ID - use it as-is with the current provider
                      setModelSearch('');
                      setIsSearchingModel(false);
                      setShowModelSuggestions(false);
                      handleModelSelect(selectedModel.trim());
                      // After selecting a model, focus the chat input
                      setTimeout(() => {
                        const chatInput = document.querySelector('textarea[data-chat-input]') as HTMLElement;
                        if (!chatInput) {
                          // Fallback to any textarea if specific selector not found
                          const textarea = document.querySelector('textarea');
                          textarea?.focus();
                        } else {
                          chatInput?.focus();
                        }
                      }, 100);
                    } else {
                      // No model selected and no custom input, just close dropdown
                      setShowModelSuggestions(false);
                    }
                    break;
                  case 'Escape':
                    e.preventDefault();
                    setShowModelSuggestions(false);
                    setHighlightedModelIndex(-1);
                    break;
                }
              }}
              placeholder="Enter model name or select from suggestions..."
            />
          </PopoverTrigger>

          {allModels.length > 0 && (
            <PopoverContent
              className="flex flex-col gap-0 w-[var(--radix-popover-trigger-width)] max-h-[calc(var(--radix-popover-content-available-height)-50px)] overflow-y-auto p-2"
              onOpenAutoFocus={e => e.preventDefault()}
            >
              {loading ? (
                <div className="p-4 text-center">
                  <Loader2 className="h-4 w-4 animate-spin mx-auto" />
                </div>
              ) : filteredModels.length === 0 ? (
                <div className="p-4 text-center text-sm text-muted-foreground">No models found</div>
              ) : (
                filteredModels.map((model, index) => {
                  const isHighlighted = index === highlightedModelIndex;
                  const isSelected = model.model === selectedModel;
                  return (
                    <div
                      key={`${model.provider}-${model.model}`}
                      data-model-highlighted={isHighlighted}
                      className={`flex items-center gap-2 px-4 py-3 cursor-pointer rounded hover:bg-surface5 ${
                        isHighlighted ? 'outline outline-2 outline-blue-500' : ''
                      } ${isSelected ? 'bg-surface5' : ''}`}
                      onMouseDown={e => {
                        e.preventDefault();
                        setModelSearch('');
                        setIsSearchingModel(false);
                        handleModelSelect(model.model);
                        modelInputRef.current?.blur();

                        // Focus chat input after selection
                        setTimeout(() => {
                          const chatInput = document.querySelector('textarea[data-chat-input]') as HTMLTextAreaElement;
                          if (chatInput) {
                            chatInput.focus();
                          } else {
                            // Fallback to any textarea if data-chat-input not found
                            const anyTextarea = document.querySelector('textarea') as HTMLTextAreaElement;
                            if (anyTextarea) {
                              anyTextarea.focus();
                            }
                          }
                        }, 0);
                      }}
                    >
                      {model.model}
                    </div>
                  );
                })
              )}
            </PopoverContent>
          )}
        </Popover>
        <Button
          variant="light"
          size="md"
          onClick={handleReset}
          disabled={loading}
          className="flex items-center gap-1.5 text-xs whitespace-nowrap !border-0"
          title="Reset to original model"
        >
          <RotateCcw className="w-3.5 h-3.5" />
        </Button>
      </div>

      {/* Show warning if selected provider is not connected */}
      {(() => {
        const currentProvider = providers.find(p => p.id === currentModelProvider);
        if (currentProvider && !currentProvider.connected) {
          return (
            <div className="pt-2 p-2">
              <Alert variant="warning">
                <AlertTitle as="h5">Provider not connected</AlertTitle>
                <AlertDescription as="p">
                  Set the{' '}
                  <code className="px-1 py-0.5 bg-yellow-100 dark:bg-yellow-900/50 rounded">
                    {Array.isArray(currentProvider.envVar) ? currentProvider.envVar.join(', ') : currentProvider.envVar}
                  </code>{' '}
                  environment{' '}
                  {Array.isArray(currentProvider.envVar) && currentProvider.envVar.length > 1
                    ? 'variables'
                    : 'variable'}{' '}
                  to use this provider.
                </AlertDescription>
              </Alert>
            </div>
          );
        }
        return null;
      })()}

      {infoMsg && (
        <div
          className={cn(
            'text-[0.75rem] text-icon3 flex gap-[.5rem] mt-[0.5rem] ml-[.5rem]',
            '[&>svg]:w-[1.1em] [&>svg]:h-[1.1em] [&>svg]:opacity-7 [&>svg]:flex-shrink-0 [&>svg]:mt-[0.1rem]',
          )}
        >
          <Info /> {infoMsg}
        </div>
      )}
    </>
  );
};<|MERGE_RESOLUTION|>--- conflicted
+++ resolved
@@ -11,8 +11,6 @@
 import { cleanProviderId } from './utils';
 import { Alert, AlertDescription, AlertTitle } from '@/ds/components/Alert';
 import { Button } from '@/ds/components/Button';
-import { useAgentsModelProviders } from '../../hooks/use-agents-model-providers';
-import { Provider } from '@mastra/client-js';
 
 export interface AgentMetadataModelSwitcherProps {
   defaultProvider: string;
@@ -20,13 +18,18 @@
   updateModel: (newModel: UpdateModelParams) => Promise<{ message: string }>;
   resetModel?: () => Promise<{ message: string }>;
   closeEditor?: () => void;
-<<<<<<< HEAD
-  modelProviders: string[];
-=======
   apiUrl?: string;
->>>>>>> 226a1467
   autoSave?: boolean;
   selectProviderPlaceholder?: string;
+}
+
+interface Provider {
+  id: string;
+  name: string;
+  envVar: string;
+  connected: boolean;
+  docUrl?: string;
+  models: string[];
 }
 
 export const AgentMetadataModelSwitcher = ({
@@ -34,10 +37,7 @@
   defaultModel,
   updateModel,
   resetModel,
-<<<<<<< HEAD
-=======
   apiUrl = '/api/agents/providers',
->>>>>>> 226a1467
 }: AgentMetadataModelSwitcherProps) => {
   const [originalProvider] = useState(defaultProvider);
   const [originalModel] = useState(defaultModel);
@@ -51,7 +51,8 @@
   const [isSearchingModel, setIsSearchingModel] = useState(false);
   const [showProviderSuggestions, setShowProviderSuggestions] = useState(false);
   const [loading, setLoading] = useState(false);
-  const { data: dataProviders, isLoading: providersLoading } = useAgentsModelProviders();
+  const [providers, setProviders] = useState<Provider[]>([]);
+  const [providersLoading, setProvidersLoading] = useState(true);
   const [highlightedProviderIndex, setHighlightedProviderIndex] = useState(-1);
   const [highlightedModelIndex, setHighlightedModelIndex] = useState(-1);
 
@@ -64,9 +65,35 @@
   // Ref for the model input to focus it
   const modelInputRef = useRef<HTMLInputElement>(null);
   const providerInputRef = useRef<HTMLInputElement>(null);
-  const providers = dataProviders?.providers || [];
 
   // Fetch providers from the server or use mock data for now
+  useEffect(() => {
+    const fetchProviders = async () => {
+      try {
+        setProvidersLoading(true);
+
+        // Fetch from API
+        const response = await fetch(apiUrl);
+        if (!response.ok) {
+          throw new Error(`Failed to fetch providers: ${response.status}`);
+        }
+        const data = await response.json();
+        if (data.providers && Array.isArray(data.providers)) {
+          setProviders(data.providers);
+        } else {
+          console.error('Invalid providers response format');
+          setProviders([]);
+        }
+      } catch (error) {
+        console.error('Error setting up providers:', error);
+        setProviders([]);
+      } finally {
+        setProvidersLoading(false);
+      }
+    };
+
+    fetchProviders();
+  }, [apiUrl]);
 
   const currentModelProvider = cleanProviderId(selectedProvider);
 
