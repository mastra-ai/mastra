--- conflicted
+++ resolved
@@ -676,40 +676,23 @@
         const currentProvider = providers.find(p => p.id === currentModelProvider);
         if (currentProvider && !currentProvider.connected) {
           return (
-<<<<<<< HEAD
-            <div className="mt-2 p-2 bg-yellow-50 dark:bg-yellow-900/20 border border-yellow-200 dark:border-yellow-800 rounded-md">
-              <div className="flex items-start gap-2">
-                <AlertCircle className="w-4 h-4 text-yellow-600 dark:text-yellow-400 mt-0.5" />
-                <div className="text-sm text-yellow-800 dark:text-yellow-200">
-                  <div className="font-medium">Provider not connected</div>
-                  <div className="text-xs mt-1">
-                    Set the{' '}
-                    <code className="px-1 py-0.5 bg-yellow-100 dark:bg-yellow-900/50 rounded">
-                      {Array.isArray(currentProvider.envVar)
-                        ? currentProvider.envVar.join(', ')
-                        : currentProvider.envVar}
-                    </code>{' '}
-                    environment{' '}
-                    {Array.isArray(currentProvider.envVar) && currentProvider.envVar.length > 1
-                      ? 'variables'
-                      : 'variable'}{' '}
-                    to use this provider.
-                  </div>
-                </div>
-              </div>
-=======
             <div className="pt-2 p-2">
               <Alert variant="warning">
                 <AlertTitle as="h5">Provider not connected</AlertTitle>
                 <AlertDescription as="p">
                   Set the{' '}
                   <code className="px-1 py-0.5 bg-yellow-100 dark:bg-yellow-900/50 rounded">
-                    {currentProvider.envVar}
+                    {Array.isArray(currentProvider.envVar)
+                      ? currentProvider.envVar.join(', ')
+                      : currentProvider.envVar}
                   </code>{' '}
-                  environment variable to use this provider.
+                  environment{' '}
+                  {Array.isArray(currentProvider.envVar) && currentProvider.envVar.length > 1
+                    ? 'variables'
+                    : 'variable'}{' '}
+                  to use this provider.
                 </AlertDescription>
               </Alert>
->>>>>>> a93ff84b
             </div>
           );
         }
