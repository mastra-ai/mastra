import { Agent } from '@mastra/core/agent';
<<<<<<< HEAD
import { useMastraClient } from '@mastra/react-hooks';
=======
import { useMastraClient } from '@mastra/react';
>>>>>>> 318fd497
import { useEffect, useState } from 'react';
import { VoiceAttachmentAdapter } from '../attachments/voice-adapter';
import {
  CompositeAttachmentAdapter,
  SimpleImageAttachmentAdapter,
  SimpleTextAttachmentAdapter,
  SpeechSynthesisAdapter,
  WebSpeechSynthesisAdapter,
} from '@assistant-ui/react';
import { PDFAttachmentAdapter } from '../attachments/pdfs-adapter';
import { usePlaygroundStore } from '@/store/playground-store';

export const useAdapters = (agentId: string) => {
  const [isReady, setIsReady] = useState(false);
  const [speechAdapter, setSpeechAdapter] = useState<SpeechSynthesisAdapter | undefined>(undefined);
  const baseClient = useMastraClient();
  const { runtimeContext } = usePlaygroundStore();

  useEffect(() => {
    const check = async () => {
      const agent = baseClient.getAgent(agentId);

      try {
        await agent.voice.getSpeakers(runtimeContext);
        setSpeechAdapter(new VoiceAttachmentAdapter(agent as unknown as Agent));
        setIsReady(true);
      } catch {
        setSpeechAdapter(new WebSpeechSynthesisAdapter());
        setIsReady(true);
      }
    };

    check();
  }, [agentId]);

  return {
    isReady,
    adapters: {
      attachments: new CompositeAttachmentAdapter([
        new SimpleImageAttachmentAdapter(),
        new SimpleTextAttachmentAdapter(),
        new PDFAttachmentAdapter(),
      ]),
      speech: speechAdapter,
    },
  };
};<|MERGE_RESOLUTION|>--- conflicted
+++ resolved
@@ -1,9 +1,5 @@
 import { Agent } from '@mastra/core/agent';
-<<<<<<< HEAD
-import { useMastraClient } from '@mastra/react-hooks';
-=======
 import { useMastraClient } from '@mastra/react';
->>>>>>> 318fd497
 import { useEffect, useState } from 'react';
 import { VoiceAttachmentAdapter } from '../attachments/voice-adapter';
 import {
