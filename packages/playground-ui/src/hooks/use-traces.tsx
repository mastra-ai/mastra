import { useCallback, useMemo, useState } from 'react';
import { toast } from 'sonner';

import usePolling from '@/lib/polls';

import type { RefinedTrace } from '@/domains/traces/types';
import { refineTraces } from '@/domains/traces/utils';
<<<<<<< HEAD
import { TraceContext } from '@/domains/traces/context/trace-context';
import { useMastraClient } from '@/contexts/mastra-client-context';
=======
import { createMastraClient } from '@/lib/mastra-client';
>>>>>>> d8ff0c73

export const useTraces = (componentName: string, isWorkflow: boolean = false) => {
  const [traces, setTraces] = useState<RefinedTrace[]>([]);

<<<<<<< HEAD
  const { setTraces: setTraceContextTraces } = useContext(TraceContext);

  const client = useMemo(() => useMastraClient(), []);
=======
  const client = useMemo(() => createMastraClient(baseUrl), [baseUrl]);
>>>>>>> d8ff0c73

  const fetchFn = useCallback(async () => {
    try {
      const res = await client.getTelemetry({
        attribute: {
          componentName,
        },
      });
      if (!res.traces) {
        throw new Error('Error fetching traces');
      }

      const refinedTraces = refineTraces(res?.traces || [], isWorkflow);
      return refinedTraces;
    } catch (error) {
      throw error;
    }
  }, [client, componentName, isWorkflow]);

  const onSuccess = useCallback((newTraces: RefinedTrace[]) => {
    if (newTraces.length > 0) {
      setTraces(() => newTraces);
    }
  }, []);

  const onError = useCallback((error: { message: string }) => {
    console.log(`error, onError`, error);
    toast.error(error.message);
  }, []);

  const shouldContinue = useCallback(() => {
    return true;
  }, []);

  const { firstCallLoading, error } = usePolling<RefinedTrace[], { message: string }>({
    fetchFn,
    interval: 3000,
    onSuccess,
    onError,
    shouldContinue,
    enabled: true,
  });

  return { traces, firstCallLoading, error };
};<|MERGE_RESOLUTION|>--- conflicted
+++ resolved
@@ -5,23 +5,12 @@
 
 import type { RefinedTrace } from '@/domains/traces/types';
 import { refineTraces } from '@/domains/traces/utils';
-<<<<<<< HEAD
-import { TraceContext } from '@/domains/traces/context/trace-context';
 import { useMastraClient } from '@/contexts/mastra-client-context';
-=======
-import { createMastraClient } from '@/lib/mastra-client';
->>>>>>> d8ff0c73
 
 export const useTraces = (componentName: string, isWorkflow: boolean = false) => {
   const [traces, setTraces] = useState<RefinedTrace[]>([]);
 
-<<<<<<< HEAD
-  const { setTraces: setTraceContextTraces } = useContext(TraceContext);
-
   const client = useMemo(() => useMastraClient(), []);
-=======
-  const client = useMemo(() => createMastraClient(baseUrl), [baseUrl]);
->>>>>>> d8ff0c73
 
   const fetchFn = useCallback(async () => {
     try {
