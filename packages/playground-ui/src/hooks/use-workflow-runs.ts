<<<<<<< HEAD
import { useMastraClient } from '@mastra/react-hooks';
=======
import { useMastraClient } from '@mastra/react';
>>>>>>> 318fd497
import { useQuery } from '@tanstack/react-query';

export const useWorkflowRuns = (workflowId: string, { enabled = true }: { enabled?: boolean } = {}) => {
  const client = useMastraClient();
  return useQuery({
    queryKey: ['workflow-runs', workflowId],
    queryFn: () => client.getWorkflow(workflowId).runs({ limit: 50 }),
    enabled,
    gcTime: 0,
    staleTime: 0,
  });
};<|MERGE_RESOLUTION|>--- conflicted
+++ resolved
@@ -1,8 +1,4 @@
-<<<<<<< HEAD
-import { useMastraClient } from '@mastra/react-hooks';
-=======
 import { useMastraClient } from '@mastra/react';
->>>>>>> 318fd497
 import { useQuery } from '@tanstack/react-query';
 
 export const useWorkflowRuns = (workflowId: string, { enabled = true }: { enabled?: boolean } = {}) => {
