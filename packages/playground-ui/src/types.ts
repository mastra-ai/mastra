--- conflicted
+++ resolved
@@ -47,15 +47,12 @@
   topK?: number;
   topP?: number;
   instructions?: string;
-<<<<<<< HEAD
   providerOptions?: Record<string, unknown>;
-=======
   chatWithGenerate?: boolean;
 }
 
 export interface AgentSettingsType {
   modelSettings: ModelSettings;
->>>>>>> a93f611f
 }
 
 export interface ChatProps {
