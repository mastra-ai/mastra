--- conflicted
+++ resolved
@@ -3,12 +3,9 @@
 import { StreamChunk } from '@/types';
 import { ThreadMessageLike } from '@assistant-ui/react';
 import { ChunkType } from '@mastra/core';
-<<<<<<< HEAD
 import { ReadonlyJSONObject } from '@mastra/core/stream';
 import { flushSync } from 'react-dom';
-=======
-
->>>>>>> 61f62aa3
+
 export interface HandleStreamChunkOptions {
   conversation: ThreadMessageLike[];
   chunk: ChunkType;
@@ -54,47 +51,6 @@
 
     case 'tool-output': {
       if (chunk.payload.output?.type.startsWith('workflow-')) {
-<<<<<<< HEAD
-        handleWorkflowChunk({
-          workflowChunk: chunk.payload.output,
-          setMessages,
-          entityName: chunk.payload.toolName || 'unknown',
-        });
-      } else {
-        setMessages(currentConversation => {
-          // Get the last message (should be the assistant's message)
-          const lastMessage = currentConversation[currentConversation.length - 1];
-
-          // Only process if the last message is from the assistant and has content array
-          if (lastMessage && lastMessage.role === 'assistant' && Array.isArray(lastMessage.content)) {
-            // Find the tool call content part that this result belongs to
-            const updatedContent = lastMessage.content.map(part => {
-              if (
-                typeof part === 'object' &&
-                part.type === 'tool-call' &&
-                part.toolCallId === chunk.payload.toolCallId
-              ) {
-                const existingToolOutput = part.args?.__mastraMetadata?.toolOutput || [];
-
-                return {
-                  ...part,
-                  args: {
-                    ...part.args,
-                    __mastraMetadata: {
-                      ...part.args?.__mastraMetadata,
-                      toolOutput: [...existingToolOutput, chunk?.payload?.output],
-                    },
-                  },
-                };
-              }
-              return part;
-            });
-
-            // Create a new message with the updated content
-            const updatedMessage: ThreadMessageLike = {
-              ...lastMessage,
-              content: updatedContent,
-=======
         return handleWorkflowChunk({
           workflowChunk: chunk.payload.output,
           conversation,
@@ -120,7 +76,6 @@
                   toolOutput: [...existingToolOutput, chunk?.payload?.output],
                 },
               },
->>>>>>> 61f62aa3
             };
           }
           return part;
@@ -140,30 +95,6 @@
 
     case 'tool-call': {
       // Update the messages state
-<<<<<<< HEAD
-      setMessages(currentConversation => {
-        // Get the last message (should be the assistant's message)
-        const lastMessage = currentConversation[currentConversation.length - 1];
-
-        // Only process if the last message is from the assistant
-        if (lastMessage && lastMessage.role === 'assistant') {
-          // Create a new message with the tool call part
-          const updatedMessage: ThreadMessageLike = {
-            ...lastMessage,
-            content: Array.isArray(lastMessage.content)
-              ? [
-                  ...lastMessage.content,
-                  {
-                    type: 'tool-call',
-                    toolCallId: chunk.payload.toolCallId,
-                    toolName: chunk.payload.toolName,
-                    args: {
-                      ...(typeof chunk.payload.args === 'object' ? chunk.payload.args : {}),
-                      __mastraMetadata: {
-                        ...chunk.payload.args?.__mastraMetadata,
-                        isStreaming: true,
-                      },
-=======
 
       // Get the last message (should be the assistant's message)
       const lastMessage = conversation[conversation.length - 1];
@@ -185,7 +116,6 @@
                     __mastraMetadata: {
                       ...chunk.payload.args?.__mastraMetadata,
                       isStreaming: true,
->>>>>>> 61f62aa3
                     },
                   },
                 },
@@ -203,39 +133,8 @@
                       isStreaming: true,
                     },
                   },
-<<<<<<< HEAD
-                ],
-          };
-
-          _sideEffects.assistantToolCallAddedForUpdater = true;
-          _sideEffects.assistantToolCallAddedForContent = true;
-
-          // Replace the last message with the updated one
-          return [...currentConversation.slice(0, -1), updatedMessage];
-        }
-
-        // If there's no assistant message yet, create one
-        const newMessage: ThreadMessageLike = {
-          role: 'assistant',
-          content: [
-            { type: 'text', text: _sideEffects.content },
-            {
-              type: 'tool-call',
-              toolCallId: chunk.payload.toolCallId,
-              toolName: chunk.payload.toolName,
-              args: {
-                ...chunk.payload.args,
-                __mastraMetadata: {
-                  ...(chunk.payload.args?.__mastraMetadata as ReadonlyJSONObject),
-                  isStreaming: true,
-                },
-              },
-            },
-          ],
-=======
                 },
               ],
->>>>>>> 61f62aa3
         };
 
         // Replace the last message with the updated one
@@ -252,7 +151,10 @@
             toolName: chunk.payload.toolName,
             args: {
               ...chunk.payload.args,
-              __mastraMetadata: { ...chunk.payload.args?.__mastraMetadata, isStreaming: true },
+              __mastraMetadata: {
+                ...(chunk.payload.args?.__mastraMetadata as ReadonlyJSONObject),
+                isStreaming: true,
+              },
             },
           },
         ],
@@ -263,44 +165,6 @@
 
     case 'tool-result': {
       // Update the messages state
-<<<<<<< HEAD
-      setMessages(currentConversation => {
-        // Get the last message (should be the assistant's message)
-        const lastMessage = currentConversation[currentConversation.length - 1];
-
-        // Only process if the last message is from the assistant and has content array
-        if (lastMessage && lastMessage.role === 'assistant' && Array.isArray(lastMessage.content)) {
-          // Find the tool call content part that this result belongs to
-          const updatedContent = lastMessage.content.map(part => {
-            if (typeof part === 'object' && part.type === 'tool-call' && part.toolCallId === chunk.payload.toolCallId) {
-              return {
-                ...part,
-                result: chunk.payload.result,
-              };
-            }
-            return part;
-          });
-
-          // Create a new message with the updated content
-          const updatedMessage: ThreadMessageLike = {
-            ...lastMessage,
-            content: updatedContent,
-          };
-          // Replace the last message with the updated one
-          return [...currentConversation.slice(0, -1), updatedMessage];
-        }
-        return currentConversation;
-      });
-      try {
-        const toolName = _sideEffects.toolCallIdToName.current[chunk.payload.toolCallId];
-        // @ts-ignore TODO: Look into this
-        if (toolName === 'updateWorkingMemory' && chunk.payload.result?.success) {
-          await refreshWorkingMemory?.();
-        }
-      } finally {
-        // Clean up
-        delete _sideEffects.toolCallIdToName.current[chunk.payload.toolCallId];
-=======
 
       // Get the last message (should be the assistant's message)
       const lastMessage = conversation[conversation.length - 1];
@@ -325,7 +189,6 @@
         };
         // Replace the last message with the updated one
         return [...conversation.slice(0, -1), updatedMessage];
->>>>>>> 61f62aa3
       }
 
       return [...conversation];
@@ -339,13 +202,8 @@
     }
 
     case 'finish': {
-<<<<<<< HEAD
       handleFinishReason(chunk.payload.stepResult.reason);
-      break;
-=======
-      handleFinishReason(chunk.payload.finishReason);
-      return [...conversation];
->>>>>>> 61f62aa3
+      return [...conversation];
     }
 
     case 'reasoning-delta': {
@@ -402,7 +260,7 @@
 interface HandleWorkflowChunkOptions {
   workflowChunk: object;
   conversation: ThreadMessageLike[];
-  entityName: string;
+  entityName?: string;
 }
 
 export const handleWorkflowChunk = ({
