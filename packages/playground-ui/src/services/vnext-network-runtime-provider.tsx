--- conflicted
+++ resolved
@@ -10,11 +10,7 @@
 import { useState, ReactNode, useEffect, useRef, useContext } from 'react';
 
 import { AssistantMessage, ChatProps, Message } from '@/types';
-<<<<<<< HEAD
-import { useMastraClient } from '@mastra/react-hooks';
-=======
 import { useMastraClient } from '@mastra/react';
->>>>>>> 318fd497
 import { useVNextNetworkChat } from '@/services/vnext-network-chat-provider';
 import { useMessages } from './vnext-message-provider';
 import { formatJSON } from '@/lib/formatting';
