--- conflicted
+++ resolved
@@ -106,10 +106,7 @@
     instructions,
     chatWithGenerate,
     chatWithGenerateVNext,
-<<<<<<< HEAD
-=======
     chatWithStreamVNext,
->>>>>>> fd439fc7
     providerOptions,
   } = settings?.modelSettings ?? {};
   const toolCallIdToName = useRef<Record<string, string>>({});
