'use client';

import {
  useExternalStoreRuntime,
  ThreadMessageLike,
  AppendMessage,
  AssistantRuntimeProvider,
} from '@assistant-ui/react';
import { useState, ReactNode, useEffect, useRef } from 'react';
import { RuntimeContext } from '@mastra/core/di';
import { ChatProps, Message } from '@/types';
import { CoreUserMessage } from '@mastra/core/llm';
import { fileToBase64 } from '@/lib/file/toBase64';
import { useMastraClient } from '@/contexts/mastra-client-context';
import { useWorkingMemory } from '@/domains/agents/context/agent-working-memory-context';
import { MastraClient } from '@mastra/client-js';
import { useAdapters } from '@/components/assistant-ui/hooks/use-adapters';
import { MastraModelOutput } from '@mastra/core/stream';
import { flushSync } from 'react-dom';

const convertMessage = (message: ThreadMessageLike): ThreadMessageLike => {
  return message;
};

const handleFinishReason = (finishReason: string) => {
  switch (finishReason) {
    case 'tool-calls':
      throw new Error('Stream finished with reason tool-calls, try increasing maxSteps');
    default:
      break;
  }
};

const convertToAIAttachments = async (attachments: AppendMessage['attachments']): Promise<Array<CoreUserMessage>> => {
  const promises = (attachments ?? [])
    .filter(attachment => attachment.type === 'image' || attachment.type === 'document')
    .map(async attachment => {
      const isFileFromURL = attachment.name.startsWith('https://');

      if (attachment.type === 'document') {
        if (attachment.contentType === 'application/pdf') {
          // @ts-expect-error - TODO: fix this type issue somehow
          const pdfText = attachment.content?.[0]?.text || '';
          return {
            role: 'user' as const,
            content: [
              {
                type: 'file' as const,
                data: isFileFromURL ? attachment.name : `data:application/pdf;base64,${pdfText}`,
                mimeType: attachment.contentType,
                filename: attachment.name,
              },
            ],
          };
        }

        return {
          role: 'user' as const,
          // @ts-expect-error - TODO: fix this type issue somehow
          content: attachment.content[0]?.text || '',
        };
      }

      return {
        role: 'user' as const,

        content: [
          {
            type: 'image' as const,
            image: isFileFromURL ? attachment.name : await fileToBase64(attachment.file!),
            mimeType: attachment.file!.type,
          },
        ],
      };
    });

  return Promise.all(promises);
};

export function MastraRuntimeProvider({
  children,
  agentId,
  initialMessages,
  memory,
  threadId,
  refreshThreadList,
  settings,
  runtimeContext,
  modelVersion,
}: Readonly<{
  children: ReactNode;
}> &
  ChatProps) {
  const [isRunning, setIsRunning] = useState(false);
  const [messages, setMessages] = useState<ThreadMessageLike[]>([]);
  const [currentThreadId, setCurrentThreadId] = useState<string | undefined>(threadId);
  const { refetch: refreshWorkingMemory } = useWorkingMemory();
  const abortControllerRef = useRef<AbortController | null>(null);

  const {
    frequencyPenalty,
    presencePenalty,
    maxRetries,
    maxSteps,
    maxTokens,
    temperature,
    topK,
    topP,
    instructions,
    chatWithGenerate,
    chatWithGenerateVNext,
    chatWithStreamVNext,
    chatWithNetwork,
    providerOptions,
  } = settings?.modelSettings ?? {};
  const toolCallIdToName = useRef<Record<string, string>>({});

  const runtimeContextInstance = new RuntimeContext();
  Object.entries(runtimeContext ?? {}).forEach(([key, value]) => {
    runtimeContextInstance.set(key, value);
  });

  useEffect(() => {
    const hasNewInitialMessages = initialMessages && initialMessages?.length > messages?.length;
    if (
      messages.length === 0 ||
      currentThreadId !== threadId ||
      (hasNewInitialMessages && currentThreadId === threadId)
    ) {
      if (initialMessages && threadId && memory) {
        const convertedMessages: ThreadMessageLike[] = initialMessages
          ?.map((message: Message) => {
            const attachmentsAsContentParts = (message.experimental_attachments || []).map((image: any) => ({
              type: image.contentType.startsWith(`image/`)
                ? 'image'
                : image.contentType.startsWith(`audio/`)
                  ? 'audio'
                  : 'file',
              mimeType: image.contentType,
              image: image.url,
            }));

            const formattedParts = (message.parts || [])
              .map(part => {
                if (part.type === 'reasoning') {
                  return {
                    type: 'reasoning',
                    text:
                      part.reasoning ||
                      part?.details
                        ?.filter(detail => detail.type === 'text')
                        ?.map(detail => detail.text)
                        .join(' '),
                  };
                }
                if (part.type === 'tool-invocation') {
                  if (part.toolInvocation.state === 'result') {
                    return {
                      type: 'tool-call',
                      toolCallId: part.toolInvocation.toolCallId,
                      toolName: part.toolInvocation.toolName,
                      args: part.toolInvocation.args,
                      result: part.toolInvocation.result,
                    };
                  }
                }

                if (part.type === 'file') {
                  return {
                    type: 'file',
                    mimeType: part.mimeType,
                    data: part.data,
                  };
                }

                if (part.type === 'text') {
                  return {
                    type: 'text',
                    text: part.text,
                  };
                }
              })
              .filter(Boolean);

            return {
              ...message,
              content: [...formattedParts, ...attachmentsAsContentParts],
            } as ThreadMessageLike;
          })
          .filter(Boolean);
        setMessages(convertedMessages);
        setCurrentThreadId(threadId);
      }
    }
  }, [initialMessages, threadId, memory]);

  const baseClient = useMastraClient();

  const onNew = async (message: AppendMessage) => {
    if (message.content[0]?.type !== 'text') throw new Error('Only text messages are supported');

    const attachments = await convertToAIAttachments(message.attachments);

    const input = message.content[0].text;
    setMessages(currentConversation => [
      ...currentConversation,
      { role: 'user', content: input, attachments: message.attachments },
    ]);
    setIsRunning(true);

    const controller = new AbortController();
    abortControllerRef.current = controller;

    // Create a new client instance with the abort signal
    // We can't use useMastraClient hook here, so we'll create the client directly
    const clientWithAbort = new MastraClient({
      ...baseClient.options,
      abortSignal: controller.signal,
    });

    const agent = clientWithAbort.getAgent(agentId);

    try {
      function handleGenerateResponse(generatedResponse: Awaited<ReturnType<MastraModelOutput['getFullOutput']>>) {
        if (generatedResponse.response && 'messages' in generatedResponse.response) {
          const latestMessage = generatedResponse.response.messages.reduce(
            (acc: ThreadMessageLike, message: any) => {
              const _content = Array.isArray(acc.content) ? acc.content : [];

              if (typeof message.content === 'string') {
                return {
                  ...acc,
                  content: [
                    ..._content,
                    ...(generatedResponse.reasoning ? [{ type: 'reasoning', text: generatedResponse.reasoning }] : []),
                    {
                      type: 'text',
                      text: message.content,
                    },
                  ],
                } as ThreadMessageLike;
              }

              if (message.role === 'assistant') {
                const toolCallContent = Array.isArray(message.content)
                  ? message.content.find((content: any) => content.type === 'tool-call')
                  : undefined;

                const reasoningContent = Array.isArray(message.content)
                  ? message.content.find((content: any) => content.type === 'reasoning')
                  : undefined;

                if (toolCallContent) {
                  const newContent = message.content.map((c: any) => {
                    if (c.type === 'tool-call' && c.toolCallId === toolCallContent?.toolCallId) {
                      return {
                        ...c,
                        toolCallId: toolCallContent.toolCallId,
                        toolName: toolCallContent.toolName,
                        args: toolCallContent.input,
                      };
                    }
                    return c;
                  });

                  const containsToolCall = newContent.some((c: any) => c.type === 'tool-call');

                  return {
                    ...acc,
                    content: containsToolCall
                      ? [...(reasoningContent ? [reasoningContent] : []), ...newContent]
                      : [..._content, ...(reasoningContent ? [reasoningContent] : []), toolCallContent],
                  } as ThreadMessageLike;
                }

                const textContent = Array.isArray(message.content)
                  ? message.content.find((content: any) => content.type === 'text' && content.text)
                  : undefined;

                if (textContent) {
                  return {
                    ...acc,
                    content: [..._content, ...(reasoningContent ? [reasoningContent] : []), textContent],
                  } as ThreadMessageLike;
                }
              }

              if (message.role === 'tool') {
                const toolResult = Array.isArray(message.content)
                  ? message.content.find((content: any) => content.type === 'tool-result')
                  : undefined;

                if (toolResult) {
                  const newContent = _content.map(c => {
                    if (c.type === 'tool-call' && c.toolCallId === toolResult?.toolCallId) {
                      return { ...c, result: toolResult.output?.value };
                    }
                    return c;
                  });
                  const containsToolCall = newContent.some(c => c.type === 'tool-call');

                  return {
                    ...acc,
                    content: containsToolCall
                      ? newContent
                      : [
                          ..._content,
                          { type: 'tool-result', toolCallId: toolResult.toolCallId, result: toolResult.output?.value },
                        ],
                  } as ThreadMessageLike;
                }

                return {
                  ...acc,
                  content: [..._content, toolResult],
                } as ThreadMessageLike;
              }
              return acc;
            },
            { role: 'assistant', content: [] } as ThreadMessageLike,
          );

          setMessages(currentConversation => [...currentConversation, latestMessage]);

          if (generatedResponse.finishReason) {
            handleFinishReason(generatedResponse.finishReason);
          }
        }
      }

      if (modelVersion === 'v2') {
        if (chatWithNetwork) {
          const response = await agent.network({
            messages: [
              {
                role: 'user',
                content: input,
              },
            ],

            modelSettings: {
              frequencyPenalty,
              presencePenalty,
              maxRetries,
              maxOutputTokens: maxTokens,
              temperature,
              topK,
              topP,
            },

            runId: agentId,

            runtimeContext: runtimeContextInstance,

            ...(memory ? { thread: threadId, resourceId: agentId } : {}),
          });

          await response.processDataStream({
            onChunk: async chunk => {
              console.log(chunk);
            },
          });
        } else {
          if (chatWithGenerateVNext) {
            const response = await agent.generateVNext({
              messages: [
                {
                  role: 'user',
                  content: input,
                },
                ...attachments,
              ],
              runId: agentId,
              modelSettings: {
                frequencyPenalty,
                presencePenalty,
                maxRetries,
                temperature,
                topK,
                topP,
                maxOutputTokens: maxTokens,
              },
              providerOptions: providerOptions as any,
              instructions,
              runtimeContext: runtimeContextInstance,
              ...(memory ? { threadId, resourceId: agentId } : {}),
            });

            handleGenerateResponse(response);
            setIsRunning(false);
            return;
          } else {
            const response = await agent.streamVNext({
              messages: [
                {
                  role: 'user',
                  content: input,
                },
                ...attachments,
              ],
              runId: agentId,
              modelSettings: {
                frequencyPenalty,
                presencePenalty,
                maxRetries,
                maxOutputTokens: maxTokens,
                temperature,
                topK,
                topP,
              },
              instructions,
              runtimeContext: runtimeContextInstance,
              ...(memory ? { threadId, resourceId: agentId } : {}),
              providerOptions: providerOptions as any,
            });

            if (!response.body) {
              throw new Error('No response body');
            }
            let content = '';
            let assistantMessageAdded = false;
            let assistantToolCallAddedForUpdater = false;
            let assistantToolCallAddedForContent = false;

            function updater() {
              setMessages(currentConversation => {
                const message: ThreadMessageLike = {
                  role: 'assistant',
                  content: [{ type: 'text', text: content }],
                };

                if (!assistantMessageAdded) {
                  assistantMessageAdded = true;
                  if (assistantToolCallAddedForUpdater) {
                    assistantToolCallAddedForUpdater = false;
                  }
                  return [...currentConversation, message];
                }

                if (assistantToolCallAddedForUpdater) {
                  // add as new message item in messages array if tool call was added
                  assistantToolCallAddedForUpdater = false;
                  return [...currentConversation, message];
                }
                return [...currentConversation.slice(0, -1), message];
              });
            }

            await response.processDataStream({
              onChunk: async chunk => {
                switch (chunk.type) {
                  case 'text-delta': {
                    if (assistantToolCallAddedForContent) {
                      // start new content value to add as next message item in messages array
                      assistantToolCallAddedForContent = false;
                      content = chunk.payload.text;
                    } else {
                      content += chunk.payload.text;
                    }

                    updater();
                    break;
                  }

                  case 'tool-call': {
                    // Update the messages state
                    setMessages(currentConversation => {
                      // Get the last message (should be the assistant's message)
                      const lastMessage = currentConversation[currentConversation.length - 1];

                      // Only process if the last message is from the assistant
                      if (lastMessage && lastMessage.role === 'assistant') {
                        // Create a new message with the tool call part
                        const updatedMessage: ThreadMessageLike = {
                          ...lastMessage,
                          content: Array.isArray(lastMessage.content)
                            ? [
                                ...lastMessage.content,
                                {
                                  type: 'tool-call',
                                  toolCallId: chunk.payload.toolCallId,
                                  toolName: chunk.payload.toolName,
                                  args: chunk.payload.args,
                                },
                              ]
                            : [
                                ...(typeof lastMessage.content === 'string'
                                  ? [{ type: 'text', text: lastMessage.content }]
                                  : []),
                                {
                                  type: 'tool-call',
                                  toolCallId: chunk.payload.toolCallId,
                                  toolName: chunk.payload.toolName,
                                  args: chunk.payload.args,
                                },
                              ],
                        };

                        assistantToolCallAddedForUpdater = true;
                        assistantToolCallAddedForContent = true;

                        // Replace the last message with the updated one
                        return [...currentConversation.slice(0, -1), updatedMessage];
                      }

<<<<<<< HEAD
                      // If there's no assistant message yet, create one
                      const newMessage: ThreadMessageLike = {
                        role: 'assistant',
                        content: [
                          { type: 'text', text: content },
                          {
                            type: 'tool-call',
                            toolCallId: chunk.payload.toolCallId,
                            toolName: chunk.payload.toolName,
                            args: chunk.payload.args,
                          },
                        ],
=======
                case 'tool-output': {
                  if (!chunk.payload.output?.type.startsWith('workflow-')) return;

                  flushSync(() => {
                    setMessages(currentConversation => {
                      const lastMessage = currentConversation[currentConversation.length - 1];
                      const contentArray = Array.isArray(lastMessage.content)
                        ? lastMessage.content
                        : [{ type: 'text', text: lastMessage.content }];

                      const newMessage = {
                        ...lastMessage,
                        content: contentArray.map(part => {
                          if (part.type === 'tool-call') {
                            return {
                              ...part,
                              ...chunk.payload,
                              args: {
                                ...part.args,
                                __mastraMetadata: {
                                  ...part.args?.__mastraMetadata,
                                  partialChunk: chunk?.payload?.output,
                                  isStreaming: true,
                                },
                              },
                            };
                          }

                          return part;
                        }),
                      };

                      return [...currentConversation.slice(0, -1), newMessage];
                    });
                  });

                  break;
                }

                case 'tool-call': {
                  // Update the messages state
                  setMessages(currentConversation => {
                    // Get the last message (should be the assistant's message)
                    const lastMessage = currentConversation[currentConversation.length - 1];

                    // Only process if the last message is from the assistant
                    if (lastMessage && lastMessage.role === 'assistant') {
                      // Create a new message with the tool call part
                      const updatedMessage: ThreadMessageLike = {
                        ...lastMessage,
                        content: Array.isArray(lastMessage.content)
                          ? [
                              ...lastMessage.content,
                              {
                                type: 'tool-call',
                                toolCallId: chunk.payload.toolCallId,
                                toolName: chunk.payload.toolName,
                                args: {
                                  ...chunk.payload.args,
                                  __mastraMetadata: {
                                    ...chunk.payload.args?.__mastraMetadata,
                                    isStreaming: true,
                                  },
                                },
                              },
                            ]
                          : [
                              ...(typeof lastMessage.content === 'string'
                                ? [{ type: 'text', text: lastMessage.content }]
                                : []),
                              {
                                type: 'tool-call',
                                toolCallId: chunk.payload.toolCallId,
                                toolName: chunk.payload.toolName,
                                args: {
                                  ...chunk.payload.args,
                                  __mastraMetadata: {
                                    ...chunk.payload.args?.__mastraMetadata,
                                    isStreaming: true,
                                  },
                                },
                              },
                            ],
>>>>>>> 3f7274e7
                      };
                      assistantToolCallAddedForUpdater = true;
                      assistantToolCallAddedForContent = true;
                      return [...currentConversation, newMessage];
                    });
                    toolCallIdToName.current[chunk.payload.toolCallId] = chunk.payload.toolName;
                    break;
                  }

                  case 'tool-result': {
                    // Update the messages state
                    setMessages(currentConversation => {
                      // Get the last message (should be the assistant's message)
                      const lastMessage = currentConversation[currentConversation.length - 1];

                      // Only process if the last message is from the assistant and has content array
                      if (lastMessage && lastMessage.role === 'assistant' && Array.isArray(lastMessage.content)) {
                        // Find the tool call content part that this result belongs to
                        const updatedContent = lastMessage.content.map(part => {
                          if (
                            typeof part === 'object' &&
                            part.type === 'tool-call' &&
                            part.toolCallId === chunk.payload.toolCallId
                          ) {
                            return {
                              ...part,
                              result: chunk.payload.result,
                            };
                          }
                          return part;
                        });

                        // Create a new message with the updated content
                        const updatedMessage: ThreadMessageLike = {
                          ...lastMessage,
                          content: updatedContent,
                        };
                        // Replace the last message with the updated one
                        return [...currentConversation.slice(0, -1), updatedMessage];
                      }
                      return currentConversation;
                    });
                    try {
                      const toolName = toolCallIdToName.current[chunk.payload.toolCallId];
                      if (toolName === 'updateWorkingMemory' && chunk.payload.result?.success) {
                        await refreshWorkingMemory?.();
                      }
                    } finally {
                      // Clean up
                      delete toolCallIdToName.current[chunk.payload.toolCallId];
                    }
                    break;
                  }

<<<<<<< HEAD
                  case 'error': {
                    if (typeof chunk.payload.error === 'string') {
                      throw new Error(chunk.payload.error);
=======
                    // If there's no assistant message yet, create one
                    const newMessage: ThreadMessageLike = {
                      role: 'assistant',
                      content: [
                        { type: 'text', text: content },
                        {
                          type: 'tool-call',
                          toolCallId: chunk.payload.toolCallId,
                          toolName: chunk.payload.toolName,
                          args: {
                            ...chunk.payload.args,
                            __mastraMetadata: { ...chunk.payload.args?.__mastraMetadata, isStreaming: true },
                          },
                        },
                      ],
                    };
                    assistantToolCallAddedForUpdater = true;
                    assistantToolCallAddedForContent = true;
                    return [...currentConversation, newMessage];
                  });
                  toolCallIdToName.current[chunk.payload.toolCallId] = chunk.payload.toolName;
                  break;
                }

                case 'tool-result': {
                  // Update the messages state
                  setMessages(currentConversation => {
                    // Get the last message (should be the assistant's message)
                    const lastMessage = currentConversation[currentConversation.length - 1];

                    // Only process if the last message is from the assistant and has content array
                    if (lastMessage && lastMessage.role === 'assistant' && Array.isArray(lastMessage.content)) {
                      // Find the tool call content part that this result belongs to
                      const updatedContent = lastMessage.content.map(part => {
                        if (
                          typeof part === 'object' &&
                          part.type === 'tool-call' &&
                          part.toolCallId === chunk.payload.toolCallId
                        ) {
                          return {
                            ...part,
                            result: chunk.payload.result,
                          };
                        }
                        return part;
                      });

                      // Create a new message with the updated content
                      const updatedMessage: ThreadMessageLike = {
                        ...lastMessage,
                        content: updatedContent,
                      };
                      // Replace the last message with the updated one
                      return [...currentConversation.slice(0, -1), updatedMessage];
>>>>>>> 3f7274e7
                    }
                    break;
                  }

                  case 'finish': {
                    handleFinishReason(chunk.payload.finishReason);
                    break;
                  }

                  case 'reasoning-delta': {
                    setMessages(currentConversation => {
                      // Get the last message (should be the assistant's message)
                      const lastMessage = currentConversation[currentConversation.length - 1];

                      // Only process if the last message is from the assistant
                      if (lastMessage && lastMessage.role === 'assistant' && Array.isArray(lastMessage.content)) {
                        // Find and update the reasoning content type
                        const updatedContent = lastMessage.content.map(part => {
                          if (typeof part === 'object' && part.type === 'reasoning') {
                            return {
                              ...part,
                              text: part.text + chunk.payload.text,
                            };
                          }
                          return part;
                        });
                        // Create a new message with the updated reasoning content
                        const updatedMessage: ThreadMessageLike = {
                          ...lastMessage,
                          content: updatedContent,
                        };

                        // Replace the last message with the updated one
                        return [...currentConversation.slice(0, -1), updatedMessage];
                      }

                      // If there's no assistant message yet, create one
                      const newMessage: ThreadMessageLike = {
                        role: 'assistant',
                        content: [
                          {
                            type: 'reasoning',
                            text: chunk.payload.text,
                          },
                          { type: 'text', text: content },
                        ],
                      };
                      return [...currentConversation, newMessage];
                    });
                    break;
                  }
                }
              },
            });

            setIsRunning(false);
            return;
          }
        }
      } else {
        if (chatWithGenerate) {
          const generateResponse = await agent.generate({
            messages: [
              {
                role: 'user',
                content: input,
              },
              ...attachments,
            ],
            runId: agentId,
            frequencyPenalty,
            presencePenalty,
            maxRetries,
            maxSteps,
            maxTokens,
            temperature,
            topK,
            topP,
            instructions,
            runtimeContext: runtimeContextInstance,
            ...(memory ? { threadId, resourceId: agentId } : {}),
            providerOptions: providerOptions as any,
          });
          if (generateResponse.response && 'messages' in generateResponse.response) {
            const latestMessage = generateResponse.response.messages.reduce(
              (acc, message) => {
                const _content = Array.isArray(acc.content) ? acc.content : [];
                if (typeof message.content === 'string') {
                  return {
                    ...acc,
                    content: [
                      ..._content,
                      ...(generateResponse.reasoning ? [{ type: 'reasoning', text: generateResponse.reasoning }] : []),
                      {
                        type: 'text',
                        text: message.content,
                      },
                    ],
                  } as ThreadMessageLike;
                }
                if (message.role === 'assistant') {
                  const toolCallContent = Array.isArray(message.content)
                    ? message.content.find(content => content.type === 'tool-call')
                    : undefined;
                  const reasoningContent = Array.isArray(message.content)
                    ? message.content.find(content => content.type === 'reasoning')
                    : undefined;

                  if (toolCallContent) {
                    const newContent = _content.map(c => {
                      if (c.type === 'tool-call' && c.toolCallId === toolCallContent?.toolCallId) {
                        return { ...c, ...toolCallContent };
                      }
                      return c;
                    });

                    const containsToolCall = newContent.some(c => c.type === 'tool-call');
                    return {
                      ...acc,
                      content: containsToolCall
                        ? [...(reasoningContent ? [reasoningContent] : []), ...newContent]
                        : [..._content, ...(reasoningContent ? [reasoningContent] : []), toolCallContent],
                    } as ThreadMessageLike;
                  }

                  const textContent = Array.isArray(message.content)
                    ? message.content.find(content => content.type === 'text' && content.text)
                    : undefined;

                  if (textContent) {
                    return {
                      ...acc,
                      content: [..._content, ...(reasoningContent ? [reasoningContent] : []), textContent],
                    } as ThreadMessageLike;
                  }
                }

                if (message.role === 'tool') {
                  const toolResult = Array.isArray(message.content)
                    ? message.content.find(content => content.type === 'tool-result')
                    : undefined;

                  if (toolResult) {
                    const newContent = _content.map(c => {
                      if (c.type === 'tool-call' && c.toolCallId === toolResult?.toolCallId) {
                        return { ...c, result: toolResult.result };
                      }
                      return c;
                    });
                    const containsToolCall = newContent.some(c => c.type === 'tool-call');

                    return {
                      ...acc,
                      content: containsToolCall
                        ? newContent
                        : [
                            ..._content,
                            { type: 'tool-result', toolCallId: toolResult.toolCallId, result: toolResult.result },
                          ],
                    } as ThreadMessageLike;
                  }

                  return {
                    ...acc,
                    content: [..._content, toolResult],
                  } as ThreadMessageLike;
                }
                return acc;
              },
              { role: 'assistant', content: [] } as ThreadMessageLike,
            );
            setMessages(currentConversation => [...currentConversation, latestMessage]);
            handleFinishReason(generateResponse.finishReason);
          }
        } else {
          const response = await agent.stream({
            messages: [
              {
                role: 'user',
                content: input,
              },
              ...attachments,
            ],
            runId: agentId,
            frequencyPenalty,
            presencePenalty,
            maxRetries,
            maxSteps,
            maxTokens,
            temperature,
            topK,
            topP,
            instructions,
            runtimeContext: runtimeContextInstance,
            ...(memory ? { threadId, resourceId: agentId } : {}),
            providerOptions: providerOptions as any,
          });

          if (!response.body) {
            throw new Error('No response body');
          }

          let content = '';
          let assistantMessageAdded = false;
          let assistantToolCallAddedForUpdater = false;
          let assistantToolCallAddedForContent = false;

          function updater() {
            setMessages(currentConversation => {
              const message: ThreadMessageLike = {
                role: 'assistant',
                content: [{ type: 'text', text: content }],
              };

              if (!assistantMessageAdded) {
                assistantMessageAdded = true;
                if (assistantToolCallAddedForUpdater) {
                  assistantToolCallAddedForUpdater = false;
                }
                return [...currentConversation, message];
              }

              if (assistantToolCallAddedForUpdater) {
                // add as new message item in messages array if tool call was added
                assistantToolCallAddedForUpdater = false;
                return [...currentConversation, message];
              }
              return [...currentConversation.slice(0, -1), message];
            });
          }

          await response.processDataStream({
            onTextPart(value) {
              if (assistantToolCallAddedForContent) {
                // start new content value to add as next message item in messages array
                assistantToolCallAddedForContent = false;
                content = value;
              } else {
                content += value;
              }
              updater();
            },
            async onToolCallPart(value) {
              // Update the messages state
              setMessages(currentConversation => {
                // Get the last message (should be the assistant's message)
                const lastMessage = currentConversation[currentConversation.length - 1];

                // Only process if the last message is from the assistant
                if (lastMessage && lastMessage.role === 'assistant') {
                  // Create a new message with the tool call part
                  const updatedMessage: ThreadMessageLike = {
                    ...lastMessage,
                    content: Array.isArray(lastMessage.content)
                      ? [
                          ...lastMessage.content,
                          {
                            type: 'tool-call',
                            toolCallId: value.toolCallId,
                            toolName: value.toolName,
                            args: value.args,
                          },
                        ]
                      : [
                          ...(typeof lastMessage.content === 'string'
                            ? [{ type: 'text', text: lastMessage.content }]
                            : []),
                          {
                            type: 'tool-call',
                            toolCallId: value.toolCallId,
                            toolName: value.toolName,
                            args: value.args,
                          },
                        ],
                  };

                  assistantToolCallAddedForUpdater = true;
                  assistantToolCallAddedForContent = true;

                  // Replace the last message with the updated one
                  return [...currentConversation.slice(0, -1), updatedMessage];
                }

                // If there's no assistant message yet, create one
                const newMessage: ThreadMessageLike = {
                  role: 'assistant',
                  content: [
                    { type: 'text', text: content },
                    {
                      type: 'tool-call',
                      toolCallId: value.toolCallId,
                      toolName: value.toolName,
                      args: value.args,
                    },
                  ],
                };
                assistantToolCallAddedForUpdater = true;
                assistantToolCallAddedForContent = true;
                return [...currentConversation, newMessage];
              });
              toolCallIdToName.current[value.toolCallId] = value.toolName;
            },
            async onToolResultPart(value: any) {
              // Update the messages state
              setMessages(currentConversation => {
                // Get the last message (should be the assistant's message)
                const lastMessage = currentConversation[currentConversation.length - 1];

                // Only process if the last message is from the assistant and has content array
                if (lastMessage && lastMessage.role === 'assistant' && Array.isArray(lastMessage.content)) {
                  // Find the tool call content part that this result belongs to
                  const updatedContent = lastMessage.content.map(part => {
                    if (typeof part === 'object' && part.type === 'tool-call' && part.toolCallId === value.toolCallId) {
                      return {
                        ...part,
                        result: value.result,
                      };
                    }
                    return part;
                  });

                  // Create a new message with the updated content
                  const updatedMessage: ThreadMessageLike = {
                    ...lastMessage,
                    content: updatedContent,
                  };
                  // Replace the last message with the updated one
                  return [...currentConversation.slice(0, -1), updatedMessage];
                }
                return currentConversation;
              });
              try {
                const toolName = toolCallIdToName.current[value.toolCallId];
                if (toolName === 'updateWorkingMemory' && value.result?.success) {
                  await refreshWorkingMemory?.();
                }
              } finally {
                // Clean up
                delete toolCallIdToName.current[value.toolCallId];
              }
            },
            onErrorPart(error) {
              throw new Error(error);
            },
            onFinishMessagePart({ finishReason }) {
              handleFinishReason(finishReason);
            },
            onReasoningPart(value) {
              setMessages(currentConversation => {
                // Get the last message (should be the assistant's message)
                const lastMessage = currentConversation[currentConversation.length - 1];

                // Only process if the last message is from the assistant
                if (lastMessage && lastMessage.role === 'assistant' && Array.isArray(lastMessage.content)) {
                  // Find and update the reasoning content type
                  const updatedContent = lastMessage.content.map(part => {
                    if (typeof part === 'object' && part.type === 'reasoning') {
                      return {
                        ...part,
                        text: part.text + value,
                      };
                    }
                    return part;
                  });
                  // Create a new message with the updated reasoning content
                  const updatedMessage: ThreadMessageLike = {
                    ...lastMessage,
                    content: updatedContent,
                  };

                  // Replace the last message with the updated one
                  return [...currentConversation.slice(0, -1), updatedMessage];
                }

                // If there's no assistant message yet, create one
                const newMessage: ThreadMessageLike = {
                  role: 'assistant',
                  content: [
                    {
                      type: 'reasoning',
                      text: value,
                    },
                    { type: 'text', text: content },
                  ],
                };
                return [...currentConversation, newMessage];
              });
            },
          });
        }
      }

      setIsRunning(false);
      setTimeout(() => {
        refreshThreadList?.();
      }, 500);
    } catch (error: any) {
      console.error('Error occurred in MastraRuntimeProvider', error);
      setIsRunning(false);

      // Handle cancellation gracefully
      if (error.name === 'AbortError') {
        // Don't add an error message for user-initiated cancellation
        return;
      }

      setMessages(currentConversation => [
        ...currentConversation,
        { role: 'assistant', content: [{ type: 'text', text: `${error}` as string }] },
      ]);
    } finally {
      // Clean up the abort controller reference
      abortControllerRef.current = null;
    }
  };

  const onCancel = async () => {
    if (abortControllerRef.current) {
      abortControllerRef.current.abort();
      abortControllerRef.current = null;
      setIsRunning(false);
    }
  };

  const { adapters, isReady } = useAdapters(agentId);

  const runtime = useExternalStoreRuntime({
    isRunning,
    messages,
    convertMessage,
    onNew,
    onCancel,
    adapters: isReady ? adapters : undefined,
  });

  if (!isReady) return null;

  return <AssistantRuntimeProvider runtime={runtime}> {children} </AssistantRuntimeProvider>;
}<|MERGE_RESOLUTION|>--- conflicted
+++ resolved
@@ -462,6 +462,45 @@
                     break;
                   }
 
+                  case 'tool-output': {
+                    if (!chunk.payload.output?.type.startsWith('workflow-')) return;
+
+                    flushSync(() => {
+                      setMessages(currentConversation => {
+                        const lastMessage = currentConversation[currentConversation.length - 1];
+                        const contentArray = Array.isArray(lastMessage.content)
+                          ? lastMessage.content
+                          : [{ type: 'text', text: lastMessage.content }];
+
+                        const newMessage = {
+                          ...lastMessage,
+                          content: contentArray.map(part => {
+                            if (part.type === 'tool-call') {
+                              return {
+                                ...part,
+                                ...chunk.payload,
+                                args: {
+                                  ...part.args,
+                                  __mastraMetadata: {
+                                    ...part.args?.__mastraMetadata,
+                                    partialChunk: chunk?.payload?.output,
+                                    isStreaming: true,
+                                  },
+                                },
+                              };
+                            }
+
+                            return part;
+                          }),
+                        };
+
+                        return [...currentConversation.slice(0, -1), newMessage];
+                      });
+                    });
+
+                    break;
+                  }
+
                   case 'tool-call': {
                     // Update the messages state
                     setMessages(currentConversation => {
@@ -480,7 +519,13 @@
                                   type: 'tool-call',
                                   toolCallId: chunk.payload.toolCallId,
                                   toolName: chunk.payload.toolName,
-                                  args: chunk.payload.args,
+                                  args: {
+                                    ...chunk.payload.args,
+                                    __mastraMetadata: {
+                                      ...chunk.payload.args?.__mastraMetadata,
+                                      isStreaming: true,
+                                    },
+                                  },
                                 },
                               ]
                             : [
@@ -491,7 +536,13 @@
                                   type: 'tool-call',
                                   toolCallId: chunk.payload.toolCallId,
                                   toolName: chunk.payload.toolName,
-                                  args: chunk.payload.args,
+                                  args: {
+                                    ...chunk.payload.args,
+                                    __mastraMetadata: {
+                                      ...chunk.payload.args?.__mastraMetadata,
+                                      isStreaming: true,
+                                    },
+                                  },
                                 },
                               ],
                         };
@@ -503,7 +554,6 @@
                         return [...currentConversation.slice(0, -1), updatedMessage];
                       }
 
-<<<<<<< HEAD
                       // If there's no assistant message yet, create one
                       const newMessage: ThreadMessageLike = {
                         role: 'assistant',
@@ -513,94 +563,12 @@
                             type: 'tool-call',
                             toolCallId: chunk.payload.toolCallId,
                             toolName: chunk.payload.toolName,
-                            args: chunk.payload.args,
+                            args: {
+                              ...chunk.payload.args,
+                              __mastraMetadata: { ...chunk.payload.args?.__mastraMetadata, isStreaming: true },
+                            },
                           },
                         ],
-=======
-                case 'tool-output': {
-                  if (!chunk.payload.output?.type.startsWith('workflow-')) return;
-
-                  flushSync(() => {
-                    setMessages(currentConversation => {
-                      const lastMessage = currentConversation[currentConversation.length - 1];
-                      const contentArray = Array.isArray(lastMessage.content)
-                        ? lastMessage.content
-                        : [{ type: 'text', text: lastMessage.content }];
-
-                      const newMessage = {
-                        ...lastMessage,
-                        content: contentArray.map(part => {
-                          if (part.type === 'tool-call') {
-                            return {
-                              ...part,
-                              ...chunk.payload,
-                              args: {
-                                ...part.args,
-                                __mastraMetadata: {
-                                  ...part.args?.__mastraMetadata,
-                                  partialChunk: chunk?.payload?.output,
-                                  isStreaming: true,
-                                },
-                              },
-                            };
-                          }
-
-                          return part;
-                        }),
-                      };
-
-                      return [...currentConversation.slice(0, -1), newMessage];
-                    });
-                  });
-
-                  break;
-                }
-
-                case 'tool-call': {
-                  // Update the messages state
-                  setMessages(currentConversation => {
-                    // Get the last message (should be the assistant's message)
-                    const lastMessage = currentConversation[currentConversation.length - 1];
-
-                    // Only process if the last message is from the assistant
-                    if (lastMessage && lastMessage.role === 'assistant') {
-                      // Create a new message with the tool call part
-                      const updatedMessage: ThreadMessageLike = {
-                        ...lastMessage,
-                        content: Array.isArray(lastMessage.content)
-                          ? [
-                              ...lastMessage.content,
-                              {
-                                type: 'tool-call',
-                                toolCallId: chunk.payload.toolCallId,
-                                toolName: chunk.payload.toolName,
-                                args: {
-                                  ...chunk.payload.args,
-                                  __mastraMetadata: {
-                                    ...chunk.payload.args?.__mastraMetadata,
-                                    isStreaming: true,
-                                  },
-                                },
-                              },
-                            ]
-                          : [
-                              ...(typeof lastMessage.content === 'string'
-                                ? [{ type: 'text', text: lastMessage.content }]
-                                : []),
-                              {
-                                type: 'tool-call',
-                                toolCallId: chunk.payload.toolCallId,
-                                toolName: chunk.payload.toolName,
-                                args: {
-                                  ...chunk.payload.args,
-                                  __mastraMetadata: {
-                                    ...chunk.payload.args?.__mastraMetadata,
-                                    isStreaming: true,
-                                  },
-                                },
-                              },
-                            ],
->>>>>>> 3f7274e7
                       };
                       assistantToolCallAddedForUpdater = true;
                       assistantToolCallAddedForContent = true;
@@ -655,66 +623,9 @@
                     break;
                   }
 
-<<<<<<< HEAD
                   case 'error': {
                     if (typeof chunk.payload.error === 'string') {
                       throw new Error(chunk.payload.error);
-=======
-                    // If there's no assistant message yet, create one
-                    const newMessage: ThreadMessageLike = {
-                      role: 'assistant',
-                      content: [
-                        { type: 'text', text: content },
-                        {
-                          type: 'tool-call',
-                          toolCallId: chunk.payload.toolCallId,
-                          toolName: chunk.payload.toolName,
-                          args: {
-                            ...chunk.payload.args,
-                            __mastraMetadata: { ...chunk.payload.args?.__mastraMetadata, isStreaming: true },
-                          },
-                        },
-                      ],
-                    };
-                    assistantToolCallAddedForUpdater = true;
-                    assistantToolCallAddedForContent = true;
-                    return [...currentConversation, newMessage];
-                  });
-                  toolCallIdToName.current[chunk.payload.toolCallId] = chunk.payload.toolName;
-                  break;
-                }
-
-                case 'tool-result': {
-                  // Update the messages state
-                  setMessages(currentConversation => {
-                    // Get the last message (should be the assistant's message)
-                    const lastMessage = currentConversation[currentConversation.length - 1];
-
-                    // Only process if the last message is from the assistant and has content array
-                    if (lastMessage && lastMessage.role === 'assistant' && Array.isArray(lastMessage.content)) {
-                      // Find the tool call content part that this result belongs to
-                      const updatedContent = lastMessage.content.map(part => {
-                        if (
-                          typeof part === 'object' &&
-                          part.type === 'tool-call' &&
-                          part.toolCallId === chunk.payload.toolCallId
-                        ) {
-                          return {
-                            ...part,
-                            result: chunk.payload.result,
-                          };
-                        }
-                        return part;
-                      });
-
-                      // Create a new message with the updated content
-                      const updatedMessage: ThreadMessageLike = {
-                        ...lastMessage,
-                        content: updatedContent,
-                      };
-                      // Replace the last message with the updated one
-                      return [...currentConversation.slice(0, -1), updatedMessage];
->>>>>>> 3f7274e7
                     }
                     break;
                   }
