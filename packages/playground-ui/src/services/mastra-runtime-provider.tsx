'use client';

import {
  useExternalStoreRuntime,
  ThreadMessageLike,
  AppendMessage,
  AssistantRuntimeProvider,
} from '@assistant-ui/react';
import { useState, ReactNode, useRef } from 'react';
import { RuntimeContext } from '@mastra/core/di';
import { ChatProps, Message } from '@/types';
import { CoreUserMessage } from '@mastra/core/llm';
import { fileToBase64 } from '@/lib/file/toBase64';
import { toAssistantUIMessage, useMastraClient } from '@mastra/react';
import { useWorkingMemory } from '@/domains/agents/context/agent-working-memory-context';
import { MastraClient } from '@mastra/client-js';
import { useAdapters } from '@/components/assistant-ui/hooks/use-adapters';
import { ReadonlyJSONObject } from '@mastra/core/stream';

import { handleNetworkMessageFromMemory } from './agent-network-message';
import {
  createRootToolAssistantMessage,
  handleAgentChunk,
  handleStreamChunk,
  handleWorkflowChunk,
} from './stream-chunk-message';
import { ModelSettings, useChat } from '@mastra/react';

const convertMessage = (message: ThreadMessageLike): ThreadMessageLike => {
  return message;
};

const handleFinishReason = (finishReason: string) => {
  switch (finishReason) {
    case 'tool-calls':
      throw new Error('Stream finished with reason tool-calls, try increasing maxSteps');
    default:
      break;
  }
};

const convertToAIAttachments = async (attachments: AppendMessage['attachments']): Promise<Array<CoreUserMessage>> => {
  const promises = (attachments ?? [])
    .filter(attachment => attachment.type === 'image' || attachment.type === 'document')
    .map(async attachment => {
      const isFileFromURL = attachment.name.startsWith('https://');

      if (attachment.type === 'document') {
        if (attachment.contentType === 'application/pdf') {
          // @ts-expect-error - TODO: fix this type issue somehow
          const pdfText = attachment.content?.[0]?.text || '';
          return {
            role: 'user' as const,
            content: [
              {
                type: 'file' as const,
                data: isFileFromURL ? attachment.name : `data:application/pdf;base64,${pdfText}`,
                mimeType: attachment.contentType,
                filename: attachment.name,
              },
            ],
          };
        }

        return {
          role: 'user' as const,
          // @ts-expect-error - TODO: fix this type issue somehow
          content: attachment.content[0]?.text || '',
        };
      }

      return {
        role: 'user' as const,

        content: [
          {
            type: 'image' as const,
            image: isFileFromURL ? attachment.name : await fileToBase64(attachment.file!),
            mimeType: attachment.file!.type,
          },
        ],
      };
    });

  return Promise.all(promises);
};

const initializeMessageState = (initialMessages: Message[]) => {
  // @ts-expect-error - TODO: fix the ThreadMessageLike type, it's missing some properties like "data" from the role.
  const convertedMessages: ThreadMessageLike[] = initialMessages
    ?.map((message: Message) => {
      let content;
      try {
        content = JSON.parse(message.content);
        if (content.isNetwork) {
          return handleNetworkMessageFromMemory(content);
        }
      } catch (e) {}

      const attachmentsAsContentParts = (message.experimental_attachments || []).map((image: any) => ({
        type: image.contentType.startsWith(`image/`)
          ? 'image'
          : image.contentType.startsWith(`audio/`)
            ? 'audio'
            : 'file',
        mimeType: image.contentType,
        image: image.url,
      }));

      const formattedParts = (message.parts || [])
        .map(part => {
          if (part.type === 'reasoning') {
            return {
              type: 'reasoning',
              text:
                part.reasoning ||
                part?.details
                  ?.filter(detail => detail.type === 'text')
                  ?.map(detail => detail.text)
                  .join(' '),
            };
          }
          if (part.type === 'tool-invocation') {
            if (part.toolInvocation.state === 'result') {
              return {
                type: 'tool-call',
                toolCallId: part.toolInvocation.toolCallId,
                toolName: part.toolInvocation.toolName,
                args: part.toolInvocation.args,
                result: part.toolInvocation.result,
              };
            }
          }

          if (part.type === 'file') {
            return {
              type: 'file',
              mimeType: part.mimeType,
              data: part.data,
            };
          }

          if (part.type === 'text') {
            return {
              type: 'text',
              text: part.text,
            };
          }
        })
        .filter(Boolean);

      return {
        ...message,
        content: [...formattedParts, ...attachmentsAsContentParts],
      };
    })
    .filter(Boolean);

  return convertedMessages;
};

export function MastraRuntimeProvider({
  children,
  agentId,
  initialMessages,
  memory,
  threadId,
  refreshThreadList,
  settings,
  runtimeContext,
  modelVersion,
}: Readonly<{
  children: ReactNode;
}> &
  ChatProps) {
  const [isRunning, setIsRunning] = useState(false);

  const {
    messages,
    setMessages,
<<<<<<< HEAD
    stream,
=======
    generateVNext,
    streamVNext,
>>>>>>> b537cce9
    network,
    cancelRun,
    isRunning: isRunningStream,
  } = useChat<ThreadMessageLike>({
    agentId,
    initializeMessages: () => (memory ? initializeMessageState(initialMessages || []) : []),
  });

  const { refetch: refreshWorkingMemory } = useWorkingMemory();
  const abortControllerRef = useRef<AbortController | null>(null);

  const {
    frequencyPenalty,
    presencePenalty,
    maxRetries,
    maxSteps,
    maxTokens,
    temperature,
    topK,
    topP,
    instructions,
    chatWithGenerate,
    chatWithStream,
    chatWithNetwork,
    providerOptions,
  } = settings?.modelSettings ?? {};
  const toolCallIdToName = useRef<Record<string, string>>({});

  const runtimeContextInstance = new RuntimeContext();
  Object.entries(runtimeContext ?? {}).forEach(([key, value]) => {
    runtimeContextInstance.set(key, value);
  });

  const modelSettingsArgs: ModelSettings = {
    frequencyPenalty,
    presencePenalty,
    maxRetries,
    temperature,
    topK,
    topP,
    maxTokens,
    instructions,
    providerOptions,
  };

  const baseClient = useMastraClient();

  const onNew = async (message: AppendMessage) => {
    if (message.content[0]?.type !== 'text') throw new Error('Only text messages are supported');

    const attachments = await convertToAIAttachments(message.attachments);

    const input = message.content[0].text;
    setMessages(s => [...s, { role: 'user', content: input, attachments: message.attachments }]);

    const controller = new AbortController();
    abortControllerRef.current = controller;

    // Create a new client instance with the abort signal
    // We can't use useMastraClient hook here, so we'll create the client directly
    const clientWithAbort = new MastraClient({
      ...baseClient.options,
      abortSignal: controller.signal,
    });

    const agent = clientWithAbort.getAgent(agentId);

    try {
      if (modelVersion === 'v2') {
        if (chatWithNetwork) {
          let currentEntityId: string | undefined;

          await network({
            coreUserMessages: [
              {
                role: 'user',
                content: input,
              },
              ...attachments,
            ],
            runtimeContext: runtimeContextInstance,
            threadId,
            modelSettings: modelSettingsArgs,
            signal: controller.signal,
            onNetworkChunk: (chunk, conversation) => {
              if (chunk.type.startsWith('agent-execution-event-')) {
                const agentChunk = chunk.payload;

                if (!currentEntityId) return conversation;

                return handleAgentChunk({ agentChunk, conversation, entityName: currentEntityId });
              } else if (chunk.type === 'tool-execution-start') {
                const { args: argsData } = chunk.payload;

                const nestedArgs = argsData.args || {};
                const mastraMetadata = argsData.__mastraMetadata || {};
                const selectionReason = argsData.selectionReason || '';

                return handleStreamChunk({
                  chunk: {
                    ...chunk,
                    type: 'tool-call',
                    payload: {
                      ...chunk.payload,
                      toolCallId: argsData.toolCallId || 'unknown',
                      toolName: argsData.toolName || 'unknown',
                      args: {
                        ...nestedArgs,
                        __mastraMetadata: {
                          ...mastraMetadata,
                          networkMetadata: {
                            selectionReason,
                            input: nestedArgs as ReadonlyJSONObject,
                          },
                        },
                      },
                    },
                  },
                  conversation,
                });
              } else if (chunk.type === 'tool-execution-end') {
                const next = handleStreamChunk({
                  chunk: { ...chunk, type: 'tool-result' },
                  conversation,
                });

                if (
                  chunk.payload?.toolName === 'updateWorkingMemory' &&
                  typeof chunk.payload.result === 'object' &&
                  'success' in chunk.payload.result! &&
                  chunk.payload.result?.success
                ) {
                  refreshWorkingMemory?.();
                }

                return next;
              } else if (chunk.type.startsWith('workflow-execution-event-')) {
                const workflowChunk = chunk.payload as object;

                if (!currentEntityId) return conversation;

                return handleWorkflowChunk({ workflowChunk, conversation, entityName: currentEntityId });
              } else if (chunk.type === 'workflow-execution-start' || chunk.type === 'agent-execution-start') {
                currentEntityId = chunk.payload?.args?.primitiveId;

                const runId = chunk.payload.runId;

                if (!currentEntityId || !runId) return conversation;

                return createRootToolAssistantMessage({
                  entityName: currentEntityId,
                  conversation,
                  runId,
                  chunk,
                  from: chunk.type === 'agent-execution-start' ? 'AGENT' : 'WORKFLOW',
                  networkMetadata: {
                    selectionReason: chunk?.payload?.args?.selectionReason || '',
                    input: chunk?.payload?.args?.prompt,
                  },
                });
              } else if (chunk.type === 'network-execution-event-step-finish') {
                return [
                  ...conversation,
                  { role: 'assistant', content: [{ type: 'text', text: chunk?.payload?.result || '' }] },
                ];
              } else {
                return handleStreamChunk({ chunk, conversation });
              }
            },
          });
        } else {
<<<<<<< HEAD
          if (chatWithGenerate) {
            setIsRunning(true);
            const response = await agent.generate({
              messages: [
=======
          if (chatWithGenerateVNext) {
            await generateVNext({
              coreUserMessages: [
>>>>>>> b537cce9
                {
                  role: 'user',
                  content: input,
                },
                ...attachments,
              ],
              runtimeContext: runtimeContextInstance,
              threadId,
              modelSettings: modelSettingsArgs,
              signal: controller.signal,
              onFinish: messages => {
                return messages.map(message => toAssistantUIMessage(message));
              },
            });

            return;
          } else {
            await stream({
              coreUserMessages: [
                {
                  role: 'user',
                  content: input,
                },
                ...attachments,
              ],
              runtimeContext: runtimeContextInstance,
              threadId,
              modelSettings: modelSettingsArgs,
              onChunk: (chunk, conversation) => {
                const next = handleStreamChunk({ chunk, conversation });

                if (
                  chunk.type === 'tool-result' &&
                  chunk.payload?.toolName === 'updateWorkingMemory' &&
                  typeof chunk.payload.result === 'object' &&
                  'success' in chunk.payload.result! &&
                  chunk.payload.result?.success
                ) {
                  refreshWorkingMemory?.();
                }

                return next;
              },
              signal: controller.signal,
            });

            return;
          }
        }
      } else {
        if (chatWithGenerate) {
          setIsRunning(true);
          const generateResponse = await agent.generateLegacy({
            messages: [
              {
                role: 'user',
                content: input,
              },
              ...attachments,
            ],
            runId: agentId,
            frequencyPenalty,
            presencePenalty,
            maxRetries,
            maxSteps,
            maxTokens,
            temperature,
            topK,
            topP,
            instructions,
            runtimeContext: runtimeContextInstance,
            ...(memory ? { threadId, resourceId: agentId } : {}),
            providerOptions,
          });
          if (generateResponse.response && 'messages' in generateResponse.response) {
            const latestMessage = generateResponse.response.messages.reduce(
              (acc: ThreadMessageLike, message) => {
                const _content = Array.isArray(acc.content) ? acc.content : [];
                if (typeof message.content === 'string') {
                  return {
                    ...acc,
                    content: [
                      ..._content,
                      ...(generateResponse.reasoning ? [{ type: 'reasoning', text: generateResponse.reasoning }] : []),
                      {
                        type: 'text',
                        text: message.content,
                      },
                    ],
                  };
                }
                if (message.role === 'assistant') {
                  const toolCallContent = Array.isArray(message.content)
                    ? message.content.find(content => content.type === 'tool-call')
                    : undefined;
                  const reasoningContent = Array.isArray(message.content)
                    ? message.content.find(content => content.type === 'reasoning')
                    : undefined;

                  if (toolCallContent) {
                    const newContent = _content.map(c => {
                      if (c.type === 'tool-call' && c.toolCallId === toolCallContent?.toolCallId) {
                        return { ...c, ...toolCallContent };
                      }
                      return c;
                    });

                    const containsToolCall = newContent.some(c => c.type === 'tool-call');
                    return {
                      ...acc,
                      content: containsToolCall
                        ? [...(reasoningContent ? [reasoningContent] : []), ...newContent]
                        : [..._content, ...(reasoningContent ? [reasoningContent] : []), toolCallContent],
                    };
                  }

                  const textContent = Array.isArray(message.content)
                    ? message.content.find(content => content.type === 'text' && content.text)
                    : undefined;

                  if (textContent) {
                    return {
                      ...acc,
                      content: [..._content, ...(reasoningContent ? [reasoningContent] : []), textContent],
                    };
                  }
                }

                if (message.role === 'tool') {
                  const toolResult = Array.isArray(message.content)
                    ? message.content.find(content => content.type === 'tool-result')
                    : undefined;

                  if (toolResult) {
                    const newContent = _content.map(c => {
                      if (c.type === 'tool-call' && c.toolCallId === toolResult?.toolCallId) {
                        return { ...c, result: toolResult.result };
                      }
                      return c;
                    });
                    const containsToolCall = newContent.some(c => c.type === 'tool-call');

                    return {
                      ...acc,
                      content: containsToolCall
                        ? newContent
                        : [
                            ..._content,
                            { type: 'tool-result', toolCallId: toolResult.toolCallId, result: toolResult.result },
                          ],
                    };
                  }

                  return {
                    ...acc,
                    content: [..._content, toolResult],
                  };
                }
                return acc;
              },
              { role: 'assistant', content: [] },
            );
            setMessages(currentConversation => [...currentConversation, latestMessage as ThreadMessageLike]);
            handleFinishReason(generateResponse.finishReason);
          }
        } else {
          setIsRunning(true);
          const response = await agent.streamLegacy({
            messages: [
              {
                role: 'user',
                content: input,
              },
              ...attachments,
            ],
            runId: agentId,
            frequencyPenalty,
            presencePenalty,
            maxRetries,
            maxSteps,
            maxTokens,
            temperature,
            topK,
            topP,
            instructions,
            runtimeContext: runtimeContextInstance,
            ...(memory ? { threadId, resourceId: agentId } : {}),
            providerOptions,
          });

          if (!response.body) {
            throw new Error('No response body');
          }

          let content = '';
          let assistantMessageAdded = false;
          let assistantToolCallAddedForUpdater = false;
          let assistantToolCallAddedForContent = false;

          function updater() {
            setMessages(currentConversation => {
              const message: ThreadMessageLike = {
                role: 'assistant',
                content: [{ type: 'text', text: content }],
              };

              if (!assistantMessageAdded) {
                assistantMessageAdded = true;
                if (assistantToolCallAddedForUpdater) {
                  assistantToolCallAddedForUpdater = false;
                }
                return [...currentConversation, message];
              }

              if (assistantToolCallAddedForUpdater) {
                // add as new message item in messages array if tool call was added
                assistantToolCallAddedForUpdater = false;
                return [...currentConversation, message];
              }
              return [...currentConversation.slice(0, -1), message];
            });
          }

          await response.processDataStream({
            onTextPart(value) {
              if (assistantToolCallAddedForContent) {
                // start new content value to add as next message item in messages array
                assistantToolCallAddedForContent = false;
                content = value;
              } else {
                content += value;
              }
              updater();
            },
            async onToolCallPart(value) {
              // Update the messages state
              setMessages(currentConversation => {
                // Get the last message (should be the assistant's message)
                const lastMessage = currentConversation[currentConversation.length - 1];

                // Only process if the last message is from the assistant
                if (lastMessage && lastMessage.role === 'assistant') {
                  // Create a new message with the tool call part
                  const updatedMessage: ThreadMessageLike = {
                    ...lastMessage,
                    content: Array.isArray(lastMessage.content)
                      ? [
                          ...lastMessage.content,
                          {
                            type: 'tool-call',
                            toolCallId: value.toolCallId,
                            toolName: value.toolName,
                            args: value.args,
                          },
                        ]
                      : [
                          ...(typeof lastMessage.content === 'string'
                            ? [{ type: 'text', text: lastMessage.content }]
                            : []),
                          {
                            type: 'tool-call',
                            toolCallId: value.toolCallId,
                            toolName: value.toolName,
                            args: value.args,
                          },
                        ],
                  };

                  assistantToolCallAddedForUpdater = true;
                  assistantToolCallAddedForContent = true;

                  // Replace the last message with the updated one
                  return [...currentConversation.slice(0, -1), updatedMessage];
                }

                // If there's no assistant message yet, create one
                const newMessage: ThreadMessageLike = {
                  role: 'assistant',
                  content: [
                    { type: 'text', text: content },
                    {
                      type: 'tool-call',
                      toolCallId: value.toolCallId,
                      toolName: value.toolName,
                      args: value.args,
                    },
                  ],
                };
                assistantToolCallAddedForUpdater = true;
                assistantToolCallAddedForContent = true;
                return [...currentConversation, newMessage];
              });
              toolCallIdToName.current[value.toolCallId] = value.toolName;
            },
            async onToolResultPart(value) {
              // Update the messages state
              setMessages(currentConversation => {
                // Get the last message (should be the assistant's message)
                const lastMessage = currentConversation[currentConversation.length - 1];

                // Only process if the last message is from the assistant and has content array
                if (lastMessage && lastMessage.role === 'assistant' && Array.isArray(lastMessage.content)) {
                  // Find the tool call content part that this result belongs to
                  const updatedContent = lastMessage.content.map(part => {
                    if (typeof part === 'object' && part.type === 'tool-call' && part.toolCallId === value.toolCallId) {
                      return {
                        ...part,
                        result: value.result,
                      };
                    }
                    return part;
                  });

                  // Create a new message with the updated content
                  const updatedMessage: ThreadMessageLike = {
                    ...lastMessage,
                    content: updatedContent,
                  };
                  // Replace the last message with the updated one
                  return [...currentConversation.slice(0, -1), updatedMessage];
                }
                return currentConversation;
              });
              try {
                const toolName = toolCallIdToName.current[value.toolCallId];
                if (toolName === 'updateWorkingMemory' && value.result?.success) {
                  await refreshWorkingMemory?.();
                }
              } finally {
                // Clean up
                delete toolCallIdToName.current[value.toolCallId];
              }
            },
            onErrorPart(error) {
              throw new Error(error);
            },
            onFinishMessagePart({ finishReason }) {
              handleFinishReason(finishReason);
            },
            onReasoningPart(value) {
              setMessages(currentConversation => {
                // Get the last message (should be the assistant's message)
                const lastMessage = currentConversation[currentConversation.length - 1];

                // Only process if the last message is from the assistant
                if (lastMessage && lastMessage.role === 'assistant' && Array.isArray(lastMessage.content)) {
                  // Find and update the reasoning content type
                  const updatedContent = lastMessage.content.map(part => {
                    if (typeof part === 'object' && part.type === 'reasoning') {
                      return {
                        ...part,
                        text: part.text + value,
                      };
                    }
                    return part;
                  });
                  // Create a new message with the updated reasoning content
                  const updatedMessage: ThreadMessageLike = {
                    ...lastMessage,
                    content: updatedContent,
                  };

                  // Replace the last message with the updated one
                  return [...currentConversation.slice(0, -1), updatedMessage];
                }

                // If there's no assistant message yet, create one
                const newMessage: ThreadMessageLike = {
                  role: 'assistant',
                  content: [
                    {
                      type: 'reasoning',
                      text: value,
                    },
                    { type: 'text', text: content },
                  ],
                };
                return [...currentConversation, newMessage];
              });
            },
          });
        }
      }

      setIsRunning(false);
      setTimeout(() => {
        refreshThreadList?.();
      }, 500);
    } catch (error: any) {
      console.error('Error occurred in MastraRuntimeProvider', error);
      setIsRunning(false);

      // Handle cancellation gracefully
      if (error.name === 'AbortError') {
        // Don't add an error message for user-initiated cancellation
        return;
      }

      setMessages(currentConversation => [
        ...currentConversation,
        { role: 'assistant', content: [{ type: 'text', text: `${error}` }] },
      ]);
    } finally {
      // Clean up the abort controller reference
      abortControllerRef.current = null;
    }
  };

  const onCancel = async () => {
    if (abortControllerRef.current) {
      abortControllerRef.current.abort();
      abortControllerRef.current = null;
      setIsRunning(false);
      cancelRun?.();
    }
  };

  const { adapters, isReady } = useAdapters(agentId);

  const runtime = useExternalStoreRuntime({
    isRunning: isRunning || isRunningStream,
    messages,
    convertMessage,
    onNew,
    onCancel,
    adapters: isReady ? adapters : undefined,
  });

  if (!isReady) return null;

  return <AssistantRuntimeProvider runtime={runtime}> {children} </AssistantRuntimeProvider>;
}<|MERGE_RESOLUTION|>--- conflicted
+++ resolved
@@ -178,12 +178,8 @@
   const {
     messages,
     setMessages,
-<<<<<<< HEAD
+    generate,
     stream,
-=======
-    generateVNext,
-    streamVNext,
->>>>>>> b537cce9
     network,
     cancelRun,
     isRunning: isRunningStream,
@@ -355,16 +351,9 @@
             },
           });
         } else {
-<<<<<<< HEAD
           if (chatWithGenerate) {
-            setIsRunning(true);
-            const response = await agent.generate({
-              messages: [
-=======
-          if (chatWithGenerateVNext) {
-            await generateVNext({
+            await generate({
               coreUserMessages: [
->>>>>>> b537cce9
                 {
                   role: 'user',
                   content: input,
