--- conflicted
+++ resolved
@@ -461,12 +461,8 @@
           });
         } else {
           if (chatWithGenerateVNext) {
-<<<<<<< HEAD
+            setIsRunning(true);
             const response = await agent.generate({
-=======
-            setIsRunning(true);
-            const response = await agent.generateVNext({
->>>>>>> 418c1366
               messages: [
                 {
                   role: 'user',
@@ -493,14 +489,9 @@
             handleGenerateResponse(response);
             setIsRunning(false);
             return;
-          } else {
-<<<<<<< HEAD
-            const response = await agent.stream({
-              messages: [
-=======
+} else {
             await streamVNext({
               coreUserMessages: [
->>>>>>> 418c1366
                 {
                   role: 'user',
                   content: input,
@@ -533,12 +524,8 @@
         }
       } else {
         if (chatWithGenerate) {
-<<<<<<< HEAD
+          setIsRunning(true);
           const generateResponse = await agent.generateLegacy({
-=======
-          setIsRunning(true);
-          const generateResponse = await agent.generate({
->>>>>>> 418c1366
             messages: [
               {
                 role: 'user',
@@ -651,13 +638,9 @@
             setMessages(currentConversation => [...currentConversation, latestMessage as ThreadMessageLike]);
             handleFinishReason(generateResponse.finishReason);
           }
-        } else {
-<<<<<<< HEAD
+} else {
+          setIsRunning(true);
           const response = await agent.streamLegacy({
-=======
-          setIsRunning(true);
-          const response = await agent.stream({
->>>>>>> 418c1366
             messages: [
               {
                 role: 'user',
