--- conflicted
+++ resolved
@@ -278,15 +278,9 @@
         loadMessagesFromMemory();
       }
     }
-<<<<<<< HEAD
   }, [initialMessages, threadId, memory, agentId, mastra]);
 
-  const agent = mastra.getAgent(agentId);
-=======
-  }, [initialMessages, threadId, memory]);
-
   const baseClient = useMastraClient();
->>>>>>> 6bd354cb
 
   const onNew = async (message: AppendMessage) => {
     if (message.content[0]?.type !== 'text') throw new Error('Only text messages are supported');
