--- conflicted
+++ resolved
@@ -77,16 +77,10 @@
     "@xyflow/react": "^12.6.4",
     "cmdk": "^1.1.1",
     "date-fns": "^4.1.0",
-<<<<<<< HEAD
-    "json-schema-to-zod": "^2.5.0",
-    "motion": "^12.4.2",
     "prettier": "^3.5.3",
-    "prism-react-renderer": "^2.4.0",
-=======
     "json-schema-to-zod": "^2.6.1",
     "motion": "^12.16.0",
     "prism-react-renderer": "^2.4.1",
->>>>>>> 21ffb977
     "react-code-block": "1.1.1",
     "react-day-picker": "^8.10.1",
     "react-hook-form": "^7.57.0",
