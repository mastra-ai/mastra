{
  "name": "@mastra/playground-ui",
  "type": "module",
  "version": "6.1.2",
  "description": "Mastra Playground components",
  "main": "dist/index.umd.js",
  "module": "dist/index.es.js",
  "types": "dist/index.d.ts",
  "files": [
    "dist",
    "CHANGELOG.md"
  ],
  "exports": {
    ".": {
      "import": {
        "types": "./dist/index.d.ts",
        "default": "./dist/index.es.js"
      }
    },
    "./style.css": "./dist/style.css",
    "./tokens": {
      "import": {
        "types": "./dist/tokens.d.ts",
        "default": "./dist/tokens.es.js"
      },
      "require": {
        "types": "./dist/tokens.d.ts",
        "default": "./dist/tokens.cjs.js"
      }
    }
  },
  "scripts": {
    "build": "tsc && vite build",
    "dev": "vite build --watch",
    "build:publish": "pnpm build && yalc push",
    "preview": "vite preview",
    "storybook": "storybook dev -p 6006 --no-open",
    "build-storybook": "storybook build"
  },
  "keywords": [
    "mastra",
    "playground",
    "components"
  ],
  "author": "Mastra",
  "license": "Apache-2.0",
  "dependencies": {
    "@ai-sdk/ui-utils": "^1.2.11",
    "@assistant-ui/react": "^0.10.45",
    "@assistant-ui/react-markdown": "^0.10.9",
    "@assistant-ui/react-syntax-highlighter": "^0.10.10",
    "@assistant-ui/react-ui": "^0.1.8",
    "@autoform/core": "^3.0.0",
    "@autoform/react": "^4.0.0",
    "@autoform/zod": "^4.0.0",
    "@codemirror/lang-json": "^6.0.2",
    "@dagrejs/dagre": "^1.1.5",
    "@hookform/resolvers": "^3.10.0",
    "@lezer/highlight": "^1.2.1",
    "@lukeed/uuid": "^2.0.1",
    "@mastra/client-js": "workspace:^",
    "@radix-ui/react-alert-dialog": "^1.1.14",
    "@radix-ui/react-avatar": "^1.1.10",
    "@radix-ui/react-checkbox": "^1.3.2",
    "@radix-ui/react-collapsible": "^1.1.11",
    "@radix-ui/react-dialog": "^1.1.14",
    "@radix-ui/react-hover-card": "^1.1.14",
    "@radix-ui/react-label": "^2.1.7",
    "@radix-ui/react-popover": "^1.1.14",
    "@radix-ui/react-radio-group": "^1.3.7",
    "@radix-ui/react-scroll-area": "^1.2.9",
    "@radix-ui/react-select": "^2.2.5",
    "@radix-ui/react-slider": "^1.3.5",
    "@radix-ui/react-slot": "^1.2.3",
    "@radix-ui/react-switch": "^1.2.5",
    "@radix-ui/react-tabs": "^1.1.12",
    "@radix-ui/react-toggle": "^1.1.9",
    "@radix-ui/react-tooltip": "^1.2.7",
    "@radix-ui/react-visually-hidden": "^1.2.3",
    "@tanstack/react-query": "^5.81.5",
    "@tanstack/react-table": "^8.21.3",
    "@types/react-syntax-highlighter": "^15.5.13",
    "@uiw/codemirror-theme-dracula": "^4.23.14",
    "@uiw/react-codemirror": "^4.23.14",
    "@xyflow/react": "^12.8.4",
    "cmdk": "^1.1.1",
    "date-fns": "^4.1.0",
    "json-schema-to-zod": "^2.6.1",
    "motion": "^12.23.12",
    "prettier": "^3.6.2",
    "prism-react-renderer": "^2.4.1",
    "react-code-block": "1.1.3",
    "react-day-picker": "^8.10.1",
    "react-hook-form": "^7.59.0",
    "react-markdown": "^9.1.0",
    "react-resizable-panels": "^2.1.9",
    "react-syntax-highlighter": "^15.6.1",
    "rehype-stringify": "^10.0.1",
    "remark-gfm": "^4.0.1",
    "remark-parse": "^11.0.0",
    "remark-rehype": "^11.1.2",
    "shiki": "^1.29.2",
    "sonner": "^2.0.5",
    "superjson": "^2.2.2",
    "swr": "^2.3.4",
    "tailwindcss-animate": "^1.0.7",
    "unified": "^11.0.5",
    "use-debounce": "^10.0.5",
    "zod": "^4.1.5",
    "zustand": "^5.0.7"
  },
  "peerDependencies": {
<<<<<<< HEAD
    "@mastra/core": ">=0.16.1-0 <0.18.0-0",
=======
    "@mastra/core": ">=0.16.3-0 <0.17.0-0",
>>>>>>> 69fc3cd0
    "lucide-react": "^0.474.0",
    "react": ">=19.0.0",
    "react-dom": ">=19.0.0",
    "tailwindcss": "^3.0.0"
  },
  "devDependencies": {
    "@mastra/core": "workspace:*",
    "@storybook/addon-docs": "^9.1.4",
    "@storybook/react-vite": "^9.1.2",
    "@types/node": "^20.19.0",
    "@types/react": "^19.1.9",
    "@types/react-dom": "^19.1.7",
    "@vitejs/plugin-react": "^4.6.0",
    "autoprefixer": "^10.4.21",
    "class-variance-authority": "^0.7.1",
    "clsx": "^2.1.1",
    "postcss": "^8.5.6",
    "rollup-plugin-node-externals": "^8.0.1",
    "storybook": "^9.1.2",
    "tailwind-merge": "^3.3.1",
    "tailwindcss": "^3.4.17",
    "typescript": "^5.8.3",
    "vite": "^6.3.5",
    "vite-plugin-dts": "^4.5.4",
    "vite-plugin-lib-inject-css": "^2.2.2"
  },
  "homepage": "https://mastra.ai",
  "repository": {
    "type": "git",
    "url": "git+https://github.com/mastra-ai/mastra.git",
    "directory": "packages/playground-ui"
  },
  "bugs": {
    "url": "https://github.com/mastra-ai/mastra/issues"
  }
}<|MERGE_RESOLUTION|>--- conflicted
+++ resolved
@@ -110,11 +110,7 @@
     "zustand": "^5.0.7"
   },
   "peerDependencies": {
-<<<<<<< HEAD
-    "@mastra/core": ">=0.16.1-0 <0.18.0-0",
-=======
-    "@mastra/core": ">=0.16.3-0 <0.17.0-0",
->>>>>>> 69fc3cd0
+    "@mastra/core": ">=0.16.3-0 <0.18.0-0",
     "lucide-react": "^0.474.0",
     "react": ">=19.0.0",
     "react-dom": ">=19.0.0",
