--- conflicted
+++ resolved
@@ -55,8 +55,6 @@
     "@autoform/react": "^4.0.0",
     "@autoform/zod": "^4.0.0",
     "@codemirror/lang-json": "^6.0.2",
-    "@codemirror/lang-markdown": "^6.5.0",
-    "@codemirror/language-data": "^6.5.2",
     "@dagrejs/dagre": "^1.1.5",
     "@hello-pangea/dnd": "^18.0.1",
     "@hookform/resolvers": "^3.10.0",
@@ -84,7 +82,6 @@
     "@tanstack/react-table": "^8.21.3",
     "@types/react-syntax-highlighter": "^15.5.13",
     "@uiw/codemirror-theme-dracula": "^4.23.14",
-    "@uiw/codemirror-theme-github": "^4.25.2",
     "@uiw/react-codemirror": "^4.23.14",
     "@xyflow/react": "^12.8.6",
     "cmdk": "^1.1.1",
@@ -113,26 +110,21 @@
     "zustand": "^5.0.8"
   },
   "peerDependencies": {
-<<<<<<< HEAD
-    "@mastra/client-js": "workspace:^",
-    "@mastra/core": ">=1.0.0-0 <2.0.0-0",
-    "@mastra/react": "workspace:*",
-    "@tanstack/react-query": "^5.81.5",
-=======
     "@mastra/core": ">=0.23.4-0 <0.24.0-0",
->>>>>>> 226a1467
     "lucide-react": "^0.474.0",
     "react": ">=19.0.0",
     "react-dom": ">=19.0.0",
-    "tailwindcss": "^3.0.0"
+    "tailwindcss": "^3.0.0",
+    "@mastra/client-js": "workspace:^",
+    "@mastra/react": "workspace:*",
+    "@tanstack/react-query": "^5.81.5"
   },
   "devDependencies": {
     "@mastra/client-js": "workspace:^",
+    "@mastra/react": "workspace:*",
     "@mastra/core": "workspace:*",
-    "@mastra/react": "workspace:*",
     "@storybook/addon-docs": "^9.1.10",
     "@storybook/react-vite": "^9.1.10",
-    "@tanstack/react-query": "^5.81.5",
     "@types/node": "^20.19.0",
     "@types/react": "^19.1.9",
     "@types/react-dom": "^19.1.7",
@@ -149,7 +141,8 @@
     "vite": "^7.1.9",
     "vite-plugin-dts": "^4.5.4",
     "vite-plugin-lib-inject-css": "^2.2.2",
-    "vitest": "^3.2.4"
+    "vitest": "^3.2.4",
+    "@tanstack/react-query": "^5.81.5"
   },
   "homepage": "https://mastra.ai",
   "repository": {
