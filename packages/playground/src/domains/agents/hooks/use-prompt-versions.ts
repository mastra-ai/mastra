import { useState, useEffect } from 'react';

import type { EvalResult, PromptVersion } from '../types';
import { usePlaygroundStore } from '@mastra/playground-ui';
<<<<<<< HEAD
import { useMastraClient } from '@mastra/react-hooks';
=======
import { useMastraClient } from '@mastra/react';
>>>>>>> 318fd497

export function usePromptVersions(agentId: string, instructions?: string) {
  const [versions, setVersions] = useState<PromptVersion[]>([]);
  const [copiedVersions, setCopiedVersions] = useState<Record<number, boolean>>({});
  const [isUpdating, setIsUpdating] = useState(false);
  const [versionToDelete, setVersionToDelete] = useState<number | null>(null);
  const client = useMastraClient();
  const { runtimeContext } = usePlaygroundStore();

  // Fetch eval results for a version
  const fetchEvalResults = async (): Promise<EvalResult[]> => {
    try {
      const response = await client.getAgent(agentId).liveEvals(runtimeContext);
      return response?.evals;
    } catch (error) {
      console.error('Failed to fetch eval results:', error);
      return [];
    }
  };

  useEffect(() => {
    const loadVersions = async () => {
      const evals = await fetchEvalResults();

      const storedVersions = localStorage.getItem(`agent-${agentId}-versions`);

      if (storedVersions) {
        const parsedVersions = JSON.parse(storedVersions);
        // Check if the original version content matches current instructions
        const originalVersion = parsedVersions.find((v: any) => v.status === 'original');
        if (instructions && originalVersion && originalVersion.content !== instructions) {
          // If instructions changed, reset version history with new original version
          const originalEvals = evals?.filter(m => m.meta.instructions === instructions);

          const newVersions: PromptVersion[] = [
            {
              content: instructions,
              timestamp: new Date(),
              analysis: 'Original instructions',
              status: 'original' as const,
              evals: originalEvals,
            },
          ];
          // Fetch evals for the new original version
          newVersions[0].evals = evals;

          setVersions(newVersions);
          localStorage.setItem(`agent-${agentId}-versions`, JSON.stringify(newVersions));
        } else {
          // If instructions haven't changed, load existing versions and fetch their evals
          const updatedVersions = await Promise.all(
            parsedVersions.map(async (v: any) => {
              const originalEvals = evals?.filter(m => m.meta.instructions === v.content);

              const version = {
                ...v,
                timestamp: new Date(v.timestamp),
                status: v.content === instructions ? 'active' : v.status === 'active' ? 'published' : v.status,
              };
              return { ...version, evals: originalEvals };
            }),
          );
          setVersions(updatedVersions);
        }
      } else if (instructions) {
        const initialVersions: PromptVersion[] = [
          {
            content: instructions,
            timestamp: new Date(),
            analysis: 'Original instructions',
            status: 'original' as const,
            evals: [],
          },
        ];

        const originalEvals = evals?.filter(m => m.meta.instructions === instructions);

        // Fetch evals for the initial version
        initialVersions[0].evals = originalEvals;

        setVersions(initialVersions);

        localStorage.setItem(`agent-${agentId}-versions`, JSON.stringify(initialVersions));
      }
    };

    loadVersions();
  }, [instructions, agentId]);

  // Save versions to local storage whenever they change
  useEffect(() => {
    if (versions.length > 0) {
      localStorage.setItem(`agent-${agentId}-versions`, JSON.stringify(versions));
    }
  }, [versions, agentId]);

  const copyToClipboard = async (text: string, versionIndex: number) => {
    // Set copied state immediately
    setCopiedVersions(prev => ({ ...prev, [versionIndex]: true }));

    // Clear the copied state after a delay
    const timer = setTimeout(() => {
      setCopiedVersions(prev => ({ ...prev, [versionIndex]: false }));
    }, 1000);

    // Cleanup timer if component unmounts
    return () => clearTimeout(timer);
  };

  const setVersionActive = async (version: PromptVersion, index: number) => {
    setIsUpdating(true);
    try {
      const response = await fetch(`/api/agents/${agentId}/instructions`, {
        method: 'POST',
        headers: {
          'Content-Type': 'application/json',
          'x-mastra-dev-playground': 'true',
        },
        body: JSON.stringify({
          instructions: version.content,
        }),
      });

      if (!response.ok) {
        throw new Error('Failed to update instructions');
      }

      // Update version statuses
      setVersions(prev =>
        prev.map((v, i) => ({
          ...v,
          status: i === index ? 'active' : v.status === 'active' ? 'published' : v.status,
        })),
      );
    } catch (error) {
      console.error('Failed to set version as active:', error);
    } finally {
      setIsUpdating(false);
    }
  };

  const deleteVersion = (index: number) => {
    setVersions(prev => prev.filter((_, i) => i !== index));
    setVersionToDelete(null);
  };

  const updateVersion = async (index: number, updates: Partial<PromptVersion>) => {
    const updatedVersion = {
      ...versions[index],
      ...updates,
    };

    setVersions(prev => prev.map((version, i) => (i === index ? updatedVersion : version)));
  };

  return {
    versions,
    copiedVersions,
    isUpdating,
    versionToDelete,
    setVersions,
    setVersionToDelete,
    copyToClipboard,
    setVersionActive,
    deleteVersion,
    updateVersion,
  };
}<|MERGE_RESOLUTION|>--- conflicted
+++ resolved
@@ -2,11 +2,7 @@
 
 import type { EvalResult, PromptVersion } from '../types';
 import { usePlaygroundStore } from '@mastra/playground-ui';
-<<<<<<< HEAD
-import { useMastraClient } from '@mastra/react-hooks';
-=======
 import { useMastraClient } from '@mastra/react';
->>>>>>> 318fd497
 
 export function usePromptVersions(agentId: string, instructions?: string) {
   const [versions, setVersions] = useState<PromptVersion[]>([]);
