import { useQuery } from '@tanstack/react-query';
<<<<<<< HEAD
import { useMastraClient } from '@mastra/react-hooks';
=======
import { useMastraClient } from '@mastra/react';
>>>>>>> 318fd497

export const useNetworkMemory = (networkId?: string) => {
  const client = useMastraClient();

  return useQuery({
    queryKey: ['network', 'memory', networkId],
    queryFn: () => (networkId ? client.getNetworkMemoryStatus(networkId) : null),
    enabled: Boolean(networkId),
    staleTime: 0,
    gcTime: 0,
    retry: false,
  });
};

export const useNetworkThreads = ({
  resourceId,
  networkId,
  isMemoryEnabled,
}: {
  resourceId: string;
  networkId: string;
  isMemoryEnabled: boolean;
}) => {
  const client = useMastraClient();
  return useQuery({
    queryKey: ['network', 'threads', resourceId, networkId],
    queryFn: () => (isMemoryEnabled ? client.getNetworkMemoryThreads({ resourceId, networkId }) : null),
    enabled: Boolean(isMemoryEnabled),
    staleTime: 0,
    gcTime: 0,
    retry: false,
  });
};

export const useNetworkMessages = ({
  threadId,
  memory,
  networkId,
}: {
  threadId: string;
  memory: boolean;
  networkId: string;
}) => {
  const client = useMastraClient();
  return useQuery({
    queryKey: ['network', 'messages', threadId, networkId],
    queryFn: () => (memory ? client.getThreadMessages(threadId, { networkId }) : null),
    enabled: Boolean(memory),
    staleTime: 0,
    gcTime: 0,
    retry: false,
  });
};<|MERGE_RESOLUTION|>--- conflicted
+++ resolved
@@ -1,9 +1,5 @@
 import { useQuery } from '@tanstack/react-query';
-<<<<<<< HEAD
-import { useMastraClient } from '@mastra/react-hooks';
-=======
 import { useMastraClient } from '@mastra/react';
->>>>>>> 318fd497
 
 export const useNetworkMemory = (networkId?: string) => {
   const client = useMastraClient();
