import { toast } from 'sonner';
import { useMutation, useQuery, useQueryClient } from '@tanstack/react-query';

import type { MemorySearchResponse, MemorySearchParams } from '@/types/memory';
<<<<<<< HEAD
import { useMastraClient } from '@mastra/react-hooks';
=======
import { useMastraClient } from '@mastra/react';
>>>>>>> 318fd497

export const useMemory = (agentId?: string) => {
  const client = useMastraClient();

  return useQuery({
    queryKey: ['memory', agentId],
    queryFn: () => (agentId ? client.getMemoryStatus(agentId) : null),
    enabled: Boolean(agentId),
    staleTime: 5 * 60 * 1000, // 5 minutes
    gcTime: 10 * 60 * 1000, // 10 minutes
    retry: false,
  });
};

export const useMemoryConfig = (agentId?: string) => {
  const client = useMastraClient();

  return useQuery({
    queryKey: ['memory', 'config', agentId],
    queryFn: () => (agentId ? client.getMemoryConfig({ agentId }) : null),
    enabled: Boolean(agentId),
    staleTime: 5 * 60 * 1000, // 5 minutes
    gcTime: 10 * 60 * 1000, // 10 minutes
    retry: false,
  });
};

export const useThreads = ({
  resourceId,
  agentId,
  isMemoryEnabled,
}: {
  resourceId: string;
  agentId: string;
  isMemoryEnabled: boolean;
}) => {
  const client = useMastraClient();

  return useQuery({
    queryKey: ['memory', 'threads', resourceId, agentId],
    queryFn: () => (isMemoryEnabled ? client.getMemoryThreads({ resourceId, agentId }) : null),
    enabled: Boolean(isMemoryEnabled),
    staleTime: 0,
    gcTime: 0,
    refetchInterval: 5000,
    retry: false,
  });
};

export const useMessages = ({ threadId, memory, agentId }: { threadId: string; memory: boolean; agentId: string }) => {
  const client = useMastraClient();

  return useQuery({
    queryKey: ['memory', 'messages', threadId, agentId],
    queryFn: () => (memory ? client.getThreadMessages(threadId, { agentId }) : null),
    enabled: Boolean(memory),
    staleTime: 0,
    gcTime: 0,
    retry: false,
  });
};

export const useDeleteThread = () => {
  const client = useMastraClient();
  const queryClient = useQueryClient();

  return useMutation({
    mutationFn: ({ threadId, agentId, networkId }: { threadId: string; agentId?: string; networkId?: string }) =>
      client.deleteThread(threadId, { agentId, networkId }),
    onSuccess: (_, variables) => {
      const { agentId, networkId } = variables;
      if (agentId) {
        queryClient.invalidateQueries({ queryKey: ['memory', 'threads', agentId, agentId] });
      }
      if (networkId) {
        queryClient.invalidateQueries({ queryKey: ['network', 'threads', networkId, networkId] });
      }
      toast.success('Chat deleted successfully');
    },
    onError: () => {
      toast.error('Failed to delete chat');
    },
  });
};

export const useMemorySearch = ({
  agentId,
  resourceId,
  threadId,
}: {
  agentId: string;
  resourceId: string;
  threadId?: string;
}) => {
  const searchMemory = async (searchQuery: string, memoryConfig?: MemorySearchParams) => {
    if (!searchQuery.trim()) {
      return { results: [], count: 0, query: searchQuery };
    }

    const params = new URLSearchParams({
      searchQuery,
      resourceId,
      agentId,
    });

    if (threadId) {
      params.append('threadId', threadId);
    }

    if (memoryConfig) {
      params.append('memoryConfig', JSON.stringify(memoryConfig));
    }

    const response = await fetch(`/api/memory/search?${params}`, {
      method: 'GET',
      headers: {
        'Content-Type': 'application/json',
        'x-mastra-dev-playground': 'true',
      },
    });

    if (!response.ok) {
      const errorData = await response.json().catch(() => ({ message: 'Unknown error' }));
      console.error('Search memory error:', errorData);
      throw new Error(errorData.message || errorData.error || 'Failed to search memory');
    }

    return response.json() as Promise<MemorySearchResponse>;
  };

  return { searchMemory };
};<|MERGE_RESOLUTION|>--- conflicted
+++ resolved
@@ -2,11 +2,7 @@
 import { useMutation, useQuery, useQueryClient } from '@tanstack/react-query';
 
 import type { MemorySearchResponse, MemorySearchParams } from '@/types/memory';
-<<<<<<< HEAD
-import { useMastraClient } from '@mastra/react-hooks';
-=======
 import { useMastraClient } from '@mastra/react';
->>>>>>> 318fd497
 
 export const useMemory = (agentId?: string) => {
   const client = useMastraClient();
