--- conflicted
+++ resolved
@@ -2,17 +2,7 @@
 import { Header, HeaderTitle, MainContentLayout, ScorersTable } from '@mastra/playground-ui';
 
 export default function Scorers() {
-<<<<<<< HEAD
-  const { data: scorers, isLoading } = useScorers();
-
-  const scorerListData = Object.entries(scorers || {}).map(([key, scorer]) => ({
-    id: key,
-    name: scorer.scorer.config.name,
-    description: scorer.scorer.config.description,
-  }));
-=======
   const { scorers = {}, isLoading } = useScorers();
->>>>>>> de056a02
 
   return (
     <MainContentLayout>
