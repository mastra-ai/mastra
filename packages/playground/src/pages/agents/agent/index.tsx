import {
  AgentChat,
  MainContentContent,
  AgentSettingsProvider,
  WorkingMemoryProvider,
  ThreadInputProvider,
  useAgent,
  useMemory,
  useThreads,
  AgentInformation,
<<<<<<< HEAD
  AgentPromptExperimentProvider,
=======
>>>>>>> 226a1467
} from '@mastra/playground-ui';
import { useEffect, useMemo } from 'react';
import { useNavigate, useParams, useSearchParams } from 'react-router';
import { v4 as uuid } from '@lukeed/uuid';

import { AgentSidebar } from '@/domains/agents/agent-sidebar';

function Agent() {
  const { agentId, threadId } = useParams();
  const [searchParams] = useSearchParams();
  const { data: agent, isLoading: isAgentLoading } = useAgent(agentId!);
  const { data: memory } = useMemory(agentId!);
  const navigate = useNavigate();
  const {
    data: threads,
    isLoading: isThreadsLoading,
    refetch: refreshThreads,
  } = useThreads({ resourceId: agentId!, agentId: agentId!, isMemoryEnabled: !!memory?.result });

  useEffect(() => {
    if (memory?.result && (!threadId || threadId === 'new')) {
      // use @lukeed/uuid because we don't need a cryptographically secure uuid (this is a debugging local uuid)
      // using crypto.randomUUID() on a domain without https (ex a local domain like local.lan:4111) will cause a TypeError
      navigate(`/agents/${agentId}/chat/${uuid()}`);
    }
  }, [memory?.result, threadId]);

  const messageId = searchParams.get('messageId') ?? undefined;

  const defaultSettings = useMemo(() => {
    if (agent) {
      let providerOptions = undefined;
      if (typeof agent.instructions === 'object' && 'providerOptions' in agent.instructions) {
        providerOptions = agent.instructions.providerOptions;
      }
      return {
        modelSettings: {
          providerOptions,
        },
      };
    }
  }, [agent]);

  if (isAgentLoading) {
    return null;
  }

  const withSidebar = Boolean(memory?.result);

  return (
    <AgentPromptExperimentProvider initialPrompt={agent!.instructions} agentId={agentId!}>
      <AgentSettingsProvider agentId={agentId!} defaultSettings={defaultSettings}>
        <WorkingMemoryProvider agentId={agentId!} threadId={threadId!} resourceId={agentId!}>
          <ThreadInputProvider>
            <MainContentContent isDivided={true} hasLeftServiceColumn={withSidebar}>
              {withSidebar && (
                <AgentSidebar
                  agentId={agentId!}
                  threadId={threadId!}
                  threads={threads || []}
                  isLoading={isThreadsLoading}
                />
              )}

              <div className="grid overflow-y-auto relative bg-surface1 py-4">
                <AgentChat
                  agentId={agentId!}
                  agentName={agent?.name}
                  modelVersion={agent?.modelVersion}
                  threadId={threadId!}
                  memory={memory?.result}
                  refreshThreadList={refreshThreads}
                  modelList={agent?.modelList}
                  messageId={messageId}
                />
              </div>

              <AgentInformation agentId={agentId!} threadId={threadId!} />
            </MainContentContent>
          </ThreadInputProvider>
        </WorkingMemoryProvider>
      </AgentSettingsProvider>
    </AgentPromptExperimentProvider>
  );
}

export default Agent;<|MERGE_RESOLUTION|>--- conflicted
+++ resolved
@@ -8,12 +8,8 @@
   useMemory,
   useThreads,
   AgentInformation,
-<<<<<<< HEAD
-  AgentPromptExperimentProvider,
-=======
->>>>>>> 226a1467
 } from '@mastra/playground-ui';
-import { useEffect, useMemo } from 'react';
+import { useEffect } from 'react';
 import { useNavigate, useParams, useSearchParams } from 'react-router';
 import { v4 as uuid } from '@lukeed/uuid';
 
@@ -41,20 +37,6 @@
 
   const messageId = searchParams.get('messageId') ?? undefined;
 
-  const defaultSettings = useMemo(() => {
-    if (agent) {
-      let providerOptions = undefined;
-      if (typeof agent.instructions === 'object' && 'providerOptions' in agent.instructions) {
-        providerOptions = agent.instructions.providerOptions;
-      }
-      return {
-        modelSettings: {
-          providerOptions,
-        },
-      };
-    }
-  }, [agent]);
-
   if (isAgentLoading) {
     return null;
   }
@@ -62,39 +44,37 @@
   const withSidebar = Boolean(memory?.result);
 
   return (
-    <AgentPromptExperimentProvider initialPrompt={agent!.instructions} agentId={agentId!}>
-      <AgentSettingsProvider agentId={agentId!} defaultSettings={defaultSettings}>
-        <WorkingMemoryProvider agentId={agentId!} threadId={threadId!} resourceId={agentId!}>
-          <ThreadInputProvider>
-            <MainContentContent isDivided={true} hasLeftServiceColumn={withSidebar}>
-              {withSidebar && (
-                <AgentSidebar
-                  agentId={agentId!}
-                  threadId={threadId!}
-                  threads={threads || []}
-                  isLoading={isThreadsLoading}
-                />
-              )}
+    <AgentSettingsProvider agentId={agentId!}>
+      <WorkingMemoryProvider agentId={agentId!} threadId={threadId!} resourceId={agentId!}>
+        <ThreadInputProvider>
+          <MainContentContent isDivided={true} hasLeftServiceColumn={withSidebar}>
+            {withSidebar && (
+              <AgentSidebar
+                agentId={agentId!}
+                threadId={threadId!}
+                threads={threads || []}
+                isLoading={isThreadsLoading}
+              />
+            )}
 
-              <div className="grid overflow-y-auto relative bg-surface1 py-4">
-                <AgentChat
-                  agentId={agentId!}
-                  agentName={agent?.name}
-                  modelVersion={agent?.modelVersion}
-                  threadId={threadId!}
-                  memory={memory?.result}
-                  refreshThreadList={refreshThreads}
-                  modelList={agent?.modelList}
-                  messageId={messageId}
-                />
-              </div>
+            <div className="grid overflow-y-auto relative bg-surface1 py-4">
+              <AgentChat
+                agentId={agentId!}
+                agentName={agent?.name}
+                modelVersion={agent?.modelVersion}
+                threadId={threadId!}
+                memory={memory?.result}
+                refreshThreadList={refreshThreads}
+                modelList={agent?.modelList}
+                messageId={messageId}
+              />
+            </div>
 
-              <AgentInformation agentId={agentId!} threadId={threadId!} />
-            </MainContentContent>
-          </ThreadInputProvider>
-        </WorkingMemoryProvider>
-      </AgentSettingsProvider>
-    </AgentPromptExperimentProvider>
+            <AgentInformation agentId={agentId!} />
+          </MainContentContent>
+        </ThreadInputProvider>
+      </WorkingMemoryProvider>
+    </AgentSettingsProvider>
   );
 }
 
