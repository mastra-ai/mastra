--- conflicted
+++ resolved
@@ -75,7 +75,7 @@
   }
 
   return (
-    <MastraReactProvider baseUrl={url}>
+    <MastraReactProvider>
       <PostHogProvider>
         <BrowserRouter>
           <LinkComponentWrapper>
@@ -132,7 +132,7 @@
                 </Route>
                 <Route path="/tools" element={<Tools />} />
 
-                <Route path="/tools/all/:toolId" element={<Tool />} />
+                <Route path="/tools/:toolId" element={<Tool />} />
                 <Route path="/mcps" element={<MCPs />} />
 
                 <Route path="/mcps/:serverId" element={<McpServerPage />} />
@@ -149,50 +149,8 @@
                     </WorkflowLayout>
                   }
                 >
-<<<<<<< HEAD
                   <Route path="/workflows/:workflowId/graph" element={<Workflow />} />
                   <Route path="/workflows/:workflowId/graph/:runId" element={<Workflow />} />
-=======
-                  <Route path="/agents" element={<Agents />} />
-                  <Route path="/agents/:agentId" element={<NavigateTo to="/agents/:agentId/chat" />} />
-                  <Route path="/agents/:agentId/tools/:toolId" element={<AgentTool />} />
-                  <Route
-                    path="/agents/:agentId"
-                    element={
-                      <AgentLayout>
-                        <Outlet />
-                      </AgentLayout>
-                    }
-                  >
-                    <Route path="chat" element={<Agent />} />
-                    <Route path="chat/:threadId" element={<Agent />} />
-                  </Route>
-                  <Route path="/tools" element={<Tools />} />
-
-                  <Route path="/tools/:toolId" element={<Tool />} />
-                  <Route path="/mcps" element={<MCPs />} />
-
-                  <Route path="/mcps/:serverId" element={<McpServerPage />} />
-                  <Route path="/mcps/:serverId/tools/:toolId" element={<MCPServerToolExecutor />} />
-
-                  <Route path="/workflows" element={<Workflows />} />
-                  <Route path="/workflows/:workflowId" element={<NavigateTo to="/workflows/:workflowId/graph" />} />
-
-                  <Route
-                    path="/workflows/:workflowId"
-                    element={
-                      <WorkflowLayout>
-                        <Outlet />
-                      </WorkflowLayout>
-                    }
-                  >
-                    <Route path="/workflows/:workflowId/graph" element={<Workflow />} />
-                    <Route path="/workflows/:workflowId/graph/:runId" element={<Workflow />} />
-                  </Route>
-
-                  <Route path="/" element={<NavigateTo to="/agents" />} />
-                  <Route path="/request-context" element={<RequestContext />} />
->>>>>>> 570f2a13
                 </Route>
 
                 <Route path="/" element={<NavigateTo to="/agents" />} />
