import { v4 as uuid } from '@lukeed/uuid';
import { Routes, Route, BrowserRouter, Outlet, useNavigate } from 'react-router';

import { Layout } from '@/components/layout';

import { AgentLayout } from '@/domains/agents/agent-layout';
import Tools from '@/pages/tools';

import Agents from './pages/agents';
import Agent from './pages/agents/agent';
import AgentTool from './pages/tools/agent-tool';
import Tool from './pages/tools/tool';
import Workflows from './pages/workflows';
import { Workflow } from './pages/workflows/workflow';
import { WorkflowLayout } from './domains/workflows/workflow-layout';
import { PostHogProvider } from './lib/analytics';
import RequestContext from './pages/request-context';
import MCPs from './pages/mcps';
import MCPServerToolExecutor from './pages/mcps/tool';

import { McpServerPage } from './pages/mcps/[serverId]';

import { LinkComponentProvider, LinkComponentProviderProps, PlaygroundQueryClient } from '@mastra/playground-ui';
import { NavigateTo } from './lib/react-router';
import { Link } from './lib/framework';
import Scorers from './pages/scorers';
import Scorer from './pages/scorers/scorer';
import Observability from './pages/observability';
import Templates from './pages/templates';
import Template from './pages/templates/template';
import { MastraReactProvider } from '@mastra/react';
import { MastraInstanceUrlForm } from './domains/setup/MastraInstanceUrlForm';
import { useUrlState } from './domains/setup/useUrlState';
import { MastraInstanceUrlProvider, useMastraInstanceUrl } from './domains/setup/MastraInstanceUrlContext';

const paths: LinkComponentProviderProps['paths'] = {
  agentLink: (agentId: string) => `/agents/${agentId}`,
  agentToolLink: (agentId: string, toolId: string) => `/agents/${agentId}/tools/${toolId}`,
  agentsLink: () => `/agents`,
  agentNewThreadLink: (agentId: string) => `/agents/${agentId}/chat/${uuid()}`,
  agentThreadLink: (agentId: string, threadId: string, messageId?: string) =>
    messageId ? `/agents/${agentId}/chat/${threadId}?messageId=${messageId}` : `/agents/${agentId}/chat/${threadId}`,
  workflowsLink: () => `/workflows`,
  workflowLink: (workflowId: string) => `/workflows/${workflowId}`,
  networkLink: (networkId: string) => `/networks/v-next/${networkId}/chat`,
  networkNewThreadLink: (networkId: string) => `/networks/v-next/${networkId}/chat/${uuid()}`,
  networkThreadLink: (networkId: string, threadId: string) => `/networks/v-next/${networkId}/chat/${threadId}`,
  scorerLink: (scorerId: string) => `/scorers/${scorerId}`,
  toolLink: (toolId: string) => `/tools/${toolId}`,
  mcpServerLink: (serverId: string) => `/mcps/${serverId}`,
  mcpServerToolLink: (serverId: string, toolId: string) => `/mcps/${serverId}/tools/${toolId}`,
  workflowRunLink: (workflowId: string, runId: string) => `/workflows/${workflowId}/graph/${runId}`,
};

const LinkComponentWrapper = ({ children }: { children: React.ReactNode }) => {
  const navigate = useNavigate();
  const frameworkNavigate = (path: string) => {
    navigate(path);
  };

  return (
    <LinkComponentProvider Link={Link} navigate={frameworkNavigate} paths={paths}>
      {children}
    </LinkComponentProvider>
  );
};

function AppInner() {
  const { url, isLoading, setUrl } = useMastraInstanceUrl();

  if (isLoading) return null;

  if (!url) {
    return <MastraInstanceUrlForm onSetUrl={setUrl} />;
  }

  return (
    <MastraReactProvider baseUrl={url}>
      <PostHogProvider>
        <BrowserRouter>
          <LinkComponentWrapper>
            <Routes>
              <Route
                element={
                  <Layout>
                    <Outlet />
                  </Layout>
                }
              >
                <Route path="/templates" element={<Templates />} />
                <Route path="/templates/:templateSlug" element={<Template />} />
              </Route>
              <Route
                element={
                  <Layout>
                    <Outlet />
                  </Layout>
                }
              >
                <Route path="/scorers" element={<Scorers />} />
                <Route path="/scorers/:scorerId" element={<Scorer />} />
              </Route>
              <Route
                element={
                  <Layout>
                    <Outlet />
                  </Layout>
                }
              >
                <Route path="/observability" element={<Observability />} />
              </Route>
              <Route
                element={
                  <Layout>
                    <Outlet />
                  </Layout>
                }
              >
                <Route path="/agents" element={<Agents />} />
                <Route path="/agents/:agentId" element={<NavigateTo to="/agents/:agentId/chat" />} />
                <Route path="/agents/:agentId/tools/:toolId" element={<AgentTool />} />
                <Route
                  path="/agents/:agentId"
                  element={
                    <AgentLayout>
                      <Outlet />
                    </AgentLayout>
                  }
                >
                  <Route path="chat" element={<Agent />} />
                  <Route path="chat/:threadId" element={<Agent />} />
                </Route>
                <Route path="/tools" element={<Tools />} />

                <Route path="/tools/all/:toolId" element={<Tool />} />
                <Route path="/mcps" element={<MCPs />} />

                <Route path="/mcps/:serverId" element={<McpServerPage />} />
                <Route path="/mcps/:serverId/tools/:toolId" element={<MCPServerToolExecutor />} />

                <Route path="/workflows" element={<Workflows />} />
                <Route path="/workflows/:workflowId" element={<NavigateTo to="/workflows/:workflowId/graph" />} />

                <Route
                  path="/workflows/:workflowId"
                  element={
                    <WorkflowLayout>
                      <Outlet />
                    </WorkflowLayout>
                  }
                >
<<<<<<< HEAD
                  <Route path="/workflows/:workflowId/graph" element={<Workflow />} />
                  <Route path="/workflows/:workflowId/graph/:runId" element={<Workflow />} />
=======
                  <Route path="/agents" element={<Agents />} />
                  <Route path="/agents/:agentId" element={<NavigateTo to="/agents/:agentId/chat" />} />
                  <Route path="/agents/:agentId/tools/:toolId" element={<AgentTool />} />
                  <Route
                    path="/agents/:agentId"
                    element={
                      <AgentLayout>
                        <Outlet />
                      </AgentLayout>
                    }
                  >
                    <Route path="chat" element={<Agent />} />
                    <Route path="chat/:threadId" element={<Agent />} />
                  </Route>
                  <Route path="/tools" element={<Tools />} />

                  <Route path="/tools/:toolId" element={<Tool />} />
                  <Route path="/mcps" element={<MCPs />} />

                  <Route path="/mcps/:serverId" element={<McpServerPage />} />
                  <Route path="/mcps/:serverId/tools/:toolId" element={<MCPServerToolExecutor />} />

                  <Route path="/workflows" element={<Workflows />} />
                  <Route path="/workflows/:workflowId" element={<NavigateTo to="/workflows/:workflowId/graph" />} />

                  <Route
                    path="/workflows/:workflowId"
                    element={
                      <WorkflowLayout>
                        <Outlet />
                      </WorkflowLayout>
                    }
                  >
                    <Route path="/workflows/:workflowId/graph" element={<Workflow />} />
                    <Route path="/workflows/:workflowId/graph/:runId" element={<Workflow />} />
                  </Route>

                  <Route path="/" element={<NavigateTo to="/agents" />} />
                  <Route path="/request-context" element={<RequestContext />} />
>>>>>>> 35667834
                </Route>

                <Route path="/" element={<NavigateTo to="/agents" />} />
                <Route path="/request-context" element={<RequestContext />} />
              </Route>
            </Routes>
          </LinkComponentWrapper>
        </BrowserRouter>
      </PostHogProvider>
    </MastraReactProvider>
  );
}

export const App = () => {
  return (
    <PlaygroundQueryClient>
      <MastraInstanceUrlProvider>
        <AppInner />
      </MastraInstanceUrlProvider>
    </PlaygroundQueryClient>
  );
};

export default App;<|MERGE_RESOLUTION|>--- conflicted
+++ resolved
@@ -76,83 +76,47 @@
 
   return (
     <MastraReactProvider baseUrl={url}>
-      <PostHogProvider>
-        <BrowserRouter>
-          <LinkComponentWrapper>
-            <Routes>
-              <Route
-                element={
-                  <Layout>
-                    <Outlet />
-                  </Layout>
-                }
-              >
-                <Route path="/templates" element={<Templates />} />
-                <Route path="/templates/:templateSlug" element={<Template />} />
-              </Route>
-              <Route
-                element={
-                  <Layout>
-                    <Outlet />
-                  </Layout>
-                }
-              >
-                <Route path="/scorers" element={<Scorers />} />
-                <Route path="/scorers/:scorerId" element={<Scorer />} />
-              </Route>
-              <Route
-                element={
-                  <Layout>
-                    <Outlet />
-                  </Layout>
-                }
-              >
-                <Route path="/observability" element={<Observability />} />
-              </Route>
-              <Route
-                element={
-                  <Layout>
-                    <Outlet />
-                  </Layout>
-                }
-              >
-                <Route path="/agents" element={<Agents />} />
-                <Route path="/agents/:agentId" element={<NavigateTo to="/agents/:agentId/chat" />} />
-                <Route path="/agents/:agentId/tools/:toolId" element={<AgentTool />} />
-                <Route
-                  path="/agents/:agentId"
-                  element={
-                    <AgentLayout>
-                      <Outlet />
-                    </AgentLayout>
-                  }
-                >
-                  <Route path="chat" element={<Agent />} />
-                  <Route path="chat/:threadId" element={<Agent />} />
-                </Route>
-                <Route path="/tools" element={<Tools />} />
-
-                <Route path="/tools/all/:toolId" element={<Tool />} />
-                <Route path="/mcps" element={<MCPs />} />
-
-                <Route path="/mcps/:serverId" element={<McpServerPage />} />
-                <Route path="/mcps/:serverId/tools/:toolId" element={<MCPServerToolExecutor />} />
-
-                <Route path="/workflows" element={<Workflows />} />
-                <Route path="/workflows/:workflowId" element={<NavigateTo to="/workflows/:workflowId/graph" />} />
-
-                <Route
-                  path="/workflows/:workflowId"
-                  element={
-                    <WorkflowLayout>
-                      <Outlet />
-                    </WorkflowLayout>
-                  }
-                >
-<<<<<<< HEAD
-                  <Route path="/workflows/:workflowId/graph" element={<Workflow />} />
-                  <Route path="/workflows/:workflowId/graph/:runId" element={<Workflow />} />
-=======
+      <PlaygroundQueryClient>
+        <PostHogProvider>
+          <BrowserRouter>
+            <LinkComponentWrapper>
+              <Routes>
+                <Route
+                  element={
+                    <Layout>
+                      <Outlet />
+                    </Layout>
+                  }
+                >
+                  <Route path="/templates" element={<Templates />} />
+                  <Route path="/templates/:templateSlug" element={<Template />} />
+                </Route>
+                <Route
+                  element={
+                    <Layout>
+                      <Outlet />
+                    </Layout>
+                  }
+                >
+                  <Route path="/scorers" element={<Scorers />} />
+                  <Route path="/scorers/:scorerId" element={<Scorer />} />
+                </Route>
+                <Route
+                  element={
+                    <Layout>
+                      <Outlet />
+                    </Layout>
+                  }
+                >
+                  <Route path="/observability" element={<Observability />} />
+                </Route>
+                <Route
+                  element={
+                    <Layout>
+                      <Outlet />
+                    </Layout>
+                  }
+                >
                   <Route path="/agents" element={<Agents />} />
                   <Route path="/agents/:agentId" element={<NavigateTo to="/agents/:agentId/chat" />} />
                   <Route path="/agents/:agentId/tools/:toolId" element={<AgentTool />} />
@@ -169,7 +133,7 @@
                   </Route>
                   <Route path="/tools" element={<Tools />} />
 
-                  <Route path="/tools/:toolId" element={<Tool />} />
+                  <Route path="/tools/all/:toolId" element={<Tool />} />
                   <Route path="/mcps" element={<MCPs />} />
 
                   <Route path="/mcps/:serverId" element={<McpServerPage />} />
@@ -190,18 +154,35 @@
                     <Route path="/workflows/:workflowId/graph/:runId" element={<Workflow />} />
                   </Route>
 
+                  <Route path="/tools/:toolId" element={<Tool />} />
+                  <Route path="/mcps" element={<MCPs />} />
+
+                  <Route path="/mcps/:serverId" element={<McpServerPage />} />
+                  <Route path="/mcps/:serverId/tools/:toolId" element={<MCPServerToolExecutor />} />
+
+                  <Route path="/workflows" element={<Workflows />} />
+                  <Route path="/workflows/:workflowId" element={<NavigateTo to="/workflows/:workflowId/graph" />} />
+
+                  <Route
+                    path="/workflows/:workflowId"
+                    element={
+                      <WorkflowLayout>
+                        <Outlet />
+                      </WorkflowLayout>
+                    }
+                  >
+                    <Route path="/workflows/:workflowId/graph" element={<Workflow />} />
+                    <Route path="/workflows/:workflowId/graph/:runId" element={<Workflow />} />
+                  </Route>
+
                   <Route path="/" element={<NavigateTo to="/agents" />} />
                   <Route path="/request-context" element={<RequestContext />} />
->>>>>>> 35667834
-                </Route>
-
-                <Route path="/" element={<NavigateTo to="/agents" />} />
-                <Route path="/request-context" element={<RequestContext />} />
-              </Route>
-            </Routes>
-          </LinkComponentWrapper>
-        </BrowserRouter>
-      </PostHogProvider>
+                </Route>
+              </Routes>
+            </LinkComponentWrapper>
+          </BrowserRouter>
+        </PostHogProvider>
+      </PlaygroundQueryClient>
     </MastraReactProvider>
   );
 }
