--- conflicted
+++ resolved
@@ -464,16 +464,13 @@
       inputData,
       runtimeContext,
       closeOnSuspend,
-<<<<<<< HEAD
       onChunk: async chunk => {
         if (serverCache) {
           const cacheKey = runId;
           await serverCache.listPush(cacheKey, chunk);
         }
       },
-=======
       tracingOptions,
->>>>>>> 283bea07
     });
     return result;
   } catch (error) {
