--- conflicted
+++ resolved
@@ -1,15 +1,9 @@
 import { Agent } from '@mastra/core/agent';
 import { Mastra } from '@mastra/core/mastra';
-<<<<<<< HEAD
 import type { MastraMessageV1, MastraDBMessage } from '@mastra/core/memory';
 import { MastraMemory } from '@mastra/core/memory';
 import { MockStore } from '@mastra/core/storage';
 import type { Mock } from 'vitest';
-=======
-import { MockMemory } from '@mastra/core/memory';
-import type { MastraMessageV1, MastraMessageV2, StorageThreadType } from '@mastra/core/memory';
-import { InMemoryStore } from '@mastra/core/storage';
->>>>>>> 844ea5dc
 import { describe, it, expect, vi, beforeEach } from 'vitest';
 import { HTTPException } from '../http-exception';
 import {
@@ -752,64 +746,40 @@
     });
 
     it('should return messages for valid thread', async () => {
-<<<<<<< HEAD
+      const threadId = 'test-thread';
+      const resourceId = 'test-resource';
+
       const mockMessagesV2: MastraDBMessage[] = [
         {
           id: 'msg-1',
           role: 'user',
           createdAt: new Date(),
-          threadId: 'test-thread',
-          resourceId: 'test-resource',
+          threadId,
+          resourceId,
           content: {
             format: 2,
             parts: [{ type: 'text', text: 'Test message' }],
             content: 'Test message',
-=======
-      const threadId = 'test-thread';
-      const resourceId = 'test-resource';
+          },
+        },
+      ];
 
       // Create thread and save messages
       await mockMemory.createThread({ threadId, resourceId });
       await mockMemory.saveMessages({
-        messages: [
-          {
-            id: 'msg-1',
-            role: 'user',
-            createdAt: new Date(),
-            threadId,
-            resourceId,
-            content: {
-              format: 2,
-              parts: [{ type: 'text', text: 'Test message' }],
-              content: 'Test message',
-            },
->>>>>>> 844ea5dc
-          },
-        ],
-        format: 'v2',
-      });
-
-      const mastra = new Mastra({
-        logger: false,
-        agents: {
-          'test-agent': mockAgent,
-        },
-      });
-<<<<<<< HEAD
-      const expectedResult = { messages: mockMessagesV2 };
-      mockMemory.getThreadById.mockResolvedValue(createThread({}));
-      mockMemory.query.mockResolvedValue(expectedResult);
-
-      const result = await getMessagesHandler({ mastra, threadId: 'test-thread', agentId: 'test-agent' });
-      expect(result.messages).toEqual(mockMessagesV2);
-=======
-      vi.spyOn(mockMemory, 'getThreadById');
-      vi.spyOn(mockMemory, 'query');
+        messages: mockMessagesV2,
+      });
+
+      const mastra = new Mastra({
+        logger: false,
+        agents: {
+          'test-agent': mockAgent,
+        },
+      });
 
       const result = await getMessagesHandler({ mastra, threadId, agentId: 'test-agent' });
       expect(result.messages).toBeDefined();
       expect(result.uiMessages).toBeDefined();
->>>>>>> 844ea5dc
     });
 
     it('should preserve custom metadata in messages when loading messages with metadata', async () => {
@@ -846,21 +816,13 @@
         },
       ];
 
-<<<<<<< HEAD
-      // Mock the memory query to return our V2 messages
-      const expectedResult = {
-        messages: messagesV2,
-      };
-=======
       const threadId = 'test-thread';
       const resourceId = 'test-resource';
->>>>>>> 844ea5dc
 
       // Create thread and save messages
       await mockMemory.createThread({ threadId, resourceId });
       await mockMemory.saveMessages({
         messages: messagesV2,
-        format: 'v2',
       });
 
       vi.spyOn(mockMemory, 'getThreadById');
@@ -882,15 +844,9 @@
       });
 
       // Should also have system metadata
-<<<<<<< HEAD
       expect(result.messages[0]).toHaveProperty('createdAt');
       expect(result.messages[0]).toHaveProperty('threadId', 'test-thread');
       expect(result.messages[0]).toHaveProperty('resourceId', 'test-resource');
-=======
-      expect(result.uiMessages[0]?.metadata).toHaveProperty('createdAt');
-      expect(result.uiMessages[0]?.metadata).toHaveProperty('threadId', threadId);
-      expect(result.uiMessages[0]?.metadata).toHaveProperty('resourceId', resourceId);
->>>>>>> 844ea5dc
     });
 
     it('should handle messages with tool invocations correctly', async () => {
@@ -935,20 +891,13 @@
         },
       ];
 
-<<<<<<< HEAD
-      const expectedResult = {
-        messages: messagesV2,
-      };
-=======
       const threadId = 'test-thread';
       const resourceId = 'test-resource';
->>>>>>> 844ea5dc
 
       // Create thread and save messages
       await mockMemory.createThread({ threadId, resourceId });
       await mockMemory.saveMessages({
         messages: messagesV2,
-        format: 'v2',
       });
 
       vi.spyOn(mockMemory, 'getThreadById');
@@ -993,20 +942,13 @@
         },
       ];
 
-<<<<<<< HEAD
-      const expectedResult = {
-        messages: messagesV2,
-      };
-=======
       const threadId = 'test-thread';
       const resourceId = 'test-resource';
->>>>>>> 844ea5dc
 
       // Create thread and save messages
       await mockMemory.createThread({ threadId, resourceId });
       await mockMemory.saveMessages({
         messages: messagesV2,
-        format: 'v2',
       });
 
       vi.spyOn(mockMemory, 'getThreadById');
@@ -1076,11 +1018,6 @@
         },
       ];
 
-<<<<<<< HEAD
-      const expectedResult = {
-        messages: messagesV2,
-      };
-=======
       const threadId = 'test-thread';
       const resourceId = 'test-resource';
 
@@ -1088,9 +1025,7 @@
       await mockMemory.createThread({ threadId, resourceId });
       await mockMemory.saveMessages({
         messages: messagesV2,
-        format: 'v2',
-      });
->>>>>>> 844ea5dc
+      });
 
       vi.spyOn(mockMemory, 'getThreadById');
       vi.spyOn(mockMemory, 'query');
@@ -1102,15 +1037,8 @@
       // First message should have custom metadata
       expect(result.messages[0]?.content.metadata).toHaveProperty('sessionId', 'session-1');
 
-<<<<<<< HEAD
       // Second message should NOT have custom metadata
       expect(result.messages[1]?.content.metadata).toBeUndefined();
-=======
-      // Second message should NOT have custom metadata (only system metadata)
-      expect(result.uiMessages[1]?.metadata).not.toHaveProperty('sessionId');
-      expect(result.uiMessages[1]?.metadata).not.toHaveProperty('referenceId');
-      expect(result.uiMessages[1]?.metadata).toHaveProperty('threadId', threadId);
->>>>>>> 844ea5dc
 
       // Third message should have its own custom metadata
       expect(result.messages[2]?.content.metadata).toHaveProperty('referenceId', 'ref-123');
