<<<<<<< HEAD
import type { AITracesPaginatedArg } from '@mastra/core';
=======
import type { AITracesPaginatedArg, StoragePagination } from '@mastra/core';
>>>>>>> 318fd497
import { scoreTraces } from '@mastra/core/scores/scoreTraces';
import { HTTPException } from '../http-exception';
import type { Context } from '../types';
import { handleError } from './error';

interface ObservabilityContext extends Context {
  traceId?: string;
  body?: AITracesPaginatedArg;
}

interface ScoreTracesContext extends Context {
  body?: {
    scorerName: string;
    targets: Array<{
      traceId: string;
      spanId?: string;
    }>;
  };
}

/**
 * Get a complete AI trace by trace ID
 * Returns all spans in the trace with their parent-child relationships
 */
export async function getAITraceHandler({ mastra, traceId }: ObservabilityContext & { traceId: string }) {
  try {
    if (!traceId) {
      throw new HTTPException(400, { message: 'Trace ID is required' });
    }

    const storage = mastra.getStorage();
    if (!storage) {
      throw new HTTPException(500, { message: 'Storage is not available' });
    }

    const trace = await storage.getAITrace(traceId);

    if (!trace) {
      throw new HTTPException(404, { message: `Trace with ID '${traceId}' not found` });
    }

    return trace;
  } catch (error) {
    handleError(error, 'Error getting AI trace');
  }
}

/**
 * Get paginated AI traces with filtering and pagination
 * Returns only root spans (parent spans) for pagination, not child spans
 */
export async function getAITracesPaginatedHandler({ mastra, body }: ObservabilityContext) {
  try {
    const storage = mastra.getStorage();
    if (!storage) {
      throw new HTTPException(500, { message: 'Storage is not available' });
    }

    if (!body) {
      throw new HTTPException(400, { message: 'Request body is required' });
    }

    const { filters, pagination } = body;

    if (pagination?.page && pagination.page < 0) {
      throw new HTTPException(400, { message: 'Page must be a non-negative integer' });
    }

    if (pagination?.perPage && pagination.perPage < 0) {
      throw new HTTPException(400, { message: 'Per page must be a non-negative integer' });
    }

    if (pagination?.dateRange) {
      const { start, end } = pagination.dateRange;

      if (start && !(start instanceof Date)) {
        throw new HTTPException(400, { message: 'Invalid date format in date range' });
      }

      if (end && !(end instanceof Date)) {
        throw new HTTPException(400, { message: 'Invalid date format in date range' });
      }
    }

    return storage.getAITracesPaginated({
      pagination,
      filters,
    });
  } catch (error) {
    handleError(error, 'Error getting AI traces paginated');
  }
}

/**
 * Score traces using a specified scorer
 * Fire-and-forget approach - returns immediately while scoring runs in background
 */
export async function scoreTracesHandler({ mastra, body }: ScoreTracesContext) {
  try {
    if (!body) {
      throw new HTTPException(400, { message: 'Request body is required' });
    }

    const { scorerName, targets } = body;

    if (!scorerName) {
      throw new HTTPException(400, { message: 'Scorer Name is required' });
    }

    if (!targets || targets.length === 0) {
      throw new HTTPException(400, { message: 'At least one target is required' });
    }

    const storage = mastra.getStorage();
    if (!storage) {
      throw new HTTPException(500, { message: 'Storage is not available' });
    }

    const scorer = mastra.getScorerByName(scorerName);
    if (!scorer) {
      throw new HTTPException(404, { message: `Scorer '${scorerName}' not found` });
    }

    const logger = mastra.getLogger();
    scoreTraces({
      scorerName,
      targets,
      mastra,
    }).catch(error => {
      logger?.error(`Background trace scoring failed: ${error.message}`, error);
    });

    // Return immediate response
    return {
      status: 'success',
      message: `Scoring started for ${targets.length} ${targets.length === 1 ? 'trace' : 'traces'}`,
      traceCount: targets.length,
    };
  } catch (error) {
    handleError(error, 'Error processing trace scoring');
  }
<<<<<<< HEAD
=======
}

export async function getScoresBySpan({
  mastra,
  traceId,
  spanId,
  pagination,
}: Context & { traceId: string; spanId: string; pagination: StoragePagination }) {
  try {
    const storage = mastra.getStorage();
    if (!storage) {
      throw new HTTPException(500, { message: 'Storage is not available' });
    }

    if (!traceId || !spanId) {
      throw new HTTPException(400, { message: 'Trace ID and span ID are required' });
    }

    return await storage.getScoresBySpan({ traceId, spanId, pagination });
  } catch (error) {
    return handleError(error, 'Error getting scores by span');
  }
>>>>>>> 318fd497
}<|MERGE_RESOLUTION|>--- conflicted
+++ resolved
@@ -1,8 +1,4 @@
-<<<<<<< HEAD
-import type { AITracesPaginatedArg } from '@mastra/core';
-=======
 import type { AITracesPaginatedArg, StoragePagination } from '@mastra/core';
->>>>>>> 318fd497
 import { scoreTraces } from '@mastra/core/scores/scoreTraces';
 import { HTTPException } from '../http-exception';
 import type { Context } from '../types';
@@ -144,8 +140,6 @@
   } catch (error) {
     handleError(error, 'Error processing trace scoring');
   }
-<<<<<<< HEAD
-=======
 }
 
 export async function getScoresBySpan({
@@ -168,5 +162,4 @@
   } catch (error) {
     return handleError(error, 'Error getting scores by span');
   }
->>>>>>> 318fd497
 }