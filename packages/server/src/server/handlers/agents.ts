--- conflicted
+++ resolved
@@ -321,29 +321,6 @@
   }
 }
 
-<<<<<<< HEAD
-=======
-export function generateHandler({
-  mastra,
-  ...args
-}: Context & {
-  runtimeContext: RuntimeContext;
-  agentId: string;
-  body: GetBody<'generate'> & {
-    // @deprecated use resourceId
-    resourceid?: string;
-    runtimeContext?: Record<string, unknown>;
-  };
-  abortSignal?: AbortSignal;
-}) {
-  const logger = mastra.getLogger();
-  logger?.warn(
-    "Deprecation NOTICE:\nGenerate method will switch to use generateVNext implementation the week of September 30th, 2025. Please use generateLegacyHandler if you don't want to upgrade just yet.",
-  );
-  return generateLegacyHandler({ mastra, ...args });
-}
-
->>>>>>> bc5aacb6
 export async function generateLegacyHandler({
   mastra,
   runtimeContext,
@@ -444,29 +421,6 @@
   }
 }
 
-<<<<<<< HEAD
-=======
-export async function streamGenerateHandler({
-  mastra,
-  ...args
-}: Context & {
-  runtimeContext: RuntimeContext;
-  agentId: string;
-  body: GetBody<'stream'> & {
-    // @deprecated use resourceId
-    resourceid?: string;
-    runtimeContext?: string;
-  };
-  abortSignal?: AbortSignal;
-}) {
-  const logger = mastra.getLogger();
-  logger?.warn(
-    "Deprecation NOTICE:\n Stream method will switch to use streamVNext implementation the week of September 30th, 2025. Please use streamGenerateLegacyHandler if you don't want to upgrade just yet.",
-  );
-
-  return streamGenerateLegacyHandler({ mastra, ...args });
-}
->>>>>>> bc5aacb6
 export async function streamGenerateLegacyHandler({
   mastra,
   runtimeContext,
