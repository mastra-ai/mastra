import { anthropic } from '@ai-sdk/anthropic';
import { anthropic as anthropicV5 } from '@ai-sdk/anthropic-v5';
import { google } from '@ai-sdk/google';
import { google as googleV5 } from '@ai-sdk/google-v5';
import { groq } from '@ai-sdk/groq';
import { groq as groqV5 } from '@ai-sdk/groq-v5';
import { openai } from '@ai-sdk/openai';
import { openai as openaiV5 } from '@ai-sdk/openai-v5';
import { xai } from '@ai-sdk/xai';
import { xai as xaiV5 } from '@ai-sdk/xai-v5';
import type { Agent, MastraLanguageModel } from '@mastra/core/agent';
import { RuntimeContext } from '@mastra/core/runtime-context';
import { zodToJsonSchema } from '@mastra/core/utils/zod-to-json';
import { stringify } from 'superjson';

import { HTTPException } from '../http-exception';
import type { Context } from '../types';

import { handleError } from './error';
import { sanitizeBody, validateBody } from './utils';

type GetBody<
  T extends keyof Agent & { [K in keyof Agent]: Agent[K] extends (...args: any) => any ? K : never }[keyof Agent],
> = {
  messages: Parameters<Agent[T]>[0];
} & Parameters<Agent[T]>[1];

export async function getSerializedAgentTools(tools: Record<string, any>) {
  return Object.entries(tools || {}).reduce<any>((acc, [key, tool]) => {
    const _tool = tool as any;

    const toolId = _tool.id ?? `tool-${key}`;

    let inputSchemaForReturn = undefined;

    if (_tool.inputSchema) {
      if (_tool.inputSchema?.jsonSchema) {
        inputSchemaForReturn = stringify(_tool.inputSchema.jsonSchema);
      } else {
        inputSchemaForReturn = stringify(zodToJsonSchema(_tool.inputSchema));
      }
    }

    let outputSchemaForReturn = undefined;

    if (_tool.outputSchema) {
      if (_tool.outputSchema?.jsonSchema) {
        outputSchemaForReturn = stringify(_tool.outputSchema.jsonSchema);
      } else {
        outputSchemaForReturn = stringify(zodToJsonSchema(_tool.outputSchema));
      }
    }

    acc[key] = {
      ..._tool,
      id: toolId,
      inputSchema: inputSchemaForReturn,
      outputSchema: outputSchemaForReturn,
    };
    return acc;
  }, {});
}

async function getSerializedAgentDefinition({
  agent,
  runtimeContext,
}: {
  agent: Agent;
  runtimeContext: RuntimeContext;
}) {
  let serializedAgentAgents = {};

  if ('listAgents' in agent) {
    const agents = await agent.listAgents({ runtimeContext });
    serializedAgentAgents = Object.entries(agents || {}).reduce<any>((acc, [key, agent]) => {
      return {
        ...acc,
        [key]: { id: agent.id, name: agent.name },
      };
    }, {});
  }
  return serializedAgentAgents;
}

async function formatAgentList({
  id,
  mastra,
  agent,
  runtimeContext,
}: {
  id: string;
  mastra: Context['mastra'];
  agent: Agent;
  runtimeContext: RuntimeContext;
}) {
  const instructions = await agent.getInstructions({ runtimeContext });
  const tools = await agent.getTools({ runtimeContext });
  const llm = await agent.getLLM({ runtimeContext });
  const defaultGenerateOptions = await agent.getDefaultGenerateOptions({ runtimeContext });
  const defaultStreamOptions = await agent.getDefaultStreamOptions({ runtimeContext });
  const serializedAgentTools = await getSerializedAgentTools(tools);

  let serializedAgentWorkflows = {};

  if ('getWorkflows' in agent) {
    const logger = mastra.getLogger();
    try {
      const workflows = await agent.getWorkflows({ runtimeContext });
      serializedAgentWorkflows = Object.entries(workflows || {}).reduce<any>((acc, [key, workflow]) => {
        return {
          ...acc,
          [key]: {
            name: workflow.name,
          },
        };
      }, {});
    } catch (error) {
      logger.error('Error getting workflows for agent', { agentName: agent.name, error });
    }
  }

  const serializedAgentAgents = await getSerializedAgentDefinition({ agent, runtimeContext });

  const model = llm?.getModel();
  const models = await agent.getModelList(runtimeContext);
  const modelList = models?.map(md => ({
    ...md,
    model: {
      modelId: md.model.modelId,
      provider: md.model.provider,
      modelVersion: md.model.specificationVersion,
    },
  }));

  return {
    id,
    name: agent.name,
    instructions,
    agents: serializedAgentAgents,
    tools: serializedAgentTools,
    workflows: serializedAgentWorkflows,
    provider: llm?.getProvider(),
    modelId: llm?.getModelId(),
    modelVersion: model?.specificationVersion,
    defaultGenerateOptions: defaultGenerateOptions as any,
    defaultStreamOptions: defaultStreamOptions as any,
    modelList,
  };
}

// Agent handlers
export async function getAgentsHandler({ mastra, runtimeContext }: Context & { runtimeContext: RuntimeContext }) {
  try {
    const agents = mastra.getAgents();

    const serializedAgentsMap = await Promise.all(
      Object.entries(agents).map(async ([id, agent]) => {
        return formatAgentList({ id, mastra, agent, runtimeContext });
      }),
    );

    const serializedAgents = serializedAgentsMap.reduce<
      Record<string, Omit<(typeof serializedAgentsMap)[number], 'id'>>
    >((acc, { id, ...rest }) => {
      acc[id] = rest;
      return acc;
    }, {});

    return serializedAgents;
  } catch (error) {
    return handleError(error, 'Error getting agents');
  }
}

async function formatAgent({
  mastra,
  agent,
  runtimeContext,
  isPlayground,
}: {
  mastra: Context['mastra'];
  agent: Agent;
  runtimeContext: RuntimeContext;
  isPlayground: boolean;
}) {
  const tools = await agent.getTools({ runtimeContext });

  const serializedAgentTools = await getSerializedAgentTools(tools);

  let serializedAgentWorkflows = {};

  if ('getWorkflows' in agent) {
    const logger = mastra.getLogger();
    try {
      const workflows = await agent.getWorkflows({ runtimeContext });

      serializedAgentWorkflows = Object.entries(workflows || {}).reduce<any>((acc, [key, workflow]) => {
        return {
          ...acc,
          [key]: {
            name: workflow.name,
            steps: Object.entries(workflow.steps).reduce<any>((acc, [key, step]) => {
              return {
                ...acc,
                [key]: {
                  id: step.id,
                  description: step.description,
                },
              };
            }, {}),
          },
        };
      }, {});
    } catch (error) {
      logger.error('Error getting workflows for agent', { agentName: agent.name, error });
    }

    let proxyRuntimeContext = runtimeContext;
    if (isPlayground) {
      proxyRuntimeContext = new Proxy(runtimeContext, {
        get(target, prop) {
          if (prop === 'get') {
            return function (key: string) {
              const value = target.get(key);
              return value ?? `<${key}>`;
            };
          }
          return Reflect.get(target, prop);
        },
      });
    }

    const instructions = await agent.getInstructions({ runtimeContext: proxyRuntimeContext });
    const llm = await agent.getLLM({ runtimeContext });
    const defaultGenerateOptions = await agent.getDefaultGenerateOptions({ runtimeContext: proxyRuntimeContext });
    const defaultStreamOptions = await agent.getDefaultStreamOptions({ runtimeContext: proxyRuntimeContext });

    const model = llm?.getModel();
    const models = await agent.getModelList(runtimeContext);
    const modelList = models?.map(md => ({
      ...md,
      model: {
        modelId: md.model.modelId,
        provider: md.model.provider,
        modelVersion: md.model.specificationVersion,
      },
    }));

    const serializedAgentAgents = await getSerializedAgentDefinition({ agent, runtimeContext: proxyRuntimeContext });

    return {
      name: agent.name,
      instructions,
      tools: serializedAgentTools,
      agents: serializedAgentAgents,
      workflows: serializedAgentWorkflows,
      provider: llm?.getProvider(),
      modelId: llm?.getModelId(),
      modelVersion: model?.specificationVersion,
      modelList,
      defaultGenerateOptions: defaultGenerateOptions as any,
      defaultStreamOptions: defaultStreamOptions as any,
    };
  }
}

export async function getAgentByIdHandler({
  mastra,
  runtimeContext,
  agentId,
  isPlayground = false,
}: Context & { isPlayground?: boolean; runtimeContext: RuntimeContext; agentId: string }) {
  try {
    const agent = mastra.getAgent(agentId);
    if (!agent) {
      throw new HTTPException(404, { message: 'Agent not found' });
    }
    return formatAgent({ mastra, agent, runtimeContext, isPlayground });
  } catch (error) {
    return handleError(error, 'Error getting agent');
  }
}

export async function getEvalsByAgentIdHandler({
  mastra,
  runtimeContext,
  agentId,
}: Context & { runtimeContext: RuntimeContext; agentId: string }) {
  try {
    const agent = mastra.getAgent(agentId);
    const evals = (await mastra.getStorage()?.getEvalsByAgentName?.(agent.name, 'test')) || [];
    const instructions = await agent.getInstructions({ runtimeContext });
    return {
      id: agentId,
      name: agent.name,
      instructions,
      evals,
    };
  } catch (error) {
    return handleError(error, 'Error getting test evals');
  }
}

export async function getLiveEvalsByAgentIdHandler({
  mastra,
  runtimeContext,
  agentId,
}: Context & { runtimeContext: RuntimeContext; agentId: string }) {
  try {
    const agent = mastra.getAgent(agentId);
    const evals = (await mastra.getStorage()?.getEvalsByAgentName?.(agent.name, 'live')) || [];
    const instructions = await agent.getInstructions({ runtimeContext });

    return {
      id: agentId,
      name: agent.name,
      instructions,
      evals,
    };
  } catch (error) {
    return handleError(error, 'Error getting live evals');
  }
}

export function generateHandler({
  mastra,
  ...args
}: Context & {
  runtimeContext: RuntimeContext;
  agentId: string;
  body: GetBody<'generate'> & {
    // @deprecated use resourceId
    resourceid?: string;
    runtimeContext?: Record<string, unknown>;
  };
  abortSignal?: AbortSignal;
}) {
  const logger = mastra.getLogger();
  logger?.warn(
    "Deprecation NOTICE:\nGenerate method will switch to use generateVNext implementation September 23rd, 2025. Please use generateLegacyHandler if you don't want to upgrade just yet.",
  );
  return generateLegacyHandler({ mastra, ...args });
}

export async function generateLegacyHandler({
  mastra,
  runtimeContext,
  agentId,
  body,
  abortSignal,
}: Context & {
  runtimeContext: RuntimeContext;
  agentId: string;
  body: GetBody<'generate'> & {
    // @deprecated use resourceId
    resourceid?: string;
    runtimeContext?: Record<string, unknown>;
  };
  abortSignal?: AbortSignal;
}) {
  try {
    const agent = mastra.getAgent(agentId);

    if (!agent) {
      throw new HTTPException(404, { message: 'Agent not found' });
    }

    // UI Frameworks may send "client tools" in the body,
    // but it interferes with llm providers tool handling, so we remove them
    sanitizeBody(body, ['tools']);

    const { messages, resourceId, resourceid, runtimeContext: agentRuntimeContext, ...rest } = body;
    // Use resourceId if provided, fall back to resourceid (deprecated)
    const finalResourceId = resourceId ?? resourceid;

    const finalRuntimeContext = new RuntimeContext<Record<string, unknown>>([
      ...Array.from(runtimeContext.entries()),
      ...Array.from(Object.entries(agentRuntimeContext ?? {})),
    ]);

    validateBody({ messages });

    const result = await agent.generate(messages, {
      ...rest,
      abortSignal,
      // @ts-expect-error TODO fix types
      resourceId: finalResourceId,
      runtimeContext: finalRuntimeContext,
    });

    return result;
  } catch (error) {
    return handleError(error, 'Error generating from agent');
  }
}

export async function generateVNextHandler({
  mastra,
  runtimeContext,
  agentId,
  body,
  abortSignal,
}: Context & {
  runtimeContext: RuntimeContext;
  agentId: string;
  body: GetBody<'generateVNext'> & {
    runtimeContext?: Record<string, unknown>;
    format?: 'mastra' | 'aisdk';
  };
  abortSignal?: AbortSignal;
}): Promise<ReturnType<Agent['generateVNext']>> {
  try {
    const agent = mastra.getAgent(agentId);

    if (!agent) {
      throw new HTTPException(404, { message: 'Agent not found' });
    }

    // UI Frameworks may send "client tools" in the body,
    // but it interferes with llm providers tool handling, so we remove them
    sanitizeBody(body, ['tools']);

    const { messages, runtimeContext: agentRuntimeContext, ...rest } = body;

    const finalRuntimeContext = new RuntimeContext<Record<string, unknown>>([
      ...Array.from(runtimeContext.entries()),
      ...Array.from(Object.entries(agentRuntimeContext ?? {})),
    ]);

    validateBody({ messages });

    const result = await agent.generateVNext(messages, {
      ...rest,
      runtimeContext: finalRuntimeContext,
      format: rest.format || 'mastra',
      abortSignal,
    });

    return result;
  } catch (error) {
    return handleError(error, 'Error generating from agent');
  }
}

export async function streamGenerateHandler({
  mastra,
  ...args
}: Context & {
  runtimeContext: RuntimeContext;
  agentId: string;
  body: GetBody<'stream'> & {
    // @deprecated use resourceId
    resourceid?: string;
    runtimeContext?: string;
  };
  abortSignal?: AbortSignal;
}) {
  const logger = mastra.getLogger();
  logger?.warn(
    "Deprecation NOTICE:\n Stream method will switch to use streamVNext implementation September 23rd, 2025. Please use streamGenerateLegacyHandler if you don't want to upgrade just yet.",
  );

  return streamGenerateLegacyHandler({ mastra, ...args });
}
export async function streamGenerateLegacyHandler({
  mastra,
  runtimeContext,
  agentId,
  body,
  abortSignal,
}: Context & {
  runtimeContext: RuntimeContext;
  agentId: string;
  body: GetBody<'stream'> & {
    // @deprecated use resourceId
    resourceid?: string;
    runtimeContext?: string;
  };
  abortSignal?: AbortSignal;
}): Promise<Response | undefined> {
  try {
    const agent = mastra.getAgent(agentId);

    if (!agent) {
      throw new HTTPException(404, { message: 'Agent not found' });
    }

    const { messages, resourceId, resourceid, runtimeContext: agentRuntimeContext, ...rest } = body;
    // Use resourceId if provided, fall back to resourceid (deprecated)
    const finalResourceId = resourceId ?? resourceid;

    const finalRuntimeContext = new RuntimeContext<Record<string, unknown>>([
      ...Array.from(runtimeContext.entries()),
      ...Array.from(Object.entries(agentRuntimeContext ?? {})),
    ]);

    validateBody({ messages });

    const streamResult = await agent.stream(messages, {
      ...rest,
      abortSignal,
      // @ts-expect-error TODO fix types
      resourceId: finalResourceId,
      runtimeContext: finalRuntimeContext,
    });

    const streamResponse = rest.output
      ? streamResult.toTextStreamResponse({
          headers: {
            'Transfer-Encoding': 'chunked',
          },
        })
      : streamResult.toDataStreamResponse({
          sendUsage: true,
          sendReasoning: true,
          getErrorMessage: (error: any) => {
            return `An error occurred while processing your request. ${error instanceof Error ? error.message : JSON.stringify(error)}`;
          },
          headers: {
            'Transfer-Encoding': 'chunked',
          },
        });

    return streamResponse;
  } catch (error) {
    return handleError(error, 'error streaming agent response');
  }
}

export function streamVNextGenerateHandler({
  mastra,
  runtimeContext,
  agentId,
  body,
  abortSignal,
}: Context & {
  runtimeContext: RuntimeContext;
  agentId: string;
  body: GetBody<'streamVNext'> & {
    runtimeContext?: string;
    format?: 'aisdk' | 'mastra';
  };
  abortSignal?: AbortSignal;
}): ReturnType<Agent['streamVNext']> {
  try {
    const agent = mastra.getAgent(agentId);

    if (!agent) {
      throw new HTTPException(404, { message: 'Agent not found' });
    }

    // UI Frameworks may send "client tools" in the body,
    // but it interferes with llm providers tool handling, so we remove them
    sanitizeBody(body, ['tools']);

    const { messages, runtimeContext: agentRuntimeContext, ...rest } = body;
    const finalRuntimeContext = new RuntimeContext<Record<string, unknown>>([
      ...Array.from(runtimeContext.entries()),
      ...Array.from(Object.entries(agentRuntimeContext ?? {})),
    ]);

    validateBody({ messages });

    const streamResult = agent.streamVNext(messages, {
      ...rest,
      runtimeContext: finalRuntimeContext,
      abortSignal,
      format: body.format ?? 'mastra',
    });

    return streamResult;
  } catch (error) {
    return handleError(error, 'error streaming agent response');
  }
}

export function streamNetworkHandler({
  mastra,
  runtimeContext,
  agentId,
  body,
  // abortSignal,
}: Context & {
  runtimeContext: RuntimeContext;
  agentId: string;
  body: GetBody<'network'> & {
    thread?: string;
    resourceId?: string;
  };
  // abortSignal?: AbortSignal;
}): ReturnType<Agent['network']> {
  try {
    const agent = mastra.getAgent(agentId);

    if (!agent) {
      throw new HTTPException(404, { message: 'Agent not found' });
    }

    // UI Frameworks may send "client tools" in the body,
    // but it interferes with llm providers tool handling, so we remove them
    sanitizeBody(body, ['tools']);

    const { messages, runtimeContext: agentRuntimeContext, ...rest } = body;
    const finalRuntimeContext = new RuntimeContext<Record<string, unknown>>([
      ...Array.from(runtimeContext.entries()),
      ...Array.from(Object.entries(agentRuntimeContext ?? {})),
    ]);

    validateBody({ messages });

    const streamResult = agent.network(messages, {
      ...rest,
      memory: {
        thread: rest.thread ?? '',
        resource: rest.resourceId ?? '',
      },
      runtimeContext: finalRuntimeContext,
    });

    return streamResult;
  } catch (error) {
    return handleError(error, 'error streaming agent loop response');
  }
}

export async function streamVNextUIMessageHandler({
  mastra,
  runtimeContext,
  agentId,
  body,
  abortSignal,
}: Context & {
  runtimeContext: RuntimeContext;
  agentId: string;
  body: GetBody<'streamVNext'> & {
    runtimeContext?: string;
  };
  abortSignal?: AbortSignal;
}): Promise<Response | undefined> {
  try {
    const agent = mastra.getAgent(agentId);

    if (!agent) {
      throw new HTTPException(404, { message: 'Agent not found' });
    }

    // UI Frameworks may send "client tools" in the body,
    // but it interferes with llm providers tool handling, so we remove them
    sanitizeBody(body, ['tools']);

    const { messages, runtimeContext: agentRuntimeContext, ...rest } = body;
    const finalRuntimeContext = new RuntimeContext<Record<string, unknown>>([
      ...Array.from(runtimeContext.entries()),
      ...Array.from(Object.entries(agentRuntimeContext ?? {})),
    ]);

    validateBody({ messages });

    const streamResult = await agent.streamVNext(messages, {
      ...rest,
      runtimeContext: finalRuntimeContext,
      abortSignal,
      format: 'aisdk',
    });

    return streamResult.toUIMessageStreamResponse();
  } catch (error) {
    return handleError(error, 'error streaming agent response');
  }
}

export async function updateAgentModelHandler({
  mastra,
  agentId,
  body,
}: Context & {
  agentId: string;
  body: {
    modelId: string;
    provider: 'openai' | 'anthropic' | 'groq' | 'xai' | 'google';
  };
}): Promise<{ message: string }> {
  try {
    const agent = mastra.getAgent(agentId);

    if (!agent) {
      throw new HTTPException(404, { message: 'Agent not found' });
    }

    const agentModel = await agent.getModel();
    const modelVersion = agentModel.specificationVersion;

    const { modelId, provider } = body;

    const providerMap = {
      v1: {
        openai: openai(modelId),
        anthropic: anthropic(modelId),
        groq: groq(modelId),
        xai: xai(modelId),
        google: google(modelId),
      },
      v2: {
        openai: openaiV5(modelId),
        anthropic: anthropicV5(modelId),
        groq: groqV5(modelId),
        xai: xaiV5(modelId),
        google: googleV5(modelId),
      },
    };

    const modelVersionKey = modelVersion === 'v2' ? 'v2' : 'v1';

    const model = providerMap[modelVersionKey][provider];

    agent.__updateModel({ model });

    return { message: 'Agent model updated' };
  } catch (error) {
    return handleError(error, 'error updating agent model');
  }
}

export async function reorderAgentModelListHandler({
  mastra,
  agentId,
  body,
}: Context & {
  agentId: string;
  body: {
    reorderedModelIds: Array<string>;
  };
}): Promise<{ message: string }> {
  try {
    const agent = mastra.getAgent(agentId);

    if (!agent) {
      throw new HTTPException(404, { message: 'Agent not found' });
    }

<<<<<<< HEAD
=======
    const modelList = await agent.getModelList();
    if (!modelList || modelList.length === 0) {
      throw new HTTPException(400, { message: 'Agent model list is not found or empty' });
    }

>>>>>>> 8f56160f
    agent.reorderModels(body.reorderedModelIds);

    return { message: 'Model list reordered' };
  } catch (error) {
    return handleError(error, 'error reordering model list');
  }
}

export async function updateAgentModelInModelListHandler({
  mastra,
  agentId,
  modelConfigId,
  body,
}: Context & {
  agentId: string;
  modelConfigId: string;
  body: {
    model?: {
      modelId: string;
      provider: 'openai' | 'anthropic' | 'groq' | 'xai' | 'google';
    };
    maxRetries?: number;
    enabled?: boolean;
  };
}): Promise<{ message: string }> {
  try {
    const agent = mastra.getAgent(agentId);

    if (!agent) {
      throw new HTTPException(404, { message: 'Agent not found' });
    }
    const { model: bodyModel, maxRetries, enabled } = body;

    if (!modelConfigId) {
      throw new HTTPException(400, { message: 'Model id is required' });
    }

<<<<<<< HEAD
    let model: MastraLanguageModel | undefined;
    if (bodyModel) {
      const { modelId, provider } = bodyModel;
      const agentModel = await agent.getModel();
      const modelVersion = agentModel.specificationVersion;
      const providerMap = {
        v1: {
          openai: openai(modelId),
          anthropic: anthropic(modelId),
          groq: groq(modelId),
          xai: xai(modelId),
          google: google(modelId),
        },
        v2: {
          openai: openaiV5(modelId),
          anthropic: anthropicV5(modelId),
          groq: groqV5(modelId),
          xai: xaiV5(modelId),
          google: googleV5(modelId),
        },
      };

      const modelVersionKey = modelVersion === 'v2' ? 'v2' : 'v1';

      model = providerMap[modelVersionKey][provider];
=======
    const modelList = await agent.getModelList();
    if (!modelList || modelList.length === 0) {
      throw new HTTPException(400, { message: 'Agent model list is not found or empty' });
    }

    const modelToUpdate = modelList.find(m => m.id === modelConfigId);
    if (!modelToUpdate) {
      throw new HTTPException(400, { message: 'Model to update is not found in agent model list' });
    }

    let model: MastraLanguageModel | undefined;
    if (bodyModel) {
      const { modelId, provider } = bodyModel;
      const providerMap = {
        openai: openaiV5(modelId),
        anthropic: anthropicV5(modelId),
        groq: groqV5(modelId),
        xai: xaiV5(modelId),
        google: googleV5(modelId),
      };

      model = providerMap[provider];
>>>>>>> 8f56160f
    }

    agent.updateModelInModelList({ id: modelConfigId, model, maxRetries, enabled });

    return { message: 'Model list updated' };
  } catch (error) {
    return handleError(error, 'error updating model list');
  }
}<|MERGE_RESOLUTION|>--- conflicted
+++ resolved
@@ -738,14 +738,11 @@
       throw new HTTPException(404, { message: 'Agent not found' });
     }
 
-<<<<<<< HEAD
-=======
     const modelList = await agent.getModelList();
     if (!modelList || modelList.length === 0) {
       throw new HTTPException(400, { message: 'Agent model list is not found or empty' });
     }
 
->>>>>>> 8f56160f
     agent.reorderModels(body.reorderedModelIds);
 
     return { message: 'Model list reordered' };
@@ -783,33 +780,6 @@
       throw new HTTPException(400, { message: 'Model id is required' });
     }
 
-<<<<<<< HEAD
-    let model: MastraLanguageModel | undefined;
-    if (bodyModel) {
-      const { modelId, provider } = bodyModel;
-      const agentModel = await agent.getModel();
-      const modelVersion = agentModel.specificationVersion;
-      const providerMap = {
-        v1: {
-          openai: openai(modelId),
-          anthropic: anthropic(modelId),
-          groq: groq(modelId),
-          xai: xai(modelId),
-          google: google(modelId),
-        },
-        v2: {
-          openai: openaiV5(modelId),
-          anthropic: anthropicV5(modelId),
-          groq: groqV5(modelId),
-          xai: xaiV5(modelId),
-          google: googleV5(modelId),
-        },
-      };
-
-      const modelVersionKey = modelVersion === 'v2' ? 'v2' : 'v1';
-
-      model = providerMap[modelVersionKey][provider];
-=======
     const modelList = await agent.getModelList();
     if (!modelList || modelList.length === 0) {
       throw new HTTPException(400, { message: 'Agent model list is not found or empty' });
@@ -832,7 +802,6 @@
       };
 
       model = providerMap[provider];
->>>>>>> 8f56160f
     }
 
     agent.updateModelInModelList({ id: modelConfigId, model, maxRetries, enabled });
