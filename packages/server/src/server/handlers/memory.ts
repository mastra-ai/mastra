import type { MastraDBMessage } from '@mastra/core/agent';
import type { RequestContext } from '@mastra/core/di';
import type { MastraMemory } from '@mastra/core/memory';
import { generateEmptyFromSchema } from '@mastra/core/utils';
import { HTTPException } from '../http-exception';
import {
  threadIdPathParams,
  agentIdQuerySchema,
  getMemoryStatusQuerySchema,
  getMemoryConfigQuerySchema,
  listThreadsQuerySchema,
  getThreadByIdQuerySchema,
  listMessagesQuerySchema,
  getWorkingMemoryQuerySchema,
  getMemoryStatusNetworkQuerySchema,
  listThreadsNetworkQuerySchema,
  getThreadByIdNetworkQuerySchema,
  listMessagesNetworkQuerySchema,
  saveMessagesNetworkQuerySchema,
  createThreadNetworkQuerySchema,
  updateThreadNetworkQuerySchema,
  deleteThreadNetworkQuerySchema,
  deleteMessagesNetworkQuerySchema,
  memoryStatusResponseSchema,
  memoryConfigResponseSchema,
  listThreadsResponseSchema,
  getThreadByIdResponseSchema,
  listMessagesResponseSchema,
  getWorkingMemoryResponseSchema,
  saveMessagesBodySchema,
  createThreadBodySchema,
  updateThreadBodySchema,
  updateWorkingMemoryBodySchema,
  deleteMessagesBodySchema,
  searchMemoryQuerySchema,
  saveMessagesResponseSchema,
  updateWorkingMemoryResponseSchema,
  searchMemoryResponseSchema,
  deleteThreadResponseSchema,
  deleteMessagesResponseSchema,
} from '../schemas/memory';
import { createRoute } from '../server-adapter/routes/route-builder';
import type { Context } from '../types';

import { handleError } from './error';
import { validateBody } from './utils';

interface MemoryContext extends Context {
  agentId?: string;
  resourceId?: string;
  threadId?: string;
  requestContext?: RequestContext;
}

interface SearchResult {
  id: string;
  role: string;
  content: string;
  createdAt: Date;
  threadId?: string;
  threadTitle?: string;
  score?: number;
  context?: {
    before?: SearchResult[];
    after?: SearchResult[];
  };
}

export function getTextContent(message: MastraDBMessage): string {
  if (typeof message.content === 'string') {
    return message.content;
  }
  if (message.content && typeof message.content === 'object' && 'parts' in message.content) {
    const textPart = message.content.parts.find(p => p.type === 'text');
    return textPart?.text || '';
  }
  return '';
}

async function getMemoryFromContext({
  mastra,
  agentId,
  requestContext,
}: Pick<MemoryContext, 'mastra' | 'agentId' | 'requestContext'>): Promise<MastraMemory | null | undefined> {
  const logger = mastra.getLogger();
  let agent;
  if (agentId) {
    try {
      agent = mastra.getAgentById(agentId);
    } catch (error) {
      logger.debug('Error getting agent from mastra, searching agents for agent', error);
    }
  }
  if (agentId && !agent) {
    logger.debug('Agent not found, searching agents for agent', { agentId });
    const agents = mastra.listAgents();
    if (Object.keys(agents || {}).length) {
      for (const [_, ag] of Object.entries(agents)) {
        try {
          const agents = await ag.listAgents();

          if (agents[agentId]) {
            agent = agents[agentId];
            break;
          }
        } catch (error) {
          logger.debug('Error getting agent from agent', error);
        }
      }
    }

    if (!agent) {
      throw new HTTPException(404, { message: 'Agent not found' });
    }
  }

  if (agent) {
    return await agent?.getMemory({
      requestContext,
    });
  }
}

// ============================================================================
// Route Definitions (new pattern - handlers defined inline with createRoute)
// ============================================================================

export const GET_MEMORY_STATUS_ROUTE = createRoute({
  method: 'GET',
  path: '/api/memory/status',
  responseType: 'json',
  queryParamSchema: getMemoryStatusQuerySchema,
  responseSchema: memoryStatusResponseSchema,
  summary: 'Get memory status',
  description: 'Returns the current status of the memory system including configuration and health information',
  tags: ['Memory'],
  handler: async ({ mastra, agentId, requestContext }) => {
    try {
      const memory = await getMemoryFromContext({ mastra, agentId, requestContext });

      if (!memory) {
        return { result: false };
      }

      return { result: true };
    } catch (error) {
      return handleError(error, 'Error getting memory status');
    }
  },
});

export const GET_MEMORY_CONFIG_ROUTE = createRoute({
  method: 'GET',
  path: '/api/memory/config',
  responseType: 'json',
  queryParamSchema: getMemoryConfigQuerySchema,
  responseSchema: memoryConfigResponseSchema,
  summary: 'Get memory configuration',
  description: 'Returns the memory configuration for a specific agent or the system default',
  tags: ['Memory'],
  handler: async ({ mastra, agentId, requestContext }) => {
    try {
      const memory = await getMemoryFromContext({ mastra, agentId, requestContext });

      if (!memory) {
        throw new HTTPException(400, { message: 'Memory is not initialized' });
      }

      // Get the merged configuration (defaults + custom)
      const config = memory.getMergedThreadConfig({});

      return { config };
    } catch (error) {
      return handleError(error, 'Error getting memory configuration');
    }
  },
});

export const LIST_THREADS_ROUTE = createRoute({
  method: 'GET',
  path: '/api/memory/threads',
  responseType: 'json',
  queryParamSchema: listThreadsQuerySchema,
  responseSchema: listThreadsResponseSchema,
  summary: 'List memory threads',
  description: 'Returns a paginated list of conversation threads filtered by resource ID',
  tags: ['Memory'],
  handler: async ({ mastra, agentId, resourceId, requestContext, page, perPage, orderBy }) => {
    try {
      const memory = await getMemoryFromContext({ mastra, agentId, requestContext });

      if (!memory) {
        throw new HTTPException(400, { message: 'Memory is not initialized' });
      }

      validateBody({ resourceId });

      const result = await memory.listThreadsByResourceId({
        resourceId: resourceId!,
        page,
        perPage,
        orderBy,
      });
      return result;
    } catch (error) {
      return handleError(error, 'Error listing threads');
    }
  },
});

export const GET_THREAD_BY_ID_ROUTE = createRoute({
  method: 'GET',
  path: '/api/memory/threads/:threadId',
  responseType: 'json',
  pathParamSchema: threadIdPathParams,
  queryParamSchema: getThreadByIdQuerySchema,
  responseSchema: getThreadByIdResponseSchema,
  summary: 'Get thread by ID',
  description: 'Returns details for a specific conversation thread',
  tags: ['Memory'],
  handler: async ({ mastra, agentId, threadId, requestContext }) => {
    try {
      validateBody({ threadId });

      const memory = await getMemoryFromContext({ mastra, agentId, requestContext });
      if (!memory) {
        throw new HTTPException(400, { message: 'Memory is not initialized' });
      }

      const thread = await memory.getThreadById({ threadId: threadId! });
      if (!thread) {
        throw new HTTPException(404, { message: 'Thread not found' });
      }

      return thread;
    } catch (error) {
      return handleError(error, 'Error getting thread');
    }
  },
});

export const LIST_MESSAGES_ROUTE = createRoute({
  method: 'GET',
  path: '/api/memory/threads/:threadId/messages',
  responseType: 'json',
  pathParamSchema: threadIdPathParams,
  queryParamSchema: listMessagesQuerySchema,
  responseSchema: listMessagesResponseSchema,
  summary: 'List thread messages',
  description: 'Returns a paginated list of messages in a conversation thread',
  tags: ['Memory'],
  handler: async ({
    mastra,
    agentId,
    threadId,
    resourceId,
    perPage,
    page,
    orderBy,
    include,
    filter,
    requestContext,
  }) => {
    try {
      validateBody({ threadId });

      const memory = await getMemoryFromContext({ mastra, agentId, requestContext });

      if (!memory) {
        throw new HTTPException(400, { message: 'Memory is not initialized' });
      }

      if (!threadId) {
        throw new HTTPException(400, { message: 'No threadId found' });
      }

      const thread = await memory.getThreadById({ threadId: threadId });
      if (!thread) {
        throw new HTTPException(404, { message: 'Thread not found' });
      }

      const result = await memory.recall({
        threadId: threadId,
        resourceId,
        perPage,
        page,
        orderBy,
        include,
        filter,
      });
      return result;
    } catch (error) {
      return handleError(error, 'Error getting messages');
    }
  },
});

export const GET_WORKING_MEMORY_ROUTE = createRoute({
  method: 'GET',
  path: '/api/memory/threads/:threadId/working-memory',
  responseType: 'json',
  pathParamSchema: threadIdPathParams,
  queryParamSchema: getWorkingMemoryQuerySchema,
  responseSchema: getWorkingMemoryResponseSchema,
  summary: 'Get working memory',
  description: 'Returns the working memory state for a thread',
  tags: ['Memory'],
  handler: async ({ mastra, agentId, threadId, resourceId, requestContext, memoryConfig }) => {
    try {
      const memory = await getMemoryFromContext({ mastra, agentId, requestContext });
      validateBody({ threadId });
      if (!memory) {
        throw new HTTPException(400, { message: 'Memory is not initialized' });
      }
      const thread = await memory.getThreadById({ threadId: threadId! });
      const threadExists = !!thread;
      const template = await memory.getWorkingMemoryTemplate({ memoryConfig });
      const workingMemoryTemplate =
        template?.format === 'json'
          ? { ...template, content: JSON.stringify(generateEmptyFromSchema(template.content)) }
          : template;
      const workingMemory = await memory.getWorkingMemory({ threadId: threadId!, resourceId, memoryConfig });
      const config = memory.getMergedThreadConfig(memoryConfig || {});
      const source: 'thread' | 'resource' =
        config.workingMemory?.scope !== 'thread' && resourceId ? 'resource' : 'thread';
      return { workingMemory, source, workingMemoryTemplate, threadExists };
    } catch (error) {
      return handleError(error, 'Error getting working memory');
    }
  },
});

export const SAVE_MESSAGES_ROUTE = createRoute({
  method: 'POST',
  path: '/api/memory/save-messages',
  responseType: 'json',
  queryParamSchema: agentIdQuerySchema,
  bodySchema: saveMessagesBodySchema,
  responseSchema: saveMessagesResponseSchema,
  summary: 'Save messages',
  description: 'Saves new messages to memory',
  tags: ['Memory'],
  handler: async ({ mastra, agentId, messages, requestContext }) => {
    try {
      const memory = await getMemoryFromContext({ mastra, agentId, requestContext });

      if (!memory) {
        throw new HTTPException(400, { message: 'Memory is not initialized' });
      }

      if (!messages) {
        throw new HTTPException(400, { message: 'Messages are required' });
      }

      if (!Array.isArray(messages)) {
        throw new HTTPException(400, { message: 'Messages should be an array' });
      }

      // Validate that all messages have threadId and resourceId
      const invalidMessages = messages.filter(message => !message.threadId || !message.resourceId);
      if (invalidMessages.length > 0) {
        throw new HTTPException(400, {
          message: `All messages must have threadId and resourceId fields. Found ${invalidMessages.length} invalid message(s).`,
        });
      }

      const processedMessages = messages.map(message => ({
        ...message,
        id: message.id || memory.generateId(),
        createdAt: message.createdAt ? new Date(message.createdAt) : new Date(),
      }));

      const result = await memory.saveMessages({ messages: processedMessages as any, memoryConfig: {} });
      return result;
    } catch (error) {
      return handleError(error, 'Error saving messages');
    }
  },
});

export const CREATE_THREAD_ROUTE = createRoute({
  method: 'POST',
  path: '/api/memory/threads',
  responseType: 'json',
  queryParamSchema: agentIdQuerySchema,
  bodySchema: createThreadBodySchema,
  responseSchema: getThreadByIdResponseSchema,
  summary: 'Create thread',
  description: 'Creates a new conversation thread',
  tags: ['Memory'],
  handler: async ({ mastra, agentId, resourceId, title, metadata, threadId, requestContext }) => {
    try {
      const memory = await getMemoryFromContext({ mastra, agentId, requestContext });

      if (!memory) {
        throw new HTTPException(400, { message: 'Memory is not initialized' });
      }

      validateBody({ resourceId });

      const result = await memory.createThread({
        resourceId: resourceId!,
        title,
        metadata,
        threadId,
      });
      return result;
    } catch (error) {
      return handleError(error, 'Error saving thread to memory');
    }
  },
});

export const UPDATE_THREAD_ROUTE = createRoute({
  method: 'PATCH',
  path: '/api/memory/threads/:threadId',
  responseType: 'json',
  pathParamSchema: threadIdPathParams,
  queryParamSchema: agentIdQuerySchema,
  bodySchema: updateThreadBodySchema,
  responseSchema: getThreadByIdResponseSchema,
  summary: 'Update thread',
  description: 'Updates a conversation thread',
  tags: ['Memory'],
  handler: async ({ mastra, agentId, threadId, title, metadata, resourceId, requestContext }) => {
    try {
      const memory = await getMemoryFromContext({ mastra, agentId, requestContext });

      const updatedAt = new Date();

      validateBody({ threadId });

      if (!memory) {
        throw new HTTPException(400, { message: 'Memory is not initialized' });
      }

      const thread = await memory.getThreadById({ threadId: threadId! });
      if (!thread) {
        throw new HTTPException(404, { message: 'Thread not found' });
      }

      const updatedThread = {
        ...thread,
        title: title || thread.title,
        metadata: metadata || thread.metadata,
        resourceId: resourceId || thread.resourceId,
        createdAt: thread.createdAt,
        updatedAt,
      };

<<<<<<< HEAD
/**
 * Handler to get the working memory for a thread (optionally resource-scoped).
 * @returns workingMemory - the working memory for the thread
 * @returns source - thread or resource
 */
export async function getWorkingMemoryHandler({
  mastra,
  agentId,
  threadId,
  resourceId,
  requestContext,
  memoryConfig,
}: Pick<MemoryContext, 'mastra' | 'agentId' | 'threadId' | 'requestContext'> & {
  resourceId?: Parameters<MastraMemory['getWorkingMemory']>[0]['resourceId'];
  memoryConfig?: Parameters<MastraMemory['getWorkingMemory']>[0]['memoryConfig'];
}) {
  try {
    const memory = await getMemoryFromContext({ mastra, agentId, requestContext });
    validateBody({ threadId });
    if (!memory) {
      throw new HTTPException(400, { message: 'Memory is not initialized' });
    }
    const thread = await memory.getThreadById({ threadId: threadId! });
    const threadExists = !!thread;
    const template = await memory.getWorkingMemoryTemplate({ threadId: threadId!, resourceId });
    const workingMemoryTemplate =
      template?.format === 'json'
        ? { ...template, content: JSON.stringify(generateEmptyFromSchema(template.content)) }
        : template;
    const workingMemory = await memory.getWorkingMemory({ threadId: threadId!, resourceId, memoryConfig });
    const config = memory.getMergedThreadConfig(memoryConfig || {});
    const source = config.workingMemory?.scope !== 'thread' && resourceId ? 'resource' : 'thread';
    return { workingMemory, source, workingMemoryTemplate, threadExists };
  } catch (error) {
    return handleError(error, 'Error getting working memory');
  }
}
=======
      const result = await memory.saveThread({ thread: updatedThread });
      return {
        ...result,
        resourceId: result.resourceId ?? null,
      };
    } catch (error) {
      return handleError(error, 'Error updating thread');
    }
  },
});

export const DELETE_THREAD_ROUTE = createRoute({
  method: 'DELETE',
  path: '/api/memory/threads/:threadId',
  responseType: 'json',
  pathParamSchema: threadIdPathParams,
  queryParamSchema: agentIdQuerySchema,
  responseSchema: deleteThreadResponseSchema,
  summary: 'Delete thread',
  description: 'Deletes a conversation thread',
  tags: ['Memory'],
  handler: async ({ mastra, agentId, threadId, requestContext }) => {
    try {
      validateBody({ threadId });
>>>>>>> dfe0f61b

      const memory = await getMemoryFromContext({ mastra, agentId, requestContext });
      if (!memory) {
        throw new HTTPException(400, { message: 'Memory is not initialized' });
      }

      const thread = await memory.getThreadById({ threadId: threadId! });
      if (!thread) {
        throw new HTTPException(404, { message: 'Thread not found' });
      }

      await memory.deleteThread(threadId!);
      return { result: 'Thread deleted' };
    } catch (error) {
      return handleError(error, 'Error deleting thread');
    }
  },
});

export const UPDATE_WORKING_MEMORY_ROUTE = createRoute({
  method: 'POST',
  path: '/api/memory/threads/:threadId/working-memory',
  responseType: 'json',
  pathParamSchema: threadIdPathParams,
  queryParamSchema: agentIdQuerySchema,
  bodySchema: updateWorkingMemoryBodySchema,
  responseSchema: updateWorkingMemoryResponseSchema,
  summary: 'Update working memory',
  description: 'Updates the working memory state for a thread',
  tags: ['Memory'],
  handler: async ({ mastra, agentId, threadId, resourceId, memoryConfig, workingMemory, requestContext }) => {
    try {
      validateBody({ threadId, workingMemory });
      const memory = await getMemoryFromContext({ mastra, agentId, requestContext });
      if (!memory) {
        throw new HTTPException(400, { message: 'Memory is not initialized' });
      }
      const thread = await memory.getThreadById({ threadId: threadId! });
      if (!thread) {
        throw new HTTPException(404, { message: 'Thread not found' });
      }

      await memory.updateWorkingMemory({ threadId: threadId!, resourceId, workingMemory, memoryConfig });
      return { success: true };
    } catch (error) {
      return handleError(error, 'Error updating working memory');
    }
  },
});

export const DELETE_MESSAGES_ROUTE = createRoute({
  method: 'POST',
  path: '/api/memory/messages/delete',
  responseType: 'json',
  queryParamSchema: agentIdQuerySchema,
  bodySchema: deleteMessagesBodySchema,
  responseSchema: deleteMessagesResponseSchema,
  summary: 'Delete messages',
  description: 'Deletes specific messages from memory',
  tags: ['Memory'],
  handler: async ({ mastra, agentId, messageIds, requestContext }) => {
    try {
      if (messageIds === undefined || messageIds === null) {
        throw new HTTPException(400, { message: 'messageIds is required' });
      }

      const memory = await getMemoryFromContext({ mastra, agentId, requestContext });
      if (!memory) {
        throw new HTTPException(400, { message: 'Memory is not initialized' });
      }

      // Normalize messageIds to the format expected by deleteMessages
      // Convert single values to arrays and extract IDs from objects
      let normalizedIds: string[] | { id: string }[];

      if (Array.isArray(messageIds)) {
        // Already an array - keep as is (could be string[] or { id: string }[])
        normalizedIds = messageIds;
      } else if (typeof messageIds === 'string') {
        // Single string ID - wrap in array
        normalizedIds = [messageIds];
      } else {
        // Single object with id property - wrap in array
        normalizedIds = [messageIds];
      }

      await memory.deleteMessages(normalizedIds);

      // Count messages for response
      const count = Array.isArray(messageIds) ? messageIds.length : 1;

      return { success: true, message: `${count} message${count === 1 ? '' : 's'} deleted successfully` };
    } catch (error) {
      return handleError(error, 'Error deleting messages');
    }
  },
});

export const SEARCH_MEMORY_ROUTE = createRoute({
  method: 'GET',
  path: '/api/memory/search',
  responseType: 'json',
  queryParamSchema: searchMemoryQuerySchema,
  responseSchema: searchMemoryResponseSchema,
  summary: 'Search memory',
  description: 'Searches across memory using semantic or text search',
  tags: ['Memory'],
  handler: async ({ mastra, agentId, searchQuery, resourceId, threadId, limit = 20, requestContext, memoryConfig }) => {
    try {
      validateBody({ searchQuery, resourceId });

      const memory = await getMemoryFromContext({ mastra, agentId, requestContext });
      if (!memory) {
        throw new HTTPException(400, { message: 'Memory is not initialized' });
      }

      // Get memory configuration first to check scope
      const config = memory.getMergedThreadConfig(memoryConfig || {});
      const hasSemanticRecall = !!config?.semanticRecall;
      const resourceScope =
        typeof config?.semanticRecall === 'object' ? config?.semanticRecall?.scope !== 'thread' : true;

      const searchResults: SearchResult[] = [];

      // If threadId is provided and scope is thread-based, check if the thread exists
      if (threadId && !resourceScope) {
        const thread = await memory.getThreadById({ threadId });
        if (!thread) {
          // Thread doesn't exist yet (new unsaved thread) - return empty results
          return {
            results: [],
            count: 0,
            query: searchQuery,
            searchScope: resourceScope ? 'resource' : 'thread',
            searchType: hasSemanticRecall ? 'semantic' : 'text',
          };
        }
        if (thread.resourceId !== resourceId) {
          throw new HTTPException(403, { message: 'Thread does not belong to the specified resource' });
        }
      }

      // If no threadId provided, get one from the resource
      if (!threadId) {
        const { threads } = await memory.listThreadsByResourceId({
          resourceId,
          page: 0,
          perPage: 1,
          orderBy: { field: 'updatedAt', direction: 'DESC' },
        });

        if (threads.length === 0) {
          return {
            results: [],
            count: 0,
            query: searchQuery,
            searchScope: resourceScope ? 'resource' : 'thread',
            searchType: hasSemanticRecall ? 'semantic' : 'text',
          };
        }

        // Use first thread - Memory class will handle scope internally
        threadId = threads[0]!.id;
      }

      const beforeRange =
        typeof config.semanticRecall === `boolean`
          ? 2
          : typeof config.semanticRecall?.messageRange === `number`
            ? config.semanticRecall.messageRange
            : config.semanticRecall?.messageRange.before || 2;
      const afterRange =
        typeof config.semanticRecall === `boolean`
          ? 2
          : typeof config.semanticRecall?.messageRange === `number`
            ? config.semanticRecall.messageRange
            : config.semanticRecall?.messageRange.after || 2;

      if (resourceScope && config.semanticRecall) {
        config.semanticRecall =
          typeof config.semanticRecall === `boolean`
            ? // make message range 0 so we can highlight the matches in search, message range will include other messages, not the matching ones
              // and we add prev/next messages in a special section on each message anyway
              { messageRange: 0, topK: 2, scope: 'resource' }
            : { ...config.semanticRecall, messageRange: 0 };
      }

      // Single call to recall - just like the agent does
      // The Memory class handles scope (thread vs resource) internally
      const threadConfig = memory.getMergedThreadConfig(config || {});
      if (!threadConfig.lastMessages && !threadConfig.semanticRecall) {
        return { results: [], count: 0, query: searchQuery };
      }

      const result = await memory.recall({
        threadId,
        resourceId,
        perPage: threadConfig.lastMessages,
        threadConfig: config,
        vectorSearchString: threadConfig.semanticRecall && searchQuery ? searchQuery : undefined,
      });

      // Get all threads to build context and show which thread each message is from
      // Fetch threads by IDs from the actual messages to avoid truncation
      const threadIds = Array.from(
        new Set(result.messages.map((m: MastraDBMessage) => m.threadId || threadId!).filter(Boolean)),
      );
      const fetched = await Promise.all(threadIds.map((id: string) => memory.getThreadById({ threadId: id })));
      const threadMap = new Map(fetched.filter(Boolean).map(t => [t!.id, t!]));

      // Process each message in the results
      for (const msg of result.messages) {
        const content = getTextContent(msg);

        const msgThreadId = msg.threadId || threadId;
        const thread = threadMap.get(msgThreadId);

        // Get thread messages for context
        const threadMessages = (await memory.recall({ threadId: msgThreadId })).messages;
        const messageIndex = threadMessages.findIndex(m => m.id === msg.id);

        const searchResult: SearchResult = {
          id: msg.id,
          role: msg.role,
          content,
          createdAt: msg.createdAt,
          threadId: msgThreadId,
          threadTitle: thread?.title || msgThreadId,
        };

        if (messageIndex !== -1) {
          searchResult.context = {
            before: threadMessages.slice(Math.max(0, messageIndex - beforeRange), messageIndex).map(m => ({
              id: m.id,
              role: m.role,
              content: getTextContent(m),
              createdAt: m.createdAt || new Date(),
            })),
            after: threadMessages.slice(messageIndex + 1, messageIndex + afterRange + 1).map(m => ({
              id: m.id,
              role: m.role,
              content: getTextContent(m),
              createdAt: m.createdAt || new Date(),
            })),
          };
        }

        searchResults.push(searchResult);
      }

      // Sort by date (newest first) and limit
      const sortedResults = searchResults
        .sort((a, b) => new Date(b.createdAt).getTime() - new Date(a.createdAt).getTime())
        .slice(0, limit);

      return {
        results: sortedResults,
        count: sortedResults.length,
        query: searchQuery,
        searchScope: resourceScope ? 'resource' : 'thread',
        searchType: hasSemanticRecall ? 'semantic' : 'text',
      };
    } catch (error) {
      return handleError(error, 'Error searching memory');
    }
  },
});

// Network routes (same handlers with /network/ prefix)
export const GET_MEMORY_STATUS_NETWORK_ROUTE = createRoute({
  method: 'GET',
  path: '/api/memory/network/status',
  responseType: 'json',
  queryParamSchema: getMemoryStatusNetworkQuerySchema,
  responseSchema: memoryStatusResponseSchema,
  summary: 'Get memory status (network)',
  description: 'Returns the current status of the memory system (network route)',
  tags: ['Memory - Network'],
  handler: GET_MEMORY_STATUS_ROUTE.handler,
});

export const LIST_THREADS_NETWORK_ROUTE = createRoute({
  method: 'GET',
  path: '/api/memory/network/threads',
  responseType: 'json',
  queryParamSchema: listThreadsNetworkQuerySchema,
  responseSchema: listThreadsResponseSchema,
  summary: 'List memory threads (network)',
  description: 'Returns a paginated list of conversation threads (network route)',
  tags: ['Memory - Network'],
  handler: LIST_THREADS_ROUTE.handler,
});

export const GET_THREAD_BY_ID_NETWORK_ROUTE = createRoute({
  method: 'GET',
  path: '/api/memory/network/threads/:threadId',
  responseType: 'json',
  pathParamSchema: threadIdPathParams,
  queryParamSchema: getThreadByIdNetworkQuerySchema,
  responseSchema: getThreadByIdResponseSchema,
  summary: 'Get thread by ID (network)',
  description: 'Returns details for a specific conversation thread (network route)',
  tags: ['Memory - Network'],
  handler: GET_THREAD_BY_ID_ROUTE.handler,
});

export const LIST_MESSAGES_NETWORK_ROUTE = createRoute({
  method: 'GET',
  path: '/api/memory/network/threads/:threadId/messages',
  responseType: 'json',
  pathParamSchema: threadIdPathParams,
  queryParamSchema: listMessagesNetworkQuerySchema,
  responseSchema: listMessagesResponseSchema,
  summary: 'List thread messages (network)',
  description: 'Returns a paginated list of messages in a conversation thread (network route)',
  tags: ['Memory - Network'],
  handler: LIST_MESSAGES_ROUTE.handler,
});

export const SAVE_MESSAGES_NETWORK_ROUTE = createRoute({
  method: 'POST',
  path: '/api/memory/network/save-messages',
  responseType: 'json',
  queryParamSchema: saveMessagesNetworkQuerySchema,
  bodySchema: saveMessagesBodySchema,
  responseSchema: saveMessagesResponseSchema,
  summary: 'Save messages (network)',
  description: 'Saves new messages to memory (network route)',
  tags: ['Memory - Network'],
  handler: SAVE_MESSAGES_ROUTE.handler,
});

export const CREATE_THREAD_NETWORK_ROUTE = createRoute({
  method: 'POST',
  path: '/api/memory/network/threads',
  responseType: 'json',
  queryParamSchema: createThreadNetworkQuerySchema,
  bodySchema: createThreadBodySchema,
  responseSchema: getThreadByIdResponseSchema,
  summary: 'Create thread (network)',
  description: 'Creates a new conversation thread (network route)',
  tags: ['Memory - Network'],
  handler: CREATE_THREAD_ROUTE.handler,
});

export const UPDATE_THREAD_NETWORK_ROUTE = createRoute({
  method: 'PATCH',
  path: '/api/memory/network/threads/:threadId',
  responseType: 'json',
  pathParamSchema: threadIdPathParams,
  queryParamSchema: updateThreadNetworkQuerySchema,
  bodySchema: updateThreadBodySchema,
  responseSchema: getThreadByIdResponseSchema,
  summary: 'Update thread (network)',
  description: 'Updates a conversation thread (network route)',
  tags: ['Memory - Network'],
  handler: UPDATE_THREAD_ROUTE.handler,
});

export const DELETE_THREAD_NETWORK_ROUTE = createRoute({
  method: 'DELETE',
  path: '/api/memory/network/threads/:threadId',
  responseType: 'json',
  pathParamSchema: threadIdPathParams,
  queryParamSchema: deleteThreadNetworkQuerySchema,
  responseSchema: deleteThreadResponseSchema,
  summary: 'Delete thread (network)',
  description: 'Deletes a conversation thread (network route)',
  tags: ['Memory - Network'],
  handler: DELETE_THREAD_ROUTE.handler,
});

export const DELETE_MESSAGES_NETWORK_ROUTE = createRoute({
  method: 'POST',
  path: '/api/memory/network/messages/delete',
  responseType: 'json',
  queryParamSchema: deleteMessagesNetworkQuerySchema,
  bodySchema: deleteMessagesBodySchema,
  responseSchema: deleteMessagesResponseSchema,
  summary: 'Delete messages (network)',
  description: 'Deletes specific messages from memory (network route)',
  tags: ['Memory - Network'],
  handler: DELETE_MESSAGES_ROUTE.handler,
});<|MERGE_RESOLUTION|>--- conflicted
+++ resolved
@@ -314,7 +314,7 @@
       }
       const thread = await memory.getThreadById({ threadId: threadId! });
       const threadExists = !!thread;
-      const template = await memory.getWorkingMemoryTemplate({ memoryConfig });
+      const template = await memory.getWorkingMemoryTemplate({ threadId: threadId!, resourceId });
       const workingMemoryTemplate =
         template?.format === 'json'
           ? { ...template, content: JSON.stringify(generateEmptyFromSchema(template.content)) }
@@ -448,45 +448,6 @@
         updatedAt,
       };
 
-<<<<<<< HEAD
-/**
- * Handler to get the working memory for a thread (optionally resource-scoped).
- * @returns workingMemory - the working memory for the thread
- * @returns source - thread or resource
- */
-export async function getWorkingMemoryHandler({
-  mastra,
-  agentId,
-  threadId,
-  resourceId,
-  requestContext,
-  memoryConfig,
-}: Pick<MemoryContext, 'mastra' | 'agentId' | 'threadId' | 'requestContext'> & {
-  resourceId?: Parameters<MastraMemory['getWorkingMemory']>[0]['resourceId'];
-  memoryConfig?: Parameters<MastraMemory['getWorkingMemory']>[0]['memoryConfig'];
-}) {
-  try {
-    const memory = await getMemoryFromContext({ mastra, agentId, requestContext });
-    validateBody({ threadId });
-    if (!memory) {
-      throw new HTTPException(400, { message: 'Memory is not initialized' });
-    }
-    const thread = await memory.getThreadById({ threadId: threadId! });
-    const threadExists = !!thread;
-    const template = await memory.getWorkingMemoryTemplate({ threadId: threadId!, resourceId });
-    const workingMemoryTemplate =
-      template?.format === 'json'
-        ? { ...template, content: JSON.stringify(generateEmptyFromSchema(template.content)) }
-        : template;
-    const workingMemory = await memory.getWorkingMemory({ threadId: threadId!, resourceId, memoryConfig });
-    const config = memory.getMergedThreadConfig(memoryConfig || {});
-    const source = config.workingMemory?.scope !== 'thread' && resourceId ? 'resource' : 'thread';
-    return { workingMemory, source, workingMemoryTemplate, threadExists };
-  } catch (error) {
-    return handleError(error, 'Error getting working memory');
-  }
-}
-=======
       const result = await memory.saveThread({ thread: updatedThread });
       return {
         ...result,
@@ -511,7 +472,6 @@
   handler: async ({ mastra, agentId, threadId, requestContext }) => {
     try {
       validateBody({ threadId });
->>>>>>> dfe0f61b
 
       const memory = await getMemoryFromContext({ mastra, agentId, requestContext });
       if (!memory) {
