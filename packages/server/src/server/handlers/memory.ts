--- conflicted
+++ resolved
@@ -1,9 +1,5 @@
-<<<<<<< HEAD
-import { RuntimeContext } from '@mastra/core/di';
-=======
 import { convertMessages } from '@mastra/core/agent';
 import { RequestContext } from '@mastra/core/di';
->>>>>>> 3db9ebbb
 import type { MastraMemory } from '@mastra/core/memory';
 import type { StorageGetMessagesArg, ThreadSortOptions } from '@mastra/core/storage';
 import { generateEmptyFromSchema } from '@mastra/core/utils';
