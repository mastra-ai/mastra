--- conflicted
+++ resolved
@@ -1,10 +1,5 @@
-<<<<<<< HEAD
 import type { MastraDBMessage } from '@mastra/core/agent';
 import type { RuntimeContext } from '@mastra/core/di';
-=======
-import { convertMessages } from '@mastra/core/agent';
-import { RuntimeContext } from '@mastra/core/di';
->>>>>>> b7de5336
 import type { MastraMemory } from '@mastra/core/memory';
 import type { StorageGetMessagesArg, ThreadSortOptions } from '@mastra/core/storage';
 import { generateEmptyFromSchema } from '@mastra/core/utils';
@@ -61,7 +56,7 @@
   if (agent) {
     return (
       (await agent?.getMemory({
-        runtimeContext: runtimeContext ?? new RuntimeContext(),
+        runtimeContext,
       })) || mastra.getMemory()
     );
   }
@@ -440,7 +435,7 @@
         : template;
     const workingMemory = await memory.getWorkingMemory({ threadId: threadId!, resourceId, memoryConfig });
     const config = memory.getMergedThreadConfig(memoryConfig || {});
-    const source = config.workingMemory?.scope !== 'thread' && resourceId ? 'resource' : 'thread';
+    const source = config.workingMemory?.scope === 'resource' && resourceId ? 'resource' : 'thread';
     return { workingMemory, source, workingMemoryTemplate, threadExists };
   } catch (error) {
     return handleError(error, 'Error getting working memory');
@@ -611,61 +606,6 @@
         };
       }
 
-<<<<<<< HEAD
-      for (const thread of threads) {
-        // Use rememberMessages for semantic search
-        const messagesV2 = await memory.rememberMessages({
-          threadId: thread.id,
-          resourceId,
-          vectorMessageSearch: searchQuery,
-          config,
-        });
-
-        // Get thread messages for context
-        const { messages: threadMessages } = await memory.query({ threadId: thread.id });
-
-        // Process results
-        messagesV2.forEach((msg: MastraDBMessage) => {
-          if (messageMap.has(msg.id)) return;
-          messageMap.set(msg.id, true);
-
-          const content =
-            msg.content.content ||
-            msg.content.parts?.map((p: any) => (p.type === 'text' ? p.text : '')).join(' ') ||
-            '';
-
-          if (!hasSemanticRecall && !content.toLowerCase().includes(searchQuery.toLowerCase())) {
-            return;
-          }
-
-          const messageIndex = threadMessages.findIndex((m: any) => m.id === msg.id);
-
-          const searchResult: SearchResult = {
-            id: msg.id,
-            role: msg.role,
-            content,
-            createdAt: msg.createdAt,
-            threadId: msg.threadId || thread.id,
-            threadTitle: thread.title || msg.threadId || thread.id,
-          };
-
-          if (messageIndex !== -1) {
-            searchResult.context = {
-              before: threadMessages.slice(Math.max(0, messageIndex - 2), messageIndex).map((m: any) => ({
-                id: m.id,
-                role: m.role,
-                content: m.content,
-                createdAt: m.createdAt || new Date(),
-              })),
-              after: threadMessages.slice(messageIndex + 1, messageIndex + 3).map((m: any) => ({
-                id: m.id,
-                role: m.role,
-                content: m.content,
-                createdAt: m.createdAt || new Date(),
-              })),
-            };
-          }
-=======
       // Use first thread - Memory class will handle scope internally
       threadId = threads[0]!.id;
     }
@@ -700,14 +640,13 @@
       vectorMessageSearch: searchQuery,
       config,
     });
->>>>>>> b7de5336
 
     // Get all threads to build context and show which thread each message is from
     const threads = await memory.getThreadsByResourceId({ resourceId });
     const threadMap = new Map(threads.map(t => [t.id, t]));
 
     // Process each message in the results
-    for (const msg of result.messagesV2) {
+    for (const msg of result) {
       const content =
         typeof msg.content.content === `string`
           ? msg.content.content
@@ -717,7 +656,7 @@
       const thread = threadMap.get(msgThreadId);
 
       // Get thread messages for context
-      const threadMessages = (await memory.query({ threadId: msgThreadId })).uiMessages;
+      const threadMessages = (await memory.query({ threadId: msgThreadId })).messages;
       const messageIndex = threadMessages.findIndex(m => m.id === msg.id);
 
       const searchResult: SearchResult = {
@@ -746,65 +685,7 @@
         };
       }
 
-<<<<<<< HEAD
-      const messagesV2 = await memory.rememberMessages({
-        threadId,
-        resourceId,
-        vectorMessageSearch: searchQuery,
-        config,
-      });
-
-      const { messages: threadMessages } = await memory.query({ threadId });
-
-      messagesV2.forEach((msg: MastraDBMessage) => {
-        // Skip duplicates
-        if (messageMap.has(msg.id)) return;
-        messageMap.set(msg.id, true);
-
-        // Extract content
-        const content =
-          msg.content.content || msg.content.parts?.map((p: any) => (p.type === 'text' ? p.text : '')).join(' ') || '';
-
-        // If not using semantic recall, filter by text search
-        if (!hasSemanticRecall && !content.toLowerCase().includes(searchQuery.toLowerCase())) {
-          return;
-        }
-
-        // Find message index for context
-        const messageIndex = threadMessages.findIndex((m: any) => m.id === msg.id);
-
-        const searchResult: SearchResult = {
-          id: msg.id,
-          role: msg.role,
-          content,
-          createdAt: msg.createdAt,
-          threadId: threadId,
-          threadTitle: thread?.title || threadId,
-        };
-
-        // Add context if found
-        if (messageIndex !== -1) {
-          searchResult.context = {
-            before: threadMessages.slice(Math.max(0, messageIndex - 2), messageIndex).map((m: any) => ({
-              id: m.id,
-              role: m.role,
-              content: m.content,
-              createdAt: m.createdAt || new Date(),
-            })),
-            after: threadMessages.slice(messageIndex + 1, messageIndex + 3).map((m: any) => ({
-              id: m.id,
-              role: m.role,
-              content: m.content,
-              createdAt: m.createdAt || new Date(),
-            })),
-          };
-        }
-
-        searchResults.push(searchResult);
-      });
-=======
       searchResults.push(searchResult);
->>>>>>> b7de5336
     }
 
     // Sort by date (newest first) and limit
