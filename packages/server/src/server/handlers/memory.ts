--- conflicted
+++ resolved
@@ -1,9 +1,5 @@
 import { convertMessages } from '@mastra/core/agent';
-<<<<<<< HEAD
-import { RequestContext } from '@mastra/core/di';
-=======
 import { RuntimeContext } from '@mastra/core/di';
->>>>>>> 226a1467
 import type { MastraMemory } from '@mastra/core/memory';
 import type { StorageGetMessagesArg, ThreadSortOptions } from '@mastra/core/storage';
 import { generateEmptyFromSchema } from '@mastra/core/utils';
@@ -17,14 +13,14 @@
   agentId?: string;
   resourceId?: string;
   threadId?: string;
-  requestContext?: RequestContext;
+  runtimeContext?: RuntimeContext;
 }
 
 async function getMemoryFromContext({
   mastra,
   agentId,
-  requestContext,
-}: Pick<MemoryContext, 'mastra' | 'agentId' | 'requestContext'>): Promise<MastraMemory | null | undefined> {
+  runtimeContext,
+}: Pick<MemoryContext, 'mastra' | 'agentId' | 'runtimeContext'>): Promise<MastraMemory | null | undefined> {
   const logger = mastra.getLogger();
   let agent;
   if (agentId) {
@@ -36,7 +32,7 @@
   }
   if (agentId && !agent) {
     logger.debug('Agent not found, searching agents for agent', { agentId });
-    const agents = mastra.listAgents();
+    const agents = mastra.getAgents();
     if (Object.keys(agents || {}).length) {
       for (const [_, ag] of Object.entries(agents)) {
         try {
@@ -60,11 +56,7 @@
   if (agent) {
     return (
       (await agent?.getMemory({
-<<<<<<< HEAD
-        requestContext: requestContext ?? new RequestContext(),
-=======
         runtimeContext: runtimeContext ?? new RuntimeContext(),
->>>>>>> 226a1467
       })) || mastra.getMemory()
     );
   }
@@ -76,10 +68,10 @@
 export async function getMemoryStatusHandler({
   mastra,
   agentId,
-  requestContext,
-}: Pick<MemoryContext, 'mastra' | 'agentId' | 'requestContext'>) {
-  try {
-    const memory = await getMemoryFromContext({ mastra, agentId, requestContext });
+  runtimeContext,
+}: Pick<MemoryContext, 'mastra' | 'agentId' | 'runtimeContext'>) {
+  try {
+    const memory = await getMemoryFromContext({ mastra, agentId, runtimeContext });
 
     if (!memory) {
       return { result: false };
@@ -94,10 +86,10 @@
 export async function getMemoryConfigHandler({
   mastra,
   agentId,
-  requestContext,
-}: Pick<MemoryContext, 'mastra' | 'agentId' | 'requestContext'>) {
-  try {
-    const memory = await getMemoryFromContext({ mastra, agentId, requestContext });
+  runtimeContext,
+}: Pick<MemoryContext, 'mastra' | 'agentId' | 'runtimeContext'>) {
+  try {
+    const memory = await getMemoryFromContext({ mastra, agentId, runtimeContext });
 
     if (!memory) {
       throw new HTTPException(400, { message: 'Memory is not initialized' });
@@ -112,21 +104,49 @@
   }
 }
 
-export async function listThreadsHandler({
+export async function getThreadsHandler({
   mastra,
   agentId,
   resourceId,
-  requestContext,
-  offset,
-  limit,
+  runtimeContext,
   orderBy,
   sortDirection,
-}: Pick<MemoryContext, 'mastra' | 'agentId' | 'resourceId' | 'requestContext'> & {
-  offset: number;
-  limit: number;
+}: Pick<MemoryContext, 'mastra' | 'agentId' | 'resourceId' | 'runtimeContext'> & ThreadSortOptions) {
+  try {
+    const memory = await getMemoryFromContext({ mastra, agentId, runtimeContext });
+
+    if (!memory) {
+      throw new HTTPException(400, { message: 'Memory is not initialized' });
+    }
+
+    validateBody({ resourceId });
+
+    const threads = await memory.getThreadsByResourceId({
+      resourceId: resourceId!,
+      orderBy,
+      sortDirection,
+    });
+    return threads;
+  } catch (error) {
+    return handleError(error, 'Error getting threads');
+  }
+}
+
+export async function getThreadsPaginatedHandler({
+  mastra,
+  agentId,
+  resourceId,
+  runtimeContext,
+  page,
+  perPage,
+  orderBy,
+  sortDirection,
+}: Pick<MemoryContext, 'mastra' | 'agentId' | 'resourceId' | 'runtimeContext'> & {
+  page: number;
+  perPage: number;
 } & ThreadSortOptions) {
   try {
-    const memory = await getMemoryFromContext({ mastra, agentId, requestContext });
+    const memory = await getMemoryFromContext({ mastra, agentId, runtimeContext });
 
     if (!memory) {
       throw new HTTPException(400, { message: 'Memory is not initialized' });
@@ -134,16 +154,16 @@
 
     validateBody({ resourceId });
 
-    const result = await memory.listThreadsByResourceId({
+    const result = await memory.getThreadsByResourceIdPaginated({
       resourceId: resourceId!,
-      offset,
-      limit,
+      page,
+      perPage,
       orderBy,
       sortDirection,
     });
     return result;
   } catch (error) {
-    return handleError(error, 'Error listing threads');
+    return handleError(error, 'Error getting paginated threads');
   }
 }
 
@@ -151,12 +171,12 @@
   mastra,
   agentId,
   threadId,
-  requestContext,
-}: Pick<MemoryContext, 'mastra' | 'agentId' | 'threadId' | 'requestContext'>) {
+  runtimeContext,
+}: Pick<MemoryContext, 'mastra' | 'agentId' | 'threadId' | 'runtimeContext'>) {
   try {
     validateBody({ threadId });
 
-    const memory = await getMemoryFromContext({ mastra, agentId, requestContext });
+    const memory = await getMemoryFromContext({ mastra, agentId, runtimeContext });
     if (!memory) {
       throw new HTTPException(400, { message: 'Memory is not initialized' });
     }
@@ -176,14 +196,14 @@
   mastra,
   agentId,
   body,
-  requestContext,
-}: Pick<MemoryContext, 'mastra' | 'agentId' | 'requestContext'> & {
+  runtimeContext,
+}: Pick<MemoryContext, 'mastra' | 'agentId' | 'runtimeContext'> & {
   body: {
     messages: Parameters<MastraMemory['saveMessages']>[0]['messages'];
   };
 }) {
   try {
-    const memory = await getMemoryFromContext({ mastra, agentId, requestContext });
+    const memory = await getMemoryFromContext({ mastra, agentId, runtimeContext });
 
     if (!memory) {
       throw new HTTPException(400, { message: 'Memory is not initialized' });
@@ -222,12 +242,12 @@
   mastra,
   agentId,
   body,
-  requestContext,
-}: Pick<MemoryContext, 'mastra' | 'agentId' | 'requestContext'> & {
+  runtimeContext,
+}: Pick<MemoryContext, 'mastra' | 'agentId' | 'runtimeContext'> & {
   body?: Omit<Parameters<MastraMemory['createThread']>[0], 'resourceId'> & { resourceId?: string };
 }) {
   try {
-    const memory = await getMemoryFromContext({ mastra, agentId, requestContext });
+    const memory = await getMemoryFromContext({ mastra, agentId, runtimeContext });
 
     if (!memory) {
       throw new HTTPException(400, { message: 'Memory is not initialized' });
@@ -252,12 +272,12 @@
   agentId,
   threadId,
   body,
-  requestContext,
-}: Pick<MemoryContext, 'mastra' | 'agentId' | 'threadId' | 'requestContext'> & {
+  runtimeContext,
+}: Pick<MemoryContext, 'mastra' | 'agentId' | 'threadId' | 'runtimeContext'> & {
   body?: Parameters<MastraMemory['saveThread']>[0]['thread'];
 }) {
   try {
-    const memory = await getMemoryFromContext({ mastra, agentId, requestContext });
+    const memory = await getMemoryFromContext({ mastra, agentId, runtimeContext });
 
     if (!body) {
       throw new HTTPException(400, { message: 'Body is required' });
@@ -297,12 +317,12 @@
   mastra,
   agentId,
   threadId,
-  requestContext,
-}: Pick<MemoryContext, 'mastra' | 'agentId' | 'threadId' | 'requestContext'>) {
+  runtimeContext,
+}: Pick<MemoryContext, 'mastra' | 'agentId' | 'threadId' | 'runtimeContext'>) {
   try {
     validateBody({ threadId });
 
-    const memory = await getMemoryFromContext({ mastra, agentId, requestContext });
+    const memory = await getMemoryFromContext({ mastra, agentId, runtimeContext });
     if (!memory) {
       throw new HTTPException(400, { message: 'Memory is not initialized' });
     }
@@ -353,8 +373,8 @@
   agentId,
   threadId,
   limit,
-  requestContext,
-}: Pick<MemoryContext, 'mastra' | 'agentId' | 'threadId' | 'requestContext'> & {
+  runtimeContext,
+}: Pick<MemoryContext, 'mastra' | 'agentId' | 'threadId' | 'runtimeContext'> & {
   limit?: number;
 }) {
   if (limit !== undefined && (!Number.isInteger(limit) || limit <= 0)) {
@@ -363,7 +383,7 @@
   try {
     validateBody({ threadId });
 
-    const memory = await getMemoryFromContext({ mastra, agentId, requestContext });
+    const memory = await getMemoryFromContext({ mastra, agentId, runtimeContext });
 
     if (!memory) {
       throw new HTTPException(400, { message: 'Memory is not initialized' });
@@ -395,14 +415,14 @@
   agentId,
   threadId,
   resourceId,
-  requestContext,
+  runtimeContext,
   memoryConfig,
-}: Pick<MemoryContext, 'mastra' | 'agentId' | 'threadId' | 'requestContext'> & {
+}: Pick<MemoryContext, 'mastra' | 'agentId' | 'threadId' | 'runtimeContext'> & {
   resourceId?: Parameters<MastraMemory['getWorkingMemory']>[0]['resourceId'];
   memoryConfig?: Parameters<MastraMemory['getWorkingMemory']>[0]['memoryConfig'];
 }) {
   try {
-    const memory = await getMemoryFromContext({ mastra, agentId, requestContext });
+    const memory = await getMemoryFromContext({ mastra, agentId, runtimeContext });
     validateBody({ threadId });
     if (!memory) {
       throw new HTTPException(400, { message: 'Memory is not initialized' });
@@ -416,7 +436,7 @@
         : template;
     const workingMemory = await memory.getWorkingMemory({ threadId: threadId!, resourceId, memoryConfig });
     const config = memory.getMergedThreadConfig(memoryConfig || {});
-    const source = config.workingMemory?.scope !== 'thread' && resourceId ? 'resource' : 'thread';
+    const source = config.workingMemory?.scope === 'resource' && resourceId ? 'resource' : 'thread';
     return { workingMemory, source, workingMemoryTemplate, threadExists };
   } catch (error) {
     return handleError(error, 'Error getting working memory');
@@ -433,13 +453,13 @@
   agentId,
   threadId,
   body,
-  requestContext,
-}: Pick<MemoryContext, 'mastra' | 'agentId' | 'threadId' | 'requestContext'> & {
+  runtimeContext,
+}: Pick<MemoryContext, 'mastra' | 'agentId' | 'threadId' | 'runtimeContext'> & {
   body: Omit<Parameters<MastraMemory['updateWorkingMemory']>[0], 'threadId'>;
 }) {
   try {
     validateBody({ threadId });
-    const memory = await getMemoryFromContext({ mastra, agentId, requestContext });
+    const memory = await getMemoryFromContext({ mastra, agentId, runtimeContext });
     const { resourceId, memoryConfig, workingMemory } = body;
     if (!memory) {
       throw new HTTPException(400, { message: 'Memory is not initialized' });
@@ -486,8 +506,8 @@
   mastra,
   agentId,
   messageIds,
-  requestContext,
-}: Pick<MemoryContext, 'mastra' | 'agentId' | 'requestContext'> & {
+  runtimeContext,
+}: Pick<MemoryContext, 'mastra' | 'agentId' | 'runtimeContext'> & {
   messageIds: string | string[] | { id: string } | { id: string }[];
 }) {
   try {
@@ -495,7 +515,7 @@
       throw new HTTPException(400, { message: 'messageIds is required' });
     }
 
-    const memory = await getMemoryFromContext({ mastra, agentId, requestContext });
+    const memory = await getMemoryFromContext({ mastra, agentId, runtimeContext });
     if (!memory) {
       throw new HTTPException(400, { message: 'Memory is not initialized' });
     }
@@ -522,9 +542,9 @@
   resourceId,
   threadId,
   limit = 20,
-  requestContext,
+  runtimeContext,
   memoryConfig,
-}: Pick<MemoryContext, 'mastra' | 'agentId' | 'requestContext'> & {
+}: Pick<MemoryContext, 'mastra' | 'agentId' | 'runtimeContext'> & {
   searchQuery: string;
   resourceId: string;
   threadId?: string;
@@ -534,7 +554,7 @@
   try {
     validateBody({ searchQuery, resourceId });
 
-    const memory = await getMemoryFromContext({ mastra, agentId, requestContext });
+    const memory = await getMemoryFromContext({ mastra, agentId, runtimeContext });
     if (!memory) {
       throw new HTTPException(400, { message: 'Memory is not initialized' });
     }
@@ -542,8 +562,7 @@
     // Get memory configuration first to check scope
     const config = memory.getMergedThreadConfig(memoryConfig || {});
     const hasSemanticRecall = !!config?.semanticRecall;
-    const resourceScope =
-      typeof config?.semanticRecall === 'object' ? config?.semanticRecall?.scope !== 'thread' : true;
+    const resourceScope = typeof config?.semanticRecall === 'object' && config?.semanticRecall?.scope === 'resource';
 
     // Only validate thread ownership if we're in thread scope
     if (threadId && !resourceScope) {
@@ -557,6 +576,7 @@
     }
 
     const searchResults: SearchResult[] = [];
+    const messageMap = new Map<string, boolean>(); // For deduplication
 
     // If threadId is provided and scope is thread-based, check if the thread exists
     if (threadId && !resourceScope) {
@@ -567,106 +587,152 @@
           results: [],
           count: 0,
           query: searchQuery,
-          searchScope: resourceScope ? 'resource' : 'thread',
+          searchScope: 'thread',
           searchType: hasSemanticRecall ? 'semantic' : 'text',
         };
       }
     }
 
-    // If no threadId provided, get one from the resource
-    if (!threadId) {
+    // If resource scope is enabled or no threadId provided, search across all threads
+    if (!threadId || resourceScope) {
+      // Search across all threads for this resource
       const threads = await memory.getThreadsByResourceId({ resourceId });
 
+      // If no threads exist yet, return empty results
       if (threads.length === 0) {
         return {
           results: [],
           count: 0,
           query: searchQuery,
-          searchScope: resourceScope ? 'resource' : 'thread',
+          searchScope: 'resource',
           searchType: hasSemanticRecall ? 'semantic' : 'text',
         };
       }
 
-      // Use first thread - Memory class will handle scope internally
-      threadId = threads[0]!.id;
-    }
-
-    const beforeRange =
-      typeof config.semanticRecall === `boolean`
-        ? 2
-        : typeof config.semanticRecall?.messageRange === `number`
-          ? config.semanticRecall.messageRange
-          : config.semanticRecall?.messageRange.before || 2;
-    const afterRange =
-      typeof config.semanticRecall === `boolean`
-        ? 2
-        : typeof config.semanticRecall?.messageRange === `number`
-          ? config.semanticRecall.messageRange
-          : config.semanticRecall?.messageRange.after || 2;
-
-    if (resourceScope && config.semanticRecall) {
-      config.semanticRecall =
-        typeof config.semanticRecall === `boolean`
-          ? // make message range 0 so we can highlight the matches in search, message range will include other messages, not the matching ones
-            // and we add prev/next messages in a special section on each message anyway
-            { messageRange: 0, topK: 2, scope: 'resource' }
-          : { ...config.semanticRecall, messageRange: 0 };
-    }
-
-    // Single call to rememberMessages - just like the agent does
-    // The Memory class handles scope (thread vs resource) internally
-    const result = await memory.rememberMessages({
-      threadId,
-      resourceId,
-      vectorMessageSearch: searchQuery,
-      config,
-    });
-
-    // Get all threads to build context and show which thread each message is from
-    const threads = await memory.getThreadsByResourceId({ resourceId });
-    const threadMap = new Map(threads.map(t => [t.id, t]));
-
-    // Process each message in the results
-    for (const msg of result.messagesV2) {
-      const content =
-        typeof msg.content.content === `string`
-          ? msg.content.content
-          : msg.content.parts?.map((p: any) => (p.type === 'text' ? p.text : '')).join(' ') || '';
-
-      const msgThreadId = msg.threadId || threadId;
-      const thread = threadMap.get(msgThreadId);
-
-      // Get thread messages for context
-      const threadMessages = (await memory.query({ threadId: msgThreadId })).uiMessages;
-      const messageIndex = threadMessages.findIndex(m => m.id === msg.id);
-
-      const searchResult: SearchResult = {
-        id: msg.id,
-        role: msg.role,
-        content,
-        createdAt: msg.createdAt,
-        threadId: msgThreadId,
-        threadTitle: thread?.title || msgThreadId,
-      };
-
-      if (messageIndex !== -1) {
-        searchResult.context = {
-          before: threadMessages.slice(Math.max(0, messageIndex - beforeRange), messageIndex).map(m => ({
-            id: m.id,
-            role: m.role,
-            content: m.content,
-            createdAt: m.createdAt || new Date(),
-          })),
-          after: threadMessages.slice(messageIndex + 1, messageIndex + afterRange + 1).map(m => ({
-            id: m.id,
-            role: m.role,
-            content: m.content,
-            createdAt: m.createdAt || new Date(),
-          })),
+      for (const thread of threads) {
+        // Use rememberMessages for semantic search
+        const result = await memory.rememberMessages({
+          threadId: thread.id,
+          resourceId,
+          vectorMessageSearch: searchQuery,
+          config,
+        });
+
+        // Get thread messages for context
+        const threadMessages = (await memory.query({ threadId: thread.id })).uiMessages;
+
+        // Process results
+        result.messagesV2.forEach(msg => {
+          if (messageMap.has(msg.id)) return;
+          messageMap.set(msg.id, true);
+
+          const content =
+            msg.content.content || msg.content.parts?.map(p => (p.type === 'text' ? p.text : '')).join(' ') || '';
+
+          if (!hasSemanticRecall && !content.toLowerCase().includes(searchQuery.toLowerCase())) {
+            return;
+          }
+
+          const messageIndex = threadMessages.findIndex(m => m.id === msg.id);
+
+          const searchResult: SearchResult = {
+            id: msg.id,
+            role: msg.role,
+            content,
+            createdAt: msg.createdAt,
+            threadId: msg.threadId || thread.id,
+            threadTitle: thread.title || msg.threadId || thread.id,
+          };
+
+          if (messageIndex !== -1) {
+            searchResult.context = {
+              before: threadMessages.slice(Math.max(0, messageIndex - 2), messageIndex).map(m => ({
+                id: m.id,
+                role: m.role,
+                content: m.content,
+                createdAt: m.createdAt || new Date(),
+              })),
+              after: threadMessages.slice(messageIndex + 1, messageIndex + 3).map(m => ({
+                id: m.id,
+                role: m.role,
+                content: m.content,
+                createdAt: m.createdAt || new Date(),
+              })),
+            };
+          }
+
+          searchResults.push(searchResult);
+        });
+      }
+    } else if (threadId) {
+      // Search in specific thread only
+      const thread = await memory.getThreadById({ threadId });
+      if (!thread) {
+        // Thread doesn't exist yet - return empty results
+        return {
+          results: [],
+          count: 0,
+          query: searchQuery,
+          searchScope: 'thread',
+          searchType: hasSemanticRecall ? 'semantic' : 'text',
         };
       }
 
-      searchResults.push(searchResult);
+      const result = await memory.rememberMessages({
+        threadId,
+        resourceId,
+        vectorMessageSearch: searchQuery,
+        config,
+      });
+
+      const threadMessages = (await memory.query({ threadId })).uiMessages;
+
+      result.messagesV2.forEach(msg => {
+        // Skip duplicates
+        if (messageMap.has(msg.id)) return;
+        messageMap.set(msg.id, true);
+
+        // Extract content
+        const content =
+          msg.content.content || msg.content.parts?.map(p => (p.type === 'text' ? p.text : '')).join(' ') || '';
+
+        // If not using semantic recall, filter by text search
+        if (!hasSemanticRecall && !content.toLowerCase().includes(searchQuery.toLowerCase())) {
+          return;
+        }
+
+        // Find message index for context
+        const messageIndex = threadMessages.findIndex(m => m.id === msg.id);
+
+        const searchResult: SearchResult = {
+          id: msg.id,
+          role: msg.role,
+          content,
+          createdAt: msg.createdAt,
+          threadId: threadId,
+          threadTitle: thread?.title || threadId,
+        };
+
+        // Add context if found
+        if (messageIndex !== -1) {
+          searchResult.context = {
+            before: threadMessages.slice(Math.max(0, messageIndex - 2), messageIndex).map(m => ({
+              id: m.id,
+              role: m.role,
+              content: m.content,
+              createdAt: m.createdAt || new Date(),
+            })),
+            after: threadMessages.slice(messageIndex + 1, messageIndex + 3).map(m => ({
+              id: m.id,
+              role: m.role,
+              content: m.content,
+              createdAt: m.createdAt || new Date(),
+            })),
+          };
+        }
+
+        searchResults.push(searchResult);
+      });
     }
 
     // Sort by date (newest first) and limit
