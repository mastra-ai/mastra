import type { MastraDBMessage } from '@mastra/core/agent';
import type { RequestContext } from '@mastra/core/di';
import type { MastraMemory } from '@mastra/core/memory';
import { generateEmptyFromSchema } from '@mastra/core/utils';
import { HTTPException } from '../http-exception';
import {
  threadIdPathParams,
  agentIdQuerySchema,
  getMemoryStatusQuerySchema,
  getMemoryConfigQuerySchema,
  listThreadsQuerySchema,
  getThreadByIdQuerySchema,
  listMessagesQuerySchema,
  getWorkingMemoryQuerySchema,
  getMemoryStatusNetworkQuerySchema,
  listThreadsNetworkQuerySchema,
  getThreadByIdNetworkQuerySchema,
  listMessagesNetworkQuerySchema,
  saveMessagesNetworkQuerySchema,
  createThreadNetworkQuerySchema,
  updateThreadNetworkQuerySchema,
  deleteThreadNetworkQuerySchema,
  deleteMessagesNetworkQuerySchema,
  memoryStatusResponseSchema,
  memoryConfigResponseSchema,
  listThreadsResponseSchema,
  getThreadByIdResponseSchema,
  listMessagesResponseSchema,
  getWorkingMemoryResponseSchema,
  saveMessagesBodySchema,
  createThreadBodySchema,
  updateThreadBodySchema,
  updateWorkingMemoryBodySchema,
  deleteMessagesBodySchema,
  searchMemoryQuerySchema,
  saveMessagesResponseSchema,
  updateWorkingMemoryResponseSchema,
  searchMemoryResponseSchema,
  deleteThreadResponseSchema,
  deleteMessagesResponseSchema,
} from '../schemas/memory';
import { createRoute } from '../server-adapter/routes/route-builder';
import type { Context } from '../types';

import { handleError } from './error';
import { validateBody } from './utils';

interface MemoryContext extends Context {
  agentId?: string;
  resourceId?: string;
  threadId?: string;
  requestContext?: RequestContext;
}

interface SearchResult {
  id: string;
  role: string;
  content: string;
  createdAt: Date;
  threadId?: string;
  threadTitle?: string;
  score?: number;
  context?: {
    before?: SearchResult[];
    after?: SearchResult[];
  };
}

export function getTextContent(message: MastraDBMessage): string {
  if (typeof message.content === 'string') {
    return message.content;
  }
  if (message.content && typeof message.content === 'object' && 'parts' in message.content) {
    const textPart = message.content.parts.find(p => p.type === 'text');
    return textPart?.text || '';
  }
  return '';
}

async function getMemoryFromContext({
  mastra,
  agentId,
  requestContext,
}: Pick<MemoryContext, 'mastra' | 'agentId' | 'requestContext'>): Promise<MastraMemory | null | undefined> {
  const logger = mastra.getLogger();
  let agent;
  if (agentId) {
    try {
      agent = mastra.getAgentById(agentId);
    } catch (error) {
      logger.debug('Error getting agent from mastra, searching agents for agent', error);
    }
  }
  if (agentId && !agent) {
    logger.debug('Agent not found, searching agents for agent', { agentId });
    const agents = mastra.listAgents();
    if (Object.keys(agents || {}).length) {
      for (const [_, ag] of Object.entries(agents)) {
        try {
          const agents = await ag.listAgents();

          if (agents[agentId]) {
            agent = agents[agentId];
            break;
          }
        } catch (error) {
          logger.debug('Error getting agent from agent', error);
        }
      }
    }

    if (!agent) {
      throw new HTTPException(404, { message: 'Agent not found' });
    }
  }

  if (agent) {
    return await agent?.getMemory({
      requestContext,
    });
  }
}

// ============================================================================
// Route Definitions (new pattern - handlers defined inline with createRoute)
// ============================================================================

export const GET_MEMORY_STATUS_ROUTE = createRoute({
  method: 'GET',
  path: '/api/memory/status',
  responseType: 'json',
  queryParamSchema: getMemoryStatusQuerySchema,
  responseSchema: memoryStatusResponseSchema,
  summary: 'Get memory status',
  description: 'Returns the current status of the memory system including configuration and health information',
  tags: ['Memory'],
  handler: async ({ mastra, agentId, requestContext }) => {
    try {
      const memory = await getMemoryFromContext({ mastra, agentId, requestContext });

      if (!memory) {
        return { result: false };
      }

      return { result: true };
    } catch (error) {
      return handleError(error, 'Error getting memory status');
    }
  },
});

export const GET_MEMORY_CONFIG_ROUTE = createRoute({
  method: 'GET',
  path: '/api/memory/config',
  responseType: 'json',
  queryParamSchema: getMemoryConfigQuerySchema,
  responseSchema: memoryConfigResponseSchema,
  summary: 'Get memory configuration',
  description: 'Returns the memory configuration for a specific agent or the system default',
  tags: ['Memory'],
  handler: async ({ mastra, agentId, requestContext }) => {
    try {
      const memory = await getMemoryFromContext({ mastra, agentId, requestContext });

      if (!memory) {
        throw new HTTPException(400, { message: 'Memory is not initialized' });
      }

      // Get the merged configuration (defaults + custom)
      const config = memory.getMergedThreadConfig({});

      return { config };
    } catch (error) {
      return handleError(error, 'Error getting memory configuration');
    }
  },
});

export const LIST_THREADS_ROUTE = createRoute({
  method: 'GET',
  path: '/api/memory/threads',
  responseType: 'json',
  queryParamSchema: listThreadsQuerySchema,
  responseSchema: listThreadsResponseSchema,
  summary: 'List memory threads',
  description: 'Returns a paginated list of conversation threads filtered by resource ID',
  tags: ['Memory'],
  handler: async ({ mastra, agentId, resourceId, requestContext, page, perPage, orderBy }) => {
    try {
      const memory = await getMemoryFromContext({ mastra, agentId, requestContext });

      if (!memory) {
        throw new HTTPException(400, { message: 'Memory is not initialized' });
      }

      validateBody({ resourceId });

      const result = await memory.listThreadsByResourceId({
        resourceId: resourceId!,
        page,
        perPage,
        orderBy,
      });
      return result;
    } catch (error) {
      return handleError(error, 'Error listing threads');
    }
  },
});

export const GET_THREAD_BY_ID_ROUTE = createRoute({
  method: 'GET',
  path: '/api/memory/threads/:threadId',
  responseType: 'json',
  pathParamSchema: threadIdPathParams,
  queryParamSchema: getThreadByIdQuerySchema,
  responseSchema: getThreadByIdResponseSchema,
  summary: 'Get thread by ID',
  description: 'Returns details for a specific conversation thread',
  tags: ['Memory'],
  handler: async ({ mastra, agentId, threadId, requestContext }) => {
    try {
      validateBody({ threadId });

      const memory = await getMemoryFromContext({ mastra, agentId, requestContext });
      if (!memory) {
        throw new HTTPException(400, { message: 'Memory is not initialized' });
      }

      const thread = await memory.getThreadById({ threadId: threadId! });
      if (!thread) {
        throw new HTTPException(404, { message: 'Thread not found' });
      }

      return thread;
    } catch (error) {
      return handleError(error, 'Error getting thread');
    }
  },
});

export const LIST_MESSAGES_ROUTE = createRoute({
  method: 'GET',
  path: '/api/memory/threads/:threadId/messages',
  responseType: 'json',
  pathParamSchema: threadIdPathParams,
  queryParamSchema: listMessagesQuerySchema,
  responseSchema: listMessagesResponseSchema,
  summary: 'List thread messages',
  description: 'Returns a paginated list of messages in a conversation thread',
  tags: ['Memory'],
  handler: async ({
    mastra,
    agentId,
    threadId,
    resourceId,
    perPage,
    page,
    orderBy,
    include,
    filter,
    requestContext,
  }) => {
    try {
      validateBody({ threadId });

      const memory = await getMemoryFromContext({ mastra, agentId, requestContext });

      if (!memory) {
        throw new HTTPException(400, { message: 'Memory is not initialized' });
      }

      if (!threadId) {
        throw new HTTPException(400, { message: 'No threadId found' });
      }

      const thread = await memory.getThreadById({ threadId: threadId });
      if (!thread) {
        throw new HTTPException(404, { message: 'Thread not found' });
      }

      const result = await memory.recall({
        threadId: threadId,
        resourceId,
        perPage,
        page,
        orderBy,
        include,
        filter,
      });
      return result;
    } catch (error) {
      return handleError(error, 'Error getting messages');
    }
  },
});

export const GET_WORKING_MEMORY_ROUTE = createRoute({
  method: 'GET',
  path: '/api/memory/threads/:threadId/working-memory',
  responseType: 'json',
  pathParamSchema: threadIdPathParams,
  queryParamSchema: getWorkingMemoryQuerySchema,
  responseSchema: getWorkingMemoryResponseSchema,
  summary: 'Get working memory',
  description: 'Returns the working memory state for a thread',
  tags: ['Memory'],
  handler: async ({ mastra, agentId, threadId, resourceId, requestContext, memoryConfig }) => {
    try {
      const memory = await getMemoryFromContext({ mastra, agentId, requestContext });
      validateBody({ threadId });
      if (!memory) {
        throw new HTTPException(400, { message: 'Memory is not initialized' });
      }
      const thread = await memory.getThreadById({ threadId: threadId! });
      const threadExists = !!thread;
      const template = await memory.getWorkingMemoryTemplate({ memoryConfig });
      const workingMemoryTemplate =
        template?.format === 'json'
          ? { ...template, content: JSON.stringify(generateEmptyFromSchema(template.content)) }
          : template;
      const workingMemory = await memory.getWorkingMemory({ threadId: threadId!, resourceId, memoryConfig });
      const config = memory.getMergedThreadConfig(memoryConfig || {});
      const source: 'thread' | 'resource' =
        config.workingMemory?.scope !== 'thread' && resourceId ? 'resource' : 'thread';
      return { workingMemory, source, workingMemoryTemplate, threadExists };
    } catch (error) {
      return handleError(error, 'Error getting working memory');
    }
  },
});

export const SAVE_MESSAGES_ROUTE = createRoute({
  method: 'POST',
  path: '/api/memory/save-messages',
  responseType: 'json',
  queryParamSchema: agentIdQuerySchema,
  bodySchema: saveMessagesBodySchema,
  responseSchema: saveMessagesResponseSchema,
  summary: 'Save messages',
  description: 'Saves new messages to memory',
  tags: ['Memory'],
  handler: async ({ mastra, agentId, messages, requestContext }) => {
    try {
      const memory = await getMemoryFromContext({ mastra, agentId, requestContext });
<<<<<<< HEAD

      if (!memory) {
        throw new HTTPException(400, { message: 'Memory is not initialized' });
      }

      if (!messages) {
        throw new HTTPException(400, { message: 'Messages are required' });
      }

      if (!Array.isArray(messages)) {
        throw new HTTPException(400, { message: 'Messages should be an array' });
      }

      // Validate that all messages have threadId and resourceId
      const invalidMessages = messages.filter(message => !message.threadId || !message.resourceId);
      if (invalidMessages.length > 0) {
        throw new HTTPException(400, {
          message: `All messages must have threadId and resourceId fields. Found ${invalidMessages.length} invalid message(s).`,
        });
      }

      const processedMessages = messages.map(message => ({
        ...message,
        id: message.id || memory.generateId(),
        createdAt: message.createdAt ? new Date(message.createdAt) : new Date(),
      }));

      const result = await memory.saveMessages({ messages: processedMessages as any, memoryConfig: {} });
      return result;
    } catch (error) {
      return handleError(error, 'Error saving messages');
    }
  },
});

export const CREATE_THREAD_ROUTE = createRoute({
  method: 'POST',
  path: '/api/memory/threads',
  responseType: 'json',
  queryParamSchema: agentIdQuerySchema,
  bodySchema: createThreadBodySchema,
  responseSchema: getThreadByIdResponseSchema,
  summary: 'Create thread',
  description: 'Creates a new conversation thread',
  tags: ['Memory'],
  handler: async ({ mastra, agentId, resourceId, title, metadata, threadId, requestContext }) => {
    try {
      const memory = await getMemoryFromContext({ mastra, agentId, requestContext });

      if (!memory) {
        throw new HTTPException(400, { message: 'Memory is not initialized' });
      }

      validateBody({ resourceId });

      const result = await memory.createThread({
        resourceId: resourceId!,
        title,
        metadata,
        threadId,
      });
      return result;
    } catch (error) {
      return handleError(error, 'Error saving thread to memory');
    }
  },
});

export const UPDATE_THREAD_ROUTE = createRoute({
  method: 'PATCH',
  path: '/api/memory/threads/:threadId',
  responseType: 'json',
  pathParamSchema: threadIdPathParams,
  queryParamSchema: agentIdQuerySchema,
  bodySchema: updateThreadBodySchema,
  responseSchema: getThreadByIdResponseSchema,
  summary: 'Update thread',
  description: 'Updates a conversation thread',
  tags: ['Memory'],
  handler: async ({ mastra, agentId, threadId, title, metadata, resourceId, requestContext }) => {
    try {
      const memory = await getMemoryFromContext({ mastra, agentId, requestContext });

      const updatedAt = new Date();

      validateBody({ threadId });

      if (!memory) {
        throw new HTTPException(400, { message: 'Memory is not initialized' });
      }

      const thread = await memory.getThreadById({ threadId: threadId! });
      if (!thread) {
        throw new HTTPException(404, { message: 'Thread not found' });
      }

      const updatedThread = {
        ...thread,
        title: title || thread.title,
        metadata: metadata || thread.metadata,
        resourceId: resourceId || thread.resourceId,
        createdAt: thread.createdAt,
        updatedAt,
      };

      const result = await memory.saveThread({ thread: updatedThread });
      return {
        ...result,
        resourceId: result.resourceId ?? null,
      };
    } catch (error) {
      return handleError(error, 'Error updating thread');
    }
  },
});

export const DELETE_THREAD_ROUTE = createRoute({
  method: 'DELETE',
  path: '/api/memory/threads/:threadId',
  responseType: 'json',
  pathParamSchema: threadIdPathParams,
  queryParamSchema: agentIdQuerySchema,
  responseSchema: deleteThreadResponseSchema,
  summary: 'Delete thread',
  description: 'Deletes a conversation thread',
  tags: ['Memory'],
  handler: async ({ mastra, agentId, threadId, requestContext }) => {
    try {
      validateBody({ threadId });

      const memory = await getMemoryFromContext({ mastra, agentId, requestContext });
      if (!memory) {
        throw new HTTPException(400, { message: 'Memory is not initialized' });
      }

      const thread = await memory.getThreadById({ threadId: threadId! });
      if (!thread) {
        throw new HTTPException(404, { message: 'Thread not found' });
      }

      await memory.deleteThread(threadId!);
      return { result: 'Thread deleted' };
    } catch (error) {
      return handleError(error, 'Error deleting thread');
    }
  },
});

export const UPDATE_WORKING_MEMORY_ROUTE = createRoute({
  method: 'POST',
  path: '/api/memory/threads/:threadId/working-memory',
  responseType: 'json',
  pathParamSchema: threadIdPathParams,
  queryParamSchema: agentIdQuerySchema,
  bodySchema: updateWorkingMemoryBodySchema,
  responseSchema: updateWorkingMemoryResponseSchema,
  summary: 'Update working memory',
  description: 'Updates the working memory state for a thread',
  tags: ['Memory'],
  handler: async ({ mastra, agentId, threadId, resourceId, memoryConfig, workingMemory, requestContext }) => {
    try {
      validateBody({ threadId, workingMemory });
      const memory = await getMemoryFromContext({ mastra, agentId, requestContext });
      if (!memory) {
        throw new HTTPException(400, { message: 'Memory is not initialized' });
      }
=======

      if (!memory) {
        throw new HTTPException(400, { message: 'Memory is not initialized' });
      }

      if (!messages) {
        throw new HTTPException(400, { message: 'Messages are required' });
      }

      if (!Array.isArray(messages)) {
        throw new HTTPException(400, { message: 'Messages should be an array' });
      }

      // Validate that all messages have threadId and resourceId
      const invalidMessages = messages.filter(message => !message.threadId || !message.resourceId);
      if (invalidMessages.length > 0) {
        throw new HTTPException(400, {
          message: `All messages must have threadId and resourceId fields. Found ${invalidMessages.length} invalid message(s).`,
        });
      }

      const processedMessages = messages.map(message => ({
        ...message,
        id: message.id || memory.generateId(),
        createdAt: message.createdAt ? new Date(message.createdAt) : new Date(),
      }));

      const result = await memory.saveMessages({ messages: processedMessages as any, memoryConfig: {} });
      return result;
    } catch (error) {
      return handleError(error, 'Error saving messages');
    }
  },
});

export const CREATE_THREAD_ROUTE = createRoute({
  method: 'POST',
  path: '/api/memory/threads',
  responseType: 'json',
  queryParamSchema: agentIdQuerySchema,
  bodySchema: createThreadBodySchema,
  responseSchema: getThreadByIdResponseSchema,
  summary: 'Create thread',
  description: 'Creates a new conversation thread',
  tags: ['Memory'],
  handler: async ({ mastra, agentId, resourceId, title, metadata, threadId, requestContext }) => {
    try {
      const memory = await getMemoryFromContext({ mastra, agentId, requestContext });

      if (!memory) {
        throw new HTTPException(400, { message: 'Memory is not initialized' });
      }

      validateBody({ resourceId });

      const result = await memory.createThread({
        resourceId: resourceId!,
        title,
        metadata,
        threadId,
      });
      return result;
    } catch (error) {
      return handleError(error, 'Error saving thread to memory');
    }
  },
});

export const UPDATE_THREAD_ROUTE = createRoute({
  method: 'PATCH',
  path: '/api/memory/threads/:threadId',
  responseType: 'json',
  pathParamSchema: threadIdPathParams,
  queryParamSchema: agentIdQuerySchema,
  bodySchema: updateThreadBodySchema,
  responseSchema: getThreadByIdResponseSchema,
  summary: 'Update thread',
  description: 'Updates a conversation thread',
  tags: ['Memory'],
  handler: async ({ mastra, agentId, threadId, title, metadata, resourceId, requestContext }) => {
    try {
      const memory = await getMemoryFromContext({ mastra, agentId, requestContext });

      const updatedAt = new Date();

      validateBody({ threadId });

      if (!memory) {
        throw new HTTPException(400, { message: 'Memory is not initialized' });
      }

      const thread = await memory.getThreadById({ threadId: threadId! });
      if (!thread) {
        throw new HTTPException(404, { message: 'Thread not found' });
      }

      const updatedThread = {
        ...thread,
        title: title || thread.title,
        metadata: metadata || thread.metadata,
        resourceId: resourceId || thread.resourceId,
        createdAt: thread.createdAt,
        updatedAt,
      };

      const result = await memory.saveThread({ thread: updatedThread });
      return {
        ...result,
        resourceId: result.resourceId ?? null,
      };
    } catch (error) {
      return handleError(error, 'Error updating thread');
    }
  },
});

export const DELETE_THREAD_ROUTE = createRoute({
  method: 'DELETE',
  path: '/api/memory/threads/:threadId',
  responseType: 'json',
  pathParamSchema: threadIdPathParams,
  queryParamSchema: agentIdQuerySchema,
  responseSchema: deleteThreadResponseSchema,
  summary: 'Delete thread',
  description: 'Deletes a conversation thread',
  tags: ['Memory'],
  handler: async ({ mastra, agentId, threadId, requestContext }) => {
    try {
      validateBody({ threadId });

      const memory = await getMemoryFromContext({ mastra, agentId, requestContext });
      if (!memory) {
        throw new HTTPException(400, { message: 'Memory is not initialized' });
      }

>>>>>>> d3e89dd4
      const thread = await memory.getThreadById({ threadId: threadId! });
      if (!thread) {
        throw new HTTPException(404, { message: 'Thread not found' });
      }

<<<<<<< HEAD
      await memory.updateWorkingMemory({ threadId: threadId!, resourceId, workingMemory, memoryConfig });
      return { success: true };
    } catch (error) {
      return handleError(error, 'Error updating working memory');
    }
  },
});

export const DELETE_MESSAGES_ROUTE = createRoute({
  method: 'POST',
  path: '/api/memory/messages/delete',
  responseType: 'json',
  queryParamSchema: agentIdQuerySchema,
  bodySchema: deleteMessagesBodySchema,
  responseSchema: deleteMessagesResponseSchema,
  summary: 'Delete messages',
  description: 'Deletes specific messages from memory',
  tags: ['Memory'],
  handler: async ({ mastra, agentId, messageIds, requestContext }) => {
    try {
      if (messageIds === undefined || messageIds === null) {
        throw new HTTPException(400, { message: 'messageIds is required' });
      }

      const memory = await getMemoryFromContext({ mastra, agentId, requestContext });
      if (!memory) {
        throw new HTTPException(400, { message: 'Memory is not initialized' });
      }

      // Normalize messageIds to the format expected by deleteMessages
      // Convert single values to arrays and extract IDs from objects
      let normalizedIds: string[] | { id: string }[];

      if (Array.isArray(messageIds)) {
        // Already an array - keep as is (could be string[] or { id: string }[])
        normalizedIds = messageIds;
      } else if (typeof messageIds === 'string') {
        // Single string ID - wrap in array
        normalizedIds = [messageIds];
      } else {
        // Single object with id property - wrap in array
        normalizedIds = [messageIds];
      }

      await memory.deleteMessages(normalizedIds);

      // Count messages for response
      const count = Array.isArray(messageIds) ? messageIds.length : 1;

      return { success: true, message: `${count} message${count === 1 ? '' : 's'} deleted successfully` };
    } catch (error) {
      return handleError(error, 'Error deleting messages');
    }
  },
});

export const SEARCH_MEMORY_ROUTE = createRoute({
  method: 'GET',
  path: '/api/memory/search',
  responseType: 'json',
  queryParamSchema: searchMemoryQuerySchema,
  responseSchema: searchMemoryResponseSchema,
  summary: 'Search memory',
  description: 'Searches across memory using semantic or text search',
  tags: ['Memory'],
  handler: async ({ mastra, agentId, searchQuery, resourceId, threadId, limit = 20, requestContext, memoryConfig }) => {
    try {
      validateBody({ searchQuery, resourceId });

      const memory = await getMemoryFromContext({ mastra, agentId, requestContext });
      if (!memory) {
        throw new HTTPException(400, { message: 'Memory is not initialized' });
      }

      // Get memory configuration first to check scope
      const config = memory.getMergedThreadConfig(memoryConfig || {});
      const hasSemanticRecall = !!config?.semanticRecall;
      const resourceScope =
        typeof config?.semanticRecall === 'object' ? config?.semanticRecall?.scope !== 'thread' : true;

      // Only validate thread ownership if we're in thread scope
      if (threadId && !resourceScope) {
        const thread = await memory.getThreadById({ threadId });
        if (!thread) {
          throw new HTTPException(404, { message: 'Thread not found' });
        }
        if (thread.resourceId !== resourceId) {
          throw new HTTPException(403, { message: 'Thread does not belong to the specified resource' });
        }
      }

=======
      await memory.deleteThread(threadId!);
      return { result: 'Thread deleted' };
    } catch (error) {
      return handleError(error, 'Error deleting thread');
    }
  },
});

export const UPDATE_WORKING_MEMORY_ROUTE = createRoute({
  method: 'POST',
  path: '/api/memory/threads/:threadId/working-memory',
  responseType: 'json',
  pathParamSchema: threadIdPathParams,
  queryParamSchema: agentIdQuerySchema,
  bodySchema: updateWorkingMemoryBodySchema,
  responseSchema: updateWorkingMemoryResponseSchema,
  summary: 'Update working memory',
  description: 'Updates the working memory state for a thread',
  tags: ['Memory'],
  handler: async ({ mastra, agentId, threadId, resourceId, memoryConfig, workingMemory, requestContext }) => {
    try {
      validateBody({ threadId, workingMemory });
      const memory = await getMemoryFromContext({ mastra, agentId, requestContext });
      if (!memory) {
        throw new HTTPException(400, { message: 'Memory is not initialized' });
      }
      const thread = await memory.getThreadById({ threadId: threadId! });
      if (!thread) {
        throw new HTTPException(404, { message: 'Thread not found' });
      }

      await memory.updateWorkingMemory({ threadId: threadId!, resourceId, workingMemory, memoryConfig });
      return { success: true };
    } catch (error) {
      return handleError(error, 'Error updating working memory');
    }
  },
});

export const DELETE_MESSAGES_ROUTE = createRoute({
  method: 'POST',
  path: '/api/memory/messages/delete',
  responseType: 'json',
  queryParamSchema: agentIdQuerySchema,
  bodySchema: deleteMessagesBodySchema,
  responseSchema: deleteMessagesResponseSchema,
  summary: 'Delete messages',
  description: 'Deletes specific messages from memory',
  tags: ['Memory'],
  handler: async ({ mastra, agentId, messageIds, requestContext }) => {
    try {
      if (messageIds === undefined || messageIds === null) {
        throw new HTTPException(400, { message: 'messageIds is required' });
      }

      const memory = await getMemoryFromContext({ mastra, agentId, requestContext });
      if (!memory) {
        throw new HTTPException(400, { message: 'Memory is not initialized' });
      }

      // Normalize messageIds to the format expected by deleteMessages
      // Convert single values to arrays and extract IDs from objects
      let normalizedIds: string[] | { id: string }[];

      if (Array.isArray(messageIds)) {
        // Already an array - keep as is (could be string[] or { id: string }[])
        normalizedIds = messageIds;
      } else if (typeof messageIds === 'string') {
        // Single string ID - wrap in array
        normalizedIds = [messageIds];
      } else {
        // Single object with id property - wrap in array
        normalizedIds = [messageIds];
      }

      await memory.deleteMessages(normalizedIds);

      // Count messages for response
      const count = Array.isArray(messageIds) ? messageIds.length : 1;

      return { success: true, message: `${count} message${count === 1 ? '' : 's'} deleted successfully` };
    } catch (error) {
      return handleError(error, 'Error deleting messages');
    }
  },
});

export const SEARCH_MEMORY_ROUTE = createRoute({
  method: 'GET',
  path: '/api/memory/search',
  responseType: 'json',
  queryParamSchema: searchMemoryQuerySchema,
  responseSchema: searchMemoryResponseSchema,
  summary: 'Search memory',
  description: 'Searches across memory using semantic or text search',
  tags: ['Memory'],
  handler: async ({ mastra, agentId, searchQuery, resourceId, threadId, limit = 20, requestContext, memoryConfig }) => {
    try {
      validateBody({ searchQuery, resourceId });

      const memory = await getMemoryFromContext({ mastra, agentId, requestContext });
      if (!memory) {
        throw new HTTPException(400, { message: 'Memory is not initialized' });
      }

      // Get memory configuration first to check scope
      const config = memory.getMergedThreadConfig(memoryConfig || {});
      const hasSemanticRecall = !!config?.semanticRecall;
      const resourceScope =
        typeof config?.semanticRecall === 'object' ? config?.semanticRecall?.scope !== 'thread' : true;

>>>>>>> d3e89dd4
      const searchResults: SearchResult[] = [];

      // If threadId is provided and scope is thread-based, check if the thread exists
      if (threadId && !resourceScope) {
        const thread = await memory.getThreadById({ threadId });
        if (!thread) {
          // Thread doesn't exist yet (new unsaved thread) - return empty results
          return {
            results: [],
            count: 0,
            query: searchQuery,
            searchScope: resourceScope ? 'resource' : 'thread',
            searchType: hasSemanticRecall ? 'semantic' : 'text',
          };
        }
<<<<<<< HEAD
=======
        if (thread.resourceId !== resourceId) {
          throw new HTTPException(403, { message: 'Thread does not belong to the specified resource' });
        }
>>>>>>> d3e89dd4
      }

      // If no threadId provided, get one from the resource
      if (!threadId) {
        const { threads } = await memory.listThreadsByResourceId({
          resourceId,
          page: 0,
          perPage: 1,
          orderBy: { field: 'updatedAt', direction: 'DESC' },
        });

        if (threads.length === 0) {
          return {
            results: [],
            count: 0,
            query: searchQuery,
            searchScope: resourceScope ? 'resource' : 'thread',
            searchType: hasSemanticRecall ? 'semantic' : 'text',
          };
        }

        // Use first thread - Memory class will handle scope internally
        threadId = threads[0]!.id;
      }

      const beforeRange =
        typeof config.semanticRecall === `boolean`
          ? 2
          : typeof config.semanticRecall?.messageRange === `number`
            ? config.semanticRecall.messageRange
            : config.semanticRecall?.messageRange.before || 2;
      const afterRange =
        typeof config.semanticRecall === `boolean`
          ? 2
          : typeof config.semanticRecall?.messageRange === `number`
            ? config.semanticRecall.messageRange
            : config.semanticRecall?.messageRange.after || 2;

      if (resourceScope && config.semanticRecall) {
        config.semanticRecall =
          typeof config.semanticRecall === `boolean`
            ? // make message range 0 so we can highlight the matches in search, message range will include other messages, not the matching ones
              // and we add prev/next messages in a special section on each message anyway
              { messageRange: 0, topK: 2, scope: 'resource' }
            : { ...config.semanticRecall, messageRange: 0 };
      }

      // Single call to recall - just like the agent does
      // The Memory class handles scope (thread vs resource) internally
      const threadConfig = memory.getMergedThreadConfig(config || {});
      if (!threadConfig.lastMessages && !threadConfig.semanticRecall) {
        return { results: [], count: 0, query: searchQuery };
      }

      const result = await memory.recall({
        threadId,
        resourceId,
        perPage: threadConfig.lastMessages,
        threadConfig: config,
        vectorSearchString: threadConfig.semanticRecall && searchQuery ? searchQuery : undefined,
      });

      // Get all threads to build context and show which thread each message is from
      // Fetch threads by IDs from the actual messages to avoid truncation
      const threadIds = Array.from(
        new Set(result.messages.map((m: MastraDBMessage) => m.threadId || threadId!).filter(Boolean)),
      );
      const fetched = await Promise.all(threadIds.map((id: string) => memory.getThreadById({ threadId: id })));
      const threadMap = new Map(fetched.filter(Boolean).map(t => [t!.id, t!]));

      // Process each message in the results
      for (const msg of result.messages) {
        const content = getTextContent(msg);

        const msgThreadId = msg.threadId || threadId;
        const thread = threadMap.get(msgThreadId);

        // Get thread messages for context
        const threadMessages = (await memory.recall({ threadId: msgThreadId })).messages;
        const messageIndex = threadMessages.findIndex(m => m.id === msg.id);

        const searchResult: SearchResult = {
          id: msg.id,
          role: msg.role,
          content,
          createdAt: msg.createdAt,
          threadId: msgThreadId,
          threadTitle: thread?.title || msgThreadId,
        };

        if (messageIndex !== -1) {
          searchResult.context = {
            before: threadMessages.slice(Math.max(0, messageIndex - beforeRange), messageIndex).map(m => ({
              id: m.id,
              role: m.role,
              content: getTextContent(m),
              createdAt: m.createdAt || new Date(),
            })),
            after: threadMessages.slice(messageIndex + 1, messageIndex + afterRange + 1).map(m => ({
              id: m.id,
              role: m.role,
              content: getTextContent(m),
              createdAt: m.createdAt || new Date(),
            })),
          };
        }

        searchResults.push(searchResult);
      }

      // Sort by date (newest first) and limit
      const sortedResults = searchResults
        .sort((a, b) => new Date(b.createdAt).getTime() - new Date(a.createdAt).getTime())
        .slice(0, limit);

      return {
        results: sortedResults,
        count: sortedResults.length,
        query: searchQuery,
        searchScope: resourceScope ? 'resource' : 'thread',
        searchType: hasSemanticRecall ? 'semantic' : 'text',
      };
    } catch (error) {
      return handleError(error, 'Error searching memory');
    }
  },
});

// Network routes (same handlers with /network/ prefix)
export const GET_MEMORY_STATUS_NETWORK_ROUTE = createRoute({
  method: 'GET',
  path: '/api/memory/network/status',
  responseType: 'json',
  queryParamSchema: getMemoryStatusNetworkQuerySchema,
  responseSchema: memoryStatusResponseSchema,
  summary: 'Get memory status (network)',
  description: 'Returns the current status of the memory system (network route)',
  tags: ['Memory - Network'],
  handler: GET_MEMORY_STATUS_ROUTE.handler,
});

export const LIST_THREADS_NETWORK_ROUTE = createRoute({
  method: 'GET',
  path: '/api/memory/network/threads',
  responseType: 'json',
  queryParamSchema: listThreadsNetworkQuerySchema,
  responseSchema: listThreadsResponseSchema,
  summary: 'List memory threads (network)',
  description: 'Returns a paginated list of conversation threads (network route)',
  tags: ['Memory - Network'],
  handler: LIST_THREADS_ROUTE.handler,
});

export const GET_THREAD_BY_ID_NETWORK_ROUTE = createRoute({
  method: 'GET',
  path: '/api/memory/network/threads/:threadId',
  responseType: 'json',
  pathParamSchema: threadIdPathParams,
  queryParamSchema: getThreadByIdNetworkQuerySchema,
  responseSchema: getThreadByIdResponseSchema,
  summary: 'Get thread by ID (network)',
  description: 'Returns details for a specific conversation thread (network route)',
  tags: ['Memory - Network'],
  handler: GET_THREAD_BY_ID_ROUTE.handler,
});

export const LIST_MESSAGES_NETWORK_ROUTE = createRoute({
  method: 'GET',
  path: '/api/memory/network/threads/:threadId/messages',
  responseType: 'json',
  pathParamSchema: threadIdPathParams,
  queryParamSchema: listMessagesNetworkQuerySchema,
  responseSchema: listMessagesResponseSchema,
  summary: 'List thread messages (network)',
  description: 'Returns a paginated list of messages in a conversation thread (network route)',
  tags: ['Memory - Network'],
  handler: LIST_MESSAGES_ROUTE.handler,
});

export const SAVE_MESSAGES_NETWORK_ROUTE = createRoute({
  method: 'POST',
  path: '/api/memory/network/save-messages',
  responseType: 'json',
  queryParamSchema: saveMessagesNetworkQuerySchema,
  bodySchema: saveMessagesBodySchema,
  responseSchema: saveMessagesResponseSchema,
  summary: 'Save messages (network)',
  description: 'Saves new messages to memory (network route)',
  tags: ['Memory - Network'],
  handler: SAVE_MESSAGES_ROUTE.handler,
});

export const CREATE_THREAD_NETWORK_ROUTE = createRoute({
  method: 'POST',
  path: '/api/memory/network/threads',
  responseType: 'json',
  queryParamSchema: createThreadNetworkQuerySchema,
  bodySchema: createThreadBodySchema,
  responseSchema: getThreadByIdResponseSchema,
  summary: 'Create thread (network)',
  description: 'Creates a new conversation thread (network route)',
  tags: ['Memory - Network'],
  handler: CREATE_THREAD_ROUTE.handler,
});

export const UPDATE_THREAD_NETWORK_ROUTE = createRoute({
  method: 'PATCH',
  path: '/api/memory/network/threads/:threadId',
  responseType: 'json',
  pathParamSchema: threadIdPathParams,
  queryParamSchema: updateThreadNetworkQuerySchema,
  bodySchema: updateThreadBodySchema,
  responseSchema: getThreadByIdResponseSchema,
  summary: 'Update thread (network)',
  description: 'Updates a conversation thread (network route)',
  tags: ['Memory - Network'],
  handler: UPDATE_THREAD_ROUTE.handler,
});

export const DELETE_THREAD_NETWORK_ROUTE = createRoute({
  method: 'DELETE',
  path: '/api/memory/network/threads/:threadId',
  responseType: 'json',
  pathParamSchema: threadIdPathParams,
  queryParamSchema: deleteThreadNetworkQuerySchema,
  responseSchema: deleteThreadResponseSchema,
  summary: 'Delete thread (network)',
  description: 'Deletes a conversation thread (network route)',
  tags: ['Memory - Network'],
  handler: DELETE_THREAD_ROUTE.handler,
});

export const DELETE_MESSAGES_NETWORK_ROUTE = createRoute({
  method: 'POST',
  path: '/api/memory/network/messages/delete',
  responseType: 'json',
  queryParamSchema: deleteMessagesNetworkQuerySchema,
  bodySchema: deleteMessagesBodySchema,
  responseSchema: deleteMessagesResponseSchema,
  summary: 'Delete messages (network)',
  description: 'Deletes specific messages from memory (network route)',
  tags: ['Memory - Network'],
  handler: DELETE_MESSAGES_ROUTE.handler,
});<|MERGE_RESOLUTION|>--- conflicted
+++ resolved
@@ -343,7 +343,6 @@
   handler: async ({ mastra, agentId, messages, requestContext }) => {
     try {
       const memory = await getMemoryFromContext({ mastra, agentId, requestContext });
-<<<<<<< HEAD
 
       if (!memory) {
         throw new HTTPException(400, { message: 'Memory is not initialized' });
@@ -510,149 +509,11 @@
       if (!memory) {
         throw new HTTPException(400, { message: 'Memory is not initialized' });
       }
-=======
-
-      if (!memory) {
-        throw new HTTPException(400, { message: 'Memory is not initialized' });
-      }
-
-      if (!messages) {
-        throw new HTTPException(400, { message: 'Messages are required' });
-      }
-
-      if (!Array.isArray(messages)) {
-        throw new HTTPException(400, { message: 'Messages should be an array' });
-      }
-
-      // Validate that all messages have threadId and resourceId
-      const invalidMessages = messages.filter(message => !message.threadId || !message.resourceId);
-      if (invalidMessages.length > 0) {
-        throw new HTTPException(400, {
-          message: `All messages must have threadId and resourceId fields. Found ${invalidMessages.length} invalid message(s).`,
-        });
-      }
-
-      const processedMessages = messages.map(message => ({
-        ...message,
-        id: message.id || memory.generateId(),
-        createdAt: message.createdAt ? new Date(message.createdAt) : new Date(),
-      }));
-
-      const result = await memory.saveMessages({ messages: processedMessages as any, memoryConfig: {} });
-      return result;
-    } catch (error) {
-      return handleError(error, 'Error saving messages');
-    }
-  },
-});
-
-export const CREATE_THREAD_ROUTE = createRoute({
-  method: 'POST',
-  path: '/api/memory/threads',
-  responseType: 'json',
-  queryParamSchema: agentIdQuerySchema,
-  bodySchema: createThreadBodySchema,
-  responseSchema: getThreadByIdResponseSchema,
-  summary: 'Create thread',
-  description: 'Creates a new conversation thread',
-  tags: ['Memory'],
-  handler: async ({ mastra, agentId, resourceId, title, metadata, threadId, requestContext }) => {
-    try {
-      const memory = await getMemoryFromContext({ mastra, agentId, requestContext });
-
-      if (!memory) {
-        throw new HTTPException(400, { message: 'Memory is not initialized' });
-      }
-
-      validateBody({ resourceId });
-
-      const result = await memory.createThread({
-        resourceId: resourceId!,
-        title,
-        metadata,
-        threadId,
-      });
-      return result;
-    } catch (error) {
-      return handleError(error, 'Error saving thread to memory');
-    }
-  },
-});
-
-export const UPDATE_THREAD_ROUTE = createRoute({
-  method: 'PATCH',
-  path: '/api/memory/threads/:threadId',
-  responseType: 'json',
-  pathParamSchema: threadIdPathParams,
-  queryParamSchema: agentIdQuerySchema,
-  bodySchema: updateThreadBodySchema,
-  responseSchema: getThreadByIdResponseSchema,
-  summary: 'Update thread',
-  description: 'Updates a conversation thread',
-  tags: ['Memory'],
-  handler: async ({ mastra, agentId, threadId, title, metadata, resourceId, requestContext }) => {
-    try {
-      const memory = await getMemoryFromContext({ mastra, agentId, requestContext });
-
-      const updatedAt = new Date();
-
-      validateBody({ threadId });
-
-      if (!memory) {
-        throw new HTTPException(400, { message: 'Memory is not initialized' });
-      }
-
       const thread = await memory.getThreadById({ threadId: threadId! });
       if (!thread) {
         throw new HTTPException(404, { message: 'Thread not found' });
       }
 
-      const updatedThread = {
-        ...thread,
-        title: title || thread.title,
-        metadata: metadata || thread.metadata,
-        resourceId: resourceId || thread.resourceId,
-        createdAt: thread.createdAt,
-        updatedAt,
-      };
-
-      const result = await memory.saveThread({ thread: updatedThread });
-      return {
-        ...result,
-        resourceId: result.resourceId ?? null,
-      };
-    } catch (error) {
-      return handleError(error, 'Error updating thread');
-    }
-  },
-});
-
-export const DELETE_THREAD_ROUTE = createRoute({
-  method: 'DELETE',
-  path: '/api/memory/threads/:threadId',
-  responseType: 'json',
-  pathParamSchema: threadIdPathParams,
-  queryParamSchema: agentIdQuerySchema,
-  responseSchema: deleteThreadResponseSchema,
-  summary: 'Delete thread',
-  description: 'Deletes a conversation thread',
-  tags: ['Memory'],
-  handler: async ({ mastra, agentId, threadId, requestContext }) => {
-    try {
-      validateBody({ threadId });
-
-      const memory = await getMemoryFromContext({ mastra, agentId, requestContext });
-      if (!memory) {
-        throw new HTTPException(400, { message: 'Memory is not initialized' });
-      }
-
->>>>>>> d3e89dd4
-      const thread = await memory.getThreadById({ threadId: threadId! });
-      if (!thread) {
-        throw new HTTPException(404, { message: 'Thread not found' });
-      }
-
-<<<<<<< HEAD
       await memory.updateWorkingMemory({ threadId: threadId!, resourceId, workingMemory, memoryConfig });
       return { success: true };
     } catch (error) {
@@ -733,130 +594,6 @@
       const resourceScope =
         typeof config?.semanticRecall === 'object' ? config?.semanticRecall?.scope !== 'thread' : true;
 
-      // Only validate thread ownership if we're in thread scope
-      if (threadId && !resourceScope) {
-        const thread = await memory.getThreadById({ threadId });
-        if (!thread) {
-          throw new HTTPException(404, { message: 'Thread not found' });
-        }
-        if (thread.resourceId !== resourceId) {
-          throw new HTTPException(403, { message: 'Thread does not belong to the specified resource' });
-        }
-      }
-
-=======
-      await memory.deleteThread(threadId!);
-      return { result: 'Thread deleted' };
-    } catch (error) {
-      return handleError(error, 'Error deleting thread');
-    }
-  },
-});
-
-export const UPDATE_WORKING_MEMORY_ROUTE = createRoute({
-  method: 'POST',
-  path: '/api/memory/threads/:threadId/working-memory',
-  responseType: 'json',
-  pathParamSchema: threadIdPathParams,
-  queryParamSchema: agentIdQuerySchema,
-  bodySchema: updateWorkingMemoryBodySchema,
-  responseSchema: updateWorkingMemoryResponseSchema,
-  summary: 'Update working memory',
-  description: 'Updates the working memory state for a thread',
-  tags: ['Memory'],
-  handler: async ({ mastra, agentId, threadId, resourceId, memoryConfig, workingMemory, requestContext }) => {
-    try {
-      validateBody({ threadId, workingMemory });
-      const memory = await getMemoryFromContext({ mastra, agentId, requestContext });
-      if (!memory) {
-        throw new HTTPException(400, { message: 'Memory is not initialized' });
-      }
-      const thread = await memory.getThreadById({ threadId: threadId! });
-      if (!thread) {
-        throw new HTTPException(404, { message: 'Thread not found' });
-      }
-
-      await memory.updateWorkingMemory({ threadId: threadId!, resourceId, workingMemory, memoryConfig });
-      return { success: true };
-    } catch (error) {
-      return handleError(error, 'Error updating working memory');
-    }
-  },
-});
-
-export const DELETE_MESSAGES_ROUTE = createRoute({
-  method: 'POST',
-  path: '/api/memory/messages/delete',
-  responseType: 'json',
-  queryParamSchema: agentIdQuerySchema,
-  bodySchema: deleteMessagesBodySchema,
-  responseSchema: deleteMessagesResponseSchema,
-  summary: 'Delete messages',
-  description: 'Deletes specific messages from memory',
-  tags: ['Memory'],
-  handler: async ({ mastra, agentId, messageIds, requestContext }) => {
-    try {
-      if (messageIds === undefined || messageIds === null) {
-        throw new HTTPException(400, { message: 'messageIds is required' });
-      }
-
-      const memory = await getMemoryFromContext({ mastra, agentId, requestContext });
-      if (!memory) {
-        throw new HTTPException(400, { message: 'Memory is not initialized' });
-      }
-
-      // Normalize messageIds to the format expected by deleteMessages
-      // Convert single values to arrays and extract IDs from objects
-      let normalizedIds: string[] | { id: string }[];
-
-      if (Array.isArray(messageIds)) {
-        // Already an array - keep as is (could be string[] or { id: string }[])
-        normalizedIds = messageIds;
-      } else if (typeof messageIds === 'string') {
-        // Single string ID - wrap in array
-        normalizedIds = [messageIds];
-      } else {
-        // Single object with id property - wrap in array
-        normalizedIds = [messageIds];
-      }
-
-      await memory.deleteMessages(normalizedIds);
-
-      // Count messages for response
-      const count = Array.isArray(messageIds) ? messageIds.length : 1;
-
-      return { success: true, message: `${count} message${count === 1 ? '' : 's'} deleted successfully` };
-    } catch (error) {
-      return handleError(error, 'Error deleting messages');
-    }
-  },
-});
-
-export const SEARCH_MEMORY_ROUTE = createRoute({
-  method: 'GET',
-  path: '/api/memory/search',
-  responseType: 'json',
-  queryParamSchema: searchMemoryQuerySchema,
-  responseSchema: searchMemoryResponseSchema,
-  summary: 'Search memory',
-  description: 'Searches across memory using semantic or text search',
-  tags: ['Memory'],
-  handler: async ({ mastra, agentId, searchQuery, resourceId, threadId, limit = 20, requestContext, memoryConfig }) => {
-    try {
-      validateBody({ searchQuery, resourceId });
-
-      const memory = await getMemoryFromContext({ mastra, agentId, requestContext });
-      if (!memory) {
-        throw new HTTPException(400, { message: 'Memory is not initialized' });
-      }
-
-      // Get memory configuration first to check scope
-      const config = memory.getMergedThreadConfig(memoryConfig || {});
-      const hasSemanticRecall = !!config?.semanticRecall;
-      const resourceScope =
-        typeof config?.semanticRecall === 'object' ? config?.semanticRecall?.scope !== 'thread' : true;
-
->>>>>>> d3e89dd4
       const searchResults: SearchResult[] = [];
 
       // If threadId is provided and scope is thread-based, check if the thread exists
@@ -872,12 +609,9 @@
             searchType: hasSemanticRecall ? 'semantic' : 'text',
           };
         }
-<<<<<<< HEAD
-=======
         if (thread.resourceId !== resourceId) {
           throw new HTTPException(403, { message: 'Thread does not belong to the specified resource' });
         }
->>>>>>> d3e89dd4
       }
 
       // If no threadId provided, get one from the resource
