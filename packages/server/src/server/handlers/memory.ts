--- conflicted
+++ resolved
@@ -261,14 +261,10 @@
   agentId,
   threadId,
   limit,
-<<<<<<< HEAD
   format,
-}: Pick<MemoryContext, 'mastra' | 'agentId' | 'threadId'> & {
-=======
   networkId,
   runtimeContext,
 }: Pick<MemoryContext, 'mastra' | 'agentId' | 'threadId' | 'networkId' | 'runtimeContext'> & {
->>>>>>> 18a5d592
   limit?: number;
   format?: 'aiv4' | 'aiv5';
 }) {
