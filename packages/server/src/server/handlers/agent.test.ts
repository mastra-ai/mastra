import { openai } from '@ai-sdk/openai';
import { openai as openaiV5 } from '@ai-sdk/openai-v5';
import type { AgentConfig } from '@mastra/core/agent';
import { Agent } from '@mastra/core/agent';
import { RuntimeContext } from '@mastra/core/di';
import { Mastra } from '@mastra/core/mastra';
import type { EvalRow, MastraStorage } from '@mastra/core/storage';
import { createWorkflow, createStep } from '@mastra/core/workflows';
import { describe, it, expect, vi, beforeEach } from 'vitest';
import { z } from 'zod';
import { HTTPException } from '../http-exception';
import {
  getAgentsHandler,
  getAgentByIdHandler,
  getEvalsByAgentIdHandler,
  getLiveEvalsByAgentIdHandler,
  generateHandler,
  streamGenerateHandler,
  updateAgentModelHandler,
  reorderAgentModelListHandler,
  updateAgentModelInModelListHandler,
} from './agents';

const mockEvals = [
  {
    runId: '1',
    input: 'test',
    output: 'test',
    result: {
      score: 1,
      info: {},
    },
    agentName: 'test-agent',
    createdAt: new Date().toISOString(),
    metricName: 'test',
    instructions: 'test',
    globalRunId: 'test',
  },
] as EvalRow[];
class MockAgent extends Agent {
  constructor(config: AgentConfig) {
    super(config);

    this.generate = vi.fn();
    this.stream = vi.fn();
    this.__updateInstructions = vi.fn();
  }

  generate(args: any) {
    return this.generate(args);
  }

  stream(args: any) {
    return this.stream(args);
  }

  __updateInstructions(args: any) {
    return this.__updateInstructions(args);
  }
}

const makeMockAgent = (config?: Partial<AgentConfig>) =>
  new MockAgent({
    name: 'test-agent',
    instructions: 'test instructions',
    model: openai('gpt-4o'),
    ...(config || {}),
  });

const makeMastraMock = ({ agents }: { agents: Record<string, ReturnType<typeof makeMockAgent>> }) =>
  new Mastra({
    logger: false,
    agents,
    storage: {
      init: vi.fn(),
      __setTelemetry: vi.fn(),
      __setLogger: vi.fn(),
      getEvalsByAgentName: vi.fn(),
      getStorage: () => {
        return {
          getEvalsByAgentName: vi.fn(),
        };
      },
    } as unknown as MastraStorage,
  });

describe('Agent Handlers', () => {
  let mockMastra: Mastra;
  let mockAgent: Agent;
  let mockMultiModelAgent: Agent;
  const runtimeContext = new RuntimeContext();

  beforeEach(() => {
    mockAgent = makeMockAgent();

    mockMultiModelAgent = makeMockAgent({
      name: 'test-multi-model-agent',
      model: [{ model: openaiV5('gpt-4o-mini') }, { model: openaiV5('gpt-4o') }, { model: openaiV5('gpt-4.1') }],
    });

    mockMastra = makeMastraMock({
      agents: {
        'test-agent': mockAgent,
        'test-multi-model-agent': mockMultiModelAgent,
      },
    });
  });

  describe('getAgentsHandler', () => {
    it('should return serialized agents', async () => {
      const result = await getAgentsHandler({ mastra: mockMastra, runtimeContext });

      expect(result).toEqual({
        'test-agent': {
          name: 'test-agent',
          instructions: 'test instructions',
          tools: {},
          agents: {},
          workflows: {},
          provider: 'openai.chat',
          modelId: 'gpt-4o',
          modelVersion: 'v1',
          defaultGenerateOptions: {},
          defaultStreamOptions: {},
          modelList: undefined,
        },
        'test-multi-model-agent': {
          name: 'test-multi-model-agent',
          instructions: 'test instructions',
          tools: {},
<<<<<<< HEAD
=======
          agents: {},
>>>>>>> 8f56160f
          workflows: {},
          provider: 'openai.responses',
          modelId: 'gpt-4o-mini',
          modelVersion: 'v2',
          defaultGenerateOptions: {},
          defaultStreamOptions: {},
          modelList: [
            {
              id: expect.any(String),
              enabled: true,
              maxRetries: 0,
              model: { modelId: 'gpt-4o-mini', provider: 'openai.responses', modelVersion: 'v2' },
            },
            {
              id: expect.any(String),
              enabled: true,
              maxRetries: 0,
              model: { modelId: 'gpt-4o', provider: 'openai.responses', modelVersion: 'v2' },
            },
            {
              id: expect.any(String),
              enabled: true,
              maxRetries: 0,
              model: { modelId: 'gpt-4.1', provider: 'openai.responses', modelVersion: 'v2' },
            },
          ],
        },
      });
    });
  });

  describe('getAgentByIdHandler', () => {
    it('should return serialized agent', async () => {
      const firstStep = createStep({
        id: 'first',
        description: 'First step',
        inputSchema: z.object({ name: z.string() }),
        outputSchema: z.object({}),
        execute: async () => ({}),
      });

      const secondStep = createStep({
        id: 'second',
        description: 'Second step',
        inputSchema: z.object({ name: z.string() }),
        outputSchema: z.object({ greeting: z.string() }),
        execute: async () => ({ greeting: 'Hello, world!' }),
      });

      const workflow = createWorkflow({
        id: 'hello-world',
        description: 'A simple hello world workflow with two steps',
        inputSchema: z.object({
          name: z.string(),
        }),
        outputSchema: z.object({
          greeting: z.string(),
        }),
      });

      workflow.then(firstStep).then(secondStep);
      mockAgent = makeMockAgent({ workflows: { hello: workflow } });
      mockMastra = makeMastraMock({ agents: { 'test-agent': mockAgent } });
      const result = await getAgentByIdHandler({ mastra: mockMastra, agentId: 'test-agent', runtimeContext });

      expect(result).toEqual({
        name: 'test-agent',
        instructions: 'test instructions',
        tools: {},
        agents: {},
        workflows: {
          hello: {
            name: 'hello-world',
            steps: {
              first: {
                id: 'first',
                description: 'First step',
              },
              second: {
                id: 'second',
                description: 'Second step',
              },
            },
          },
        },
        provider: 'openai.chat',
        modelId: 'gpt-4o',
        modelVersion: 'v1',
        defaultGenerateOptions: {},
        defaultStreamOptions: {},
        modelList: undefined,
<<<<<<< HEAD
=======
      });
    });

    it('should return serialized agent with model list', async () => {
      const result = await getAgentByIdHandler({
        mastra: mockMastra,
        agentId: 'test-multi-model-agent',
        runtimeContext,
>>>>>>> 8f56160f
      });
      if (!result) {
        expect.fail('Result should be defined');
      }
      expect(result.modelList).toMatchObject([
        {
          id: expect.any(String),
          enabled: true,
          maxRetries: 0,
          model: { modelId: 'gpt-4o-mini', provider: 'openai.responses', modelVersion: 'v2' },
        },
        {
          id: expect.any(String),
          enabled: true,
          maxRetries: 0,
          model: { modelId: 'gpt-4o', provider: 'openai.responses', modelVersion: 'v2' },
        },
        {
          id: expect.any(String),
          enabled: true,
          maxRetries: 0,
          model: { modelId: 'gpt-4.1', provider: 'openai.responses', modelVersion: 'v2' },
        },
      ]);
    });

    it('should return serialized agent with model list', async () => {
      const result = await getAgentByIdHandler({
        mastra: mockMastra,
        agentId: 'test-multi-model-agent',
        runtimeContext,
      });
      expect(result.modelList).toMatchObject([
        {
          id: expect.any(String),
          enabled: true,
          maxRetries: 0,
          model: { modelId: 'gpt-4o-mini', provider: 'openai.responses', modelVersion: 'v2' },
        },
        {
          id: expect.any(String),
          enabled: true,
          maxRetries: 0,
          model: { modelId: 'gpt-4o', provider: 'openai.responses', modelVersion: 'v2' },
        },
        {
          id: expect.any(String),
          enabled: true,
          maxRetries: 0,
          model: { modelId: 'gpt-4.1', provider: 'openai.responses', modelVersion: 'v2' },
        },
      ]);
    });

    it('should throw 404 when agent not found', async () => {
      await expect(
        getAgentByIdHandler({ mastra: mockMastra, runtimeContext, agentId: 'non-existing' }),
      ).rejects.toThrow(
        new HTTPException(404, {
          message: 'Agent with name non-existing not found',
        }),
      );
    });
  });

  describe('getEvalsByAgentIdHandler', () => {
    it('should return agent evals', async () => {
      const storage = mockMastra.getStorage();
      vi.spyOn(storage!, 'getEvalsByAgentName').mockResolvedValue(mockEvals);

      const result = await getEvalsByAgentIdHandler({ mastra: mockMastra, agentId: 'test-agent', runtimeContext });

      expect(result).toEqual({
        id: 'test-agent',
        name: 'test-agent',
        instructions: 'test instructions',
        evals: mockEvals,
      });
    });
  });

  describe('getLiveEvalsByAgentIdHandler', () => {
    it('should return live agent evals', async () => {
      vi.spyOn(mockMastra.getStorage()!, 'getEvalsByAgentName').mockResolvedValue(mockEvals);

      const result = await getLiveEvalsByAgentIdHandler({ mastra: mockMastra, agentId: 'test-agent', runtimeContext });

      expect(result).toEqual({
        id: 'test-agent',
        name: 'test-agent',
        instructions: 'test instructions',
        evals: mockEvals,
      });
    });
  });

  describe('generateHandler', () => {
    it('should generate response from agent', async () => {
      const mockResult = { response: 'test' };
      (mockAgent.generate as any).mockResolvedValue(mockResult);

      const result = await generateHandler({
        mastra: mockMastra,
        agentId: 'test-agent',
        body: {
          messages: ['test message'],
          resourceId: 'test-resource',
          threadId: 'test-thread',
          experimental_output: undefined,
          // @ts-expect-error
          runtimeContext: {
            user: {
              name: 'test-user',
            },
          },
        },
        runtimeContext: new RuntimeContext(),
      });

      expect(result).toEqual(mockResult);
    });

    it('should throw 404 when agent not found', async () => {
      await expect(
        generateHandler({
          mastra: mockMastra,
          agentId: 'non-existing',
          body: {
            messages: ['test message'],
            resourceId: 'test-resource',
            threadId: 'test-thread',
            experimental_output: undefined,
            // @ts-expect-error
            runtimeContext: {
              user: {
                name: 'test-user',
              },
            },
          },
          runtimeContext: new RuntimeContext(),
        }),
      ).rejects.toThrow(new HTTPException(404, { message: 'Agent with name non-existing not found' }));
    });
  });

  describe('streamGenerateHandler', () => {
    it('should stream response from agent', async () => {
      const mockStreamResult = {
        toTextStreamResponse: vi.fn().mockReturnValue(new Response()),
        toDataStreamResponse: vi.fn().mockReturnValue(new Response()),
      };
      (mockAgent.stream as any).mockResolvedValue(mockStreamResult);

      const result = await streamGenerateHandler({
        mastra: mockMastra,
        agentId: 'test-agent',
        body: {
          messages: ['test message'],
          resourceId: 'test-resource',
          threadId: 'test-thread',
          experimental_output: undefined,
          // @ts-expect-error
          runtimeContext: {
            user: {
              name: 'test-user',
            },
          },
        },
        runtimeContext: new RuntimeContext(),
      });

      expect(result).toBeInstanceOf(Response);
    });

    it('should throw 404 when agent not found', async () => {
      await expect(
        streamGenerateHandler({
          mastra: mockMastra,
          agentId: 'non-existing',
          body: {
            messages: ['test message'],
            resourceId: 'test-resource',
            threadId: 'test-thread',
            experimental_output: undefined,
            // @ts-expect-error
            runtimeContext: {
              user: {
                name: 'test-user',
              },
            },
          },
          runtimeContext: new RuntimeContext(),
        }),
      ).rejects.toThrow(new HTTPException(404, { message: 'Agent with name non-existing not found' }));
    });
  });

  describe('updateAgentModelHandler', () => {
    it('should update agent model', async () => {
      const mockStreamResult = {
        toTextStreamResponse: vi.fn().mockReturnValue(new Response()),
        toDataStreamResponse: vi.fn().mockReturnValue(new Response()),
      };
      (mockAgent.stream as any).mockResolvedValue(mockStreamResult);
      const updateResult = await updateAgentModelHandler({
        mastra: mockMastra,
        agentId: 'test-agent',
        body: {
          modelId: 'gpt-4o-mini',
          provider: 'openai',
        },
      });

      const agent = mockMastra.getAgent('test-agent');
      const llm = await agent.getLLM();
      const modelId = llm.getModelId();
      expect(updateResult).toEqual({ message: 'Agent model updated' });
      expect(modelId).toEqual('gpt-4o-mini');
      //confirm that stream works fine after the model update

      const result = await streamGenerateHandler({
        mastra: mockMastra,
        agentId: 'test-agent',
        body: {
          messages: ['test message'],
          resourceId: 'test-resource',
          threadId: 'test-thread',
          experimental_output: undefined,
          // @ts-expect-error
          runtimeContext: {
            user: {
              name: 'test-user',
            },
          },
        },
        runtimeContext: new RuntimeContext(),
      });

      expect(result).toBeInstanceOf(Response);
    });
  });

  describe('reorderAgentModelListHandler', () => {
    it('should reorder list of models for agent', async () => {
      const agent = mockMastra.getAgent('test-multi-model-agent');
      const modelList = await agent.getModelList();

<<<<<<< HEAD
      const modelListIds = modelList!.map(m => m.id);
=======
      if (!modelList) {
        expect.fail('Model list should be defined');
      }

      const modelListIds = modelList.map(m => m.id);
>>>>>>> 8f56160f
      const reversedModelListIds = modelListIds.reverse();

      await reorderAgentModelListHandler({
        mastra: mockMastra,
        agentId: 'test-multi-model-agent',
        body: {
          reorderedModelIds: reversedModelListIds,
        },
      });

      const reorderedModelList = await agent.getModelList();
      expect(reorderedModelList?.length).toBe(3);
      expect(reorderedModelList?.[0].model.modelId).toBe('gpt-4.1');
      expect(reorderedModelList?.[1].model.modelId).toBe('gpt-4o');
      expect(reorderedModelList?.[2].model.modelId).toBe('gpt-4o-mini');
    });
  });

  describe('updateAgentModelInModelListHandler', () => {
    it('should update a model in the model list', async () => {
      const agent = mockMastra.getAgent('test-multi-model-agent');
      const modelList = await agent.getModelList();
      expect(modelList?.length).toBe(3);
      const model1Id = modelList?.[1].id!;
      await updateAgentModelInModelListHandler({
        mastra: mockMastra,
        agentId: 'test-multi-model-agent',
        modelConfigId: model1Id,
        body: {
          model: {
            modelId: 'gpt-5',
            provider: 'openai',
          },
          maxRetries: 4,
        },
      });
      const updatedModelList = await agent.getModelList();
      expect(updatedModelList?.[0].model.modelId).toBe('gpt-4o-mini');
      expect(updatedModelList?.[1].model.modelId).toBe('gpt-5');
      expect(updatedModelList?.[1].maxRetries).toBe(4);
      expect(updatedModelList?.[2].model.modelId).toBe('gpt-4.1');
    });
  });
});<|MERGE_RESOLUTION|>--- conflicted
+++ resolved
@@ -128,10 +128,7 @@
           name: 'test-multi-model-agent',
           instructions: 'test instructions',
           tools: {},
-<<<<<<< HEAD
-=======
           agents: {},
->>>>>>> 8f56160f
           workflows: {},
           provider: 'openai.responses',
           modelId: 'gpt-4o-mini',
@@ -223,8 +220,6 @@
         defaultGenerateOptions: {},
         defaultStreamOptions: {},
         modelList: undefined,
-<<<<<<< HEAD
-=======
       });
     });
 
@@ -233,39 +228,10 @@
         mastra: mockMastra,
         agentId: 'test-multi-model-agent',
         runtimeContext,
->>>>>>> 8f56160f
       });
       if (!result) {
         expect.fail('Result should be defined');
       }
-      expect(result.modelList).toMatchObject([
-        {
-          id: expect.any(String),
-          enabled: true,
-          maxRetries: 0,
-          model: { modelId: 'gpt-4o-mini', provider: 'openai.responses', modelVersion: 'v2' },
-        },
-        {
-          id: expect.any(String),
-          enabled: true,
-          maxRetries: 0,
-          model: { modelId: 'gpt-4o', provider: 'openai.responses', modelVersion: 'v2' },
-        },
-        {
-          id: expect.any(String),
-          enabled: true,
-          maxRetries: 0,
-          model: { modelId: 'gpt-4.1', provider: 'openai.responses', modelVersion: 'v2' },
-        },
-      ]);
-    });
-
-    it('should return serialized agent with model list', async () => {
-      const result = await getAgentByIdHandler({
-        mastra: mockMastra,
-        agentId: 'test-multi-model-agent',
-        runtimeContext,
-      });
       expect(result.modelList).toMatchObject([
         {
           id: expect.any(String),
@@ -481,15 +447,11 @@
       const agent = mockMastra.getAgent('test-multi-model-agent');
       const modelList = await agent.getModelList();
 
-<<<<<<< HEAD
-      const modelListIds = modelList!.map(m => m.id);
-=======
       if (!modelList) {
         expect.fail('Model list should be defined');
       }
 
       const modelListIds = modelList.map(m => m.id);
->>>>>>> 8f56160f
       const reversedModelListIds = modelListIds.reverse();
 
       await reorderAgentModelListHandler({
