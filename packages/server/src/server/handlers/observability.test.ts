--- conflicted
+++ resolved
@@ -4,11 +4,7 @@
 import { describe, it, expect, vi, beforeEach } from 'vitest';
 import { HTTPException } from '../http-exception';
 import * as errorHandler from './error';
-<<<<<<< HEAD
-import { getAITraceHandler, getAITracesPaginatedHandler, scoreTracesHandler } from './observability';
-=======
 import { getAITraceHandler, getAITracesPaginatedHandler, getScoresBySpan, scoreTracesHandler } from './observability';
->>>>>>> 318fd497
 
 // Mock scoreTraces
 vi.mock('@mastra/core/scores/scoreTraces', () => ({
@@ -617,8 +613,6 @@
       });
     });
   });
-<<<<<<< HEAD
-=======
 
   describe('getScoresBySpan', () => {
     it('should get scores by span successfully', async () => {
@@ -754,5 +748,4 @@
       ).rejects.toThrow(HTTPException);
     });
   });
->>>>>>> 318fd497
 });