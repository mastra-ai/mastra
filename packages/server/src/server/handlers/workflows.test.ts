import { Mastra } from '@mastra/core';
import { MockStore } from '@mastra/core/storage';
import { createStep, createWorkflow } from '@mastra/core/workflows';
import type { Workflow } from '@mastra/core/workflows';
import { describe, it, expect, vi, beforeEach } from 'vitest';
import { HTTPException } from '../http-exception';
import { getWorkflowInfo } from '../utils';
import {
  listWorkflowsHandler,
  getWorkflowByIdHandler,
  startAsyncWorkflowHandler,
  getWorkflowRunByIdHandler,
  createWorkflowRunHandler,
  startWorkflowRunHandler,
  resumeAsyncWorkflowHandler,
  resumeWorkflowHandler,
  resumeStreamWorkflowHandler,
  watchWorkflowHandler,
  observeStreamWorkflowHandler,
  cancelWorkflowRunHandler,
<<<<<<< HEAD
  getWorkflowRunsHandler,
=======
  sendWorkflowRunEventHandler,
  listWorkflowRunsHandler,
>>>>>>> dfe3f8c7
  getWorkflowRunExecutionResultHandler,
} from './workflows';

vi.mock('zod', async importOriginal => {
  const actual: {} = await importOriginal();
  return {
    ...actual,
    object: vi.fn(() => ({
      parse: vi.fn(input => input),
      safeParse: vi.fn(input => ({ success: true, data: input })),
    })),
    string: vi.fn(() => ({
      parse: vi.fn(input => input),
    })),
  };
});

const z = require('zod');

function createMockWorkflow(name: string) {
  const execute = vi.fn<any>().mockResolvedValue({ result: 'success' });
  const stepA = createStep({
    id: 'test-step',
    execute,
    inputSchema: z.object({}),
    outputSchema: z.object({ result: z.string() }),
  });

  const workflow = createWorkflow({
    id: name,
    description: 'mock test workflow',
    steps: [stepA],
    inputSchema: z.object({}),
    outputSchema: z.object({ result: z.string() }),
  })
    .then(stepA)
    .commit();

  return workflow;
}
function createReusableMockWorkflow(name: string) {
  const execute = vi.fn<any>().mockResolvedValue({ result: 'success' });
  const stepA = createStep({
    id: 'test-step',
    inputSchema: z.object({}),
    outputSchema: z.object({ result: z.string() }),
    execute: async ({ suspend }) => {
      await suspend({ test: 'data' });
    },
  });
  const stepB = createStep({
    id: 'test-step2',
    inputSchema: z.object({}),
    outputSchema: z.object({ result: z.string() }),
    execute,
  });

  return createWorkflow({
    id: name,
    description: 'mock reusable test workflow',
    steps: [stepA, stepB],
    inputSchema: z.object({}),
    outputSchema: z.object({ result: z.string() }),
  })
    .then(stepA)
    .then(stepB)
    .commit();
}

function serializeWorkflow(workflow: Workflow) {
  return getWorkflowInfo(workflow);
}

describe('vNext Workflow Handlers', () => {
  let mockMastra: Mastra;
  let mockWorkflow: Workflow;
  let reusableWorkflow: Workflow;
  const tracingOptions = { metadata: { test: true } };

  beforeEach(async () => {
    vi.clearAllMocks();
    mockWorkflow = createMockWorkflow('test-workflow');
    reusableWorkflow = createReusableMockWorkflow('reusable-workflow');
    mockMastra = new Mastra({
      logger: false,
      workflows: { 'test-workflow': mockWorkflow, 'reusable-workflow': reusableWorkflow },
      storage: new MockStore(),
    });
  });

  describe('listWorkflowsHandler', () => {
    it('should get all workflows successfully', async () => {
      const result = await listWorkflowsHandler({ mastra: mockMastra });
      expect(result).toEqual({
        'test-workflow': serializeWorkflow(mockWorkflow),
        'reusable-workflow': serializeWorkflow(reusableWorkflow),
      });
    });
  });

  describe('getWorkflowByIdHandler', () => {
    it('should throw error when workflowId is not provided', async () => {
      await expect(getWorkflowByIdHandler({ mastra: mockMastra })).rejects.toThrow(
        new HTTPException(400, { message: 'Workflow ID is required' }),
      );
    });

    it('should throw error when workflow is not found', async () => {
      await expect(getWorkflowByIdHandler({ mastra: mockMastra, workflowId: 'non-existent' })).rejects.toThrow(
        new HTTPException(404, { message: 'Workflow not found' }),
      );
    });

    it('should get workflow by ID successfully', async () => {
      const result = await getWorkflowByIdHandler({
        mastra: mockMastra,
        workflowId: 'test-workflow',
      });

      expect(result).toEqual(serializeWorkflow(mockWorkflow));
    });
  });

  describe('startAsyncWorkflowHandler', () => {
    it('should throw error when workflowId is not provided', async () => {
      await expect(
        startAsyncWorkflowHandler({
          mastra: mockMastra,
          runId: 'test-run',
        }),
      ).rejects.toThrow(new HTTPException(400, { message: 'Workflow ID is required' }));
    });

    it('should throw error when workflow is not found', async () => {
      await expect(
        startAsyncWorkflowHandler({
          mastra: mockMastra,
          workflowId: 'non-existent',
          runId: 'test-run',
        }),
      ).rejects.toThrow(new HTTPException(404, { message: 'Workflow not found' }));
    });

    it('should start workflow run successfully when runId is not passed', async () => {
      const result = await startAsyncWorkflowHandler({
        mastra: mockMastra,
        workflowId: 'test-workflow',
        inputData: {},
        tracingOptions,
      });

      expect(result.steps['test-step'].status).toEqual('success');
    });

    it('should start workflow run successfully when runId is passed', async () => {
      const result = await startAsyncWorkflowHandler({
        mastra: mockMastra,
        workflowId: 'test-workflow',
        runId: 'test-run',
        inputData: {},
        tracingOptions,
      });

      expect(result.steps['test-step'].status).toEqual('success');
    });
  });

  describe('getWorkflowRunByIdHandler', () => {
    it('should throw error when workflowId is not provided', async () => {
      await expect(
        getWorkflowRunByIdHandler({
          mastra: mockMastra,
          runId: 'test-run',
        }),
      ).rejects.toThrow(new HTTPException(400, { message: 'Workflow ID is required' }));
    });

    it('should throw error when runId is not provided', async () => {
      await expect(
        getWorkflowRunByIdHandler({
          mastra: mockMastra,
          workflowId: 'test-workflow',
        }),
      ).rejects.toThrow(new HTTPException(400, { message: 'Run ID is required' }));
    });

    it('should throw error when workflow is not found', async () => {
      await expect(
        getWorkflowRunByIdHandler({
          mastra: mockMastra,
          workflowId: 'non-existent',
          runId: 'test-run',
        }),
      ).rejects.toThrow(new HTTPException(404, { message: 'Workflow not found' }));
    });

    it('should throw error when workflow run is not found', async () => {
      await expect(
        getWorkflowRunByIdHandler({
          mastra: mockMastra,
          workflowId: 'test-workflow',
          runId: 'non-existent',
        }),
      ).rejects.toThrow(new HTTPException(404, { message: 'Workflow run not found' }));
    });

    it('should get workflow run successfully', async () => {
      const run = await mockWorkflow.createRunAsync({
        runId: 'test-run',
      });

      await run.start({ inputData: {} });

      const result = await getWorkflowRunByIdHandler({
        mastra: mockMastra,
        workflowId: 'test-workflow',
        runId: 'test-run',
      });

      expect(result).toBeDefined();
    });
  });

  describe('getWorkflowRunExecutionResultHandler', () => {
    it('should throw error when workflowId is not provided', async () => {
      await expect(getWorkflowRunExecutionResultHandler({ mastra: mockMastra, runId: 'test-run' })).rejects.toThrow(
        new HTTPException(400, { message: 'Workflow ID is required' }),
      );
    });

    it('should throw error when runId is not provided', async () => {
      await expect(
        getWorkflowRunExecutionResultHandler({ mastra: mockMastra, workflowId: 'test-workflow' }),
      ).rejects.toThrow(new HTTPException(400, { message: 'Run ID is required' }));
    });

    it('should throw error when workflow is not found', async () => {
      await expect(
        getWorkflowRunExecutionResultHandler({ mastra: mockMastra, workflowId: 'non-existent', runId: 'test-run' }),
      ).rejects.toThrow(new HTTPException(404, { message: 'Workflow with ID non-existent not found' }));
    });

    it('should throw error when workflow run is not found', async () => {
      await expect(
        getWorkflowRunExecutionResultHandler({
          mastra: mockMastra,
          workflowId: 'test-workflow',
          runId: 'non-existent',
        }),
      ).rejects.toThrow(new HTTPException(404, { message: 'Workflow run execution result not found' }));
    });

    it('should get workflow run execution result successfully', async () => {
      const run = await mockWorkflow.createRunAsync({
        runId: 'test-run',
      });
      await run.start({ inputData: {} });
      const result = await getWorkflowRunExecutionResultHandler({
        mastra: mockMastra,
        workflowId: 'test-workflow',
        runId: 'test-run',
      });

      expect(result).toEqual({
        error: undefined,
        status: 'success',
        result: { result: 'success' },
        payload: {},
        steps: {
          'test-step': {
            status: 'success',
            output: { result: 'success' },
            endedAt: expect.any(Number),
            startedAt: expect.any(Number),
            payload: {},
          },
        },
      });
    });
  });

  describe('createWorkflowRunHandler', () => {
    it('should throw error when workflowId is not provided', async () => {
      await expect(
        createWorkflowRunHandler({
          mastra: mockMastra,
          runId: 'test-run',
        }),
      ).rejects.toThrow(new HTTPException(400, { message: 'Workflow ID is required' }));
    });

    it('should throw error when workflow is not found', async () => {
      await expect(
        createWorkflowRunHandler({
          mastra: mockMastra,
          workflowId: 'non-existent',
          runId: 'test-run',
        }),
      ).rejects.toThrow(new HTTPException(404, { message: 'Workflow not found' }));
    });

    it('should create workflow run successfully', async () => {
      const result = await createWorkflowRunHandler({
        mastra: mockMastra,
        workflowId: 'test-workflow',
        runId: 'test-run',
      });

      expect(result).toEqual({ runId: 'test-run' });
    });
  });

  describe('startWorkflowRunHandler', () => {
    it('should throw error when workflowId is not provided', async () => {
      await expect(
        startWorkflowRunHandler({
          mastra: mockMastra,
          runId: 'test-run',
        }),
      ).rejects.toThrow(new HTTPException(400, { message: 'Workflow ID is required' }));
    });

    it('should throw error when runId is not provided', async () => {
      await expect(
        startWorkflowRunHandler({
          mastra: mockMastra,
          workflowId: 'test-workflow',
        }),
      ).rejects.toThrow(new HTTPException(400, { message: 'runId required to start run' }));
    });

    it('should throw error when workflow run is not found', async () => {
      await expect(
        startWorkflowRunHandler({
          mastra: mockMastra,
          workflowId: 'test-workflow',
          runId: 'non-existent',
        }),
      ).rejects.toThrow(new HTTPException(404, { message: 'Workflow run not found' }));
    });

    it('should start workflow run successfully', async () => {
      const run = await mockWorkflow.createRunAsync({
        runId: 'test-run',
      });

      await run.start({ inputData: {} });

      const result = await startWorkflowRunHandler({
        mastra: mockMastra,
        workflowId: 'test-workflow',
        runId: 'test-run',
        inputData: { test: 'data' },
        tracingOptions,
      });

      expect(result).toEqual({ message: 'Workflow run started' });
    });

    it('should preserve resourceId when starting workflow run after server restart', async () => {
      const resourceId = 'user-start-test';

      // Create run with resourceId
      const run = await mockWorkflow.createRunAsync({
        runId: 'test-run-start-resource',
        resourceId,
      });
      await run.start({ inputData: {} });

      const runBefore = await mockWorkflow.getWorkflowRunById('test-run-start-resource');
      expect(runBefore?.resourceId).toBe(resourceId);

      // Simulate server restart
      const freshWorkflow = createMockWorkflow('test-workflow');
      const freshMastra = new Mastra({
        logger: false,
        workflows: { 'test-workflow': freshWorkflow },
        storage: mockMastra.getStorage(),
      });

      await startWorkflowRunHandler({
        mastra: freshMastra,
        workflowId: 'test-workflow',
        runId: 'test-run-start-resource',
        inputData: { test: 'data' },
      });

      // Wait for the workflow to complete
      await new Promise(resolve => setTimeout(resolve, 100));

      // Verify resourceId is preserved in storage after start completes
      const runAfter = await freshWorkflow.getWorkflowRunById('test-run-start-resource');
      expect(runAfter?.resourceId).toBe(resourceId);
    });
  });

  describe('resumeAsyncWorkflowHandler', () => {
    it('should throw error when workflowId is not provided', async () => {
      await expect(
        resumeAsyncWorkflowHandler({
          mastra: mockMastra,
          runId: 'test-run',
          body: { step: 'test-step', resumeData: {} },
        }),
      ).rejects.toThrow(new HTTPException(400, { message: 'Workflow ID is required' }));
    });

    it('should throw error when runId is not provided', async () => {
      await expect(
        resumeAsyncWorkflowHandler({
          mastra: mockMastra,
          workflowId: 'test-workflow',
          body: { step: 'test-step', resumeData: {} },
        }),
      ).rejects.toThrow(new HTTPException(400, { message: 'runId required to resume workflow' }));
    });

    it('should throw error when workflow run is not found', async () => {
      await expect(
        resumeAsyncWorkflowHandler({
          mastra: mockMastra,
          workflowId: 'test-workflow',
          runId: 'non-existent',
          body: { step: 'test-step', resumeData: {} },
        }),
      ).rejects.toThrow(new HTTPException(404, { message: 'Workflow run not found' }));
    });

    it('should preserve resourceId when resuming async workflow after server restart', async () => {
      const resourceId = 'user-async-resume-test';

      // Start a workflow with resourceId and let it suspend (using the shared instance)
      const run = await reusableWorkflow.createRunAsync({
        runId: 'test-run-async-resume',
        resourceId,
      });

      await run.start({ inputData: {} });

      // Verify the run has resourceId before "restart"
      const runBeforeRestart = await reusableWorkflow.getWorkflowRunById('test-run-async-resume');
      expect(runBeforeRestart?.resourceId).toBe(resourceId);

      const result = await resumeAsyncWorkflowHandler({
        mastra: mockMastra,
        workflowId: reusableWorkflow.name,
        runId: 'test-run-async-resume',
        body: { step: 'test-step', resumeData: { test: 'data' } },
      });

      // The workflow should have resumed
      expect(result).toBeDefined();

      // Wait for any storage updates to complete
      await new Promise(resolve => setTimeout(resolve, 100));

      // resourceId should be preserved after resume
      const runAfterResume = await reusableWorkflow.getWorkflowRunById('test-run-async-resume');
      expect(runAfterResume?.resourceId).toBe(resourceId);
    });
  });

  describe('resumeWorkflowHandler', () => {
    it('should throw error when workflowId is not provided', async () => {
      await expect(
        resumeWorkflowHandler({
          mastra: mockMastra,
          runId: 'test-run',
          body: { step: 'test-step', resumeData: {} },
        }),
      ).rejects.toThrow(new HTTPException(400, { message: 'Workflow ID is required' }));
    });

    it('should throw error when runId is not provided', async () => {
      await expect(
        resumeWorkflowHandler({
          mastra: mockMastra,
          workflowId: 'test-workflow',
          body: { step: 'test-step', resumeData: {} },
        }),
      ).rejects.toThrow(new HTTPException(400, { message: 'runId required to resume workflow' }));
    });

    it('should throw error when workflow run is not found', async () => {
      await expect(
        resumeWorkflowHandler({
          mastra: mockMastra,
          workflowId: 'test-workflow',
          runId: 'non-existent',
          body: { step: 'test-step', resumeData: {} },
        }),
      ).rejects.toThrow(new HTTPException(404, { message: 'Workflow run not found' }));
    });

    it('should resume workflow run successfully', async () => {
      const run = await reusableWorkflow.createRunAsync({
        runId: 'test-run',
      });

      await run.start({
        inputData: {},
      });

      const result = await resumeWorkflowHandler({
        mastra: mockMastra,
        workflowId: reusableWorkflow.name,
        runId: 'test-run',
        body: { step: 'test-step', resumeData: { test: 'data' } },
        tracingOptions,
      });

      expect(result).toEqual({ message: 'Workflow run resumed' });
    });

    it('should preserve resourceId when resuming workflow run after server restart', async () => {
      const resourceId = 'user-test-123';

      // Start a workflow with resourceId and let it suspend
      const run = await reusableWorkflow.createRunAsync({
        runId: 'test-run-with-resource',
        resourceId,
      });
      await run.start({ inputData: {} });

      const runBeforeRestart = await reusableWorkflow.getWorkflowRunById('test-run-with-resource');
      expect(runBeforeRestart?.resourceId).toBe(resourceId);

      // Simulate server restart with fresh instances (run not in memory)
      const freshWorkflow = createReusableMockWorkflow('reusable-workflow');
      const freshMastra = new Mastra({
        logger: false,
        workflows: { 'reusable-workflow': freshWorkflow },
        storage: mockMastra.getStorage(),
      });

      await resumeWorkflowHandler({
        mastra: freshMastra,
        workflowId: 'reusable-workflow',
        runId: 'test-run-with-resource',
        body: { step: 'test-step', resumeData: { test: 'data' } },
      });

      // Wait for async operations to complete
      await new Promise(resolve => setTimeout(resolve, 200));

      // resourceId should be preserved after resume
      const runAfterResume = await freshWorkflow.getWorkflowRunById('test-run-with-resource');
      expect(runAfterResume?.resourceId).toBe(resourceId);
    });
  });

  describe('resumeStreamWorkflowHandler', () => {
    it('should preserve resourceId when resume streaming workflow after server restart', async () => {
      const resourceId = 'user-stream-resume-test';

      // Start a workflow with resourceId and let it suspend
      const run = await reusableWorkflow.createRunAsync({
        runId: 'test-run-stream-resume',
        resourceId,
      });
      await run.start({ inputData: {} });

      const runBeforeRestart = await reusableWorkflow.getWorkflowRunById('test-run-stream-resume');
      expect(runBeforeRestart?.resourceId).toBe(resourceId);

      // Simulate server restart with fresh instances
      const freshWorkflow = createReusableMockWorkflow('reusable-workflow');
      const freshMastra = new Mastra({
        logger: false,
        workflows: { 'reusable-workflow': freshWorkflow },
        storage: mockMastra.getStorage(),
      });

      const stream = await resumeStreamWorkflowHandler({
        mastra: freshMastra,
        workflowId: 'reusable-workflow',
        runId: 'test-run-stream-resume',
        body: { step: 'test-step', resumeData: { test: 'data' } },
      });

      expect(stream).toBeDefined();

      // Wait for stream operations to complete
      await new Promise(resolve => setTimeout(resolve, 200));

      // resourceId should be preserved after resume
      const runAfterResume = await freshWorkflow.getWorkflowRunById('test-run-stream-resume');
      expect(runAfterResume?.resourceId).toBe(resourceId);
    });
  });

  describe('listWorkflowRunsHandler', () => {
    it('should throw error when workflowId is not provided', async () => {
      await expect(listWorkflowRunsHandler({ mastra: mockMastra })).rejects.toThrow(
        new HTTPException(400, { message: 'Workflow ID is required' }),
      );
    });

    it('should get workflow runs successfully (empty)', async () => {
      const result = await listWorkflowRunsHandler({
        mastra: mockMastra,
        workflowId: 'test-workflow',
      });

      expect(result).toEqual({
        runs: [],
        total: 0,
      });
    });

    it('should get workflow runs successfully (not empty)', async () => {
      const run = await mockWorkflow.createRunAsync({
        runId: 'test-run',
      });
      await run.start({ inputData: {} });
      const result = await listWorkflowRunsHandler({
        mastra: mockMastra,
        workflowId: 'test-workflow',
      });

      expect(result.total).toEqual(1);
    });
  });

  describe('watchWorkflowHandler', () => {
    it('should preserve resourceId when watching workflow run after server restart', async () => {
      const resourceId = 'user-watch-test';

      // Create run with resourceId
      const run = await mockWorkflow.createRunAsync({
        runId: 'test-run-watch-resource',
        resourceId,
      });
      await run.start({ inputData: {} });

      const runBefore = await mockWorkflow.getWorkflowRunById('test-run-watch-resource');
      expect(runBefore?.resourceId).toBe(resourceId);

      // Simulate server restart
      const freshWorkflow = createMockWorkflow('test-workflow');
      const freshMastra = new Mastra({
        logger: false,
        workflows: { 'test-workflow': freshWorkflow },
        storage: mockMastra.getStorage(),
      });

      const stream = await watchWorkflowHandler({
        mastra: freshMastra,
        workflowId: 'test-workflow',
        runId: 'test-run-watch-resource',
      });
      expect(stream).toBeDefined();

      // Verify resourceId is preserved in storage
      const runAfter = await freshWorkflow.getWorkflowRunById('test-run-watch-resource');
      expect(runAfter?.resourceId).toBe(resourceId);
    });
  });

  describe('observeStreamWorkflowHandler', () => {
    it('should preserve resourceId when observing stream after server restart', async () => {
      const resourceId = 'user-observe-test';

      // Create run with resourceId
      const run = await mockWorkflow.createRunAsync({
        runId: 'test-run-observe-resource',
        resourceId,
      });
      const x = await run.start({ inputData: {} });
      console.log(x);

      const runBefore = await mockWorkflow.getWorkflowRunById('test-run-observe-resource');
      expect(runBefore?.resourceId).toBe(resourceId);

      // Simulate server restart
      const freshWorkflow = createMockWorkflow('test-workflow');
      const freshMastra = new Mastra({
        logger: false,
        workflows: { 'test-workflow': freshWorkflow },
        storage: mockMastra.getStorage(),
      });

      const stream = await observeStreamWorkflowHandler({
        mastra: freshMastra,
        workflowId: 'test-workflow',
        runId: 'test-run-observe-resource',
      });

      for await (const chunk of stream) {
        console.log({ chunk });
      }
      expect(stream).toBeDefined();

      // Verify resourceId is preserved
      const runAfter = await freshWorkflow.getWorkflowRunById('test-run-observe-resource');
      expect(runAfter?.resourceId).toBe(resourceId);
    });
  });

  describe('cancelWorkflowRunHandler', () => {
    it('should preserve resourceId when cancelling workflow after server restart', async () => {
      const resourceId = 'user-cancel-test';

      // Create run with resourceId
      const run = await mockWorkflow.createRunAsync({
        runId: 'test-run-cancel-resource',
        resourceId,
      });
      await run.start({ inputData: {} });

      const runBefore = await mockWorkflow.getWorkflowRunById('test-run-cancel-resource');
      expect(runBefore?.resourceId).toBe(resourceId);

      // Simulate server restart
      const freshWorkflow = createMockWorkflow('test-workflow');
      const freshMastra = new Mastra({
        logger: false,
        workflows: { 'test-workflow': freshWorkflow },
        storage: mockMastra.getStorage(),
      });

      const result = await cancelWorkflowRunHandler({
        mastra: freshMastra,
        workflowId: 'test-workflow',
        runId: 'test-run-cancel-resource',
      });
      expect(result).toEqual({ message: 'Workflow run cancelled' });

      // Verify resourceId is preserved
      const runAfter = await freshWorkflow.getWorkflowRunById('test-run-cancel-resource');
      expect(runAfter?.resourceId).toBe(resourceId);
    });
  });
});<|MERGE_RESOLUTION|>--- conflicted
+++ resolved
@@ -18,12 +18,7 @@
   watchWorkflowHandler,
   observeStreamWorkflowHandler,
   cancelWorkflowRunHandler,
-<<<<<<< HEAD
-  getWorkflowRunsHandler,
-=======
-  sendWorkflowRunEventHandler,
   listWorkflowRunsHandler,
->>>>>>> dfe3f8c7
   getWorkflowRunExecutionResultHandler,
 } from './workflows';
 
