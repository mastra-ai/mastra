import { Mastra } from '@mastra/core/mastra';
import { MockStore } from '@mastra/core/storage';
import { createStep, createWorkflow } from '@mastra/core/workflows';
import type { Workflow } from '@mastra/core/workflows';
import { describe, it, expect, vi, beforeEach } from 'vitest';
import { HTTPException } from '../http-exception';
import { getWorkflowInfo } from '../utils';
import {
  listWorkflowsHandler,
  getWorkflowByIdHandler,
  startAsyncWorkflowHandler,
  getWorkflowRunByIdHandler,
  createWorkflowRunHandler,
  startWorkflowRunHandler,
  resumeAsyncWorkflowHandler,
  resumeWorkflowHandler,
  resumeStreamWorkflowHandler,
  observeStreamWorkflowHandler,
  cancelWorkflowRunHandler,
  listWorkflowRunsHandler,
  getWorkflowRunExecutionResultHandler,
} from './workflows';

vi.mock('zod', async importOriginal => {
  const actual: {} = await importOriginal();
  return {
    ...actual,
    object: vi.fn(() => ({
      parse: vi.fn(input => input),
      safeParse: vi.fn(input => ({ success: true, data: input })),
    })),
    string: vi.fn(() => ({
      parse: vi.fn(input => input),
    })),
  };
});

const z = require('zod');

function createMockWorkflow(name: string) {
  const execute = vi.fn<any>().mockResolvedValue({ result: 'success' });
  const stepA = createStep({
    id: 'test-step',
    execute,
    inputSchema: z.object({}),
    outputSchema: z.object({ result: z.string() }),
  });

  const workflow = createWorkflow({
    id: name,
    description: 'mock test workflow',
    steps: [stepA],
    inputSchema: z.object({}),
    outputSchema: z.object({ result: z.string() }),
  })
    .then(stepA)
    .commit();

  return workflow;
}
function createReusableMockWorkflow(name: string) {
  const execute = vi.fn<any>().mockResolvedValue({ result: 'success' });
  const stepA = createStep({
    id: 'test-step',
    inputSchema: z.object({}),
    outputSchema: z.object({ result: z.string() }),
    execute: async ({ suspend }) => {
      await suspend({ test: 'data' });
    },
  });
  const stepB = createStep({
    id: 'test-step2',
    inputSchema: z.object({}),
    outputSchema: z.object({ result: z.string() }),
    execute,
  });

  return createWorkflow({
    id: name,
    description: 'mock reusable test workflow',
    steps: [stepA, stepB],
    inputSchema: z.object({}),
    outputSchema: z.object({ result: z.string() }),
  })
    .then(stepA)
    .then(stepB)
    .commit();
}

function serializeWorkflow(workflow: Workflow) {
  return getWorkflowInfo(workflow);
}

describe('vNext Workflow Handlers', () => {
  let mockMastra: Mastra;
  let mockWorkflow: Workflow;
  let reusableWorkflow: Workflow;
  const tracingOptions = { metadata: { test: true } };

  beforeEach(async () => {
    vi.clearAllMocks();
    mockWorkflow = createMockWorkflow('test-workflow');
    reusableWorkflow = createReusableMockWorkflow('reusable-workflow');
    mockMastra = new Mastra({
      logger: false,
      workflows: { 'test-workflow': mockWorkflow, 'reusable-workflow': reusableWorkflow },
      storage: new MockStore(),
    });
  });

  describe('listWorkflowsHandler', () => {
    it('should get all workflows successfully', async () => {
      const result = await listWorkflowsHandler({ mastra: mockMastra });
      expect(result).toEqual({
        'test-workflow': serializeWorkflow(mockWorkflow),
        'reusable-workflow': serializeWorkflow(reusableWorkflow),
      });
    });
  });

  describe('getWorkflowByIdHandler', () => {
    it('should throw error when workflowId is not provided', async () => {
      await expect(getWorkflowByIdHandler({ mastra: mockMastra })).rejects.toThrow(
        new HTTPException(400, { message: 'Workflow ID is required' }),
      );
    });

    it('should throw error when workflow is not found', async () => {
      await expect(getWorkflowByIdHandler({ mastra: mockMastra, workflowId: 'non-existent' })).rejects.toThrow(
        new HTTPException(404, { message: 'Workflow not found' }),
      );
    });

    it('should get workflow by ID successfully', async () => {
      const result = await getWorkflowByIdHandler({
        mastra: mockMastra,
        workflowId: 'test-workflow',
      });

      expect(result).toEqual(serializeWorkflow(mockWorkflow));
    });
  });

  describe('startAsyncWorkflowHandler', () => {
    it('should throw error when workflowId is not provided', async () => {
      await expect(
        startAsyncWorkflowHandler({
          mastra: mockMastra,
          runId: 'test-run',
        }),
      ).rejects.toThrow(new HTTPException(400, { message: 'Workflow ID is required' }));
    });

    it('should throw error when workflow is not found', async () => {
      await expect(
        startAsyncWorkflowHandler({
          mastra: mockMastra,
          workflowId: 'non-existent',
          runId: 'test-run',
        }),
      ).rejects.toThrow(new HTTPException(404, { message: 'Workflow not found' }));
    });

    it('should start workflow run successfully when runId is not passed', async () => {
      const result = await startAsyncWorkflowHandler({
        mastra: mockMastra,
        workflowId: 'test-workflow',
        inputData: {},
        tracingOptions,
      });

      expect(result.steps['test-step'].status).toEqual('success');
    });

    it('should start workflow run successfully when runId is passed', async () => {
      const result = await startAsyncWorkflowHandler({
        mastra: mockMastra,
        workflowId: 'test-workflow',
        runId: 'test-run',
        inputData: {},
        tracingOptions,
      });

      expect(result.steps['test-step'].status).toEqual('success');
    });
  });

  describe('getWorkflowRunByIdHandler', () => {
    it('should throw error when workflowId is not provided', async () => {
      await expect(
        getWorkflowRunByIdHandler({
          mastra: mockMastra,
          runId: 'test-run',
        }),
      ).rejects.toThrow(new HTTPException(400, { message: 'Workflow ID is required' }));
    });

    it('should throw error when runId is not provided', async () => {
      await expect(
        getWorkflowRunByIdHandler({
          mastra: mockMastra,
          workflowId: 'test-workflow',
        }),
      ).rejects.toThrow(new HTTPException(400, { message: 'Run ID is required' }));
    });

    it('should throw error when workflow is not found', async () => {
      await expect(
        getWorkflowRunByIdHandler({
          mastra: mockMastra,
          workflowId: 'non-existent',
          runId: 'test-run',
        }),
      ).rejects.toThrow(new HTTPException(404, { message: 'Workflow not found' }));
    });

    it('should throw error when workflow run is not found', async () => {
      await expect(
        getWorkflowRunByIdHandler({
          mastra: mockMastra,
          workflowId: 'test-workflow',
          runId: 'non-existent',
        }),
      ).rejects.toThrow(new HTTPException(404, { message: 'Workflow run not found' }));
    });

    it('should get workflow run successfully', async () => {
      const run = await mockWorkflow.createRun({
        runId: 'test-run',
      });

      await run.start({ inputData: {} });

      const result = await getWorkflowRunByIdHandler({
        mastra: mockMastra,
        workflowId: 'test-workflow',
        runId: 'test-run',
      });

      expect(result).toBeDefined();
    });
  });

  describe('getWorkflowRunExecutionResultHandler', () => {
    it('should throw error when workflowId is not provided', async () => {
      await expect(getWorkflowRunExecutionResultHandler({ mastra: mockMastra, runId: 'test-run' })).rejects.toThrow(
        new HTTPException(400, { message: 'Workflow ID is required' }),
      );
    });

    it('should throw error when runId is not provided', async () => {
      await expect(
        getWorkflowRunExecutionResultHandler({ mastra: mockMastra, workflowId: 'test-workflow' }),
      ).rejects.toThrow(new HTTPException(400, { message: 'Run ID is required' }));
    });

    it('should throw error when workflow is not found', async () => {
      await expect(
        getWorkflowRunExecutionResultHandler({ mastra: mockMastra, workflowId: 'non-existent', runId: 'test-run' }),
      ).rejects.toThrow(new HTTPException(404, { message: 'Workflow with ID non-existent not found' }));
    });

    it('should throw error when workflow run is not found', async () => {
      await expect(
        getWorkflowRunExecutionResultHandler({
          mastra: mockMastra,
          workflowId: 'test-workflow',
          runId: 'non-existent',
        }),
      ).rejects.toThrow(new HTTPException(404, { message: 'Workflow run execution result not found' }));
    });

    it('should get workflow run execution result successfully', async () => {
      const run = await mockWorkflow.createRun({
        runId: 'test-run',
      });
      await run.start({ inputData: {} });
      const result = await getWorkflowRunExecutionResultHandler({
        mastra: mockMastra,
        workflowId: 'test-workflow',
        runId: 'test-run',
      });

      expect(result).toEqual({
        error: undefined,
        status: 'success',
        result: { result: 'success' },
        payload: {},
        steps: {
          'test-step': {
            status: 'success',
            output: { result: 'success' },
            endedAt: expect.any(Number),
            startedAt: expect.any(Number),
            payload: {},
          },
        },
      });
    });
  });

  describe('createWorkflowRunHandler', () => {
    it('should throw error when workflowId is not provided', async () => {
      await expect(
        createWorkflowRunHandler({
          mastra: mockMastra,
          runId: 'test-run',
        }),
      ).rejects.toThrow(new HTTPException(400, { message: 'Workflow ID is required' }));
    });

    it('should throw error when workflow is not found', async () => {
      await expect(
        createWorkflowRunHandler({
          mastra: mockMastra,
          workflowId: 'non-existent',
          runId: 'test-run',
        }),
      ).rejects.toThrow(new HTTPException(404, { message: 'Workflow not found' }));
    });

    it('should create workflow run successfully', async () => {
      const result = await createWorkflowRunHandler({
        mastra: mockMastra,
        workflowId: 'test-workflow',
        runId: 'test-run',
      });

      expect(result).toEqual({ runId: 'test-run' });
    });
  });

  describe('startWorkflowRunHandler', () => {
    it('should throw error when workflowId is not provided', async () => {
      await expect(
        startWorkflowRunHandler({
          mastra: mockMastra,
          runId: 'test-run',
        }),
      ).rejects.toThrow(new HTTPException(400, { message: 'Workflow ID is required' }));
    });

    it('should throw error when runId is not provided', async () => {
      await expect(
        startWorkflowRunHandler({
          mastra: mockMastra,
          workflowId: 'test-workflow',
        }),
      ).rejects.toThrow(new HTTPException(400, { message: 'runId required to start run' }));
    });

    it('should throw error when workflow run is not found', async () => {
      await expect(
        startWorkflowRunHandler({
          mastra: mockMastra,
          workflowId: 'test-workflow',
          runId: 'non-existent',
        }),
      ).rejects.toThrow(new HTTPException(404, { message: 'Workflow run not found' }));
    });

    it('should start workflow run successfully', async () => {
      const run = await mockWorkflow.createRun({
        runId: 'test-run',
      });

      await run.start({ inputData: {} });

      const result = await startWorkflowRunHandler({
        mastra: mockMastra,
        workflowId: 'test-workflow',
        runId: 'test-run',
        inputData: { test: 'data' },
        tracingOptions,
      });

      expect(result).toEqual({ message: 'Workflow run started' });
    });

    it('should preserve resourceId when starting workflow run after server restart', async () => {
      const resourceId = 'user-start-test';

      // Create run with resourceId
      const run = await mockWorkflow.createRun({
        runId: 'test-run-start-resource',
        resourceId,
      });
      await run.start({ inputData: {} });

      const runBefore = await mockWorkflow.getWorkflowRunById('test-run-start-resource');
      expect(runBefore?.resourceId).toBe(resourceId);

      // Simulate server restart
      const freshWorkflow = createMockWorkflow('test-workflow');
      const freshMastra = new Mastra({
        logger: false,
        workflows: { 'test-workflow': freshWorkflow },
        storage: mockMastra.getStorage(),
      });

      await startWorkflowRunHandler({
        mastra: freshMastra,
        workflowId: 'test-workflow',
        runId: 'test-run-start-resource',
        inputData: { test: 'data' },
      });

      // Wait for the workflow to complete
      await new Promise(resolve => setTimeout(resolve, 100));

      // Verify resourceId is preserved in storage after start completes
      const runAfter = await freshWorkflow.getWorkflowRunById('test-run-start-resource');
      expect(runAfter?.resourceId).toBe(resourceId);
    });
  });

  describe('resumeAsyncWorkflowHandler', () => {
    it('should throw error when workflowId is not provided', async () => {
      await expect(
        resumeAsyncWorkflowHandler({
          mastra: mockMastra,
          runId: 'test-run',
          body: { step: 'test-step', resumeData: {} },
        }),
      ).rejects.toThrow(new HTTPException(400, { message: 'Workflow ID is required' }));
    });

    it('should throw error when runId is not provided', async () => {
      await expect(
        resumeAsyncWorkflowHandler({
          mastra: mockMastra,
          workflowId: 'test-workflow',
          body: { step: 'test-step', resumeData: {} },
        }),
      ).rejects.toThrow(new HTTPException(400, { message: 'runId required to resume workflow' }));
    });

    it('should throw error when workflow run is not found', async () => {
      await expect(
        resumeAsyncWorkflowHandler({
          mastra: mockMastra,
          workflowId: 'test-workflow',
          runId: 'non-existent',
          body: { step: 'test-step', resumeData: {} },
        }),
      ).rejects.toThrow(new HTTPException(404, { message: 'Workflow run not found' }));
    });

    it('should preserve resourceId when resuming async workflow after server restart', async () => {
      const resourceId = 'user-async-resume-test';

      // Start a workflow with resourceId and let it suspend (using the shared instance)
      const run = await reusableWorkflow.createRun({
        runId: 'test-run-async-resume',
        resourceId,
      });

      await run.start({ inputData: {} });

      // Verify the run has resourceId before "restart"
      const runBeforeRestart = await reusableWorkflow.getWorkflowRunById('test-run-async-resume');
      expect(runBeforeRestart?.resourceId).toBe(resourceId);

      const result = await resumeAsyncWorkflowHandler({
        mastra: mockMastra,
        workflowId: reusableWorkflow.name,
        runId: 'test-run-async-resume',
        body: { step: 'test-step', resumeData: { test: 'data' } },
      });

      // The workflow should have resumed
      expect(result).toBeDefined();

      // Wait for any storage updates to complete
      await new Promise(resolve => setTimeout(resolve, 100));

      // resourceId should be preserved after resume
      const runAfterResume = await reusableWorkflow.getWorkflowRunById('test-run-async-resume');
      expect(runAfterResume?.resourceId).toBe(resourceId);
    });
  });

  describe('resumeWorkflowHandler', () => {
    it('should throw error when workflowId is not provided', async () => {
      await expect(
        resumeWorkflowHandler({
          mastra: mockMastra,
          runId: 'test-run',
          body: { step: 'test-step', resumeData: {} },
        }),
      ).rejects.toThrow(new HTTPException(400, { message: 'Workflow ID is required' }));
    });

    it('should throw error when runId is not provided', async () => {
      await expect(
        resumeWorkflowHandler({
          mastra: mockMastra,
          workflowId: 'test-workflow',
          body: { step: 'test-step', resumeData: {} },
        }),
      ).rejects.toThrow(new HTTPException(400, { message: 'runId required to resume workflow' }));
    });

    it('should throw error when workflow run is not found', async () => {
      await expect(
        resumeWorkflowHandler({
          mastra: mockMastra,
          workflowId: 'test-workflow',
          runId: 'non-existent',
          body: { step: 'test-step', resumeData: {} },
        }),
      ).rejects.toThrow(new HTTPException(404, { message: 'Workflow run not found' }));
    });

    it('should resume workflow run successfully', async () => {
      const run = await reusableWorkflow.createRun({
        runId: 'test-run',
      });

      await run.start({
        inputData: {},
      });

      const result = await resumeWorkflowHandler({
        mastra: mockMastra,
        workflowId: reusableWorkflow.name,
        runId: 'test-run',
        body: { step: 'test-step', resumeData: { test: 'data' } },
        tracingOptions,
      });

      expect(result).toEqual({ message: 'Workflow run resumed' });
    });

    it('should preserve resourceId when resuming workflow run after server restart', async () => {
      const resourceId = 'user-test-123';

      // Start a workflow with resourceId and let it suspend
      const run = await reusableWorkflow.createRun({
        runId: 'test-run-with-resource',
        resourceId,
      });
      await run.start({ inputData: {} });

      const runBeforeRestart = await reusableWorkflow.getWorkflowRunById('test-run-with-resource');
      expect(runBeforeRestart?.resourceId).toBe(resourceId);

      // Simulate server restart with fresh instances (run not in memory)
      const freshWorkflow = createReusableMockWorkflow('reusable-workflow');
      const freshMastra = new Mastra({
        logger: false,
        workflows: { 'reusable-workflow': freshWorkflow },
        storage: mockMastra.getStorage(),
      });

      await resumeWorkflowHandler({
        mastra: freshMastra,
        workflowId: 'reusable-workflow',
        runId: 'test-run-with-resource',
        body: { step: 'test-step', resumeData: { test: 'data' } },
      });

      // Wait for async operations to complete
      await new Promise(resolve => setTimeout(resolve, 200));

      // resourceId should be preserved after resume
      const runAfterResume = await freshWorkflow.getWorkflowRunById('test-run-with-resource');
      expect(runAfterResume?.resourceId).toBe(resourceId);
    });
  });

  describe('resumeStreamWorkflowHandler', () => {
    it('should preserve resourceId when resume streaming workflow after server restart', async () => {
      const resourceId = 'user-stream-resume-test';

      // Start a workflow with resourceId and let it suspend
      const run = await reusableWorkflow.createRun({
        runId: 'test-run-stream-resume',
        resourceId,
      });
      await run.start({ inputData: {} });

      const runBeforeRestart = await reusableWorkflow.getWorkflowRunById('test-run-stream-resume');
      expect(runBeforeRestart?.resourceId).toBe(resourceId);

      // Simulate server restart with fresh instances
      const freshWorkflow = createReusableMockWorkflow('reusable-workflow');
      const freshMastra = new Mastra({
        logger: false,
        workflows: { 'reusable-workflow': freshWorkflow },
        storage: mockMastra.getStorage(),
      });

      const stream = await resumeStreamWorkflowHandler({
        mastra: freshMastra,
        workflowId: 'reusable-workflow',
        runId: 'test-run-stream-resume',
        body: { step: 'test-step', resumeData: { test: 'data' } },
      });

      expect(stream).toBeDefined();

      // Wait for stream operations to complete
      await new Promise(resolve => setTimeout(resolve, 200));

      // resourceId should be preserved after resume
      const runAfterResume = await freshWorkflow.getWorkflowRunById('test-run-stream-resume');
      expect(runAfterResume?.resourceId).toBe(resourceId);
    });
  });

  describe('listWorkflowRunsHandler', () => {
    it('should throw error when workflowId is not provided', async () => {
      await expect(listWorkflowRunsHandler({ mastra: mockMastra })).rejects.toThrow(
        new HTTPException(400, { message: 'Workflow ID is required' }),
      );
    });

    it('should get workflow runs successfully (empty)', async () => {
      const result = await listWorkflowRunsHandler({
        mastra: mockMastra,
        workflowId: 'test-workflow',
      });

      expect(result).toEqual({
        runs: [],
        total: 0,
      });
    });

    it('should get workflow runs successfully (not empty)', async () => {
      const run = await mockWorkflow.createRun({
        runId: 'test-run',
      });
      await run.start({ inputData: {} });
      const result = await listWorkflowRunsHandler({
        mastra: mockMastra,
        workflowId: 'test-workflow',
      });

      expect(result.total).toEqual(1);
    });
  });

  describe('observeStreamWorkflowHandler', () => {
    it('should preserve resourceId when observing stream after server restart', async () => {
      const resourceId = 'user-observe-test';

      // Create run with resourceId
      const run = await mockWorkflow.createRun({
        runId: 'test-run-observe-resource',
        resourceId,
      });
      const x = await run.start({ inputData: {} });
      console.log(x);

      const runBefore = await mockWorkflow.getWorkflowRunById('test-run-observe-resource');
      expect(runBefore?.resourceId).toBe(resourceId);

      // Simulate server restart
      const freshWorkflow = createMockWorkflow('test-workflow');
      const freshMastra = new Mastra({
        logger: false,
        workflows: { 'test-workflow': freshWorkflow },
        storage: mockMastra.getStorage(),
      });

      const stream = await observeStreamWorkflowHandler({
        mastra: freshMastra,
        workflowId: 'test-workflow',
        runId: 'test-run-observe-resource',
      });

      for await (const chunk of stream) {
        console.log({ chunk });
      }
      expect(stream).toBeDefined();

      // Verify resourceId is preserved
      const runAfter = await freshWorkflow.getWorkflowRunById('test-run-observe-resource');
      expect(runAfter?.resourceId).toBe(resourceId);
    });
  });

  describe('cancelWorkflowRunHandler', () => {
    it('should preserve resourceId when cancelling workflow after server restart', async () => {
      const resourceId = 'user-cancel-test';

      // Create run with resourceId
      const run = await mockWorkflow.createRun({
        runId: 'test-run-cancel-resource',
        resourceId,
      });
      await run.start({ inputData: {} });

      const runBefore = await mockWorkflow.getWorkflowRunById('test-run-cancel-resource');
      expect(runBefore?.resourceId).toBe(resourceId);

      // Simulate server restart
      const freshWorkflow = createMockWorkflow('test-workflow');
      const freshMastra = new Mastra({
        logger: false,
        workflows: { 'test-workflow': freshWorkflow },
        storage: mockMastra.getStorage(),
      });

      const result = await cancelWorkflowRunHandler({
        mastra: freshMastra,
        workflowId: 'test-workflow',
        runId: 'test-run-cancel-resource',
      });
      expect(result).toEqual({ message: 'Workflow run cancelled' });

      // Verify resourceId is preserved
      const runAfter = await freshWorkflow.getWorkflowRunById('test-run-cancel-resource');
      expect(runAfter?.resourceId).toBe(resourceId);
    });
  });
<<<<<<< HEAD
=======

  describe('sendEventToWorkflowHandler', () => {
    it('should preserve resourceId when sending event after server restart', async () => {
      const resourceId = 'user-event-test';

      // Create run with resourceId
      const run = await mockWorkflow.createRun({
        runId: 'test-run-event-resource',
        resourceId,
      });
      await run.start({ inputData: {} });

      const runBefore = await mockWorkflow.getWorkflowRunById('test-run-event-resource');
      expect(runBefore?.resourceId).toBe(resourceId);

      // Simulate server restart
      const freshWorkflow = createMockWorkflow('test-workflow');
      const freshMastra = new Mastra({
        logger: false,
        workflows: { 'test-workflow': freshWorkflow },
        storage: mockMastra.getStorage(),
      });

      const result = await sendWorkflowRunEventHandler({
        mastra: freshMastra,
        workflowId: 'test-workflow',
        runId: 'test-run-event-resource',
        event: 'test-event',
        data: { test: 'data' },
      });
      expect(result).toEqual({ message: 'Workflow run event sent' });

      // Verify resourceId is preserved
      const runAfter = await freshWorkflow.getWorkflowRunById('test-run-event-resource');
      expect(runAfter?.resourceId).toBe(resourceId);
    });
  });
>>>>>>> 0b4a7ff7
});<|MERGE_RESOLUTION|>--- conflicted
+++ resolved
@@ -716,44 +716,4 @@
       expect(runAfter?.resourceId).toBe(resourceId);
     });
   });
-<<<<<<< HEAD
-=======
-
-  describe('sendEventToWorkflowHandler', () => {
-    it('should preserve resourceId when sending event after server restart', async () => {
-      const resourceId = 'user-event-test';
-
-      // Create run with resourceId
-      const run = await mockWorkflow.createRun({
-        runId: 'test-run-event-resource',
-        resourceId,
-      });
-      await run.start({ inputData: {} });
-
-      const runBefore = await mockWorkflow.getWorkflowRunById('test-run-event-resource');
-      expect(runBefore?.resourceId).toBe(resourceId);
-
-      // Simulate server restart
-      const freshWorkflow = createMockWorkflow('test-workflow');
-      const freshMastra = new Mastra({
-        logger: false,
-        workflows: { 'test-workflow': freshWorkflow },
-        storage: mockMastra.getStorage(),
-      });
-
-      const result = await sendWorkflowRunEventHandler({
-        mastra: freshMastra,
-        workflowId: 'test-workflow',
-        runId: 'test-run-event-resource',
-        event: 'test-event',
-        data: { test: 'data' },
-      });
-      expect(result).toEqual({ message: 'Workflow run event sent' });
-
-      // Verify resourceId is preserved
-      const runAfter = await freshWorkflow.getWorkflowRunById('test-run-event-resource');
-      expect(runAfter?.resourceId).toBe(resourceId);
-    });
-  });
->>>>>>> 0b4a7ff7
 });