import { MastraA2AError } from '@mastra/core/a2a';
import type {
  MessageSendParams,
  TaskQueryParams,
  TaskIdParams,
  AgentCard,
  TaskStatus,
  TaskState,
} from '@mastra/core/a2a';
import type { Agent } from '@mastra/core/agent';
import type { IMastraLogger } from '@mastra/core/logger';
import type { RequestContext } from '@mastra/core/request-context';
import { z } from 'zod';
import { convertToCoreMessage, normalizeError, createSuccessResponse, createErrorResponse } from '../a2a/protocol';
import type { InMemoryTaskStore } from '../a2a/store';
import { applyUpdateToTask, createTaskContext, loadOrCreateTask } from '../a2a/tasks';
import {
  a2aAgentIdPathParams,
  agentExecutionBodySchema,
  agentCardResponseSchema,
  agentExecutionResponseSchema,
} from '../schemas/a2a';
import { createRoute } from '../server-adapter/routes/route-builder';
import type { Context } from '../types';
import { convertInstructionsToString } from '../utils';

const messageSendParamsSchema = z.object({
  message: z.object({
    role: z.enum(['user', 'agent']),
    parts: z.array(
      z.object({
        kind: z.enum(['text']),
        text: z.string(),
      }),
    ),
    kind: z.literal('message'),
    messageId: z.string(),
    contextId: z.string().optional(),
    taskId: z.string().optional(),
    referenceTaskIds: z.array(z.string()).optional(),
    extensions: z.array(z.string()).optional(),
    metadata: z.record(z.any()).optional(),
  }),
});

export async function getAgentCardByIdHandler({
  mastra,
  agentId,
  executionUrl = `/a2a/${agentId}`,
  provider = {
    organization: 'Mastra',
    url: 'https://mastra.ai',
  },
  version = '1.0',
  requestContext,
}: Context & {
  requestContext: RequestContext;
  agentId: keyof ReturnType<typeof mastra.listAgents>;
  executionUrl?: string;
  version?: string;
  provider?: {
    organization: string;
    url: string;
  };
}): Promise<AgentCard> {
  const agent = mastra.getAgent(agentId);

  if (!agent) {
    throw new Error(`Agent with ID ${agentId} not found`);
  }

  const [instructions, tools] = await Promise.all([
    agent.getInstructions({ requestContext }),
    agent.listTools({ requestContext }),
  ]);

  // Extract agent information to create the AgentCard
  const agentCard: AgentCard = {
    name: agent.id || agentId,
    description: convertInstructionsToString(instructions),
    url: executionUrl,
    provider,
    version,
    capabilities: {
      streaming: true, // All agents support streaming
      pushNotifications: false,
      stateTransitionHistory: false,
    },
    defaultInputModes: ['text'],
    defaultOutputModes: ['text'],
    // Convert agent tools to skills format for A2A protocol
    skills: Object.entries(tools).map(([toolId, tool]) => ({
      id: toolId,
      name: toolId,
      description: tool.description || `Tool: ${toolId}`,
      // Optional fields
      tags: ['tool'],
    })),
  };

  return agentCard;
}

function validateMessageSendParams(params: MessageSendParams) {
  try {
    messageSendParamsSchema.parse(params);
  } catch (error) {
    if (error instanceof z.ZodError) {
      throw MastraA2AError.invalidParams((error as z.ZodError).errors[0]!.message);
    }

    throw error;
  }
}

export async function handleMessageSend({
  requestId,
  params,
  taskStore,
  agent,
  agentId,
  logger,
  requestContext,
}: {
  requestId: string;
  params: MessageSendParams;
  taskStore: InMemoryTaskStore;
  agent: Agent;
  agentId: string;
  logger?: IMastraLogger;
  requestContext: RequestContext;
}) {
  validateMessageSendParams(params);

  const { message, metadata } = params;
  const { contextId } = message;
  const taskId = message.taskId || crypto.randomUUID();

  // Load or create task
  let currentData = await loadOrCreateTask({
    taskId,
    taskStore,
    agentId,
    message,
    contextId,
    metadata,
  });

  // Use the new TaskContext definition, passing history
  const context = createTaskContext({
    task: currentData,
    userMessage: message,
    history: currentData.history || [],
    activeCancellations: taskStore.activeCancellations,
  });

  try {
    const { text } = await agent.generate([convertToCoreMessage(message)], {
      runId: taskId,
      requestContext,
    });

    currentData = applyUpdateToTask(currentData, {
      state: 'completed',
      message: {
        messageId: crypto.randomUUID(),
        role: 'agent',
        parts: [
          {
            kind: 'text',
            text: text,
          },
        ],
        kind: 'message',
      },
    });

    await taskStore.save({ agentId, data: currentData });
    context.task = currentData;
  } catch (handlerError) {
    // If handler throws, apply 'failed' status, save, and rethrow
    const failureStatusUpdate: Omit<TaskStatus, 'timestamp'> = {
      state: 'failed',
      message: {
        messageId: crypto.randomUUID(),
        role: 'agent',
        parts: [
          {
            kind: 'text',
            text: `Handler failed: ${handlerError instanceof Error ? handlerError.message : String(handlerError)}`,
          },
        ],
        kind: 'message',
      },
    };
    currentData = applyUpdateToTask(currentData, failureStatusUpdate);

    try {
      await taskStore.save({ agentId, data: currentData });
    } catch (saveError) {
      // @ts-expect-error saveError is an unknown error
      logger?.error(`Failed to save task ${currentData.id} after handler error:`, saveError?.message);
    }

    return normalizeError(handlerError, requestId, currentData.id, logger); // Rethrow original error
  }

  // The loop finished, send the final task state
  return createSuccessResponse(requestId, currentData);
}

export async function handleTaskGet({
  requestId,
  taskStore,
  agentId,
  taskId,
}: {
  requestId: string;
  taskStore: InMemoryTaskStore;
  agentId: string;
  taskId: string;
}) {
  const task = await taskStore.load({ agentId, taskId });

  if (!task) {
    throw MastraA2AError.taskNotFound(taskId);
  }

  return createSuccessResponse(requestId, task);
}

export async function* handleMessageStream({
  requestId,
  params,
  taskStore,
  agent,
  agentId,
  logger,
  requestContext,
}: {
  requestId: string;
  params: MessageSendParams;
  taskStore: InMemoryTaskStore;
  agent: Agent;
  agentId: string;
  logger?: IMastraLogger;
  requestContext: RequestContext;
}) {
  yield createSuccessResponse(requestId, {
    state: 'working',
    message: {
      messageId: crypto.randomUUID(),
      kind: 'message',
      role: 'agent',
      parts: [{ kind: 'text', text: 'Generating response...' }],
    },
  });

  let result;
  try {
    result = await handleMessageSend({
      requestId,
      params,
      taskStore,
      agent,
      agentId,
      requestContext,
      logger,
    });
  } catch (err) {
    if (!(err instanceof MastraA2AError)) {
      throw err;
    }

    result = createErrorResponse(requestId, err.toJSONRPCError());
  }

  yield result;
}

export async function handleTaskCancel({
  requestId,
  taskStore,
  agentId,
  taskId,
  logger,
}: {
  requestId: string;
  taskStore: InMemoryTaskStore;
  agentId: string;
  taskId: string;
  logger?: IMastraLogger;
}) {
  // Load task and history
  let data = await taskStore.load({
    agentId,
    taskId,
  });

  if (!data) {
    throw MastraA2AError.taskNotFound(taskId);
  }

  // Check if cancelable (not already in a final state)
  const finalStates: TaskState[] = ['completed', 'failed', 'canceled'];

  if (finalStates.includes(data.status.state)) {
    logger?.info(`Task ${taskId} already in final state ${data.status.state}, cannot cancel.`);
    return createSuccessResponse(requestId, data);
  }

  // Signal cancellation
  taskStore.activeCancellations.add(taskId);

  // Apply 'canceled' state update
  const cancelUpdate: Omit<TaskStatus, 'timestamp'> = {
    state: 'canceled',
    message: {
      role: 'agent',
      parts: [{ kind: 'text', text: 'Task cancelled by request.' }],
      kind: 'message',
      messageId: crypto.randomUUID(),
    },
  };

  data = applyUpdateToTask(data, cancelUpdate);

  // Save the updated state
  await taskStore.save({ agentId, data });

  // Remove from active cancellations *after* saving
  taskStore.activeCancellations.delete(taskId);

  // Return the updated task object
  return createSuccessResponse(requestId, data);
}

export async function getAgentExecutionHandler({
  requestId,
  mastra,
  agentId,
  requestContext,
  method,
  params,
  taskStore,
  logger,
}: Context & {
  requestId: string;
  requestContext: RequestContext;
  agentId: string;
  method: 'message/send' | 'message/stream' | 'tasks/get' | 'tasks/cancel';
  params: MessageSendParams | TaskQueryParams | TaskIdParams;
  taskStore: InMemoryTaskStore;
  logger?: IMastraLogger;
}): Promise<any> {
  const agent = mastra.getAgent(agentId);

  let taskId: string | undefined; // For error context

  try {
    // Attempt to get task ID early for error context. Cast params to any to access id.
    // Proper validation happens within specific handlers.
    taskId = 'id' in params ? params.id : params.message?.taskId || 'No task ID provided';

    // 2. Route based on method
    switch (method) {
      case 'message/send': {
        const result = await handleMessageSend({
          requestId,
          params: params as MessageSendParams,
          taskStore,
          agent,
          agentId,
          requestContext,
        });
        return result;
      }
      case 'message/stream':
        const result = await handleMessageStream({
          requestId,
          taskStore,
          params: params as MessageSendParams,
          agent,
          agentId,
          requestContext,
        });
        return result;

      case 'tasks/get': {
        const result = await handleTaskGet({
          requestId,
          taskStore,
          agentId,
          taskId,
        });

        return result;
      }
      case 'tasks/cancel': {
        const result = await handleTaskCancel({
          requestId,
          taskStore,
          agentId,
          taskId,
        });

        return result;
      }
      default:
        throw MastraA2AError.methodNotFound(method);
    }
  } catch (error) {
    if (error instanceof MastraA2AError && taskId && !error.taskId) {
      error.taskId = taskId; // Add task ID context if missing
    }

    return normalizeError(error, requestId, taskId, logger);
  }
}

// ============================================================================
// Route Definitions (new pattern - handlers defined inline with createRoute)
// ============================================================================

export const GET_AGENT_CARD_ROUTE = createRoute({
  method: 'GET',
<<<<<<< HEAD
  path: '/a2a/:agentId/card',
=======
  path: '/.well-known/:agentId/agent-card.json',
>>>>>>> d3e89dd4
  responseType: 'json',
  pathParamSchema: a2aAgentIdPathParams,
  responseSchema: agentCardResponseSchema,
  summary: 'Get agent card',
  description: 'Returns the agent card information for A2A protocol discovery',
  tags: ['Agent-to-Agent'],
  handler: async ({ mastra, agentId, requestContext }) => {
    const executionUrl = `/a2a/${agentId}`;
    const provider = {
      organization: 'Mastra',
      url: 'https://mastra.ai',
    };
    const version = '1.0';

    const agent = mastra.getAgent(agentId as string);

    if (!agent) {
      throw new Error(`Agent with ID ${agentId} not found`);
    }

    const [instructions, tools] = await Promise.all([
      agent.getInstructions({ requestContext }),
      agent.listTools({ requestContext }),
    ]);

    const agentCard: AgentCard = {
      name: agent.id || (agentId as string),
      description: convertInstructionsToString(instructions),
      url: executionUrl,
      provider,
      version,
      capabilities: {
        streaming: true,
        pushNotifications: false,
        stateTransitionHistory: false,
      },
      defaultInputModes: ['text'],
      defaultOutputModes: ['text'],
      skills: Object.entries(tools).map(([toolId, tool]) => ({
        id: toolId,
        name: toolId,
        description: tool.description || `Tool: ${toolId}`,
        tags: ['tool'],
      })),
    };

    return agentCard;
  },
});

export const AGENT_EXECUTION_ROUTE = createRoute({
  method: 'POST',
<<<<<<< HEAD
  path: '/a2a/:agentId/execute',
=======
  path: '/a2a/:agentId',
>>>>>>> d3e89dd4
  responseType: 'json',
  pathParamSchema: a2aAgentIdPathParams,
  bodySchema: agentExecutionBodySchema,
  responseSchema: agentExecutionResponseSchema,
  summary: 'Execute agent',
  description: 'Executes an agent action via JSON-RPC 2.0 over A2A protocol',
  tags: ['Agent-to-Agent'],
  handler: async ({ mastra, agentId, requestContext, taskStore, ...bodyParams }) => {
    const { id: requestId, method, params } = bodyParams;

    return await getAgentExecutionHandler({
      requestId: String(requestId),
      mastra,
      agentId: agentId as string,
      requestContext,
      method,
      params,
      taskStore: taskStore!,
    });
  },
});<|MERGE_RESOLUTION|>--- conflicted
+++ resolved
@@ -424,11 +424,7 @@
 
 export const GET_AGENT_CARD_ROUTE = createRoute({
   method: 'GET',
-<<<<<<< HEAD
-  path: '/a2a/:agentId/card',
-=======
   path: '/.well-known/:agentId/agent-card.json',
->>>>>>> d3e89dd4
   responseType: 'json',
   pathParamSchema: a2aAgentIdPathParams,
   responseSchema: agentCardResponseSchema,
@@ -481,11 +477,7 @@
 
 export const AGENT_EXECUTION_ROUTE = createRoute({
   method: 'POST',
-<<<<<<< HEAD
-  path: '/a2a/:agentId/execute',
-=======
   path: '/a2a/:agentId',
->>>>>>> d3e89dd4
   responseType: 'json',
   pathParamSchema: a2aAgentIdPathParams,
   bodySchema: agentExecutionBodySchema,
