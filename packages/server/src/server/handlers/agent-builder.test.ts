import { Mastra } from '@mastra/core';
import { MockStore } from '@mastra/core/storage';
import { zodToJsonSchema } from '@mastra/core/utils/zod-to-json';
import { createStep, createWorkflow } from '@mastra/core/workflows';
import type { Workflow } from '@mastra/core/workflows';
import { stringify } from 'superjson';
import { describe, it, expect, vi, beforeEach, afterEach } from 'vitest';
import { HTTPException } from '../http-exception';
import { WorkflowRegistry } from '../utils';
import {
  getAgentBuilderActionsHandler,
  getAgentBuilderActionByIdHandler,
  startAsyncAgentBuilderActionHandler,
  getAgentBuilderActionRunByIdHandler,
  createAgentBuilderActionRunHandler,
  startAgentBuilderActionRunHandler,
  resumeAsyncAgentBuilderActionHandler,
  resumeAgentBuilderActionHandler,
  getAgentBuilderActionRunsHandler,
  getAgentBuilderActionRunExecutionResultHandler,
  cancelAgentBuilderActionRunHandler,
  sendAgentBuilderActionRunEventHandler,
  streamAgentBuilderActionHandler,
  streamLegacyAgentBuilderActionHandler,
  streamVNextAgentBuilderActionHandler,
<<<<<<< HEAD
=======
  observeStreamLegacyAgentBuilderActionHandler,
  observeStreamAgentBuilderActionHandler,
  observeStreamVNextAgentBuilderActionHandler,
  resumeStreamAgentBuilderActionHandler,
  watchAgentBuilderActionHandler,
>>>>>>> 6179a9ba
} from './agent-builder';

vi.mock('@mastra/agent-builder', () => ({
  agentBuilderWorkflows: {
    'merge-template': vi.fn(),
    'workflow-builder': vi.fn(),
  },
}));

vi.mock('zod', async importOriginal => {
  const actual: {} = await importOriginal();
  return {
    ...actual,
    object: vi.fn(() => ({
      parse: vi.fn(input => input),
      safeParse: vi.fn(input => ({ success: true, data: input })),
    })),
    string: vi.fn(() => ({
      parse: vi.fn(input => input),
    })),
  };
});

const z = require('zod');

function createMockWorkflow(name: string) {
  const execute = vi.fn<any>().mockResolvedValue({ result: 'success' });
  const stepA = createStep({
    id: 'test-step',
    execute,
    inputSchema: z.object({}),
    outputSchema: z.object({ result: z.string() }),
  });

  const workflow = createWorkflow({
    id: name,
    description: 'mock test workflow',
    steps: [stepA],
    inputSchema: z.object({}),
    outputSchema: z.object({ result: z.string() }),
  })
    .then(stepA)
    .commit();

  return workflow;
}

function createReusableMockWorkflow(name: string) {
  const execute = vi.fn<any>().mockResolvedValue({ result: 'success' });
  const stepA = createStep({
    id: 'test-step',
    inputSchema: z.object({}),
    outputSchema: z.object({ result: z.string() }),
    execute: async ({ suspend }) => {
      await suspend({ test: 'data' });
    },
  });
  const stepB = createStep({
    id: 'test-step2',
    inputSchema: z.object({}),
    outputSchema: z.object({ result: z.string() }),
    execute,
  });

  return createWorkflow({
    id: name,
    description: 'mock reusable test workflow',
    steps: [stepA, stepB],
    inputSchema: z.object({}),
    outputSchema: z.object({ result: z.string() }),
  })
    .then(stepA)
    .then(stepB)
    .commit();
}

function serializeWorkflow(workflow: Workflow) {
  return {
    name: workflow.id,
    description: workflow.description,
    steps: Object.entries(workflow.steps).reduce<any>((acc, [key, step]) => {
      acc[key] = {
        id: step.id,
        description: step.description,
        inputSchema: step.inputSchema ? stringify(zodToJsonSchema(step.inputSchema)) : undefined,
        outputSchema: step.outputSchema ? stringify(zodToJsonSchema(step.outputSchema)) : undefined,
        resumeSchema: step.resumeSchema ? stringify(zodToJsonSchema(step.resumeSchema)) : undefined,
        suspendSchema: step.suspendSchema ? stringify(zodToJsonSchema(step.suspendSchema)) : undefined,
      };
      return acc;
    }, {}),
    allSteps: Object.entries(workflow.steps).reduce<any>((acc, [key, step]) => {
      acc[key] = {
        id: step.id,
        description: step.description,
        inputSchema: step.inputSchema ? stringify(zodToJsonSchema(step.inputSchema)) : undefined,
        outputSchema: step.outputSchema ? stringify(zodToJsonSchema(step.outputSchema)) : undefined,
        resumeSchema: step.resumeSchema ? stringify(zodToJsonSchema(step.resumeSchema)) : undefined,
        suspendSchema: step.suspendSchema ? stringify(zodToJsonSchema(step.suspendSchema)) : undefined,
        isWorkflow: step.component === 'WORKFLOW',
      };
      return acc;
    }, {}),
    inputSchema: workflow.inputSchema ? stringify(zodToJsonSchema(workflow.inputSchema)) : undefined,
    outputSchema: workflow.outputSchema ? stringify(zodToJsonSchema(workflow.outputSchema)) : undefined,
    stepGraph: workflow.serializedStepGraph,
  };
}

describe('Agent Builder Handlers', () => {
  let mockMastra: Mastra;
  let mockWorkflow: Workflow;
  let reusableWorkflow: Workflow;
  let mockLogger: any;

  beforeEach(async () => {
    vi.clearAllMocks();
    mockWorkflow = createMockWorkflow('merge-template');
    reusableWorkflow = createReusableMockWorkflow('workflow-builder');

    mockLogger = {
      info: vi.fn(),
      error: vi.fn(),
      warn: vi.fn(),
      debug: vi.fn(),
    };

    mockMastra = new Mastra({
      logger: false,
      workflows: { 'merge-template': mockWorkflow, 'workflow-builder': reusableWorkflow },
      storage: new MockStore(),
    });

    // Mock the getLogger method
    vi.spyOn(mockMastra, 'getLogger').mockReturnValue(mockLogger);

    // Mock WorkflowRegistry methods
    vi.spyOn(WorkflowRegistry, 'registerTemporaryWorkflows').mockImplementation(() => {});
    vi.spyOn(WorkflowRegistry, 'cleanup').mockImplementation(() => {});
    vi.spyOn(WorkflowRegistry, 'isAgentBuilderWorkflow').mockReturnValue(true);
    vi.spyOn(WorkflowRegistry, 'getAllWorkflows').mockReturnValue({
      'merge-template': mockWorkflow,
      'workflow-builder': reusableWorkflow,
    });
  });

  afterEach(() => {
    vi.restoreAllMocks();
  });

  describe('getAgentBuilderActionsHandler', () => {
    it('should get all agent builder actions successfully', async () => {
      const result = await getAgentBuilderActionsHandler({
        mastra: mockMastra,
        actionId: 'merge-template',
      });

      expect(result).toEqual({
        'merge-template': serializeWorkflow(mockWorkflow),
        'workflow-builder': serializeWorkflow(reusableWorkflow),
      });
      expect(WorkflowRegistry.registerTemporaryWorkflows).toHaveBeenCalledWith(
        {
          'merge-template': expect.anything(),
          'workflow-builder': expect.anything(),
        },
        mockMastra,
      );
      expect(WorkflowRegistry.cleanup).toHaveBeenCalled();
      expect(mockLogger.info).toHaveBeenCalledWith(
        'Getting agent builder actions',
        expect.objectContaining({
          actionId: 'merge-template',
        }),
      );
    });

    it('should work without actionId', async () => {
      const result = await getAgentBuilderActionsHandler({
        mastra: mockMastra,
      });

      expect(result).toEqual({
        'merge-template': serializeWorkflow(mockWorkflow),
        'workflow-builder': serializeWorkflow(reusableWorkflow),
      });
      expect(WorkflowRegistry.registerTemporaryWorkflows).toHaveBeenCalledWith(
        {
          'merge-template': expect.anything(),
          'workflow-builder': expect.anything(),
        },
        mockMastra,
      );
      expect(WorkflowRegistry.cleanup).toHaveBeenCalled();
    });
  });

  describe('getAgentBuilderActionByIdHandler', () => {
    it('should throw error when actionId is not provided', async () => {
      await expect(
        getAgentBuilderActionByIdHandler({
          mastra: mockMastra,
        }),
      ).rejects.toThrow(new HTTPException(400, { message: 'Workflow ID is required' }));
    });

    it('should throw error when actionId is invalid', async () => {
      // Mock isAgentBuilderWorkflow to return false for invalid actions
      vi.spyOn(WorkflowRegistry, 'isAgentBuilderWorkflow').mockReturnValue(false);

      await expect(
        getAgentBuilderActionByIdHandler({
          mastra: mockMastra,
          actionId: 'invalid-action',
        }),
      ).rejects.toThrow(
        new HTTPException(400, {
          message: 'Invalid agent-builder action: invalid-action. Valid actions are: merge-template, workflow-builder',
        }),
      );

      // Restore the mock
      vi.spyOn(WorkflowRegistry, 'isAgentBuilderWorkflow').mockReturnValue(true);
    });

    it('should throw error when action is not found', async () => {
      await expect(
        getAgentBuilderActionByIdHandler({
          mastra: mockMastra,
          actionId: 'non-existent',
        }),
      ).rejects.toThrow(new HTTPException(404, { message: 'Workflow not found' }));
    });

    it('should get action by ID successfully', async () => {
      const result = await getAgentBuilderActionByIdHandler({
        mastra: mockMastra,
        actionId: 'merge-template',
      });

      expect(result).toEqual(serializeWorkflow(mockWorkflow));
      expect(WorkflowRegistry.registerTemporaryWorkflows).toHaveBeenCalledWith(
        {
          'merge-template': expect.anything(),
          'workflow-builder': expect.anything(),
        },
        mockMastra,
      );
      expect(WorkflowRegistry.cleanup).toHaveBeenCalled();
      expect(mockLogger.info).toHaveBeenCalledWith(
        'Getting agent builder action by ID',
        expect.objectContaining({
          actionId: 'merge-template',
        }),
      );
    });
  });

  describe('startAsyncAgentBuilderActionHandler', () => {
    it('should throw error when actionId is not provided', async () => {
      await expect(
        startAsyncAgentBuilderActionHandler({
          mastra: mockMastra,
          runId: 'test-run',
        }),
      ).rejects.toThrow(new HTTPException(400, { message: 'Workflow ID is required' }));
    });

    it('should throw error when action is not found', async () => {
      await expect(
        startAsyncAgentBuilderActionHandler({
          mastra: mockMastra,
          actionId: 'non-existent',
          runId: 'test-run',
        }),
      ).rejects.toThrow(new HTTPException(404, { message: 'Workflow not found' }));
    });

    it('should start action run successfully when runId is not passed', async () => {
      const result = await startAsyncAgentBuilderActionHandler({
        mastra: mockMastra,
        actionId: 'merge-template',
        inputData: {},
      });

      expect(result.steps['test-step'].status).toEqual('success');
      expect(WorkflowRegistry.registerTemporaryWorkflows).toHaveBeenCalledWith(
        {
          'merge-template': expect.anything(),
          'workflow-builder': expect.anything(),
        },
        mockMastra,
      );
      expect(WorkflowRegistry.cleanup).toHaveBeenCalled();
      expect(mockLogger.info).toHaveBeenCalledWith(
        'Starting async agent builder action',
        expect.objectContaining({
          actionId: 'merge-template',
        }),
      );
    });

    it('should start action run successfully when runId is passed', async () => {
      const result = await startAsyncAgentBuilderActionHandler({
        mastra: mockMastra,
        actionId: 'merge-template',
        runId: 'test-run',
        inputData: {},
      });

      expect(result.steps['test-step'].status).toEqual('success');
      expect(WorkflowRegistry.registerTemporaryWorkflows).toHaveBeenCalledWith(
        {
          'merge-template': expect.anything(),
          'workflow-builder': expect.anything(),
        },
        mockMastra,
      );
      expect(WorkflowRegistry.cleanup).toHaveBeenCalled();
    });
  });

  describe('getAgentBuilderActionRunByIdHandler', () => {
    it('should throw error when actionId is not provided', async () => {
      await expect(
        getAgentBuilderActionRunByIdHandler({
          mastra: mockMastra,
          runId: 'test-run',
        }),
      ).rejects.toThrow(new HTTPException(400, { message: 'Workflow ID is required' }));
    });

    it('should throw error when runId is not provided', async () => {
      await expect(
        getAgentBuilderActionRunByIdHandler({
          mastra: mockMastra,
          actionId: 'merge-template',
        }),
      ).rejects.toThrow(new HTTPException(400, { message: 'Run ID is required' }));
    });

    it('should throw error when action is not found', async () => {
      await expect(
        getAgentBuilderActionRunByIdHandler({
          mastra: mockMastra,
          actionId: 'non-existent',
          runId: 'test-run',
        }),
      ).rejects.toThrow(new HTTPException(404, { message: 'Workflow not found' }));
    });

    it('should get action run successfully', async () => {
      const run = await mockWorkflow.createRunAsync({
        runId: 'test-run',
      });

      await run.start({ inputData: {} });

      const result = await getAgentBuilderActionRunByIdHandler({
        mastra: mockMastra,
        actionId: 'merge-template',
        runId: 'test-run',
      });

      expect(result).toBeDefined();
      expect(WorkflowRegistry.registerTemporaryWorkflows).toHaveBeenCalledWith(
        {
          'merge-template': expect.anything(),
          'workflow-builder': expect.anything(),
        },
        mockMastra,
      );
      expect(WorkflowRegistry.cleanup).toHaveBeenCalled();
    });
  });

  describe('getAgentBuilderActionRunExecutionResultHandler', () => {
    it('should throw error when actionId is not provided', async () => {
      await expect(
        getAgentBuilderActionRunExecutionResultHandler({
          mastra: mockMastra,
          runId: 'test-run',
        }),
      ).rejects.toThrow(new HTTPException(400, { message: 'Workflow ID is required' }));
    });

    it('should throw error when runId is not provided', async () => {
      await expect(
        getAgentBuilderActionRunExecutionResultHandler({
          mastra: mockMastra,
          actionId: 'merge-template',
        }),
      ).rejects.toThrow(new HTTPException(400, { message: 'Run ID is required' }));
    });

    it('should get action run execution result successfully', async () => {
      const run = await mockWorkflow.createRunAsync({
        runId: 'test-run',
      });
      await run.start({ inputData: {} });

      const result = await getAgentBuilderActionRunExecutionResultHandler({
        mastra: mockMastra,
        actionId: 'merge-template',
        runId: 'test-run',
      });

      expect(result).toEqual({
        error: undefined,
        status: 'success',
        result: { result: 'success' },
        payload: {},
        steps: {
          'test-step': {
            status: 'success',
            output: { result: 'success' },
            endedAt: expect.any(Number),
            startedAt: expect.any(Number),
            payload: {},
          },
        },
      });
      expect(WorkflowRegistry.registerTemporaryWorkflows).toHaveBeenCalledWith(
        {
          'merge-template': expect.anything(),
          'workflow-builder': expect.anything(),
        },
        mockMastra,
      );
      expect(WorkflowRegistry.cleanup).toHaveBeenCalled();
    });
  });

  describe('createAgentBuilderActionRunHandler', () => {
    it('should throw error when actionId is not provided', async () => {
      await expect(
        createAgentBuilderActionRunHandler({
          mastra: mockMastra,
          runId: 'test-run',
        }),
      ).rejects.toThrow(new HTTPException(400, { message: 'Workflow ID is required' }));
    });

    it('should throw error when action is not found', async () => {
      await expect(
        createAgentBuilderActionRunHandler({
          mastra: mockMastra,
          actionId: 'non-existent',
          runId: 'test-run',
        }),
      ).rejects.toThrow(new HTTPException(404, { message: 'Workflow not found' }));
    });

    it('should create action run successfully', async () => {
      const result = await createAgentBuilderActionRunHandler({
        mastra: mockMastra,
        actionId: 'merge-template',
        runId: 'test-run',
      });

      expect(result).toEqual({ runId: 'test-run' });
      expect(WorkflowRegistry.registerTemporaryWorkflows).toHaveBeenCalledWith(
        {
          'merge-template': expect.anything(),
          'workflow-builder': expect.anything(),
        },
        mockMastra,
      );
      expect(WorkflowRegistry.cleanup).toHaveBeenCalled();
      expect(mockLogger.info).toHaveBeenCalledWith(
        'Creating agent builder action run',
        expect.objectContaining({
          actionId: 'merge-template',
        }),
      );
    });
  });

  describe('startAgentBuilderActionRunHandler', () => {
    it('should throw error when actionId is not provided', async () => {
      await expect(
        startAgentBuilderActionRunHandler({
          mastra: mockMastra,
          runId: 'test-run',
        }),
      ).rejects.toThrow(new HTTPException(400, { message: 'Workflow ID is required' }));
    });

    it('should throw error when runId is not provided', async () => {
      await expect(
        startAgentBuilderActionRunHandler({
          mastra: mockMastra,
          actionId: 'merge-template',
        }),
      ).rejects.toThrow(new HTTPException(400, { message: 'runId required to start run' }));
    });

    it('should start action run successfully', async () => {
      const run = await mockWorkflow.createRunAsync({
        runId: 'test-run',
      });

      await run.start({ inputData: {} });

      const result = await startAgentBuilderActionRunHandler({
        mastra: mockMastra,
        actionId: 'merge-template',
        runId: 'test-run',
        inputData: { test: 'data' },
      });

      expect(result).toEqual({ message: 'Workflow run started' });
      expect(WorkflowRegistry.registerTemporaryWorkflows).toHaveBeenCalledWith(
        {
          'merge-template': expect.anything(),
          'workflow-builder': expect.anything(),
        },
        mockMastra,
      );
      expect(WorkflowRegistry.cleanup).toHaveBeenCalled();
    });
  });

  describe('resumeAsyncAgentBuilderActionHandler', () => {
    it('should throw error when actionId is not provided', async () => {
      await expect(
        resumeAsyncAgentBuilderActionHandler({
          mastra: mockMastra,
          runId: 'test-run',
          body: { step: 'test-step', resumeData: {} },
        }),
      ).rejects.toThrow(new HTTPException(400, { message: 'Workflow ID is required' }));
    });

    it('should throw error when runId is not provided', async () => {
      await expect(
        resumeAsyncAgentBuilderActionHandler({
          mastra: mockMastra,
          actionId: 'merge-template',
          body: { step: 'test-step', resumeData: {} },
        }),
      ).rejects.toThrow(new HTTPException(400, { message: 'runId required to resume workflow' }));
    });

    it('should handle workflow registry correctly on resume', async () => {
      await expect(
        resumeAsyncAgentBuilderActionHandler({
          mastra: mockMastra,
          actionId: 'merge-template',
          runId: 'non-existent',
          body: { step: 'test-step', resumeData: {} },
        }),
      ).rejects.toThrow(new HTTPException(404, { message: 'Workflow run not found' }));

      expect(WorkflowRegistry.registerTemporaryWorkflows).toHaveBeenCalledWith(
        {
          'merge-template': expect.anything(),
          'workflow-builder': expect.anything(),
        },
        mockMastra,
      );
      expect(WorkflowRegistry.cleanup).toHaveBeenCalled();
    });
  });

  describe('resumeAgentBuilderActionHandler', () => {
    it('should throw error when actionId is not provided', async () => {
      await expect(
        resumeAgentBuilderActionHandler({
          mastra: mockMastra,
          runId: 'test-run',
          body: { step: 'test-step', resumeData: {} },
        }),
      ).rejects.toThrow(new HTTPException(400, { message: 'Workflow ID is required' }));
    });

    it('should resume action run successfully', async () => {
      const run = await reusableWorkflow.createRunAsync({
        runId: 'test-run',
      });

      await run.start({
        inputData: {},
      });

      const result = await resumeAgentBuilderActionHandler({
        mastra: mockMastra,
        actionId: 'workflow-builder',
        runId: 'test-run',
        body: { step: 'test-step', resumeData: { test: 'data' } },
      });

      expect(result).toEqual({ message: 'Workflow run resumed' });
      expect(WorkflowRegistry.registerTemporaryWorkflows).toHaveBeenCalledWith(
        {
          'merge-template': expect.anything(),
          'workflow-builder': expect.anything(),
        },
        mockMastra,
      );
      expect(WorkflowRegistry.cleanup).toHaveBeenCalled();
    });
  });

  describe('getAgentBuilderActionRunsHandler', () => {
    it('should throw error when actionId is not provided', async () => {
      await expect(
        getAgentBuilderActionRunsHandler({
          mastra: mockMastra,
        }),
      ).rejects.toThrow(new HTTPException(400, { message: 'Workflow ID is required' }));
    });

    it('should get action runs successfully (empty)', async () => {
      const result = await getAgentBuilderActionRunsHandler({
        mastra: mockMastra,
        actionId: 'merge-template',
      });

      expect(result).toEqual({
        runs: [],
        total: 0,
      });
      expect(WorkflowRegistry.registerTemporaryWorkflows).toHaveBeenCalledWith(
        {
          'merge-template': expect.anything(),
          'workflow-builder': expect.anything(),
        },
        mockMastra,
      );
      expect(WorkflowRegistry.cleanup).toHaveBeenCalled();
    });

    it('should get action runs successfully (not empty)', async () => {
      const run = await mockWorkflow.createRunAsync({
        runId: 'test-run',
      });
      await run.start({ inputData: {} });

      const result = await getAgentBuilderActionRunsHandler({
        mastra: mockMastra,
        actionId: 'merge-template',
      });

      expect(result.total).toEqual(1);
      expect(WorkflowRegistry.registerTemporaryWorkflows).toHaveBeenCalledWith(
        {
          'merge-template': expect.anything(),
          'workflow-builder': expect.anything(),
        },
        mockMastra,
      );
      expect(WorkflowRegistry.cleanup).toHaveBeenCalled();
    });
  });

  describe('cancelAgentBuilderActionRunHandler', () => {
    it('should handle workflow registry correctly on cancel', async () => {
      await expect(
        cancelAgentBuilderActionRunHandler({
          mastra: mockMastra,
          actionId: 'merge-template',
          runId: 'non-existent',
        }),
      ).rejects.toThrow();

      expect(WorkflowRegistry.registerTemporaryWorkflows).toHaveBeenCalledWith(
        {
          'merge-template': expect.anything(),
          'workflow-builder': expect.anything(),
        },
        mockMastra,
      );
      expect(WorkflowRegistry.cleanup).toHaveBeenCalled();
      expect(mockLogger.info).toHaveBeenCalledWith(
        'Cancelling agent builder action run',
        expect.objectContaining({
          actionId: 'merge-template',
        }),
      );
    });
  });

  describe('sendAgentBuilderActionRunEventHandler', () => {
    it('should handle workflow registry correctly on send event', async () => {
      await expect(
        sendAgentBuilderActionRunEventHandler({
          mastra: mockMastra,
          actionId: 'merge-template',
          runId: 'non-existent',
          event: 'test',
          data: {},
        }),
      ).rejects.toThrow();

      expect(WorkflowRegistry.registerTemporaryWorkflows).toHaveBeenCalledWith(
        {
          'merge-template': expect.anything(),
          'workflow-builder': expect.anything(),
        },
        mockMastra,
      );
      expect(WorkflowRegistry.cleanup).toHaveBeenCalled();
      expect(mockLogger.info).toHaveBeenCalledWith(
        'Sending agent builder action run event',
        expect.objectContaining({
          actionId: 'merge-template',
        }),
      );
    });
  });

  describe('streamAgentBuilderActionHandler', () => {
    it('should handle workflow registry correctly on stream', async () => {
      await expect(
        streamAgentBuilderActionHandler({
          mastra: mockMastra,
          actionId: 'merge-template',
          inputData: {},
        }),
      ).rejects.toThrow(); // Will throw because streaming is complex to mock

      expect(WorkflowRegistry.registerTemporaryWorkflows).toHaveBeenCalledWith(
        {
          'merge-template': expect.anything(),
          'workflow-builder': expect.anything(),
        },
        mockMastra,
      );
      expect(WorkflowRegistry.cleanup).toHaveBeenCalled();
      expect(mockLogger.info).toHaveBeenCalledWith(
        'Streaming agent builder action',
        expect.objectContaining({
          actionId: 'merge-template',
        }),
      );
    });
  });

  describe('streamVNextAgentBuilderActionHandler', () => {
    it('should handle workflow registry correctly on streamVNext', async () => {
      await expect(
        streamVNextAgentBuilderActionHandler({
          mastra: mockMastra,
          actionId: 'merge-template',
          inputData: {},
        }),
      ).rejects.toThrow(); // Will throw because streaming is complex to mock

      expect(WorkflowRegistry.registerTemporaryWorkflows).toHaveBeenCalledWith(
        {
          'merge-template': expect.anything(),
          'workflow-builder': expect.anything(),
        },
        mockMastra,
      );
      expect(WorkflowRegistry.cleanup).toHaveBeenCalled();
      expect(mockLogger.info).toHaveBeenCalledWith(
        'Streaming VNext agent builder action',
        expect.objectContaining({
          actionId: 'merge-template',
        }),
      );
    });
  });

<<<<<<< HEAD
=======
  describe('watchAgentBuilderActionHandler', () => {
    it('should handle workflow registry correctly on watch', async () => {
      await expect(
        watchAgentBuilderActionHandler({
          mastra: mockMastra,
          actionId: 'merge-template',
          runId: 'test-run',
        }),
      ).rejects.toThrow(); // Will throw because watching is complex to mock

      expect(WorkflowRegistry.registerTemporaryWorkflows).toHaveBeenCalledWith(
        {
          'merge-template': expect.anything(),
          'workflow-builder': expect.anything(),
        },
        mockMastra,
      );
      expect(WorkflowRegistry.cleanup).toHaveBeenCalled();
      expect(mockLogger.info).toHaveBeenCalledWith(
        'Watching agent builder action',
        expect.objectContaining({
          actionId: 'merge-template',
        }),
      );
    });
  });

  describe('streamLegacyAgentBuilderActionHandler', () => {
    it('should handle workflow registry correctly on streamLegacy', async () => {
      await expect(
        streamLegacyAgentBuilderActionHandler({
          mastra: mockMastra,
          actionId: 'merge-template',
          inputData: {},
        }),
      ).rejects.toThrow(); // Will throw because streaming is complex to mock

      expect(WorkflowRegistry.registerTemporaryWorkflows).toHaveBeenCalledWith(
        {
          'merge-template': expect.anything(),
          'workflow-builder': expect.anything(),
        },
        mockMastra,
      );
      expect(WorkflowRegistry.cleanup).toHaveBeenCalled();
      expect(mockLogger.info).toHaveBeenCalledWith(
        'Streaming legacy agent builder action',
        expect.objectContaining({
          actionId: 'merge-template',
        }),
      );
    });
  });

  describe('observeStreamLegacyAgentBuilderActionHandler', () => {
    it('should throw error when actionId is not provided', async () => {
      await expect(
        observeStreamLegacyAgentBuilderActionHandler({
          mastra: mockMastra,
          runId: 'test-run',
        }),
      ).rejects.toThrow(new HTTPException(400, { message: 'Workflow ID is required' }));
    });

    it('should throw error when runId is not provided', async () => {
      await expect(
        observeStreamLegacyAgentBuilderActionHandler({
          mastra: mockMastra,
          actionId: 'merge-template',
        }),
      ).rejects.toThrow(new HTTPException(400, { message: 'runId required to observe workflow stream' }));
    });

    it('should handle workflow registry correctly on observeStreamLegacy', async () => {
      await expect(
        observeStreamLegacyAgentBuilderActionHandler({
          mastra: mockMastra,
          actionId: 'merge-template',
          runId: 'non-existent',
        }),
      ).rejects.toThrow(); // Will throw because run doesn't exist

      expect(WorkflowRegistry.registerTemporaryWorkflows).toHaveBeenCalledWith(
        {
          'merge-template': expect.anything(),
          'workflow-builder': expect.anything(),
        },
        mockMastra,
      );
      expect(WorkflowRegistry.cleanup).toHaveBeenCalled();
      expect(mockLogger.info).toHaveBeenCalledWith(
        'Observing legacy stream for agent builder action',
        expect.objectContaining({
          actionId: 'merge-template',
        }),
      );
    });
  });

  describe('observeStreamAgentBuilderActionHandler', () => {
    it('should throw error when actionId is not provided', async () => {
      await expect(
        observeStreamAgentBuilderActionHandler({
          mastra: mockMastra,
          runId: 'test-run',
        }),
      ).rejects.toThrow(new HTTPException(400, { message: 'Workflow ID is required' }));
    });

    it('should throw error when runId is not provided', async () => {
      await expect(
        observeStreamAgentBuilderActionHandler({
          mastra: mockMastra,
          actionId: 'merge-template',
        }),
      ).rejects.toThrow(new HTTPException(400, { message: 'runId required to observe workflow stream' }));
    });

    it('should handle workflow registry correctly on observeStream', async () => {
      await expect(
        observeStreamAgentBuilderActionHandler({
          mastra: mockMastra,
          actionId: 'merge-template',
          runId: 'non-existent',
        }),
      ).rejects.toThrow(); // Will throw because run doesn't exist

      expect(WorkflowRegistry.registerTemporaryWorkflows).toHaveBeenCalledWith(
        {
          'merge-template': expect.anything(),
          'workflow-builder': expect.anything(),
        },
        mockMastra,
      );
      expect(WorkflowRegistry.cleanup).toHaveBeenCalled();
      expect(mockLogger.info).toHaveBeenCalledWith(
        'Observing stream for agent builder action',
        expect.objectContaining({
          actionId: 'merge-template',
        }),
      );
    });
  });

  describe('observeStreamVNextAgentBuilderActionHandler', () => {
    it('should throw error when actionId is not provided', async () => {
      await expect(
        observeStreamVNextAgentBuilderActionHandler({
          mastra: mockMastra,
          runId: 'test-run',
        }),
      ).rejects.toThrow(new HTTPException(400, { message: 'Workflow ID is required' }));
    });

    it('should throw error when runId is not provided', async () => {
      await expect(
        observeStreamVNextAgentBuilderActionHandler({
          mastra: mockMastra,
          actionId: 'merge-template',
        }),
      ).rejects.toThrow(new HTTPException(400, { message: 'runId required to observe workflow stream' }));
    });

    it('should throw error when action is not found', async () => {
      await expect(
        observeStreamVNextAgentBuilderActionHandler({
          mastra: mockMastra,
          actionId: 'non-existent',
          runId: 'test-run',
        }),
      ).rejects.toThrow(new HTTPException(404, { message: 'Workflow not found' }));
    });

    it('should handle workflow registry correctly on observeStreamVNext', async () => {
      await expect(
        observeStreamVNextAgentBuilderActionHandler({
          mastra: mockMastra,
          actionId: 'merge-template',
          runId: 'non-existent',
        }),
      ).rejects.toThrow(); // Will throw because run doesn't exist

      expect(WorkflowRegistry.registerTemporaryWorkflows).toHaveBeenCalledWith(
        {
          'merge-template': expect.anything(),
          'workflow-builder': expect.anything(),
        },
        mockMastra,
      );
      expect(WorkflowRegistry.cleanup).toHaveBeenCalled();
      expect(mockLogger.info).toHaveBeenCalledWith(
        'Observing VNext stream for agent builder action',
        expect.objectContaining({
          actionId: 'merge-template',
        }),
      );
    });
  });

  describe('resumeStreamAgentBuilderActionHandler', () => {
    it('should throw error when actionId is not provided', async () => {
      await expect(
        resumeStreamAgentBuilderActionHandler({
          mastra: mockMastra,
          runId: 'test-run',
          body: { step: 'test-step', resumeData: {} },
        }),
      ).rejects.toThrow(new HTTPException(400, { message: 'Workflow ID is required' }));
    });

    it('should throw error when runId is not provided', async () => {
      await expect(
        resumeStreamAgentBuilderActionHandler({
          mastra: mockMastra,
          actionId: 'workflow-builder',
          body: { step: 'test-step', resumeData: {} },
        }),
      ).rejects.toThrow(new HTTPException(400, { message: 'runId required to resume workflow' }));
    });

    it('should handle workflow registry correctly on resumeStream', async () => {
      await expect(
        resumeStreamAgentBuilderActionHandler({
          mastra: mockMastra,
          actionId: 'workflow-builder',
          runId: 'non-existent',
          body: { step: 'test-step', resumeData: {} },
        }),
      ).rejects.toThrow(); // Will throw because run doesn't exist

      expect(WorkflowRegistry.registerTemporaryWorkflows).toHaveBeenCalledWith(
        {
          'merge-template': expect.anything(),
          'workflow-builder': expect.anything(),
        },
        mockMastra,
      );
      expect(WorkflowRegistry.cleanup).toHaveBeenCalled();
      expect(mockLogger.info).toHaveBeenCalledWith(
        'Resuming stream for agent builder action',
        expect.objectContaining({
          actionId: 'workflow-builder',
        }),
      );
    });
  });

>>>>>>> 6179a9ba
  describe('Error handling and cleanup', () => {
    it('should cleanup workflow registry even when handler throws', async () => {
      // Create a mock Mastra that will cause the workflow handler to throw
      const errorMastra = new Mastra({
        logger: false,
        workflows: {}, // Empty workflows to cause "Workflow not found" error
        storage: new MockStore(),
      });
      vi.spyOn(errorMastra, 'getLogger').mockReturnValue(mockLogger);

      await expect(
        getAgentBuilderActionByIdHandler({
          mastra: errorMastra,
          actionId: 'merge-template', // Use an action that exists in workflowMap
        }),
      ).rejects.toThrow('Workflow not found');

      expect(WorkflowRegistry.registerTemporaryWorkflows).toHaveBeenCalledWith(
        {
          'merge-template': expect.anything(),
          'workflow-builder': expect.anything(),
        },
        mockMastra,
      );
      expect(WorkflowRegistry.cleanup).toHaveBeenCalled();
      expect(mockLogger.error).toHaveBeenCalledWith(
        'Getting agent builder action by ID failed',
        expect.objectContaining({
          error: 'Workflow not found',
        }),
      );
    });

    it('should still register and cleanup workflows even when actionId is not provided', async () => {
      await expect(
        getAgentBuilderActionByIdHandler({
          mastra: mockMastra,
        }),
      ).rejects.toThrow();

      expect(WorkflowRegistry.registerTemporaryWorkflows).toHaveBeenCalledWith(
        {
          'merge-template': expect.anything(),
          'workflow-builder': expect.anything(),
        },
        mockMastra,
      );
      expect(WorkflowRegistry.cleanup).toHaveBeenCalled();
    });
  });
});<|MERGE_RESOLUTION|>--- conflicted
+++ resolved
@@ -23,14 +23,10 @@
   streamAgentBuilderActionHandler,
   streamLegacyAgentBuilderActionHandler,
   streamVNextAgentBuilderActionHandler,
-<<<<<<< HEAD
-=======
   observeStreamLegacyAgentBuilderActionHandler,
   observeStreamAgentBuilderActionHandler,
   observeStreamVNextAgentBuilderActionHandler,
   resumeStreamAgentBuilderActionHandler,
-  watchAgentBuilderActionHandler,
->>>>>>> 6179a9ba
 } from './agent-builder';
 
 vi.mock('@mastra/agent-builder', () => ({
@@ -797,35 +793,6 @@
     });
   });
 
-<<<<<<< HEAD
-=======
-  describe('watchAgentBuilderActionHandler', () => {
-    it('should handle workflow registry correctly on watch', async () => {
-      await expect(
-        watchAgentBuilderActionHandler({
-          mastra: mockMastra,
-          actionId: 'merge-template',
-          runId: 'test-run',
-        }),
-      ).rejects.toThrow(); // Will throw because watching is complex to mock
-
-      expect(WorkflowRegistry.registerTemporaryWorkflows).toHaveBeenCalledWith(
-        {
-          'merge-template': expect.anything(),
-          'workflow-builder': expect.anything(),
-        },
-        mockMastra,
-      );
-      expect(WorkflowRegistry.cleanup).toHaveBeenCalled();
-      expect(mockLogger.info).toHaveBeenCalledWith(
-        'Watching agent builder action',
-        expect.objectContaining({
-          actionId: 'merge-template',
-        }),
-      );
-    });
-  });
-
   describe('streamLegacyAgentBuilderActionHandler', () => {
     it('should handle workflow registry correctly on streamLegacy', async () => {
       await expect(
@@ -1046,7 +1013,6 @@
     });
   });
 
->>>>>>> 6179a9ba
   describe('Error handling and cleanup', () => {
     it('should cleanup workflow registry even when handler throws', async () => {
       // Create a mock Mastra that will cause the workflow handler to throw
