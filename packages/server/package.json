{
  "name": "@mastra/server",
  "version": "1.0.0-beta.2",
  "description": "",
  "type": "module",
  "files": [
    "dist",
    "CHANGELOG.md"
  ],
  "main": "dist/index.js",
  "types": "dist/index.d.ts",
  "exports": {
    ".": {
      "import": {
        "types": "./dist/index.d.ts",
        "default": "./dist/index.js"
      },
      "require": {
        "types": "./dist/index.d.ts",
        "default": "./dist/index.cjs"
      }
    },
    "./handlers": {
      "import": {
        "types": "./dist/server/handlers.d.ts",
        "default": "./dist/server/handlers.js"
      },
      "require": {
        "types": "./dist/server/handlers.d.ts",
        "default": "./dist/server/handlers.cjs"
      }
    },
    "./handlers/*": {
      "import": {
        "types": "./dist/server/handlers/*.d.ts",
        "default": "./dist/server/handlers/*.js"
      },
      "require": {
        "types": "./dist/server/handlers/*.d.ts",
        "default": "./dist/server/handlers/*.cjs"
      }
    },
    "./server-adapter": {
      "import": {
        "types": "./dist/server/server-adapter/index.d.ts",
        "default": "./dist/server/server-adapter/index.js"
      },
      "require": {
        "types": "./dist/server/server-adapter/index.d.ts",
        "default": "./dist/server/server-adapter/index.cjs"
      }
    },
    "./a2a/store": {
      "import": {
        "types": "./dist/server/a2a/store.d.ts",
        "default": "./dist/server/a2a/store.js"
      },
      "require": {
        "types": "./dist/server/a2a/store.d.ts",
        "default": "./dist/server/a2a/store.cjs"
      }
    },
    "./package.json": "./package.json"
  },
  "scripts": {
    "build": "tsup --silent --config tsup.config.ts",
    "build:watch": "pnpm build --watch",
    "pull:openapispec": "node src/server/openapi.script.js",
    "test": "vitest run",
    "lint": "eslint ."
  },
  "keywords": [],
  "author": "",
  "license": "Apache-2.0",
  "peerDependencies": {
    "@mastra/core": ">=1.0.0-0 <2.0.0-0",
    "zod": "^3.25.0 || ^4.0.0"
  },
  "devDependencies": {
    "@ai-sdk/openai": "^1.3.24",
    "@ai-sdk/openai-v5": "npm:@ai-sdk/openai@2.0.42",
    "@internal/lint": "workspace:*",
    "@internal/storage-test-utils": "workspace:*",
    "@internal/types-builder": "workspace:*",
    "@mastra/agent-builder": "workspace:*",
    "@mastra/core": "workspace:*",
    "@microsoft/api-extractor": "^7.52.8",
    "@types/node": "22.13.17",
    "@vitest/coverage-v8": "catalog:",
    "@vitest/ui": "catalog:",
    "eslint": "^9.37.0",
    "superjson": "^2.2.2",
    "tsup": "^8.5.0",
    "typescript": "^5.8.3",
<<<<<<< HEAD
    "vitest": "^3.2.4",
=======
    "vitest": "catalog:",
>>>>>>> b7ad7fe1
    "zod": "^3.25.76"
  },
  "homepage": "https://mastra.ai",
  "repository": {
    "type": "git",
    "url": "git+https://github.com/mastra-ai/mastra.git",
    "directory": "packages/server"
  },
  "bugs": {
    "url": "https://github.com/mastra-ai/mastra/issues"
  },
  "engines": {
    "node": ">=22.13.0"
  },
  "dependencies": {
    "zod-to-json-schema": "^3.24.1"
  }
}<|MERGE_RESOLUTION|>--- conflicted
+++ resolved
@@ -92,11 +92,7 @@
     "superjson": "^2.2.2",
     "tsup": "^8.5.0",
     "typescript": "^5.8.3",
-<<<<<<< HEAD
-    "vitest": "^3.2.4",
-=======
     "vitest": "catalog:",
->>>>>>> b7ad7fe1
     "zod": "^3.25.76"
   },
   "homepage": "https://mastra.ai",
