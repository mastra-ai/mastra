--- conflicted
+++ resolved
@@ -63,11 +63,7 @@
   "author": "",
   "license": "Apache-2.0",
   "peerDependencies": {
-<<<<<<< HEAD
-    "@mastra/core": ">=0.22.3-0 <2.0.0-0",
-=======
     "@mastra/core": ">=1.0.0-0 <2.0.0-0",
->>>>>>> c218bd37
     "zod": "^3.25.0 || ^4.0.0"
   },
   "devDependencies": {
