{
  "name": "@mastra/server",
  "version": "0.16.1",
  "description": "",
  "type": "module",
  "files": [
    "dist",
    "CHANGELOG.md"
  ],
  "main": "dist/index.js",
  "types": "dist/index.d.ts",
  "exports": {
    ".": {
      "import": {
        "types": "./dist/index.d.ts",
        "default": "./dist/index.js"
      },
      "require": {
        "types": "./dist/index.d.ts",
        "default": "./dist/index.cjs"
      }
    },
    "./handlers": {
      "import": {
        "types": "./dist/server/handlers.d.ts",
        "default": "./dist/server/handlers.js"
      },
      "require": {
        "types": "./dist/server/handlers.d.ts",
        "default": "./dist/server/handlers.cjs"
      }
    },
    "./handlers/*": {
      "import": {
        "types": "./dist/server/handlers/*.d.ts",
        "default": "./dist/server/handlers/*.js"
      },
      "require": {
        "types": "./dist/server/handlers/*.d.ts",
        "default": "./dist/server/handlers/*.cjs"
      }
    },
    "./a2a/store": {
      "import": {
        "types": "./dist/server/a2a/store.d.ts",
        "default": "./dist/server/a2a/store.js"
      },
      "require": {
        "types": "./dist/server/a2a/store.d.ts",
        "default": "./dist/server/a2a/store.cjs"
      }
    },
    "./package.json": "./package.json"
  },
  "scripts": {
    "build": "tsup --silent --config tsup.config.ts",
    "build:watch": "pnpm build --watch",
    "pull:openapispec": "node src/server/openapi.script.js",
    "test": "vitest run",
    "lint": "eslint ."
  },
  "keywords": [],
  "author": "",
  "license": "Apache-2.0",
  "peerDependencies": {
<<<<<<< HEAD
    "@mastra/core": ">=0.16.0-0 <0.18.0-0",
=======
    "@mastra/core": ">=0.16.1-0 <0.17.0-0",
>>>>>>> 891c62f8
    "zod": "^3.25.0 || ^4.0.0"
  },
  "devDependencies": {
    "@ai-sdk/anthropic": "^1.2.12",
    "@ai-sdk/anthropic-v5": "npm:@ai-sdk/anthropic@2.0.4",
    "@ai-sdk/google": "^1.2.22",
    "@ai-sdk/google-v5": "npm:@ai-sdk/google@2.0.6",
    "@ai-sdk/groq": "^1.2.9",
    "@ai-sdk/groq-v5": "npm:@ai-sdk/groq@2.0.10",
    "@ai-sdk/openai": "^1.3.24",
    "@ai-sdk/openai-v5": "npm:@ai-sdk/openai@2.0.15",
    "@ai-sdk/xai": "^1.2.18",
    "@ai-sdk/xai-v5": "npm:@ai-sdk/xai@2.0.7",
    "@internal/lint": "workspace:*",
    "@internal/storage-test-utils": "workspace:*",
    "@mastra/core": "workspace:*",
    "@mastra/agent-builder": "workspace:*",
    "@microsoft/api-extractor": "^7.52.8",
    "@types/node": "^20.19.0",
    "eslint": "^9.30.1",
    "superjson": "^2.2.2",
    "tsup": "^8.5.0",
    "typescript": "^5.8.3",
    "vitest": "^3.2.4",
    "zod": "^3.25.76",
    "@internal/types-builder": "workspace:*"
  },
  "homepage": "https://mastra.ai",
  "repository": {
    "type": "git",
    "url": "git+https://github.com/mastra-ai/mastra.git",
    "directory": "packages/server"
  },
  "bugs": {
    "url": "https://github.com/mastra-ai/mastra/issues"
  }
}<|MERGE_RESOLUTION|>--- conflicted
+++ resolved
@@ -63,11 +63,7 @@
   "author": "",
   "license": "Apache-2.0",
   "peerDependencies": {
-<<<<<<< HEAD
-    "@mastra/core": ">=0.16.0-0 <0.18.0-0",
-=======
-    "@mastra/core": ">=0.16.1-0 <0.17.0-0",
->>>>>>> 891c62f8
+    "@mastra/core": ">=0.16.1-0 <0.18.0-0",
     "zod": "^3.25.0 || ^4.0.0"
   },
   "devDependencies": {
