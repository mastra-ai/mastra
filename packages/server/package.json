{
  "name": "@mastra/server",
  "version": "2.0.3-alpha.0",
  "description": "",
  "type": "module",
  "files": [
    "dist"
  ],
  "main": "dist/index.js",
  "types": "dist/index.d.ts",
  "exports": {
    ".": {
      "import": {
        "types": "./dist/index.d.ts",
        "default": "./dist/index.js"
      },
      "require": {
        "types": "./dist/index.d.cts",
        "default": "./dist/index.cjs"
      }
    },
    "./handlers": {
      "import": {
        "types": "./dist/server/handlers.d.ts",
        "default": "./dist/server/handlers.js"
      },
      "require": {
        "types": "./dist/server/handlers.d.cts",
        "default": "./dist/server/handlers.cjs"
      }
    },
    "./handlers/*": {
      "import": {
        "types": "./dist/server/handlers/*.d.ts",
        "default": "./dist/server/handlers/*.js"
      },
      "require": {
        "types": "./dist/server/handlers/*.d.cts",
        "default": "./dist/server/handlers/*.cjs"
      }
    },
    "./package.json": "./package.json"
  },
  "scripts": {
    "build": "tsup src/index.ts src/server/handlers.ts src/server/handlers/*.ts !src/server/handlers/*.test.ts --format esm,cjs --clean --experimental-dts --treeshake=smallest --splitting",
    "build:watch": "pnpm build --watch",
    "pull:openapispec": "node src/server/openapi.script.js",
    "test": "vitest run",
    "lint": "eslint ."
  },
  "keywords": [],
  "author": "",
  "license": "Elastic-2.0",
  "dependencies": {},
  "peerDependencies": {
    "@mastra/core": "workspace:^",
    "zod": "^3.23.0"
  },
  "devDependencies": {
    "@ai-sdk/openai": "^1.3.2",
    "@internal/lint": "workspace:*",
    "@mastra/core": "workspace:*",
    "@microsoft/api-extractor": "^7.52.5",
    "@types/node": "^20.17.27",
    "eslint": "^9.23.0",
    "superjson": "^2.2.2",
    "tsup": "^8.4.0",
    "typescript": "^5.8.2",
    "vitest": "^2.1.9",
<<<<<<< HEAD
    "zod": "^3.24.4",
    "zod-to-json-schema": "^3.24.3"
=======
    "zod-to-json-schema": "^3.24.5"
>>>>>>> 5e4f5861
  }
}<|MERGE_RESOLUTION|>--- conflicted
+++ resolved
@@ -67,11 +67,7 @@
     "tsup": "^8.4.0",
     "typescript": "^5.8.2",
     "vitest": "^2.1.9",
-<<<<<<< HEAD
     "zod": "^3.24.4",
-    "zod-to-json-schema": "^3.24.3"
-=======
     "zod-to-json-schema": "^3.24.5"
->>>>>>> 5e4f5861
   }
 }