--- conflicted
+++ resolved
@@ -52,11 +52,7 @@
     "./package.json": "./package.json"
   },
   "scripts": {
-<<<<<<< HEAD
-    "build": "tsup src/index.ts src/server/handlers.ts src/server/handlers/*.ts !src/server/handlers/*.test.ts src/server/a2a/store.ts --format esm,cjs --clean --experimental-dts --treeshake=smallest --splitting",
-=======
     "build": "tsup --silent --config tsup.config.ts",
->>>>>>> 9eeded46
     "build:watch": "pnpm build --watch",
     "pull:openapispec": "node src/server/openapi.script.js",
     "test": "vitest run",
