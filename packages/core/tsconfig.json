{
  "extends": "../../tsconfig.node.json",
  "include": ["src/**/*", "vitest.config.ts", "tsup.config.ts", "scripts/**/*"],
<<<<<<< HEAD
  "exclude": ["node_modules", "**/*.test.ts", "src/**/*.mock.ts"]
=======
  "exclude": ["node_modules", "**/*.test.ts"]
>>>>>>> 41ae77a1
}<|MERGE_RESOLUTION|>--- conflicted
+++ resolved
@@ -1,9 +1,5 @@
 {
   "extends": "../../tsconfig.node.json",
   "include": ["src/**/*", "vitest.config.ts", "tsup.config.ts", "scripts/**/*"],
-<<<<<<< HEAD
-  "exclude": ["node_modules", "**/*.test.ts", "src/**/*.mock.ts"]
-=======
   "exclude": ["node_modules", "**/*.test.ts"]
->>>>>>> 41ae77a1
 }