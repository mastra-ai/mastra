--- conflicted
+++ resolved
@@ -58,22 +58,16 @@
   ],
   format: ['esm', 'cjs'],
   clean: true,
-<<<<<<< HEAD
   dts: false,
-=======
->>>>>>> 2ef2ec22
   splitting: true,
   treeshake: {
     preset: 'smallest',
   },
   plugins: [treeshakeDecorators],
-<<<<<<< HEAD
   sourcemap: true,
-=======
   onSuccess: async () => {
     await exec('pnpm', ['tsc', '-p', 'tsconfig.build.json'], {
       stdio: 'inherit',
     });
   },
->>>>>>> 2ef2ec22
 });