--- conflicted
+++ resolved
@@ -52,11 +52,7 @@
     'src/vector/filter/index.ts',
     'src/telemetry/otel-vendor.ts',
     'src/test-utils/llm-mock.ts',
-<<<<<<< HEAD
     'src/processors/index.ts',
-=======
-    'src/agent/input-processor/processors/index.ts',
->>>>>>> df6c0849
   ],
   format: ['esm', 'cjs'],
   clean: true,
