--- conflicted
+++ resolved
@@ -22,13 +22,7 @@
   TSchemaIn extends z.ZodSchema | undefined = undefined,
   TContext extends WorkflowContext = WorkflowContext,
 > {
-<<<<<<< HEAD
-  context: TSchemaIn extends z.ZodSchema
-    ? z.infer<TSchemaIn> & TContext
-    : TContext;
-=======
   context: TSchemaIn extends z.ZodSchema ? z.infer<TSchemaIn> & TContext : TContext;
->>>>>>> d68b532e
   runId?: string;
   mastra?: MastraPrimitives;
   suspend: () => Promise<void>;
