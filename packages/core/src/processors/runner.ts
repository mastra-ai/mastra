--- conflicted
+++ resolved
@@ -496,7 +496,6 @@
   }
 
   /**
-<<<<<<< HEAD
    * Run processInputStep for all processors that implement it.
    * Called at each step of the agentic loop, before the LLM is invoked.
    *
@@ -510,7 +509,7 @@
    * @param args.messageList - MessageList instance for managing message sources
    * @param args.stepNumber - The current step number (0-indexed)
    * @param args.tracingContext - Optional tracing context for observability
-   * @param args.runtimeContext - Optional runtime context with execution metadata
+   * @param args.requestContext - Optional runtime context with execution metadata
    *
    * @returns The processed MessageList
    */
@@ -519,9 +518,9 @@
     messageList: MessageList;
     stepNumber: number;
     tracingContext?: TracingContext;
-    runtimeContext?: RequestContext;
+    requestContext?: RequestContext;
   }): Promise<MessageList> {
-    const { messageList, stepNumber, tracingContext, runtimeContext } = args;
+    const { messageList, stepNumber, tracingContext, requestContext } = args;
 
     // Run through all input processors that have processInputStep
     for (const [index, processor] of this.inputProcessors.entries()) {
@@ -563,7 +562,7 @@
           stepNumber,
           abort,
           tracingContext: { currentSpan: processorSpan },
-          runtimeContext,
+          requestContext,
         });
 
         // Stop recording and get mutations for this processor
@@ -623,7 +622,9 @@
     }
 
     return messageList;
-=======
+  }
+
+  /**
    * Type guard to check if result is { messages, systemMessages }
    */
   private isProcessInputResultWithSystemMessages(
@@ -637,6 +638,5 @@
       Array.isArray((result as any).messages) &&
       Array.isArray((result as any).systemMessages)
     );
->>>>>>> 15f9e216
   }
 }