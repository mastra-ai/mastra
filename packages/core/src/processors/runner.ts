--- conflicted
+++ resolved
@@ -180,16 +180,11 @@
             }
 
             // Process all stream parts through output processors
-<<<<<<< HEAD
             const {
               part: processedPart,
               blocked,
               reason,
             } = await this.processPart(value as TextStreamPart<any> | ObjectStreamPart<any>, processorStates);
-=======
-            // @ts-expect-error - TODO: fix this
-            const { part: processedPart, blocked, reason } = await this.processPart(value, processorStates);
->>>>>>> dfb91e9d
 
             if (blocked) {
               // Log that part was blocked
