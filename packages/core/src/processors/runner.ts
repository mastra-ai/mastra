import type { MastraDBMessage, MessageList } from '../agent/message-list';
import { TripWire } from '../agent/trip-wire';
import { AISpanType } from '../ai-tracing';
import type { AISpan, TracingContext } from '../ai-tracing';
import type { IMastraLogger } from '../logger';
import type { ChunkType, OutputSchema } from '../stream';
import type { MastraModelOutput } from '../stream/base/output';
import type { Processor } from './index';

/**
 * Implementation of processor state management
 */
export class ProcessorState<OUTPUT extends OutputSchema = undefined> {
  private accumulatedText = '';
  public customState: Record<string, any> = {};
  public streamParts: ChunkType<OUTPUT>[] = [];
  public span?: AISpan<AISpanType.PROCESSOR_RUN>;

  constructor(options: { processorName: string; tracingContext?: TracingContext; processorIndex?: number }) {
    const { processorName, tracingContext, processorIndex } = options;
    const currentSpan = tracingContext?.currentSpan;

    // Find the AGENT_RUN span by walking up the parent chain
    const parentSpan = currentSpan?.findParent(AISpanType.AGENT_RUN) || currentSpan?.parent || currentSpan;
    this.span = parentSpan?.createChildSpan({
      type: AISpanType.PROCESSOR_RUN,
      name: `output processor: ${processorName}`,
      attributes: {
        processorName: processorName,
        processorType: 'output',
        processorIndex: processorIndex ?? 0,
      },
      input: {
        streamParts: [],
        state: {},
        totalChunks: 0,
      },
    });
  }

  // Internal methods for the runner
  addPart(part: ChunkType<OUTPUT>): void {
    // Extract text from text-delta chunks for accumulated text
    if (part.type === 'text-delta') {
      this.accumulatedText += part.payload.text;
    }
    this.streamParts.push(part);

    if (this.span) {
      this.span.input = {
        streamParts: this.streamParts,
        state: this.customState,
        totalChunks: this.streamParts.length,
        accumulatedText: this.accumulatedText,
      };
    }
  }
}

export class ProcessorRunner {
  public readonly inputProcessors: Processor[];
  public readonly outputProcessors: Processor[];
  private readonly logger: IMastraLogger;
  private readonly agentName: string;

  constructor({
    inputProcessors,
    outputProcessors,
    logger,
    agentName,
  }: {
    inputProcessors?: Processor[];
    outputProcessors?: Processor[];
    logger: IMastraLogger;
    agentName: string;
  }) {
    this.inputProcessors = inputProcessors ?? [];
    this.outputProcessors = outputProcessors ?? [];
    this.logger = logger;
    this.agentName = agentName;
  }

  async runOutputProcessors(messageList: MessageList, tracingContext?: TracingContext): Promise<MessageList> {
    const responseMessages = messageList.clear.response.db();

    let processableMessages: MastraDBMessage[] = [...responseMessages];

    const ctx: { messages: MastraDBMessage[]; abort: () => never } = {
      messages: processableMessages,
      abort: () => {
        throw new TripWire('Tripwire triggered');
      },
    };

    for (const [index, processor] of this.outputProcessors.entries()) {
      const abort = (reason?: string): never => {
        throw new TripWire(reason || `Tripwire triggered by ${processor.id}`);
      };

      ctx.abort = abort;

      // Use the processOutputResult method if available
      const processMethod = processor.processOutputResult?.bind(processor);

      if (!processMethod) {
        // Skip processors that don't implement processOutputResult
        continue;
      }

      const currentSpan = tracingContext?.currentSpan;
      const parentSpan = currentSpan?.findParent(AISpanType.AGENT_RUN) || currentSpan?.parent || currentSpan;
      const processorSpan = parentSpan?.createChildSpan({
        type: AISpanType.PROCESSOR_RUN,
        name: `output processor: ${processor.id}`,
        attributes: {
          processorName: processor.name ?? processor.id,
          processorType: 'output',
          processorIndex: index,
        },
        input: processableMessages,
      });

<<<<<<< HEAD
      if (!telemetry) {
        processableMessages = await processMethod({
          messages: processableMessages.filter(msg => msg.role !== 'system'),
          abort: ctx.abort,
          tracingContext: { currentSpan: processorSpan },
        });
      } else {
        await telemetry.traceMethod(
          async () => {
            processableMessages = await processMethod({
              messages: processableMessages.filter(msg => msg.role !== 'system'),
              abort: ctx.abort,
              tracingContext: { currentSpan: processorSpan },
            });
            return processableMessages;
          },
          {
            spanName: `agent.outputProcessor.${processor.name}`,
            attributes: {
              'processor.name': processor.name,
              'processor.index': index.toString(),
              'processor.total': this.outputProcessors.length.toString(),
            },
          },
        )();
      }
=======
      processableMessages = await processMethod({
        messages: processableMessages,
        abort: ctx.abort,
        tracingContext: { currentSpan: processorSpan },
      });

>>>>>>> e3ad7c5a
      processorSpan?.end({ output: processableMessages });
    }

    if (processableMessages.length > 0) {
      messageList.add(processableMessages, 'response');
    }

    return messageList;
  }

  /**
   * Process a stream part through all output processors with state management
   */
  async processPart<OUTPUT extends OutputSchema>(
    part: ChunkType<OUTPUT>,
    processorStates: Map<string, ProcessorState<OUTPUT>>,
    tracingContext?: TracingContext,
  ): Promise<{
    part: ChunkType<OUTPUT> | null | undefined;
    blocked: boolean;
    reason?: string;
  }> {
    if (!this.outputProcessors.length) {
      return { part, blocked: false };
    }

    try {
      let processedPart: ChunkType<OUTPUT> | null | undefined = part;
      const isFinishChunk = part.type === 'finish';

      for (const [index, processor] of this.outputProcessors.entries()) {
        try {
          if (processor.processOutputStream && processedPart) {
            // Get or create state for this processor
            let state = processorStates.get(processor.id);
            if (!state) {
              state = new ProcessorState<OUTPUT>({
                processorName: processor.name ?? processor.id,
                tracingContext,
                processorIndex: index,
              });
              processorStates.set(processor.id, state);
            }

            // Add the current part to accumulated text
            state.addPart(processedPart);

            const result = await processor.processOutputStream({
              part: processedPart as ChunkType,
              streamParts: state.streamParts as ChunkType[],
              state: state.customState,
              abort: (reason?: string) => {
                throw new TripWire(reason || `Stream part blocked by ${processor.id}`);
              },
              tracingContext: { currentSpan: state.span },
            });

            if (state.span && !state.span.isEvent) {
              state.span.output = result;
            }

            // If result is null, or undefined, don't emit
            processedPart = result as ChunkType<OUTPUT> | null | undefined;
          }
        } catch (error) {
          if (error instanceof TripWire) {
            // End span with blocked metadata
            const state = processorStates.get(processor.id);
            state?.span?.end({
              metadata: { blocked: true, reason: error.message },
            });
            return { part: null, blocked: true, reason: error.message };
          }
          // End span with error
          const state = processorStates.get(processor.id);
          state?.span?.error({ error: error as Error, endSpan: true });
          // Log error but continue with original part
          this.logger.error(`[Agent:${this.agentName}] - Output processor ${processor.id} failed:`, error);
        }
      }

      // If this was a finish chunk, end all processor spans AFTER processing
      if (isFinishChunk) {
        for (const state of processorStates.values()) {
          if (state.span) {
            // Preserve the existing output (last processed part) and add metadata
            const finalOutput = {
              ...state.span.output,
              totalChunks: state.streamParts.length,
              finalState: state.customState,
            };
            state.span.end({ output: finalOutput });
          }
        }
      }

      return { part: processedPart, blocked: false };
    } catch (error) {
      this.logger.error(`[Agent:${this.agentName}] - Stream part processing failed:`, error);
      // End all spans on fatal error
      for (const state of processorStates.values()) {
        state.span?.error({ error: error as Error, endSpan: true });
      }
      return { part, blocked: false };
    }
  }

  async runOutputProcessorsForStream<OUTPUT extends OutputSchema = undefined>(
    streamResult: MastraModelOutput<OUTPUT>,
    tracingContext?: TracingContext,
  ): Promise<ReadableStream<any>> {
    return new ReadableStream({
      start: async controller => {
        const reader = streamResult.fullStream.getReader();
        const processorStates = new Map<string, ProcessorState<OUTPUT>>();

        try {
          while (true) {
            const { done, value } = await reader.read();

            if (done) {
              controller.close();
              break;
            }

            // Process all stream parts through output processors
            const {
              part: processedPart,
              blocked,
              reason,
            } = await this.processPart(value, processorStates, tracingContext);

            if (blocked) {
              // Log that part was blocked
              void this.logger.debug(`[Agent:${this.agentName}] - Stream part blocked by output processor`, {
                reason,
                originalPart: value,
              });

              // Send tripwire part and close stream for abort
              controller.enqueue({
                type: 'tripwire',
                tripwireReason: reason || 'Output processor blocked content',
              });
              controller.close();
              break;
            } else if (processedPart !== null) {
              // Send processed part only if it's not null (which indicates don't emit)
              controller.enqueue(processedPart);
            }
            // If processedPart is null, don't emit anything for this part
          }
        } catch (error) {
          controller.error(error);
        }
      },
    });
  }

  async runInputProcessors(messageList: MessageList, tracingContext?: TracingContext): Promise<MessageList> {
    const userMessages = messageList.clear.input.db();

    let processableMessages: MastraDBMessage[] = [...userMessages];

    const ctx: { messages: MastraDBMessage[]; abort: () => never } = {
      messages: processableMessages,
      abort: () => {
        throw new TripWire('Tripwire triggered');
      },
    };

    for (const [index, processor] of this.inputProcessors.entries()) {
      const abort = (reason?: string): never => {
        throw new TripWire(reason || `Tripwire triggered by ${processor.id}`);
      };

      ctx.abort = abort;

      // Use the processInput method if available
      const processMethod = processor.processInput?.bind(processor);

      if (!processMethod) {
        // Skip processors that don't implement processInput
        continue;
      }

      const currentSpan = tracingContext?.currentSpan;
      const parentSpan = currentSpan?.findParent(AISpanType.AGENT_RUN) || currentSpan?.parent || currentSpan;
      const processorSpan = parentSpan?.createChildSpan({
        type: AISpanType.PROCESSOR_RUN,
        name: `input processor: ${processor.id}`,
        attributes: {
          processorName: processor.name ?? processor.id,
          processorType: 'input',
          processorIndex: index,
        },
        input: processableMessages,
      });

      processableMessages = await processMethod({
        messages: processableMessages,
        abort: ctx.abort,
        tracingContext: { currentSpan: processorSpan },
      });

      processorSpan?.end({ output: processableMessages });
    }

    if (processableMessages.length > 0) {
      // Separate system messages from other messages since they need different handling
      const systemMessages = processableMessages.filter(m => m.role === 'system');
      const nonSystemMessages = processableMessages.filter(m => m.role !== 'system');

      // Add system messages using addSystem
      for (const sysMsg of systemMessages) {
        messageList.addSystem(
          (sysMsg.content.content as string) ||
            sysMsg.content.parts.map(p => (p.type === 'text' ? p.text : '')).join('\n'),
        );
      }

      // Add non-system messages normally
      if (nonSystemMessages.length > 0) {
        messageList.add(nonSystemMessages, 'input');
      }
    }

    return messageList;
  }
}<|MERGE_RESOLUTION|>--- conflicted
+++ resolved
@@ -120,41 +120,12 @@
         input: processableMessages,
       });
 
-<<<<<<< HEAD
-      if (!telemetry) {
-        processableMessages = await processMethod({
-          messages: processableMessages.filter(msg => msg.role !== 'system'),
-          abort: ctx.abort,
-          tracingContext: { currentSpan: processorSpan },
-        });
-      } else {
-        await telemetry.traceMethod(
-          async () => {
-            processableMessages = await processMethod({
-              messages: processableMessages.filter(msg => msg.role !== 'system'),
-              abort: ctx.abort,
-              tracingContext: { currentSpan: processorSpan },
-            });
-            return processableMessages;
-          },
-          {
-            spanName: `agent.outputProcessor.${processor.name}`,
-            attributes: {
-              'processor.name': processor.name,
-              'processor.index': index.toString(),
-              'processor.total': this.outputProcessors.length.toString(),
-            },
-          },
-        )();
-      }
-=======
       processableMessages = await processMethod({
-        messages: processableMessages,
+        messages: processableMessages.filter(msg => msg.role !== 'system'),
         abort: ctx.abort,
         tracingContext: { currentSpan: processorSpan },
       });
 
->>>>>>> e3ad7c5a
       processorSpan?.end({ output: processableMessages });
     }
 
