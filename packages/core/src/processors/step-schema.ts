<<<<<<< HEAD
import type { LanguageModelV2 } from '@ai-sdk/provider-v5';
import type { CallSettings, StepResult, ToolChoice, ToolSet } from 'ai-v5';
=======
import type { LanguageModelV2, SharedV2ProviderOptions } from '@ai-sdk/provider-v5';
import type { CallSettings, StepResult, ToolChoice, ToolSet } from '@internal/ai-sdk-v5';
>>>>>>> 525cb2c1
import { z } from 'zod';
import type { MastraMessageContentV2, MessageList } from '../agent/message-list';
import type { ModelRouterModelId } from '../llm/model';
import type { MastraLanguageModel, OpenAICompatibleConfig, SharedProviderOptions } from '../llm/model/shared.types';
import type { OutputSchema } from '../stream';
import type { StructuredOutputOptions } from './processors';

// =========================================================================
// Message Part Schemas (for documentation and UI)
// =========================================================================

/**
 * Text part in a message
 */
export const TextPartSchema = z
  .object({
    type: z.literal('text'),
    text: z.string(),
  })
  .passthrough();

/**
 * Image part in a message
 */
export const ImagePartSchema = z
  .object({
    type: z.literal('image'),
    image: z.union([z.string(), z.instanceof(URL), z.instanceof(Uint8Array)]),
    mimeType: z.string().optional(),
  })
  .passthrough();

/**
 * File part in a message
 */
export const FilePartSchema = z
  .object({
    type: z.literal('file'),
    data: z.union([z.string(), z.instanceof(URL), z.instanceof(Uint8Array)]),
    mimeType: z.string(),
  })
  .passthrough();

/**
 * Tool invocation part in a message (covers tool-call states)
 */
export const ToolInvocationPartSchema = z
  .object({
    type: z.literal('tool-invocation'),
    toolInvocation: z.object({
      toolCallId: z.string(),
      toolName: z.string(),
      args: z.unknown(),
      state: z.enum(['partial-call', 'call', 'result']),
      result: z.unknown().optional(),
    }),
  })
  .passthrough();

/**
 * Reasoning part in a message (for models that support reasoning)
 */
export const ReasoningPartSchema = z
  .object({
    type: z.literal('reasoning'),
    reasoning: z.string(),
    details: z.array(
      z.object({
        type: z.enum(['text', 'redacted']),
        text: z.string().optional(),
        data: z.string().optional(),
      }),
    ),
  })
  .passthrough();

/**
 * Source part in a message (for citations/references)
 */
export const SourcePartSchema = z
  .object({
    type: z.literal('source'),
    source: z.object({
      sourceType: z.string(),
      id: z.string(),
      url: z.string().optional(),
      title: z.string().optional(),
    }),
  })
  .passthrough();

/**
 * Step start part (marks the beginning of a step in multi-step responses)
 */
export const StepStartPartSchema = z
  .object({
    type: z.literal('step-start'),
  })
  .passthrough();

/**
 * Custom data part (for data-* custom parts from AI SDK writer.custom())
 * This uses a regex to match any type starting with "data-"
 */
export const DataPartSchema = z
  .object({
    type: z.string().refine(t => t.startsWith('data-'), { message: 'Type must start with "data-"' }),
    id: z.string().optional(),
    data: z.unknown(),
  })
  .passthrough();

/**
 * Union of all message part types.
 * Uses passthrough to allow additional fields from the AI SDK.
 * Note: We can't use discriminatedUnion here because DataPartSchema uses a regex pattern.
 */
export const MessagePartSchema = z.union([
  TextPartSchema,
  ImagePartSchema,
  FilePartSchema,
  ToolInvocationPartSchema,
  ReasoningPartSchema,
  SourcePartSchema,
  StepStartPartSchema,
  DataPartSchema,
]);

// =========================================================================
// Message Content Schema (for documentation and UI)
// =========================================================================

/**
 * Message content structure (MastraMessageContentV2 format)
 * This is a documentation-friendly schema with properly typed parts.
 */
export const MessageContentSchema = z.object({
  /** Format version - 2 corresponds to AI SDK v4 UIMessage format */
  format: z.literal(2),
  /** Array of message parts (text, images, tool calls, etc.) */
  parts: z.array(MessagePartSchema),
  /** Legacy content field for backwards compatibility */
  content: z.string().optional(),
  /** Additional metadata */
  metadata: z.record(z.unknown()).optional(),
  /** Provider-specific metadata */
  providerMetadata: z.record(z.unknown()).optional(),
});

// =========================================================================
// Message Schema (for documentation and UI)
// =========================================================================

/**
 * Schema for message content in processor workflows.
 * Uses the MessagePartSchema discriminated union for proper UI rendering.
 */
export const ProcessorMessageContentSchema = z
  .object({
    /** Format version - 2 corresponds to AI SDK v4 UIMessage format */
    format: z.literal(2),
    /** Array of message parts (text, images, tool calls, etc.) */
    parts: z.array(MessagePartSchema),
    /** Legacy content field for backwards compatibility */
    content: z.string().optional(),
    /** Additional metadata */
    metadata: z.record(z.unknown()).optional(),
    /** Provider-specific metadata */
    providerMetadata: z.record(z.unknown()).optional(),
  })
  .passthrough();

/**
 * Schema for a message in the processor workflow.
 * This represents MastraDBMessage with properly typed fields for UI usage.
 *
 * Key fields:
 * - id: string - Unique message identifier
 * - role: 'user' | 'assistant' | 'system' - Message role
 * - createdAt: Date - When the message was created
 * - threadId?: string - Thread identifier for conversation grouping
 * - resourceId?: string - Resource identifier
 * - type?: string - Message type
 * - content: Message content with parts array
 */
export const ProcessorMessageSchema = z
  .object({
    /** Unique message identifier */
    id: z.string(),
    /** Message role */
    role: z.enum(['user', 'assistant', 'system', 'tool']),
    /** When the message was created */
    createdAt: z.coerce.date(),
    /** Thread identifier for conversation grouping */
    threadId: z.string().optional(),
    /** Resource identifier */
    resourceId: z.string().optional(),
    /** Message type */
    type: z.string().optional(),
    /** Message content with parts */
    content: ProcessorMessageContentSchema,
  })
  .passthrough();

/**
 * Type for a processor message - inferred from schema for consistency.
 * Use this type when working with processor messages in TypeScript.
 */
export type ProcessorMessage = z.infer<typeof ProcessorMessageSchema>;

/**
 * Type for message content
 */
export type MessageContent = MastraMessageContentV2;

/**
 * Type for message parts - union of all possible part types.
 * Common part types:
 * - { type: 'text', text: string }
 * - { type: 'tool-invocation', toolInvocation: { toolCallId, toolName, args, state, result? } }
 * - { type: 'reasoning', reasoning: string, details: [...] }
 * - { type: 'source', source: { sourceType, id, url?, title? } }
 * - { type: 'file', data, mimeType }
 * - { type: 'step-start' }
 */
export type MessagePart = z.infer<typeof MessagePartSchema>;

// =========================================================================
// Shared schemas for common fields
// =========================================================================

/**
 * MessageList instance for managing message sources.
 * Required for processors that need to mutate the message list.
 */
const messageListSchema = z.custom<MessageList>();

/**
 * The messages to be processed.
 * Format is MastraDBMessage[] - use ProcessorMessage type for TypeScript.
 */
const messagesSchema = z.array(ProcessorMessageSchema);

/**
 * Schema for system message content parts (CoreSystemMessage format)
 * System messages can have text parts or experimental provider extensions
 */
const SystemMessageTextPartSchema = z
  .object({
    type: z.literal('text'),
    text: z.string(),
  })
  .passthrough();

/**
 * Schema for a system message (CoreSystemMessage from AI SDK)
 * System messages provide context/instructions to the model.
 *
 * Note: This is exported for documentation purposes in the UI.
 * The actual systemMessages array in processor args may contain
 * other CoreMessage types depending on the context.
 */
export const SystemMessageSchema = z
  .object({
    role: z.literal('system'),
    content: z.union([z.string(), z.array(SystemMessageTextPartSchema)]),
    /** Optional experimental provider-specific extensions */
    experimental_providerMetadata: z.record(z.unknown()).optional(),
  })
  .passthrough();

/**
 * Schema for CoreMessage (any message type from AI SDK)
 * This is a more permissive schema for runtime flexibility.
 */
const CoreMessageSchema = z
  .object({
    role: z.enum(['system', 'user', 'assistant', 'tool']),
    content: z.unknown(),
  })
  .passthrough();

/**
 * System messages for context.
 * These are CoreMessage types from the AI SDK, typically system messages
 * but may include other message types in some contexts.
 */
const systemMessagesSchema = z.array(CoreMessageSchema);

/**
 * Tool call schema for processOutputStep
 */
const toolCallSchema = z.object({
  toolName: z.string(),
  toolCallId: z.string(),
  args: z.unknown(),
});

/**
 * Number of times processors have triggered retry for this generation.
 */
const retryCountSchema = z.number().optional();

// =========================================================================
// Phase-specific schemas (discriminated union)
// =========================================================================

/**
 * Schema for 'input' phase - processInput
 * Processes input messages before they are sent to the LLM (once at the start)
 */
export const ProcessorInputPhaseSchema = z.object({
  phase: z.literal('input'),
  messages: messagesSchema,
  messageList: messageListSchema,
  systemMessages: systemMessagesSchema.optional(),
  retryCount: retryCountSchema,
});

/**
 * Model type for processor step schema.
 * In workflows, model configs may not yet be resolved, so we accept both resolved and unresolved types.
 */
export type ProcessorStepModelConfig =
  | LanguageModelV2
  | ModelRouterModelId
  | OpenAICompatibleConfig
  | MastraLanguageModel;

/**
 * Tools type for processor step schema.
 * Accepts both AI SDK ToolSet and generic Record for flexibility.
 */
export type ProcessorStepToolsConfig = ToolSet | Record<string, unknown>;

/**
 * Schema for 'inputStep' phase - processInputStep
 * Processes input messages at each step of the agentic loop.
 * Includes model/tools configuration that can be modified per-step.
 */
export const ProcessorInputStepPhaseSchema = z.object({
  phase: z.literal('inputStep'),
  messages: messagesSchema,
  messageList: messageListSchema,
  stepNumber: z.number().describe('The current step number (0-indexed)'),
  systemMessages: systemMessagesSchema.optional(),
  retryCount: retryCountSchema,
  // Model and tools configuration (can be modified by processors)
  model: z.custom<ProcessorStepModelConfig>().optional().describe('Current model for this step'),
  tools: z.custom<ProcessorStepToolsConfig>().optional().describe('Current tools available for this step'),
  toolChoice: z.custom<ToolChoice<ToolSet>>().optional().describe('Current tool choice setting'),
  activeTools: z.array(z.string()).optional().describe('Currently active tools'),
  providerOptions: z.custom<SharedProviderOptions>().optional().describe('Provider-specific options'),
  modelSettings: z
    .custom<Omit<CallSettings, 'abortSignal'>>()
    .optional()
    .describe('Model settings (temperature, etc.)'),
  structuredOutput: z
    .custom<StructuredOutputOptions<OutputSchema>>()
    .optional()
    .describe('Structured output configuration'),
  steps: z.custom<Array<StepResult<ToolSet>>>().optional().describe('Results from previous steps'),
});

/**
 * Schema for 'outputStream' phase - processOutputStream
 * Processes output stream chunks with built-in state management
 */
export const ProcessorOutputStreamPhaseSchema = z.object({
  phase: z.literal('outputStream'),
  part: z.unknown().nullable().describe('The current chunk being processed. Can be null to skip.'),
  streamParts: z.array(z.unknown()).describe('All chunks seen so far'),
  state: z.record(z.unknown()).describe('Mutable state object that persists across chunks'),
  messageList: messageListSchema.optional(),
  retryCount: retryCountSchema,
});

/**
 * Schema for 'outputResult' phase - processOutputResult
 * Processes the complete output result after streaming/generate is finished
 */
export const ProcessorOutputResultPhaseSchema = z.object({
  phase: z.literal('outputResult'),
  messages: messagesSchema,
  messageList: messageListSchema,
  retryCount: retryCountSchema,
});

/**
 * Schema for 'outputStep' phase - processOutputStep
 * Processes output after each LLM response in the agentic loop, before tool execution
 */
export const ProcessorOutputStepPhaseSchema = z.object({
  phase: z.literal('outputStep'),
  messages: messagesSchema,
  messageList: messageListSchema,
  stepNumber: z.number().describe('The current step number (0-indexed)'),
  finishReason: z.string().optional().describe('The finish reason from the LLM (stop, tool-use, length, etc.)'),
  toolCalls: z.array(toolCallSchema).optional().describe('Tool calls made in this step (if any)'),
  text: z.string().optional().describe('Generated text from this step'),
  systemMessages: systemMessagesSchema.optional(),
  retryCount: retryCountSchema,
});

/**
 * Discriminated union schema for processor step input in workflows.
 *
 * This schema uses a discriminated union based on the `phase` field,
 * which determines what other fields are required/available.
 * This makes it much clearer what data is needed for each phase
 * and provides better UX in the playground UI.
 *
 * Phases:
 * - 'input': Process input messages before LLM (once at start)
 * - 'inputStep': Process input messages at each agentic loop step
 * - 'outputStream': Process streaming chunks
 * - 'outputResult': Process complete output after streaming
 * - 'outputStep': Process output after each LLM response (before tools)
 */
export const ProcessorStepInputSchema = z.discriminatedUnion('phase', [
  ProcessorInputPhaseSchema,
  ProcessorInputStepPhaseSchema,
  ProcessorOutputStreamPhaseSchema,
  ProcessorOutputResultPhaseSchema,
  ProcessorOutputStepPhaseSchema,
]);

/**
 * Output schema for processor step data in workflows.
 *
 * This is a more flexible schema that allows all fields to be optional
 * since the output from one phase may need to be passed to another.
 * The workflow engine handles the type narrowing internally.
 */
export const ProcessorStepOutputSchema = z.object({
  // Phase field
  phase: z.enum(['input', 'inputStep', 'outputStream', 'outputResult', 'outputStep']),

  // Message-based fields (used by most phases)
  messages: messagesSchema.optional(),
  messageList: messageListSchema.optional(),
  systemMessages: systemMessagesSchema.optional(),

  // Step-based fields
  stepNumber: z.number().optional(),

  // Stream-based fields
  part: z.unknown().nullable().optional(),
  streamParts: z.array(z.unknown()).optional(),
  state: z.record(z.unknown()).optional(),

  // Output step fields
  finishReason: z.string().optional(),
  toolCalls: z.array(toolCallSchema).optional(),
  text: z.string().optional(),

  // Retry count
  retryCount: z.number().optional(),

  // Model and tools configuration (for inputStep phase)
  model: z.custom<MastraLanguageModel>().optional(),
  tools: z.custom<ProcessorStepToolsConfig>().optional(),
  toolChoice: z.custom<ToolChoice<ToolSet>>().optional(),
  activeTools: z.array(z.string()).optional(),
  providerOptions: z.custom<SharedProviderOptions>().optional(),
  modelSettings: z.custom<Omit<CallSettings, 'abortSignal'>>().optional(),
  structuredOutput: z.custom<StructuredOutputOptions<OutputSchema>>().optional(),
  steps: z.custom<Array<StepResult<ToolSet>>>().optional(),
});

/**
 * Combined schema that works for both input and output.
 * Uses the discriminated union for better type inference.
 */
export const ProcessorStepSchema = ProcessorStepInputSchema;

/**
 * Type for processor step data - discriminated union based on phase.
 * Use this for external APIs where type safety is important.
 */
export type ProcessorStepData = z.infer<typeof ProcessorStepSchema>;

/**
 * Flexible type for internal processor code that needs to access all fields.
 * This is useful when you need to pass data through without knowing the exact phase.
 */
export type ProcessorStepDataFlexible = z.infer<typeof ProcessorStepOutputSchema>;

/**
 * Input type alias for processor steps.
 */
export type ProcessorStepInput = ProcessorStepData;

/**
 * Output type alias for processor steps.
 * Uses the flexible schema since outputs may be passed between phases.
 */
export type ProcessorStepOutput = ProcessorStepDataFlexible;<|MERGE_RESOLUTION|>--- conflicted
+++ resolved
@@ -1,10 +1,5 @@
-<<<<<<< HEAD
-import type { LanguageModelV2 } from '@ai-sdk/provider-v5';
-import type { CallSettings, StepResult, ToolChoice, ToolSet } from 'ai-v5';
-=======
 import type { LanguageModelV2, SharedV2ProviderOptions } from '@ai-sdk/provider-v5';
 import type { CallSettings, StepResult, ToolChoice, ToolSet } from '@internal/ai-sdk-v5';
->>>>>>> 525cb2c1
 import { z } from 'zod';
 import type { MastraMessageContentV2, MessageList } from '../agent/message-list';
 import type { ModelRouterModelId } from '../llm/model';
