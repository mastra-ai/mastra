import type { CoreMessage as CoreMessageV4 } from '@internal/ai-sdk-v4';

import type { MessageList, MastraDBMessage } from '../agent/message-list';
import type { TracingContext } from '../observability';
import type { RequestContext } from '../request-context';
import type { ChunkType } from '../stream';

/**
<<<<<<< HEAD
 * Base context shared by all processor methods
 */
export interface ProcessorContext {
  /** Function to abort processing with an optional reason */
  abort: (reason?: string) => never;
  /** Optional tracing context for observability */
  tracingContext?: TracingContext;
  /** Optional runtime context with execution metadata */
  runtimeContext?: RequestContext;
}

/**
 * Context for message-based processor methods (processInput, processOutputResult, processInputStep)
 */
export interface ProcessorMessageContext extends ProcessorContext {
  /** The current messages being processed */
  messages: MastraDBMessage[];
  /** MessageList instance for managing message sources */
  messageList: MessageList;
}

/**
 * Return type for message-based processor methods
 * - MessageList: Return the same messageList instance passed in (indicates you've mutated it)
 * - MastraDBMessage[]: Return transformed messages array (for simple transformations)
 */
export type ProcessorMessageResult = Promise<MessageList | MastraDBMessage[]> | MessageList | MastraDBMessage[];

/**
 * Arguments for processInput method
 */
export interface ProcessInputArgs extends ProcessorMessageContext {}

/**
 * Arguments for processOutputResult method
 */
export interface ProcessOutputResultArgs extends ProcessorMessageContext {}

/**
 * Arguments for processInputStep method
 */
export interface ProcessInputStepArgs extends ProcessorMessageContext {
  /** The current step number (0-indexed) */
  stepNumber: number;
}

/**
 * Arguments for processOutputStream method
 */
export interface ProcessOutputStreamArgs extends ProcessorContext {
  /** The current chunk being processed */
  part: ChunkType;
  /** All chunks seen so far */
  streamParts: ChunkType[];
  /** Mutable state object that persists across chunks */
  state: Record<string, unknown>;
  /** Optional MessageList instance for accessing conversation history */
  messageList?: MessageList;
}
=======
 * Return type for processInput that includes modified system messages
 */
export interface ProcessInputResultWithSystemMessages {
  messages: MastraDBMessage[];
  systemMessages: CoreMessageV4[];
}

/**
 * Possible return types from processInput
 */
export type ProcessInputResult = MessageList | MastraDBMessage[] | ProcessInputResultWithSystemMessages;
>>>>>>> 15f9e216

export interface Processor<TId extends string = string> {
  readonly id: TId;
  readonly name?: string;

  /**
   * Process input messages before they are sent to the LLM
   *
<<<<<<< HEAD
=======
   * @param args.messages - The current messages being processed (user/assistant messages, not system)
   * @param args.systemMessages - All system messages (agent instructions, user-provided, memory) for read/modify access
   * @param args.messageList - MessageList instance for managing message sources (used by memory processors)
   * @param args.abort - Function to abort processing with an optional reason
   * @param args.tracingContext - Optional tracing context for observability
   * @param args.requestContext - Optional runtime context with execution metadata (used by memory processors)
   *
>>>>>>> 15f9e216
   * @returns Either:
   *  - MessageList: The same messageList instance passed in (indicates you've mutated it)
   *  - MastraDBMessage[]: Transformed messages array (for simple transformations)
   *  - { messages, systemMessages }: Object with both messages and modified system messages
   */
<<<<<<< HEAD
  processInput?(args: ProcessInputArgs): ProcessorMessageResult;
=======
  processInput?(args: {
    messages: MastraDBMessage[];
    systemMessages: CoreMessageV4[];
    messageList: MessageList;
    abort: (reason?: string) => never;
    tracingContext?: TracingContext;
    requestContext?: RequestContext;
  }): Promise<ProcessInputResult> | ProcessInputResult;
>>>>>>> 15f9e216

  /**
   * Process output stream chunks with built-in state management
   * This allows processors to accumulate chunks and make decisions based on larger context
<<<<<<< HEAD
   * Return null or undefined to skip emitting the part
   */
  processOutputStream?(args: ProcessOutputStreamArgs): Promise<ChunkType | null | undefined>;
=======
   * Return null, or undefined to skip emitting the part
   *
   * @param args.part - The current chunk being processed
   * @param args.streamParts - All chunks seen so far
   * @param args.state - Mutable state object that persists across chunks
   * @param args.abort - Function to abort processing with an optional reason
   * @param args.tracingContext - Optional tracing context for observability
   * @param args.requestContext - Optional runtime context with execution metadata
   * @param args.messageList - Optional MessageList instance for accessing conversation history including remembered messages
   */
  processOutputStream?(args: {
    part: ChunkType;
    streamParts: ChunkType[];
    state: Record<string, any>;
    abort: (reason?: string) => never;
    tracingContext?: TracingContext;
    requestContext?: RequestContext;
    messageList?: MessageList;
  }): Promise<ChunkType | null | undefined>;
>>>>>>> 15f9e216

  /**
   * Process the complete output result after streaming/generate is finished
   *
<<<<<<< HEAD
   * @returns Either:
   *  - MessageList: The same messageList instance passed in (indicates you've mutated it)
   *  - MastraDBMessage[]: Transformed messages array (for simple transformations)
   */
  processOutputResult?(args: ProcessOutputResultArgs): ProcessorMessageResult;

  /**
   * Process input messages at each step of the agentic loop, before they are sent to the LLM.
   * Unlike processInput which runs once at the start, this runs at every step (including tool call continuations).
   *
   * This is useful for:
   * - Transforming message types between steps (e.g., AI SDK 'reasoning' -> Anthropic 'thinking')
   * - Modifying messages based on step context
   * - Implementing per-step message transformations
=======
   * @param args.messages - The current messages being processed
   * @param args.messageList - Optional MessageList instance for managing message sources (used by memory processors)
   * @param args.abort - Function to abort processing with an optional reason
   * @param args.tracingContext - Optional tracing context for observability
   * @param args.requestContext - Optional runtime context with execution metadata (used by memory processors)
>>>>>>> 15f9e216
   *
   * @returns Either:
   *  - MessageList: The same messageList instance passed in (indicates you've mutated it)
   *  - MastraDBMessage[]: Transformed messages array (for simple transformations)
   */
<<<<<<< HEAD
  processInputStep?(args: ProcessInputStepArgs): ProcessorMessageResult;
=======
  processOutputResult?(args: {
    messages: MastraDBMessage[];
    messageList: MessageList;
    abort: (reason?: string) => never;
    tracingContext?: TracingContext;
    requestContext?: RequestContext;
  }): Promise<MessageList | MastraDBMessage[]> | MessageList | MastraDBMessage[];
>>>>>>> 15f9e216
}

type WithRequired<T, K extends keyof T> = T & { [P in K]-?: NonNullable<T[P]> };

// InputProcessor requires either processInput OR processInputStep (or both)
export type InputProcessor =
  | (WithRequired<Processor, 'id' | 'processInput'> & Processor)
  | (WithRequired<Processor, 'id' | 'processInputStep'> & Processor);

// OutputProcessor requires either processOutputStream OR processOutputResult (or both)
export type OutputProcessor =
  | (WithRequired<Processor, 'id' | 'processOutputStream'> & Processor)
  | (WithRequired<Processor, 'id' | 'processOutputResult'> & Processor);

export type ProcessorTypes = InputProcessor | OutputProcessor;

export * from './processors';
export { ProcessorState, ProcessorRunner } from './runner';
export * from './memory';<|MERGE_RESOLUTION|>--- conflicted
+++ resolved
@@ -6,7 +6,6 @@
 import type { ChunkType } from '../stream';
 
 /**
-<<<<<<< HEAD
  * Base context shared by all processor methods
  */
 export interface ProcessorContext {
@@ -15,7 +14,7 @@
   /** Optional tracing context for observability */
   tracingContext?: TracingContext;
   /** Optional runtime context with execution metadata */
-  runtimeContext?: RequestContext;
+  requestContext?: RequestContext;
 }
 
 /**
@@ -29,6 +28,14 @@
 }
 
 /**
+ * Return type for processInput that includes modified system messages
+ */
+export interface ProcessInputResultWithSystemMessages {
+  messages: MastraDBMessage[];
+  systemMessages: CoreMessageV4[];
+}
+
+/**
  * Return type for message-based processor methods
  * - MessageList: Return the same messageList instance passed in (indicates you've mutated it)
  * - MastraDBMessage[]: Return transformed messages array (for simple transformations)
@@ -36,9 +43,17 @@
 export type ProcessorMessageResult = Promise<MessageList | MastraDBMessage[]> | MessageList | MastraDBMessage[];
 
 /**
+ * Possible return types from processInput
+ */
+export type ProcessInputResult = MessageList | MastraDBMessage[] | ProcessInputResultWithSystemMessages;
+
+/**
  * Arguments for processInput method
  */
-export interface ProcessInputArgs extends ProcessorMessageContext {}
+export interface ProcessInputArgs extends ProcessorMessageContext {
+  /** All system messages (agent instructions, user-provided, memory) for read/modify access */
+  systemMessages: CoreMessageV4[];
+}
 
 /**
  * Arguments for processOutputResult method
@@ -66,19 +81,6 @@
   /** Optional MessageList instance for accessing conversation history */
   messageList?: MessageList;
 }
-=======
- * Return type for processInput that includes modified system messages
- */
-export interface ProcessInputResultWithSystemMessages {
-  messages: MastraDBMessage[];
-  systemMessages: CoreMessageV4[];
-}
-
-/**
- * Possible return types from processInput
- */
-export type ProcessInputResult = MessageList | MastraDBMessage[] | ProcessInputResultWithSystemMessages;
->>>>>>> 15f9e216
 
 export interface Processor<TId extends string = string> {
   readonly id: TId;
@@ -87,67 +89,23 @@
   /**
    * Process input messages before they are sent to the LLM
    *
-<<<<<<< HEAD
-=======
-   * @param args.messages - The current messages being processed (user/assistant messages, not system)
-   * @param args.systemMessages - All system messages (agent instructions, user-provided, memory) for read/modify access
-   * @param args.messageList - MessageList instance for managing message sources (used by memory processors)
-   * @param args.abort - Function to abort processing with an optional reason
-   * @param args.tracingContext - Optional tracing context for observability
-   * @param args.requestContext - Optional runtime context with execution metadata (used by memory processors)
-   *
->>>>>>> 15f9e216
    * @returns Either:
    *  - MessageList: The same messageList instance passed in (indicates you've mutated it)
    *  - MastraDBMessage[]: Transformed messages array (for simple transformations)
    *  - { messages, systemMessages }: Object with both messages and modified system messages
    */
-<<<<<<< HEAD
-  processInput?(args: ProcessInputArgs): ProcessorMessageResult;
-=======
-  processInput?(args: {
-    messages: MastraDBMessage[];
-    systemMessages: CoreMessageV4[];
-    messageList: MessageList;
-    abort: (reason?: string) => never;
-    tracingContext?: TracingContext;
-    requestContext?: RequestContext;
-  }): Promise<ProcessInputResult> | ProcessInputResult;
->>>>>>> 15f9e216
+  processInput?(args: ProcessInputArgs): Promise<ProcessInputResult> | ProcessInputResult;
 
   /**
    * Process output stream chunks with built-in state management
    * This allows processors to accumulate chunks and make decisions based on larger context
-<<<<<<< HEAD
    * Return null or undefined to skip emitting the part
    */
   processOutputStream?(args: ProcessOutputStreamArgs): Promise<ChunkType | null | undefined>;
-=======
-   * Return null, or undefined to skip emitting the part
-   *
-   * @param args.part - The current chunk being processed
-   * @param args.streamParts - All chunks seen so far
-   * @param args.state - Mutable state object that persists across chunks
-   * @param args.abort - Function to abort processing with an optional reason
-   * @param args.tracingContext - Optional tracing context for observability
-   * @param args.requestContext - Optional runtime context with execution metadata
-   * @param args.messageList - Optional MessageList instance for accessing conversation history including remembered messages
-   */
-  processOutputStream?(args: {
-    part: ChunkType;
-    streamParts: ChunkType[];
-    state: Record<string, any>;
-    abort: (reason?: string) => never;
-    tracingContext?: TracingContext;
-    requestContext?: RequestContext;
-    messageList?: MessageList;
-  }): Promise<ChunkType | null | undefined>;
->>>>>>> 15f9e216
 
   /**
    * Process the complete output result after streaming/generate is finished
    *
-<<<<<<< HEAD
    * @returns Either:
    *  - MessageList: The same messageList instance passed in (indicates you've mutated it)
    *  - MastraDBMessage[]: Transformed messages array (for simple transformations)
@@ -162,29 +120,12 @@
    * - Transforming message types between steps (e.g., AI SDK 'reasoning' -> Anthropic 'thinking')
    * - Modifying messages based on step context
    * - Implementing per-step message transformations
-=======
-   * @param args.messages - The current messages being processed
-   * @param args.messageList - Optional MessageList instance for managing message sources (used by memory processors)
-   * @param args.abort - Function to abort processing with an optional reason
-   * @param args.tracingContext - Optional tracing context for observability
-   * @param args.requestContext - Optional runtime context with execution metadata (used by memory processors)
->>>>>>> 15f9e216
    *
    * @returns Either:
    *  - MessageList: The same messageList instance passed in (indicates you've mutated it)
    *  - MastraDBMessage[]: Transformed messages array (for simple transformations)
    */
-<<<<<<< HEAD
   processInputStep?(args: ProcessInputStepArgs): ProcessorMessageResult;
-=======
-  processOutputResult?(args: {
-    messages: MastraDBMessage[];
-    messageList: MessageList;
-    abort: (reason?: string) => never;
-    tracingContext?: TracingContext;
-    requestContext?: RequestContext;
-  }): Promise<MessageList | MastraDBMessage[]> | MessageList | MastraDBMessage[];
->>>>>>> 15f9e216
 }
 
 type WithRequired<T, K extends keyof T> = T & { [P in K]-?: NonNullable<T[P]> };
