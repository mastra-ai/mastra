--- conflicted
+++ resolved
@@ -32,11 +32,7 @@
    * Process the complete output result after streaming/generate is finished
    */
   processOutputResult?(args: {
-<<<<<<< HEAD
-    messages: Exclude<MastraMessageV2, { role: 'system' }>[];
-=======
-    messages: MastraDBMessage[];
->>>>>>> e3ad7c5a
+    messages: Exclude<MastraDBMessage, { role: 'system' }>[];
     abort: (reason?: string) => never;
     tracingContext?: TracingContext;
   }): Promise<MastraDBMessage[]> | MastraDBMessage[];
