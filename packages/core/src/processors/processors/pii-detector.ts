--- conflicted
+++ resolved
@@ -357,15 +357,8 @@
     result: PIIDetectionResult,
     strategy: 'block' | 'warn' | 'filter' | 'redact',
     abort: (reason?: string) => never,
-<<<<<<< HEAD
   ): MastraDBMessage | null {
-    const detectedTypes = Object.entries(result.categories || {})
-      .filter(([_, detected]) => detected)
-      .map(([type]) => type);
-=======
-  ): MastraMessageV2 | null {
     const detectedTypes = (result.categories || []).filter(cat => cat.score >= this.threshold).map(cat => cat.type);
->>>>>>> b7de5336
 
     const alertMessage = `PII detected. Types: ${detectedTypes.join(', ')}${
       this.includeDetections && result.detections ? `. Detections: ${result.detections.length} items` : ''
