import type { TransformStreamDefaultController } from 'stream/web';
import { Agent } from '../../agent';
import type { StructuredOutputOptions } from '../../agent/types';
import { InternalSpans } from '../../ai-tracing';
import type { MastraLanguageModel } from '../../llm/model/shared.types';
import { ChunkFrom } from '../../stream';
import type { ChunkType, OutputSchema } from '../../stream';
import type { InferSchemaOutput } from '../../stream/base/schema';
import type { ToolCallChunk, ToolResultChunk } from '../../stream/types';
import type { Processor } from '../index';

export type { StructuredOutputOptions } from '../../agent/types';

export const STRUCTURED_OUTPUT_PROCESSOR_NAME = 'structured-output';

/**
 * StructuredOutputProcessor transforms unstructured agent output into structured JSON
 * using an internal structuring agent and provides real-time streaming support.
 *
 * Features:
 * - Two-stage processing: unstructured → structured using internal agent
 * - Real-time partial JSON parsing during streaming
 * - Schema validation with Zod
 * - Object chunks for partial updates
 * - Configurable error handling strategies
 * - Automatic instruction generation based on schema
 */
export class StructuredOutputProcessor<OUTPUT extends OutputSchema> implements Processor {
  readonly name = STRUCTURED_OUTPUT_PROCESSOR_NAME;

  public schema: OUTPUT;
  private structuringAgent: Agent;
  private errorStrategy: 'strict' | 'warn' | 'fallback';
  private fallbackValue?: InferSchemaOutput<OUTPUT>;
  private isStructuringAgentStreamStarted = false;

  constructor(options: StructuredOutputOptions<OUTPUT>, fallbackModel?: MastraLanguageModel) {
    this.schema = options.schema;
    this.errorStrategy = options.errorStrategy ?? 'strict';
    this.fallbackValue = options.fallbackValue;

    // Use provided model or fallback model
    const modelToUse = options.model || fallbackModel;
    if (!modelToUse) {
      throw new Error('StructuredOutputProcessor requires a model to be provided either in options or as fallback');
    }

    // Create internal structuring agent
    this.structuringAgent = new Agent({
      name: 'structured-output-structurer',
      instructions: options.instructions || this.generateInstructions(),
      model: modelToUse,
      options: { tracingPolicy: { internal: InternalSpans.ALL } },
    });
  }

  async processOutputStream(args: {
    part: ChunkType;
    streamParts: ChunkType[];
    state: {
      controller: TransformStreamDefaultController<ChunkType<OUTPUT>>;
    };
    abort: (reason?: string) => never;
  }): Promise<ChunkType | null | undefined> {
    const { part, state, streamParts, abort } = args;
    const controller = state.controller;

    switch (part.type) {
      case 'finish':
        // The main stream is finished, intercept it and start the structuring agent stream
        // - enqueue the structuring agent stream chunks into the main stream
        // - when the structuring agent stream is finished, enqueue the final chunk into the main stream

<<<<<<< HEAD
        try {
          const modelDef = await this.structuringAgent.getModel();
          let structuredResult;
          const prompt = `Extract and structure the key information from the following text according to the specified schema. Keep the original meaning and details:\n\n${textContent}`;
          const schema = this.schema;

          // Use structuring agent to extract structured data from the unstructured text
          if (modelDef.specificationVersion === 'v2') {
            structuredResult = await this.structuringAgent.generate(prompt, {
              output: schema,
            });
          } else {
            structuredResult = await this.structuringAgent.generateLegacy(prompt, {
              output: schema as ZodTypeAny,
            });
          }
=======
        await this.processAndEmitStructuredOutput(streamParts, controller, abort);
        return part;
>>>>>>> bc5aacb6

      default:
        return part;
    }
  }

  private async processAndEmitStructuredOutput(
    streamParts: ChunkType[],
    controller: TransformStreamDefaultController<ChunkType<OUTPUT>>,
    abort: (reason?: string) => never,
  ): Promise<void> {
    if (this.isStructuringAgentStreamStarted) return;
    this.isStructuringAgentStreamStarted = true;

    try {
      const structuringPrompt = this.buildStructuringPrompt(streamParts);
      const prompt = `Extract and structure the key information from the following text according to the specified schema. Keep the original meaning and details:\n\n${structuringPrompt}`;

      const structuringAgentStream = await this.structuringAgent.streamVNext(prompt, {
        output: this.schema,
      });

      const excludedChunkTypes = [
        'start',
        'finish',
        'text-start',
        'text-delta',
        'text-end',
        'step-start',
        'step-finish',
      ];

      // Stream object chunks directly into the main stream
      for await (const chunk of structuringAgentStream.fullStream) {
        if (excludedChunkTypes.includes(chunk.type)) {
          continue;
        }
        if (chunk.type === 'error') {
          this.handleError('Structuring failed', 'Internal agent did not generate structured output', abort);

          if (this.errorStrategy === 'warn') {
            // avoid enqueuing the error chunk to the main agent stream
            break;
          }
          if (this.errorStrategy === 'fallback' && this.fallbackValue !== undefined) {
            const fallbackChunk: ChunkType<OUTPUT> = {
              runId: chunk.runId,
              from: ChunkFrom.AGENT,
              type: 'object-result',
              object: this.fallbackValue,
              metadata: {
                from: 'structured-output',
                fallback: true,
              },
            };
            controller.enqueue(fallbackChunk);
            break;
          }
        }

        const newChunk = {
          ...chunk,
          metadata: {
            from: 'structured-output',
          },
        };
        controller.enqueue(newChunk);
      }
    } catch (error) {
      this.handleError(
        'Structured output processing failed',
        error instanceof Error ? error.message : 'Unknown error',
        abort,
      );
    }
  }

  /**
   * Build a structured markdown prompt from stream parts
   * Collects chunks by type and formats them in a consistent structure
   */
  private buildStructuringPrompt(streamParts: ChunkType[]): string {
    const textChunks: string[] = [];
    const reasoningChunks: string[] = [];
    const toolCalls: ToolCallChunk[] = [];
    const toolResults: ToolResultChunk[] = [];

    // Collect chunks by type
    for (const part of streamParts) {
      switch (part.type) {
        case 'text-delta':
          textChunks.push(part.payload.text);
          break;
        case 'reasoning-delta':
          reasoningChunks.push(part.payload.text);
          break;
        case 'tool-call':
          toolCalls.push(part);
          break;
        case 'tool-result':
          toolResults.push(part);
          break;
      }
    }

    const sections: string[] = [];
    if (reasoningChunks.length > 0) {
      sections.push(`# Assistant Reasoning\n${reasoningChunks.join('')}`);
    }
    if (toolCalls.length > 0) {
      const toolCallsText = toolCalls
        .map(tc => {
          const args = typeof tc.payload.args === 'object' ? JSON.stringify(tc.payload.args, null) : tc.payload.args;
          const output =
            tc.payload.output !== undefined
              ? `${typeof tc.payload.output === 'object' ? JSON.stringify(tc.payload.output, null) : tc.payload.output}`
              : '';
          return `## ${tc.payload.toolName}\n### Input: ${args}\n### Output: ${output}`;
        })
        .join('\n');
      sections.push(`# Tool Calls\n${toolCallsText}`);
    }

    if (toolResults.length > 0) {
      const resultsText = toolResults
        .map(tr => {
          const result = tr.payload.result;
          if (result === undefined || result === null) {
            return `${tr.payload.toolName}: null`;
          }
          return `${tr.payload.toolName}: ${typeof result === 'object' ? JSON.stringify(result, null, 2) : result}`;
        })
        .join('\n');
      sections.push(`# Tool Results\n${resultsText}`);
    }
    if (textChunks.length > 0) {
      sections.push(`# Assistant Response\n${textChunks.join('')}`);
    }

    return sections.join('\n\n');
  }

  /**
   * Generate instructions for the structuring agent based on the schema
   */
  private generateInstructions(): string {
    return `You are a data structuring specialist. Your job is to convert unstructured text into a specific JSON format.

TASK: Convert the provided unstructured text into valid JSON that matches the following schema:

REQUIREMENTS:
- Return ONLY valid JSON, no additional text or explanation
- Extract relevant information from the input text
- If information is missing, use reasonable defaults or null values
- Maintain data types as specified in the schema
- Be consistent and accurate in your conversions

The input text may be in any format (sentences, bullet points, paragraphs, etc.). Extract the relevant data and structure it according to the schema.`;
  }

  /**
   * Handle errors based on the configured strategy
   */
  private handleError(context: string, error: string, abort: (reason?: string) => never): void {
    const message = `[StructuredOutputProcessor] ${context}: ${error}`;

    switch (this.errorStrategy) {
      case 'strict':
        console.error(message);
        abort(message);
        break;
      case 'warn':
        console.warn(message);
        break;
      case 'fallback':
        console.info(`${message} (using fallback)`);
        break;
    }
  }
}<|MERGE_RESOLUTION|>--- conflicted
+++ resolved
@@ -71,27 +71,8 @@
         // - enqueue the structuring agent stream chunks into the main stream
         // - when the structuring agent stream is finished, enqueue the final chunk into the main stream
 
-<<<<<<< HEAD
-        try {
-          const modelDef = await this.structuringAgent.getModel();
-          let structuredResult;
-          const prompt = `Extract and structure the key information from the following text according to the specified schema. Keep the original meaning and details:\n\n${textContent}`;
-          const schema = this.schema;
-
-          // Use structuring agent to extract structured data from the unstructured text
-          if (modelDef.specificationVersion === 'v2') {
-            structuredResult = await this.structuringAgent.generate(prompt, {
-              output: schema,
-            });
-          } else {
-            structuredResult = await this.structuringAgent.generateLegacy(prompt, {
-              output: schema as ZodTypeAny,
-            });
-          }
-=======
         await this.processAndEmitStructuredOutput(streamParts, controller, abort);
         return part;
->>>>>>> bc5aacb6
 
       default:
         return part;
@@ -110,7 +91,7 @@
       const structuringPrompt = this.buildStructuringPrompt(streamParts);
       const prompt = `Extract and structure the key information from the following text according to the specified schema. Keep the original meaning and details:\n\n${structuringPrompt}`;
 
-      const structuringAgentStream = await this.structuringAgent.streamVNext(prompt, {
+      const structuringAgentStream = await this.structuringAgent.stream(prompt, {
         output: this.schema,
       });
 
