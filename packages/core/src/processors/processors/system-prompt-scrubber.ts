--- conflicted
+++ resolved
@@ -2,7 +2,7 @@
 import { z } from 'zod';
 import { Agent } from '../../agent';
 import type { MastraDBMessage } from '../../agent/message-list';
-import type { MastraModelConfig } from '../../llm/model/shared.types';
+import type { MastraLanguageModel, MastraModelConfig } from '../../llm/model/shared.types';
 import type { TracingContext } from '../../observability';
 import type { ChunkType } from '../../stream';
 import type { Processor } from '../index';
@@ -21,7 +21,6 @@
   /** Custom placeholder text for redaction */
   placeholderText?: string;
   /** Model to use for the detection agent */
-<<<<<<< HEAD
   model: MastraLanguageModel;
   /**
    * Provider-specific options (e.g., OpenAI reasoningEffort)
@@ -29,8 +28,6 @@
    * Useful for controlling thinking models to reduce latency and token usage
    */
   providerOptions?: SharedV2ProviderOptions;
-=======
-  model: MastraModelConfig;
   /**
    * Structured output options used for the detection agent
    */
@@ -40,7 +37,6 @@
      */
     jsonPromptInjection?: boolean;
   };
->>>>>>> 4bb92eae
 }
 
 export interface SystemPromptDetectionResult {
@@ -79,11 +75,8 @@
   private placeholderText: string;
   private model: MastraModelConfig;
   private detectionAgent: Agent;
-<<<<<<< HEAD
   private providerOptions?: SharedV2ProviderOptions;
-=======
   private structuredOutputOptions?: SystemPromptScrubberOptions['structuredOutputOptions'];
->>>>>>> 4bb92eae
 
   constructor(options: SystemPromptScrubberOptions) {
     if (!options.model) {
@@ -95,11 +88,8 @@
     this.includeDetections = options.includeDetections || false;
     this.redactionMethod = options.redactionMethod || 'mask';
     this.placeholderText = options.placeholderText || '[SYSTEM_PROMPT]';
-<<<<<<< HEAD
     this.providerOptions = options.providerOptions;
-=======
     this.structuredOutputOptions = options.structuredOutputOptions;
->>>>>>> 4bb92eae
 
     // Initialize instructions after customPatterns is set
     this.instructions = options.instructions || this.getDefaultInstructions();
@@ -297,7 +287,6 @@
 
       if (model.specificationVersion === 'v2') {
         result = await this.detectionAgent.generate(text, {
-          output: schema,
           providerOptions: this.providerOptions,
           structuredOutput: {
             schema,
