--- conflicted
+++ resolved
@@ -262,14 +262,11 @@
 
       if (model.specificationVersion === 'v2') {
         result = await this.detectionAgent.generate(text, {
-<<<<<<< HEAD
           output: schema,
           providerOptions: this.providerOptions,
-=======
           structuredOutput: {
             schema,
           },
->>>>>>> 158381d3
           tracingContext,
         });
       } else {
