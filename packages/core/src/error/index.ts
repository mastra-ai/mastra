export enum ErrorDomain {
  TOOL = 'TOOL',
  AGENT = 'AGENT',
  MCP = 'MCP',
  AGENT_NETWORK = 'AGENT_NETWORK',
  MASTRA_SERVER = 'MASTRA_SERVER',
  MASTRA_TELEMETRY = 'MASTRA_TELEMETRY',
  MASTRA_WORKFLOW = 'MASTRA_WORKFLOW',
  MASTRA_VOICE = 'MASTRA_VOICE',
  MASTRA_VECTOR = 'MASTRA_VECTOR',
  LLM = 'LLM',
  UNKNOWN = 'UNKNOWN',
<<<<<<< HEAD
  STORAGE = 'STORAGE',
=======
  DEPLOYER = 'DEPLOYER',
>>>>>>> b282d6b5
}

export enum ErrorCategory {
  UNKNOWN = 'UNKNOWN',
  USER = 'USER',
  SYSTEM = 'SYSTEM',
  THIRD_PARTY = 'THIRD_PARTY',
}

type Scalar = null | boolean | number | string;

type Json<T> = [T] extends [Scalar | undefined]
  ? Scalar
  : [T] extends [{ [x: number]: unknown }]
    ? { [K in keyof T]: Json<T[K]> }
    : never;

/**
 * Defines the structure for an error's metadata.
 * This is used to create instances of MastraError.
 */
export interface IErrorDefinition<D, C> {
  /** Unique identifier for the error. */
  id: Uppercase<string>;
  /**
   * Optional custom error message that overrides the original error message.
   * If not provided, the original error message will be used, or 'Unknown error' if no error is provided.
   */
  text?: string;
  /**
   * Functional domain of the error (e.g., CONFIG, BUILD, API).
   */
  domain: D;
  /** Broad category of the error (e.g., USER, SYSTEM, THIRD_PARTY). */
  category: C;

  details?: Record<string, Json<Scalar>>;
}

/**
 * Base error class for the Mastra ecosystem.
 * It standardizes error reporting and can be extended for more specific error types.
 */
export class MastraBaseError<D, C> extends Error {
  public readonly id: Uppercase<string>;
  public readonly domain: D;
  public readonly category: C;
  public readonly details?: Record<string, Json<Scalar>> = {};
  public readonly message: string;

  constructor(
    errorDefinition: IErrorDefinition<D, C>,
    originalError?: string | Error | MastraBaseError<D, C> | unknown,
  ) {
    let error;
    if (originalError instanceof Error) {
      error = originalError;
    } else if (originalError) {
      error = new Error(String(originalError));
    }

    const message = errorDefinition.text ?? error?.message ?? 'Unknown error';
    super(message, { cause: error });
    this.id = errorDefinition.id;
    this.domain = errorDefinition.domain;
    this.category = errorDefinition.category;
    this.details = errorDefinition.details ?? {};
    this.message = message;

    Object.setPrototypeOf(this, new.target.prototype);
  }

  /**
   * Returns a structured representation of the error, useful for logging or API responses.
   */
  public toJSONDetails() {
    return {
      message: this.message,
      domain: this.domain,
      category: this.category,
      details: this.details,
    };
  }

  public toJSON() {
    return {
      message: this.message,
      details: this.toJSONDetails(),
      code: this.id,
    };
  }

  public toString() {
    return JSON.stringify(this.toJSON());
  }
}

export class MastraError extends MastraBaseError<`${ErrorDomain}`, `${ErrorCategory}`> {}<|MERGE_RESOLUTION|>--- conflicted
+++ resolved
@@ -10,11 +10,8 @@
   MASTRA_VECTOR = 'MASTRA_VECTOR',
   LLM = 'LLM',
   UNKNOWN = 'UNKNOWN',
-<<<<<<< HEAD
+  DEPLOYER = 'DEPLOYER',
   STORAGE = 'STORAGE',
-=======
-  DEPLOYER = 'DEPLOYER',
->>>>>>> b282d6b5
 }
 
 export enum ErrorCategory {
