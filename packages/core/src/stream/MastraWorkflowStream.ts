import { ReadableStream } from 'stream/web';
import type z from 'zod';
<<<<<<< HEAD
import type { Run, Step } from '../workflows';
=======
import type { Run, Step, WorkflowRunStatus } from '../workflows';
>>>>>>> 318fd497
import type { ChunkType } from './types';
import { ChunkFrom } from './types';

export class MastraWorkflowStream<
  TInput extends z.ZodType<any>,
  TOutput extends z.ZodType<any>,
  TSteps extends Step<string, any, any>[],
> extends ReadableStream<ChunkType> {
  #usageCount = {
    inputTokens: 0,
    outputTokens: 0,
    totalTokens: 0,
  };
  #streamPromise: {
    promise: Promise<void>;
    resolve: (value: void) => void;
    reject: (reason?: any) => void;
  };
  #run: Run<any, TSteps, TInput, TOutput>;

  constructor({
    createStream,
    run,
  }: {
    createStream: (writer: WritableStream<ChunkType>) => Promise<ReadableStream<any>> | ReadableStream<any>;
    run: Run<any, TSteps, TInput, TOutput>;
  }) {
    const deferredPromise = {
      promise: null,
      resolve: null,
      reject: null,
    } as unknown as {
      promise: Promise<void>;
      resolve: (value: void) => void;
      reject: (reason?: any) => void;
    };
    deferredPromise.promise = new Promise((resolve, reject) => {
      deferredPromise.resolve = resolve;
      deferredPromise.reject = reject;
    });

    const updateUsageCount = (
      usage:
        | {
            inputTokens?: `${number}` | number;
            outputTokens?: `${number}` | number;
            totalTokens?: `${number}` | number;
          }
        | {
            promptTokens?: `${number}` | number;
            completionTokens?: `${number}` | number;
            totalTokens?: `${number}` | number;
          },
    ) => {
      if ('inputTokens' in usage) {
        this.#usageCount.inputTokens += parseInt(usage?.inputTokens?.toString() ?? '0', 10);
        this.#usageCount.outputTokens += parseInt(usage?.outputTokens?.toString() ?? '0', 10);
        // we need to handle both formats because you can use a V1 model inside a streamVNext workflow
      } else if ('promptTokens' in usage) {
        this.#usageCount.inputTokens += parseInt(usage?.promptTokens?.toString() ?? '0', 10);
        this.#usageCount.outputTokens += parseInt(usage?.completionTokens?.toString() ?? '0', 10);
      }
      this.#usageCount.totalTokens += parseInt(usage?.totalTokens?.toString() ?? '0', 10);
    };

    super({
      start: async controller => {
        const writer = new WritableStream<ChunkType>({
          write: chunk => {
            if (
              (chunk.type === 'step-output' &&
                chunk.payload?.output?.from === 'AGENT' &&
                chunk.payload?.output?.type === 'finish') ||
              (chunk.type === 'step-output' &&
                chunk.payload?.output?.from === 'WORKFLOW' &&
                chunk.payload?.output?.type === 'finish')
            ) {
              const output = chunk.payload?.output;
              if (output && 'payload' in output && output.payload) {
                const finishPayload = output.payload;
                if ('usage' in finishPayload && finishPayload.usage) {
                  updateUsageCount(finishPayload.usage);
                }
              }
            }

            controller.enqueue(chunk);
          },
        });

        controller.enqueue({
          type: 'workflow-start',
          runId: run.runId,
          from: ChunkFrom.WORKFLOW,
          payload: {
            workflowId: run.workflowId,
          },
        });

        const stream: ReadableStream<ChunkType> = await createStream(writer);

        let workflowStatus: WorkflowRunStatus = 'success';

        for await (const chunk of stream) {
          // update the usage count
          if (chunk.type === 'step-finish' && chunk.payload.usage) {
            updateUsageCount(chunk.payload.usage);
          } else if (chunk.type === 'workflow-canceled') {
            workflowStatus = 'canceled';
          } else if (chunk.type === 'workflow-step-suspended') {
            workflowStatus = 'suspended';
          } else if (chunk.type === 'workflow-step-result' && chunk.payload.status === 'failed') {
            workflowStatus = 'failed';
          }

          controller.enqueue(chunk);
        }

        controller.enqueue({
          type: 'workflow-finish',
          runId: run.runId,
          from: ChunkFrom.WORKFLOW,
          payload: {
            workflowStatus,
            output: {
              usage: this.#usageCount,
            },
            metadata: {},
          },
        });

        controller.close();
        deferredPromise.resolve();
      },
    });

    this.#run = run;
    this.#streamPromise = deferredPromise;
  }

  get status() {
    return this.#streamPromise.promise.then(() => this.#run._getExecutionResults()).then(res => res!.status);
  }

  get result() {
    return this.#streamPromise.promise.then(() => this.#run._getExecutionResults());
  }

  get usage() {
    return this.#streamPromise.promise.then(() => this.#usageCount);
  }
}<|MERGE_RESOLUTION|>--- conflicted
+++ resolved
@@ -1,10 +1,6 @@
 import { ReadableStream } from 'stream/web';
 import type z from 'zod';
-<<<<<<< HEAD
-import type { Run, Step } from '../workflows';
-=======
 import type { Run, Step, WorkflowRunStatus } from '../workflows';
->>>>>>> 318fd497
 import type { ChunkType } from './types';
 import { ChunkFrom } from './types';
 
