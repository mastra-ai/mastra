import type { LanguageModelV1LogProbs } from '@ai-sdk/provider';
import type {
  LanguageModelV2FinishReason,
  LanguageModelV2Usage,
  SharedV2ProviderMetadata,
  LanguageModelV2CallWarning,
  LanguageModelV2ResponseMetadata,
  LanguageModelV2,
  LanguageModelV2StreamPart,
} from '@ai-sdk/provider-v5';
<<<<<<< HEAD
import type { LanguageModelV1StreamPart, LanguageModelRequestMetadata } from 'ai';
import type { CoreMessage, StepResult, ToolSet, TypedToolCall } from 'ai-v5';
=======
import type { Span } from '@opentelemetry/api';
import type { FinishReason, LanguageModelRequestMetadata, TelemetrySettings } from 'ai';
import type { ModelMessage, StepResult, ToolSet, UIMessage } from 'ai-v5';
import type { AIV5ResponseMessage } from '../agent/message-list';
import type { AIV5Type } from '../agent/message-list/types';
import type { TracingContext } from '../ai-tracing/types';
import type { OutputProcessor } from '../processors';
import type { ProcessorRunnerMode } from '../processors/runner';
>>>>>>> 370f8a64
import type { WorkflowStreamEvent } from '../workflows/types';
import type { InferSchemaOutput, OutputSchema, PartialSchemaOutput } from './base/schema';

export enum ChunkFrom {
  AGENT = 'AGENT',
  USER = 'USER',
  SYSTEM = 'SYSTEM',
  WORKFLOW = 'WORKFLOW',
}

interface BaseChunkType {
  runId: string;
  from: ChunkFrom;
  metadata?: Record<string, any>;
}

interface ResponseMetadataPayload {
  signature?: string;
  [key: string]: unknown;
}

export interface TextStartPayload {
  id: string;
  providerMetadata?: SharedV2ProviderMetadata;
}

export interface TextDeltaPayload {
  id: string;
  providerMetadata?: SharedV2ProviderMetadata;
  text: string;
}

interface TextEndPayload {
  id: string;
  providerMetadata?: SharedV2ProviderMetadata;
  [key: string]: unknown;
}

export interface ReasoningStartPayload {
  id: string;
  providerMetadata?: SharedV2ProviderMetadata;
  signature?: string;
}

export interface ReasoningDeltaPayload {
  id: string;
  providerMetadata?: SharedV2ProviderMetadata;
  text: string;
}

interface ReasoningEndPayload {
  id: string;
  providerMetadata?: SharedV2ProviderMetadata;
  signature?: string;
}

export interface SourcePayload {
  id: string;
  sourceType: 'url' | 'document';
  title: string;
  mimeType?: string;
  filename?: string;
  url?: string;
  providerMetadata?: SharedV2ProviderMetadata;
}

export interface FilePayload {
  data: string | Uint8Array;
  base64?: string;
  mimeType: string;
  providerMetadata?: SharedV2ProviderMetadata;
}

type JSONValue = string | number | boolean | null | JSONObject | JSONArray;
type JSONObject = { [key: string]: JSONValue | undefined };
type JSONArray = JSONValue[];

export type ReadonlyJSONValue = null | string | number | boolean | ReadonlyJSONObject | ReadonlyJSONArray;

export type ReadonlyJSONObject = {
  readonly [key: string]: ReadonlyJSONValue;
};

export type ReadonlyJSONArray = readonly ReadonlyJSONValue[];

export interface MastraMetadataMessage {
  type: 'text' | 'tool';
  content?: string;
  toolName?: string;
  toolInput?: ReadonlyJSONValue;
  toolOutput?: ReadonlyJSONValue;
  args?: ReadonlyJSONValue;
  toolCallId?: string;
  result?: ReadonlyJSONValue;
}

export interface MastraMetadata {
  isStreaming?: boolean;
  from?: 'AGENT' | 'WORKFLOW' | 'USER' | 'SYSTEM';
  networkMetadata?: ReadonlyJSONObject;
  toolOutput?: ReadonlyJSONValue | ReadonlyJSONValue[];
  messages?: MastraMetadataMessage[];
  workflowFullState?: ReadonlyJSONObject;
  selectionReason?: string;
}

export interface ToolCallPayload<TArgs = unknown, TOutput = unknown> {
  toolCallId: string;
  toolName: string;
  args?: TArgs & {
    __mastraMetadata?: MastraMetadata;
  };
  providerExecuted?: boolean;
  providerMetadata?: SharedV2ProviderMetadata;
  output?: TOutput;
  dynamic?: boolean;
}

export interface ToolResultPayload<TResult = unknown, TArgs = unknown> {
  toolCallId: string;
  toolName: string;
  result: TResult;
  isError?: boolean;
  providerExecuted?: boolean;
  providerMetadata?: SharedV2ProviderMetadata;
  args?: TArgs;
  dynamic?: boolean;
}

export type DynamicToolCallPayload = ToolCallPayload<any, any>;
export type DynamicToolResultPayload = ToolResultPayload<any, any>;

interface ToolCallInputStreamingStartPayload {
  toolCallId: string;
  toolName: string;
  providerExecuted?: boolean;
  providerMetadata?: SharedV2ProviderMetadata;
  dynamic?: boolean;
}

interface ToolCallDeltaPayload {
  argsTextDelta: string;
  toolCallId: string;
  providerMetadata?: SharedV2ProviderMetadata;
  toolName?: string;
}

interface ToolCallInputStreamingEndPayload {
  toolCallId: string;
  providerMetadata?: SharedV2ProviderMetadata;
}

interface FinishPayload {
  stepResult: {
    reason: LanguageModelV2FinishReason;
    warnings?: LanguageModelV2CallWarning[];
    isContinued?: boolean;
    logprobs?: LanguageModelV1LogProbs;
  };
  output: {
    usage: LanguageModelV2Usage;
  };
  metadata: {
    providerMetadata?: SharedV2ProviderMetadata;
    request?: LanguageModelRequestMetadata;
    [key: string]: unknown;
  };
  messages: {
    all: ModelMessage[];
    user: ModelMessage[];
    nonUser: AIV5ResponseMessage[];
  };
  [key: string]: unknown;
}

interface ErrorPayload {
  error: unknown;
  [key: string]: unknown;
}

interface RawPayload {
  [key: string]: unknown;
}

interface StartPayload {
  [key: string]: unknown;
}

interface StepStartPayload {
  messageId?: string;
  request: {
    body?: string;
    [key: string]: unknown;
  };
  warnings?: LanguageModelV2CallWarning[];
  [key: string]: unknown;
}

export interface StepFinishPayload<Tools extends ToolSet = ToolSet, OUTPUT extends OutputSchema = undefined> {
  id?: string;
  providerMetadata?: SharedV2ProviderMetadata;
  totalUsage?: LanguageModelV2Usage;
  response?: LanguageModelV2ResponseMetadata;
  messageId?: string;
  stepResult: {
    logprobs?: LanguageModelV1LogProbs;
    isContinued?: boolean;
    warnings?: LanguageModelV2CallWarning[];
    reason: LanguageModelV2FinishReason;
  };
  output: {
    text?: string;
    toolCalls?: TypedToolCall<Tools>[];
    usage: LanguageModelV2Usage;
    steps?: StepResult<Tools>[];
    object?: OUTPUT extends undefined ? unknown : InferSchemaOutput<OUTPUT>;
  };
  metadata: {
    request?: LanguageModelRequestMetadata;
    providerMetadata?: SharedV2ProviderMetadata;
    [key: string]: unknown;
  };
  messages?: {
    all: ModelMessage[];
    user: ModelMessage[];
    nonUser: AIV5ResponseMessage[];
  };
  [key: string]: unknown;
}

interface ToolErrorPayload {
  id?: string;
  providerMetadata?: SharedV2ProviderMetadata;
  toolCallId: string;
  toolName: string;
  args?: Record<string, unknown>;
  error: unknown;
  providerExecuted?: boolean;
}

interface AbortPayload {
  [key: string]: unknown;
}

interface ReasoningSignaturePayload {
  id: string;
  signature: string;
  providerMetadata?: SharedV2ProviderMetadata;
}

interface RedactedReasoningPayload {
  id: string;
  data: unknown;
  providerMetadata?: SharedV2ProviderMetadata;
}

interface ToolOutputPayload<TOutput = unknown> {
  output: TOutput; // Tool outputs can be any shape, including nested workflow chunks
  toolCallId: string;
  toolName?: string;
  [key: string]: unknown;
}

type DynamicToolOutputPayload = ToolOutputPayload<any>;

// Define a specific type for nested workflow outputs
type NestedWorkflowOutput = {
  from: ChunkFrom;
  type: string;
  payload?: {
    output?: ChunkType | NestedWorkflowOutput; // Allow one level of nesting
    usage?: unknown;
    [key: string]: unknown;
  };
  [key: string]: unknown;
};

interface StepOutputPayload {
  output: ChunkType | NestedWorkflowOutput;
  [key: string]: unknown;
}

interface WatchPayload {
  [key: string]: unknown;
}

interface TripwirePayload {
  tripwireReason: string;
}

// Network-specific payload interfaces
interface RoutingAgentStartPayload {
  inputData: {
    task: string;
    resourceId: string;
    resourceType: string;
    result?: string;
    iteration: number;
    threadId?: string;
    threadResourceId?: string;
    isOneOff: boolean;
    verboseIntrospection: boolean;
  };
}

interface RoutingAgentEndPayload {
  task: string;
  resourceId: string;
  resourceType: string;
  prompt: string;
  result: string;
  isComplete?: boolean;
  selectionReason: string;
  iteration: number;
}

interface AgentExecutionStartPayload {
  agentId: string;
  args: {
    task: string;
    resourceId: string;
    resourceType: string;
    prompt: string;
    result: string;
    isComplete?: boolean;
    selectionReason: string;
    iteration: number;
  };
  runId: string;
}

interface AgentExecutionEndPayload {
  task: string;
  agentId: string;
  result: string;
  isComplete: boolean;
  iteration: number;
}

interface WorkflowExecutionStartPayload {
  name: string;
  args: {
    task: string;
    resourceId: string;
    resourceType: string;
    prompt: string;
    result: string;
    isComplete?: boolean;
    selectionReason: string;
    iteration: number;
  };
  runId: string;
}

interface WorkflowExecutionEndPayload {
  task: string;
  resourceId: string;
  resourceType: string;
  result: string;
  isComplete: boolean;
  iteration: number;
}

interface ToolExecutionStartPayload {
  args: Record<string, unknown> & {
    toolName?: string;
    toolCallId?: string;
    args?: Record<string, unknown>; // The actual tool arguments are nested here
    selectionReason?: string;
    __mastraMetadata?: MastraMetadata;
    // Other inputData fields spread here
    [key: string]: unknown;
  };
  runId: string;
}

interface ToolExecutionEndPayload {
  task: string;
  resourceId: string;
  resourceType: string;
  result: unknown;
  isComplete: boolean;
  iteration: number;
  toolCallId: string;
  toolName: string;
}

interface NetworkStepFinishPayload {
  task: string;
  result: string;
  isComplete: boolean;
  iteration: number;
}

interface NetworkFinishPayload {
  task: string;
  resourceId: string;
  resourceType: string;
  prompt: string;
  result: string;
  isComplete?: boolean;
  completionReason: string;
  iteration: number;
  threadId?: string;
  threadResourceId?: string;
  isOneOff: boolean;
}

interface ToolCallApprovalPayload {
  toolCallId: string;
  toolName: string;
  args: Record<string, any>;
}

interface ToolCallSuspendedPayload {
  toolCallId: string;
  toolName: string;
  suspendPayload: any;
}

export type NetworkChunkType =
  | (BaseChunkType & { type: 'routing-agent-start'; payload: RoutingAgentStartPayload })
  | (BaseChunkType & { type: 'routing-agent-end'; payload: RoutingAgentEndPayload })
  | (BaseChunkType & { type: 'agent-execution-start'; payload: AgentExecutionStartPayload })
  | (BaseChunkType & { type: 'agent-execution-end'; payload: AgentExecutionEndPayload })
  | (BaseChunkType & { type: 'workflow-execution-start'; payload: WorkflowExecutionStartPayload })
  | (BaseChunkType & { type: 'workflow-execution-end'; payload: WorkflowExecutionEndPayload })
  | (BaseChunkType & { type: 'tool-execution-start'; payload: ToolExecutionStartPayload })
  | (BaseChunkType & { type: 'tool-execution-end'; payload: ToolExecutionEndPayload })
  | (BaseChunkType & { type: 'network-execution-event-step-finish'; payload: NetworkStepFinishPayload })
  | (BaseChunkType & { type: 'network-execution-event-finish'; payload: NetworkFinishPayload })
  | (BaseChunkType & { type: `agent-execution-event-${string}`; payload: unknown })
  | (BaseChunkType & { type: `workflow-execution-event-${string}`; payload: object });

// Strongly typed chunk type (currently only OUTPUT is strongly typed, tools use dynamic types)
export type TypedChunkType<OUTPUT extends OutputSchema = undefined> =
  | (BaseChunkType & { type: 'response-metadata'; payload: ResponseMetadataPayload })
  | (BaseChunkType & { type: 'text-start'; payload: TextStartPayload })
  | (BaseChunkType & { type: 'text-delta'; payload: TextDeltaPayload })
  | (BaseChunkType & { type: 'text-end'; payload: TextEndPayload })
  | (BaseChunkType & { type: 'reasoning-start'; payload: ReasoningStartPayload })
  | (BaseChunkType & { type: 'reasoning-delta'; payload: ReasoningDeltaPayload })
  | (BaseChunkType & { type: 'reasoning-end'; payload: ReasoningEndPayload })
  | (BaseChunkType & { type: 'reasoning-signature'; payload: ReasoningSignaturePayload })
  | (BaseChunkType & { type: 'redacted-reasoning'; payload: RedactedReasoningPayload })
  | (BaseChunkType & { type: 'source'; payload: SourcePayload })
  | (BaseChunkType & { type: 'file'; payload: FilePayload })
  | (BaseChunkType & { type: 'tool-call'; payload: ToolCallPayload })
  | (BaseChunkType & { type: 'tool-call-approval'; payload: ToolCallApprovalPayload })
  | (BaseChunkType & { type: 'tool-call-suspended'; payload: ToolCallSuspendedPayload })
  | (BaseChunkType & { type: 'tool-result'; payload: ToolResultPayload })
  | (BaseChunkType & { type: 'tool-call-input-streaming-start'; payload: ToolCallInputStreamingStartPayload })
  | (BaseChunkType & { type: 'tool-call-delta'; payload: ToolCallDeltaPayload })
  | (BaseChunkType & { type: 'tool-call-input-streaming-end'; payload: ToolCallInputStreamingEndPayload })
  | (BaseChunkType & { type: 'finish'; payload: FinishPayload })
  | (BaseChunkType & { type: 'error'; payload: ErrorPayload })
  | (BaseChunkType & { type: 'raw'; payload: RawPayload })
  | (BaseChunkType & { type: 'start'; payload: StartPayload })
  | (BaseChunkType & { type: 'step-start'; payload: StepStartPayload })
  | (BaseChunkType & { type: 'step-finish'; payload: StepFinishPayload<ToolSet, OUTPUT> })
  | (BaseChunkType & { type: 'tool-error'; payload: ToolErrorPayload })
  | (BaseChunkType & { type: 'abort'; payload: AbortPayload })
  | (BaseChunkType & {
      type: 'object';
      object: PartialSchemaOutput<OUTPUT>;
    })
<<<<<<< HEAD
  | (BaseChunkType & {
      /**
       * The object promise is resolved with the object from the object-result chunk
       */
      type: 'object-result';
      object: InferSchemaOutput<OUTPUT>;
    })
  | (BaseChunkType & { type: 'tool-output'; payload: ToolOutputPayload })
=======
  | (BaseChunkType & { type: 'tool-output'; payload: DynamicToolOutputPayload })
>>>>>>> 370f8a64
  | (BaseChunkType & { type: 'step-output'; payload: StepOutputPayload })
  | (BaseChunkType & { type: 'workflow-step-output'; payload: StepOutputPayload })
  | (BaseChunkType & { type: 'watch'; payload: WatchPayload })
  | (BaseChunkType & { type: 'tripwire'; payload: TripwirePayload })
  | (BaseChunkType & WorkflowStreamEvent)
  | NetworkChunkType;

<<<<<<< HEAD
export type OnResult = (result: {
  warnings: Record<string, any>;
  request: Record<string, any>;
  rawResponse: Record<string, any>;
}) => void;

export type CreateStream = () => Promise<{
  stream: ReadableStream<LanguageModelV1StreamPart | Record<string, any>>;
  warnings: Record<string, any>;
  request: Record<string, any>;
  rawResponse?: Record<string, any>;
  response?: Record<string, any>;
}>;

export interface StepBufferItem<OUTPUT extends OutputSchema = undefined> {
  stepType: 'initial' | 'tool-result';
  text: string;
  reasoning?: string;
  object?: InferSchemaOutput<OUTPUT>;
  sources: any[];
  files: any[];
  toolCalls: any[];
  toolResults: any[];
  warnings?: LanguageModelV2CallWarning[];
  reasoningDetails?: any;
  providerMetadata?: SharedV2ProviderMetadata;
  experimental_providerMetadata?: SharedV2ProviderMetadata;
  isContinued?: boolean;
  logprobs?: LanguageModelV1LogProbs;
  finishReason?: LanguageModelV2FinishReason;
  response?: StepResult<any>['response'];
  request?: LanguageModelRequestMetadata;
  usage?: LanguageModelV2Usage;
  content: StepResult<any>['content'];
}
=======
// Default ChunkType for backward compatibility using dynamic (any) tool types
export type ChunkType<OUTPUT extends OutputSchema = undefined> = TypedChunkType<OUTPUT>;
>>>>>>> 370f8a64

export interface LanguageModelV2StreamResult {
  stream: ReadableStream<LanguageModelV2StreamPart>;
  request: LLMStepResult['request'];
  response?: LLMStepResult['response'];
  rawResponse: LLMStepResult['response'] | Record<string, never>;
  warnings?: LLMStepResult['warnings'];
}

export type OnResult = (result: Omit<LanguageModelV2StreamResult, 'stream'>) => void;
export type CreateStream = () => Promise<LanguageModelV2StreamResult>;

export type SourceChunk = BaseChunkType & { type: 'source'; payload: SourcePayload };
export type FileChunk = BaseChunkType & { type: 'file'; payload: FilePayload };
export type ToolCallChunk = BaseChunkType & { type: 'tool-call'; payload: ToolCallPayload };
export type ToolResultChunk = BaseChunkType & { type: 'tool-result'; payload: ToolResultPayload };
export type ReasoningChunk = BaseChunkType & { type: 'reasoning'; payload: ReasoningDeltaPayload };

export type ExecuteStreamModelManager<T> = (
  callback: (model: LanguageModelV2, isLastModel: boolean) => Promise<T>,
) => Promise<T>;

export type ModelManagerModelConfig = {
  model: LanguageModelV2;
  maxRetries: number;
  id: string;
};

export interface LanguageModelUsage {
  inputTokens?: number;
  outputTokens?: number;
  totalTokens?: number;
  reasoningTokens?: number;
  cachedInputTokens?: number;
}

export type partialModel = {
  modelId?: string;
  provider?: string;
  version?: string;
};

export type MastraOnStepFinishCallback = (
  event: LLMStepResult & { model?: partialModel; runId?: string },
) => Promise<void> | void;

export type MastraOnFinishCallbackArgs<OUTPUT extends OutputSchema = undefined> = LLMStepResult & {
  error?: Error | string | { message: string; stack: string };
  object?: InferSchemaOutput<OUTPUT>;
  steps: LLMStepResult[];
  totalUsage: LanguageModelUsage;
  model?: partialModel;
  runId?: string;
};

export type MastraOnFinishCallback = (event: MastraOnFinishCallbackArgs) => Promise<void> | void;

export type MastraModelOutputOptions<OUTPUT extends OutputSchema = undefined> = {
  runId: string;
  rootSpan?: Span;
  telemetry_settings?: TelemetrySettings;
  toolCallStreaming?: boolean;
  onFinish?: MastraOnFinishCallback;
  onStepFinish?: MastraOnStepFinishCallback;
  includeRawChunks?: boolean;
  output?: OUTPUT;
  outputProcessors?: OutputProcessor[];
  outputProcessorRunnerMode?: ProcessorRunnerMode;
  returnScorerData?: boolean;
  tracingContext?: TracingContext;
};

export type LLMStepResult = {
  stepType?: 'initial' | 'tool-result';
  toolCalls: ToolCallChunk[];
  toolResults: ToolResultChunk[];
  dynamicToolCalls: ToolCallChunk[];
  dynamicToolResults: ToolResultChunk[];
  staticToolCalls: ToolCallChunk[];
  staticToolResults: ToolResultChunk[];
  files: FileChunk[];
  sources: SourceChunk[];
  text: string;
  reasoning: ReasoningChunk[];
  content: AIV5Type.StepResult<ToolSet>['content'];
  finishReason?: FinishReason | string;
  usage: LanguageModelUsage;
  warnings: LanguageModelV2CallWarning[];
  request: { body?: unknown };
  response: {
    headers?: Record<string, string>;
    messages?: StepResult<ToolSet>['response']['messages'];
    uiMessages?: UIMessage[];
    id?: string;
    timestamp?: Date;
    modelId?: string;
    [key: string]: unknown;
  };
  reasoningText: string | undefined;
  providerMetadata: SharedV2ProviderMetadata | undefined;
};<|MERGE_RESOLUTION|>--- conflicted
+++ resolved
@@ -8,19 +8,13 @@
   LanguageModelV2,
   LanguageModelV2StreamPart,
 } from '@ai-sdk/provider-v5';
-<<<<<<< HEAD
-import type { LanguageModelV1StreamPart, LanguageModelRequestMetadata } from 'ai';
-import type { CoreMessage, StepResult, ToolSet, TypedToolCall } from 'ai-v5';
-=======
 import type { Span } from '@opentelemetry/api';
 import type { FinishReason, LanguageModelRequestMetadata, TelemetrySettings } from 'ai';
-import type { ModelMessage, StepResult, ToolSet, UIMessage } from 'ai-v5';
+import type { ModelMessage, StepResult, ToolSet, TypedToolCall, UIMessage } from 'ai-v5';
 import type { AIV5ResponseMessage } from '../agent/message-list';
 import type { AIV5Type } from '../agent/message-list/types';
 import type { TracingContext } from '../ai-tracing/types';
 import type { OutputProcessor } from '../processors';
-import type { ProcessorRunnerMode } from '../processors/runner';
->>>>>>> 370f8a64
 import type { WorkflowStreamEvent } from '../workflows/types';
 import type { InferSchemaOutput, OutputSchema, PartialSchemaOutput } from './base/schema';
 
@@ -487,7 +481,6 @@
       type: 'object';
       object: PartialSchemaOutput<OUTPUT>;
     })
-<<<<<<< HEAD
   | (BaseChunkType & {
       /**
        * The object promise is resolved with the object from the object-result chunk
@@ -495,10 +488,7 @@
       type: 'object-result';
       object: InferSchemaOutput<OUTPUT>;
     })
-  | (BaseChunkType & { type: 'tool-output'; payload: ToolOutputPayload })
-=======
   | (BaseChunkType & { type: 'tool-output'; payload: DynamicToolOutputPayload })
->>>>>>> 370f8a64
   | (BaseChunkType & { type: 'step-output'; payload: StepOutputPayload })
   | (BaseChunkType & { type: 'workflow-step-output'; payload: StepOutputPayload })
   | (BaseChunkType & { type: 'watch'; payload: WatchPayload })
@@ -506,46 +496,8 @@
   | (BaseChunkType & WorkflowStreamEvent)
   | NetworkChunkType;
 
-<<<<<<< HEAD
-export type OnResult = (result: {
-  warnings: Record<string, any>;
-  request: Record<string, any>;
-  rawResponse: Record<string, any>;
-}) => void;
-
-export type CreateStream = () => Promise<{
-  stream: ReadableStream<LanguageModelV1StreamPart | Record<string, any>>;
-  warnings: Record<string, any>;
-  request: Record<string, any>;
-  rawResponse?: Record<string, any>;
-  response?: Record<string, any>;
-}>;
-
-export interface StepBufferItem<OUTPUT extends OutputSchema = undefined> {
-  stepType: 'initial' | 'tool-result';
-  text: string;
-  reasoning?: string;
-  object?: InferSchemaOutput<OUTPUT>;
-  sources: any[];
-  files: any[];
-  toolCalls: any[];
-  toolResults: any[];
-  warnings?: LanguageModelV2CallWarning[];
-  reasoningDetails?: any;
-  providerMetadata?: SharedV2ProviderMetadata;
-  experimental_providerMetadata?: SharedV2ProviderMetadata;
-  isContinued?: boolean;
-  logprobs?: LanguageModelV1LogProbs;
-  finishReason?: LanguageModelV2FinishReason;
-  response?: StepResult<any>['response'];
-  request?: LanguageModelRequestMetadata;
-  usage?: LanguageModelV2Usage;
-  content: StepResult<any>['content'];
-}
-=======
 // Default ChunkType for backward compatibility using dynamic (any) tool types
 export type ChunkType<OUTPUT extends OutputSchema = undefined> = TypedChunkType<OUTPUT>;
->>>>>>> 370f8a64
 
 export interface LanguageModelV2StreamResult {
   stream: ReadableStream<LanguageModelV2StreamPart>;
@@ -613,7 +565,7 @@
   includeRawChunks?: boolean;
   output?: OUTPUT;
   outputProcessors?: OutputProcessor[];
-  outputProcessorRunnerMode?: ProcessorRunnerMode;
+  isLLMExecutionStep?: boolean;
   returnScorerData?: boolean;
   tracingContext?: TracingContext;
 };
