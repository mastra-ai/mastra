--- conflicted
+++ resolved
@@ -356,13 +356,8 @@
           if ('inputSchema' in tool) {
             inputSchema = tool.inputSchema;
           } else if ('parameters' in tool) {
-<<<<<<< HEAD
-            // @ts-ignore
-            inputSchema = tool.parameters as unknown as Schema<any>;
-=======
             // @ts-ignore tool is not part
             inputSchema = tool.parameters;
->>>>>>> bf504a83
           }
 
           const sdkTool = toolFn({
