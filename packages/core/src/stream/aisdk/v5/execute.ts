import { isAbortError } from '@ai-sdk/provider-utils';
import { injectJsonInstructionIntoMessages } from '@ai-sdk/provider-utils-v5';
import type { LanguageModelV2, LanguageModelV2Prompt, SharedV2ProviderOptions } from '@ai-sdk/provider-v5';
import type { Span } from '@opentelemetry/api';
<<<<<<< HEAD
import type { CallSettings, TelemetrySettings, ToolChoice, ToolSet } from 'ai-v5';
=======
import type { CallSettings, TelemetrySettings, ToolChoice, ToolSet } from 'ai';
import pRetry from 'p-retry';
>>>>>>> e3c10776
import type { StructuredOutputOptions } from '../../../agent/types';
import { getResponseFormat } from '../../base/schema';
import type { OutputSchema } from '../../base/schema';
import type { LanguageModelV2StreamResult, OnResult } from '../../types';
import { prepareToolsAndToolChoice } from './compat';
import { AISDKV5InputStream } from './input';

function omit<T extends object, K extends keyof T>(obj: T, keys: K[]): Omit<T, K> {
  const newObj = { ...obj };
  for (const key of keys) {
    delete newObj[key];
  }
  return newObj;
}

type ExecutionProps<OUTPUT extends OutputSchema = undefined> = {
  runId: string;
  model: LanguageModelV2;
  providerOptions?: SharedV2ProviderOptions;
  inputMessages: LanguageModelV2Prompt;
  tools?: ToolSet;
  toolChoice?: ToolChoice<ToolSet>;
  options?: {
    activeTools?: string[];
    abortSignal?: AbortSignal;
  };
  modelStreamSpan: Span;
  telemetry_settings?: TelemetrySettings;
  includeRawChunks?: boolean;
  modelSettings?: CallSettings;
  onResult: OnResult;
  structuredOutput?: StructuredOutputOptions<OUTPUT>;
  /**
  Additional HTTP headers to be sent with the request.
  Only applicable for HTTP-based providers.
  */
  headers?: Record<string, string | undefined>;
  shouldThrowError?: boolean;
};

export function execute<OUTPUT extends OutputSchema = undefined>({
  runId,
  model,
  providerOptions,
  inputMessages,
  tools,
  toolChoice,
  options,
  onResult,
  modelStreamSpan,
  telemetry_settings,
  includeRawChunks,
  modelSettings,
  structuredOutput,
  headers,
  shouldThrowError,
}: ExecutionProps<OUTPUT>) {
  // Deprecation warning for top-level abortSignal
  if (options?.abortSignal && !modelSettings?.abortSignal) {
    console.warn(
      '[Deprecation Warning] Using top-level `abortSignal` is deprecated. ' +
        'Please use `modelSettings.abortSignal` instead. ' +
        'The top-level `abortSignal` option will be removed in a future version.',
    );
  }

  const v5 = new AISDKV5InputStream({
    component: 'LLM',
    name: model.modelId,
  });

  const toolsAndToolChoice = prepareToolsAndToolChoice({
    tools,
    toolChoice,
    activeTools: options?.activeTools,
  });

  if (modelStreamSpan && toolsAndToolChoice?.tools?.length && telemetry_settings?.recordOutputs !== false) {
    modelStreamSpan.setAttributes({
      'stream.prompt.tools': toolsAndToolChoice?.tools?.map(tool => JSON.stringify(tool)),
    });
  }

  const structuredOutputMode = structuredOutput?.schema
    ? structuredOutput?.model
      ? 'processor'
      : 'direct'
    : undefined;

  const responseFormat = structuredOutput?.schema ? getResponseFormat(structuredOutput?.schema) : undefined;

  let prompt = inputMessages;
  if (structuredOutputMode === 'direct' && responseFormat?.type === 'json' && structuredOutput?.jsonPromptInjection) {
    prompt = injectJsonInstructionIntoMessages({
      messages: inputMessages,
      schema: responseFormat.schema,
    });
  }
  const stream = v5.initialize({
    runId,
    onResult,
    createStream: async () => {
      try {
        const filteredModelSettings = omit(modelSettings || {}, ['maxRetries', 'headers', 'abortSignal']);
        const abortSignal = modelSettings?.abortSignal || options?.abortSignal;

        return await pRetry(
          async () => {
            const streamResult = await model.doStream({
              ...toolsAndToolChoice,
              prompt,
              providerOptions,
              abortSignal,
              includeRawChunks,
              responseFormat:
                structuredOutputMode === 'direct' && !structuredOutput?.jsonPromptInjection
                  ? responseFormat
                  : undefined,
              ...filteredModelSettings,
              headers,
            });

            // We have to cast this because doStream is missing the warnings property in its return type even though it exists
            return streamResult as unknown as LanguageModelV2StreamResult;
          },
          {
            retries: modelSettings?.maxRetries ?? 2,
            signal: abortSignal,
          },
        );
      } catch (error) {
        console.error('Error creating stream', error);
        const abortSignal = modelSettings?.abortSignal || options?.abortSignal;
        if (isAbortError(error) && abortSignal?.aborted) {
          console.error('Abort error', error);
        }

        if (shouldThrowError) {
          throw error;
        }

        return {
          stream: new ReadableStream({
            start: async controller => {
              controller.enqueue({
                type: 'error',
                error: {
                  message: error instanceof Error ? error.message : JSON.stringify(error),
                  stack: error instanceof Error ? error.stack : undefined,
                },
              });
              controller.close();
            },
          }),
          warnings: [],
          request: {},
          rawResponse: {},
        };
      }
    },
  });

  return stream;
}<|MERGE_RESOLUTION|>--- conflicted
+++ resolved
@@ -2,12 +2,8 @@
 import { injectJsonInstructionIntoMessages } from '@ai-sdk/provider-utils-v5';
 import type { LanguageModelV2, LanguageModelV2Prompt, SharedV2ProviderOptions } from '@ai-sdk/provider-v5';
 import type { Span } from '@opentelemetry/api';
-<<<<<<< HEAD
 import type { CallSettings, TelemetrySettings, ToolChoice, ToolSet } from 'ai-v5';
-=======
-import type { CallSettings, TelemetrySettings, ToolChoice, ToolSet } from 'ai';
 import pRetry from 'p-retry';
->>>>>>> e3c10776
 import type { StructuredOutputOptions } from '../../../agent/types';
 import { getResponseFormat } from '../../base/schema';
 import type { OutputSchema } from '../../base/schema';
