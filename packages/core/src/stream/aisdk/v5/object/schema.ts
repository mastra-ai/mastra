import type { LanguageModelV2CallOptions } from '@ai-sdk/provider-v5';
import { asSchema } from 'ai-v5';
import type { JSONSchema7 } from 'ai-v5';

export function getOutputSchema({ schema }: { schema?: Parameters<typeof asSchema>[0] }) {
  const jsonSchema = schema ? asSchema(schema).jsonSchema : undefined;
  if (!jsonSchema) {
    return undefined;
  }

<<<<<<< HEAD
  if (output === 'array') {
    const { $schema, ...itemSchema } = jsonSchema;
    if (itemSchema.type === 'array') {
      const innerElement = itemSchema.items;
      const arrayOutputSchema: JSONSchema7 = {
        $schema: $schema,
        type: 'object',
        properties: {
          elements: { type: 'array', items: innerElement },
        },
        required: ['elements'],
        additionalProperties: false,
      };

      return arrayOutputSchema;
    } else {
      const arrayOutputSchema: JSONSchema7 = {
        $schema: $schema,
        type: 'object',
        properties: {
          elements: { type: 'array', items: itemSchema },
        },
        required: ['elements'],
        additionalProperties: false,
      };
      return arrayOutputSchema;
    }
=======
  const { $schema, ...itemSchema } = jsonSchema;
  if (itemSchema.type === 'array') {
    const innerElement = itemSchema.items;
    const arrayOutputSchema: JSONSchema7 = {
      $schema: $schema,
      type: 'object',
      properties: {
        elements: { type: 'array', items: innerElement },
      },
      required: ['elements'],
      additionalProperties: false,
    };

    return {
      jsonSchema: arrayOutputSchema,
      outputFormat: 'array',
    };
>>>>>>> fd439fc7
  }

  // TODO: Do we need to also wrap Enum type?
  // example:
  // {
  //   type: 'string',
  //   enum: [ 'element 1', 'element 2', 'element 3' ],
  //   '$schema': 'http://json-schema.org/draft-07/schema#'
  // }

  return {
    jsonSchema: jsonSchema,
    outputFormat: jsonSchema.type, // 'object'
  };
}

export function getResponseFormat({
  schema,
}:
  | {
      schema?: Parameters<typeof asSchema>[0];
    }
  | undefined = {}): NonNullable<LanguageModelV2CallOptions['responseFormat']> {
  if (schema) {
    const outputSchema = getOutputSchema({ schema });
    return {
      type: 'json',
      schema: outputSchema?.jsonSchema,
    };
  }

  // response format 'text' for everything else (regular text gen, tool calls, etc)
  return {
    type: 'text',
  };
}<|MERGE_RESOLUTION|>--- conflicted
+++ resolved
@@ -8,35 +8,6 @@
     return undefined;
   }
 
-<<<<<<< HEAD
-  if (output === 'array') {
-    const { $schema, ...itemSchema } = jsonSchema;
-    if (itemSchema.type === 'array') {
-      const innerElement = itemSchema.items;
-      const arrayOutputSchema: JSONSchema7 = {
-        $schema: $schema,
-        type: 'object',
-        properties: {
-          elements: { type: 'array', items: innerElement },
-        },
-        required: ['elements'],
-        additionalProperties: false,
-      };
-
-      return arrayOutputSchema;
-    } else {
-      const arrayOutputSchema: JSONSchema7 = {
-        $schema: $schema,
-        type: 'object',
-        properties: {
-          elements: { type: 'array', items: itemSchema },
-        },
-        required: ['elements'],
-        additionalProperties: false,
-      };
-      return arrayOutputSchema;
-    }
-=======
   const { $schema, ...itemSchema } = jsonSchema;
   if (itemSchema.type === 'array') {
     const innerElement = itemSchema.items;
@@ -54,7 +25,6 @@
       jsonSchema: arrayOutputSchema,
       outputFormat: 'array',
     };
->>>>>>> fd439fc7
   }
 
   // TODO: Do we need to also wrap Enum type?
