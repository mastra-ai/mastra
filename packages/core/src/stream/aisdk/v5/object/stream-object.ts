--- conflicted
+++ resolved
@@ -99,28 +99,6 @@
 
             textPreviousObject = currentObjectJson;
           }
-<<<<<<< HEAD
-        } else if (
-          objectOptions?.output === 'no-schema' ||
-          !objectOptions?.output ||
-          objectOptions?.output === 'object'
-        ) {
-          textAccumulatedText += chunk.payload.text;
-          const { value: currentObjectJson } = await parsePartialJson(textAccumulatedText);
-
-          if (
-            currentObjectJson !== undefined &&
-            typeof currentObjectJson === 'object' &&
-            !isDeepEqualData(textPreviousObject, currentObjectJson)
-          ) {
-            textPreviousObject = currentObjectJson;
-            controller.enqueue({
-              type: 'object',
-              object: currentObjectJson,
-            });
-          }
-=======
->>>>>>> fd439fc7
         }
       }
 
