import type { ReadableStream } from 'stream/web';
import { TransformStream } from 'stream/web';
import type { Span } from '@opentelemetry/api';
import { consumeStream } from 'ai-v5';
import type { TelemetrySettings } from 'ai-v5';
import { TripWire } from '../../agent';
import { MessageList } from '../../agent/message-list';
import { MastraBase } from '../../base';
import type { ObjectOptions } from '../../loop/types';
import type { OutputProcessor } from '../../processors';
import type { ProcessorState } from '../../processors/runner';
import { ProcessorRunner } from '../../processors/runner';
import { DelayedPromise } from '../aisdk/v5/compat';
import type { ConsumeStreamOptions } from '../aisdk/v5/compat';
import { getOutputSchema } from '../aisdk/v5/object/schema';
import { createJsonTextStreamTransformer, createObjectStreamTransformer } from '../aisdk/v5/object/stream-object';
import { AISDKV5OutputStream } from '../aisdk/v5/output';
import { reasoningDetailsFromMessages, transformSteps } from '../aisdk/v5/output-helpers';
import type { BufferedByStep, ChunkType, StepBufferItem } from '../types';

export class JsonToSseTransformStream extends TransformStream<unknown, string> {
  constructor() {
    super({
      transform(part, controller) {
        controller.enqueue(`data: ${JSON.stringify(part)}\n\n`);
      },
      flush(controller) {
        controller.enqueue('data: [DONE]\n\n');
      },
    });
  }
}

type MastraModelOutputOptions = {
  runId: string;
  rootSpan?: Span;
  telemetry_settings?: TelemetrySettings;
  toolCallStreaming?: boolean;
  onFinish?: (event: any) => Promise<void> | void;
  onStepFinish?: (event: any) => Promise<void> | void;
  includeRawChunks?: boolean;
  objectOptions?: ObjectOptions;
  outputProcessors?: OutputProcessor[];
};
export class MastraModelOutput extends MastraBase {
  #aisdkv5: AISDKV5OutputStream;
  #error: Error | string | { message: string; stack: string } | undefined;
  #baseStream: ReadableStream<any>;
  #bufferedSteps: StepBufferItem[] = [];
  #bufferedReasoningDetails: Record<
    string,
    {
      type: string;
      text: string;
      providerMetadata: any;
    }
  > = {};
  #bufferedByStep: BufferedByStep = {
    text: '',
    reasoning: '',
    sources: [],
    files: [],
    toolCalls: [],
    toolResults: [],
    msgCount: 0,
  };
  #bufferedText: string[] = [];
  #bufferedTextChunks: Record<string, string[]> = {};
  #bufferedSources: any[] = [];
  #bufferedReasoning: string[] = [];
  #bufferedFiles: any[] = [];
  #toolCallArgsDeltas: Record<string, string[]> = {};
  #toolCallDeltaIdNameMap: Record<string, string> = {};
  #toolCalls: any[] = [];
  #toolResults: any[] = [];
  #warnings: any[] = [];
  #finishReason: string | undefined;
  #request: any | undefined;
  #usageCount: Record<string, number> = {};

  #delayedPromises = {
    object: new DelayedPromise<any>(),
    finishReason: new DelayedPromise<string | undefined>(),
    usage: new DelayedPromise<Record<string, number>>(),
    warnings: new DelayedPromise<any[]>(),
    providerMetadata: new DelayedPromise<Record<string, any> | undefined>(),
    response: new DelayedPromise<any>(),
    request: new DelayedPromise<any>(),
    text: new DelayedPromise<string>(),
    reasoning: new DelayedPromise<string>(),
    reasoningText: new DelayedPromise<string | undefined>(),
    sources: new DelayedPromise<any[]>(),
    files: new DelayedPromise<any[]>(),
    toolCalls: new DelayedPromise<any[]>(),
    toolResults: new DelayedPromise<any[]>(),
    steps: new DelayedPromise<StepBufferItem[]>(),
    totalUsage: new DelayedPromise<Record<string, number>>(),
    content: new DelayedPromise<any>(),
    reasoningDetails: new DelayedPromise<any[]>(),
  };

  #streamConsumed = false;

  public runId: string;
  #options: MastraModelOutputOptions;
  public processorRunner?: ProcessorRunner;
  public messageList: MessageList;

  constructor({
    stream,
    options,
    model: _model,
    messageList,
  }: {
    model: {
      modelId: string;
      provider: string;
      version: 'v1' | 'v2';
    };
    stream: ReadableStream<ChunkType>;
    messageList: MessageList;
    options: MastraModelOutputOptions;
  }) {
    super({ component: 'LLM', name: 'MastraModelOutput' });
    this.#options = options;

    this.runId = options.runId;

    // Create processor runner if outputProcessors are provided
    if (options.outputProcessors?.length) {
      this.processorRunner = new ProcessorRunner({
        inputProcessors: [],
        outputProcessors: options.outputProcessors,
        logger: this.logger,
        agentName: 'MastraModelOutput',
      });
    }

    this.messageList = messageList;

    const self = this;

    this.#baseStream = stream.pipeThrough(
      new TransformStream<ChunkType, ChunkType>({
        transform: async (chunk, controller) => {
          switch (chunk.type) {
            case 'source':
              self.#bufferedSources.push(chunk);
              self.#bufferedByStep.sources.push(chunk);
              break;
            case 'text-delta':
              self.#bufferedText.push(chunk.payload.text);
              self.#bufferedByStep.text += chunk.payload.text;
              if (chunk.payload.id) {
                const ary = self.#bufferedTextChunks[chunk.payload.id] ?? [];
                ary.push(chunk.payload.text);
                self.#bufferedTextChunks[chunk.payload.id] = ary;
              }
              break;
            case 'tool-call-input-streaming-start':
              self.#toolCallDeltaIdNameMap[chunk.payload.toolCallId] = chunk.payload.toolName;
              break;
            case 'tool-call-delta':
              if (!self.#toolCallArgsDeltas[chunk.payload.toolCallId]) {
                self.#toolCallArgsDeltas[chunk.payload.toolCallId] = [];
              }
              self.#toolCallArgsDeltas?.[chunk.payload.toolCallId]?.push(chunk.payload.argsTextDelta);
              // mutate chunk to add toolname, we need it later to look up tools by their name
              chunk.payload.toolName ||= self.#toolCallDeltaIdNameMap[chunk.payload.toolCallId];
              break;
            case 'file':
              self.#bufferedFiles.push(chunk);
              self.#bufferedByStep.files.push(chunk);
              break;
            case 'reasoning-start':
              self.#bufferedReasoningDetails[chunk.payload.id] = {
                type: 'reasoning',
                text: '',
                providerMetadata: chunk.payload.providerMetadata,
              };
              break;
            case 'reasoning-delta': {
              self.#bufferedReasoning.push(chunk.payload.text);
              self.#bufferedByStep.reasoning += chunk.payload.text;

              const bufferedReasoning = self.#bufferedReasoningDetails[chunk.payload.id];
              if (bufferedReasoning) {
                bufferedReasoning.text += chunk.payload.text;
                if (chunk.payload.providerMetadata) {
                  bufferedReasoning.providerMetadata = chunk.payload.providerMetadata;
                }
              }

              break;
            }
            case 'reasoning-end': {
              const bufferedReasoning = self.#bufferedReasoningDetails[chunk.payload.id];
              if (chunk.payload.providerMetadata && bufferedReasoning) {
                bufferedReasoning.providerMetadata = chunk.payload.providerMetadata;
              }
              break;
            }
            case 'tool-call':
              self.#toolCalls.push(chunk);
              self.#bufferedByStep.toolCalls.push(chunk);
              if (chunk.payload?.output?.from === 'AGENT' && chunk.payload?.output?.type === 'finish') {
                const finishPayload = chunk.payload?.output.payload;
                self.updateUsageCount(finishPayload.usage);
              }
              break;
            case 'tool-result':
              self.#toolResults.push(chunk);
              self.#bufferedByStep.toolResults.push(chunk);
              break;
            case 'step-finish': {
              self.updateUsageCount(chunk.payload.output.usage);
              // chunk.payload.totalUsage = self.totalUsage;
              self.#warnings = chunk.payload.stepResult.warnings;

              if (chunk.payload.metadata.request) {
                self.#request = chunk.payload.metadata.request;
              }

              const reasoningDetails = reasoningDetailsFromMessages(
                chunk.payload.messages.all.slice(self.#bufferedByStep.msgCount),
              );

              const { providerMetadata, request, ...otherMetadata } = chunk.payload.metadata;

              const stepResult: StepBufferItem = {
                stepType: self.#bufferedSteps.length === 0 ? 'initial' : 'tool-result',
                text: self.#bufferedByStep.text,
                reasoning: self.#bufferedByStep.reasoning || undefined,
                sources: self.#bufferedByStep.sources,
                files: self.#bufferedByStep.files,
                toolCalls: self.#bufferedByStep.toolCalls,
                toolResults: self.#bufferedByStep.toolResults,
                warnings: self.#warnings,
                reasoningDetails: reasoningDetails,
                providerMetadata: providerMetadata,
                experimental_providerMetadata: providerMetadata,
                isContinued: chunk.payload.stepResult.isContinued,
                logprobs: chunk.payload.stepResult.logprobs,
                finishReason: chunk.payload.stepResult.reason,
                response: { ...otherMetadata, messages: chunk.payload.messages.nonUser },
                request: request,
                usage: chunk.payload.output.usage,
                // TODO: need to be able to pass a step id into this fn to get the content for a specific step id
                content: messageList.get.response.aiV5.stepContent(),
              };

              await options?.onStepFinish?.(stepResult);

              self.#bufferedSteps.push(stepResult);

              self.#bufferedByStep = {
                text: '',
                reasoning: '',
                sources: [],
                files: [],
                toolCalls: [],
                toolResults: [],
                msgCount: chunk.payload.messages.all.length,
              };

              break;
            }
            case 'finish':
              if (chunk.payload.stepResult.reason) {
                self.#finishReason = chunk.payload.stepResult.reason;
              }

              let response = {};
              if (chunk.payload.metadata) {
                const { providerMetadata, request, ...otherMetadata } = chunk.payload.metadata;

                response = {
                  ...otherMetadata,
                  messages: chunk.payload.messages?.nonUser ?? [],
                };
              }

              this.populateUsageCount(chunk.payload.output.usage);

              chunk.payload.output.usage = self.#usageCount;

              // Resolve all delayed promises with final values
              self.#delayedPromises.finishReason.resolve(self.#finishReason);
              self.#delayedPromises.usage.resolve(self.#usageCount);
              self.#delayedPromises.warnings.resolve(self.#warnings);
              self.#delayedPromises.providerMetadata.resolve(chunk.payload.metadata?.providerMetadata);
              self.#delayedPromises.response.resolve(response);
              self.#delayedPromises.request.resolve(self.#request);
              self.#delayedPromises.text.resolve(self.#bufferedText.join(''));
              self.#delayedPromises.reasoning.resolve(self.#bufferedReasoning.join(''));
              const reasoningText = self.#bufferedReasoning.length > 0 ? self.#bufferedReasoning.join('') : undefined;
              self.#delayedPromises.reasoningText.resolve(reasoningText);
              self.#delayedPromises.sources.resolve(self.#bufferedSources);
              self.#delayedPromises.files.resolve(self.#bufferedFiles);
              self.#delayedPromises.toolCalls.resolve(self.#toolCalls);
              self.#delayedPromises.toolResults.resolve(self.#toolResults);
              self.#delayedPromises.steps.resolve(self.#bufferedSteps);
              self.#delayedPromises.totalUsage.resolve(self.#getTotalUsage());
              self.#delayedPromises.content.resolve(messageList.get.response.aiV5.stepContent());
              self.#delayedPromises.reasoningDetails.resolve(Object.values(self.#bufferedReasoningDetails || {}));

              const baseFinishStep = self.#bufferedSteps[self.#bufferedSteps.length - 1];

              if (baseFinishStep) {
                const { stepType: _stepType, isContinued: _isContinued } = baseFinishStep;

                const onFinishPayload = {
                  text: baseFinishStep.text,
                  warnings: baseFinishStep.warnings ?? [],
                  finishReason: chunk.payload.stepResult.reason,
                  // TODO: we should add handling for step IDs in message list so you can retrieve step content by step id. And on finish should the content here be from all steps?
                  content: messageList.get.response.aiV5.stepContent(),
                  request: await self.request,
                  error: self.error,
                  reasoning: await self.aisdk.v5.reasoning,
                  reasoningText: await self.aisdk.v5.reasoningText,
                  sources: await self.aisdk.v5.sources,
                  files: await self.aisdk.v5.files,
                  steps: transformSteps({ steps: self.#bufferedSteps }),
                  response: { ...(await self.response), messages: messageList.get.response.aiV5.model() },
                  usage: chunk.payload.output.usage,
                  totalUsage: self.#getTotalUsage(),
                  toolCalls: await self.aisdk.v5.toolCalls,
                  toolResults: await self.aisdk.v5.toolResults,
                  staticToolCalls: (await self.aisdk.v5.toolCalls).filter(
                    (toolCall: any) => toolCall.dynamic === false,
                  ),
                  staticToolResults: (await self.aisdk.v5.toolResults).filter(
                    (toolResult: any) => toolResult.dynamic === false,
                  ),
                  dynamicToolCalls: (await self.aisdk.v5.toolCalls).filter(
                    (toolCall: any) => toolCall.dynamic === true,
                  ),
                  dynamicToolResults: (await self.aisdk.v5.toolResults).filter(
                    (toolResult: any) => toolResult.dynamic === true,
                  ),
                };

                await options?.onFinish?.(onFinishPayload);
              }

              if (options?.rootSpan) {
                options.rootSpan.setAttributes({
                  ...(baseFinishStep?.usage.reasoningTokens
                    ? {
                        'stream.usage.reasoningTokens': baseFinishStep.usage.reasoningTokens,
                      }
                    : {}),

                  ...(baseFinishStep?.usage.totalTokens
                    ? {
                        'stream.usage.totalTokens': baseFinishStep.usage.totalTokens,
                      }
                    : {}),

                  ...(baseFinishStep?.usage.inputTokens
                    ? {
                        'stream.usage.inputTokens': baseFinishStep.usage.inputTokens,
                      }
                    : {}),
                  ...(baseFinishStep?.usage.outputTokens
                    ? {
                        'stream.usage.outputTokens': baseFinishStep.usage.outputTokens,
                      }
                    : {}),
                  ...(baseFinishStep?.usage.cachedInputTokens
                    ? {
                        'stream.usage.cachedInputTokens': baseFinishStep.usage.cachedInputTokens,
                      }
                    : {}),

                  ...(baseFinishStep?.providerMetadata
                    ? { 'stream.response.providerMetadata': JSON.stringify(baseFinishStep?.providerMetadata) }
                    : {}),
                  ...(baseFinishStep?.finishReason
                    ? { 'stream.response.finishReason': baseFinishStep?.finishReason }
                    : {}),
                  ...(options?.telemetry_settings?.recordOutputs !== false
                    ? { 'stream.response.text': baseFinishStep?.text }
                    : {}),
                  ...(baseFinishStep?.toolCalls && options?.telemetry_settings?.recordOutputs !== false
                    ? {
                        'stream.response.toolCalls': JSON.stringify(
                          baseFinishStep?.toolCalls?.map(chunk => {
                            return {
                              type: 'tool-call',
                              toolCallId: chunk.payload.toolCallId,
                              args: chunk.payload.args,
                              toolName: chunk.payload.toolName,
                            };
                          }),
                        ),
                      }
                    : {}),
                });

                options.rootSpan.end();
              }

              break;

            case 'error':
              self.#error = chunk.payload.error;

              // Reject all delayed promises on error
              const error =
                typeof self.#error === 'object' ? new Error(self.#error.message) : new Error(String(self.#error));

              Object.values(self.#delayedPromises).forEach(promise => promise.reject(error));

              break;
          }

          controller.enqueue(chunk);
        },
      }),
    );

    this.#aisdkv5 = new AISDKV5OutputStream({
      modelOutput: this,
      messageList,
      options: {
        toolCallStreaming: options?.toolCallStreaming,
        objectOptions: options?.objectOptions,
      },
    });
  }

  private getDelayedPromise<T>(promise: DelayedPromise<T>): Promise<T> {
    if (!this.#streamConsumed) {
      void this.consumeStream();
    }
    return promise.promise;
  }

  get text() {
    return this.getDelayedPromise(this.#delayedPromises.text);
  }

  get reasoning() {
    return this.getDelayedPromise(this.#delayedPromises.reasoning);
  }

  get reasoningText() {
    return this.getDelayedPromise(this.#delayedPromises.reasoningText);
  }

  get reasoningDetails() {
    return this.getDelayedPromise(this.#delayedPromises.reasoningDetails);
  }

  get sources() {
    return this.getDelayedPromise(this.#delayedPromises.sources);
  }

  get files() {
    return this.getDelayedPromise(this.#delayedPromises.files);
  }

  get steps() {
    return this.getDelayedPromise(this.#delayedPromises.steps);
  }

  teeStream() {
    const [stream1, stream2] = this.#baseStream.tee();
    this.#baseStream = stream2;
    return stream1;
  }

  get fullStream() {
    const self = this;

    let fullStream = this.teeStream();

    const processorStates = new Map<string, ProcessorState>();

    return fullStream
      .pipeThrough(
<<<<<<< HEAD
=======
        createObjectStreamTransformer({
          objectOptions: self.#options.objectOptions!,
          onFinish: data => self.#delayedPromises.object.resolve(data),
        }),
      )
      .pipeThrough(
>>>>>>> 5c00dcb3
        new TransformStream<ChunkType, ChunkType>({
          transform(chunk, controller) {
            if (chunk.type === 'raw' && !self.#options.includeRawChunks) {
              return;
            }

            controller.enqueue(chunk);
          },
          flush: () => {
            // If stream ends without proper finish/error chunks, reject unresolved promises
            // This must be in the final transformer in the fullStream pipeline
            // to ensure all of the delayed promises had a chance to resolve or reject already
            // Avoids promises hanging forever
            Object.values(self.#delayedPromises).forEach(promise => {
              if (promise.status.type === 'pending') {
                promise.reject(new Error('Stream terminated unexpectedly'));
              }
            });
          },
        }),
      )
      .pipeThrough(
        new TransformStream({
          async transform(chunk, controller) {
            // Process all stream parts through output processors
            if (self.processorRunner) {
              const {
                part: processedPart,
                blocked,
                reason,
              } = await self.processorRunner.processPart(chunk as any, processorStates);

              if (blocked) {
                // Send tripwire part and close stream for abort
                controller.enqueue({
                  type: 'tripwire',
                  payload: {
                    tripwireReason: reason || 'Output processor blocked content',
                  },
                });
                controller.terminate();
                return;
              }

              if (processedPart) {
                controller.enqueue(processedPart);
              }
            } else {
              controller.enqueue(chunk);
            }
          },
        }),
      )
      .pipeThrough(
        createObjectStreamTransformer({
          objectOptions: self.#options.objectOptions!,
          onFinish: data => self.#objectPromise.resolve(data),
          onError: error => self.#objectPromise.reject(error),
        }),
      );
  }

  get finishReason() {
    return this.getDelayedPromise(this.#delayedPromises.finishReason);
  }

  get toolCalls() {
    return this.getDelayedPromise(this.#delayedPromises.toolCalls);
  }

  get toolResults() {
    return this.getDelayedPromise(this.#delayedPromises.toolResults);
  }

  get usage() {
    return this.getDelayedPromise(this.#delayedPromises.usage);
  }

  get warnings() {
    return this.getDelayedPromise(this.#delayedPromises.warnings);
  }

  get providerMetadata() {
    return this.getDelayedPromise(this.#delayedPromises.providerMetadata);
  }

  get response() {
    return this.getDelayedPromise(this.#delayedPromises.response);
  }

  get request() {
    return this.getDelayedPromise(this.#delayedPromises.request);
  }

  get error() {
    if (typeof this.#error === 'object') {
      const error = new Error(this.#error.message);
      error.stack = this.#error.stack;
      return error;
    }

    return this.#error;
  }

  updateUsageCount(usage: Record<string, number>) {
    if (!usage) {
      return;
    }

    for (const [key, value] of Object.entries(usage)) {
      this.#usageCount[key] = (this.#usageCount[key] ?? 0) + (value ?? 0);
    }
  }

  populateUsageCount(usage: Record<string, number>) {
    if (!usage) {
      return;
    }

    for (const [key, value] of Object.entries(usage)) {
      if (!this.#usageCount[key]) {
        this.#usageCount[key] = value;
      }
    }
  }

  // toUIMessageStreamResponse() {
  //   const stream = this.teeStream()
  //     .pipeThrough(new JsonToSseTransformStream())
  //     .pipeThrough(new TextEncoderStream())

  //   return new Response(stream as BodyInit);
  // }

  async consumeStream(options?: ConsumeStreamOptions): Promise<void> {
    this.#streamConsumed = true;
    try {
      await consumeStream({
        stream: this.fullStream.pipeThrough(
          new TransformStream({
            transform(chunk, controller) {
              controller.enqueue(chunk);
            },
          }),
        ) as any,
        onError: options?.onError,
      });
    } catch (error) {
      options?.onError?.(error);
    }
  }

  async getFullOutput() {
    await this.consumeStream({
      onError: (error: any) => {
        console.error(error);
        throw error;
      },
    });

    let object: any;
<<<<<<< HEAD

    console.log('objectOptions', this.#options.objectOptions);

=======
>>>>>>> 5c00dcb3
    if (this.#options.objectOptions?.schema) {
      object = await this.object;
    }

<<<<<<< HEAD
    const fullOutput = {
      text: this.text,
      usage: this.usage,
      steps: this.steps,
      finishReason: this.finishReason,
      warnings: this.warnings,
      providerMetadata: this.providerMetadata,
      request: this.request,
      reasoning: this.reasoning,
      reasoningText: this.reasoningText,
      toolCalls: this.toolCalls,
      toolResults: this.toolResults,
      sources: this.sources,
      files: this.files,
      response: this.response,
      totalUsage: this.totalUsage,
=======
    return {
      text: await this.text,
      usage: await this.usage,
      steps: await this.steps,
      finishReason: await this.finishReason,
      warnings: await this.warnings,
      providerMetadata: await this.providerMetadata,
      request: await this.request,
      reasoning: await this.reasoning,
      reasoningText: await this.reasoningText,
      toolCalls: await this.toolCalls,
      toolResults: await this.toolResults,
      sources: await this.sources,
      files: await this.files,
      response: await this.response,
      totalUsage: await this.totalUsage,
>>>>>>> 5c00dcb3
      object,
      error: this.error,
      tripwire: false,
      tripwireReason: '',
      // experimental_output: // TODO
    };

    console.log(
      'BEFORE',
      this.messageList.get.response.aiV4
        .core()
        .map(m => MessageList.coreContentToString(m.content))
        .join('\n'),
    );

    let processedResult;
    try {
      processedResult = await this.processorRunner?.runOutputProcessors(this.messageList);
    } catch (error) {
      if (error instanceof TripWire) {
        fullOutput.tripwire = true;
        fullOutput.tripwireReason = error.message;
        fullOutput.finishReason = 'other';
      } else {
        fullOutput.error = error instanceof Error ? error.message : String(error);
        fullOutput.finishReason = 'error';
      }
    }

    if (!processedResult) {
      return fullOutput;
    }

    fullOutput.response.messages = this.messageList.get.response.aiV5.model();

    const outputText = this.messageList.get.response.aiV4
      .core()
      .map(m => MessageList.coreContentToString(m.content))
      .join('\n');

    console.log('AFTER ZZZ', outputText);

    fullOutput.text = outputText;

    const messages = this.messageList.get.response.v2();
    const messagesWithStructuredData = messages.filter(
      msg => msg.content.metadata && (msg.content.metadata as any).structuredOutput,
    );

    if (fullOutput.object) {
      try {
        fullOutput.object = JSON.parse(outputText);
      } catch (error) {
        console.error(error);
      }
    }

    if (messagesWithStructuredData[0] && messagesWithStructuredData[0].content.metadata?.structuredOutput) {
      fullOutput.object = messagesWithStructuredData[0].content.metadata.structuredOutput;
    }

    return fullOutput;
  }

  get totalUsage() {
    return this.getDelayedPromise(this.#delayedPromises.totalUsage);
  }

  get content() {
    return this.getDelayedPromise(this.#delayedPromises.content);
  }

  get aisdk() {
    return {
      v5: this.#aisdkv5,
    };
  }

  get objectStream() {
    const self = this;
    if (!self.#options.objectOptions) {
      throw new Error('objectStream requires objectOptions');
    }

    return this.fullStream.pipeThrough(
      new TransformStream<ChunkType | any, ChunkType>({
        transform(chunk, controller) {
          if (chunk.type === 'object') {
            controller.enqueue(chunk.object);
          }
        },
      }),
    );
  }

  get elementStream() {
    let publishedElements = 0;
    const self = this;
    if (!self.#options.objectOptions) {
      throw new Error('elementStream requires objectOptions');
    }

    return this.fullStream.pipeThrough(
      new TransformStream({
        transform(chunk, controller) {
          switch (chunk.type) {
            case 'object': {
              const array = (chunk as any).object;
              // Only process arrays - stream individual elements as they become available
              if (Array.isArray(array)) {
                // Publish new elements one by one
                for (; publishedElements < array.length; publishedElements++) {
                  controller.enqueue(array[publishedElements]);
                }
              }
              break;
            }
          }
        },
      }),
    );
  }

  get textStream() {
    const self = this;
    const outputSchema = getOutputSchema({ schema: self.#options.objectOptions?.schema });
    if (outputSchema?.outputFormat === 'array') {
      return this.fullStream.pipeThrough(createJsonTextStreamTransformer(self.#options.objectOptions));
    }

    return this.teeStream().pipeThrough(
      new TransformStream<ChunkType, string>({
        transform(chunk, controller) {
          if (chunk.type === 'text-delta') {
            controller.enqueue(chunk.payload.text);
          }
        },
      }),
    );
  }

  get object() {
    if (!this.#options.objectOptions?.schema) {
      this.#delayedPromises.object.reject(new Error('output schema is required to get object'));
      return this.#delayedPromises.object.promise;
    }
    return this.getDelayedPromise(this.#delayedPromises.object);
  }

  // Internal methods for immediate values - used internally by Mastra (llm-execution.ts bailing on errors/abort signals with current state)
  // These are not part of the public API
  _getImmediateToolCalls() {
    return this.#toolCalls;
  }

  _getImmediateToolResults() {
    return this.#toolResults;
  }

  _getImmediateText() {
    return this.#bufferedText.join('');
  }

  _getImmediateUsage() {
    return this.#usageCount;
  }

  _getImmediateWarnings() {
    return this.#warnings;
  }

  _getImmediateFinishReason() {
    return this.#finishReason;
  }

  #getTotalUsage() {
    let total = 0;
    for (const [key, value] of Object.entries(this.#usageCount)) {
      if (key !== 'totalTokens' && value && !key.startsWith('cached')) {
        total += value;
      }
    }
    return {
      ...this.#usageCount,
      totalTokens: total,
    };
  }
}<|MERGE_RESOLUTION|>--- conflicted
+++ resolved
@@ -481,15 +481,44 @@
 
     return fullStream
       .pipeThrough(
-<<<<<<< HEAD
-=======
+        new TransformStream({
+          async transform(chunk, controller) {
+            // Process all stream parts through output processors
+            if (self.processorRunner) {
+              const {
+                part: processedPart,
+                blocked,
+                reason,
+              } = await self.processorRunner.processPart(chunk as any, processorStates);
+
+              if (blocked) {
+                // Send tripwire part and close stream for abort
+                controller.enqueue({
+                  type: 'tripwire',
+                  payload: {
+                    tripwireReason: reason || 'Output processor blocked content',
+                  },
+                });
+                controller.terminate();
+                return;
+              }
+
+              if (processedPart) {
+                controller.enqueue(processedPart);
+              }
+            } else {
+              controller.enqueue(chunk);
+            }
+          },
+        }),
+      )
+      .pipeThrough(
         createObjectStreamTransformer({
           objectOptions: self.#options.objectOptions!,
           onFinish: data => self.#delayedPromises.object.resolve(data),
         }),
       )
       .pipeThrough(
->>>>>>> 5c00dcb3
         new TransformStream<ChunkType, ChunkType>({
           transform(chunk, controller) {
             if (chunk.type === 'raw' && !self.#options.includeRawChunks) {
@@ -509,45 +538,6 @@
               }
             });
           },
-        }),
-      )
-      .pipeThrough(
-        new TransformStream({
-          async transform(chunk, controller) {
-            // Process all stream parts through output processors
-            if (self.processorRunner) {
-              const {
-                part: processedPart,
-                blocked,
-                reason,
-              } = await self.processorRunner.processPart(chunk as any, processorStates);
-
-              if (blocked) {
-                // Send tripwire part and close stream for abort
-                controller.enqueue({
-                  type: 'tripwire',
-                  payload: {
-                    tripwireReason: reason || 'Output processor blocked content',
-                  },
-                });
-                controller.terminate();
-                return;
-              }
-
-              if (processedPart) {
-                controller.enqueue(processedPart);
-              }
-            } else {
-              controller.enqueue(chunk);
-            }
-          },
-        }),
-      )
-      .pipeThrough(
-        createObjectStreamTransformer({
-          objectOptions: self.#options.objectOptions!,
-          onFinish: data => self.#objectPromise.resolve(data),
-          onError: error => self.#objectPromise.reject(error),
         }),
       );
   }
@@ -651,35 +641,11 @@
     });
 
     let object: any;
-<<<<<<< HEAD
-
-    console.log('objectOptions', this.#options.objectOptions);
-
-=======
->>>>>>> 5c00dcb3
     if (this.#options.objectOptions?.schema) {
       object = await this.object;
     }
 
-<<<<<<< HEAD
     const fullOutput = {
-      text: this.text,
-      usage: this.usage,
-      steps: this.steps,
-      finishReason: this.finishReason,
-      warnings: this.warnings,
-      providerMetadata: this.providerMetadata,
-      request: this.request,
-      reasoning: this.reasoning,
-      reasoningText: this.reasoningText,
-      toolCalls: this.toolCalls,
-      toolResults: this.toolResults,
-      sources: this.sources,
-      files: this.files,
-      response: this.response,
-      totalUsage: this.totalUsage,
-=======
-    return {
       text: await this.text,
       usage: await this.usage,
       steps: await this.steps,
@@ -695,21 +661,11 @@
       files: await this.files,
       response: await this.response,
       totalUsage: await this.totalUsage,
->>>>>>> 5c00dcb3
       object,
       error: this.error,
       tripwire: false,
       tripwireReason: '',
-      // experimental_output: // TODO
     };
-
-    console.log(
-      'BEFORE',
-      this.messageList.get.response.aiV4
-        .core()
-        .map(m => MessageList.coreContentToString(m.content))
-        .join('\n'),
-    );
 
     let processedResult;
     try {
@@ -736,8 +692,6 @@
       .map(m => MessageList.coreContentToString(m.content))
       .join('\n');
 
-    console.log('AFTER ZZZ', outputText);
-
     fullOutput.text = outputText;
 
     const messages = this.messageList.get.response.v2();
