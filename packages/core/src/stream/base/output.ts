import type { ReadableStream } from 'stream/web';
import { TransformStream } from 'stream/web';
import type { SharedV2ProviderMetadata, LanguageModelV2CallWarning } from '@ai-sdk/provider-v5';
import type { Span } from '@opentelemetry/api';
import { consumeStream } from 'ai-v5';
import type { FinishReason, TelemetrySettings } from 'ai-v5';
import { TripWire } from '../../agent';
import { MessageList } from '../../agent/message-list';
import type { AIV5Type } from '../../agent/message-list/types';
import { getValidTraceId } from '../../ai-tracing';
import type { TracingContext } from '../../ai-tracing';
import { MastraBase } from '../../base';
import type { OutputProcessor } from '../../processors';
import type { ProcessorRunnerMode, ProcessorState } from '../../processors/runner';
import { ProcessorRunner } from '../../processors/runner';
import type { ScorerRunInputForAgent, ScorerRunOutputForAgent } from '../../scores';
import { DelayedPromise } from '../aisdk/v5/compat';
import type { ConsumeStreamOptions } from '../aisdk/v5/compat';
import { AISDKV5OutputStream } from '../aisdk/v5/output';
import { reasoningDetailsFromMessages, transformSteps } from '../aisdk/v5/output-helpers';
import type { BufferedByStep, ChunkType, StepBufferItem } from '../types';
import { createJsonTextStreamTransformer, createObjectStreamTransformer } from './output-format-handlers';
import { getTransformedSchema } from './schema';
import type { InferSchemaOutput, OutputSchema, PartialSchemaOutput } from './schema';

export interface LanguageModelUsage {
  inputTokens?: number;
  outputTokens?: number;
  totalTokens?: number;
  reasoningTokens?: number;
  cachedInputTokens?: number;
}

export class JsonToSseTransformStream extends TransformStream<unknown, string> {
  constructor() {
    super({
      transform(part, controller) {
        controller.enqueue(`data: ${JSON.stringify(part)}\n\n`);
      },
      flush(controller) {
        controller.enqueue('data: [DONE]\n\n');
      },
    });
  }
}

type MastraModelOutputOptions<OUTPUT extends OutputSchema = undefined> = {
  runId: string;
  rootSpan?: Span;
  telemetry_settings?: TelemetrySettings;
  toolCallStreaming?: boolean;
  onFinish?: (event: Record<string, any>) => Promise<void> | void;
  onStepFinish?: (event: Record<string, any>) => Promise<void> | void;
  includeRawChunks?: boolean;
  output?: OUTPUT;
  outputProcessors?: OutputProcessor[];
  outputProcessorRunnerMode?: ProcessorRunnerMode;
  returnScorerData?: boolean;
  tracingContext?: TracingContext;
};
export class MastraModelOutput<OUTPUT extends OutputSchema = undefined> extends MastraBase {
  #aisdkv5: AISDKV5OutputStream<OUTPUT>;
  #error: Error | string | { message: string; stack: string } | undefined;
  #baseStream: ReadableStream<ChunkType<OUTPUT>>;
  #bufferedSteps: StepBufferItem[] = [];
  #bufferedReasoningDetails: Record<
    string,
    {
      type: string;
      text: string;
      providerMetadata: SharedV2ProviderMetadata;
    }
  > = {};
  #bufferedByStep: BufferedByStep = {
    text: '',
    reasoning: '',
    sources: [],
    files: [],
    toolCalls: [],
    toolResults: [],
    msgCount: 0,
  };
  #bufferedText: string[] = [];
  #bufferedTextChunks: Record<string, string[]> = {};
  #bufferedSources: any[] = [];
  #bufferedReasoning: string[] = [];
  #bufferedFiles: any[] = [];
  #toolCallArgsDeltas: Record<string, string[]> = {};
  #toolCallDeltaIdNameMap: Record<string, string> = {};
  #toolCalls: any[] = []; // TODO: add type
  #toolResults: any[] = []; // TODO: add type
  #warnings: LanguageModelV2CallWarning[] = [];
  #finishReason: FinishReason | string | undefined;
  #request: Record<string, any> | undefined;
  #usageCount: LanguageModelUsage = {};
  #tripwire = false;
  #tripwireReason = '';

  #delayedPromises = {
    object: new DelayedPromise<InferSchemaOutput<OUTPUT>>(),
    finishReason: new DelayedPromise<FinishReason | string | undefined>(),
    usage: new DelayedPromise<LanguageModelUsage>(),
    warnings: new DelayedPromise<LanguageModelV2CallWarning[]>(),
    providerMetadata: new DelayedPromise<Record<string, any> | undefined>(),
    response: new DelayedPromise<Record<string, any>>(), // TODO: add type
    request: new DelayedPromise<Record<string, any>>(), // TODO: add type
    text: new DelayedPromise<string>(),
    reasoning: new DelayedPromise<string>(),
    reasoningText: new DelayedPromise<string | undefined>(),
    sources: new DelayedPromise<any[]>(), // TODO: add type
    files: new DelayedPromise<any[]>(), // TODO: add type
    toolCalls: new DelayedPromise<any[]>(), // TODO: add type
    toolResults: new DelayedPromise<any[]>(), // TODO: add type
    steps: new DelayedPromise<StepBufferItem[]>(),
    totalUsage: new DelayedPromise<LanguageModelUsage>(),
    content: new DelayedPromise<AIV5Type.StepResult<any>['content']>(),
    reasoningDetails: new DelayedPromise<
      {
        type: string;
        text: string;
        providerMetadata: SharedV2ProviderMetadata;
      }[]
    >(),
  };

  #streamConsumed = false;
  #returnScorerData = false;

  #model: {
    modelId: string | undefined;
    provider: string | undefined;
    version: 'v1' | 'v2';
  };

  /**
   * Unique identifier for this execution run.
   */
  public runId: string;
  #options: MastraModelOutputOptions<OUTPUT>;
  /**
   * The processor runner for this stream.
   */
  public processorRunner?: ProcessorRunner;
  private outputProcessorRunnerMode: ProcessorRunnerMode = false;
  /**
   * The message list for this stream.
   */
  public messageList: MessageList;
  /**
   * Trace ID used on the execution (if the execution was traced).
   */
  public traceId?: string;
  public messageId: string;

  constructor({
    model: _model,
    stream,
    messageList,
    options,
    messageId,
  }: {
    model: {
      modelId: string | undefined;
      provider: string | undefined;
      version: 'v1' | 'v2';
    };
    stream: ReadableStream<ChunkType<OUTPUT>>;
    messageList: MessageList;
    options: MastraModelOutputOptions<OUTPUT>;
    messageId: string;
  }) {
    super({ component: 'LLM', name: 'MastraModelOutput' });
    this.#options = options;
    this.#returnScorerData = !!options.returnScorerData;
    this.runId = options.runId;
    this.traceId = getValidTraceId(options.tracingContext?.currentSpan);

    this.#model = _model;

<<<<<<< HEAD
=======
    this.messageId = messageId;
>>>>>>> 42a5771e
    // Create processor runner if outputProcessors are provided
    if (options.outputProcessors?.length) {
      this.processorRunner = new ProcessorRunner({
        inputProcessors: [],
        outputProcessors: options.outputProcessors,
        logger: this.logger,
        agentName: 'MastraModelOutput',
      });
    }

    if (options.outputProcessorRunnerMode) {
      this.outputProcessorRunnerMode = options.outputProcessorRunnerMode;
    }

    this.messageList = messageList;

    const self = this;

    // Apply output processors if they exist
    let processedStream = stream;
    const processorRunner = this.processorRunner;
    if (processorRunner && options.outputProcessorRunnerMode === `stream`) {
      const processorStates = new Map<string, ProcessorState>();
      processedStream = stream.pipeThrough(
        new TransformStream<ChunkType<OUTPUT>, ChunkType<OUTPUT>>({
          async transform(chunk, controller) {
            const {
              part: processed,
              blocked,
              reason,
            } = await processorRunner.processPart(chunk as any, processorStates);
            if (blocked) {
              // Emit a tripwire chunk so downstream knows about the abort
              controller.enqueue({
                type: 'tripwire',
                payload: {
                  tripwireReason: reason || 'Output processor blocked content',
                },
              } as ChunkType<OUTPUT>);
              return;
            }
            if (processed) {
              controller.enqueue(processed as ChunkType<OUTPUT>);
            }
          },
        }),
      );
    }

    this.#baseStream = processedStream.pipeThrough(
      new TransformStream<ChunkType<OUTPUT>, ChunkType<OUTPUT>>({
        transform: async (chunk, controller) => {
          switch (chunk.type) {
            case 'source':
              self.#bufferedSources.push(chunk);
              self.#bufferedByStep.sources.push(chunk);
              break;
            case 'text-delta':
              self.#bufferedText.push(chunk.payload.text);
              self.#bufferedByStep.text += chunk.payload.text;
              if (chunk.payload.id) {
                const ary = self.#bufferedTextChunks[chunk.payload.id] ?? [];
                ary.push(chunk.payload.text);
                self.#bufferedTextChunks[chunk.payload.id] = ary;
              }
              break;
            case 'tool-call-input-streaming-start':
              self.#toolCallDeltaIdNameMap[chunk.payload.toolCallId] = chunk.payload.toolName;
              break;
            case 'tool-call-delta':
              if (!self.#toolCallArgsDeltas[chunk.payload.toolCallId]) {
                self.#toolCallArgsDeltas[chunk.payload.toolCallId] = [];
              }
              self.#toolCallArgsDeltas?.[chunk.payload.toolCallId]?.push(chunk.payload.argsTextDelta);
              // mutate chunk to add toolname, we need it later to look up tools by their name
              chunk.payload.toolName ||= self.#toolCallDeltaIdNameMap[chunk.payload.toolCallId];
              break;
            case 'file':
              self.#bufferedFiles.push(chunk);
              self.#bufferedByStep.files.push(chunk);
              break;
            case 'reasoning-start':
              self.#bufferedReasoningDetails[chunk.payload.id] = {
                type: 'reasoning',
                text: '',
                providerMetadata: chunk.payload.providerMetadata || {},
              };
              break;
            case 'reasoning-delta': {
              self.#bufferedReasoning.push(chunk.payload.text);
              self.#bufferedByStep.reasoning += chunk.payload.text;

              const bufferedReasoning = self.#bufferedReasoningDetails[chunk.payload.id];
              if (bufferedReasoning) {
                bufferedReasoning.text += chunk.payload.text;
                if (chunk.payload.providerMetadata) {
                  bufferedReasoning.providerMetadata = chunk.payload.providerMetadata;
                }
              }

              break;
            }
            case 'reasoning-end': {
              const bufferedReasoning = self.#bufferedReasoningDetails[chunk.payload.id];
              if (chunk.payload.providerMetadata && bufferedReasoning) {
                bufferedReasoning.providerMetadata = chunk.payload.providerMetadata;
              }
              break;
            }
            case 'tool-call':
              self.#toolCalls.push(chunk);
              self.#bufferedByStep.toolCalls.push(chunk);
              if (chunk.payload?.output?.from === 'AGENT' && chunk.payload?.output?.type === 'finish') {
                const finishPayload = chunk.payload?.output.payload;
                self.updateUsageCount(finishPayload.usage);
              }
              break;
            case 'tool-result':
              self.#toolResults.push(chunk);
              self.#bufferedByStep.toolResults.push(chunk);
              break;
            case 'step-finish': {
              self.updateUsageCount(chunk.payload.output.usage as Record<string, number>);
              // chunk.payload.totalUsage = self.totalUsage;
              self.#warnings = chunk.payload.stepResult.warnings || [];

              if (chunk.payload.metadata.request) {
                self.#request = chunk.payload.metadata.request;
              }

              const reasoningDetails = reasoningDetailsFromMessages(
                chunk.payload.messages.all.slice(self.#bufferedByStep.msgCount),
              );

              const { providerMetadata, request, ...otherMetadata } = chunk.payload.metadata;

              const stepResult: StepBufferItem = {
                stepType: self.#bufferedSteps.length === 0 ? 'initial' : 'tool-result',
                text: self.#bufferedByStep.text,
                reasoning: self.#bufferedByStep.reasoning || undefined,
                sources: self.#bufferedByStep.sources,
                files: self.#bufferedByStep.files,
                toolCalls: self.#bufferedByStep.toolCalls,
                toolResults: self.#bufferedByStep.toolResults,
                warnings: self.#warnings,
                reasoningDetails: reasoningDetails,
                providerMetadata: providerMetadata,
                experimental_providerMetadata: providerMetadata,
                isContinued: chunk.payload.stepResult.isContinued,
                logprobs: chunk.payload.stepResult.logprobs,
                finishReason: chunk.payload.stepResult.reason,
                response: { ...otherMetadata, messages: chunk.payload.messages.nonUser } as any,
                request: request,
                usage: chunk.payload.output.usage,
                content: messageList.get.response.aiV5.modelContent(-1),
              };

              await options?.onStepFinish?.({
                ...(self.#model.modelId && self.#model.provider && self.#model.version ? { model: self.#model } : {}),
                ...stepResult,
              });

              self.#bufferedSteps.push(stepResult);

              self.#bufferedByStep = {
                text: '',
                reasoning: '',
                sources: [],
                files: [],
                toolCalls: [],
                toolResults: [],
                msgCount: chunk.payload.messages.all.length,
              };

              break;
            }
            case 'tripwire':
              // Handle tripwire chunks from processors
              self.#tripwire = true;
              self.#tripwireReason = chunk.payload?.tripwireReason || 'Content blocked';
              self.#finishReason = 'other';

              // Resolve all delayed promises before terminating
              self.#delayedPromises.text.resolve(self.#bufferedText.join(''));
              self.#delayedPromises.finishReason.resolve('other');
              self.#delayedPromises.object.resolve(undefined as InferSchemaOutput<OUTPUT>);
              self.#delayedPromises.usage.resolve(self.#usageCount);
              self.#delayedPromises.warnings.resolve(self.#warnings);
              self.#delayedPromises.providerMetadata.resolve(undefined);
              self.#delayedPromises.response.resolve({});
              self.#delayedPromises.request.resolve({});
              self.#delayedPromises.reasoning.resolve('');
              self.#delayedPromises.reasoningText.resolve(undefined);
              self.#delayedPromises.sources.resolve([]);
              self.#delayedPromises.files.resolve([]);
              self.#delayedPromises.toolCalls.resolve([]);
              self.#delayedPromises.toolResults.resolve([]);
              self.#delayedPromises.steps.resolve(self.#bufferedSteps);
              self.#delayedPromises.totalUsage.resolve(self.#usageCount);
              self.#delayedPromises.content.resolve([]);
              self.#delayedPromises.reasoningDetails.resolve([]);

              // Pass the tripwire chunk through
              controller.enqueue(chunk);
              // Terminate the stream
              controller.terminate();
              return;
            case 'finish':
              if (chunk.payload.stepResult.reason) {
                self.#finishReason = chunk.payload.stepResult.reason;
              }

              let response = {};
              if (chunk.payload.metadata) {
                const { providerMetadata, request, ...otherMetadata } = chunk.payload.metadata;

                response = {
                  ...otherMetadata,
                  messages: messageList.get.response.aiV5.model(),
                  uiMessages: messageList.get.response.aiV5.ui(),
                };
              }

              this.populateUsageCount(chunk.payload.output.usage as Record<string, number>);

              chunk.payload.output.usage = self.#usageCount as any;

              try {
                if (self.processorRunner && self.outputProcessorRunnerMode === `result`) {
                  self.messageList = await self.processorRunner.runOutputProcessors(self.messageList);
                  const outputText = self.messageList.get.response.aiV4
                    .core()
                    .map(m => MessageList.coreContentToString(m.content))
                    .join('\n');

                  const messages = self.messageList.get.response.v2();
                  const messagesWithStructuredData = messages.filter(
                    msg => msg.content.metadata && (msg.content.metadata as any).structuredOutput,
                  );

                  if (
                    messagesWithStructuredData[0] &&
                    messagesWithStructuredData[0].content.metadata?.structuredOutput
                  ) {
                    const structuredOutput = messagesWithStructuredData[0].content.metadata.structuredOutput;
                    self.#delayedPromises.object.resolve(structuredOutput as InferSchemaOutput<OUTPUT>);
                  } else if (!self.#options.output) {
                    self.#delayedPromises.object.resolve(undefined as InferSchemaOutput<OUTPUT>);
                  }

                  self.#delayedPromises.text.resolve(outputText);
                  self.#delayedPromises.finishReason.resolve(self.#finishReason);

                  // Update response with processed messages after output processors have run
                  if (chunk.payload.metadata) {
                    const { providerMetadata, request, ...otherMetadata } = chunk.payload.metadata;
                    response = {
                      ...otherMetadata,
                      messages: messageList.get.response.aiV5.model(),
                      uiMessages: messageList.get.response.aiV5.ui(),
                    };
                  }
                } else {
                  const textContent = self.#bufferedText.join('');
                  self.#delayedPromises.text.resolve(textContent);
                  self.#delayedPromises.finishReason.resolve(self.#finishReason);

                  // Check for structuredOutput in metadata (from output processors in stream mode)
                  const messages = self.messageList.get.response.v2();
                  const messagesWithStructuredData = messages.filter(
                    msg => msg.content.metadata && (msg.content.metadata as any).structuredOutput,
                  );

                  if (
                    messagesWithStructuredData[0] &&
                    // this is to make typescript happy
                    messagesWithStructuredData[0].content.metadata?.structuredOutput
                  ) {
                    const structuredOutput = messagesWithStructuredData[0].content.metadata.structuredOutput;
                    self.#delayedPromises.object.resolve(structuredOutput as InferSchemaOutput<OUTPUT>);
                  } else if (!self.#options.output && self.#delayedPromises.object.status.type !== 'resolved') {
                    // Resolve object promise to avoid hanging
                    self.#delayedPromises.object.resolve(undefined as InferSchemaOutput<OUTPUT>);
                  }
                }
              } catch (error) {
                if (error instanceof TripWire) {
                  self.#tripwire = true;
                  self.#tripwireReason = error.message;
                  self.#delayedPromises.finishReason.resolve('other');
                  self.#delayedPromises.text.resolve('');
                } else {
                  self.#error = error instanceof Error ? error.message : String(error);
                  self.#delayedPromises.finishReason.resolve('error');
                  self.#delayedPromises.text.resolve('');
                }
                self.#delayedPromises.object.resolve(undefined as InferSchemaOutput<OUTPUT>);
              }

              // Resolve all delayed promises with final values
              self.#delayedPromises.usage.resolve(self.#usageCount);
              self.#delayedPromises.warnings.resolve(self.#warnings);
              self.#delayedPromises.providerMetadata.resolve(chunk.payload.metadata?.providerMetadata);
              self.#delayedPromises.response.resolve(response);
              self.#delayedPromises.request.resolve(self.#request || {});
              self.#delayedPromises.text.resolve(self.#bufferedText.join(''));
              self.#delayedPromises.reasoning.resolve(self.#bufferedReasoning.join(''));
              const reasoningText = self.#bufferedReasoning.length > 0 ? self.#bufferedReasoning.join('') : undefined;
              self.#delayedPromises.reasoningText.resolve(reasoningText);
              self.#delayedPromises.sources.resolve(self.#bufferedSources);
              self.#delayedPromises.files.resolve(self.#bufferedFiles);
              self.#delayedPromises.toolCalls.resolve(self.#toolCalls);
              self.#delayedPromises.toolResults.resolve(self.#toolResults);
              self.#delayedPromises.steps.resolve(self.#bufferedSteps);
              self.#delayedPromises.totalUsage.resolve(self.#getTotalUsage());
              self.#delayedPromises.content.resolve(messageList.get.response.aiV5.stepContent());
              self.#delayedPromises.reasoningDetails.resolve(Object.values(self.#bufferedReasoningDetails || {}));

              const baseFinishStep = self.#bufferedSteps[self.#bufferedSteps.length - 1];

              if (baseFinishStep) {
                const { stepType: _stepType, isContinued: _isContinued } = baseFinishStep;

                const onFinishPayload = {
                  ...(self.#model.modelId && self.#model.provider && self.#model.version ? { model: self.#model } : {}),
                  text: baseFinishStep.text,
                  warnings: baseFinishStep.warnings ?? [],
                  finishReason: chunk.payload.stepResult.reason,
                  // TODO: we should add handling for step IDs in message list so you can retrieve step content by step id. And on finish should the content here be from all steps?
                  content: messageList.get.response.aiV5.stepContent(),
                  request: await self.request,
                  error: self.error,
                  reasoning: await self.aisdk.v5.reasoning,
                  reasoningText: await self.aisdk.v5.reasoningText,
                  sources: await self.aisdk.v5.sources,
                  files: await self.aisdk.v5.files,
                  steps: transformSteps({ steps: self.#bufferedSteps }),
                  response: { ...(await self.response), messages: messageList.get.response.aiV5.model() },
                  usage: chunk.payload.output.usage,
                  totalUsage: self.#getTotalUsage(),
                  toolCalls: await self.aisdk.v5.toolCalls,
                  toolResults: await self.aisdk.v5.toolResults,
                  staticToolCalls: (await self.aisdk.v5.toolCalls).filter(
                    (toolCall: any) => toolCall.dynamic === false,
                  ),
                  staticToolResults: (await self.aisdk.v5.toolResults).filter(
                    (toolResult: any) => toolResult.dynamic === false,
                  ),
                  dynamicToolCalls: (await self.aisdk.v5.toolCalls).filter(
                    (toolCall: any) => toolCall.dynamic === true,
                  ),
                  dynamicToolResults: (await self.aisdk.v5.toolResults).filter(
                    (toolResult: any) => toolResult.dynamic === true,
                  ),
                  object:
                    self.#delayedPromises.object.status.type === 'resolved'
                      ? self.#delayedPromises.object.status.value
                      : self.#options.output && baseFinishStep.text
                        ? (() => {
                            try {
                              return JSON.parse(baseFinishStep.text);
                            } catch {
                              return undefined;
                            }
                          })()
                        : undefined,
                };

                await options?.onFinish?.(onFinishPayload);
              }

              if (options?.rootSpan) {
                options.rootSpan.setAttributes({
                  ...(self.#model.modelId ? { 'aisdk.model.id': self.#model.modelId } : {}),
                  ...(self.#model.provider ? { 'aisdk.model.provider': self.#model.provider } : {}),
                  ...(baseFinishStep?.usage?.reasoningTokens
                    ? {
                        'stream.usage.reasoningTokens': baseFinishStep.usage.reasoningTokens,
                      }
                    : {}),

                  ...(baseFinishStep?.usage?.totalTokens
                    ? {
                        'stream.usage.totalTokens': baseFinishStep.usage.totalTokens,
                      }
                    : {}),

                  ...(baseFinishStep?.usage?.inputTokens
                    ? {
                        'stream.usage.inputTokens': baseFinishStep.usage.inputTokens,
                      }
                    : {}),
                  ...(baseFinishStep?.usage?.outputTokens
                    ? {
                        'stream.usage.outputTokens': baseFinishStep.usage.outputTokens,
                      }
                    : {}),
                  ...(baseFinishStep?.usage?.cachedInputTokens
                    ? {
                        'stream.usage.cachedInputTokens': baseFinishStep.usage.cachedInputTokens,
                      }
                    : {}),

                  ...(baseFinishStep?.providerMetadata
                    ? { 'stream.response.providerMetadata': JSON.stringify(baseFinishStep?.providerMetadata) }
                    : {}),
                  ...(baseFinishStep?.finishReason
                    ? { 'stream.response.finishReason': baseFinishStep?.finishReason }
                    : {}),
                  ...(options?.telemetry_settings?.recordOutputs !== false
                    ? { 'stream.response.text': baseFinishStep?.text }
                    : {}),
                  ...(baseFinishStep?.toolCalls && options?.telemetry_settings?.recordOutputs !== false
                    ? {
                        'stream.response.toolCalls': JSON.stringify(
                          baseFinishStep?.toolCalls?.map(chunk => {
                            return {
                              type: 'tool-call',
                              toolCallId: chunk.payload.toolCallId,
                              args: chunk.payload.args,
                              toolName: chunk.payload.toolName,
                            };
                          }),
                        ),
                      }
                    : {}),
                });

                options.rootSpan.end();
              }

              break;

            case 'error':
              self.#error = chunk.payload.error as any;

              // Reject all delayed promises on error
              const error =
                typeof self.#error === 'object' ? new Error(self.#error.message) : new Error(String(self.#error));

              Object.values(self.#delayedPromises).forEach(promise => promise.reject(error));

              break;
          }

          controller.enqueue(chunk);
        },
      }),
    );

    this.#aisdkv5 = new AISDKV5OutputStream({
      modelOutput: this,
      messageList,
      options: {
        toolCallStreaming: options?.toolCallStreaming,
        output: options?.output,
      },
    });

    // Bind methods to ensure they work when destructured
    const methodsToBind = [
      { name: 'consumeStream', fn: this.consumeStream },
      { name: 'getFullOutput', fn: this.getFullOutput },
      { name: 'teeStream', fn: this.teeStream },
    ] as const;

    methodsToBind.forEach(({ name, fn }) => {
      (this as any)[name] = fn.bind(this);
    });

    // Convert getters to bound properties to support destructuring
    // We need to do this because getters lose their 'this' context when destructured
    const bindGetter = (name: string, getter: () => any) => {
      Object.defineProperty(this, name, {
        get: getter.bind(this),
        enumerable: true,
        configurable: true,
      });
    };

    // Get the prototype to access the getters
    const proto = Object.getPrototypeOf(this);
    const descriptors = Object.getOwnPropertyDescriptors(proto);

    // Bind all getters from the prototype
    for (const [key, descriptor] of Object.entries(descriptors)) {
      if (descriptor.get && key !== 'constructor') {
        bindGetter(key, descriptor.get);
      }
    }
  }

  #getDelayedPromise<T>(promise: DelayedPromise<T>): Promise<T> {
    if (!this.#streamConsumed) {
      void this.consumeStream();
    }
    return promise.promise;
  }

  /**
   * Resolves to the complete text response after streaming completes.
   */
  get text() {
    return this.#getDelayedPromise(this.#delayedPromises.text);
  }

  /**
   * Resolves to complete reasoning text for models that support reasoning.
   */
  get reasoning() {
    return this.#getDelayedPromise(this.#delayedPromises.reasoning);
  }

  get reasoningText() {
    return this.#getDelayedPromise(this.#delayedPromises.reasoningText);
  }

  get reasoningDetails() {
    return this.#getDelayedPromise(this.#delayedPromises.reasoningDetails);
  }

  get sources() {
    return this.#getDelayedPromise(this.#delayedPromises.sources);
  }

  get files() {
    return this.#getDelayedPromise(this.#delayedPromises.files);
  }

  get steps() {
    return this.#getDelayedPromise(this.#delayedPromises.steps);
  }

  teeStream() {
    const [stream1, stream2] = this.#baseStream.tee();
    this.#baseStream = stream2;
    return stream1;
  }

  /**
   * Stream of all chunks. Provides complete control over stream processing.
   */
  get fullStream() {
    const self = this;

    let fullStream = this.teeStream();

    return fullStream
      .pipeThrough(
        createObjectStreamTransformer({
          schema: self.#options.output,
          onFinish: data => self.#delayedPromises.object.resolve(data),
        }),
      )
      .pipeThrough(
        new TransformStream<ChunkType<OUTPUT>, ChunkType<OUTPUT>>({
          transform(chunk, controller) {
            if (chunk.type === 'raw' && !self.#options.includeRawChunks) {
              return;
            }

            controller.enqueue(chunk);
          },
          flush: () => {
            // If stream ends without proper finish/error chunks, reject unresolved promises
            // This must be in the final transformer in the fullStream pipeline
            // to ensure all of the delayed promises had a chance to resolve or reject already
            // Avoids promises hanging forever
            Object.entries(self.#delayedPromises).forEach(([key, promise]) => {
              if (promise.status.type === 'pending') {
                promise.reject(new Error(`Stream ${key} terminated unexpectedly`));
              }
            });
          },
        }),
      );
  }

  /**
   * Resolves to the reason generation finished.
   */
  get finishReason() {
    return this.#getDelayedPromise(this.#delayedPromises.finishReason);
  }

  /**
   * Resolves to array of all tool calls made during execution.
   */
  get toolCalls() {
    return this.#getDelayedPromise(this.#delayedPromises.toolCalls);
  }

  /**
   * Resolves to array of all tool execution results.
   */
  get toolResults() {
    return this.#getDelayedPromise(this.#delayedPromises.toolResults);
  }

  /**
   * Resolves to token usage statistics including inputTokens, outputTokens, and totalTokens.
   */
  get usage() {
    return this.#getDelayedPromise(this.#delayedPromises.usage);
  }

  /**
   * Resolves to array of all warnings generated during execution.
   */
  get warnings() {
    return this.#getDelayedPromise(this.#delayedPromises.warnings);
  }

  /**
   * Resolves to provider metadata generated during execution.
   */
  get providerMetadata() {
    return this.#getDelayedPromise(this.#delayedPromises.providerMetadata);
  }

  /**
   * Resolves to the complete response from the model.
   */
  get response() {
    return this.#getDelayedPromise(this.#delayedPromises.response);
  }

  /**
   * Resolves to the complete request sent to the model.
   */
  get request() {
    return this.#getDelayedPromise(this.#delayedPromises.request);
  }

  /**
   * Resolves to an error if an error occurred during streaming.
   */
  get error(): Error | string | { message: string; stack: string } | undefined {
    if (typeof this.#error === 'object') {
      const error = new Error(this.#error.message);
      error.stack = this.#error.stack;
      return error;
    }

    return this.#error;
  }

  updateUsageCount(usage: Partial<LanguageModelUsage>) {
    if (!usage) {
      return;
    }

    // Use AI SDK v5 format only (MastraModelOutput is only used in VNext paths)
    if (usage.inputTokens !== undefined) {
      this.#usageCount.inputTokens = (this.#usageCount.inputTokens ?? 0) + usage.inputTokens;
    }
    if (usage.outputTokens !== undefined) {
      this.#usageCount.outputTokens = (this.#usageCount.outputTokens ?? 0) + usage.outputTokens;
    }
    if (usage.totalTokens !== undefined) {
      this.#usageCount.totalTokens = (this.#usageCount.totalTokens ?? 0) + usage.totalTokens;
    }
    if (usage.reasoningTokens !== undefined) {
      this.#usageCount.reasoningTokens = (this.#usageCount.reasoningTokens ?? 0) + usage.reasoningTokens;
    }
    if (usage.cachedInputTokens !== undefined) {
      this.#usageCount.cachedInputTokens = (this.#usageCount.cachedInputTokens ?? 0) + usage.cachedInputTokens;
    }
  }

  populateUsageCount(usage: Partial<LanguageModelUsage>) {
    if (!usage) {
      return;
    }

    // Use AI SDK v5 format only (MastraModelOutput is only used in VNext paths)
    if (usage.inputTokens !== undefined && this.#usageCount.inputTokens === undefined) {
      this.#usageCount.inputTokens = usage.inputTokens;
    }
    if (usage.outputTokens !== undefined && this.#usageCount.outputTokens === undefined) {
      this.#usageCount.outputTokens = usage.outputTokens;
    }
    if (usage.totalTokens !== undefined && this.#usageCount.totalTokens === undefined) {
      this.#usageCount.totalTokens = usage.totalTokens;
    }
    if (usage.reasoningTokens !== undefined && this.#usageCount.reasoningTokens === undefined) {
      this.#usageCount.reasoningTokens = usage.reasoningTokens;
    }
    if (usage.cachedInputTokens !== undefined && this.#usageCount.cachedInputTokens === undefined) {
      this.#usageCount.cachedInputTokens = usage.cachedInputTokens;
    }
  }

  async consumeStream(options?: ConsumeStreamOptions): Promise<void> {
    this.#streamConsumed = true;
    try {
      await consumeStream({
        stream: this.fullStream.pipeThrough(
          new TransformStream({
            transform(chunk, controller) {
              controller.enqueue(chunk);
            },
          }),
        ) as any,
        onError: options?.onError,
      });
    } catch (error) {
      options?.onError?.(error);
    }
  }

  /**
   * Returns complete output including text, usage, tool calls, and all metadata.
   */
  async getFullOutput() {
    await this.consumeStream({
      onError: (error: any) => {
        console.error(error);
        throw error;
      },
    });

    let scoringData:
      | {
          input: Omit<ScorerRunInputForAgent, 'runId'>;
          output: ScorerRunOutputForAgent;
        }
      | undefined;

    if (this.#returnScorerData) {
      scoringData = {
        input: {
          inputMessages: this.messageList.getPersisted.input.ui(),
          rememberedMessages: this.messageList.getPersisted.remembered.ui(),
          systemMessages: this.messageList.getSystemMessages(),
          taggedSystemMessages: this.messageList.getPersisted.taggedSystemMessages,
        },
        output: this.messageList.getPersisted.response.ui(),
      };
    }

    const fullOutput = {
      text: await this.text,
      usage: await this.usage,
      steps: await this.steps,
      finishReason: await this.finishReason,
      warnings: await this.warnings,
      providerMetadata: await this.providerMetadata,
      request: await this.request,
      reasoning: await this.reasoning,
      reasoningText: await this.reasoningText,
      toolCalls: await this.toolCalls,
      toolResults: await this.toolResults,
      sources: await this.sources,
      files: await this.files,
      response: await this.response,
      totalUsage: await this.totalUsage,
      object: await this.object,
      error: this.error,
      tripwire: this.#tripwire,
      tripwireReason: this.#tripwireReason,
      ...(scoringData ? { scoringData } : {}),
      traceId: this.traceId,
    };

    return fullOutput;
  }

  /**
   * The tripwire flag is set when the stream is aborted due to an output processor blocking the content.
   */
  get tripwire() {
    return this.#tripwire;
  }

  /**
   * The reason for the tripwire.
   */
  get tripwireReason() {
    return this.#tripwireReason;
  }

  /**
   * The total usage of the stream.
   */
  get totalUsage() {
    return this.#getDelayedPromise(this.#delayedPromises.totalUsage);
  }

  get content() {
    return this.#getDelayedPromise(this.#delayedPromises.content);
  }

  /**
   * Other output stream formats.
   */
  get aisdk() {
    return {
      /**
       * The AI SDK v5 output stream format.
       */
      v5: this.#aisdkv5,
    };
  }

  /**
   * Stream of valid JSON chunks. The final JSON result is validated against the output schema when the stream ends.
   *
   * @example
   * ```typescript
   * const stream = await agent.streamVNext("Extract data", {
   *   output: z.object({ name: z.string(), age: z.number() })
   * });
   * // partial json chunks
   * for await (const data of stream.objectStream) {
   *   console.log(data); // { name: 'John' }, { name: 'John', age: 30 }
   * }
   * ```
   */
  get objectStream() {
    return this.fullStream.pipeThrough(
      new TransformStream<ChunkType<OUTPUT>, PartialSchemaOutput<OUTPUT>>({
        transform(chunk, controller) {
          if (chunk.type === 'object') {
            controller.enqueue(chunk.object);
          }
        },
      }),
    );
  }

  /**
   * Stream of individual array elements when output schema is an array type.
   */
  get elementStream(): ReadableStream<InferSchemaOutput<OUTPUT> extends Array<infer T> ? T : never> {
    let publishedElements = 0;

    return this.fullStream.pipeThrough(
      new TransformStream<ChunkType<OUTPUT>, InferSchemaOutput<OUTPUT> extends Array<infer T> ? T : never>({
        transform(chunk, controller) {
          if (chunk.type === 'object') {
            if (Array.isArray(chunk.object)) {
              // Publish new elements of the array one by one
              for (; publishedElements < chunk.object.length; publishedElements++) {
                controller.enqueue(chunk.object[publishedElements]);
              }
            }
          }
        },
      }),
    );
  }

  /**
   * Stream of only text content, filtering out metadata and other chunk types.
   */
  get textStream() {
    const self = this;
    const outputSchema = getTransformedSchema(self.#options.output);
    if (outputSchema?.outputFormat === 'array') {
      return this.fullStream.pipeThrough(createJsonTextStreamTransformer(self.#options.output));
    }

    return this.teeStream().pipeThrough(
      new TransformStream<ChunkType<OUTPUT>, string>({
        transform(chunk, controller) {
          if (chunk.type === 'text-delta') {
            controller.enqueue(chunk.payload.text);
          }
        },
      }),
    );
  }

  /**
   * Resolves to the complete object response from the model. Validated against the 'output' schema when the stream ends.
   *
   * @example
   * ```typescript
   * const stream = await agent.streamVNext("Extract data", {
   *   output: z.object({ name: z.string(), age: z.number() })
   * });
   * // final validated json
   * const data = await stream.object // { name: 'John', age: 30 }
   * ```
   */
  get object() {
    if (!this.processorRunner && !this.#options.output) {
      this.#delayedPromises.object.resolve(undefined as InferSchemaOutput<OUTPUT>);
    }

    return this.#getDelayedPromise(this.#delayedPromises.object);
  }

  // Internal methods for immediate values - used internally by Mastra (llm-execution.ts bailing on errors/abort signals with current state)
  // These are not part of the public API
  /** @internal */
  _getImmediateToolCalls() {
    return this.#toolCalls;
  }
  /** @internal */
  _getImmediateToolResults() {
    return this.#toolResults;
  }
  /** @internal */
  _getImmediateText() {
    return this.#bufferedText.join('');
  }
  /** @internal */
  _getImmediateUsage() {
    return this.#usageCount;
  }
  /** @internal */
  _getImmediateWarnings() {
    return this.#warnings;
  }
  /** @internal */
  _getImmediateFinishReason() {
    return this.#finishReason;
  }

  #getTotalUsage(): LanguageModelUsage {
    let total = this.#usageCount.totalTokens;

    if (total === undefined) {
      const input = this.#usageCount.inputTokens ?? 0;
      const output = this.#usageCount.outputTokens ?? 0;
      const reasoning = this.#usageCount.reasoningTokens ?? 0;
      total = input + output + reasoning;
    }

    return {
      inputTokens: this.#usageCount.inputTokens,
      outputTokens: this.#usageCount.outputTokens,
      totalTokens: total,
      reasoningTokens: this.#usageCount.reasoningTokens,
      cachedInputTokens: this.#usageCount.cachedInputTokens,
    };
  }
}<|MERGE_RESOLUTION|>--- conflicted
+++ resolved
@@ -177,10 +177,7 @@
 
     this.#model = _model;
 
-<<<<<<< HEAD
-=======
     this.messageId = messageId;
->>>>>>> 42a5771e
     // Create processor runner if outputProcessors are provided
     if (options.outputProcessors?.length) {
       this.processorRunner = new ProcessorRunner({
