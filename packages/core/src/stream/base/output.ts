--- conflicted
+++ resolved
@@ -1,30 +1,13 @@
-<<<<<<< HEAD
 import { EventEmitter } from 'events';
 import { ReadableStream, TransformStream } from 'stream/web';
-import type { SharedV2ProviderMetadata, LanguageModelV2CallWarning } from '@ai-sdk/provider-v5';
-import type { Span } from '@opentelemetry/api';
-import type { FinishReason, TelemetrySettings } from 'ai-v5';
-=======
-import type { ReadableStream } from 'stream/web';
-import { TransformStream } from 'stream/web';
-import { consumeStream } from 'ai-v5';
->>>>>>> 370f8a64
 import { TripWire } from '../../agent';
 import { MessageList } from '../../agent/message-list';
 import { getValidTraceId } from '../../ai-tracing';
 import { MastraBase } from '../../base';
-<<<<<<< HEAD
-import type { OutputProcessor } from '../../processors';
 import { ProcessorState, ProcessorRunner } from '../../processors/runner';
 import type { ScorerRunInputForAgent, ScorerRunOutputForAgent } from '../../scores';
-import { consumeStream, DelayedPromise } from '../aisdk/v5/compat';
-=======
-import type { ProcessorRunnerMode, ProcessorState } from '../../processors/runner';
-import { ProcessorRunner } from '../../processors/runner';
-import type { ScorerRunInputForAgent, ScorerRunOutputForAgent } from '../../scores';
 import type { WorkflowRunStatus } from '../../workflows';
-import { DelayedPromise } from '../aisdk/v5/compat';
->>>>>>> 370f8a64
+import { DelayedPromise, consumeStream } from '../aisdk/v5/compat';
 import type { ConsumeStreamOptions } from '../aisdk/v5/compat';
 import { AISDKV5OutputStream } from '../aisdk/v5/output';
 import type {
@@ -51,21 +34,6 @@
   }
 }
 
-<<<<<<< HEAD
-type MastraModelOutputOptions<OUTPUT extends OutputSchema = undefined> = {
-  runId: string;
-  rootSpan?: Span;
-  telemetry_settings?: TelemetrySettings;
-  toolCallStreaming?: boolean;
-  onFinish?: (event: Record<string, any>) => Promise<void> | void;
-  onStepFinish?: (event: Record<string, any>) => Promise<void> | void;
-  includeRawChunks?: boolean;
-  output?: OUTPUT;
-  outputProcessors?: OutputProcessor[];
-  isLLMExecutionStep?: boolean;
-  returnScorerData?: boolean;
-  tracingContext?: TracingContext;
-};
 /**
  * Helper function to create a destructurable version of MastraModelOutput.
  * This wraps the output to ensure properties maintain their context when destructured.
@@ -89,32 +57,17 @@
   }) as MastraModelOutput<OUTPUT>;
 }
 
-=======
->>>>>>> 370f8a64
 export class MastraModelOutput<OUTPUT extends OutputSchema = undefined> extends MastraBase {
   #status: WorkflowRunStatus = 'running';
   #aisdkv5: AISDKV5OutputStream<OUTPUT>;
   #error: Error | string | { message: string; stack: string } | undefined;
   #baseStream: ReadableStream<ChunkType<OUTPUT>>;
-<<<<<<< HEAD
   #bufferedChunks: ChunkType<OUTPUT>[] = [];
   #streamFinished = false;
   #emitter = new EventEmitter();
-  #bufferedSteps: StepBufferItem[] = [];
-  #bufferedReasoningDetails: Record<
-    string,
-    {
-      type: string;
-      text: string;
-      providerMetadata: SharedV2ProviderMetadata;
-    }
-  > = {};
-  #bufferedByStep: BufferedByStep = {
-=======
   #bufferedSteps: LLMStepResult[] = [];
   #bufferedReasoningDetails: Record<string, LLMStepResult['reasoning'][number]> = {};
   #bufferedByStep: LLMStepResult = {
->>>>>>> 370f8a64
     text: '',
     reasoning: [],
     sources: [],
@@ -140,22 +93,13 @@
     providerMetadata: undefined,
     finishReason: undefined,
   };
-<<<<<<< HEAD
-  #bufferedText: string[] = [];
+  #bufferedText: LLMStepResult['text'][] = [];
   #bufferedObject: InferSchemaOutput<OUTPUT> | undefined;
-  #bufferedTextChunks: Record<string, string[]> = {};
-  #bufferedSources: any[] = [];
-  #bufferedReasoning: string[] = [];
-  #bufferedFiles: any[] = [];
-  #toolCallArgsDeltas: Record<string, string[]> = {};
-=======
-  #bufferedText: LLMStepResult['text'][] = [];
   #bufferedTextChunks: Record<string, LLMStepResult['text'][]> = {};
   #bufferedSources: LLMStepResult['sources'] = [];
   #bufferedReasoning: LLMStepResult['reasoning'] = [];
   #bufferedFiles: LLMStepResult['files'] = [];
   #toolCallArgsDeltas: Record<string, LLMStepResult['text'][]> = {};
->>>>>>> 370f8a64
   #toolCallDeltaIdNameMap: Record<string, string> = {};
   #toolCalls: LLMStepResult['toolCalls'] = [];
   #toolResults: LLMStepResult['toolResults'] = [];
@@ -265,7 +209,6 @@
       processedStream = stream.pipeThrough(
         new TransformStream<ChunkType<OUTPUT>, ChunkType<OUTPUT>>({
           async transform(chunk, controller) {
-<<<<<<< HEAD
             /**
              * Add base stream controller to structured output processor state
              * so it can be used to enqueue chunks into the main stream from the structuring agent stream
@@ -277,14 +220,7 @@
               processorStates.set(STRUCTURED_OUTPUT_PROCESSOR_NAME, structuredOutputProcessorState);
             }
 
-            const {
-              part: processed,
-              blocked,
-              reason,
-            } = await processorRunner.processPart(chunk as any, processorStates);
-=======
             const { part: processed, blocked, reason } = await processorRunner.processPart(chunk, processorStates);
->>>>>>> 370f8a64
             if (blocked) {
               // Emit a tripwire chunk so downstream knows about the abort
               controller.enqueue({
@@ -303,7 +239,6 @@
       );
     }
 
-<<<<<<< HEAD
     this.#baseStream = processedStream
       .pipeThrough(
         createObjectStreamTransformer({
@@ -315,6 +250,11 @@
         new TransformStream<ChunkType<OUTPUT>, ChunkType<OUTPUT>>({
           transform: async (chunk, controller) => {
             switch (chunk.type) {
+              case 'tool-call-suspended':
+              case 'tool-call-approval':
+                self.#status = 'suspended';
+                self.#delayedPromises.suspendPayload.resolve(chunk.payload);
+                break;
               case 'raw':
                 if (!self.#options.includeRawChunks) {
                   return;
@@ -358,143 +298,57 @@
               case 'reasoning-start':
                 self.#bufferedReasoningDetails[chunk.payload.id] = {
                   type: 'reasoning',
-                  text: '',
-                  providerMetadata: chunk.payload.providerMetadata || {},
+                  runId: chunk.runId,
+                  from: chunk.from,
+                  payload: {
+                    id: chunk.payload.id,
+                    providerMetadata: chunk.payload.providerMetadata,
+                    text: '',
+                  },
                 };
                 break;
               case 'reasoning-delta': {
-                self.#bufferedReasoning.push(chunk.payload.text);
-                self.#bufferedByStep.reasoning += chunk.payload.text;
+                self.#bufferedReasoning.push({
+                  type: 'reasoning',
+                  runId: chunk.runId,
+                  from: chunk.from,
+                  payload: chunk.payload,
+                });
+                self.#bufferedByStep.reasoning.push({
+                  type: 'reasoning',
+                  runId: chunk.runId,
+                  from: chunk.from,
+                  payload: chunk.payload,
+                });
 
                 const bufferedReasoning = self.#bufferedReasoningDetails[chunk.payload.id];
                 if (bufferedReasoning) {
-                  bufferedReasoning.text += chunk.payload.text;
+                  bufferedReasoning.payload.text += chunk.payload.text;
                   if (chunk.payload.providerMetadata) {
-                    bufferedReasoning.providerMetadata = chunk.payload.providerMetadata;
+                    bufferedReasoning.payload.providerMetadata = chunk.payload.providerMetadata;
                   }
-=======
-    this.#baseStream = processedStream.pipeThrough(
-      new TransformStream<ChunkType<OUTPUT>, ChunkType<OUTPUT>>({
-        transform: async (chunk, controller) => {
-          switch (chunk.type) {
-            case 'tool-call-suspended':
-            case 'tool-call-approval':
-              self.#status = 'suspended';
-              self.#delayedPromises.suspendPayload.resolve(chunk.payload);
-              break;
-            case 'source':
-              self.#bufferedSources.push(chunk);
-              self.#bufferedByStep.sources.push(chunk);
-              break;
-            case 'text-delta':
-              self.#bufferedText.push(chunk.payload.text);
-              self.#bufferedByStep.text += chunk.payload.text;
-              if (chunk.payload.id) {
-                const ary = self.#bufferedTextChunks[chunk.payload.id] ?? [];
-                ary.push(chunk.payload.text);
-                self.#bufferedTextChunks[chunk.payload.id] = ary;
+                }
+                break;
               }
-              break;
-            case 'tool-call-input-streaming-start':
-              self.#toolCallDeltaIdNameMap[chunk.payload.toolCallId] = chunk.payload.toolName;
-              break;
-            case 'tool-call-delta':
-              if (!self.#toolCallArgsDeltas[chunk.payload.toolCallId]) {
-                self.#toolCallArgsDeltas[chunk.payload.toolCallId] = [];
-              }
-              self.#toolCallArgsDeltas?.[chunk.payload.toolCallId]?.push(chunk.payload.argsTextDelta);
-              // mutate chunk to add toolname, we need it later to look up tools by their name
-              chunk.payload.toolName ||= self.#toolCallDeltaIdNameMap[chunk.payload.toolCallId];
-              break;
-            case 'file':
-              self.#bufferedFiles.push(chunk);
-              self.#bufferedByStep.files.push(chunk);
-              break;
-            case 'reasoning-start':
-              self.#bufferedReasoningDetails[chunk.payload.id] = {
-                type: 'reasoning',
-                runId: chunk.runId,
-                from: chunk.from,
-                payload: {
-                  id: chunk.payload.id,
-                  providerMetadata: chunk.payload.providerMetadata,
-                  text: '',
-                },
-              };
-              break;
-            case 'reasoning-delta': {
-              self.#bufferedReasoning.push({
-                type: 'reasoning',
-                runId: chunk.runId,
-                from: chunk.from,
-                payload: chunk.payload,
-              });
-              self.#bufferedByStep.reasoning.push({
-                type: 'reasoning',
-                runId: chunk.runId,
-                from: chunk.from,
-                payload: chunk.payload,
-              });
-
-              const bufferedReasoning = self.#bufferedReasoningDetails[chunk.payload.id];
-              if (bufferedReasoning) {
-                bufferedReasoning.payload.text += chunk.payload.text;
-                if (chunk.payload.providerMetadata) {
-                  bufferedReasoning.payload.providerMetadata = chunk.payload.providerMetadata;
->>>>>>> 370f8a64
-                }
-
-<<<<<<< HEAD
-                break;
-              }
+
               case 'reasoning-end': {
                 const bufferedReasoning = self.#bufferedReasoningDetails[chunk.payload.id];
                 if (chunk.payload.providerMetadata && bufferedReasoning) {
-                  bufferedReasoning.providerMetadata = chunk.payload.providerMetadata;
+                  bufferedReasoning.payload.providerMetadata = chunk.payload.providerMetadata;
                 }
                 break;
-=======
-              break;
-            }
-            case 'reasoning-end': {
-              const bufferedReasoning = self.#bufferedReasoningDetails[chunk.payload.id];
-              if (chunk.payload.providerMetadata && bufferedReasoning) {
-                bufferedReasoning.payload.providerMetadata = chunk.payload.providerMetadata;
-              }
-              break;
-            }
-            case 'tool-call':
-              self.#toolCalls.push(chunk);
-              self.#bufferedByStep.toolCalls.push(chunk);
-              const toolCallPayload = chunk.payload;
-              // @ts-ignore TODO: What does this mean??? Why is there a nested output, what is the type supposed to be
-              if (toolCallPayload?.output?.from === 'AGENT' && toolCallPayload?.output?.type === 'finish') {
-                // @ts-ignore TODO: What does this mean??? Why is there a nested output, what is the type supposed to be
-                const finishPayload = toolCallPayload.output.payload;
-                if (finishPayload?.usage) {
-                  self.updateUsageCount(finishPayload.usage);
-                }
-              }
-              break;
-            case 'tool-result':
-              self.#toolResults.push(chunk);
-              self.#bufferedByStep.toolResults.push(chunk);
-              break;
-            case 'step-finish': {
-              self.updateUsageCount(chunk.payload.output.usage);
-              // chunk.payload.totalUsage = self.totalUsage;
-              self.#warnings = chunk.payload.stepResult.warnings || [];
-
-              if (chunk.payload.metadata.request) {
-                self.#request = chunk.payload.metadata.request;
->>>>>>> 370f8a64
               }
               case 'tool-call':
                 self.#toolCalls.push(chunk);
                 self.#bufferedByStep.toolCalls.push(chunk);
-                if (chunk.payload?.output?.from === 'AGENT' && chunk.payload?.output?.type === 'finish') {
-                  const finishPayload = chunk.payload?.output.payload;
-                  self.updateUsageCount(finishPayload.usage);
+                const toolCallPayload = chunk.payload;
+                // @ts-ignore TODO: What does this mean??? Why is there a nested output, what is the type supposed to be
+                if (toolCallPayload?.output?.from === 'AGENT' && toolCallPayload?.output?.type === 'finish') {
+                  // @ts-ignore TODO: What does this mean??? Why is there a nested output, what is the type supposed to be
+                  const finishPayload = toolCallPayload.output.payload;
+                  if (finishPayload?.usage) {
+                    self.updateUsageCount(finishPayload.usage);
+                  }
                 }
                 break;
               case 'tool-result':
@@ -502,166 +356,57 @@
                 self.#bufferedByStep.toolResults.push(chunk);
                 break;
               case 'step-finish': {
-                self.updateUsageCount(chunk.payload.output.usage as Record<string, number>);
+                self.updateUsageCount(chunk.payload.output.usage);
                 // chunk.payload.totalUsage = self.totalUsage;
                 self.#warnings = chunk.payload.stepResult.warnings || [];
 
-                if (chunk.payload.metadata.request) {
-                  self.#request = chunk.payload.metadata.request;
-                }
-
-<<<<<<< HEAD
-                const reasoningDetails = reasoningDetailsFromMessages(
-                  chunk.payload.messages.all.slice(self.#bufferedByStep.msgCount),
-                );
-=======
-              const { providerMetadata, request, ...otherMetadata } = chunk.payload.metadata;
-
-              const stepResult: LLMStepResult = {
-                stepType: self.#bufferedSteps.length === 0 ? 'initial' : 'tool-result',
-                sources: self.#bufferedByStep.sources,
-                files: self.#bufferedByStep.files,
-                toolCalls: self.#bufferedByStep.toolCalls,
-                toolResults: self.#bufferedByStep.toolResults,
-
-                content: messageList.get.response.aiV5.modelContent(-1),
-                text: self.#bufferedByStep.text,
-                reasoningText: self.#bufferedReasoning.map(reasoningPart => reasoningPart.payload.text).join(''),
-                reasoning: self.#bufferedByStep.reasoning,
-                get staticToolCalls() {
-                  return self.#bufferedByStep.toolCalls.filter(
-                    part => part.type === 'tool-call' && part.payload?.dynamic === false,
-                  );
-                },
-                get dynamicToolCalls() {
-                  return self.#bufferedByStep.toolCalls.filter(
-                    part => part.type === 'tool-call' && part.payload?.dynamic === true,
-                  );
-                },
-                get staticToolResults() {
-                  return self.#bufferedByStep.toolResults.filter(
-                    part => part.type === 'tool-result' && part.payload?.dynamic === false,
-                  );
-                },
-                get dynamicToolResults() {
-                  return self.#bufferedByStep.toolResults.filter(
-                    part => part.type === 'tool-result' && part.payload?.dynamic === true,
-                  );
-                },
-                finishReason: chunk.payload.stepResult.reason,
-                usage: chunk.payload.output.usage,
-                warnings: self.#warnings,
-                request: request || {},
-                response: {
-                  id: chunk.payload.id || '',
-                  timestamp: (chunk.payload.metadata?.timestamp as Date) || new Date(),
-                  modelId:
-                    (chunk.payload.metadata?.modelId as string) || (chunk.payload.metadata?.model as string) || '',
-                  ...otherMetadata,
-                  messages: chunk.payload.messages?.nonUser || [],
-                  uiMessages: messageList.get.response.aiV5.ui(),
-                },
-                providerMetadata: providerMetadata,
-              };
-
-              await options?.onStepFinish?.({
-                ...(self.#model.modelId && self.#model.provider && self.#model.version ? { model: self.#model } : {}),
-                ...stepResult,
-              });
-
-              self.#bufferedSteps.push(stepResult);
-
-              self.#bufferedByStep = {
-                text: '',
-                reasoning: [],
-                sources: [],
-                files: [],
-                toolCalls: [],
-                toolResults: [],
-                dynamicToolCalls: [],
-                dynamicToolResults: [],
-                staticToolCalls: [],
-                staticToolResults: [],
-                content: [],
-                usage: { inputTokens: undefined, outputTokens: undefined, totalTokens: undefined },
-                warnings: [],
-                request: {},
-                response: {
-                  id: '',
-                  timestamp: new Date(),
-                  modelId: '',
-                  messages: [],
-                  uiMessages: [],
-                },
-                reasoningText: '',
-                providerMetadata: undefined,
-                finishReason: undefined,
-              };
-
-              break;
-            }
-            case 'tripwire':
-              // Handle tripwire chunks from processors
-              self.#tripwire = true;
-              self.#tripwireReason = chunk.payload?.tripwireReason || 'Content blocked';
-              self.#finishReason = 'other';
-
-              // Resolve all delayed promises before terminating
-              self.#delayedPromises.text.resolve(self.#bufferedText.join(''));
-              self.#delayedPromises.finishReason.resolve('other');
-              self.#delayedPromises.object.resolve(undefined as InferSchemaOutput<OUTPUT>);
-              self.#delayedPromises.usage.resolve(self.#usageCount);
-              self.#delayedPromises.warnings.resolve(self.#warnings);
-              self.#delayedPromises.providerMetadata.resolve(undefined);
-              self.#delayedPromises.response.resolve({} as LLMStepResult['response']);
-              self.#delayedPromises.request.resolve({});
-              self.#delayedPromises.reasoning.resolve([]);
-              self.#delayedPromises.reasoningText.resolve(undefined);
-              self.#delayedPromises.sources.resolve([]);
-              self.#delayedPromises.files.resolve([]);
-              self.#delayedPromises.toolCalls.resolve([]);
-              self.#delayedPromises.toolResults.resolve([]);
-              self.#delayedPromises.steps.resolve(self.#bufferedSteps);
-              self.#delayedPromises.totalUsage.resolve(self.#usageCount);
-              self.#delayedPromises.content.resolve([]);
-
-              // Pass the tripwire chunk through
-              controller.enqueue(chunk);
-              // Terminate the stream
-              controller.terminate();
-              return;
-            case 'finish':
-              self.#status = 'success';
-              if (chunk.payload.stepResult.reason) {
-                self.#finishReason = chunk.payload.stepResult.reason;
-              }
->>>>>>> 370f8a64
-
                 const { providerMetadata, request, ...otherMetadata } = chunk.payload.metadata;
 
-                const stepResult: StepBufferItem = {
+                const stepResult: LLMStepResult = {
                   stepType: self.#bufferedSteps.length === 0 ? 'initial' : 'tool-result',
-                  text: self.#bufferedByStep.text,
-                  reasoning: self.#bufferedByStep.reasoning || undefined,
                   sources: self.#bufferedByStep.sources,
                   files: self.#bufferedByStep.files,
                   toolCalls: self.#bufferedByStep.toolCalls,
                   toolResults: self.#bufferedByStep.toolResults,
+
+                  content: messageList.get.response.aiV5.modelContent(-1),
+                  text: self.#bufferedByStep.text,
+                  reasoningText: self.#bufferedReasoning.map(reasoningPart => reasoningPart.payload.text).join(''),
+                  reasoning: self.#bufferedByStep.reasoning,
+                  get staticToolCalls() {
+                    return self.#bufferedByStep.toolCalls.filter(
+                      part => part.type === 'tool-call' && part.payload?.dynamic === false,
+                    );
+                  },
+                  get dynamicToolCalls() {
+                    return self.#bufferedByStep.toolCalls.filter(
+                      part => part.type === 'tool-call' && part.payload?.dynamic === true,
+                    );
+                  },
+                  get staticToolResults() {
+                    return self.#bufferedByStep.toolResults.filter(
+                      part => part.type === 'tool-result' && part.payload?.dynamic === false,
+                    );
+                  },
+                  get dynamicToolResults() {
+                    return self.#bufferedByStep.toolResults.filter(
+                      part => part.type === 'tool-result' && part.payload?.dynamic === true,
+                    );
+                  },
+                  finishReason: chunk.payload.stepResult.reason,
+                  usage: chunk.payload.output.usage,
                   warnings: self.#warnings,
-                  reasoningDetails: reasoningDetails,
+                  request: request || {},
+                  response: {
+                    id: chunk.payload.id || '',
+                    timestamp: (chunk.payload.metadata?.timestamp as Date) || new Date(),
+                    modelId:
+                      (chunk.payload.metadata?.modelId as string) || (chunk.payload.metadata?.model as string) || '',
+                    ...otherMetadata,
+                    messages: chunk.payload.messages?.nonUser || [],
+                    uiMessages: messageList.get.response.aiV5.ui(),
+                  },
                   providerMetadata: providerMetadata,
-                  experimental_providerMetadata: providerMetadata,
-                  isContinued: chunk.payload.stepResult.isContinued,
-                  logprobs: chunk.payload.stepResult.logprobs,
-                  finishReason: chunk.payload.stepResult.reason,
-                  response: { ...otherMetadata, messages: chunk.payload.messages.nonUser } as any,
-                  request: request,
-                  usage: chunk.payload.output.usage,
-                  content: messageList.get.response.aiV5.modelContent(-1),
-                  object:
-                    self.#delayedPromises.object.status.type === 'resolved'
-                      ? self.#delayedPromises.object.status.value
-                      : undefined,
                 };
 
                 await options?.onStepFinish?.({
@@ -673,12 +418,29 @@
 
                 self.#bufferedByStep = {
                   text: '',
-                  reasoning: '',
+                  reasoning: [],
                   sources: [],
                   files: [],
                   toolCalls: [],
                   toolResults: [],
-                  msgCount: chunk.payload.messages.all.length,
+                  dynamicToolCalls: [],
+                  dynamicToolResults: [],
+                  staticToolCalls: [],
+                  staticToolResults: [],
+                  content: [],
+                  usage: { inputTokens: undefined, outputTokens: undefined, totalTokens: undefined },
+                  warnings: [],
+                  request: {},
+                  response: {
+                    id: '',
+                    timestamp: new Date(),
+                    modelId: '',
+                    messages: [],
+                    uiMessages: [],
+                  },
+                  reasoningText: '',
+                  providerMetadata: undefined,
+                  finishReason: undefined,
                 };
 
                 break;
@@ -688,7 +450,6 @@
                 self.#tripwire = true;
                 self.#tripwireReason = chunk.payload?.tripwireReason || 'Content blocked';
                 self.#finishReason = 'other';
-
                 // Mark stream as finished for EventEmitter
                 self.#streamFinished = true;
 
@@ -699,9 +460,9 @@
                 self.#delayedPromises.usage.resolve(self.#usageCount);
                 self.#delayedPromises.warnings.resolve(self.#warnings);
                 self.#delayedPromises.providerMetadata.resolve(undefined);
-                self.#delayedPromises.response.resolve({});
+                self.#delayedPromises.response.resolve({} as LLMStepResult['response']);
                 self.#delayedPromises.request.resolve({});
-                self.#delayedPromises.reasoning.resolve('');
+                self.#delayedPromises.reasoning.resolve([]);
                 self.#delayedPromises.reasoningText.resolve(undefined);
                 self.#delayedPromises.sources.resolve([]);
                 self.#delayedPromises.files.resolve([]);
@@ -710,7 +471,6 @@
                 self.#delayedPromises.steps.resolve(self.#bufferedSteps);
                 self.#delayedPromises.totalUsage.resolve(self.#usageCount);
                 self.#delayedPromises.content.resolve([]);
-                self.#delayedPromises.reasoningDetails.resolve([]);
 
                 // Emit the tripwire chunk for listeners
                 self.#emitChunk(chunk);
@@ -718,21 +478,15 @@
                 controller.enqueue(chunk);
                 // Emit finish event for EventEmitter streams (since flush won't be called on terminate)
                 self.#emitter.emit('finish');
-
                 // Terminate the stream
                 controller.terminate();
                 return;
               case 'finish':
-                // Mark consumption as started (if we're processing chunks, consumption has started)
-                self.#consumptionStarted = true;
-                // Mark stream as finished for EventEmitter
-                self.#streamFinished = true;
-
+                self.#status = 'success';
                 if (chunk.payload.stepResult.reason) {
                   self.#finishReason = chunk.payload.stepResult.reason;
                 }
 
-<<<<<<< HEAD
                 let response = {};
                 if (chunk.payload.metadata) {
                   const { providerMetadata, request, ...otherMetadata } = chunk.payload.metadata;
@@ -743,51 +497,20 @@
                     uiMessages: messageList.get.response.aiV5.ui(),
                   };
                 }
-=======
-              this.populateUsageCount(chunk.payload.output.usage as Record<string, number>);
-
-              chunk.payload.output.usage = {
-                inputTokens: self.#usageCount.inputTokens ?? 0,
-                outputTokens: self.#usageCount.outputTokens ?? 0,
-                totalTokens: self.#usageCount.totalTokens ?? 0,
-                ...(self.#usageCount.reasoningTokens !== undefined && {
-                  reasoningTokens: self.#usageCount.reasoningTokens,
-                }),
-                ...(self.#usageCount.cachedInputTokens !== undefined && {
-                  cachedInputTokens: self.#usageCount.cachedInputTokens,
-                }),
-              };
-
-              try {
-                if (self.processorRunner && self.outputProcessorRunnerMode === `result`) {
-                  self.messageList = await self.processorRunner.runOutputProcessors(self.messageList);
-                  const outputText = self.messageList.get.response.aiV4
-                    .core()
-                    .map(m => MessageList.coreContentToString(m.content))
-                    .join('\n');
-
-                  const messages = self.messageList.get.response.v2();
-                  const messagesWithStructuredData = messages.filter(
-                    msg =>
-                      msg.content.metadata &&
-                      'structuredOutput' in msg.content.metadata &&
-                      msg.content.metadata.structuredOutput,
-                  );
-
-                  if (
-                    messagesWithStructuredData[0] &&
-                    messagesWithStructuredData[0].content.metadata?.structuredOutput
-                  ) {
-                    const structuredOutput = messagesWithStructuredData[0].content.metadata.structuredOutput;
-                    self.#delayedPromises.object.resolve(structuredOutput as InferSchemaOutput<OUTPUT>);
-                  } else if (!self.#options.output) {
-                    self.#delayedPromises.object.resolve(undefined as InferSchemaOutput<OUTPUT>);
-                  }
->>>>>>> 370f8a64
 
                 this.populateUsageCount(chunk.payload.output.usage as Record<string, number>);
 
-                chunk.payload.output.usage = self.#usageCount as any;
+                chunk.payload.output.usage = {
+                  inputTokens: self.#usageCount.inputTokens ?? 0,
+                  outputTokens: self.#usageCount.outputTokens ?? 0,
+                  totalTokens: self.#usageCount.totalTokens ?? 0,
+                  ...(self.#usageCount.reasoningTokens !== undefined && {
+                    reasoningTokens: self.#usageCount.reasoningTokens,
+                  }),
+                  ...(self.#usageCount.cachedInputTokens !== undefined && {
+                    cachedInputTokens: self.#usageCount.cachedInputTokens,
+                  }),
+                };
 
                 try {
                   if (self.processorRunner && !self.#options.isLLMExecutionStep) {
@@ -825,48 +548,24 @@
                     self.#delayedPromises.finishReason.resolve('error');
                     self.#delayedPromises.text.resolve('');
                   }
-<<<<<<< HEAD
                   if (self.#delayedPromises.object.status.type !== 'resolved') {
-=======
-                } else {
-                  const textContent = self.#bufferedText.join('');
-                  self.#delayedPromises.text.resolve(textContent);
-                  self.#delayedPromises.finishReason.resolve(self.#finishReason);
-
-                  // Check for structuredOutput in metadata (from output processors in stream mode)
-                  const messages = self.messageList.get.response.v2();
-                  const messagesWithStructuredData = messages.filter(
-                    msg =>
-                      msg.content.metadata &&
-                      'structuredOutput' in msg.content.metadata &&
-                      msg.content.metadata.structuredOutput,
-                  );
-
-                  if (
-                    messagesWithStructuredData[0] &&
-                    // this is to make typescript happy
-                    messagesWithStructuredData[0].content.metadata?.structuredOutput
-                  ) {
-                    const structuredOutput = messagesWithStructuredData[0].content.metadata.structuredOutput;
-                    self.#delayedPromises.object.resolve(structuredOutput as InferSchemaOutput<OUTPUT>);
-                  } else if (!self.#options.output && self.#delayedPromises.object.status.type !== 'resolved') {
-                    // Resolve object promise to avoid hanging
->>>>>>> 370f8a64
                     self.#delayedPromises.object.resolve(undefined as InferSchemaOutput<OUTPUT>);
                   }
                 }
 
-<<<<<<< HEAD
                 // Resolve all delayed promises with final values
                 self.#delayedPromises.usage.resolve(self.#usageCount);
                 self.#delayedPromises.warnings.resolve(self.#warnings);
                 self.#delayedPromises.providerMetadata.resolve(chunk.payload.metadata?.providerMetadata);
-                self.#delayedPromises.response.resolve(response);
+                self.#delayedPromises.response.resolve(response as LLMStepResult['response']);
                 self.#delayedPromises.request.resolve(self.#request || {});
                 self.#delayedPromises.text.resolve(self.#bufferedText.join(''));
-                self.#delayedPromises.reasoning.resolve(self.#bufferedReasoning.join(''));
-                const reasoningText = self.#bufferedReasoning.length > 0 ? self.#bufferedReasoning.join('') : undefined;
+                const reasoningText =
+                  self.#bufferedReasoning.length > 0
+                    ? self.#bufferedReasoning.map(reasoningPart => reasoningPart.payload.text).join('')
+                    : undefined;
                 self.#delayedPromises.reasoningText.resolve(reasoningText);
+                self.#delayedPromises.reasoning.resolve(Object.values(self.#bufferedReasoningDetails || {}));
                 self.#delayedPromises.sources.resolve(self.#bufferedSources);
                 self.#delayedPromises.files.resolve(self.#bufferedFiles);
                 self.#delayedPromises.toolCalls.resolve(self.#toolCalls);
@@ -874,46 +573,46 @@
                 self.#delayedPromises.steps.resolve(self.#bufferedSteps);
                 self.#delayedPromises.totalUsage.resolve(self.#getTotalUsage());
                 self.#delayedPromises.content.resolve(messageList.get.response.aiV5.stepContent());
-                self.#delayedPromises.reasoningDetails.resolve(Object.values(self.#bufferedReasoningDetails || {}));
+                self.#delayedPromises.suspendPayload.resolve(undefined);
 
                 const baseFinishStep = self.#bufferedSteps[self.#bufferedSteps.length - 1];
 
                 if (baseFinishStep) {
-                  const { stepType: _stepType, isContinued: _isContinued } = baseFinishStep;
-
-                  const onFinishPayload = {
+                  const onFinishPayload: MastraOnFinishCallbackArgs<OUTPUT> = {
+                    // StepResult properties from baseFinishStep
+                    providerMetadata: baseFinishStep.providerMetadata,
+                    text: baseFinishStep.text,
+                    warnings: baseFinishStep.warnings ?? [],
+                    finishReason: chunk.payload.stepResult.reason,
+                    content: messageList.get.response.aiV5.stepContent(),
+                    request: await self.request,
+                    error: self.error,
+                    reasoning: await self.reasoning,
+                    reasoningText: await self.reasoningText,
+                    sources: await self.sources,
+                    files: await self.files,
+                    steps: self.#bufferedSteps,
+                    response: {
+                      ...(await self.response),
+                      ...baseFinishStep.response,
+                      messages: messageList.get.response.aiV5.model(),
+                    },
+                    usage: chunk.payload.output.usage,
+                    totalUsage: self.#getTotalUsage(),
+                    toolCalls: await self.toolCalls,
+                    toolResults: await self.toolResults,
+                    staticToolCalls: (await self.toolCalls).filter(toolCall => toolCall?.payload?.dynamic === false),
+                    staticToolResults: (await self.toolResults).filter(
+                      toolResult => toolResult?.payload?.dynamic === false,
+                    ),
+                    dynamicToolCalls: (await self.toolCalls).filter(toolCall => toolCall?.payload?.dynamic === true),
+                    dynamicToolResults: (await self.toolResults).filter(
+                      toolResult => toolResult?.payload?.dynamic === true,
+                    ),
+                    // Custom properties (not part of standard callback)
                     ...(self.#model.modelId && self.#model.provider && self.#model.version
                       ? { model: self.#model }
                       : {}),
-                    text: baseFinishStep.text,
-                    warnings: baseFinishStep.warnings ?? [],
-                    finishReason: chunk.payload.stepResult.reason,
-                    // TODO: we should add handling for step IDs in message list so you can retrieve step content by step id. And on finish should the content here be from all steps?
-                    content: messageList.get.response.aiV5.stepContent(),
-                    request: await self.request,
-                    error: self.error,
-                    reasoning: await self.aisdk.v5.reasoning,
-                    reasoningText: await self.aisdk.v5.reasoningText,
-                    sources: await self.aisdk.v5.sources,
-                    files: await self.aisdk.v5.files,
-                    steps: transformSteps({ steps: self.#bufferedSteps }),
-                    response: { ...(await self.response), messages: messageList.get.response.aiV5.model() },
-                    usage: chunk.payload.output.usage,
-                    totalUsage: self.#getTotalUsage(),
-                    toolCalls: await self.aisdk.v5.toolCalls,
-                    toolResults: await self.aisdk.v5.toolResults,
-                    staticToolCalls: (await self.aisdk.v5.toolCalls).filter(
-                      (toolCall: any) => toolCall.dynamic === false,
-                    ),
-                    staticToolResults: (await self.aisdk.v5.toolResults).filter(
-                      (toolResult: any) => toolResult.dynamic === false,
-                    ),
-                    dynamicToolCalls: (await self.aisdk.v5.toolCalls).filter(
-                      (toolCall: any) => toolCall.dynamic === true,
-                    ),
-                    dynamicToolResults: (await self.aisdk.v5.toolResults).filter(
-                      (toolResult: any) => toolResult.dynamic === true,
-                    ),
                     object:
                       self.#delayedPromises.object.status.type === 'rejected'
                         ? undefined
@@ -932,79 +631,6 @@
 
                   await options?.onFinish?.(onFinishPayload);
                 }
-=======
-              // Resolve all delayed promises with final values
-              self.#delayedPromises.usage.resolve(self.#usageCount);
-              self.#delayedPromises.warnings.resolve(self.#warnings);
-              self.#delayedPromises.providerMetadata.resolve(chunk.payload.metadata?.providerMetadata);
-              self.#delayedPromises.response.resolve(response as LLMStepResult['response']);
-              self.#delayedPromises.request.resolve(self.#request || {});
-              self.#delayedPromises.text.resolve(self.#bufferedText.join(''));
-              const reasoningText =
-                self.#bufferedReasoning.length > 0
-                  ? self.#bufferedReasoning.map(reasoningPart => reasoningPart.payload.text).join('')
-                  : undefined;
-              self.#delayedPromises.reasoningText.resolve(reasoningText);
-              self.#delayedPromises.reasoning.resolve(Object.values(self.#bufferedReasoningDetails || {}));
-              self.#delayedPromises.sources.resolve(self.#bufferedSources);
-              self.#delayedPromises.files.resolve(self.#bufferedFiles);
-              self.#delayedPromises.toolCalls.resolve(self.#toolCalls);
-              self.#delayedPromises.toolResults.resolve(self.#toolResults);
-              self.#delayedPromises.steps.resolve(self.#bufferedSteps);
-              self.#delayedPromises.totalUsage.resolve(self.#getTotalUsage());
-              self.#delayedPromises.content.resolve(messageList.get.response.aiV5.stepContent());
-              self.#delayedPromises.suspendPayload.resolve(undefined);
-
-              const baseFinishStep = self.#bufferedSteps[self.#bufferedSteps.length - 1];
-
-              if (baseFinishStep) {
-                const onFinishPayload: MastraOnFinishCallbackArgs<OUTPUT> = {
-                  // StepResult properties from baseFinishStep
-                  providerMetadata: baseFinishStep.providerMetadata,
-                  text: baseFinishStep.text,
-                  warnings: baseFinishStep.warnings ?? [],
-                  finishReason: chunk.payload.stepResult.reason,
-                  content: messageList.get.response.aiV5.stepContent(),
-                  request: await self.request,
-                  error: self.error,
-                  reasoning: await self.reasoning,
-                  reasoningText: await self.reasoningText,
-                  sources: await self.sources,
-                  files: await self.files,
-                  steps: self.#bufferedSteps,
-                  response: {
-                    ...(await self.response),
-                    ...baseFinishStep.response,
-                    messages: messageList.get.response.aiV5.model(),
-                  },
-                  usage: chunk.payload.output.usage,
-                  totalUsage: self.#getTotalUsage(),
-                  toolCalls: await self.toolCalls,
-                  toolResults: await self.toolResults,
-                  staticToolCalls: (await self.toolCalls).filter(toolCall => toolCall?.payload?.dynamic === false),
-                  staticToolResults: (await self.toolResults).filter(
-                    toolResult => toolResult?.payload?.dynamic === false,
-                  ),
-                  dynamicToolCalls: (await self.toolCalls).filter(toolCall => toolCall?.payload?.dynamic === true),
-                  dynamicToolResults: (await self.toolResults).filter(
-                    toolResult => toolResult?.payload?.dynamic === true,
-                  ),
-                  // Custom properties (not part of standard callback)
-                  ...(self.#model.modelId && self.#model.provider && self.#model.version ? { model: self.#model } : {}),
-                  object:
-                    self.#delayedPromises.object.status.type === 'resolved'
-                      ? self.#delayedPromises.object.status.value
-                      : self.#options.output && baseFinishStep.text
-                        ? (() => {
-                            try {
-                              return JSON.parse(baseFinishStep.text);
-                            } catch {
-                              return undefined;
-                            }
-                          })()
-                        : undefined,
-                };
->>>>>>> 370f8a64
 
                 if (options?.rootSpan) {
                   options.rootSpan.setAttributes({
@@ -1050,14 +676,16 @@
                     ...(baseFinishStep?.toolCalls && options?.telemetry_settings?.recordOutputs !== false
                       ? {
                           'stream.response.toolCalls': JSON.stringify(
-                            baseFinishStep?.toolCalls?.map(chunk => {
-                              return {
-                                type: 'tool-call',
-                                toolCallId: chunk.payload.toolCallId,
-                                args: chunk.payload.args,
-                                toolName: chunk.payload.toolName,
-                              };
-                            }),
+                            baseFinishStep?.toolCalls
+                              ?.map(toolCall => {
+                                return {
+                                  type: 'tool-call',
+                                  toolCallId: toolCall.payload?.toolCallId,
+                                  args: toolCall.payload?.args,
+                                  toolName: toolCall.payload?.toolName,
+                                };
+                              })
+                              .filter(Boolean),
                           ),
                         }
                       : {}),
@@ -1065,85 +693,16 @@
 
                   options.rootSpan.end();
                 }
-
-<<<<<<< HEAD
-                break;
-=======
-              if (options?.rootSpan) {
-                options.rootSpan.setAttributes({
-                  ...(self.#model.modelId ? { 'aisdk.model.id': self.#model.modelId } : {}),
-                  ...(self.#model.provider ? { 'aisdk.model.provider': self.#model.provider } : {}),
-                  ...(baseFinishStep?.usage?.reasoningTokens
-                    ? {
-                        'stream.usage.reasoningTokens': baseFinishStep.usage.reasoningTokens,
-                      }
-                    : {}),
-
-                  ...(baseFinishStep?.usage?.totalTokens
-                    ? {
-                        'stream.usage.totalTokens': baseFinishStep.usage.totalTokens,
-                      }
-                    : {}),
-
-                  ...(baseFinishStep?.usage?.inputTokens
-                    ? {
-                        'stream.usage.inputTokens': baseFinishStep.usage.inputTokens,
-                      }
-                    : {}),
-                  ...(baseFinishStep?.usage?.outputTokens
-                    ? {
-                        'stream.usage.outputTokens': baseFinishStep.usage.outputTokens,
-                      }
-                    : {}),
-                  ...(baseFinishStep?.usage?.cachedInputTokens
-                    ? {
-                        'stream.usage.cachedInputTokens': baseFinishStep.usage.cachedInputTokens,
-                      }
-                    : {}),
-
-                  ...(baseFinishStep?.providerMetadata
-                    ? { 'stream.response.providerMetadata': JSON.stringify(baseFinishStep?.providerMetadata) }
-                    : {}),
-                  ...(baseFinishStep?.finishReason
-                    ? { 'stream.response.finishReason': baseFinishStep?.finishReason }
-                    : {}),
-                  ...(options?.telemetry_settings?.recordOutputs !== false
-                    ? { 'stream.response.text': baseFinishStep?.text }
-                    : {}),
-                  ...(baseFinishStep?.toolCalls && options?.telemetry_settings?.recordOutputs !== false
-                    ? {
-                        'stream.response.toolCalls': JSON.stringify(
-                          baseFinishStep?.toolCalls
-                            ?.map(toolCall => {
-                              return {
-                                type: 'tool-call',
-                                toolCallId: toolCall.payload?.toolCallId,
-                                args: toolCall.payload?.args,
-                                toolName: toolCall.payload?.toolName,
-                              };
-                            })
-                            .filter(Boolean),
-                        ),
-                      }
-                    : {}),
-                });
->>>>>>> 370f8a64
+                break;
 
               case 'error':
-                // Mark stream as finished for EventEmitter
-                self.#streamFinished = true;
-
-                self.#error = chunk.payload.error as any;
-
-<<<<<<< HEAD
+                self.#error = chunk.payload.error as Error | string | { message: string; stack: string };
+                self.#status = 'failed';
+                self.#streamFinished = true; // Mark stream as finished for EventEmitter
+
                 // Reject all delayed promises on error
                 const error =
                   typeof self.#error === 'object' ? new Error(self.#error.message) : new Error(String(self.#error));
-=======
-            case 'error':
-              self.#error = chunk.payload.error as Error | string | { message: string; stack: string };
-              self.#status = 'failed';
->>>>>>> 370f8a64
 
                 Object.values(self.#delayedPromises).forEach(promise => {
                   if (promise.status.type === 'pending') {
@@ -1189,42 +748,6 @@
         output: options?.output,
       },
     });
-<<<<<<< HEAD
-=======
-
-    // Bind methods to ensure they work when destructured
-    const methodsToBind = [
-      { name: 'consumeStream', fn: this.consumeStream },
-      { name: 'getFullOutput', fn: this.getFullOutput },
-      { name: 'teeStream', fn: this.teeStream },
-    ] as const;
-
-    methodsToBind.forEach(({ name, fn }) => {
-      // Type-safe method binding for destructuring support
-      (this as Record<string, unknown>)[name] = fn.bind(this);
-    });
-
-    // Convert getters to bound properties to support destructuring
-    // We need to do this because getters lose their 'this' context when destructured
-    const bindGetter = <T>(name: string, getter: () => T) => {
-      Object.defineProperty(this, name, {
-        get: getter.bind(this),
-        enumerable: true,
-        configurable: true,
-      });
-    };
-
-    // Get the prototype to access the getters
-    const proto = Object.getPrototypeOf(this);
-    const descriptors = Object.getOwnPropertyDescriptors(proto);
-
-    // Bind all getters from the prototype
-    for (const [key, descriptor] of Object.entries(descriptors)) {
-      if (descriptor.get && key !== 'constructor') {
-        bindGetter(key, descriptor.get);
-      }
-    }
->>>>>>> 370f8a64
   }
 
   #getDelayedPromise<T>(promise: DelayedPromise<T>): Promise<T> {
@@ -1267,19 +790,10 @@
     return this.#getDelayedPromise(this.#delayedPromises.steps);
   }
 
-<<<<<<< HEAD
-=======
   get suspendPayload() {
     return this.#getDelayedPromise(this.#delayedPromises.suspendPayload);
   }
 
-  teeStream() {
-    const [stream1, stream2] = this.#baseStream.tee();
-    this.#baseStream = stream2;
-    return stream1;
-  }
-
->>>>>>> 370f8a64
   /**
    * Stream of all chunks. Provides complete control over stream processing.
    */
@@ -1411,21 +925,8 @@
 
     try {
       await consumeStream({
-<<<<<<< HEAD
         stream: this.#baseStream as globalThis.ReadableStream<any>,
-        onError: error => {
-          options?.onError?.(error);
-        },
-=======
-        stream: this.fullStream.pipeThrough(
-          new TransformStream({
-            transform(chunk, controller) {
-              controller.enqueue(chunk);
-            },
-          }),
-        ) as Parameters<typeof consumeStream>[0]['stream'],
         onError: options?.onError,
->>>>>>> 370f8a64
       });
     } catch (error) {
       options?.onError?.(error);
@@ -1436,23 +937,14 @@
    * Returns complete output including text, usage, tool calls, and all metadata.
    */
   async getFullOutput() {
-<<<<<<< HEAD
     if (!this.#consumptionStarted) {
       await this.consumeStream({
-        onError: (error: any) => {
+        onError: (error: unknown) => {
           console.error(error);
           throw error;
         },
       });
     }
-=======
-    await this.consumeStream({
-      onError: (error: unknown) => {
-        console.error(error);
-        throw error;
-      },
-    });
->>>>>>> 370f8a64
 
     let scoringData:
       | {
@@ -1681,7 +1173,6 @@
     };
   }
 
-<<<<<<< HEAD
   #emitChunk(chunk: ChunkType<OUTPUT>) {
     this.#bufferedChunks.push(chunk); // add to bufferedChunks for replay in new streams
     this.#emitter.emit('chunk', chunk); // emit chunk for existing listener streams
@@ -1730,7 +1221,8 @@
         self.#emitter.removeAllListeners();
       },
     });
-=======
+  }
+
   get status() {
     return this.#status;
   }
@@ -1779,6 +1271,5 @@
     this.#usageCount = state.usageCount;
     this.#tripwire = state.tripwire;
     this.#tripwireReason = state.tripwireReason;
->>>>>>> 370f8a64
   }
 }