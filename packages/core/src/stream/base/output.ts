--- conflicted
+++ resolved
@@ -166,13 +166,10 @@
     this.#returnScorerData = !!options.returnScorerData;
     this.runId = options.runId;
     this.traceId = getValidTraceId(options.tracingContext?.currentSpan);
-<<<<<<< HEAD
 
     this.#model = _model;
 
-=======
     this.messageId = messageId;
->>>>>>> 8a3f5e42
     // Create processor runner if outputProcessors are provided
     if (options.outputProcessors?.length) {
       this.processorRunner = new ProcessorRunner({
