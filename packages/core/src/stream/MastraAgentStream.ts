import { ReadableStream, TransformStream } from 'stream/web';
<<<<<<< HEAD

export type ChunkType = {
  type: string;
  runId: string;
  from: string;
  payload: Record<string, any>;
};

function convertFullStreamChunkToMastra(value: any, ctx: { runId: string }, write: (chunk: any) => void) {
  if (value.type === 'step-start') {
    write({
      type: 'step-start',
      runId: ctx.runId,
      from: 'AGENT',
      payload: {
        messageId: value.messageId,
        request: { body: JSON.parse(value.request!.body ?? '{}') },
        warnings: value.warnings,
      },
    });
  } else if (value.type === 'tool-call') {
    write({
      type: 'tool-call',
      runId: ctx.runId,
      from: 'AGENT',
      payload: {
        toolCallId: value.toolCallId,
        args: value.args,
        toolName: value.toolName,
      },
    });
  } else if (value.type === 'tool-result') {
    write({
      type: 'tool-result',
      runId: ctx.runId,
      from: 'AGENT',
      payload: {
        toolCallId: value.toolCallId,
        toolName: value.toolName,
        result: value.result,
      },
    });
  } else if (value.type === 'text-delta') {
    write({
      type: 'text-delta',
      runId: ctx.runId,
      from: 'AGENT',
      payload: {
        text: value.textDelta,
      },
    });
  } else if (value.type === 'step-finish') {
    write({
      type: 'step-finish',
      runId: ctx.runId,
      from: 'AGENT',
      payload: {
        reason: value.finishReason,
        usage: value.usage,
        response: value.response,
        messageId: value.messageId,
        providerMetadata: value.providerMetadata,
      },
    });
  } else if (value.type === 'finish') {
    write({
      type: 'finish',
      runId: ctx.runId,
      from: 'AGENT',
      payload: {
        usage: value.usage,
        providerMetadata: value.providerMetadata,
      },
    });
  } else if (value.type === 'tripwire') {
    write({
      type: 'tripwire',
      runId: ctx.runId,
      from: 'AGENT',
      payload: {
        tripwireReason: value.tripwireReason,
      },
    });
  }
}
=======
import { convertFullStreamChunkToMastra } from './aisdk/v4/transform';
import type { ChunkType } from './types';
>>>>>>> df6c0849

export class MastraAgentStream<Output> extends ReadableStream<ChunkType> {
  #usageCount = {
    promptTokens: 0,
    completionTokens: 0,
    totalTokens: 0,
  };
  #bufferedText: string[] = [];
  #toolResults: Record<string, any>[] = [];
  #toolCalls: Record<string, any>[] = [];
  #finishReason: string | null = null;
  #streamPromise: {
    promise: Promise<void>;
    resolve: (value: void) => void;
    reject: (reason?: any) => void;
  };
  #resultAsObject: Output | null = null;

  constructor({
    createStream,
    getOptions,
  }: {
    createStream: (
      writer: WritableStream<ChunkType>,
      onResult: (result: Output) => void,
    ) => Promise<ReadableStream<any>> | ReadableStream<any>;
    getOptions: () =>
      | Promise<{
          runId: string;
        }>
      | {
          runId: string;
        };
  }) {
    const deferredPromise = {
      promise: null,
      resolve: null,
      reject: null,
    } as unknown as {
      promise: Promise<void>;
      resolve: (value: void) => void;
      reject: (reason?: any) => void;
    };
    deferredPromise.promise = new Promise((resolve, reject) => {
      deferredPromise.resolve = resolve;
      deferredPromise.reject = reject;
    });

    super({
      start: async controller => {
        const { runId } = await getOptions();

        const writer = new WritableStream<ChunkType>({
          write: chunk => {
            if (
              chunk.type === 'tool-output' &&
              chunk.payload?.output?.from === 'AGENT' &&
              chunk.payload?.output?.type === 'finish'
            ) {
              const finishPayload = chunk.payload?.output.payload;
              updateUsageCount(finishPayload.usage);
            }

            controller.enqueue(chunk);
          },
        });

        controller.enqueue({
          type: 'start',
          runId,
          from: 'AGENT',
          payload: {},
        });

        const updateUsageCount = (usage: {
          promptTokens?: `${number}` | number;
          completionTokens?: `${number}` | number;
          totalTokens?: `${number}` | number;
        }) => {
          this.#usageCount.promptTokens += parseInt(usage.promptTokens?.toString() ?? '0', 10);
          this.#usageCount.completionTokens += parseInt(usage.completionTokens?.toString() ?? '0', 10);
          this.#usageCount.totalTokens += parseInt(usage.totalTokens?.toString() ?? '0', 10);
        };

        try {
          const stream = await createStream(writer, result => {
            this.#resultAsObject = result;
          });

          for await (const chunk of stream) {
            const transformedChunk = convertFullStreamChunkToMastra(chunk, { runId });

            if (transformedChunk) {
              switch (transformedChunk.type) {
                case 'text-delta':
                  this.#bufferedText.push(transformedChunk.payload.text);
                  break;
                case 'tool-call':
                  this.#toolCalls.push(transformedChunk.payload);
                  break;
                case 'tool-result':
                  this.#toolResults.push(transformedChunk.payload);
                  break;
                case 'step-finish':
                  if (transformedChunk.payload.reason) {
                    this.#finishReason = transformedChunk.payload.reason;
                  }
                  break;
                case 'finish':
                  updateUsageCount(transformedChunk.payload.usage);
                  transformedChunk.payload.totalUsage = this.#usageCount;
                  break;
              }
              controller.enqueue(transformedChunk);
            }
          }

          controller.close();
          deferredPromise.resolve();
        } catch (error) {
          controller.error(error);
          deferredPromise.reject(error);
        }
      },
    });

    this.#streamPromise = deferredPromise;
  }

  get finishReason() {
    return this.#streamPromise.promise.then(() => this.#finishReason);
  }

  get toolCalls() {
    return this.#streamPromise.promise.then(() => this.#toolCalls);
  }

  get toolResults() {
    return this.#streamPromise.promise.then(() => this.#toolResults);
  }

  get usage() {
    return this.#streamPromise.promise.then(() => this.#usageCount);
  }

  get text() {
    return this.#streamPromise.promise.then(() => this.#bufferedText.join(''));
  }

  get object(): Promise<Output extends undefined ? null : Output> {
    return this.#streamPromise.promise.then(() => this.#resultAsObject) as Promise<
      Output extends undefined ? null : Output
    >;
  }

  get textStream() {
    return this.pipeThrough(
      new TransformStream<ChunkType, string>({
        transform(chunk, controller) {
          if (chunk.type === 'text-delta') {
            controller.enqueue(chunk.payload.text);
          }
        },
      }),
    );
  }
}<|MERGE_RESOLUTION|>--- conflicted
+++ resolved
@@ -1,94 +1,6 @@
 import { ReadableStream, TransformStream } from 'stream/web';
-<<<<<<< HEAD
-
-export type ChunkType = {
-  type: string;
-  runId: string;
-  from: string;
-  payload: Record<string, any>;
-};
-
-function convertFullStreamChunkToMastra(value: any, ctx: { runId: string }, write: (chunk: any) => void) {
-  if (value.type === 'step-start') {
-    write({
-      type: 'step-start',
-      runId: ctx.runId,
-      from: 'AGENT',
-      payload: {
-        messageId: value.messageId,
-        request: { body: JSON.parse(value.request!.body ?? '{}') },
-        warnings: value.warnings,
-      },
-    });
-  } else if (value.type === 'tool-call') {
-    write({
-      type: 'tool-call',
-      runId: ctx.runId,
-      from: 'AGENT',
-      payload: {
-        toolCallId: value.toolCallId,
-        args: value.args,
-        toolName: value.toolName,
-      },
-    });
-  } else if (value.type === 'tool-result') {
-    write({
-      type: 'tool-result',
-      runId: ctx.runId,
-      from: 'AGENT',
-      payload: {
-        toolCallId: value.toolCallId,
-        toolName: value.toolName,
-        result: value.result,
-      },
-    });
-  } else if (value.type === 'text-delta') {
-    write({
-      type: 'text-delta',
-      runId: ctx.runId,
-      from: 'AGENT',
-      payload: {
-        text: value.textDelta,
-      },
-    });
-  } else if (value.type === 'step-finish') {
-    write({
-      type: 'step-finish',
-      runId: ctx.runId,
-      from: 'AGENT',
-      payload: {
-        reason: value.finishReason,
-        usage: value.usage,
-        response: value.response,
-        messageId: value.messageId,
-        providerMetadata: value.providerMetadata,
-      },
-    });
-  } else if (value.type === 'finish') {
-    write({
-      type: 'finish',
-      runId: ctx.runId,
-      from: 'AGENT',
-      payload: {
-        usage: value.usage,
-        providerMetadata: value.providerMetadata,
-      },
-    });
-  } else if (value.type === 'tripwire') {
-    write({
-      type: 'tripwire',
-      runId: ctx.runId,
-      from: 'AGENT',
-      payload: {
-        tripwireReason: value.tripwireReason,
-      },
-    });
-  }
-}
-=======
 import { convertFullStreamChunkToMastra } from './aisdk/v4/transform';
 import type { ChunkType } from './types';
->>>>>>> df6c0849
 
 export class MastraAgentStream<Output> extends ReadableStream<ChunkType> {
   #usageCount = {
