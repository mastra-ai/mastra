--- conflicted
+++ resolved
@@ -20,7 +20,7 @@
     return { memoryTools: {}, memoryInstructions: '' };
   }
 
-  const memoryTools = await memoryToUse?.getTools?.();
+  const memoryTools = await memoryToUse?.listTools?.();
 
   const memoryToolList = Object.entries({ ...memoryTools })
     .map(([name, tool]) => {
@@ -75,12 +75,7 @@
     })
     .join('\n');
 
-<<<<<<< HEAD
   const toolList = Object.entries({ ...toolsToUse })
-=======
-  const memoryTools = await memoryToUse?.listTools?.();
-  const toolList = Object.entries({ ...toolsToUse, ...memoryTools })
->>>>>>> 47c8ed4a
     .map(([name, tool]) => {
       return ` - **${name}**: ${tool.description}, input schema: ${JSON.stringify(
         zodToJsonSchema((tool as any).inputSchema || z.object({})),
@@ -315,7 +310,7 @@
 
       const routingAgent = await getRoutingAgent({ requestContext, agent });
 
-      const memoryToUse = await agent.getMemory({ runtimeContext: runtimeContext });
+      const memoryToUse = await agent.getMemory({ requestContext });
       const { memoryInstructions } = await getMemoryInstructions(memoryToUse);
 
       let completionResult;
@@ -500,13 +495,8 @@
             selectionReason: z.string().describe('The reason you picked the primitive'),
           }),
         },
-<<<<<<< HEAD
-        runtimeContext: runtimeContext,
-        maxSteps: 10,
-=======
         requestContext: requestContext,
         maxSteps: 1,
->>>>>>> 47c8ed4a
         memory: {
           thread: initData?.threadId ?? runId,
           resource: initData?.threadResourceId ?? networkName,
@@ -517,7 +507,7 @@
 
       console.log('\n=== ROUTING AGENT CALL (iteration', iterationCount, ') ===');
 
-      const routingAgentTools = await routingAgent.getTools({ runtimeContext });
+      const routingAgentTools = await routingAgent.listTools({ requestContext });
       console.log('Routing agent tools:', Object.keys(routingAgentTools || {}));
 
       const result = await tryGenerateWithJsonFallback(routingAgent, prompt, options);
