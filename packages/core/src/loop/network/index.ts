--- conflicted
+++ resolved
@@ -1155,7 +1155,6 @@
     inputSchema: networkWorkflow.outputSchema,
     outputSchema: networkWorkflow.outputSchema,
     execute: async ({ inputData, writer }) => {
-<<<<<<< HEAD
       const finalData = {
         ...inputData,
         ...(maxIterations && inputData.iteration >= maxIterations
@@ -1165,24 +1164,9 @@
       await writer?.write({
         type: 'network-execution-event-finish',
         payload: finalData,
-      });
-=======
-      if (maxIterations && inputData.iteration >= maxIterations) {
-        await writer?.write({
-          type: 'network-execution-event-finish',
-          payload: {
-            ...inputData,
-            completionReason: `Max iterations reached: ${maxIterations}`,
-          },
-          from: ChunkFrom.NETWORK,
-          runId,
-        });
-        return {
-          ...inputData,
-          completionReason: `Max iterations reached: ${maxIterations}`,
-        };
-      }
->>>>>>> 1fea57da
+        from: ChunkFrom.NETWORK,
+        runId,
+      });
 
       return finalData;
     },
