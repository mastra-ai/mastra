import type { LanguageModelV2, SharedV2ProviderOptions } from '@ai-sdk/provider-v5';
import type { Span } from '@opentelemetry/api';
import type { CallSettings, IdGenerator, StopCondition, TelemetrySettings, ToolChoice, ToolSet } from 'ai-v5';
import type { MessageList } from '../agent/message-list';
import type { IMastraLogger } from '../logger';
import type { OutputProcessor } from '../processors';
import type { OutputSchema } from '../stream/base/schema';
import type { ChunkType } from '../stream/types';
import type { MastraIdGenerator } from '../types';

export type StreamInternal = {
  now?: () => number;
  generateId?: IdGenerator;
  currentDate?: () => Date;
};

export type LoopConfig = {
  onChunk?: (chunk: ChunkType) => Promise<void> | void;
  onError?: ({ error }: { error: Error | string }) => Promise<void> | void;
  onFinish?: (event: any) => Promise<void> | void;
  onStepFinish?: (event: any) => Promise<void> | void;
  onAbort?: (event: any) => Promise<void> | void;
  activeTools?: Array<keyof ToolSet> | undefined;
  abortSignal?: AbortSignal;
  returnScorerData?: boolean;
};

export type LoopOptions<Tools extends ToolSet = ToolSet, OUTPUT extends OutputSchema | undefined = undefined> = {
  model: LanguageModelV2;
  logger?: IMastraLogger;
  mode?: 'generate' | 'stream';
  runId?: string;
  idGenerator?: MastraIdGenerator;
  toolCallStreaming?: boolean;
  telemetry_settings?: TelemetrySettings;
  messageList: MessageList;
  includeRawChunks?: boolean;
  modelSettings?: CallSettings;
  headers?: Record<string, string>;
  toolChoice?: ToolChoice<any>;
  options?: LoopConfig;
  providerOptions?: SharedV2ProviderOptions;
  tools?: Tools;
  outputProcessors?: OutputProcessor[];
  experimental_generateMessageId?: () => string;
  stopWhen?: StopCondition<NoInfer<Tools>> | Array<StopCondition<NoInfer<Tools>>>;
  maxSteps?: number;
  _internal?: StreamInternal;
  output?: OUTPUT;
<<<<<<< HEAD
  returnScorerData?: boolean;
=======
  downloadRetries?: number;
  downloadConcurrency?: number;
>>>>>>> 9d4f4faf
};

export type LoopRun<Tools extends ToolSet = ToolSet, OUTPUT extends OutputSchema | undefined = undefined> = LoopOptions<
  Tools,
  OUTPUT
> & {
  runId: string;
  startTimestamp: number;
  modelStreamSpan: Span;
  _internal: StreamInternal;
};

export type OuterLLMRun<Tools extends ToolSet = ToolSet, OUTPUT extends OutputSchema | undefined = undefined> = {
  messageId: string;
  controller: ReadableStreamDefaultController<ChunkType>;
  writer: WritableStream<ChunkType>;
} & LoopRun<Tools, OUTPUT>;<|MERGE_RESOLUTION|>--- conflicted
+++ resolved
@@ -47,12 +47,9 @@
   maxSteps?: number;
   _internal?: StreamInternal;
   output?: OUTPUT;
-<<<<<<< HEAD
   returnScorerData?: boolean;
-=======
   downloadRetries?: number;
   downloadConcurrency?: number;
->>>>>>> 9d4f4faf
 };
 
 export type LoopRun<Tools extends ToolSet = ToolSet, OUTPUT extends OutputSchema | undefined = undefined> = LoopOptions<
