--- conflicted
+++ resolved
@@ -96,8 +96,4 @@
   writer: WritableStream<ChunkType>;
 } & LoopRun<Tools, OUTPUT>;
 
-<<<<<<< HEAD
-export const RESOURCE_TYPES = z.enum(['agent', 'workflow', 'none', 'tool', 'none']);
-=======
-export const RESOURCE_TYPES = z.enum(['agent', 'workflow', 'none', 'tool']);
->>>>>>> b685eaa2
+export const RESOURCE_TYPES = z.enum(['agent', 'workflow', 'none', 'tool']);