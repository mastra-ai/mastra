import type { LanguageModelV2, SharedV2ProviderOptions } from '@ai-sdk/provider-v5';
import type { Span } from '@opentelemetry/api';
import type {
  CallSettings,
  IdGenerator,
  StopCondition,
  TelemetrySettings,
  ToolChoice,
  ToolSet,
  StepResult,
  ModelMessage,
} from 'ai-v5';
import z from 'zod';
import type { MessageList } from '../agent/message-list';
import type { AISpan, AISpanType } from '../ai-tracing';
import type { IMastraLogger } from '../logger';
import type { Mastra } from '../mastra';
import type { OutputProcessor } from '../processors';
import type { OutputSchema } from '../stream/base/schema';
import type { ChunkType, ModelManagerModelConfig } from '../stream/types';
import type { MastraIdGenerator } from '../types';

export type StreamInternal = {
  now?: () => number;
  generateId?: IdGenerator;
  currentDate?: () => Date;
};

export type PrepareStepResult<TOOLS extends ToolSet = ToolSet> = {
  model?: LanguageModelV2;
  toolChoice?: ToolChoice<TOOLS>;
  activeTools?: Array<keyof TOOLS>;
  system?: string;
  messages?: Array<ModelMessage>;
};

export type PrepareStepFunction<TOOLS extends ToolSet = ToolSet> = (options: {
  steps: Array<StepResult<TOOLS>>;
  stepNumber: number;
  model: LanguageModelV2;
  messages: Array<ModelMessage>;
}) => PromiseLike<PrepareStepResult<TOOLS> | undefined> | PrepareStepResult<TOOLS> | undefined;

export type LoopConfig = {
  onChunk?: (chunk: ChunkType) => Promise<void> | void;
  onError?: ({ error }: { error: Error | string }) => Promise<void> | void;
  onFinish?: (event: any) => Promise<void> | void;
  onStepFinish?: (event: any) => Promise<void> | void;
  onAbort?: (event: any) => Promise<void> | void;
  activeTools?: Array<keyof ToolSet> | undefined;
  abortSignal?: AbortSignal;
  returnScorerData?: boolean;
  prepareStep?: PrepareStepFunction<any>;
};

export type LoopOptions<Tools extends ToolSet = ToolSet, OUTPUT extends OutputSchema | undefined = undefined> = {
<<<<<<< HEAD
  mastra?: Mastra;
  resumeContext?: any;
  model: LanguageModelV2;
=======
  models: ModelManagerModelConfig[];
>>>>>>> 0f9d2278
  logger?: IMastraLogger;
  mode?: 'generate' | 'stream';
  runId?: string;
  idGenerator?: MastraIdGenerator;
  toolCallStreaming?: boolean;
  telemetry_settings?: TelemetrySettings;
  messageList: MessageList;
  includeRawChunks?: boolean;
  modelSettings?: CallSettings;
  headers?: Record<string, string>;
  toolChoice?: ToolChoice<any>;
  options?: LoopConfig;
  providerOptions?: SharedV2ProviderOptions;
  tools?: Tools;
  outputProcessors?: OutputProcessor[];
  experimental_generateMessageId?: () => string;
  stopWhen?: StopCondition<NoInfer<Tools>> | Array<StopCondition<NoInfer<Tools>>>;
  maxSteps?: number;
  _internal?: StreamInternal;
  output?: OUTPUT;
  returnScorerData?: boolean;
  downloadRetries?: number;
  downloadConcurrency?: number;
  llmAISpan?: AISpan<AISpanType.LLM_GENERATION>;
  requireToolApproval?: boolean;
};

export type LoopRun<Tools extends ToolSet = ToolSet, OUTPUT extends OutputSchema | undefined = undefined> = LoopOptions<
  Tools,
  OUTPUT
> & {
  messageId: string;
  runId: string;
  startTimestamp: number;
  modelStreamSpan: Span;
  _internal: StreamInternal;
};

export type OuterLLMRun<Tools extends ToolSet = ToolSet, OUTPUT extends OutputSchema | undefined = undefined> = {
  messageId: string;
  controller: ReadableStreamDefaultController<ChunkType>;
  writer: WritableStream<ChunkType>;
  requireToolApproval?: boolean;
} & LoopRun<Tools, OUTPUT>;

export const RESOURCE_TYPES = z.enum(['agent', 'workflow', 'none', 'tool']);<|MERGE_RESOLUTION|>--- conflicted
+++ resolved
@@ -54,13 +54,9 @@
 };
 
 export type LoopOptions<Tools extends ToolSet = ToolSet, OUTPUT extends OutputSchema | undefined = undefined> = {
-<<<<<<< HEAD
   mastra?: Mastra;
   resumeContext?: any;
-  model: LanguageModelV2;
-=======
   models: ModelManagerModelConfig[];
->>>>>>> 0f9d2278
   logger?: IMastraLogger;
   mode?: 'generate' | 'stream';
   runId?: string;
