import type { SharedV2ProviderOptions } from '@ai-sdk/provider-v5';
import type { CallSettings, IdGenerator, StopCondition, ToolChoice, ToolSet, StepResult, ModelMessage } from 'ai-v5';
import z from 'zod';
import type { MessageList } from '../agent/message-list';
import type { SaveQueueManager } from '../agent/save-queue';
import type { StructuredOutputOptions } from '../agent/types';
import type { ModelMethodType } from '../llm/model/model.loop.types';
import type { MastraLanguageModelV2 } from '../llm/model/shared.types';
import type { IMastraLogger } from '../logger';
import type { Mastra } from '../mastra';
import type { MastraMemory, MemoryConfig } from '../memory';
import type { IModelSpanTracker } from '../observability';
import type { InputProcessor, OutputProcessor, ProcessorState } from '../processors';
import type { RequestContext } from '../request-context';
import type { OutputSchema } from '../stream/base/schema';
import type {
  ChunkType,
  MastraOnFinishCallback,
  MastraOnStepFinishCallback,
  ModelManagerModelConfig,
} from '../stream/types';
import type { MastraIdGenerator } from '../types';
import type { OutputWriter } from '../workflows/types';

export type StreamInternal = {
  now?: () => number;
  generateId?: IdGenerator;
  currentDate?: () => Date;
  saveQueueManager?: SaveQueueManager; // SaveQueueManager from agent/save-queue
  memoryConfig?: MemoryConfig; // MemoryConfig from memory/types
  threadId?: string;
  resourceId?: string;
  memory?: MastraMemory; // MastraMemory from memory/memory
  threadExists?: boolean;
};

export type PrepareStepResult<TOOLS extends ToolSet = ToolSet> = {
  model?: MastraLanguageModelV2;
  toolChoice?: ToolChoice<TOOLS>;
  activeTools?: Array<keyof TOOLS>;
  system?: string;
  messages?: Array<ModelMessage>;
};

export type PrepareStepFunction<TOOLS extends ToolSet = ToolSet> = (options: {
  steps: Array<StepResult<TOOLS>>;
  stepNumber: number;
  model: MastraLanguageModelV2;
  messages: Array<ModelMessage>;
}) => PromiseLike<PrepareStepResult<TOOLS> | undefined> | PrepareStepResult<TOOLS> | undefined;

export type LoopConfig<OUTPUT extends OutputSchema = undefined> = {
  onChunk?: (chunk: ChunkType<OUTPUT>) => Promise<void> | void;
  onError?: ({ error }: { error: Error | string }) => Promise<void> | void;
  onFinish?: MastraOnFinishCallback;
  onStepFinish?: MastraOnStepFinishCallback;
  onAbort?: (event: any) => Promise<void> | void;
  activeTools?: Array<keyof ToolSet> | undefined;
  abortSignal?: AbortSignal;
  returnScorerData?: boolean;
  prepareStep?: PrepareStepFunction<any>;
};

export type LoopOptions<Tools extends ToolSet = ToolSet, OUTPUT extends OutputSchema | undefined = undefined> = {
  mastra?: Mastra;
  resumeContext?: {
    resumeData: any;
    snapshot: any;
  };
  toolCallId?: string;
  models: ModelManagerModelConfig[];
  logger?: IMastraLogger;
  mode?: 'generate' | 'stream';
  runId?: string;
  idGenerator?: MastraIdGenerator;
  toolCallStreaming?: boolean;
  messageList: MessageList;
  includeRawChunks?: boolean;
  modelSettings?: Omit<CallSettings, 'abortSignal'>;
  headers?: Record<string, string>;
  toolChoice?: ToolChoice<any>;
  options?: LoopConfig<OUTPUT>;
  providerOptions?: SharedV2ProviderOptions;
  tools?: Tools;
  outputProcessors?: OutputProcessor[];
  inputProcessors?: InputProcessor[];
  experimental_generateMessageId?: () => string;
  stopWhen?: StopCondition<NoInfer<Tools>> | Array<StopCondition<NoInfer<Tools>>>;
  maxSteps?: number;
  _internal?: StreamInternal;
  structuredOutput?: StructuredOutputOptions<OUTPUT>;
  returnScorerData?: boolean;
  downloadRetries?: number;
  downloadConcurrency?: number;
  modelSpanTracker?: IModelSpanTracker;
  requireToolApproval?: boolean;
  agentId: string;
<<<<<<< HEAD
  toolCallConcurrency?: number;
=======
  agentName?: string;
>>>>>>> 123d242a
  requestContext?: RequestContext;
  methodType: ModelMethodType;
};

export type LoopRun<Tools extends ToolSet = ToolSet, OUTPUT extends OutputSchema = undefined> = LoopOptions<
  Tools,
  OUTPUT
> & {
  messageId: string;
  runId: string;
  startTimestamp: number;
  _internal: StreamInternal;
  streamState: {
    serialize: () => any;
    deserialize: (state: any) => void;
  };
  methodType: ModelMethodType;
  processorStates?: Map<string, ProcessorState<OUTPUT>>;
};

export type OuterLLMRun<Tools extends ToolSet = ToolSet, OUTPUT extends OutputSchema = undefined> = {
  messageId: string;
  controller: ReadableStreamDefaultController<ChunkType<OUTPUT>>;
  outputWriter: OutputWriter;
} & LoopRun<Tools, OUTPUT>;

export const PRIMITIVE_TYPES = z.enum(['agent', 'workflow', 'none', 'tool']);<|MERGE_RESOLUTION|>--- conflicted
+++ resolved
@@ -95,11 +95,8 @@
   modelSpanTracker?: IModelSpanTracker;
   requireToolApproval?: boolean;
   agentId: string;
-<<<<<<< HEAD
   toolCallConcurrency?: number;
-=======
   agentName?: string;
->>>>>>> 123d242a
   requestContext?: RequestContext;
   methodType: ModelMethodType;
 };
