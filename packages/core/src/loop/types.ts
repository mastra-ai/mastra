import type { LanguageModelV2, SharedV2ProviderOptions } from '@ai-sdk/provider-v5';
import type { Span } from '@opentelemetry/api';
import type { CallSettings, IdGenerator, StopCondition, TelemetrySettings, ToolChoice, ToolSet } from 'ai-v5';
import type { MessageList } from '../agent/message-list';
import type { IMastraLogger } from '../logger';
import type { ChunkType } from '../stream/types';
import type { MastraIdGenerator } from '../types';

export type StreamInternal = {
  now?: () => number;
  generateId?: IdGenerator;
  currentDate?: () => Date;
};

export type LoopConfig = {
  onChunk?: (chunk: ChunkType) => Promise<void> | void;
  onError?: ({ error }: { error: Error | string }) => Promise<void> | void;
  onFinish?: (event: any) => Promise<void> | void;
  onStepFinish?: (event: any) => Promise<void> | void;
  onAbort?: (event: any) => Promise<void> | void;
  activeTools?: Array<keyof ToolSet> | undefined;
  abortSignal?: AbortSignal;
};

export type LoopOptions<Tools extends ToolSet = ToolSet> = {
  model: LanguageModelV2;
  logger?: IMastraLogger;
  runId?: string;
  idGenerator?: MastraIdGenerator;
  toolCallStreaming?: boolean;
  telemetry_settings?: TelemetrySettings;
  messageList: MessageList;
  includeRawChunks?: boolean;
  modelSettings?: CallSettings;
  headers?: Record<string, string>;
  toolChoice?: ToolChoice<any>;
  options?: LoopConfig;
  providerOptions?: SharedV2ProviderOptions;
  tools?: Tools;
  experimental_generateMessageId?: () => string;
<<<<<<< HEAD
  stopWhen?: StopCondition<NoInfer<Tools>> | Array<StopCondition<NoInfer<Tools>>>;
=======
  stopWhen?: StopCondition<NoInfer<ToolSet>> | Array<StopCondition<NoInfer<ToolSet>>>;
  _internal?: StreamInternal;
>>>>>>> b0806eac
};

export type LoopRun = LoopOptions & {
  runId: string;
  startTimestamp: number;
  modelStreamSpan: Span;
  _internal: StreamInternal;
};

export type OuterLLMRun = {
  messageId: string;
  controller: ReadableStreamDefaultController<ChunkType>;
} & LoopRun;<|MERGE_RESOLUTION|>--- conflicted
+++ resolved
@@ -38,15 +38,11 @@
   providerOptions?: SharedV2ProviderOptions;
   tools?: Tools;
   experimental_generateMessageId?: () => string;
-<<<<<<< HEAD
   stopWhen?: StopCondition<NoInfer<Tools>> | Array<StopCondition<NoInfer<Tools>>>;
-=======
-  stopWhen?: StopCondition<NoInfer<ToolSet>> | Array<StopCondition<NoInfer<ToolSet>>>;
   _internal?: StreamInternal;
->>>>>>> b0806eac
 };
 
-export type LoopRun = LoopOptions & {
+export type LoopRun<Tools extends ToolSet = ToolSet> = LoopOptions<Tools> & {
   runId: string;
   startTimestamp: number;
   modelStreamSpan: Span;
