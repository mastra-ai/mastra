--- conflicted
+++ resolved
@@ -86,11 +86,8 @@
   modelSpanTracker?: IModelSpanTracker;
   requireToolApproval?: boolean;
   agentId: string;
-<<<<<<< HEAD
   requestContext?: RequestContext;
-=======
   methodType: ModelMethodType;
->>>>>>> a0a5b4bb
 };
 
 export type LoopRun<Tools extends ToolSet = ToolSet, OUTPUT extends OutputSchema = undefined> = LoopOptions<
