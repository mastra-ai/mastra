--- conflicted
+++ resolved
@@ -53,13 +53,9 @@
   prepareStep?: PrepareStepFunction<any>;
 };
 
-<<<<<<< HEAD
 export type LoopOptions<Tools extends ToolSet = ToolSet, OUTPUT extends OutputSchema | undefined = undefined> = {
   mastra?: Mastra;
   resumeContext?: any;
-=======
-export type LoopOptions<Tools extends ToolSet = ToolSet, OUTPUT extends OutputSchema = undefined> = {
->>>>>>> 6b4b1e42
   models: ModelManagerModelConfig[];
   logger?: IMastraLogger;
   mode?: 'generate' | 'stream';
