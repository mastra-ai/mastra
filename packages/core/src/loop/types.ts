--- conflicted
+++ resolved
@@ -1,11 +1,5 @@
-<<<<<<< HEAD
-import type { WritableStream } from 'node:stream/web';
 import type { LanguageModelV2, SharedV2ProviderOptions } from '@ai-sdk/provider-v5';
 import type { CallSettings, IdGenerator, StopCondition, ToolChoice, ToolSet } from 'ai-v5';
-=======
-import type { SharedV2ProviderOptions } from '@ai-sdk/provider-v5';
-import type { CallSettings, IdGenerator, StopCondition, ToolChoice, ToolSet, StepResult, ModelMessage } from 'ai-v5';
->>>>>>> 302c3eec
 import z from 'zod';
 import type { MessageInput, MessageList } from '../agent/message-list';
 import type { SaveQueueManager } from '../agent/save-queue';
