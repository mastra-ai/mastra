--- conflicted
+++ resolved
@@ -11,17 +11,8 @@
 import type { Mastra } from '../mastra';
 import type { MastraMemory, MemoryConfig } from '../memory';
 import type { IModelSpanTracker } from '../observability';
-<<<<<<< HEAD
-import type { InputProcessorOrWorkflow, OutputProcessorOrWorkflow, ProcessorState } from '../processors';
-=======
-import type {
-  InputProcessor,
-  OutputProcessor,
-  ProcessInputStepArgs,
-  ProcessInputStepResult,
-  ProcessorState,
-} from '../processors';
->>>>>>> aa5278ad
+import type { InputProcessorOrWorkflow, OutputProcessorOrWorkflow, ProcessInputStepArgs,
+  ProcessInputStepResult, ProcessorState } from '../processors';
 import type { RequestContext } from '../request-context';
 import type { OutputSchema } from '../stream/base/schema';
 import type {
@@ -93,15 +84,9 @@
   activeTools?: Array<keyof TOOLS>;
   options?: LoopConfig<OUTPUT>;
   providerOptions?: SharedV2ProviderOptions;
-<<<<<<< HEAD
-  tools?: Tools;
   outputProcessors?: OutputProcessorOrWorkflow[];
   inputProcessors?: InputProcessorOrWorkflow[];
-=======
   tools?: TOOLS;
-  outputProcessors?: OutputProcessor[];
-  inputProcessors?: InputProcessor[];
->>>>>>> aa5278ad
   experimental_generateMessageId?: () => string;
   stopWhen?: StopCondition<NoInfer<TOOLS>> | Array<StopCondition<NoInfer<TOOLS>>>;
   maxSteps?: number;
