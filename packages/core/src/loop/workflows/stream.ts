import { ReadableStream } from 'stream/web';
import type { ToolSet } from 'ai-v5';
import { RequestContext } from '../../request-context';
import type { OutputSchema } from '../../stream/base/schema';
import type { ChunkType } from '../../stream/types';
import { ChunkFrom } from '../../stream/types';
import type { LoopRun } from '../types';
import { createAgenticLoopWorkflow } from './agentic-loop';

/**
 * Check if a ReadableStreamDefaultController is open and can accept data.
 *
 * Note: While the ReadableStream spec indicates desiredSize can be:
 * - positive (ready), 0 (full but open), or null (closed/errored),
 * our empirical testing shows that after controller.close(), desiredSize becomes 0.
 * Therefore, we treat both 0 and null as closed states to prevent
 * "Invalid state: Controller is already closed" errors.
 *
 * @param controller - The ReadableStreamDefaultController to check
 * @returns true if the controller is open and can accept data
 */
export function isControllerOpen(controller: ReadableStreamDefaultController<any>): boolean {
  return controller.desiredSize !== 0 && controller.desiredSize !== null;
}

export function workflowLoopStream<
  Tools extends ToolSet = ToolSet,
  OUTPUT extends OutputSchema | undefined = undefined,
>({
  resumeContext,
  requireToolApproval,
  models,
  toolChoice,
  modelSettings,
  _internal,
<<<<<<< HEAD
=======
  modelStreamSpan,
>>>>>>> 226a1467
  messageId,
  runId,
  messageList,
  startTimestamp,
  streamState,
  agentId,
  toolCallId,
  ...rest
}: LoopRun<Tools, OUTPUT>) {
  return new ReadableStream<ChunkType<OUTPUT>>({
    start: async controller => {
      const writer = new WritableStream<ChunkType<OUTPUT>>({
        write: chunk => {
          controller.enqueue(chunk);
        },
      });

      const agenticLoopWorkflow = createAgenticLoopWorkflow<Tools, OUTPUT>({
        resumeContext,
        messageId: messageId!,
        models,
        _internal,
        modelSettings,
        toolChoice,
        controller,
        writer,
        runId,
        messageList,
        startTimestamp,
        streamState,
        agentId,
        ...rest,
      });

      if (rest.mastra) {
        agenticLoopWorkflow.__registerMastra(rest.mastra);
      }

      const initialData = {
        messageId: messageId!,
        messages: {
          all: messageList.get.all.aiV5.model(),
          user: messageList.get.input.aiV5.model(),
          nonUser: [],
        },
        output: {
          steps: [],
          usage: { inputTokens: 0, outputTokens: 0, totalTokens: 0 },
        },
        metadata: {},
        stepResult: {
          reason: 'undefined',
          warnings: [],
          isContinued: true,
          totalUsage: { inputTokens: 0, outputTokens: 0, totalTokens: 0 },
        },
      };

      if (!resumeContext) {
        controller.enqueue({
          type: 'start',
          runId,
          from: ChunkFrom.AGENT,
          payload: {
            id: agentId,
          },
        });
      }

      const run = await agenticLoopWorkflow.createRunAsync({
        runId,
      });

      const requestContext = new RequestContext();

      if (requireToolApproval) {
        requestContext.set('__mastra_requireToolApproval', true);
      }

      const executionResult = resumeContext
        ? await run.resume({
            resumeData: resumeContext.resumeData,
            tracingContext: rest.modelSpanTracker?.getTracingContext(),
            label: toolCallId,
          })
        : await run.start({
            inputData: initialData,
            tracingContext: rest.modelSpanTracker?.getTracingContext(),
<<<<<<< HEAD
            requestContext,
=======
            runtimeContext,
>>>>>>> 226a1467
          });

      if (executionResult.status !== 'success') {
        controller.close();
        return;
      }

      if (executionResult.result.stepResult?.reason === 'abort') {
        controller.close();
        return;
      }

      controller.enqueue({
        type: 'finish',
        runId,
        from: ChunkFrom.AGENT,
        payload: {
          ...executionResult.result,
          stepResult: {
            ...executionResult.result.stepResult,
            // @ts-ignore we add 'abort' for tripwires so the type is not compatible
            reason: executionResult.result.stepResult.reason,
          },
        },
      });

      controller.close();
    },
  });
}<|MERGE_RESOLUTION|>--- conflicted
+++ resolved
@@ -1,6 +1,6 @@
 import { ReadableStream } from 'stream/web';
 import type { ToolSet } from 'ai-v5';
-import { RequestContext } from '../../request-context';
+import { RuntimeContext } from '../../runtime-context';
 import type { OutputSchema } from '../../stream/base/schema';
 import type { ChunkType } from '../../stream/types';
 import { ChunkFrom } from '../../stream/types';
@@ -29,14 +29,12 @@
 >({
   resumeContext,
   requireToolApproval,
+  telemetry_settings,
   models,
   toolChoice,
   modelSettings,
   _internal,
-<<<<<<< HEAD
-=======
   modelStreamSpan,
->>>>>>> 226a1467
   messageId,
   runId,
   messageList,
@@ -54,13 +52,23 @@
         },
       });
 
+      modelStreamSpan.setAttributes({
+        ...(telemetry_settings?.recordInputs !== false
+          ? {
+              'stream.prompt.toolChoice': toolChoice ? JSON.stringify(toolChoice) : 'auto',
+            }
+          : {}),
+      });
+
       const agenticLoopWorkflow = createAgenticLoopWorkflow<Tools, OUTPUT>({
         resumeContext,
         messageId: messageId!,
         models,
+        telemetry_settings,
         _internal,
         modelSettings,
         toolChoice,
+        modelStreamSpan,
         controller,
         writer,
         runId,
@@ -95,6 +103,17 @@
         },
       };
 
+      const msToFirstChunk = _internal?.now?.()! - startTimestamp!;
+
+      modelStreamSpan.addEvent('ai.stream.firstChunk', {
+        'ai.response.msToFirstChunk': msToFirstChunk,
+      });
+
+      modelStreamSpan.setAttributes({
+        'stream.response.timestamp': new Date(startTimestamp).toISOString(),
+        'stream.response.msToFirstChunk': msToFirstChunk,
+      });
+
       if (!resumeContext) {
         controller.enqueue({
           type: 'start',
@@ -110,10 +129,10 @@
         runId,
       });
 
-      const requestContext = new RequestContext();
+      const runtimeContext = new RuntimeContext();
 
       if (requireToolApproval) {
-        requestContext.set('__mastra_requireToolApproval', true);
+        runtimeContext.set('__mastra_requireToolApproval', true);
       }
 
       const executionResult = resumeContext
@@ -125,11 +144,7 @@
         : await run.start({
             inputData: initialData,
             tracingContext: rest.modelSpanTracker?.getTracingContext(),
-<<<<<<< HEAD
-            requestContext,
-=======
             runtimeContext,
->>>>>>> 226a1467
           });
 
       if (executionResult.status !== 'success') {
@@ -156,6 +171,14 @@
         },
       });
 
+      const msToFinish = (_internal?.now?.() ?? Date.now()) - startTimestamp;
+      modelStreamSpan.addEvent('ai.stream.finish');
+      modelStreamSpan.setAttributes({
+        'stream.response.msToFinish': msToFinish,
+        'stream.response.avgOutputTokensPerSecond':
+          (1000 * (executionResult?.result?.output?.usage?.outputTokens ?? 0)) / msToFinish,
+      });
+
       controller.close();
     },
   });
