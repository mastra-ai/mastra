import { ReadableStream } from 'node:stream/web';
import type { ToolSet } from 'ai-v5';
import type { MastraDBMessage } from '../../agent/message-list';
import { getErrorFromUnknown } from '../../error';
import { RequestContext } from '../../request-context';
import type { OutputSchema } from '../../stream/base/schema';
import type { ChunkType } from '../../stream/types';
import { ChunkFrom } from '../../stream/types';
import type { LoopRun } from '../types';
import { createAgenticLoopWorkflow } from './agentic-loop';

/**
 * Check if a ReadableStreamDefaultController is open and can accept data.
 *
 * Note: While the ReadableStream spec indicates desiredSize can be:
 * - positive (ready), 0 (full but open), or null (closed/errored),
 * our empirical testing shows that after controller.close(), desiredSize becomes 0.
 * Therefore, we treat both 0 and null as closed states to prevent
 * "Invalid state: Controller is already closed" errors.
 *
 * @param controller - The ReadableStreamDefaultController to check
 * @returns true if the controller is open and can accept data
 */
export function isControllerOpen(controller: ReadableStreamDefaultController<any>): boolean {
  return controller.desiredSize !== 0 && controller.desiredSize !== null;
}

export function workflowLoopStream<
  Tools extends ToolSet = ToolSet,
  OUTPUT extends OutputSchema | undefined = undefined,
>({
  resumeContext,
  requireToolApproval,
  models,
  toolChoice,
  modelSettings,
  _internal,
  messageId,
  runId,
  messageList,
  startTimestamp,
  streamState,
  agentId,
  toolCallId,
  ...rest
}: LoopRun<Tools, OUTPUT>) {
  return new ReadableStream<ChunkType<OUTPUT>>({
    start: async controller => {
      const outputWriter = async (chunk: ChunkType<OUTPUT>) => {
        // Handle data-* chunks (custom data chunks from writer.custom())
        // These need to be persisted to storage, not just streamed
        if (chunk.type.startsWith('data-') && messageId) {
          const dataPart = {
            type: chunk.type as `data-${string}`,
            data: 'data' in chunk ? chunk.data : undefined,
          };
          const message: MastraDBMessage = {
            id: messageId,
            role: 'assistant',
            content: {
              format: 2,
              parts: [dataPart],
            },
            createdAt: new Date(),
          };
          messageList.add(message, 'response');
        }
        void controller.enqueue(chunk);
      };

      const agenticLoopWorkflow = createAgenticLoopWorkflow<Tools, OUTPUT>({
        resumeContext,
        messageId: messageId!,
        models,
        _internal,
        modelSettings,
        toolChoice,
        controller,
        outputWriter,
        runId,
        messageList,
        startTimestamp,
        streamState,
        agentId,
        ...rest,
      });

      if (rest.mastra) {
        agenticLoopWorkflow.__registerMastra(rest.mastra);
      }

      const initialData = {
        messageId: messageId!,
        messages: {
          all: messageList.get.all.aiV5.model(),
          user: messageList.get.input.aiV5.model(),
          nonUser: [],
        },
        output: {
          steps: [],
          usage: { inputTokens: 0, outputTokens: 0, totalTokens: 0 },
        },
        metadata: {},
        stepResult: {
          reason: 'undefined',
          warnings: [],
          isContinued: true,
          totalUsage: { inputTokens: 0, outputTokens: 0, totalTokens: 0 },
        },
      };

      if (!resumeContext) {
        controller.enqueue({
          type: 'start',
          runId,
          from: ChunkFrom.AGENT,
          payload: {
            id: agentId,
          },
        });
      }

      const run = await agenticLoopWorkflow.createRun({
        runId,
      });

      const requestContext = new RequestContext();

      if (requireToolApproval) {
        requestContext.set('__mastra_requireToolApproval', true);
      }

      const executionResult = resumeContext
        ? await run.resume({
            resumeData: resumeContext.resumeData,
            tracingContext: rest.modelSpanTracker?.getTracingContext(),
            label: toolCallId,
          })
        : await run.start({
            inputData: initialData,
            tracingContext: rest.modelSpanTracker?.getTracingContext(),
            requestContext,
          });

      if (executionResult.status !== 'success') {
        if (executionResult.status === 'failed') {
          const error = getErrorFromUnknown(executionResult.error, {
            fallbackMessage: 'Unknown error in agent workflow stream',
          });

          controller.enqueue({
            type: 'error',
            runId,
            from: ChunkFrom.AGENT,
            payload: { error },
          });

          if (rest.options?.onError) {
            await rest.options?.onError?.({ error });
          }
        }

        if (executionResult.status !== 'suspended') {
          await agenticLoopWorkflow.deleteWorkflowRunById(runId);
        }

        controller.close();
        return;
      }

<<<<<<< HEAD
      if (executionResult.result.stepResult?.reason === 'abort') {
        controller.close();
        return;
      }

      await agenticLoopWorkflow.deleteWorkflowRunById(runId);

=======
      // Always emit finish chunk, even for abort (tripwire) cases
      // This ensures the stream properly completes and all promises are resolved
      // The tripwire/abort status is communicated through the stepResult.reason
>>>>>>> b98d9a02
      controller.enqueue({
        type: 'finish',
        runId,
        from: ChunkFrom.AGENT,
        payload: {
          ...executionResult.result,
          stepResult: {
            ...executionResult.result.stepResult,
            // @ts-expect-error - runtime reason can be 'tripwire' | 'retry' from processors, but zod schema infers as string
            reason: executionResult.result.stepResult.reason,
          },
        },
      });

      controller.close();
    },
  });
}<|MERGE_RESOLUTION|>--- conflicted
+++ resolved
@@ -168,19 +168,11 @@
         return;
       }
 
-<<<<<<< HEAD
-      if (executionResult.result.stepResult?.reason === 'abort') {
-        controller.close();
-        return;
-      }
-
       await agenticLoopWorkflow.deleteWorkflowRunById(runId);
 
-=======
       // Always emit finish chunk, even for abort (tripwire) cases
       // This ensures the stream properly completes and all promises are resolved
       // The tripwire/abort status is communicated through the stepResult.reason
->>>>>>> b98d9a02
       controller.enqueue({
         type: 'finish',
         runId,
