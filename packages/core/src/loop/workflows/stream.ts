import { ReadableStream } from 'stream/web';
import type { ToolSet } from 'ai-v5';
import { RuntimeContext } from '../../runtime-context';
import type { OutputSchema } from '../../stream/base/schema';
import type { ChunkType } from '../../stream/types';
import { ChunkFrom } from '../../stream/types';
import type { LoopRun } from '../types';
import type { createAgenticLoopWorkflow } from './agentic-loop';

/**
 * Check if a ReadableStreamDefaultController is open and can accept data.
 *
 * Note: While the ReadableStream spec indicates desiredSize can be:
 * - positive (ready), 0 (full but open), or null (closed/errored),
 * our empirical testing shows that after controller.close(), desiredSize becomes 0.
 * Therefore, we treat both 0 and null as closed states to prevent
 * "Invalid state: Controller is already closed" errors.
 *
 * @param controller - The ReadableStreamDefaultController to check
 * @returns true if the controller is open and can accept data
 */
export function isControllerOpen(controller: ReadableStreamDefaultController<any>): boolean {
  return controller.desiredSize !== 0 && controller.desiredSize !== null;
}

export function workflowLoopStream<
  Tools extends ToolSet = ToolSet,
  OUTPUT extends OutputSchema | undefined = undefined,
<<<<<<< HEAD
>(
  agenticLoopWorkflow: ReturnType<typeof createAgenticLoopWorkflow>,
  {
    resumeContext,
    requireToolApproval,
    telemetry_settings,
    models,
    toolChoice,
    modelSettings,
    _internal,
    modelStreamSpan,
    llmAISpan,
    messageId,
    runId,
    messageList,
    startTimestamp,
    streamState,
    agentId,
    toolCallId,
    ...rest
  }: LoopRun<Tools, OUTPUT>,
) {
=======
>({
  resumeContext,
  requireToolApproval,
  models,
  toolChoice,
  modelSettings,
  _internal,
  messageId,
  runId,
  messageList,
  startTimestamp,
  streamState,
  agentId,
  toolCallId,
  ...rest
}: LoopRun<Tools, OUTPUT>) {
>>>>>>> c710c165
  return new ReadableStream<ChunkType<OUTPUT>>({
    start: async controller => {
      const writer = new WritableStream<ChunkType<OUTPUT>>({
        write: chunk => {
          controller.enqueue(chunk);
        },
      });

<<<<<<< HEAD
      modelStreamSpan.setAttributes({
        ...(telemetry_settings?.recordInputs !== false
          ? {
              'stream.prompt.toolChoice': toolChoice ? JSON.stringify(toolChoice) : 'auto',
            }
          : {}),
      });

      // Use the pre-created workflow instance passed as parameter
      const workflowInputData = {
        models,
        telemetry_settings,
        messageId: messageId!,
=======
      const agenticLoopWorkflow = createAgenticLoopWorkflow<Tools, OUTPUT>({
        resumeContext,
        messageId: messageId!,
        models,
        _internal,
        modelSettings,
        toolChoice,
        controller,
        writer,
>>>>>>> c710c165
        runId,
        messageList,
        startTimestamp,
        streamState,
        tools: rest.tools,
        toolChoice,
        modelSettings,
        providerOptions: rest.providerOptions,
        options: rest.options,
        toolCallStreaming: rest.toolCallStreaming,
        structuredOutput: rest.structuredOutput,
        outputProcessors: rest.outputProcessors,
        headers: rest.headers,
        downloadRetries: rest.downloadRetries,
        downloadConcurrency: rest.downloadConcurrency,
        processorStates: rest.processorStates,
        stopWhen: rest.stopWhen,
        maxSteps: rest.maxSteps,
        returnScorerData: rest.returnScorerData,
        modelSpanTracker: rest.modelSpanTracker,
        experimental_generateMessageId: rest.experimental_generateMessageId,
        includeRawChunks: rest.includeRawChunks,
        // Dynamic params that change per execution
        _internal,
        modelStreamSpan,
        controller,
        writer,
        agentId,
      };

      const initialData = {
        messageId: messageId!,
        messages: {
          all: messageList.get.all.aiV5.model(),
          user: messageList.get.input.aiV5.model(),
          nonUser: [],
        },
        output: {
          steps: [],
          usage: { inputTokens: 0, outputTokens: 0, totalTokens: 0 },
        },
        metadata: {},
        stepResult: {
          reason: 'undefined',
          warnings: [],
          isContinued: true,
          totalUsage: { inputTokens: 0, outputTokens: 0, totalTokens: 0 },
        },
      };

      if (!resumeContext) {
        controller.enqueue({
          type: 'start',
          runId,
          from: ChunkFrom.AGENT,
          payload: {
            id: agentId,
          },
        });
      }

      const run = await agenticLoopWorkflow.createRunAsync({
        runId,
      });

      const runtimeContext = new RuntimeContext();

      if (requireToolApproval) {
        runtimeContext.set('__mastra_requireToolApproval', true);
      }

      // Store workflow data in initialState so all nested workflows can access it
      const initialState = workflowInputData;

      // Execution-specific objects that need to be fresh on each execution (including resume)
      const freshExecutionObjects = {
        controller,
        writer,
        modelStreamSpan,
        _internal,
        messageList, // messageList needs to be fresh on resume as well
        streamState, // streamState with fresh serialize/deserialize functions
        tools: rest.tools, // tools contain functions that can't be serialized
        telemetry_settings, // telemetry_settings contains tracer functions that can't be serialized
        modelSpanTracker: rest.modelSpanTracker, // modelSpanTracker contains functions that can't be serialized
        models, // models contain provider functions that can't be serialized
      };

      const executionResult = resumeContext
<<<<<<< HEAD
        ? await (async () => {
            return run.resume({
              resumeData: resumeContext.resumeData,
              tracingContext: { currentSpan: llmAISpan },
              label: toolCallId,
              runtimeContext,
              stateOverride: freshExecutionObjects, // Override stale execution-specific objects from snapshot
            });
          })()
        : await run.start({
            inputData: initialData,
            initialState,
            tracingContext: { currentSpan: llmAISpan },
=======
        ? await run.resume({
            resumeData: resumeContext.resumeData,
            tracingContext: rest.modelSpanTracker?.getTracingContext(),
            label: toolCallId,
          })
        : await run.start({
            inputData: initialData,
            tracingContext: rest.modelSpanTracker?.getTracingContext(),
>>>>>>> c710c165
            runtimeContext,
          });

      if (executionResult.status !== 'success') {
        controller.close();
        return;
      }

      if (executionResult.result.stepResult?.reason === 'abort') {
        controller.close();
        return;
      }

      controller.enqueue({
        type: 'finish',
        runId,
        from: ChunkFrom.AGENT,
        payload: {
          ...executionResult.result,
          stepResult: {
            ...executionResult.result.stepResult,
            // @ts-ignore we add 'abort' for tripwires so the type is not compatible
            reason: executionResult.result.stepResult.reason,
          },
        },
      });

      controller.close();
    },
  });
}<|MERGE_RESOLUTION|>--- conflicted
+++ resolved
@@ -26,19 +26,15 @@
 export function workflowLoopStream<
   Tools extends ToolSet = ToolSet,
   OUTPUT extends OutputSchema | undefined = undefined,
-<<<<<<< HEAD
 >(
   agenticLoopWorkflow: ReturnType<typeof createAgenticLoopWorkflow>,
   {
     resumeContext,
     requireToolApproval,
-    telemetry_settings,
     models,
     toolChoice,
     modelSettings,
     _internal,
-    modelStreamSpan,
-    llmAISpan,
     messageId,
     runId,
     messageList,
@@ -49,24 +45,6 @@
     ...rest
   }: LoopRun<Tools, OUTPUT>,
 ) {
-=======
->({
-  resumeContext,
-  requireToolApproval,
-  models,
-  toolChoice,
-  modelSettings,
-  _internal,
-  messageId,
-  runId,
-  messageList,
-  startTimestamp,
-  streamState,
-  agentId,
-  toolCallId,
-  ...rest
-}: LoopRun<Tools, OUTPUT>) {
->>>>>>> c710c165
   return new ReadableStream<ChunkType<OUTPUT>>({
     start: async controller => {
       const writer = new WritableStream<ChunkType<OUTPUT>>({
@@ -75,31 +53,10 @@
         },
       });
 
-<<<<<<< HEAD
-      modelStreamSpan.setAttributes({
-        ...(telemetry_settings?.recordInputs !== false
-          ? {
-              'stream.prompt.toolChoice': toolChoice ? JSON.stringify(toolChoice) : 'auto',
-            }
-          : {}),
-      });
-
       // Use the pre-created workflow instance passed as parameter
       const workflowInputData = {
         models,
-        telemetry_settings,
         messageId: messageId!,
-=======
-      const agenticLoopWorkflow = createAgenticLoopWorkflow<Tools, OUTPUT>({
-        resumeContext,
-        messageId: messageId!,
-        models,
-        _internal,
-        modelSettings,
-        toolChoice,
-        controller,
-        writer,
->>>>>>> c710c165
         runId,
         messageList,
         startTimestamp,
@@ -124,7 +81,6 @@
         includeRawChunks: rest.includeRawChunks,
         // Dynamic params that change per execution
         _internal,
-        modelStreamSpan,
         controller,
         writer,
         agentId,
@@ -178,22 +134,19 @@
       const freshExecutionObjects = {
         controller,
         writer,
-        modelStreamSpan,
         _internal,
         messageList, // messageList needs to be fresh on resume as well
         streamState, // streamState with fresh serialize/deserialize functions
         tools: rest.tools, // tools contain functions that can't be serialized
-        telemetry_settings, // telemetry_settings contains tracer functions that can't be serialized
         modelSpanTracker: rest.modelSpanTracker, // modelSpanTracker contains functions that can't be serialized
         models, // models contain provider functions that can't be serialized
       };
 
       const executionResult = resumeContext
-<<<<<<< HEAD
         ? await (async () => {
             return run.resume({
               resumeData: resumeContext.resumeData,
-              tracingContext: { currentSpan: llmAISpan },
+              tracingContext: rest.modelSpanTracker?.getTracingContext(),
               label: toolCallId,
               runtimeContext,
               stateOverride: freshExecutionObjects, // Override stale execution-specific objects from snapshot
@@ -202,17 +155,7 @@
         : await run.start({
             inputData: initialData,
             initialState,
-            tracingContext: { currentSpan: llmAISpan },
-=======
-        ? await run.resume({
-            resumeData: resumeContext.resumeData,
             tracingContext: rest.modelSpanTracker?.getTracingContext(),
-            label: toolCallId,
-          })
-        : await run.start({
-            inputData: initialData,
-            tracingContext: rest.modelSpanTracker?.getTracingContext(),
->>>>>>> c710c165
             runtimeContext,
           });
 
