--- conflicted
+++ resolved
@@ -1,10 +1,8 @@
 import type { StepResult, ToolSet } from 'ai-v5';
 import { InternalSpans } from '../../../ai-tracing';
 import type { OutputSchema } from '../../../stream/base/schema';
-import type { ChunkType } from '../../../stream/types';
 import { ChunkFrom } from '../../../stream/types';
 import { createWorkflow } from '../../../workflows';
-import type { LoopRun } from '../../types';
 import { createAgenticExecutionWorkflow } from '../agentic-execution';
 import { llmIterationOutputSchema } from '../schema';
 import type { LLMIterationData } from '../schema';
@@ -15,7 +13,6 @@
   mastra?: any;
 }
 
-<<<<<<< HEAD
 export function createAgenticLoopWorkflow<Tools extends ToolSet = ToolSet, OUTPUT extends OutputSchema = undefined>({
   logger,
   mastra,
@@ -23,30 +20,6 @@
   const agenticExecutionWorkflow = createAgenticExecutionWorkflow<Tools, OUTPUT>({
     logger,
     mastra,
-=======
-export function createAgenticLoopWorkflow<Tools extends ToolSet = ToolSet, OUTPUT extends OutputSchema = undefined>(
-  params: AgenticLoopParams<Tools, OUTPUT>,
-) {
-  const { models, _internal, messageId, runId, toolChoice, messageList, modelSettings, controller, writer, ...rest } =
-    params;
-
-  // Track accumulated steps across iterations to pass to stopWhen
-  const accumulatedSteps: StepResult<Tools>[] = [];
-  // Track previous content to determine what's new in each step
-  let previousContentLength = 0;
-
-  const agenticExecutionWorkflow = createAgenticExecutionWorkflow<Tools, OUTPUT>({
-    messageId: messageId!,
-    models,
-    _internal,
-    modelSettings,
-    toolChoice,
-    controller,
-    writer,
-    messageList,
-    runId,
-    ...rest,
->>>>>>> c710c165
   });
 
   const workflow = createWorkflow({
@@ -64,20 +37,10 @@
       },
     },
   })
-    .dowhile(agenticExecutionWorkflow, async ({ inputData, state, setState, runtimeContext }) => {
+    .dowhile(agenticExecutionWorkflow, async ({ inputData, state, setState }) => {
       const typedInputData = inputData as LLMIterationData<Tools, OUTPUT>;
       // Access dynamic data from workflow state (shared across nested workflows)
-      const {
-        stopWhen,
-        runId,
-        messageList,
-        maxSteps,
-        controller,
-        modelStreamSpan,
-        telemetry_settings,
-        accumulatedSteps = [],
-        previousContentLength = 0,
-      } = state;
+      const { stopWhen, runId, controller, accumulatedSteps = [], previousContentLength = 0 } = state;
 
       let hasFinishedSteps = false;
 
