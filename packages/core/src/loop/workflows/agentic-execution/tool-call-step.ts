import type { ToolSet } from 'ai-v5';
import type { OutputSchema } from '../../../stream/base/schema';
import { ChunkFrom } from '../../../stream/types';
import type { MastraToolInvocationOptions } from '../../../tools/types';
import { createStep } from '../../../workflows';
import type { OuterLLMRun } from '../../types';
import { toolCallInputSchema, toolCallOutputSchema } from '../schema';

export function createToolCallStep<
  Tools extends ToolSet = ToolSet,
  OUTPUT extends OutputSchema | undefined = undefined,
>({
  tools,
  messageList,
  options,
  writer,
  controller,
  runId,
  streamState,
  modelSpanTracker,
  _internal,
}: OuterLLMRun<Tools, OUTPUT>) {
  return createStep({
    id: 'toolCallStep',
    inputSchema: toolCallInputSchema,
    outputSchema: toolCallOutputSchema,
    execute: async ({ inputData, suspend, resumeData, requestContext }) => {
      // Helper function to add tool approval metadata to the assistant message
      const addToolApprovalMetadata = (toolCallId: string, toolName: string, args: unknown) => {
        // Find the last assistant message in the response (which should contain this tool call)
        const responseMessages = messageList.get.response.db();
        const lastAssistantMessage = [...responseMessages].reverse().find(msg => msg.role === 'assistant');

        if (lastAssistantMessage) {
          const content = lastAssistantMessage.content;
          if (!content) return;
          // Add metadata to indicate this tool call is pending approval
          const metadata = (lastAssistantMessage.content.metadata || {}) as Record<string, any>;
          metadata.pendingToolApprovals = metadata.pendingToolApprovals || {};
          metadata.pendingToolApprovals[toolCallId] = {
            toolName,
            args,
            type: 'approval',
            runId, // Store the runId so we can resume after page refresh
          };
          lastAssistantMessage.content.metadata = metadata;
        }
      };

      // Helper function to remove tool approval metadata after approval/decline
      const removeToolApprovalMetadata = async (toolCallId: string) => {
        const { saveQueueManager, memoryConfig, threadId } = _internal || {};

        if (!saveQueueManager || !threadId) {
          return;
        }

        // Find and update the assistant message to remove approval metadata
        // At this point, messages have been persisted, so we look in all messages
        const allMessages = messageList.get.all.db();
        const lastAssistantMessage = [...allMessages].reverse().find(msg => msg.role === 'assistant');

        if (lastAssistantMessage) {
          const metadata = lastAssistantMessage.content.metadata as Record<string, any> | undefined;
          const pendingToolApprovals = metadata?.pendingToolApprovals as Record<string, any> | undefined;

          if (pendingToolApprovals && typeof pendingToolApprovals === 'object') {
            delete pendingToolApprovals[toolCallId];

            // If no more pending suspensions, remove the whole object
            if (Object.keys(pendingToolApprovals).length === 0) {
              delete metadata!.pendingToolApprovals;
            }

            // Flush to persist the metadata removal
            try {
              await saveQueueManager.flushMessages(messageList, threadId, memoryConfig);
            } catch (error) {
              console.error('Error removing tool approval metadata:', error);
            }
          }
        }
      };

      // Helper function to flush messages before suspension
      const flushMessagesBeforeSuspension = async () => {
        const { saveQueueManager, memoryConfig, threadId, resourceId, memory } = _internal || {};

        if (!saveQueueManager || !threadId) {
          console.warn('flushMessagesBeforeSuspension: saveQueueManager or threadId is missing');
          return;
        }

        try {
          // Ensure thread exists before flushing messages
          if (memory && !_internal.threadExists && resourceId) {
            const thread = await memory.getThreadById?.({ threadId });
            if (!thread) {
              // Thread doesn't exist yet, create it now
              await memory.createThread?.({
                threadId,
                resourceId,
                memoryConfig,
              });
            }
            _internal.threadExists = true;
          }

          // Flush all pending messages immediately
          await saveQueueManager.flushMessages(messageList, threadId, memoryConfig);
        } catch (error) {
          console.error('Error flushing messages before suspension:', error);
        }
      };

      // If the tool was already executed by the provider, skip execution
      if (inputData.providerExecuted) {
        return {
          ...inputData,
          result: inputData.output,
        };
      }

      const tool =
        tools?.[inputData.toolName] ||
        Object.values(tools || {})?.find(tool => `id` in tool && tool.id === inputData.toolName);

      if (!tool) {
        throw new Error(`Tool ${inputData.toolName} not found`);
      }

      if (tool && 'onInputAvailable' in tool) {
        try {
          await tool?.onInputAvailable?.({
            toolCallId: inputData.toolCallId,
            input: inputData.args,
            messages: messageList.get.input.aiV5.model(),
            abortSignal: options?.abortSignal,
          });
        } catch (error) {
          console.error('Error calling onInputAvailable', error);
        }
      }

      if (!tool.execute) {
        return inputData;
      }

      try {
        const requireToolApproval = requestContext.get('__mastra_requireToolApproval');
        if (requireToolApproval || (tool as any).requireApproval) {
          if (!resumeData) {
            controller.enqueue({
              type: 'tool-call-approval',
              runId,
              from: ChunkFrom.AGENT,
              payload: {
                toolCallId: inputData.toolCallId,
                toolName: inputData.toolName,
                args: inputData.args,
              },
            });

            // Add approval metadata to message before persisting
            addToolApprovalMetadata(inputData.toolCallId, inputData.toolName, inputData.args);

            // Flush messages before suspension to ensure they are persisted
            await flushMessagesBeforeSuspension();

            return suspend(
              {
                requireToolApproval: {
                  toolCallId: inputData.toolCallId,
                  toolName: inputData.toolName,
                  args: inputData.args,
                },
                __streamState: streamState.serialize(),
              },
              {
                resumeLabel: inputData.toolCallId,
              },
            );
          } else {
            // Remove approval metadata since we're resuming (either approved or declined)
            await removeToolApprovalMetadata(inputData.toolCallId);

            if (!resumeData.approved) {
              return {
                result: 'Tool call was not approved by the user',
                ...inputData,
              };
            }
          }
        }

        const toolOptions: MastraToolInvocationOptions = {
          abortSignal: options?.abortSignal,
          toolCallId: inputData.toolCallId,
          messages: messageList.get.input.aiV5.model(),
          writableStream: writer,
          // Pass current step span as parent for tool call spans
          tracingContext: modelSpanTracker?.getTracingContext(),
          suspend: async (suspendPayload: any) => {
            controller.enqueue({
              type: 'tool-call-suspended',
              runId,
              from: ChunkFrom.AGENT,
              payload: { toolCallId: inputData.toolCallId, toolName: inputData.toolName, suspendPayload },
            });

            // Flush messages before suspension to ensure they are persisted
            await flushMessagesBeforeSuspension();

            return await suspend(
              {
                toolCallSuspended: suspendPayload,
                __streamState: streamState.serialize(),
              },
              {
                resumeLabel: inputData.toolCallId,
              },
            );
          },
          resumeData,
        };

        const result = await tool.execute(inputData.args, toolOptions);

<<<<<<< HEAD
=======
        // Call onOutput hook after successful execution
        if (tool && 'onOutput' in tool && typeof (tool as any).onOutput === 'function') {
          try {
            await (tool as any).onOutput({
              toolCallId: inputData.toolCallId,
              toolName: inputData.toolName,
              output: result,
              abortSignal: options?.abortSignal,
            });
          } catch (error) {
            console.error('Error calling onOutput', error);
          }
        }

>>>>>>> b0e2ea5b
        return { result, ...inputData };
      } catch (error) {
        return {
          error: error as Error,
          ...inputData,
        };
      }
    },
  });
}<|MERGE_RESOLUTION|>--- conflicted
+++ resolved
@@ -226,8 +226,6 @@
 
         const result = await tool.execute(inputData.args, toolOptions);
 
-<<<<<<< HEAD
-=======
         // Call onOutput hook after successful execution
         if (tool && 'onOutput' in tool && typeof (tool as any).onOutput === 'function') {
           try {
@@ -242,7 +240,6 @@
           }
         }
 
->>>>>>> b0e2ea5b
         return { result, ...inputData };
       } catch (error) {
         return {
