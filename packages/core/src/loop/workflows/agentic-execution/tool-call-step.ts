<<<<<<< HEAD
import type { ToolSet } from 'ai-v5';
import z from 'zod';
=======
import type { ToolSet } from '@internal/ai-sdk-v5';
>>>>>>> b85bc7b8
import type { MastraDBMessage } from '../../../memory';
import type { OutputSchema } from '../../../stream/base/schema';
import { ChunkFrom } from '../../../stream/types';
import type { MastraToolInvocationOptions } from '../../../tools/types';
import type { SuspendOptions } from '../../../workflows';
import { createStep } from '../../../workflows';
import type { OuterLLMRun } from '../../types';
import { toolCallInputSchema, toolCallOutputSchema } from '../schema';

type AddToolMetadataOptions = {
  toolCallId: string;
  toolName: string;
  args: unknown;
  resumeSchema: z.ZodType<any>;
} & (
  | {
      type: 'approval';
      suspendPayload?: never;
    }
  | {
      type: 'suspension';
      suspendPayload: unknown;
    }
);

export function createToolCallStep<
  Tools extends ToolSet = ToolSet,
  OUTPUT extends OutputSchema | undefined = undefined,
>({
  tools,
  messageList,
  options,
  outputWriter,
  controller,
  runId,
  streamState,
  modelSpanTracker,
  _internal,
}: OuterLLMRun<Tools, OUTPUT>) {
  return createStep({
    id: 'toolCallStep',
    inputSchema: toolCallInputSchema,
    outputSchema: toolCallOutputSchema,
    execute: async ({ inputData, suspend, resumeData: workflowResumeData, requestContext }) => {
      // Use tools from _internal.stepTools if available (set by llmExecutionStep via prepareStep/processInputStep)
      // This avoids serialization issues - _internal is a mutable object that preserves execute functions
      // Fall back to the original tools from the closure if not set
      const stepTools = (_internal?.stepTools as Tools) || tools;

      const tool =
        stepTools?.[inputData.toolName] ||
        Object.values(stepTools || {})?.find((t: any) => `id` in t && t.id === inputData.toolName);

      const addToolMetadata = ({
        toolCallId,
        toolName,
        args,
        suspendPayload,
        resumeSchema,
        type,
      }: AddToolMetadataOptions) => {
        const metadataKey = type === 'suspension' ? 'suspendedTools' : 'pendingToolApprovals';
        // Find the last assistant message in the response (which should contain this tool call)
        const responseMessages = messageList.get.response.db();
        const lastAssistantMessage = [...responseMessages].reverse().find(msg => msg.role === 'assistant');

        if (lastAssistantMessage) {
          const content = lastAssistantMessage.content;
          if (!content) return;
          // Add metadata to indicate this tool call is pending approval
          const metadata =
            typeof lastAssistantMessage.content.metadata === 'object' && lastAssistantMessage.content.metadata !== null
              ? (lastAssistantMessage.content.metadata as Record<string, any>)
              : {};
          metadata[metadataKey] = metadata[metadataKey] || {};
          // Note: We key by toolName rather than toolCallId to track one suspension state per unique tool.
          metadata[metadataKey][toolName] = {
            toolCallId,
            toolName,
            args,
            type,
            runId, // Store the runId so we can resume after page refresh
            ...(type === 'suspension' ? { suspendPayload } : {}),
            resumeSchema,
          };
          lastAssistantMessage.content.metadata = metadata;
        }
      };

      const removeToolMetadata = async (toolName: string, type: 'suspension' | 'approval') => {
        const { saveQueueManager, memoryConfig, threadId } = _internal || {};

        if (!saveQueueManager || !threadId) {
          return;
        }

        const getMetadata = (message: MastraDBMessage) => {
          const content = message.content;
          if (!content) return undefined;
          const metadata =
            typeof content.metadata === 'object' && content.metadata !== null
              ? (content.metadata as Record<string, any>)
              : undefined;
          return metadata;
        };

        const metadataKey = type === 'suspension' ? 'suspendedTools' : 'pendingToolApprovals';

        // Find and update the assistant message to remove approval metadata
        // At this point, messages have been persisted, so we look in all messages
        const allMessages = messageList.get.all.db();
        const lastAssistantMessage = [...allMessages].reverse().find(msg => {
          const metadata = getMetadata(msg);
          const suspendedTools = metadata?.[metadataKey] as Record<string, any> | undefined;
          return !!suspendedTools?.[toolName];
        });

        if (lastAssistantMessage) {
          const metadata = getMetadata(lastAssistantMessage);
          const suspendedTools = metadata?.[metadataKey] as Record<string, any> | undefined;

          if (suspendedTools && typeof suspendedTools === 'object') {
            delete suspendedTools[toolName];

            // If no more pending suspensions, remove the whole object
            if (metadata && Object.keys(suspendedTools).length === 0) {
              delete metadata[metadataKey];
            }

            // Flush to persist the metadata removal
            try {
              await saveQueueManager.flushMessages(messageList, threadId, memoryConfig);
            } catch (error) {
              console.error('Error removing tool suspension metadata:', error);
            }
          }
        }
      };

      // Helper function to flush messages before suspension
      const flushMessagesBeforeSuspension = async () => {
        const { saveQueueManager, memoryConfig, threadId, resourceId, memory } = _internal || {};

        if (!saveQueueManager || !threadId) {
          return;
        }

        try {
          // Ensure thread exists before flushing messages
          if (memory && !_internal.threadExists && resourceId) {
            const thread = await memory.getThreadById?.({ threadId });
            if (!thread) {
              // Thread doesn't exist yet, create it now
              await memory.createThread?.({
                threadId,
                resourceId,
                memoryConfig,
              });
            }
            _internal.threadExists = true;
          }

          // Flush all pending messages immediately
          await saveQueueManager.flushMessages(messageList, threadId, memoryConfig);
        } catch (error) {
          console.error('Error flushing messages before suspension:', error);
        }
      };

      // If the tool was already executed by the provider, skip execution
      if (inputData.providerExecuted) {
        return {
          ...inputData,
          result: inputData.output,
        };
      }

      if (!tool) {
        throw new Error(`Tool ${inputData.toolName} not found`);
      }

      if (tool && 'onInputAvailable' in tool) {
        try {
          await tool?.onInputAvailable?.({
            toolCallId: inputData.toolCallId,
            input: inputData.args,
            messages: messageList.get.input.aiV5.model(),
            abortSignal: options?.abortSignal,
          });
        } catch (error) {
          console.error('Error calling onInputAvailable', error);
        }
      }

      if (!tool.execute) {
        return inputData;
      }

      try {
        const requireToolApproval = requestContext.get('__mastra_requireToolApproval');

        let resumeDataFromArgs: any = undefined;
        let args: any = inputData.args;

        if (typeof inputData.args === 'object' && inputData.args !== null) {
          const { resumeData: resumeDataFromInput, ...argsFromInput } = inputData.args;
          args = argsFromInput;
          resumeDataFromArgs = resumeDataFromInput;
        }

        const resumeData = resumeDataFromArgs ?? workflowResumeData;

        const isResumeToolCall = !!resumeDataFromArgs;

        if (requireToolApproval || (tool as any).requireApproval) {
          if (!resumeData) {
            controller.enqueue({
              type: 'tool-call-approval',
              runId,
              from: ChunkFrom.AGENT,
              payload: {
                toolCallId: inputData.toolCallId,
                toolName: inputData.toolName,
                args: inputData.args,
              },
            });

            // Add approval metadata to message before persisting
            addToolMetadata({
              toolCallId: inputData.toolCallId,
              toolName: inputData.toolName,
              args: inputData.args,
              type: 'approval',
              resumeSchema: z.object({
                approved: z
                  .boolean()
                  .describe(
                    'Controls if the tool call is approved or not, should be true when approved and false when declined',
                  ),
              }),
            });

            // Flush messages before suspension to ensure they are persisted
            await flushMessagesBeforeSuspension();

            return suspend(
              {
                requireToolApproval: {
                  toolCallId: inputData.toolCallId,
                  toolName: inputData.toolName,
                  args: inputData.args,
                },
                __streamState: streamState.serialize(),
              },
              {
                resumeLabel: inputData.toolCallId,
              },
            );
          } else {
            // Remove approval metadata since we're resuming (either approved or declined)
            await removeToolMetadata(inputData.toolName, 'approval');

            if (!resumeData.approved) {
              return {
                result: 'Tool call was not approved by the user',
                ...inputData,
              };
            }
          }
        } else if (isResumeToolCall) {
          await removeToolMetadata(inputData.toolName, 'suspension');
        }

        const toolOptions: MastraToolInvocationOptions = {
          abortSignal: options?.abortSignal,
          toolCallId: inputData.toolCallId,
          messages: messageList.get.input.aiV5.model(),
          outputWriter,
          // Pass current step span as parent for tool call spans
          tracingContext: modelSpanTracker?.getTracingContext(),
          suspend: async (suspendPayload: any, options?: SuspendOptions) => {
            controller.enqueue({
              type: 'tool-call-suspended',
              runId,
              from: ChunkFrom.AGENT,
              payload: {
                toolCallId: inputData.toolCallId,
                toolName: inputData.toolName,
                suspendPayload,
                args: inputData.args,
              },
            });

            // Add suspension metadata to message before persisting
            addToolMetadata({
              toolCallId: inputData.toolCallId,
              toolName: inputData.toolName,
              args,
              suspendPayload,
              type: 'suspension',
              resumeSchema: options?.resumeSchema,
            });

            // Flush messages before suspension to ensure they are persisted
            await flushMessagesBeforeSuspension();

            return await suspend(
              {
                toolCallSuspended: suspendPayload,
                __streamState: streamState.serialize(),
                toolName: inputData.toolName,
                resumeLabel: options?.resumeLabel,
              },
              {
                resumeLabel: inputData.toolCallId,
              },
            );
          },
          resumeData,
        };

        const result = await tool.execute(args, toolOptions);

        // Call onOutput hook after successful execution
        if (tool && 'onOutput' in tool && typeof (tool as any).onOutput === 'function') {
          try {
            await (tool as any).onOutput({
              toolCallId: inputData.toolCallId,
              toolName: inputData.toolName,
              output: result,
              abortSignal: options?.abortSignal,
            });
          } catch (error) {
            console.error('Error calling onOutput', error);
          }
        }

        return { result, ...inputData };
      } catch (error) {
        return {
          error: error as Error,
          ...inputData,
        };
      }
    },
  });
}<|MERGE_RESOLUTION|>--- conflicted
+++ resolved
@@ -1,9 +1,5 @@
-<<<<<<< HEAD
-import type { ToolSet } from 'ai-v5';
+import type { ToolSet } from '@internal/ai-sdk-v5';
 import z from 'zod';
-=======
-import type { ToolSet } from '@internal/ai-sdk-v5';
->>>>>>> b85bc7b8
 import type { MastraDBMessage } from '../../../memory';
 import type { OutputSchema } from '../../../stream/base/schema';
 import { ChunkFrom } from '../../../stream/types';
