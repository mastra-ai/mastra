import type { ToolSet } from 'ai-v5';
import { InternalSpans } from '../../../ai-tracing';
import type { OutputSchema } from '../../../stream/base/schema';
import { createWorkflow } from '../../../workflows';
import type { OuterLLMRun } from '../../types';
import { llmIterationOutputSchema } from '../schema';
import type { LLMIterationData } from '../schema';
import { createLLMExecutionStep } from './llm-execution-step';
import { createLLMMappingStep } from './llm-mapping-step';
import { createToolCallStep } from './tool-call-step';

interface CreateAgenticExecutionWorkflowOptions {
  logger?: any;
  mastra?: any;
}

export function createAgenticExecutionWorkflow<
  Tools extends ToolSet = ToolSet,
  OUTPUT extends OutputSchema = undefined,
<<<<<<< HEAD
>({ logger, mastra }: CreateAgenticExecutionWorkflowOptions) {
  const llmExecutionStep = createLLMExecutionStep();

  const toolCallStep = createToolCallStep();

  const llmMappingStep = createLLMMappingStep(llmExecutionStep);
=======
>({ models, _internal, ...rest }: OuterLLMRun<Tools, OUTPUT>) {
  const llmExecutionStep = createLLMExecutionStep({
    models,
    _internal,
    ...rest,
  });

  const toolCallStep = createToolCallStep({
    models,
    _internal,
    ...rest,
  });

  const llmMappingStep = createLLMMappingStep(
    {
      models,
      _internal,
      ...rest,
    },
    llmExecutionStep,
  );
>>>>>>> c710c165

  const workflow = createWorkflow({
    id: 'executionWorkflow',
    inputSchema: llmIterationOutputSchema,
    outputSchema: llmIterationOutputSchema,
    options: {
      tracingPolicy: {
        // mark all workflow spans related to the
        // VNext execution as internal
        internal: InternalSpans.WORKFLOW,
      },
      shouldPersistSnapshot: ({ workflowStatus }) => workflowStatus === 'suspended',
    },
  })
    .then(llmExecutionStep)
    .map(
      async ({ inputData, state }) => {
        const typedInputData = inputData as LLMIterationData<Tools, OUTPUT>;
<<<<<<< HEAD
        const { telemetry_settings, modelStreamSpan } = state;
        if (modelStreamSpan && telemetry_settings?.recordOutputs !== false && typedInputData.output.toolCalls?.length) {
          modelStreamSpan.setAttribute(
            'stream.response.toolCalls',
            JSON.stringify(
              typedInputData.output.toolCalls?.map(toolCall => {
                return {
                  toolCallId: toolCall.toolCallId,
                  // @ts-ignore TODO: look into the type here
                  args: toolCall.args,
                  toolName: toolCall.toolName,
                };
              }),
            ),
          );
        }
=======
>>>>>>> c710c165
        return typedInputData.output.toolCalls || [];
      },
      { id: 'map-tool-calls' },
    )
    .foreach(toolCallStep, {
      concurrency: 10,
    })
    .then(llmMappingStep)
    .commit();

  // Register mastra with the workflow if provided
  if (mastra) {
    workflow.__registerMastra(mastra);
  }

  return workflow;
}<|MERGE_RESOLUTION|>--- conflicted
+++ resolved
@@ -2,7 +2,6 @@
 import { InternalSpans } from '../../../ai-tracing';
 import type { OutputSchema } from '../../../stream/base/schema';
 import { createWorkflow } from '../../../workflows';
-import type { OuterLLMRun } from '../../types';
 import { llmIterationOutputSchema } from '../schema';
 import type { LLMIterationData } from '../schema';
 import { createLLMExecutionStep } from './llm-execution-step';
@@ -17,36 +16,12 @@
 export function createAgenticExecutionWorkflow<
   Tools extends ToolSet = ToolSet,
   OUTPUT extends OutputSchema = undefined,
-<<<<<<< HEAD
->({ logger, mastra }: CreateAgenticExecutionWorkflowOptions) {
+>({ mastra }: CreateAgenticExecutionWorkflowOptions) {
   const llmExecutionStep = createLLMExecutionStep();
 
   const toolCallStep = createToolCallStep();
 
   const llmMappingStep = createLLMMappingStep(llmExecutionStep);
-=======
->({ models, _internal, ...rest }: OuterLLMRun<Tools, OUTPUT>) {
-  const llmExecutionStep = createLLMExecutionStep({
-    models,
-    _internal,
-    ...rest,
-  });
-
-  const toolCallStep = createToolCallStep({
-    models,
-    _internal,
-    ...rest,
-  });
-
-  const llmMappingStep = createLLMMappingStep(
-    {
-      models,
-      _internal,
-      ...rest,
-    },
-    llmExecutionStep,
-  );
->>>>>>> c710c165
 
   const workflow = createWorkflow({
     id: 'executionWorkflow',
@@ -63,27 +38,8 @@
   })
     .then(llmExecutionStep)
     .map(
-      async ({ inputData, state }) => {
+      async ({ inputData }) => {
         const typedInputData = inputData as LLMIterationData<Tools, OUTPUT>;
-<<<<<<< HEAD
-        const { telemetry_settings, modelStreamSpan } = state;
-        if (modelStreamSpan && telemetry_settings?.recordOutputs !== false && typedInputData.output.toolCalls?.length) {
-          modelStreamSpan.setAttribute(
-            'stream.response.toolCalls',
-            JSON.stringify(
-              typedInputData.output.toolCalls?.map(toolCall => {
-                return {
-                  toolCallId: toolCall.toolCallId,
-                  // @ts-ignore TODO: look into the type here
-                  args: toolCall.args,
-                  toolName: toolCall.toolName,
-                };
-              }),
-            ),
-          );
-        }
-=======
->>>>>>> c710c165
         return typedInputData.output.toolCalls || [];
       },
       { id: 'map-tool-calls' },
