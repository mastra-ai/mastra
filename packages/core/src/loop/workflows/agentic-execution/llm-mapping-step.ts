--- conflicted
+++ resolved
@@ -5,21 +5,16 @@
 import type { ChunkType } from '../../../stream/types';
 import { ChunkFrom } from '../../../stream/types';
 import { createStep } from '../../../workflows';
-import type { OuterLLMRun } from '../../types';
 import { llmIterationOutputSchema, toolCallOutputSchema } from '../schema';
 
 export function createLLMMappingStep<Tools extends ToolSet = ToolSet, OUTPUT extends OutputSchema = undefined>(
-<<<<<<< HEAD
-=======
-  { models, _internal, ...rest }: OuterLLMRun<Tools, OUTPUT>,
->>>>>>> c710c165
   llmExecutionStep: any,
 ) {
   return createStep({
     id: 'llmExecutionMappingStep',
     inputSchema: z.array(toolCallOutputSchema),
     outputSchema: llmIterationOutputSchema,
-    execute: async ({ inputData, getStepResult, bail, state, runtimeContext }) => {
+    execute: async ({ inputData, getStepResult, bail, state }) => {
       // Access dynamic data from workflow state (shared across nested workflows)
       const { messageList, options, runId, experimental_generateMessageId, controller, _internal } = state;
 
