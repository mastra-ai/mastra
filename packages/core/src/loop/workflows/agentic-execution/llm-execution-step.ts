--- conflicted
+++ resolved
@@ -1,12 +1,7 @@
 import type { ReadableStream } from 'node:stream/web';
 import { isAbortError } from '@ai-sdk/provider-utils-v5';
-<<<<<<< HEAD
-import type { LanguageModelV2Usage } from '@ai-sdk/provider-v5';
-import type { CallSettings, ToolChoice, ToolSet } from 'ai-v5';
-=======
 import type { LanguageModelV2Usage, SharedV2ProviderOptions } from '@ai-sdk/provider-v5';
 import type { CallSettings, ToolChoice, ToolSet } from '@internal/ai-sdk-v5';
->>>>>>> 525cb2c1
 import type { StructuredOutputOptions } from '../../../agent';
 import type { MastraDBMessage, MessageList } from '../../../agent/message-list';
 import { TripWire } from '../../../agent/trip-wire';
