--- conflicted
+++ resolved
@@ -472,15 +472,11 @@
   requestContext,
   methodType,
   modelSpanTracker,
-<<<<<<< HEAD
   autoResumeSuspendedTools,
-}: OuterLLMRun<Tools, OUTPUT>) {
-=======
   maxProcessorRetries,
 }: OuterLLMRun<TOOLS, OUTPUT>) {
   const initialSystemMessages = messageList.getAllSystemMessages();
 
->>>>>>> b98d9a02
   return createStep({
     id: 'llm-execution',
     inputSchema: llmIterationOutputSchema,
@@ -572,45 +568,42 @@
           downloadConcurrency,
           supportedUrls: currentStep.model?.supportedUrls as Record<string, RegExp[]>,
         };
-        const inputMessages = await messageList.get.all.aiV5.llmPrompt(messageListPromptArgs);
-
-<<<<<<< HEAD
-            if (autoResumeSuspendedTools) {
-              const messages = messageList.get.all.db().reverse();
-              const assistantMessages = messages.filter(message => message.role === 'assistant');
-              const suspendedToolsMessage = assistantMessages.find(
-                message => message.content.metadata?.suspendedTools || message.content.metadata?.pendingToolApprovals,
-              );
-
-              if (suspendedToolsMessage) {
-                const metadata = suspendedToolsMessage.content.metadata;
-                const suspendedToolObj = (metadata?.suspendedTools || metadata?.pendingToolApprovals) as Record<
-                  string,
-                  any
-                >;
-                const suspendedTools = Object.values(suspendedToolObj);
-                if (suspendedTools.length > 0) {
-                  inputMessages = inputMessages.map(message => {
-                    if (message.role === 'system') {
-                      message.content =
-                        message.content +
-                        `Analyse the suspended tools: ${JSON.stringify(suspendedTools)}, using the messages available to you and the resumeSchema of each suspended tool, find the tool whose resumeData you can construct properly.
+        let inputMessages = await messageList.get.all.aiV5.llmPrompt(messageListPromptArgs);
+
+        if (autoResumeSuspendedTools) {
+          const messages = messageList.get.all.db().reverse();
+          const assistantMessages = messages.filter(message => message.role === 'assistant');
+          const suspendedToolsMessage = assistantMessages.find(
+            message => message.content.metadata?.suspendedTools || message.content.metadata?.pendingToolApprovals,
+          );
+
+          if (suspendedToolsMessage) {
+            const metadata = suspendedToolsMessage.content.metadata;
+            const suspendedToolObj = (metadata?.suspendedTools || metadata?.pendingToolApprovals) as Record<
+              string,
+              any
+            >;
+            const suspendedTools = Object.values(suspendedToolObj);
+            if (suspendedTools.length > 0) {
+              inputMessages = inputMessages.map(message => {
+                if (message.role === 'system') {
+                  message.content =
+                    message.content +
+                    `Analyse the suspended tools: ${JSON.stringify(suspendedTools)}, using the messages available to you and the resumeSchema of each suspended tool, find the tool whose resumeData you can construct properly.
                       resumeData can not be an empty object nor null/undefined.
                       When you find that and call that tool, add the resumeData to the tool call arguments/input.
                       Also, add the runId of the suspended tool as suspendedToolRunId to the tool call arguments/input.
                       If the suspendedTool.type is 'approval', resumeData will be an object that contains 'approved' which can either be true or false depending on the user's message.`;
-                    }
-
-                    return message;
-                  });
                 }
-              }
+
+                return message;
+              });
             }
-
-=======
+          }
+        }
+
         switch (currentStep.model.specificationVersion) {
           case 'v2': {
->>>>>>> b98d9a02
             modelResult = executeWithContextSync({
               span: modelSpanTracker?.getTracingContext()?.currentSpan,
               fn: () =>
