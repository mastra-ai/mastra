--- conflicted
+++ resolved
@@ -348,32 +348,11 @@
           },
         });
 
-<<<<<<< HEAD
-        const rawError = chunk.payload.error;
-        let e: Error | string;
-
-        if (typeof rawError === 'object' && rawError !== null) {
-          const errorMessage = safeParseErrorObject(rawError);
-          const originalCause = rawError instanceof Error ? rawError.cause : undefined;
-          const errorObj = new Error(errorMessage, originalCause ? { cause: originalCause } : undefined);
-          Object.assign(errorObj, rawError as Record<string, unknown>);
-          e = errorObj;
-        } else if (typeof rawError === 'string') {
-          e = rawError;
-        } else {
-          e = new Error('Unknown error occurred');
-        }
-
-        controller.enqueue({ ...chunk, payload: { ...chunk.payload, error: e } });
-        await options?.onError?.({ error: e });
-
-=======
         const error = getErrorFromUnknown(chunk.payload.error, {
           fallbackMessage: 'Unknown error in agent stream',
         });
         controller.enqueue({ ...chunk, payload: { ...chunk.payload, error } });
         await options?.onError?.({ error });
->>>>>>> e629310f
         break;
 
       default:
