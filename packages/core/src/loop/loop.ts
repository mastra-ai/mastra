import { generateId } from 'ai-v5';
import type { ToolSet } from 'ai-v5';
import { ConsoleLogger } from '../logger';
import { MastraModelOutput } from '../stream/base/output';
import type { OutputSchema } from '../stream/base/schema';
import { getRootSpan } from './telemetry';
import type { LoopOptions, LoopRun, StreamInternal } from './types';
import { workflowLoopStream } from './workflow/stream';

export function loop<Tools extends ToolSet = ToolSet, OUTPUT extends OutputSchema | undefined = undefined>({
  model,
  logger,
  runId,
  idGenerator,
  telemetry_settings,
  messageList,
  includeRawChunks,
  modelSettings,
  tools,
  _internal,
  mode = 'stream',
  outputProcessors,
<<<<<<< HEAD
  returnScorerData,
=======
  llmAISpan,
>>>>>>> 5a396a5a
  ...rest
}: LoopOptions<Tools, OUTPUT>) {
  let loggerToUse =
    logger ||
    new ConsoleLogger({
      level: 'debug',
    });

  let runIdToUse = runId;

  if (!runIdToUse) {
    runIdToUse = idGenerator?.() || crypto.randomUUID();
  }

  const internalToUse: StreamInternal = {
    now: _internal?.now || (() => Date.now()),
    generateId: _internal?.generateId || (() => generateId()),
    currentDate: _internal?.currentDate || (() => new Date()),
  };

  let startTimestamp = internalToUse.now?.();

  const { rootSpan } = getRootSpan({
    operationId: mode === 'stream' ? `mastra.stream` : `mastra.generate`,
    model: {
      modelId: model.modelId,
      provider: model.provider,
    },
    modelSettings,
    headers: modelSettings?.headers ?? rest.headers,
    telemetry_settings,
  });

  rootSpan.setAttributes({
    ...(telemetry_settings?.recordOutputs !== false
      ? {
          'stream.prompt.messages': JSON.stringify(messageList.get.input.aiV5.model()),
        }
      : {}),
  });

  const { rootSpan: modelStreamSpan } = getRootSpan({
    operationId: `mastra.${mode}.aisdk.doStream`,
    model: {
      modelId: model.modelId,
      provider: model.provider,
    },
    modelSettings,
    headers: modelSettings?.headers ?? rest.headers,
    telemetry_settings,
  });

  const workflowLoopProps: LoopRun<Tools, OUTPUT> = {
    model,
    runId: runIdToUse,
    logger: loggerToUse,
    startTimestamp: startTimestamp!,
    messageList,
    includeRawChunks: !!includeRawChunks,
    _internal: internalToUse,
    tools,
    modelStreamSpan,
    telemetry_settings,
    modelSettings,
    outputProcessors,
    llmAISpan,
    ...rest,
  };

  const streamFn = workflowLoopStream(workflowLoopProps);

  return new MastraModelOutput({
    model: {
      modelId: model.modelId,
      provider: model.provider,
      version: model.specificationVersion,
    },
    stream: streamFn,
    messageList,
    options: {
      runId: runIdToUse!,
      telemetry_settings,
      rootSpan,
      toolCallStreaming: rest.toolCallStreaming,
      onFinish: rest.options?.onFinish,
      onStepFinish: rest.options?.onStepFinish,
      includeRawChunks: !!includeRawChunks,
      output: rest.output,
      outputProcessors,
      returnScorerData,
    },
  });
}<|MERGE_RESOLUTION|>--- conflicted
+++ resolved
@@ -20,11 +20,8 @@
   _internal,
   mode = 'stream',
   outputProcessors,
-<<<<<<< HEAD
   returnScorerData,
-=======
   llmAISpan,
->>>>>>> 5a396a5a
   ...rest
 }: LoopOptions<Tools, OUTPUT>) {
   let loggerToUse =
