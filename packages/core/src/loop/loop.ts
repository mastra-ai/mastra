import { generateId } from 'ai-v5';
import type { ToolSet } from 'ai-v5';
import { ErrorCategory, ErrorDomain, MastraError } from '../error';
import { ConsoleLogger } from '../logger';
import { createDestructurableOutput, MastraModelOutput } from '../stream/base/output';
import type { OutputSchema } from '../stream/base/schema';
import { getRootSpan } from './telemetry';
import type { LoopOptions, LoopRun, StreamInternal } from './types';
import { workflowLoopStream } from './workflows/stream';

export function loop<Tools extends ToolSet = ToolSet, OUTPUT extends OutputSchema | undefined = undefined>({
  resumeContext,
  models,
  logger,
  runId,
  idGenerator,
  telemetry_settings,
  messageList,
  includeRawChunks,
  modelSettings,
  tools,
  _internal,
  mode = 'stream',
  outputProcessors,
  returnScorerData,
  llmAISpan,
  requireToolApproval,
  ...rest
}: LoopOptions<Tools, OUTPUT>) {
  let loggerToUse =
    logger ||
    new ConsoleLogger({
      level: 'debug',
    });

  if (models.length === 0 || !models[0]) {
    const mastraError = new MastraError({
      id: 'LOOP_MODELS_EMPTY',
      domain: ErrorDomain.LLM,
      category: ErrorCategory.USER,
    });
    loggerToUse.trackException(mastraError);
    loggerToUse.error(mastraError.toString());
    throw mastraError;
  }

  const firstModel = models[0];

  let runIdToUse = runId;

  if (!runIdToUse) {
    runIdToUse = idGenerator?.() || crypto.randomUUID();
  }

  const internalToUse: StreamInternal = {
    now: _internal?.now || (() => Date.now()),
    generateId: _internal?.generateId || (() => generateId()),
    currentDate: _internal?.currentDate || (() => new Date()),
  };

  let startTimestamp = internalToUse.now?.();

  const { rootSpan } = getRootSpan({
    operationId: mode === 'stream' ? `mastra.stream` : `mastra.generate`,
    model: {
      modelId: firstModel.model.modelId,
      provider: firstModel.model.provider,
    },
    modelSettings,
    headers: modelSettings?.headers ?? rest.headers,
    telemetry_settings,
  });

  rootSpan.setAttributes({
    ...(telemetry_settings?.recordOutputs !== false
      ? {
          'stream.prompt.messages': JSON.stringify(messageList.get.input.aiV5.model()),
        }
      : {}),
  });

  const { rootSpan: modelStreamSpan } = getRootSpan({
    operationId: `mastra.${mode}.aisdk.doStream`,
    model: {
      modelId: firstModel.model.modelId,
      provider: firstModel.model.provider,
    },
    modelSettings,
    headers: modelSettings?.headers ?? rest.headers,
    telemetry_settings,
  });

  const messageId = rest.experimental_generateMessageId?.() || internalToUse.generateId?.();

  let modelOutput: MastraModelOutput<OUTPUT> | undefined;
  const serializeStreamState = () => {
    return modelOutput?.serializeState();
  };
  const deserializeStreamState = (state: any) => {
    modelOutput?.deserializeState(state);
  };
  const workflowLoopProps: LoopRun<Tools, OUTPUT> = {
    resumeContext,
    models,
    runId: runIdToUse,
    logger: loggerToUse,
    startTimestamp: startTimestamp!,
    messageList,
    includeRawChunks: !!includeRawChunks,
    _internal: internalToUse,
    tools,
    modelStreamSpan,
    telemetry_settings,
    modelSettings,
    outputProcessors,
    llmAISpan,
    messageId: messageId!,
    requireToolApproval,
    streamState: {
      serialize: serializeStreamState,
      deserialize: deserializeStreamState,
    },
    ...rest,
  };

  const stream = workflowLoopStream(workflowLoopProps);

<<<<<<< HEAD
  const output = new MastraModelOutput({
=======
  modelOutput = new MastraModelOutput({
>>>>>>> 370f8a64
    model: {
      modelId: firstModel.model.modelId,
      provider: firstModel.model.provider,
      version: firstModel.model.specificationVersion,
    },
    stream,
    messageList,
    messageId: messageId!,
    options: {
      runId: runIdToUse!,
      telemetry_settings,
      rootSpan,
      toolCallStreaming: rest.toolCallStreaming,
      onFinish: rest.options?.onFinish,
      onStepFinish: rest.options?.onStepFinish,
      includeRawChunks: !!includeRawChunks,
      output: rest.output,
      outputProcessors,
      returnScorerData,
      tracingContext: { currentSpan: llmAISpan },
    },
<<<<<<< HEAD
  });

  return createDestructurableOutput(output);
=======
  }) as MastraModelOutput<OUTPUT>;

  return modelOutput;
>>>>>>> 370f8a64
}<|MERGE_RESOLUTION|>--- conflicted
+++ resolved
@@ -125,11 +125,7 @@
 
   const stream = workflowLoopStream(workflowLoopProps);
 
-<<<<<<< HEAD
-  const output = new MastraModelOutput({
-=======
   modelOutput = new MastraModelOutput({
->>>>>>> 370f8a64
     model: {
       modelId: firstModel.model.modelId,
       provider: firstModel.model.provider,
@@ -151,13 +147,7 @@
       returnScorerData,
       tracingContext: { currentSpan: llmAISpan },
     },
-<<<<<<< HEAD
   });
 
-  return createDestructurableOutput(output);
-=======
-  }) as MastraModelOutput<OUTPUT>;
-
-  return modelOutput;
->>>>>>> 370f8a64
+  return createDestructurableOutput(modelOutput);
 }