--- conflicted
+++ resolved
@@ -9,10 +9,7 @@
 import { workflowLoopStream } from './workflows/stream';
 
 export function loop<Tools extends ToolSet = ToolSet, OUTPUT extends OutputSchema | undefined = undefined>({
-<<<<<<< HEAD
-=======
   resumeContext,
->>>>>>> 8f56160f
   models,
   logger,
   runId,
@@ -103,10 +100,7 @@
     modelOutput?.deserializeState(state);
   };
   const workflowLoopProps: LoopRun<Tools, OUTPUT> = {
-<<<<<<< HEAD
-=======
     resumeContext,
->>>>>>> 8f56160f
     models,
     runId: runIdToUse,
     logger: loggerToUse,
