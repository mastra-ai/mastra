--- conflicted
+++ resolved
@@ -430,7 +430,6 @@
     inputSchema: llmIterationOutputSchema,
     outputSchema: llmIterationOutputSchema,
     execute: async ({ inputData, bail }) => {
-<<<<<<< HEAD
       const { outputStream, runState, request, warnings, rawResponse, callBail } =
         await executeStreamWithFallbackModels<{
           outputStream: MastraModelOutput<OUTPUT | undefined>;
@@ -442,7 +441,7 @@
         }>(models)(async (model, isLastModel) => {
           const runState = new AgenticRunState({
             _internal: _internal!,
-            model: model,
+            model,
           });
 
           let modelResult;
@@ -452,111 +451,70 @@
 
           switch (model.specificationVersion) {
             case 'v2': {
-              const inputMessages = await messageList.get.all.aiV5.llmPrompt({
+              const messageListPromptArgs = {
                 downloadRetries,
                 downloadConcurrency,
                 supportedUrls: model?.supportedUrls as Record<string, RegExp[]>,
-              });
-=======
-      const runState = new AgenticRunState({
-        _internal: _internal!,
-        model,
-      });
-
-      let modelResult;
-      let warnings: any;
-      let request: any;
-      let rawResponse: any;
-
-      switch (model.specificationVersion) {
-        case 'v2': {
-          const messageListPromptArgs = {
-            downloadRetries,
-            downloadConcurrency,
-            supportedUrls: model?.supportedUrls as Record<string, RegExp[]>,
-          };
-          let inputMessages = await messageList.get.all.aiV5.llmPrompt(messageListPromptArgs);
-
-          // Call prepareStep callback if provided
-          let stepModel = model;
-          let stepToolChoice = toolChoice;
-          let stepTools = tools;
-
-          if (options?.prepareStep) {
-            try {
-              const prepareStepResult = await options.prepareStep({
-                stepNumber: inputData.output?.steps?.length || 0,
-                steps: inputData.output?.steps || [],
-                model,
-                messages: messageList.get.all.aiV5.model(),
-              });
-
-              if (prepareStepResult) {
-                if (prepareStepResult.model) {
-                  stepModel = prepareStepResult.model;
-                }
-                if (prepareStepResult.toolChoice) {
-                  stepToolChoice = prepareStepResult.toolChoice;
-                }
-                if (prepareStepResult.activeTools && stepTools) {
-                  const activeToolsSet = new Set(prepareStepResult.activeTools);
-                  stepTools = Object.fromEntries(
-                    Object.entries(stepTools).filter(([toolName]) => activeToolsSet.has(toolName)),
-                  ) as typeof tools;
-                }
-                if (prepareStepResult.messages) {
-                  const newMessages = prepareStepResult.messages;
-                  const newMessageList = new MessageList();
-
-                  for (const message of newMessages) {
-                    if (message.role === 'system') {
-                      newMessageList.addSystem(message);
-                    } else if (message.role === 'user') {
-                      newMessageList.add(message, 'input');
-                    } else if (message.role === 'assistant' || message.role === 'tool') {
-                      newMessageList.add(message, 'response');
+              };
+              let inputMessages = await messageList.get.all.aiV5.llmPrompt(messageListPromptArgs);
+
+              // Call prepareStep callback if provided
+              let stepModel = model;
+              let stepToolChoice = toolChoice;
+              let stepTools = tools;
+
+              if (options?.prepareStep) {
+                try {
+                  const prepareStepResult = await options.prepareStep({
+                    stepNumber: inputData.output?.steps?.length || 0,
+                    steps: inputData.output?.steps || [],
+                    model,
+                    messages: messageList.get.all.aiV5.model(),
+                  });
+
+                  if (prepareStepResult) {
+                    if (prepareStepResult.model) {
+                      stepModel = prepareStepResult.model;
+                    }
+                    if (prepareStepResult.toolChoice) {
+                      stepToolChoice = prepareStepResult.toolChoice;
+                    }
+                    if (prepareStepResult.activeTools && stepTools) {
+                      const activeToolsSet = new Set(prepareStepResult.activeTools);
+                      stepTools = Object.fromEntries(
+                        Object.entries(stepTools).filter(([toolName]) => activeToolsSet.has(toolName)),
+                      ) as typeof tools;
+                    }
+                    if (prepareStepResult.messages) {
+                      const newMessages = prepareStepResult.messages;
+                      const newMessageList = new MessageList();
+
+                      for (const message of newMessages) {
+                        if (message.role === 'system') {
+                          newMessageList.addSystem(message);
+                        } else if (message.role === 'user') {
+                          newMessageList.add(message, 'input');
+                        } else if (message.role === 'assistant' || message.role === 'tool') {
+                          newMessageList.add(message, 'response');
+                        }
+                      }
+
+                      inputMessages = await newMessageList.get.all.aiV5.llmPrompt(messageListPromptArgs);
                     }
                   }
-
-                  inputMessages = await newMessageList.get.all.aiV5.llmPrompt(messageListPromptArgs);
+                } catch (error) {
+                  console.error('Error in prepareStep callback:', error);
                 }
               }
-            } catch (error) {
-              console.error('Error in prepareStep callback:', error);
-            }
-          }
-
-          modelResult = execute({
-            runId,
-            model: stepModel,
-            providerOptions,
-            inputMessages,
-            tools: stepTools,
-            toolChoice: stepToolChoice,
-            options,
-            modelSettings,
-            telemetry_settings,
-            includeRawChunks,
-            output,
-            headers,
-            onResult: ({
-              warnings: warningsFromStream,
-              request: requestFromStream,
-              rawResponse: rawResponseFromStream,
-            }) => {
-              warnings = warningsFromStream;
-              request = requestFromStream || {};
-              rawResponse = rawResponseFromStream;
->>>>>>> 7949a663
 
               modelResult = execute({
                 runId,
-                model,
-                shouldThrowError: !isLastModel,
+                model: stepModel,
+                shouldThrowError: isLastModel,
                 providerOptions,
                 inputMessages,
-                tools,
-                toolChoice,
+                tools: stepTools,
+                toolChoice: stepToolChoice,
                 options,
                 modelSettings,
                 telemetry_settings,
@@ -594,11 +552,11 @@
 
           const outputStream = new MastraModelOutput({
             model: {
-              modelId: modelResult.model.modelId,
-              provider: modelResult.model.provider,
-              version: modelResult.model.specificationVersion,
+              modelId: model.modelId,
+              provider: model.provider,
+              version: model.specificationVersion,
             },
-            stream: modelResult.stream as ReadableStream<ChunkType>,
+            stream: modelResult as unknown as ReadableStream<ChunkType>,
             messageList,
             options: {
               runId,
@@ -607,10 +565,11 @@
               telemetry_settings,
               includeRawChunks,
               output,
+              outputProcessors,
+              outputProcessorRunnerMode: 'stream',
             },
           });
 
-<<<<<<< HEAD
           try {
             await processOutputStream({
               outputStream,
@@ -634,27 +593,6 @@
               await options?.onAbort?.({
                 steps: inputData?.output?.steps ?? [],
               });
-=======
-      const outputStream = new MastraModelOutput({
-        model: {
-          modelId: model.modelId,
-          provider: model.provider,
-          version: model.specificationVersion,
-        },
-        stream: modelResult as ReadableStream<ChunkType>,
-        messageList,
-        options: {
-          runId,
-          rootSpan: modelStreamSpan,
-          toolCallStreaming,
-          telemetry_settings,
-          includeRawChunks,
-          output,
-          outputProcessors,
-          outputProcessorRunnerMode: 'stream',
-        },
-      });
->>>>>>> 7949a663
 
               controller.enqueue({ type: 'abort', runId, from: ChunkFrom.AGENT, payload: {} });
 
