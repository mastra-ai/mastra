import type { ReadableStream } from 'stream/web';
import { isAbortError } from '@ai-sdk/provider-utils-v5';
import type { LanguageModelV2, LanguageModelV2Usage } from '@ai-sdk/provider-v5';
import type { ToolSet } from 'ai-v5';
import { MessageList } from '../../agent/message-list';
import { execute } from '../../stream/aisdk/v5/execute';
import { DefaultStepResult } from '../../stream/aisdk/v5/output-helpers';
import { convertMastraChunkToAISDKv5 } from '../../stream/aisdk/v5/transform';
import { MastraModelOutput } from '../../stream/base/output';
import type { OutputSchema } from '../../stream/base/schema';
import type {
  ChunkType,
  ExecuteStreamModelManager,
  ModelManagerModelConfig,
  ReasoningStartPayload,
  TextStartPayload,
} from '../../stream/types';
import { ChunkFrom } from '../../stream/types';
import { createStep } from '../../workflows';
import type { LoopConfig, OuterLLMRun } from '../types';
import { AgenticRunState } from './run-state';
import { llmIterationOutputSchema } from './schema';

type ProcessOutputStreamOptions<OUTPUT extends OutputSchema | undefined = undefined> = {
  model: LanguageModelV2;
  tools?: ToolSet;
  messageId: string;
  includeRawChunks?: boolean;
  messageList: MessageList;
  outputStream: MastraModelOutput<OUTPUT>;
  runState: AgenticRunState;
  options?: LoopConfig;
  controller: ReadableStreamDefaultController<ChunkType>;
  responseFromModel: {
    warnings: any;
    request: any;
    rawResponse: any;
  };
};

async function processOutputStream<OUTPUT extends OutputSchema | undefined = undefined>({
  tools,
  messageId,
  messageList,
  outputStream,
  runState,
  options,
  controller,
  responseFromModel,
  includeRawChunks,
}: ProcessOutputStreamOptions<OUTPUT>) {
  for await (const chunk of outputStream.fullStream) {
    if (!chunk) {
      continue;
    }

    if (chunk.type == 'object') {
      // controller.enqueue(chunk);
      continue;
    }

    // Reasoning
    if (
      chunk.type !== 'reasoning-delta' &&
      chunk.type !== 'reasoning-signature' &&
      chunk.type !== 'redacted-reasoning' &&
      runState.state.isReasoning
    ) {
      if (runState.state.reasoningDeltas.length) {
        messageList.add(
          {
            id: messageId,
            role: 'assistant',
            content: [
              {
                type: 'reasoning',
                text: runState.state.reasoningDeltas.join(''),
                signature: (chunk.payload as ReasoningStartPayload).signature,
                providerOptions:
                  (chunk.payload as ReasoningStartPayload).providerMetadata ?? runState.state.providerOptions,
              },
            ],
          },
          'response',
        );
      }
      runState.setState({
        isReasoning: false,
        reasoningDeltas: [],
      });
    }

    // Streaming
    if (
      chunk.type !== 'text-delta' &&
      chunk.type !== 'tool-call' &&
      // not 100% sure about this being the right fix.
      // basically for some llm providers they add response-metadata after each text-delta
      // we then flush the chunks by calling messageList.add (a few lines down)
      // this results in a bunch of weird separated text chunks on the message instead of combined chunks
      // easiest solution here is to just not flush for response-metadata
      // BUT does this cause other issues?
      // Alternative solution: in message list allow combining text deltas together when the message source is "response" and the text parts are directly next to each other
      // simple solution for now is to not flush text deltas on response-metadata
      chunk.type !== 'response-metadata' &&
      runState.state.isStreaming
    ) {
      if (runState.state.textDeltas.length) {
        const textStartPayload = chunk.payload as TextStartPayload;
        const providerMetadata = textStartPayload.providerMetadata ?? runState.state.providerOptions;

        messageList.add(
          {
            id: messageId,
            role: 'assistant',
            content: [
              providerMetadata
                ? {
                    type: 'text',
                    text: runState.state.textDeltas.join(''),
                    providerOptions: providerMetadata,
                  }
                : {
                    type: 'text',
                    text: runState.state.textDeltas.join(''),
                  },
            ],
          },
          'response',
        );
      }

      runState.setState({
        isStreaming: false,
        textDeltas: [],
      });
    }

    switch (chunk.type) {
      case 'response-metadata':
        runState.setState({
          responseMetadata: {
            id: chunk.payload.id,
            timestamp: chunk.payload.timestamp,
            modelId: chunk.payload.modelId,
            headers: chunk.payload.headers,
          },
        });
        break;

      case 'text-delta': {
        const textDeltasFromState = runState.state.textDeltas;
        textDeltasFromState.push(chunk.payload.text);
        runState.setState({
          textDeltas: textDeltasFromState,
          isStreaming: true,
        });
        controller.enqueue(chunk);
        break;
      }

      case 'tool-call-input-streaming-start': {
        const tool =
          tools?.[chunk.payload.toolName] ||
          Object.values(tools || {})?.find(tool => `id` in tool && tool.id === chunk.payload.toolName);

        if (tool && 'onInputStart' in tool) {
          try {
            await tool?.onInputStart?.({
              toolCallId: chunk.payload.toolCallId,
              messages: messageList.get.input.aiV5.model(),
              abortSignal: options?.abortSignal,
            });
          } catch (error) {
            console.error('Error calling onInputStart', error);
          }
        }

        controller.enqueue(chunk);

        break;
      }

      case 'tool-call-delta': {
        const tool =
          tools?.[chunk.payload.toolName || ''] ||
          Object.values(tools || {})?.find(tool => `id` in tool && tool.id === chunk.payload.toolName);

        if (tool && 'onInputDelta' in tool) {
          try {
            await tool?.onInputDelta?.({
              inputTextDelta: chunk.payload.argsTextDelta,
              toolCallId: chunk.payload.toolCallId,
              messages: messageList.get.input.aiV5.model(),
              abortSignal: options?.abortSignal,
            });
          } catch (error) {
            console.error('Error calling onInputDelta', error);
          }
        }
        controller.enqueue(chunk);
        break;
      }

      case 'reasoning-start': {
        runState.setState({
          providerOptions: chunk.payload.providerMetadata ?? runState.state.providerOptions,
        });

        if (Object.values(chunk.payload.providerMetadata || {}).find((v: any) => v?.redactedData)) {
          messageList.add(
            {
              id: messageId,
              role: 'assistant',
              content: [
                {
                  type: 'reasoning',
                  text: '',
                  providerOptions: chunk.payload.providerMetadata ?? runState.state.providerOptions,
                },
              ],
            },
            'response',
          );
          controller.enqueue(chunk);
          break;
        }
        controller.enqueue(chunk);
        break;
      }

      case 'reasoning-delta': {
        const reasoningDeltasFromState = runState.state.reasoningDeltas;
        reasoningDeltasFromState.push(chunk.payload.text);
        runState.setState({
          isReasoning: true,
          reasoningDeltas: reasoningDeltasFromState,
          providerOptions: chunk.payload.providerMetadata ?? runState.state.providerOptions,
        });
        controller.enqueue(chunk);
        break;
      }

      case 'file':
        messageList.add(
          {
            id: messageId,
            role: 'assistant',
            content: [
              {
                type: 'file',
                data: chunk.payload.data,
                mimeType: chunk.payload.mimeType,
              },
            ],
          },
          'response',
        );
        controller.enqueue(chunk);
        break;

      case 'source':
        messageList.add(
          {
            id: messageId,
            role: 'assistant',
            content: {
              format: 2,
              parts: [
                {
                  type: 'source',
                  source: {
                    sourceType: 'url',
                    id: chunk.payload.id,
                    url: chunk.payload.url || '',
                    title: chunk.payload.title,
                    providerMetadata: chunk.payload.providerMetadata,
                  },
                },
              ],
            },
            createdAt: new Date(),
          },
          'response',
        );

        controller.enqueue(chunk);
        break;

      case 'finish':
        runState.setState({
          providerOptions: chunk.payload.metadata.providerMetadata,
          stepResult: {
            reason: chunk.payload.reason,
            logprobs: chunk.payload.logprobs,
            warnings: responseFromModel.warnings,
            totalUsage: chunk.payload.totalUsage,
            headers: responseFromModel.rawResponse?.headers,
            messageId,
            isContinued: !['stop', 'error'].includes(chunk.payload.reason),
            request: responseFromModel.request,
          },
        });
        break;

      case 'error':
        if (isAbortError(chunk.payload.error) && options?.abortSignal?.aborted) {
          break;
        }

        runState.setState({
          hasErrored: true,
        });

        runState.setState({
          stepResult: {
            isContinued: false,
            reason: 'error',
          },
        });

        let e = chunk.payload.error as any;
        if (typeof e === 'object') {
          e = new Error(e?.message || 'Unknown error');
          Object.assign(e, chunk.payload.error);
        }

        controller.enqueue({ ...chunk, payload: { ...chunk.payload, error: e } });
        await options?.onError?.({ error: e });

        break;
      default:
        controller.enqueue(chunk);
    }

    if (
      [
        'text-delta',
        'reasoning-delta',
        'source',
        'tool-call',
        'tool-call-input-streaming-start',
        'tool-call-delta',
        'raw',
      ].includes(chunk.type)
    ) {
      const transformedChunk = convertMastraChunkToAISDKv5({
        chunk,
      });

      if (chunk.type === 'raw' && !includeRawChunks) {
        return;
      }

      await options?.onChunk?.({ chunk: transformedChunk } as any);
    }

    if (runState.state.hasErrored) {
      break;
    }
  }
}

function executeStreamWithFallbackModels<T>(models: ModelManagerModelConfig[]): ExecuteStreamModelManager<T> {
  return async callback => {
    let index = 0;
    let finalResult: any;
    let done = false;
    for (const modelConfig of models) {
      index++;
      const maxRetries = modelConfig.maxRetries || 0;
      let attempt = 0;

      if (done) {
        break;
      }

      while (attempt <= maxRetries) {
        try {
          console.log(`====Executing model ${modelConfig.model.modelId}, attempt ${attempt}====`);
          const isLastModel = attempt === maxRetries && index === models.length;
          const result = await callback(modelConfig.model, isLastModel);
          finalResult = result;
          done = true;
          break;
        } catch (err) {
          attempt++;

          console.log(`====Error in model ${modelConfig.model.modelId}, attempt ${attempt}====`, err);

          // If we've exhausted all retries for this model, break and try the next model
          if (attempt > maxRetries) {
            break;
          }
        }
      }
    }

    return finalResult;
  };
}

export function createLLMExecutionStep<
  Tools extends ToolSet = ToolSet,
  OUTPUT extends OutputSchema | undefined = undefined,
>({
  models,
  _internal,
  messageId,
  runId,
  modelStreamSpan,
  telemetry_settings,
  tools,
  toolChoice,
  messageList,
  includeRawChunks,
  modelSettings,
  providerOptions,
  options,
  toolCallStreaming,
  controller,
  output,
  outputProcessors,
  headers,
  downloadRetries,
  downloadConcurrency,
}: OuterLLMRun<Tools, OUTPUT>) {
  return createStep({
    id: 'llm-execution',
    inputSchema: llmIterationOutputSchema,
    outputSchema: llmIterationOutputSchema,
    execute: async ({ inputData, bail, tracingContext }) => {
      let modelResult;
      let warnings: any;
      let request: any;
      let rawResponse: any;

      const { outputStream, callBail, runState } = await executeStreamWithFallbackModels<{
        outputStream: MastraModelOutput<OUTPUT | undefined>;
        runState: AgenticRunState;
        callBail?: boolean;
      }>(models)(async (model, isLastModel) => {
        const runState = new AgenticRunState({
          _internal: _internal!,
          model,
        });

        switch (model.specificationVersion) {
          case 'v2': {
            const messageListPromptArgs = {
              downloadRetries,
              downloadConcurrency,
              supportedUrls: model?.supportedUrls as Record<string, RegExp[]>,
            };
            let inputMessages = await messageList.get.all.aiV5.llmPrompt(messageListPromptArgs);

            // Call prepareStep callback if provided
            let stepModel = model;
            let stepToolChoice = toolChoice;
            let stepTools = tools;

            if (options?.prepareStep) {
              try {
                const prepareStepResult = await options.prepareStep({
                  stepNumber: inputData.output?.steps?.length || 0,
                  steps: inputData.output?.steps || [],
                  model,
                  messages: messageList.get.all.aiV5.model(),
                });

                if (prepareStepResult) {
                  if (prepareStepResult.model) {
                    stepModel = prepareStepResult.model;
                  }
                  if (prepareStepResult.toolChoice) {
                    stepToolChoice = prepareStepResult.toolChoice;
                  }
                  if (prepareStepResult.activeTools && stepTools) {
                    const activeToolsSet = new Set(prepareStepResult.activeTools);
                    stepTools = Object.fromEntries(
                      Object.entries(stepTools).filter(([toolName]) => activeToolsSet.has(toolName)),
                    ) as typeof tools;
                  }
                  if (prepareStepResult.messages) {
                    const newMessages = prepareStepResult.messages;
                    const newMessageList = new MessageList();

                    for (const message of newMessages) {
                      if (message.role === 'system') {
                        newMessageList.addSystem(message);
                      } else if (message.role === 'user') {
                        newMessageList.add(message, 'input');
                      } else if (message.role === 'assistant' || message.role === 'tool') {
                        newMessageList.add(message, 'response');
                      }
                    }

                    inputMessages = await newMessageList.get.all.aiV5.llmPrompt(messageListPromptArgs);
                  }
                }
              } catch (error) {
                console.error('Error in prepareStep callback:', error);
              }
            }

            modelResult = execute({
              runId,
              model: stepModel,
              providerOptions,
              inputMessages,
              tools: stepTools,
              toolChoice: stepToolChoice,
              options,
              modelSettings,
              telemetry_settings,
              includeRawChunks,
              output,
              headers,
              onResult: ({
                warnings: warningsFromStream,
                request: requestFromStream,
                rawResponse: rawResponseFromStream,
              }) => {
                warnings = warningsFromStream;
                request = requestFromStream || {};
                rawResponse = rawResponseFromStream;

                controller.enqueue({
                  runId,
                  from: ChunkFrom.AGENT,
                  type: 'step-start',
                  payload: {
                    request: request || {},
                    warnings: [],
                    messageId: messageId,
                  },
                });
              },
              modelStreamSpan,
              shouldThrowError: !isLastModel,
            });
            break;
          }
          default: {
            throw new Error(`Unsupported model version: ${model.specificationVersion}`);
          }
        }

        const outputStream = new MastraModelOutput({
          model: {
            modelId: model.modelId,
            provider: model.provider,
            version: model.specificationVersion,
          },
          stream: modelResult as ReadableStream<ChunkType>,
          messageList,
          options: {
            runId,
            rootSpan: modelStreamSpan,
            toolCallStreaming,
            telemetry_settings,
            includeRawChunks,
            output,
<<<<<<< HEAD
            outputProcessors,
            outputProcessorRunnerMode: 'stream',
            tracingContext,
=======
            headers,
            onResult: ({
              warnings: warningsFromStream,
              request: requestFromStream,
              rawResponse: rawResponseFromStream,
            }) => {
              warnings = warningsFromStream;
              request = requestFromStream || {};
              rawResponse = rawResponseFromStream;

              controller.enqueue({
                runId,
                from: ChunkFrom.AGENT,
                type: 'step-start',
                payload: {
                  request: request || {},
                  warnings: [],
                  messageId: messageId,
                },
              });
            },
            modelStreamSpan,
          });
          break;
        }
        default: {
          throw new Error(`Unsupported model version: ${model.specificationVersion}`);
        }
      }

      const outputStream = new MastraModelOutput({
        model: {
          modelId: model.modelId,
          provider: model.provider,
          version: model.specificationVersion,
        },
        stream: modelResult as ReadableStream<ChunkType>,
        messageList,
        messageId,
        options: {
          runId,
          rootSpan: modelStreamSpan,
          toolCallStreaming,
          telemetry_settings,
          includeRawChunks,
          output,
          outputProcessors,
          outputProcessorRunnerMode: 'stream',
          tracingContext,
        },
      });

      try {
        await processOutputStream({
          outputStream,
          includeRawChunks,
          model,
          tools,
          messageId,
          messageList,
          runState,
          options,
          controller,
          responseFromModel: {
            warnings,
            request,
            rawResponse,
>>>>>>> 688fff39
          },
        });

        try {
          await processOutputStream({
            outputStream,
            includeRawChunks,
            model,
            tools,
            messageId,
            messageList,
            runState,
            options,
            controller,
            responseFromModel: {
              warnings,
              request,
              rawResponse,
            },
          });
        } catch (error) {
          console.log('Error in LLM Execution Step', error);
          if (isAbortError(error) && options?.abortSignal?.aborted) {
            await options?.onAbort?.({
              steps: inputData?.output?.steps ?? [],
            });

            controller.enqueue({ type: 'abort', runId, from: ChunkFrom.AGENT, payload: {} });

            return { callBail: true, outputStream, runState };
          }

          if (isLastModel) {
            controller.enqueue({
              type: 'error',
              runId,
              from: ChunkFrom.AGENT,
              payload: { error },
            });

            runState.setState({
              hasErrored: true,
              stepResult: {
                isContinued: false,
                reason: 'error',
              },
            });
          } else {
            throw error;
          }
        }

        return { outputStream, callBail: false, runState };
      });

      if (callBail) {
        const usage = outputStream._getImmediateUsage();
        const responseMetadata = runState.state.responseMetadata;
        const text = outputStream._getImmediateText();

        return bail({
          messageId,
          stepResult: {
            reason: 'abort',
            warnings,
            isContinued: false,
          },
          metadata: {
            providerMetadata: providerOptions,
            ...responseMetadata,
            headers: rawResponse?.headers,
            request,
          },
          output: {
            text,
            toolCalls: [],
            usage: usage ?? inputData.output?.usage,
            steps: [],
          },
          messages: {
            all: messageList.get.all.aiV5.model(),
            user: messageList.get.input.aiV5.model(),
            nonUser: messageList.get.response.aiV5.model(),
          },
        });
      }

      // Check if the inner stream encountered a tripwire and propagate it
      if (outputStream.tripwire) {
        controller.enqueue({
          type: 'tripwire',
          runId,
          from: ChunkFrom.AGENT,
          payload: {
            tripwireReason: outputStream.tripwireReason || 'Content blocked by output processor',
          },
        });

        // Set the step result to indicate abort
        runState.setState({
          stepResult: {
            isContinued: false,
            reason: 'abort',
          },
        });
      }

      /**
       * Add tool calls to the message list
       */

      const toolCalls = outputStream._getImmediateToolCalls()?.map(chunk => {
        return chunk.payload;
      });

      if (toolCalls.length > 0) {
        const assistantContent = [
          ...(toolCalls.map(toolCall => {
            return {
              type: 'tool-call',
              toolCallId: toolCall.toolCallId,
              toolName: toolCall.toolName,
              args: toolCall.args,
            };
          }) as any),
        ];

        messageList.add(
          {
            id: messageId,
            role: 'assistant',
            content: assistantContent,
          },
          'response',
        );
      }

      const finishReason = runState?.state?.stepResult?.reason ?? outputStream._getImmediateFinishReason();
      const hasErrored = runState.state.hasErrored;
      const usage = outputStream._getImmediateUsage();
      const responseMetadata = runState.state.responseMetadata;
      const text = outputStream._getImmediateText();

      // Check if tripwire was triggered
      const tripwireTriggered = outputStream.tripwire;

      const steps = inputData.output?.steps || [];

      steps.push(
        new DefaultStepResult({
          warnings: outputStream._getImmediateWarnings(),
          providerMetadata: providerOptions,
          finishReason: runState.state.stepResult?.reason,
          content: messageList.get.response.aiV5.modelContent(),
          // @ts-ignore this is how it worked internally for transformResponse which was removed TODO: how should this actually work?
          response: { ...responseMetadata, ...rawResponse, messages: messageList.get.response.aiV5.model() },
          request: request,
          usage: outputStream._getImmediateUsage() as LanguageModelV2Usage,
        }),
      );

      const messages = {
        all: messageList.get.all.aiV5.model(),
        user: messageList.get.input.aiV5.model(),
        nonUser: messageList.get.response.aiV5.model(),
      };

      return {
        messageId,
        stepResult: {
          reason: tripwireTriggered ? 'abort' : hasErrored ? 'error' : finishReason,
          warnings,
          isContinued: tripwireTriggered ? false : !['stop', 'error'].includes(finishReason),
        },
        metadata: {
          providerMetadata: runState.state.providerOptions,
          ...responseMetadata,
          ...rawResponse,
          headers: rawResponse?.headers,
          request,
        },
        output: {
          text,
          toolCalls,
          usage: usage ?? inputData.output?.usage,
          steps,
        },
        messages,
      };
    },
  });
}<|MERGE_RESOLUTION|>--- conflicted
+++ resolved
@@ -554,6 +554,7 @@
           },
           stream: modelResult as ReadableStream<ChunkType>,
           messageList,
+          messageId,
           options: {
             runId,
             rootSpan: modelStreamSpan,
@@ -561,79 +562,9 @@
             telemetry_settings,
             includeRawChunks,
             output,
-<<<<<<< HEAD
             outputProcessors,
             outputProcessorRunnerMode: 'stream',
             tracingContext,
-=======
-            headers,
-            onResult: ({
-              warnings: warningsFromStream,
-              request: requestFromStream,
-              rawResponse: rawResponseFromStream,
-            }) => {
-              warnings = warningsFromStream;
-              request = requestFromStream || {};
-              rawResponse = rawResponseFromStream;
-
-              controller.enqueue({
-                runId,
-                from: ChunkFrom.AGENT,
-                type: 'step-start',
-                payload: {
-                  request: request || {},
-                  warnings: [],
-                  messageId: messageId,
-                },
-              });
-            },
-            modelStreamSpan,
-          });
-          break;
-        }
-        default: {
-          throw new Error(`Unsupported model version: ${model.specificationVersion}`);
-        }
-      }
-
-      const outputStream = new MastraModelOutput({
-        model: {
-          modelId: model.modelId,
-          provider: model.provider,
-          version: model.specificationVersion,
-        },
-        stream: modelResult as ReadableStream<ChunkType>,
-        messageList,
-        messageId,
-        options: {
-          runId,
-          rootSpan: modelStreamSpan,
-          toolCallStreaming,
-          telemetry_settings,
-          includeRawChunks,
-          output,
-          outputProcessors,
-          outputProcessorRunnerMode: 'stream',
-          tracingContext,
-        },
-      });
-
-      try {
-        await processOutputStream({
-          outputStream,
-          includeRawChunks,
-          model,
-          tools,
-          messageId,
-          messageList,
-          runState,
-          options,
-          controller,
-          responseFromModel: {
-            warnings,
-            request,
-            rawResponse,
->>>>>>> 688fff39
           },
         });
 
