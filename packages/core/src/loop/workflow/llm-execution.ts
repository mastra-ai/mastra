import type { ReadableStream } from 'stream/web';
import { isAbortError } from '@ai-sdk/provider-utils-v5';
import type { LanguageModelV2, LanguageModelV2Usage } from '@ai-sdk/provider-v5';
import type { ToolSet } from 'ai-v5';
import { MessageList } from '../../agent/message-list';
import { execute } from '../../stream/aisdk/v5/execute';
import { DefaultStepResult } from '../../stream/aisdk/v5/output-helpers';
import { convertMastraChunkToAISDKv5 } from '../../stream/aisdk/v5/transform';
import { MastraModelOutput } from '../../stream/base/output';
import type { OutputSchema } from '../../stream/base/schema';
import type {
  ChunkType,
  ModelManagerModelConfig,
  ExecuteStreamModelManager,
  ReasoningStartPayload,
  TextStartPayload,
} from '../../stream/types';
import { ChunkFrom } from '../../stream/types';
import { createStep } from '../../workflows';
import type { LoopConfig, OuterLLMRun } from '../types';
import { AgenticRunState } from './run-state';
import { llmIterationOutputSchema } from './schema';

type ProcessOutputStreamOptions<OUTPUT extends OutputSchema | undefined = undefined> = {
  model: LanguageModelV2;
  tools?: ToolSet;
  messageId: string;
  includeRawChunks?: boolean;
  messageList: MessageList;
  outputStream: MastraModelOutput<OUTPUT>;
  runState: AgenticRunState;
  options?: LoopConfig;
  controller: ReadableStreamDefaultController<ChunkType>;
  responseFromModel: {
    warnings: any;
    request: any;
    rawResponse: any;
  };
};

async function processOutputStream<OUTPUT extends OutputSchema | undefined = undefined>({
  tools,
  messageId,
  messageList,
  outputStream,
  runState,
  options,
  controller,
  responseFromModel,
  includeRawChunks,
}: ProcessOutputStreamOptions<OUTPUT>) {
  for await (const chunk of outputStream.fullStream) {
    if (!chunk) {
      continue;
    }

    if (chunk.type == 'object') {
      // controller.enqueue(chunk);
      continue;
    }

    // Reasoning
    if (
      chunk.type !== 'reasoning-delta' &&
      chunk.type !== 'reasoning-signature' &&
      chunk.type !== 'redacted-reasoning' &&
      runState.state.isReasoning
    ) {
      if (runState.state.reasoningDeltas.length) {
        messageList.add(
          {
            id: messageId,
            role: 'assistant',
            content: [
              {
                type: 'reasoning',
                text: runState.state.reasoningDeltas.join(''),
                signature: (chunk.payload as ReasoningStartPayload).signature,
                providerOptions:
                  (chunk.payload as ReasoningStartPayload).providerMetadata ?? runState.state.providerOptions,
              },
            ],
          },
          'response',
        );
      }
      runState.setState({
        isReasoning: false,
        reasoningDeltas: [],
      });
    }

    // Streaming
    if (
      chunk.type !== 'text-delta' &&
      chunk.type !== 'tool-call' &&
      // not 100% sure about this being the right fix.
      // basically for some llm providers they add response-metadata after each text-delta
      // we then flush the chunks by calling messageList.add (a few lines down)
      // this results in a bunch of weird separated text chunks on the message instead of combined chunks
      // easiest solution here is to just not flush for response-metadata
      // BUT does this cause other issues?
      // Alternative solution: in message list allow combining text deltas together when the message source is "response" and the text parts are directly next to each other
      // simple solution for now is to not flush text deltas on response-metadata
      chunk.type !== 'response-metadata' &&
      runState.state.isStreaming
    ) {
      if (runState.state.textDeltas.length) {
        const textStartPayload = chunk.payload as TextStartPayload;
        const providerMetadata = textStartPayload.providerMetadata ?? runState.state.providerOptions;

        messageList.add(
          {
            id: messageId,
            role: 'assistant',
            content: [
              providerMetadata
                ? {
                    type: 'text',
                    text: runState.state.textDeltas.join(''),
                    providerOptions: providerMetadata,
                  }
                : {
                    type: 'text',
                    text: runState.state.textDeltas.join(''),
                  },
            ],
          },
          'response',
        );
      }

      runState.setState({
        isStreaming: false,
        textDeltas: [],
      });
    }

    switch (chunk.type) {
      case 'response-metadata':
        runState.setState({
          responseMetadata: {
            id: chunk.payload.id,
            timestamp: chunk.payload.timestamp,
            modelId: chunk.payload.modelId,
            headers: chunk.payload.headers,
          },
        });
        break;

      case 'text-delta': {
        const textDeltasFromState = runState.state.textDeltas;
        textDeltasFromState.push(chunk.payload.text);
        runState.setState({
          textDeltas: textDeltasFromState,
          isStreaming: true,
        });
        controller.enqueue(chunk);
        break;
      }

      case 'tool-call-input-streaming-start': {
        const tool =
          tools?.[chunk.payload.toolName] ||
          Object.values(tools || {})?.find(tool => `id` in tool && tool.id === chunk.payload.toolName);

        if (tool && 'onInputStart' in tool) {
          try {
            await tool?.onInputStart?.({
              toolCallId: chunk.payload.toolCallId,
              messages: messageList.get.input.aiV5.model(),
              abortSignal: options?.abortSignal,
            });
          } catch (error) {
            console.error('Error calling onInputStart', error);
          }
        }

        controller.enqueue(chunk);

        break;
      }

      case 'tool-call-delta': {
        const tool =
          tools?.[chunk.payload.toolName || ''] ||
          Object.values(tools || {})?.find(tool => `id` in tool && tool.id === chunk.payload.toolName);

        if (tool && 'onInputDelta' in tool) {
          try {
            await tool?.onInputDelta?.({
              inputTextDelta: chunk.payload.argsTextDelta,
              toolCallId: chunk.payload.toolCallId,
              messages: messageList.get.input.aiV5.model(),
              abortSignal: options?.abortSignal,
            });
          } catch (error) {
            console.error('Error calling onInputDelta', error);
          }
        }
        controller.enqueue(chunk);
        break;
      }

      case 'reasoning-start': {
        runState.setState({
          providerOptions: chunk.payload.providerMetadata ?? runState.state.providerOptions,
        });

        if (Object.values(chunk.payload.providerMetadata || {}).find((v: any) => v?.redactedData)) {
          messageList.add(
            {
              id: messageId,
              role: 'assistant',
              content: [
                {
                  type: 'reasoning',
                  text: '',
                  providerOptions: chunk.payload.providerMetadata ?? runState.state.providerOptions,
                },
              ],
            },
            'response',
          );
          controller.enqueue(chunk);
          break;
        }
        controller.enqueue(chunk);
        break;
      }

      case 'reasoning-delta': {
        const reasoningDeltasFromState = runState.state.reasoningDeltas;
        reasoningDeltasFromState.push(chunk.payload.text);
        runState.setState({
          isReasoning: true,
          reasoningDeltas: reasoningDeltasFromState,
          providerOptions: chunk.payload.providerMetadata ?? runState.state.providerOptions,
        });
        controller.enqueue(chunk);
        break;
      }

      case 'file':
        messageList.add(
          {
            id: messageId,
            role: 'assistant',
            content: [
              {
                type: 'file',
                data: chunk.payload.data,
                mimeType: chunk.payload.mimeType,
              },
            ],
          },
          'response',
        );
        controller.enqueue(chunk);
        break;

      case 'source':
        messageList.add(
          {
            id: messageId,
            role: 'assistant',
            content: {
              format: 2,
              parts: [
                {
                  type: 'source',
                  source: {
                    sourceType: 'url',
                    id: chunk.payload.id,
                    url: chunk.payload.url || '',
                    title: chunk.payload.title,
                    providerMetadata: chunk.payload.providerMetadata,
                  },
                },
              ],
            },
            createdAt: new Date(),
          },
          'response',
        );

        controller.enqueue(chunk);
        break;

      case 'finish':
        runState.setState({
          providerOptions: chunk.payload.metadata.providerMetadata,
          stepResult: {
            reason: chunk.payload.reason,
            logprobs: chunk.payload.logprobs,
            warnings: responseFromModel.warnings,
            totalUsage: chunk.payload.totalUsage,
            headers: responseFromModel.rawResponse?.headers,
            messageId,
            isContinued: !['stop', 'error'].includes(chunk.payload.reason),
            request: responseFromModel.request,
          },
        });
        break;

      case 'error':
        if (isAbortError(chunk.payload.error) && options?.abortSignal?.aborted) {
          break;
        }

        runState.setState({
          hasErrored: true,
        });

        runState.setState({
          stepResult: {
            isContinued: false,
            reason: 'error',
          },
        });

        let e = chunk.payload.error as any;
        if (typeof e === 'object') {
          e = new Error(e?.message || 'Unknown error');
          Object.assign(e, chunk.payload.error);
        }

        controller.enqueue({ ...chunk, payload: { ...chunk.payload, error: e } });
        await options?.onError?.({ error: e });

        break;
      default:
        controller.enqueue(chunk);
    }

    if (
      [
        'text-delta',
        'reasoning-delta',
        'source',
        'tool-call',
        'tool-call-input-streaming-start',
        'tool-call-delta',
        'raw',
      ].includes(chunk.type)
    ) {
      const transformedChunk = convertMastraChunkToAISDKv5({
        chunk,
      });

      if (chunk.type === 'raw' && !includeRawChunks) {
        return;
      }

      await options?.onChunk?.({ chunk: transformedChunk } as any);
    }

    if (runState.state.hasErrored) {
      break;
    }
  }
}

function executeStreamWithFallbackModels<T>(models: ModelManagerModelConfig[]): ExecuteStreamModelManager<T> {
  return async callback => {
    let index = 0;
    let finalResult: any;
    let done = false;
    for (const modelConfig of models) {
      index++;
      const maxRetries = modelConfig.maxRetries || 0;
      let attempt = 0;

      if (done) {
        break;
      }

      while (attempt <= maxRetries) {
        try {
          console.log(`====Executing model ${modelConfig.model.modelId}, attempt ${attempt}====`);
          const isLastModel = attempt === maxRetries && index === models.length;
          const result = await callback(modelConfig.model, isLastModel);
          finalResult = result;
          done = true;
          break;
        } catch (err) {
          attempt++;

          console.log(`====Error in model ${modelConfig.model.modelId}, attempt ${attempt}====`, err);

          // If we've exhausted all retries for this model, break and try the next model
          if (attempt > maxRetries) {
            break;
          }
        }
      }
    }

    return finalResult;
  };
}

export function createLLMExecutionStep<
  Tools extends ToolSet = ToolSet,
  OUTPUT extends OutputSchema | undefined = undefined,
>({
  models,
  _internal,
  messageId,
  runId,
  modelStreamSpan,
  telemetry_settings,
  tools,
  toolChoice,
  messageList,
  includeRawChunks,
  modelSettings,
  providerOptions,
  options,
  toolCallStreaming,
  controller,
  output,
  outputProcessors,
  headers,
  downloadRetries,
  downloadConcurrency,
}: OuterLLMRun<Tools, OUTPUT>) {
  return createStep({
    id: 'llm-execution',
    inputSchema: llmIterationOutputSchema,
    outputSchema: llmIterationOutputSchema,
<<<<<<< HEAD
    execute: async ({ inputData, bail }) => {
      const { outputStream, runState, request, warnings, rawResponse, callBail } =
        await executeStreamWithFallbackModels<{
          outputStream: MastraModelOutput<OUTPUT | undefined>;
          runState: AgenticRunState;
          request: any;
          warnings: any;
          rawResponse: any;
          callBail?: boolean;
        }>(models)(async (model, isLastModel) => {
          const runState = new AgenticRunState({
            _internal: _internal!,
            model,
          });
=======
    execute: async ({ inputData, bail, tracingContext }) => {
      const runState = new AgenticRunState({
        _internal: _internal!,
        model,
      });

      let modelResult;
      let warnings: any;
      let request: any;
      let rawResponse: any;

      switch (model.specificationVersion) {
        case 'v2': {
          const messageListPromptArgs = {
            downloadRetries,
            downloadConcurrency,
            supportedUrls: model?.supportedUrls as Record<string, RegExp[]>,
          };
          let inputMessages = await messageList.get.all.aiV5.llmPrompt(messageListPromptArgs);

          // Call prepareStep callback if provided
          let stepModel = model;
          let stepToolChoice = toolChoice;
          let stepTools = tools;

          if (options?.prepareStep) {
            try {
              const prepareStepResult = await options.prepareStep({
                stepNumber: inputData.output?.steps?.length || 0,
                steps: inputData.output?.steps || [],
                model,
                messages: messageList.get.all.aiV5.model(),
              });
>>>>>>> db94750a

          let modelResult;
          let warnings: any;
          let request: any;
          let rawResponse: any;

          switch (model.specificationVersion) {
            case 'v2': {
              const messageListPromptArgs = {
                downloadRetries,
                downloadConcurrency,
                supportedUrls: model?.supportedUrls as Record<string, RegExp[]>,
              };
              let inputMessages = await messageList.get.all.aiV5.llmPrompt(messageListPromptArgs);

              // Call prepareStep callback if provided
              let stepModel = model;
              let stepToolChoice = toolChoice;
              let stepTools = tools;

              if (options?.prepareStep) {
                try {
                  const prepareStepResult = await options.prepareStep({
                    stepNumber: inputData.output?.steps?.length || 0,
                    steps: inputData.output?.steps || [],
                    model,
                    messages: messageList.get.all.aiV5.model(),
                  });

                  if (prepareStepResult) {
                    if (prepareStepResult.model) {
                      stepModel = prepareStepResult.model;
                    }
                    if (prepareStepResult.toolChoice) {
                      stepToolChoice = prepareStepResult.toolChoice;
                    }
                    if (prepareStepResult.activeTools && stepTools) {
                      const activeToolsSet = new Set(prepareStepResult.activeTools);
                      stepTools = Object.fromEntries(
                        Object.entries(stepTools).filter(([toolName]) => activeToolsSet.has(toolName)),
                      ) as typeof tools;
                    }
                    if (prepareStepResult.messages) {
                      const newMessages = prepareStepResult.messages;
                      const newMessageList = new MessageList();

                      for (const message of newMessages) {
                        if (message.role === 'system') {
                          newMessageList.addSystem(message);
                        } else if (message.role === 'user') {
                          newMessageList.add(message, 'input');
                        } else if (message.role === 'assistant' || message.role === 'tool') {
                          newMessageList.add(message, 'response');
                        }
                      }

                      inputMessages = await newMessageList.get.all.aiV5.llmPrompt(messageListPromptArgs);
                    }
                  }
                } catch (error) {
                  console.error('Error in prepareStep callback:', error);
                }
              }

              modelResult = execute({
                runId,
                model: stepModel,
                shouldThrowError: isLastModel,
                providerOptions,
                inputMessages,
                tools: stepTools,
                toolChoice: stepToolChoice,
                options,
                modelSettings,
                telemetry_settings,
                includeRawChunks,
                output,
                headers,
                onResult: ({
                  warnings: warningsFromStream,
                  request: requestFromStream,
                  rawResponse: rawResponseFromStream,
                }) => {
                  warnings = warningsFromStream;
                  request = requestFromStream || {};
                  rawResponse = rawResponseFromStream;

                  controller.enqueue({
                    runId,
                    from: ChunkFrom.AGENT,
                    type: 'step-start',
                    payload: {
                      request: request || {},
                      warnings: [],
                      messageId: messageId,
                    },
                  });
                },
                modelStreamSpan,
              });
              break;
            }
            default: {
              throw new Error(`Unsupported model version: ${model.specificationVersion}`);
            }
          }

          const outputStream = new MastraModelOutput({
            model: {
              modelId: model.modelId,
              provider: model.provider,
              version: model.specificationVersion,
            },
            stream: modelResult as unknown as ReadableStream<ChunkType>,
            messageList,
            options: {
              runId,
              rootSpan: modelStreamSpan,
              toolCallStreaming,
              telemetry_settings,
              includeRawChunks,
              output,
              outputProcessors,
              outputProcessorRunnerMode: 'stream',
            },
          });

<<<<<<< HEAD
          try {
            await processOutputStream({
              outputStream,
              includeRawChunks,
              model: modelResult.model,
              tools,
              messageId,
              messageList,
              runState,
              options,
              controller,
              responseFromModel: {
                warnings,
                request,
                rawResponse,
              },
            });
          } catch (error) {
            console.log('Error in LLM Execution Step', error);
            if (isAbortError(error) && options?.abortSignal?.aborted) {
              await options?.onAbort?.({
                steps: inputData?.output?.steps ?? [],
              });
=======
      const outputStream = new MastraModelOutput({
        model: {
          modelId: model.modelId,
          provider: model.provider,
          version: model.specificationVersion,
        },
        stream: modelResult as ReadableStream<ChunkType>,
        messageList,
        options: {
          runId,
          rootSpan: modelStreamSpan,
          toolCallStreaming,
          telemetry_settings,
          includeRawChunks,
          output,
          outputProcessors,
          outputProcessorRunnerMode: 'stream',
          tracingContext,
        },
      });
>>>>>>> db94750a

              controller.enqueue({ type: 'abort', runId, from: ChunkFrom.AGENT, payload: {} });

              return { callBail: true, outputStream, runState, request, warnings, rawResponse };
            }

            if (isLastModel) {
              controller.enqueue({
                type: 'error',
                runId,
                from: ChunkFrom.AGENT,
                payload: { error },
              });

              runState.setState({
                hasErrored: true,
                stepResult: {
                  isContinued: false,
                  reason: 'error',
                },
              });
            } else {
              throw error;
            }
          }

          return { outputStream, runState, request, warnings, rawResponse };
        });

      if (callBail) {
        const usage = outputStream._getImmediateUsage();
        const responseMetadata = runState.state.responseMetadata;
        const text = outputStream._getImmediateText();

        return bail({
          messageId,
          stepResult: {
            reason: 'abort',
            warnings,
            isContinued: false,
          },
          metadata: {
            providerMetadata: providerOptions,
            ...responseMetadata,
            headers: rawResponse?.headers,
            request,
          },
          output: {
            text,
            toolCalls: [],
            usage: usage ?? inputData.output?.usage,
            steps: [],
          },
          messages: {
            all: messageList.get.all.aiV5.model(),
            user: messageList.get.input.aiV5.model(),
            nonUser: messageList.get.response.aiV5.model(),
          },
        });
      }

      // Check if the inner stream encountered a tripwire and propagate it
      if (outputStream.tripwire) {
        controller.enqueue({
          type: 'tripwire',
          runId,
          from: ChunkFrom.AGENT,
          payload: {
            tripwireReason: outputStream.tripwireReason || 'Content blocked by output processor',
          },
        });

        // Set the step result to indicate abort
        runState.setState({
          stepResult: {
            isContinued: false,
            reason: 'abort',
          },
        });
      }

      /**
       * Add tool calls to the message list
       */

      const toolCalls = outputStream._getImmediateToolCalls()?.map(chunk => {
        return chunk.payload;
      });

      if (toolCalls.length > 0) {
        const assistantContent = [
          ...(toolCalls.map(toolCall => {
            return {
              type: 'tool-call',
              toolCallId: toolCall.toolCallId,
              toolName: toolCall.toolName,
              args: toolCall.args,
            };
          }) as any),
        ];

        messageList.add(
          {
            id: messageId,
            role: 'assistant',
            content: assistantContent,
          },
          'response',
        );
      }

      const finishReason = runState?.state?.stepResult?.reason ?? outputStream._getImmediateFinishReason();
      const hasErrored = runState.state.hasErrored;
      const usage = outputStream._getImmediateUsage();
      const responseMetadata = runState.state.responseMetadata;
      const text = outputStream._getImmediateText();

      // Check if tripwire was triggered
      const tripwireTriggered = outputStream.tripwire;

      const steps = inputData.output?.steps || [];

      steps.push(
        new DefaultStepResult({
          warnings: outputStream._getImmediateWarnings(),
          providerMetadata: providerOptions,
          finishReason: runState.state.stepResult?.reason,
          content: messageList.get.response.aiV5.modelContent(),
          // @ts-ignore this is how it worked internally for transformResponse which was removed TODO: how should this actually work?
          response: { ...responseMetadata, ...rawResponse, messages: messageList.get.response.aiV5.model() },
          request: request,
          usage: outputStream._getImmediateUsage() as LanguageModelV2Usage,
        }),
      );

      const messages = {
        all: messageList.get.all.aiV5.model(),
        user: messageList.get.input.aiV5.model(),
        nonUser: messageList.get.response.aiV5.model(),
      };

      return {
        messageId,
        stepResult: {
          reason: tripwireTriggered ? 'abort' : hasErrored ? 'error' : finishReason,
          warnings,
          isContinued: tripwireTriggered ? false : !['stop', 'error'].includes(finishReason),
        },
        metadata: {
          providerMetadata: runState.state.providerOptions,
          ...responseMetadata,
          ...rawResponse,
          headers: rawResponse?.headers,
          request,
        },
        output: {
          text,
          toolCalls,
          usage: usage ?? inputData.output?.usage,
          steps,
        },
        messages,
      };
    },
  });
}<|MERGE_RESOLUTION|>--- conflicted
+++ resolved
@@ -429,8 +429,7 @@
     id: 'llm-execution',
     inputSchema: llmIterationOutputSchema,
     outputSchema: llmIterationOutputSchema,
-<<<<<<< HEAD
-    execute: async ({ inputData, bail }) => {
+    execute: async ({ inputData, bail, tracingContext }) => {
       const { outputStream, runState, request, warnings, rawResponse, callBail } =
         await executeStreamWithFallbackModels<{
           outputStream: MastraModelOutput<OUTPUT | undefined>;
@@ -444,41 +443,6 @@
             _internal: _internal!,
             model,
           });
-=======
-    execute: async ({ inputData, bail, tracingContext }) => {
-      const runState = new AgenticRunState({
-        _internal: _internal!,
-        model,
-      });
-
-      let modelResult;
-      let warnings: any;
-      let request: any;
-      let rawResponse: any;
-
-      switch (model.specificationVersion) {
-        case 'v2': {
-          const messageListPromptArgs = {
-            downloadRetries,
-            downloadConcurrency,
-            supportedUrls: model?.supportedUrls as Record<string, RegExp[]>,
-          };
-          let inputMessages = await messageList.get.all.aiV5.llmPrompt(messageListPromptArgs);
-
-          // Call prepareStep callback if provided
-          let stepModel = model;
-          let stepToolChoice = toolChoice;
-          let stepTools = tools;
-
-          if (options?.prepareStep) {
-            try {
-              const prepareStepResult = await options.prepareStep({
-                stepNumber: inputData.output?.steps?.length || 0,
-                steps: inputData.output?.steps || [],
-                model,
-                messages: messageList.get.all.aiV5.model(),
-              });
->>>>>>> db94750a
 
           let modelResult;
           let warnings: any;
@@ -603,10 +567,10 @@
               output,
               outputProcessors,
               outputProcessorRunnerMode: 'stream',
+              tracingContext,
             },
           });
 
-<<<<<<< HEAD
           try {
             await processOutputStream({
               outputStream,
@@ -630,28 +594,6 @@
               await options?.onAbort?.({
                 steps: inputData?.output?.steps ?? [],
               });
-=======
-      const outputStream = new MastraModelOutput({
-        model: {
-          modelId: model.modelId,
-          provider: model.provider,
-          version: model.specificationVersion,
-        },
-        stream: modelResult as ReadableStream<ChunkType>,
-        messageList,
-        options: {
-          runId,
-          rootSpan: modelStreamSpan,
-          toolCallStreaming,
-          telemetry_settings,
-          includeRawChunks,
-          output,
-          outputProcessors,
-          outputProcessorRunnerMode: 'stream',
-          tracingContext,
-        },
-      });
->>>>>>> db94750a
 
               controller.enqueue({ type: 'abort', runId, from: ChunkFrom.AGENT, payload: {} });
 
