import { convertAsyncIterableToArray } from '@ai-sdk/provider-utils/test';
import type {
  LanguageModelV2CallOptions,
  LanguageModelV2FunctionTool,
  LanguageModelV2ProviderDefinedTool,
} from '@ai-sdk/provider-v5';
import { stepCountIs, tool } from 'ai-v5';
import type { TextStreamPart } from 'ai-v5';
import {
  convertArrayToReadableStream,
  convertReadableStreamToArray,
  mockId,
  MockLanguageModelV2,
  mockValues,
} from 'ai-v5/test';
import { beforeEach, describe, expect, it, vi } from 'vitest';
import z from 'zod';
import { MessageList } from '../../agent/message-list';
import type { loop } from '../loop';
import { MockTracer } from './mockTracer';
import { createTestModels, testUsage, defaultSettings, modelWithSources, modelWithFiles, testUsage2 } from './utils';

export function optionsTests({ loopFn, runId }: { loopFn: typeof loop; runId: string }) {
  describe('options.abortSignal', () => {
    it('should forward abort signal to tool execution during streaming', async () => {
      const messageList = new MessageList();
      messageList.add(
        {
          role: 'user',
          content: 'test-input',
        },
        'input',
      );

      const abortController = new AbortController();
      const toolExecuteMock = vi.fn().mockResolvedValue('tool result');

      const result = loopFn({
        runId,
        models: createTestModels({
          stream: convertArrayToReadableStream([
            {
              type: 'tool-call',
              toolCallId: 'call-1',
              toolName: 'tool1',
              input: `{ "value": "value" }`,
            },
            {
              type: 'finish',
              finishReason: 'stop',
              usage: testUsage,
            },
          ]),
        }),
        tools: {
          tool1: {
            inputSchema: z.object({ value: z.string() }),
            execute: toolExecuteMock,
          },
        },
        messageList,
        options: {
          abortSignal: abortController.signal,
        },
      });

      await convertAsyncIterableToArray(result.aisdk.v5.fullStream as any);

      abortController.abort();

      expect(toolExecuteMock).toHaveBeenCalledWith(
        { value: 'value' },
        {
          abortSignal: abortController.signal,
          toolCallId: 'call-1',
          messages: expect.any(Array),
          writableStream: expect.any(Object),
        },
      );
    });
  });

  describe('options.onError', () => {
    it('should invoke onError', async () => {
      const messageList = new MessageList();
      messageList.add(
        {
          role: 'user',
          content: 'test-input',
        },
        'input',
      );

      const result: Array<{ error: unknown }> = [];

      const resultObject = await loopFn({
        runId,
        models: [
          {
            id: 'test-model',
            maxRetries: 0,
            model: new MockLanguageModelV2({
              doStream: async () => {
                throw new Error('test error');
              },
            }),
          },
        ],
        messageList,
        options: {
          onError(event) {
            result.push(event);
          },
        },
      });

      await resultObject.aisdk.v5.consumeStream();

      expect(result).toStrictEqual([{ error: new Error('test error') }]);
    });
  });

  describe('options.providerMetadata', () => {
    it('should pass provider metadata to model', async () => {
      const messageList = new MessageList();
      messageList.add(
        {
          role: 'user',
          content: 'test-input',
        },
        'input',
      );

      const result = loopFn({
        runId,
        models: [
          {
            id: 'test-model',
            maxRetries: 0,
            model: new MockLanguageModelV2({
              doStream: async ({ providerOptions }) => {
                expect(providerOptions).toStrictEqual({
                  aProvider: { someKey: 'someValue' },
                });

                return {
                  stream: convertArrayToReadableStream([
                    { type: 'text-start', id: '1' },
                    {
                      type: 'text-delta',
                      id: '1',
                      delta: 'provider metadata test',
                    },
                    { type: 'text-end', id: '1' },
                    {
                      type: 'finish',
                      finishReason: 'stop',
                      usage: testUsage,
                    },
                  ]),
                };
              },
            }),
          },
        ],
        messageList,
        providerOptions: {
          aProvider: { someKey: 'someValue' },
        },
      });

      expect(await convertAsyncIterableToArray(result.textStream as any)).toEqual(['provider metadata test']);
    });
  });

  describe('options.activeTools', () => {
    it('should filter available tools to only the ones in activeTools', async () => {
      const messageList = new MessageList();
      messageList.add(
        {
          role: 'user',
          content: 'test-input',
        },
        'input',
      );

      let tools: (LanguageModelV2FunctionTool | LanguageModelV2ProviderDefinedTool)[] | undefined;

      const result = await loopFn({
        runId,
        models: [
          {
            id: 'test-model',
            maxRetries: 0,
            model: new MockLanguageModelV2({
              doStream: async ({ tools: toolsArg }) => {
                tools = toolsArg;

                return {
                  stream: convertArrayToReadableStream([
                    { type: 'text-start', id: '1' },
                    { type: 'text-delta', id: '1', delta: 'Hello' },
                    { type: 'text-delta', id: '1', delta: ', ' },
                    { type: 'text-delta', id: '1', delta: `world!` },
                    { type: 'text-end', id: '1' },
                    {
                      type: 'finish',
                      finishReason: 'stop',
                      usage: testUsage,
                    },
                  ]),
                };
              },
            }),
          },
        ],
        tools: {
          tool1: {
            inputSchema: z.object({ value: z.string() }),
            execute: async () => 'result1',
          },
          tool2: {
            inputSchema: z.object({ value: z.string() }),
            execute: async () => 'result2',
          },
        },
        messageList,
        options: {
          activeTools: ['tool1'],
        },
      });

      await result.aisdk.v5.consumeStream();

      expect(tools).toMatchInlineSnapshot(`
            [
              {
                "description": undefined,
                "inputSchema": {
                  "$schema": "http://json-schema.org/draft-07/schema#",
                  "additionalProperties": false,
                  "properties": {
                    "value": {
                      "type": "string",
                    },
                  },
                  "required": [
                    "value",
                  ],
                  "type": "object",
                },
                "name": "tool1",
                "providerOptions": undefined,
                "type": "function",
              },
            ]
          `);
    });
  });

  describe('options.stopWhen', () => {
    let result: any;
    let onFinishResult: any;
    let onStepFinishResults: any[];
    let tracer: any;
    let stepInputs: Array<any>;

    beforeEach(() => {
      tracer = new MockTracer();
      stepInputs = [];
    });

    describe('2 steps: initial, tool-result', () => {
      beforeEach(async () => {
        const messageList = new MessageList();
        messageList.add(
          {
            role: 'user',
            content: 'test-input',
          },
          'input',
        );

        result = undefined as any;
        onFinishResult = undefined as any;
        onStepFinishResults = [];

        let responseCount = 0;
        result = await loopFn({
          runId,
          models: [
            {
              id: 'test-model',
              maxRetries: 0,
              model: new MockLanguageModelV2({
                doStream: async ({ prompt, tools, toolChoice }) => {
                  stepInputs.push({ prompt, tools, toolChoice });

                  switch (responseCount++) {
                    case 0: {
                      return {
                        stream: convertArrayToReadableStream([
                          {
                            type: 'response-metadata',
                            id: 'id-0',
                            modelId: 'mock-model-id',
                            timestamp: new Date(0),
                          },
                          { type: 'reasoning-start', id: '0' },
                          { type: 'reasoning-delta', id: '0', delta: 'thinking' },
                          { type: 'reasoning-end', id: '0' },
                          {
                            type: 'tool-call',
                            id: 'call-1',
                            toolCallId: 'call-1',
                            toolName: 'tool1',
                            input: `{ "value": "value" }`,
                          },
                          {
                            type: 'finish',
                            finishReason: 'tool-calls',
                            usage: testUsage,
                          },
                        ]),
                        response: { headers: { call: '1' } },
                      };
                    }
                    case 1: {
                      return {
                        stream: convertArrayToReadableStream([
                          {
                            type: 'response-metadata',
                            id: 'id-1',
                            modelId: 'mock-model-id',
                            timestamp: new Date(1000),
                          },
                          { type: 'text-start', id: '1' },
                          { type: 'text-delta', id: '1', delta: 'Hello, ' },
                          { type: 'text-delta', id: '1', delta: `world!` },
                          { type: 'text-end', id: '1' },
                          {
                            type: 'finish',
                            finishReason: 'stop',
                            usage: testUsage2,
                          },
                        ]),
                        response: { headers: { call: '2' } },
                      };
                    }
                    default:
                      throw new Error(`Unexpected response count: ${responseCount}`);
                  }
                },
              }),
            },
          ],
          tools: {
            tool1: {
              inputSchema: z.object({ value: z.string() }),
              execute: async () => 'result1',
            },
          },
          messageList,
          options: {
            onFinish: async event => {
              expect(onFinishResult).to.be.undefined;
              onFinishResult = event as unknown as typeof onFinishResult;
            },
            onStepFinish: async event => {
              onStepFinishResults.push(event);
            },
          },
          telemetry_settings: { isEnabled: true, tracer },
          stopWhen: stepCountIs(3),
          _internal: {
            now: mockValues(0, 100, 500, 600, 1000),
            generateId: mockId({ prefix: 'id' }),
          },
        });
      });

      it('should contain correct step inputs', async () => {
        await result.aisdk.v5.consumeStream();

        expect(stepInputs).toMatchInlineSnapshot(`
          [
            {
              "prompt": [
                {
                  "content": [
                    {
                      "text": "test-input",
                      "type": "text",
                    },
                  ],
                  "role": "user",
                },
              ],
              "toolChoice": {
                "type": "auto",
              },
              "tools": [
                {
                  "description": undefined,
                  "inputSchema": {
                    "$schema": "http://json-schema.org/draft-07/schema#",
                    "additionalProperties": false,
                    "properties": {
                      "value": {
                        "type": "string",
                      },
                    },
                    "required": [
                      "value",
                    ],
                    "type": "object",
                  },
                  "name": "tool1",
                  "providerOptions": undefined,
                  "type": "function",
                },
              ],
            },
            {
              "prompt": [
                {
                  "content": [
                    {
                      "text": "test-input",
                      "type": "text",
                    },
                  ],
                  "role": "user",
                },
                {
                  "content": [
                    {
                      "providerOptions": undefined,
                      "text": "thinking",
                      "type": "reasoning",
                    },
                    {
                      "input": {
                        "value": "value",
                      },
                      "providerExecuted": undefined,
                      "toolCallId": "call-1",
                      "toolName": "tool1",
                      "type": "tool-call",
                    },
                  ],
                  "role": "assistant",
                },
                {
                  "content": [
                    {
                      "output": {
                        "type": "text",
                        "value": "result1",
                      },
                      "toolCallId": "call-1",
                      "toolName": "tool1",
                      "type": "tool-result",
                    },
                  ],
                  "role": "tool",
                },
              ],
              "toolChoice": {
                "type": "auto",
              },
              "tools": [
                {
                  "description": undefined,
                  "inputSchema": {
                    "$schema": "http://json-schema.org/draft-07/schema#",
                    "additionalProperties": false,
                    "properties": {
                      "value": {
                        "type": "string",
                      },
                    },
                    "required": [
                      "value",
                    ],
                    "type": "object",
                  },
                  "name": "tool1",
                  "providerOptions": undefined,
                  "type": "function",
                },
              ],
            },
          ]
        `);
      });

      it('should contain assistant response message and tool message from all steps', async () => {
        expect(await convertAsyncIterableToArray(result.aisdk.v5.fullStream)).toMatchInlineSnapshot(`
          [
            {
              "type": "start",
            },
            {
              "request": {},
              "type": "start-step",
              "warnings": [],
            },
            {
              "id": "0",
              "providerMetadata": undefined,
              "type": "reasoning-start",
            },
            {
              "id": "0",
              "providerMetadata": undefined,
              "text": "thinking",
              "type": "reasoning-delta",
            },
            {
              "id": "0",
              "providerMetadata": undefined,
              "type": "reasoning-end",
            },
            {
              "input": {
                "value": "value",
              },
              "providerExecuted": undefined,
              "providerMetadata": undefined,
              "toolCallId": "call-1",
              "toolName": "tool1",
              "type": "tool-call",
            },
            {
              "input": {
                "value": "value",
              },
              "output": "result1",
              "providerExecuted": undefined,
              "toolCallId": "call-1",
              "toolName": "tool1",
              "type": "tool-result",
            },
            {
              "finishReason": "tool-calls",
              "providerMetadata": undefined,
              "response": {
                "headers": {
                  "call": "1",
                },
                "id": "id-0",
                "modelId": "mock-model-id",
                "timestamp": 1970-01-01T00:00:00.000Z,
              },
              "type": "finish-step",
              "usage": {
                "cachedInputTokens": undefined,
                "inputTokens": 3,
                "outputTokens": 10,
                "reasoningTokens": undefined,
                "totalTokens": 13,
              },
            },
            {
              "request": {},
              "type": "start-step",
              "warnings": [],
            },
            {
              "id": "1",
              "providerMetadata": undefined,
              "type": "text-start",
            },
            {
              "id": "1",
              "providerMetadata": undefined,
              "text": "Hello, ",
              "type": "text-delta",
            },
            {
              "id": "1",
              "providerMetadata": undefined,
              "text": "world!",
              "type": "text-delta",
            },
            {
              "id": "1",
              "providerMetadata": undefined,
              "type": "text-end",
            },
            {
              "finishReason": "stop",
              "providerMetadata": undefined,
              "response": {
                "headers": {
                  "call": "2",
                },
                "id": "id-1",
                "modelId": "mock-model-id",
                "timestamp": 1970-01-01T00:00:01.000Z,
              },
              "type": "finish-step",
              "usage": {
                "cachedInputTokens": 3,
                "inputTokens": 3,
                "outputTokens": 10,
                "reasoningTokens": 10,
                "totalTokens": 23,
              },
            },
            {
              "finishReason": "stop",
              "totalUsage": {
                "cachedInputTokens": 3,
                "inputTokens": 6,
                "outputTokens": 20,
                "reasoningTokens": 10,
                "totalTokens": 36,
              },
              "type": "finish",
            },
          ]
        `);
      });

      describe('callbacks', () => {
        beforeEach(async () => {
          await result.aisdk.v5.consumeStream();
        });

        it.skip('onFinish should send correct information', async () => {
          expect(onFinishResult).toMatchInlineSnapshot(`
            {
              "content": [
                {
                  "providerMetadata": undefined,
                  "text": "Hello, world!",
                  "type": "text",
                },
              ],
              "dynamicToolCalls": [],
              "dynamicToolResults": [],
              "files": [],
              "finishReason": "stop",
              "providerMetadata": undefined,
              "reasoning": [],
              "reasoningText": undefined,
              "request": {},
              "response": {
                "headers": {
                  "call": "2",
                },
                "id": "id-1",
                "messages": [
                  {
                    "content": [
                      {
                        "providerOptions": undefined,
                        "text": "thinking",
                        "type": "reasoning",
                      },
                      {
                        "input": {
                          "value": "value",
                        },
                        "providerExecuted": undefined,
                        "providerOptions": undefined,
                        "toolCallId": "call-1",
                        "toolName": "tool1",
                        "type": "tool-call",
                      },
                    ],
                    "role": "assistant",
                  },
                  {
                    "content": [
                      {
                        "output": {
                          "type": "text",
                          "value": "result1",
                        },
                        "toolCallId": "call-1",
                        "toolName": "tool1",
                        "type": "tool-result",
                      },
                    ],
                    "role": "tool",
                  },
                  {
                    "content": [
                      {
                        "providerOptions": undefined,
                        "text": "Hello, world!",
                        "type": "text",
                      },
                    ],
                    "role": "assistant",
                  },
                ],
                "modelId": "mock-model-id",
                "timestamp": 1970-01-01T00:00:01.000Z,
              },
              "sources": [],
              "staticToolCalls": [],
              "staticToolResults": [],
              "steps": [
                DefaultStepResult {
                  "content": [
                    {
                      "providerMetadata": undefined,
                      "text": "thinking",
                      "type": "reasoning",
                    },
                    {
                      "input": {
                        "value": "value",
                      },
                      "providerExecuted": undefined,
                      "providerMetadata": undefined,
                      "toolCallId": "call-1",
                      "toolName": "tool1",
                      "type": "tool-call",
                    },
                    {
                      "input": {
                        "value": "value",
                      },
                      "output": "result1",
                      "providerExecuted": undefined,
                      "providerMetadata": undefined,
                      "toolCallId": "call-1",
                      "toolName": "tool1",
                      "type": "tool-result",
                    },
                  ],
                  "finishReason": "tool-calls",
                  "providerMetadata": undefined,
                  "request": {},
                  "response": {
                    "headers": {
                      "call": "1",
                    },
                    "id": "id-0",
                    "messages": [
                      {
                        "content": [
                          {
                            "providerOptions": undefined,
                            "text": "thinking",
                            "type": "reasoning",
                          },
                          {
                            "input": {
                              "value": "value",
                            },
                            "providerExecuted": undefined,
                            "providerOptions": undefined,
                            "toolCallId": "call-1",
                            "toolName": "tool1",
                            "type": "tool-call",
                          },
                        ],
                        "role": "assistant",
                      },
                      {
                        "content": [
                          {
                            "output": {
                              "type": "text",
                              "value": "result1",
                            },
                            "toolCallId": "call-1",
                            "toolName": "tool1",
                            "type": "tool-result",
                          },
                        ],
                        "role": "tool",
                      },
                    ],
                    "modelId": "mock-model-id",
                    "timestamp": 1970-01-01T00:00:00.000Z,
                  },
                  "usage": {
                    "cachedInputTokens": undefined,
                    "inputTokens": 3,
                    "outputTokens": 10,
                    "reasoningTokens": undefined,
                    "totalTokens": 13,
                  },
                  "warnings": [],
                },
                DefaultStepResult {
                  "content": [
                    {
                      "providerMetadata": undefined,
                      "text": "Hello, world!",
                      "type": "text",
                    },
                  ],
                  "finishReason": "stop",
                  "providerMetadata": undefined,
                  "request": {},
                  "response": {
                    "headers": {
                      "call": "2",
                    },
                    "id": "id-1",
                    "messages": [
                      {
                        "content": [
                          {
                            "providerOptions": undefined,
                            "text": "thinking",
                            "type": "reasoning",
                          },
                          {
                            "input": {
                              "value": "value",
                            },
                            "providerExecuted": undefined,
                            "providerOptions": undefined,
                            "toolCallId": "call-1",
                            "toolName": "tool1",
                            "type": "tool-call",
                          },
                        ],
                        "role": "assistant",
                      },
                      {
                        "content": [
                          {
                            "output": {
                              "type": "text",
                              "value": "result1",
                            },
                            "toolCallId": "call-1",
                            "toolName": "tool1",
                            "type": "tool-result",
                          },
                        ],
                        "role": "tool",
                      },
                      {
                        "content": [
                          {
                            "providerOptions": undefined,
                            "text": "Hello, world!",
                            "type": "text",
                          },
                        ],
                        "role": "assistant",
                      },
                    ],
                    "modelId": "mock-model-id",
                    "timestamp": 1970-01-01T00:00:01.000Z,
                  },
                  "usage": {
                    "cachedInputTokens": 3,
                    "inputTokens": 3,
                    "outputTokens": 10,
                    "reasoningTokens": 10,
                    "totalTokens": 23,
                  },
                  "warnings": [],
                },
              ],
              "text": "Hello, world!",
              "toolCalls": [],
              "toolResults": [],
              "totalUsage": {
                "cachedInputTokens": 3,
                "inputTokens": 6,
                "outputTokens": 20,
                "reasoningTokens": 10,
                "totalTokens": 36,
              },
              "usage": {
                "cachedInputTokens": 3,
                "inputTokens": 3,
                "outputTokens": 10,
                "reasoningTokens": 10,
                "totalTokens": 23,
              },
              "warnings": [],
            }
          `);
        });

        it.skip('onStepFinish should send correct information', async () => {
          expect(onStepFinishResults).toMatchInlineSnapshot(`
            [
              DefaultStepResult {
                "content": [
                  {
                    "providerMetadata": undefined,
                    "text": "thinking",
                    "type": "reasoning",
                  },
                  {
                    "input": {
                      "value": "value",
                    },
                    "providerExecuted": undefined,
                    "providerMetadata": undefined,
                    "toolCallId": "call-1",
                    "toolName": "tool1",
                    "type": "tool-call",
                  },
                  {
                    "input": {
                      "value": "value",
                    },
                    "output": "result1",
                    "providerExecuted": undefined,
                    "providerMetadata": undefined,
                    "toolCallId": "call-1",
                    "toolName": "tool1",
                    "type": "tool-result",
                  },
                ],
                "finishReason": "tool-calls",
                "providerMetadata": undefined,
                "request": {},
                "response": {
                  "headers": {
                    "call": "1",
                  },
                  "id": "id-0",
                  "messages": [
                    {
                      "content": [
                        {
                          "providerOptions": undefined,
                          "text": "thinking",
                          "type": "reasoning",
                        },
                        {
                          "input": {
                            "value": "value",
                          },
                          "providerExecuted": undefined,
                          "providerOptions": undefined,
                          "toolCallId": "call-1",
                          "toolName": "tool1",
                          "type": "tool-call",
                        },
                      ],
                      "role": "assistant",
                    },
                    {
                      "content": [
                        {
                          "output": {
                            "type": "text",
                            "value": "result1",
                          },
                          "toolCallId": "call-1",
                          "toolName": "tool1",
                          "type": "tool-result",
                        },
                      ],
                      "role": "tool",
                    },
                  ],
                  "modelId": "mock-model-id",
                  "timestamp": 1970-01-01T00:00:00.000Z,
                },
                "usage": {
                  "cachedInputTokens": undefined,
                  "inputTokens": 3,
                  "outputTokens": 10,
                  "reasoningTokens": undefined,
                  "totalTokens": 13,
                },
                "warnings": [],
              },
              DefaultStepResult {
                "content": [
                  {
                    "providerMetadata": undefined,
                    "text": "Hello, world!",
                    "type": "text",
                  },
                ],
                "finishReason": "stop",
                "providerMetadata": undefined,
                "request": {},
                "response": {
                  "headers": {
                    "call": "2",
                  },
                  "id": "id-1",
                  "messages": [
                    {
                      "content": [
                        {
                          "providerOptions": undefined,
                          "text": "thinking",
                          "type": "reasoning",
                        },
                        {
                          "input": {
                            "value": "value",
                          },
                          "providerExecuted": undefined,
                          "providerOptions": undefined,
                          "toolCallId": "call-1",
                          "toolName": "tool1",
                          "type": "tool-call",
                        },
                      ],
                      "role": "assistant",
                    },
                    {
                      "content": [
                        {
                          "output": {
                            "type": "text",
                            "value": "result1",
                          },
                          "toolCallId": "call-1",
                          "toolName": "tool1",
                          "type": "tool-result",
                        },
                      ],
                      "role": "tool",
                    },
                    {
                      "content": [
                        {
                          "providerOptions": undefined,
                          "text": "Hello, world!",
                          "type": "text",
                        },
                      ],
                      "role": "assistant",
                    },
                  ],
                  "modelId": "mock-model-id",
                  "timestamp": 1970-01-01T00:00:01.000Z,
                },
                "usage": {
                  "cachedInputTokens": 3,
                  "inputTokens": 3,
                  "outputTokens": 10,
                  "reasoningTokens": 10,
                  "totalTokens": 23,
                },
                "warnings": [],
              },
            ]
          `);
        });
      });

      describe('value promises', () => {
        beforeEach(async () => {
          await result.aisdk.v5.consumeStream();
        });

        it('result.totalUsage should contain total token usage', async () => {
          expect(await result.totalUsage).toMatchInlineSnapshot(`
            {
              "cachedInputTokens": 3,
              "inputTokens": 6,
              "outputTokens": 20,
              "reasoningTokens": 10,
              "totalTokens": 36,
            }
          `);
        });

        it('result.usage should contain token usage from final step', async () => {
          expect(await result.totalUsage).toMatchInlineSnapshot(`
          {
            "cachedInputTokens": 3,
            "inputTokens": 6,
            "outputTokens": 20,
            "reasoningTokens": 10,
            "totalTokens": 36,
          }
        `);
        });

        it('result.finishReason should contain finish reason from final step', async () => {
          expect(await result.finishReason).toBe('stop');
        });

        it('result.text should contain text from final step', async () => {
          expect(await result.text).toBe('Hello, world!');
        });

        it.skip('result.steps should contain all steps', async () => {
          expect(await result.steps).toMatchInlineSnapshot(`
            [
              DefaultStepResult {
                "content": [
                  {
                    "providerMetadata": undefined,
                    "text": "thinking",
                    "type": "reasoning",
                  },
                  {
                    "input": {
                      "value": "value",
                    },
                    "providerExecuted": undefined,
                    "providerMetadata": undefined,
                    "toolCallId": "call-1",
                    "toolName": "tool1",
                    "type": "tool-call",
                  },
                  {
                    "input": {
                      "value": "value",
                    },
                    "output": "result1",
                    "providerExecuted": undefined,
                    "providerMetadata": undefined,
                    "toolCallId": "call-1",
                    "toolName": "tool1",
                    "type": "tool-result",
                  },
                ],
                "finishReason": "tool-calls",
                "providerMetadata": undefined,
                "request": {},
                "response": {
                  "headers": {
                    "call": "1",
                  },
                  "id": "id-0",
                  "messages": [
                    {
                      "content": [
                        {
                          "providerOptions": undefined,
                          "text": "thinking",
                          "type": "reasoning",
                        },
                        {
                          "input": {
                            "value": "value",
                          },
                          "providerExecuted": undefined,
                          "providerOptions": undefined,
                          "toolCallId": "call-1",
                          "toolName": "tool1",
                          "type": "tool-call",
                        },
                      ],
                      "role": "assistant",
                    },
                    {
                      "content": [
                        {
                          "output": {
                            "type": "text",
                            "value": "result1",
                          },
                          "toolCallId": "call-1",
                          "toolName": "tool1",
                          "type": "tool-result",
                        },
                      ],
                      "role": "tool",
                    },
                  ],
                  "modelId": "mock-model-id",
                  "timestamp": 1970-01-01T00:00:00.000Z,
                },
                "usage": {
                  "cachedInputTokens": undefined,
                  "inputTokens": 3,
                  "outputTokens": 10,
                  "reasoningTokens": undefined,
                  "totalTokens": 13,
                },
                "warnings": [],
              },
              DefaultStepResult {
                "content": [
                  {
                    "providerMetadata": undefined,
                    "text": "Hello, world!",
                    "type": "text",
                  },
                ],
                "finishReason": "stop",
                "providerMetadata": undefined,
                "request": {},
                "response": {
                  "headers": {
                    "call": "2",
                  },
                  "id": "id-1",
                  "messages": [
                    {
                      "content": [
                        {
                          "providerOptions": undefined,
                          "text": "thinking",
                          "type": "reasoning",
                        },
                        {
                          "input": {
                            "value": "value",
                          },
                          "providerExecuted": undefined,
                          "providerOptions": undefined,
                          "toolCallId": "call-1",
                          "toolName": "tool1",
                          "type": "tool-call",
                        },
                      ],
                      "role": "assistant",
                    },
                    {
                      "content": [
                        {
                          "output": {
                            "type": "text",
                            "value": "result1",
                          },
                          "toolCallId": "call-1",
                          "toolName": "tool1",
                          "type": "tool-result",
                        },
                      ],
                      "role": "tool",
                    },
                    {
                      "content": [
                        {
                          "providerOptions": undefined,
                          "text": "Hello, world!",
                          "type": "text",
                        },
                      ],
                      "role": "assistant",
                    },
                  ],
                  "modelId": "mock-model-id",
                  "timestamp": 1970-01-01T00:00:01.000Z,
                },
                "usage": {
                  "cachedInputTokens": 3,
                  "inputTokens": 3,
                  "outputTokens": 10,
                  "reasoningTokens": 10,
                  "totalTokens": 23,
                },
                "warnings": [],
              },
            ]
          `);
        });

        it('result.response.messages should contain response messages from all steps', async () => {
          expect((await result.response).messages).toMatchInlineSnapshot(`
            [
              {
                "content": [
                  {
                    "providerOptions": undefined,
                    "text": "thinking",
                    "type": "reasoning",
                  },
                  {
                    "input": {
                      "value": "value",
                    },
                    "providerExecuted": undefined,
                    "toolCallId": "call-1",
                    "toolName": "tool1",
                    "type": "tool-call",
                  },
                ],
                "role": "assistant",
              },
              {
                "content": [
                  {
                    "output": {
                      "type": "text",
                      "value": "result1",
                    },
                    "toolCallId": "call-1",
                    "toolName": "tool1",
                    "type": "tool-result",
                  },
                ],
                "role": "tool",
              },
              {
                "content": [
                  {
                    "text": "Hello, world!",
                    "type": "text",
                  },
                ],
                "role": "assistant",
              },
            ]
          `);
        });
      });

      it('should record telemetry data for each step', async () => {
        await result.aisdk.v5.consumeStream();
        expect(tracer.jsonSpans).toMatchSnapshot();
      });

      it('should have correct ui message stream', async () => {
        expect(await convertReadableStreamToArray(result.aisdk.v5.toUIMessageStream())).toMatchInlineSnapshot(`
          [
            {
              "messageId": "id-0",
              "type": "start",
            },
            {
              "type": "start-step",
            },
            {
              "id": "0",
              "type": "reasoning-start",
            },
            {
              "delta": "thinking",
              "id": "0",
              "type": "reasoning-delta",
            },
            {
              "id": "0",
              "type": "reasoning-end",
            },
            {
              "input": {
                "value": "value",
              },
              "toolCallId": "call-1",
              "toolName": "tool1",
              "type": "tool-input-available",
            },
            {
              "output": "result1",
              "toolCallId": "call-1",
              "type": "tool-output-available",
            },
            {
              "type": "finish-step",
            },
            {
              "type": "start-step",
            },
            {
              "id": "1",
              "type": "text-start",
            },
            {
              "delta": "Hello, ",
              "id": "1",
              "type": "text-delta",
            },
            {
              "delta": "world!",
              "id": "1",
              "type": "text-delta",
            },
            {
              "id": "1",
              "type": "text-end",
            },
            {
              "type": "finish-step",
            },
            {
              "type": "finish",
            },
          ]
        `);
      });
    });

    describe('2 steps: initial, tool-result with prepareStep', () => {
      let result: any;
      let doStreamCalls: Array<LanguageModelV2CallOptions>;
      let prepareStepCalls: Array<{
        stepNumber: number;
        steps: Array<any>;
        messages: Array<any>;
      }>;

      beforeEach(async () => {
        const messageList = new MessageList();
        messageList.add(
          {
            role: 'user',
            content: 'test-input',
          },
          'input',
        );

        doStreamCalls = [];
        prepareStepCalls = [];

        result = await loopFn({
          runId,
          models: [
            {
              id: 'test-model',
              maxRetries: 0,
              model: new MockLanguageModelV2({
                doStream: async options => {
                  doStreamCalls.push(options);
                  switch (doStreamCalls.length) {
                    case 1:
                      return {
                        stream: convertArrayToReadableStream([
                          {
                            type: 'response-metadata',
                            id: 'id-0',
                            modelId: 'mock-model-id',
                            timestamp: new Date(0),
                          },
                          {
                            type: 'tool-call',
                            toolCallId: 'call-1',
                            toolName: 'tool1',
                            input: `{ "value": "value" }`,
                          },
                          {
                            type: 'finish',
                            finishReason: 'tool-calls',
                            usage: testUsage,
                          },
                        ]),
                        response: { headers: { call: '1' } },
                      };
                    case 2:
                      return {
                        stream: convertArrayToReadableStream([
                          {
                            type: 'response-metadata',
                            id: 'id-1',
                            modelId: 'mock-model-id',
                            timestamp: new Date(1000),
                          },
                          { type: 'text-start', id: '2' },
                          { type: 'text-delta', id: '2', delta: 'Hello, ' },
                          { type: 'text-delta', id: '2', delta: `world!` },
                          { type: 'text-end', id: '2' },
                          {
                            type: 'finish',
                            finishReason: 'stop',
                            usage: testUsage2,
                          },
                        ]),
                        response: { headers: { call: '2' } },
                      };
                    default:
                      throw new Error(`Unexpected response count: ${doStreamCalls.length}`);
                  }
                },
              }),
            },
          ],
          tools: {
            tool1: tool({
              inputSchema: z.object({ value: z.string() }),
              execute: async () => 'result1',
            }),
          },
          messageList,
          stopWhen: stepCountIs(3),
          options: {
            prepareStep: async ({ stepNumber, steps, messages }) => {
              prepareStepCalls.push({ stepNumber, steps, messages });

              if (stepNumber === 0) {
                return {
                  toolChoice: {
                    type: 'tool',
                    toolName: 'tool1' as const,
                  },
                  system: 'system-message-0',
                  messages: [
                    {
                      role: 'user',
                      content: 'new input from prepareStep',
                    },
                  ],
                };
              }

              if (stepNumber === 1) {
                return {
                  activeTools: [],
                  system: 'system-message-1',
                };
              }
            },
          },
        });
      });

      it.skip('should contain all doStream calls', async () => {
        await result.aisdk.v5.consumeStream();
        expect(doStreamCalls).toMatchInlineSnapshot(`
          [
            {
              "abortSignal": undefined,
              "frequencyPenalty": undefined,
              "headers": undefined,
              "includeRawChunks": false,
              "maxOutputTokens": undefined,
              "presencePenalty": undefined,
              "prompt": [
                {
                  "content": "system-message-0",
                  "role": "system",
                },
                {
                  "content": [
                    {
                      "text": "new input from prepareStep",
                      "type": "text",
                    },
                  ],
                  "providerOptions": undefined,
                  "role": "user",
                },
              ],
              "providerOptions": undefined,
              "responseFormat": undefined,
              "seed": undefined,
              "stopSequences": undefined,
              "temperature": undefined,
              "toolChoice": {
                "toolName": "tool1",
                "type": "tool",
              },
              "tools": [
                {
                  "description": undefined,
                  "inputSchema": {
                    "$schema": "http://json-schema.org/draft-07/schema#",
                    "additionalProperties": false,
                    "properties": {
                      "value": {
                        "type": "string",
                      },
                    },
                    "required": [
                      "value",
                    ],
                    "type": "object",
                  },
                  "name": "tool1",
                  "providerOptions": undefined,
                  "type": "function",
                },
              ],
              "topK": undefined,
              "topP": undefined,
            },
            {
              "abortSignal": undefined,
              "frequencyPenalty": undefined,
              "headers": undefined,
              "includeRawChunks": false,
              "maxOutputTokens": undefined,
              "presencePenalty": undefined,
              "prompt": [
                {
                  "content": "system-message-1",
                  "role": "system",
                },
                {
                  "content": [
                    {
                      "text": "test-input",
                      "type": "text",
                    },
                  ],
                  "providerOptions": undefined,
                  "role": "user",
                },
                {
                  "content": [
                    {
                      "input": {
                        "value": "value",
                      },
                      "providerExecuted": undefined,
                      "providerOptions": undefined,
                      "toolCallId": "call-1",
                      "toolName": "tool1",
                      "type": "tool-call",
                    },
                  ],
                  "providerOptions": undefined,
                  "role": "assistant",
                },
                {
                  "content": [
                    {
                      "output": {
                        "type": "text",
                        "value": "result1",
                      },
                      "providerOptions": undefined,
                      "toolCallId": "call-1",
                      "toolName": "tool1",
                      "type": "tool-result",
                    },
                  ],
                  "providerOptions": undefined,
                  "role": "tool",
                },
              ],
              "providerOptions": undefined,
              "responseFormat": undefined,
              "seed": undefined,
              "stopSequences": undefined,
              "temperature": undefined,
              "toolChoice": {
                "type": "auto",
              },
              "tools": [],
              "topK": undefined,
              "topP": undefined,
            },
          ]
        `);
      });

      it('should contain all prepareStep calls', async () => {
        await result.consumeStream();
        expect(prepareStepCalls).toMatchInlineSnapshot(`
          [
            {
              "messages": [
                {
                  "content": [
                    {
                      "text": "test-input",
                      "type": "text",
                    },
                  ],
                  "role": "user",
                },
              ],
              "stepNumber": 0,
              "steps": [],
            },
            {
              "messages": [
                {
                  "content": [
                    {
                      "text": "test-input",
                      "type": "text",
                    },
                  ],
                  "role": "user",
                },
                {
                  "content": [
                    {
                      "input": {
                        "value": "value",
                      },
                      "providerExecuted": undefined,
                      "toolCallId": "call-1",
                      "toolName": "tool1",
                      "type": "tool-call",
                    },
                  ],
                  "role": "assistant",
                },
                {
                  "content": [
                    {
                      "output": {
                        "type": "text",
                        "value": "result1",
                      },
                      "toolCallId": "call-1",
                      "toolName": "tool1",
                      "type": "tool-result",
                    },
                  ],
                  "role": "tool",
                },
              ],
              "stepNumber": 1,
              "steps": [
                DefaultStepResult {
                  "content": [],
                  "finishReason": undefined,
                  "providerMetadata": undefined,
                  "request": {},
                  "response": {
                    "headers": {
                      "call": "1",
                    },
                    "id": "id-0",
                    "messages": [],
                    "modelId": "mock-model-id",
                    "timestamp": 1970-01-01T00:00:00.000Z,
                  },
                  "usage": {
                    "cachedInputTokens": undefined,
                    "inputTokens": 3,
                    "outputTokens": 10,
                    "reasoningTokens": undefined,
                    "totalTokens": 13,
                  },
                  "warnings": [],
                },
                DefaultStepResult {
                  "content": [
                    {
                      "input": {
                        "value": "value",
                      },
                      "providerExecuted": undefined,
                      "toolCallId": "call-1",
                      "toolName": "tool1",
                      "type": "tool-call",
                    },
                    {
                      "input": {},
                      "output": {
                        "type": "text",
                        "value": "result1",
                      },
                      "toolCallId": "call-1",
                      "toolName": "tool1",
                      "type": "tool-result",
                    },
                    {
                      "text": "Hello, world!",
                      "type": "text",
                    },
                  ],
                  "finishReason": undefined,
                  "providerMetadata": undefined,
                  "request": {},
                  "response": {
                    "headers": {
                      "call": "2",
                    },
                    "id": "id-1",
                    "messages": [
                      {
                        "content": [
                          {
                            "input": {
                              "value": "value",
                            },
                            "providerExecuted": undefined,
                            "toolCallId": "call-1",
                            "toolName": "tool1",
                            "type": "tool-call",
                          },
                        ],
                        "role": "assistant",
                      },
                      {
                        "content": [
                          {
                            "output": {
                              "type": "text",
                              "value": "result1",
                            },
                            "toolCallId": "call-1",
                            "toolName": "tool1",
                            "type": "tool-result",
                          },
                        ],
                        "role": "tool",
                      },
                      {
                        "content": [
                          {
                            "text": "Hello, world!",
                            "type": "text",
                          },
                        ],
                        "role": "assistant",
                      },
                    ],
                    "modelId": "mock-model-id",
                    "timestamp": 1970-01-01T00:00:01.000Z,
                  },
                  "usage": {
                    "cachedInputTokens": 3,
                    "inputTokens": 3,
                    "outputTokens": 10,
                    "reasoningTokens": 10,
                    "totalTokens": 23,
                  },
                  "warnings": [],
                },
              ],
            },
          ]
        `);
      });
    });

    // describe.skip('2 steps: initial, tool-result with transformed tool results', () => {
    //   const upperCaseToolResultTransform = () =>
    //     new TransformStream<TextStreamPart<{ tool1: any }>, TextStreamPart<{ tool1: any }>>({
    //       transform(chunk, controller) {
    //         if (chunk.type === 'tool-result' && !chunk.dynamic) {
    //           chunk.output = chunk.output.toUpperCase();
    //           chunk.input = {
    //             ...chunk.input,
    //             value: chunk.input.value.toUpperCase(),
    //           };
    //         }

    //         controller.enqueue(chunk);
    //       },
    //     });

    //   beforeEach(async () => {
    //     result = undefined as any;
    //     onFinishResult = undefined as any;
    //     onStepFinishResults = [];

    //     let responseCount = 0;
    //     result = await loopFn({
    //       runId,
    //       model: new MockLanguageModelV2({
    //         doStream: async ({ prompt, tools, toolChoice }) => {
    //           switch (responseCount++) {
    //             case 0: {
    //               return {
    //                 stream: convertArrayToReadableStream([
    //                   {
    //                     type: 'response-metadata',
    //                     id: 'id-0',
    //                     modelId: 'mock-model-id',
    //                     timestamp: new Date(0),
    //                   },
    //                   { type: 'reasoning-start', id: 'id-0' },
    //                   {
    //                     type: 'reasoning-delta',
    //                     id: 'id-0',
    //                     delta: 'thinking',
    //                   },
    //                   { type: 'reasoning-end', id: 'id-0' },
    //                   {
    //                     type: 'tool-call',
    //                     toolCallId: 'call-1',
    //                     toolName: 'tool1',
    //                     input: `{ "value": "value" }`,
    //                   },
    //                   {
    //                     type: 'finish',
    //                     finishReason: 'tool-calls',
    //                     usage: testUsage,
    //                   },
    //                 ]),
    //                 response: { headers: { call: '1' } },
    //               };
    //             }
    //             case 1: {
    //               return {
    //                 stream: convertArrayToReadableStream([
    //                   {
    //                     type: 'response-metadata',
    //                     id: 'id-1',
    //                     modelId: 'mock-model-id',
    //                     timestamp: new Date(1000),
    //                   },
    //                   { type: 'text-start', id: '1' },
    //                   { type: 'text-delta', id: '1', delta: 'Hello, ' },
    //                   { type: 'text-delta', id: '1', delta: `world!` },
    //                   { type: 'text-end', id: '1' },
    //                   {
    //                     type: 'finish',
    //                     finishReason: 'stop',
    //                     usage: testUsage2,
    //                   },
    //                 ]),
    //                 response: { headers: { call: '2' } },
    //               };
    //             }
    //             default:
    //               throw new Error(`Unexpected response count: ${responseCount}`);
    //           }
    //         },
    //       }),
    //       tools: {
    //         tool1: {
    //           inputSchema: z.object({ value: z.string() }),
    //           execute: async () => 'result1',
    //         },
    //       },
    //       experimental_transform: upperCaseToolResultTransform,
    //       prompt: 'test-input',
    //       onFinish: async event => {
    //         expect(onFinishResult).to.be.undefined;
    //         onFinishResult = event as unknown as typeof onFinishResult;
    //       },
    //       onStepFinish: async event => {
    //         onStepFinishResults.push(event);
    //       },
    //       experimental_telemetry: { isEnabled: true, tracer },
    //       stopWhen: stepCountIs(3),
    //       _internal: {
    //         now: mockValues(0, 100, 500, 600, 1000),
    //         generateId: mockId({ prefix: 'id' }),
    //       },
    //     });
    //   });

    //   it('should contain assistant response message and tool message from all steps', async () => {
    //     expect(await convertAsyncIterableToArray(result.fullStream)).toMatchInlineSnapshot(`
    //         [
    //           {
    //             "type": "start",
    //           },
    //           {
    //             "request": {},
    //             "type": "start-step",
    //             "warnings": [],
    //           },
    //           {
    //             "id": "id-0",
    //             "type": "reasoning-start",
    //           },
    //           {
    //             "id": "id-0",
    //             "providerMetadata": undefined,
    //             "text": "thinking",
    //             "type": "reasoning-delta",
    //           },
    //           {
    //             "id": "id-0",
    //             "type": "reasoning-end",
    //           },
    //           {
    //             "input": {
    //               "value": "value",
    //             },
    //             "providerExecuted": undefined,
    //             "providerMetadata": undefined,
    //             "toolCallId": "call-1",
    //             "toolName": "tool1",
    //             "type": "tool-call",
    //           },
    //           {
    //             "input": {
    //               "value": "VALUE",
    //             },
    //             "output": "RESULT1",
    //             "providerExecuted": undefined,
    //             "providerMetadata": undefined,
    //             "toolCallId": "call-1",
    //             "toolName": "tool1",
    //             "type": "tool-result",
    //           },
    //           {
    //             "finishReason": "tool-calls",
    //             "providerMetadata": undefined,
    //             "response": {
    //               "headers": {
    //                 "call": "1",
    //               },
    //               "id": "id-0",
    //               "modelId": "mock-model-id",
    //               "timestamp": 1970-01-01T00:00:00.000Z,
    //             },
    //             "type": "finish-step",
    //             "usage": {
    //               "cachedInputTokens": undefined,
    //               "inputTokens": 3,
    //               "outputTokens": 10,
    //               "reasoningTokens": undefined,
    //               "totalTokens": 13,
    //             },
    //           },
    //           {
    //             "request": {},
    //             "type": "start-step",
    //             "warnings": [],
    //           },
    //           {
    //             "id": "1",
    //             "type": "text-start",
    //           },
    //           {
    //             "id": "1",
    //             "providerMetadata": undefined,
    //             "text": "Hello, ",
    //             "type": "text-delta",
    //           },
    //           {
    //             "id": "1",
    //             "providerMetadata": undefined,
    //             "text": "world!",
    //             "type": "text-delta",
    //           },
    //           {
    //             "id": "1",
    //             "type": "text-end",
    //           },
    //           {
    //             "finishReason": "stop",
    //             "providerMetadata": undefined,
    //             "response": {
    //               "headers": {
    //                 "call": "2",
    //               },
    //               "id": "id-1",
    //               "modelId": "mock-model-id",
    //               "timestamp": 1970-01-01T00:00:01.000Z,
    //             },
    //             "type": "finish-step",
    //             "usage": {
    //               "cachedInputTokens": 3,
    //               "inputTokens": 3,
    //               "outputTokens": 10,
    //               "reasoningTokens": 10,
    //               "totalTokens": 23,
    //             },
    //           },
    //           {
    //             "finishReason": "stop",
    //             "totalUsage": {
    //               "cachedInputTokens": 3,
    //               "inputTokens": 6,
    //               "outputTokens": 20,
    //               "reasoningTokens": 10,
    //               "totalTokens": 36,
    //             },
    //             "type": "finish",
    //           },
    //         ]
    //       `);
    //   });

    //   describe('callbacks', () => {
    //     beforeEach(async () => {
    //       await result.consumeStream();
    //     });

    //     it('onFinish should send correct information', async () => {
    //       expect(onFinishResult).toMatchInlineSnapshot(`
    //         {
    //           "content": [
    //             {
    //               "providerMetadata": undefined,
    //               "text": "Hello, world!",
    //               "type": "text",
    //             },
    //           ],
    //           "dynamicToolCalls": [],
    //           "dynamicToolResults": [],
    //           "files": [],
    //           "finishReason": "stop",
    //           "providerMetadata": undefined,
    //           "reasoning": [],
    //           "reasoningText": undefined,
    //           "request": {},
    //           "response": {
    //             "headers": {
    //               "call": "2",
    //             },
    //             "id": "id-1",
    //             "messages": [
    //               {
    //                 "content": [
    //                   {
    //                     "providerOptions": undefined,
    //                     "text": "thinking",
    //                     "type": "reasoning",
    //                   },
    //                   {
    //                     "input": {
    //                       "value": "value",
    //                     },
    //                     "providerExecuted": undefined,
    //                     "providerOptions": undefined,
    //                     "toolCallId": "call-1",
    //                     "toolName": "tool1",
    //                     "type": "tool-call",
    //                   },
    //                 ],
    //                 "role": "assistant",
    //               },
    //               {
    //                 "content": [
    //                   {
    //                     "output": {
    //                       "type": "text",
    //                       "value": "RESULT1",
    //                     },
    //                     "toolCallId": "call-1",
    //                     "toolName": "tool1",
    //                     "type": "tool-result",
    //                   },
    //                 ],
    //                 "role": "tool",
    //               },
    //               {
    //                 "content": [
    //                   {
    //                     "providerOptions": undefined,
    //                     "text": "Hello, world!",
    //                     "type": "text",
    //                   },
    //                 ],
    //                 "role": "assistant",
    //               },
    //             ],
    //             "modelId": "mock-model-id",
    //             "timestamp": 1970-01-01T00:00:01.000Z,
    //           },
    //           "sources": [],
    //           "staticToolCalls": [],
    //           "staticToolResults": [],
    //           "steps": [
    //             DefaultStepResult {
    //               "content": [
    //                 {
    //                   "providerMetadata": undefined,
    //                   "text": "thinking",
    //                   "type": "reasoning",
    //                 },
    //                 {
    //                   "input": {
    //                     "value": "value",
    //                   },
    //                   "providerExecuted": undefined,
    //                   "providerMetadata": undefined,
    //                   "toolCallId": "call-1",
    //                   "toolName": "tool1",
    //                   "type": "tool-call",
    //                 },
    //                 {
    //                   "input": {
    //                     "value": "VALUE",
    //                   },
    //                   "output": "RESULT1",
    //                   "providerExecuted": undefined,
    //                   "providerMetadata": undefined,
    //                   "toolCallId": "call-1",
    //                   "toolName": "tool1",
    //                   "type": "tool-result",
    //                 },
    //               ],
    //               "finishReason": "tool-calls",
    //               "providerMetadata": undefined,
    //               "request": {},
    //               "response": {
    //                 "headers": {
    //                   "call": "1",
    //                 },
    //                 "id": "id-0",
    //                 "messages": [
    //                   {
    //                     "content": [
    //                       {
    //                         "providerOptions": undefined,
    //                         "text": "thinking",
    //                         "type": "reasoning",
    //                       },
    //                       {
    //                         "input": {
    //                           "value": "value",
    //                         },
    //                         "providerExecuted": undefined,
    //                         "providerOptions": undefined,
    //                         "toolCallId": "call-1",
    //                         "toolName": "tool1",
    //                         "type": "tool-call",
    //                       },
    //                     ],
    //                     "role": "assistant",
    //                   },
    //                   {
    //                     "content": [
    //                       {
    //                         "output": {
    //                           "type": "text",
    //                           "value": "RESULT1",
    //                         },
    //                         "toolCallId": "call-1",
    //                         "toolName": "tool1",
    //                         "type": "tool-result",
    //                       },
    //                     ],
    //                     "role": "tool",
    //                   },
    //                 ],
    //                 "modelId": "mock-model-id",
    //                 "timestamp": 1970-01-01T00:00:00.000Z,
    //               },
    //               "usage": {
    //                 "cachedInputTokens": undefined,
    //                 "inputTokens": 3,
    //                 "outputTokens": 10,
    //                 "reasoningTokens": undefined,
    //                 "totalTokens": 13,
    //               },
    //               "warnings": [],
    //             },
    //             DefaultStepResult {
    //               "content": [
    //                 {
    //                   "providerMetadata": undefined,
    //                   "text": "Hello, world!",
    //                   "type": "text",
    //                 },
    //               ],
    //               "finishReason": "stop",
    //               "providerMetadata": undefined,
    //               "request": {},
    //               "response": {
    //                 "headers": {
    //                   "call": "2",
    //                 },
    //                 "id": "id-1",
    //                 "messages": [
    //                   {
    //                     "content": [
    //                       {
    //                         "providerOptions": undefined,
    //                         "text": "thinking",
    //                         "type": "reasoning",
    //                       },
    //                       {
    //                         "input": {
    //                           "value": "value",
    //                         },
    //                         "providerExecuted": undefined,
    //                         "providerOptions": undefined,
    //                         "toolCallId": "call-1",
    //                         "toolName": "tool1",
    //                         "type": "tool-call",
    //                       },
    //                     ],
    //                     "role": "assistant",
    //                   },
    //                   {
    //                     "content": [
    //                       {
    //                         "output": {
    //                           "type": "text",
    //                           "value": "RESULT1",
    //                         },
    //                         "toolCallId": "call-1",
    //                         "toolName": "tool1",
    //                         "type": "tool-result",
    //                       },
    //                     ],
    //                     "role": "tool",
    //                   },
    //                   {
    //                     "content": [
    //                       {
    //                         "providerOptions": undefined,
    //                         "text": "Hello, world!",
    //                         "type": "text",
    //                       },
    //                     ],
    //                     "role": "assistant",
    //                   },
    //                 ],
    //                 "modelId": "mock-model-id",
    //                 "timestamp": 1970-01-01T00:00:01.000Z,
    //               },
    //               "usage": {
    //                 "cachedInputTokens": 3,
    //                 "inputTokens": 3,
    //                 "outputTokens": 10,
    //                 "reasoningTokens": 10,
    //                 "totalTokens": 23,
    //               },
    //               "warnings": [],
    //             },
    //           ],
    //           "text": "Hello, world!",
    //           "toolCalls": [],
    //           "toolResults": [],
    //           "totalUsage": {
    //             "cachedInputTokens": 3,
    //             "inputTokens": 6,
    //             "outputTokens": 20,
    //             "reasoningTokens": 10,
    //             "totalTokens": 36,
    //           },
    //           "usage": {
    //             "cachedInputTokens": 3,
    //             "inputTokens": 3,
    //             "outputTokens": 10,
    //             "reasoningTokens": 10,
    //             "totalTokens": 23,
    //           },
    //           "warnings": [],
    //         }
    //       `);
    //     });

    //     it('onStepFinish should send correct information', async () => {
    //       expect(onStepFinishResults).toMatchInlineSnapshot(`
    //         [
    //           DefaultStepResult {
    //             "content": [
    //               {
    //                 "providerMetadata": undefined,
    //                 "text": "thinking",
    //                 "type": "reasoning",
    //               },
    //               {
    //                 "input": {
    //                   "value": "value",
    //                 },
    //                 "providerExecuted": undefined,
    //                 "providerMetadata": undefined,
    //                 "toolCallId": "call-1",
    //                 "toolName": "tool1",
    //                 "type": "tool-call",
    //               },
    //               {
    //                 "input": {
    //                   "value": "VALUE",
    //                 },
    //                 "output": "RESULT1",
    //                 "providerExecuted": undefined,
    //                 "providerMetadata": undefined,
    //                 "toolCallId": "call-1",
    //                 "toolName": "tool1",
    //                 "type": "tool-result",
    //               },
    //             ],
    //             "finishReason": "tool-calls",
    //             "providerMetadata": undefined,
    //             "request": {},
    //             "response": {
    //               "headers": {
    //                 "call": "1",
    //               },
    //               "id": "id-0",
    //               "messages": [
    //                 {
    //                   "content": [
    //                     {
    //                       "providerOptions": undefined,
    //                       "text": "thinking",
    //                       "type": "reasoning",
    //                     },
    //                     {
    //                       "input": {
    //                         "value": "value",
    //                       },
    //                       "providerExecuted": undefined,
    //                       "providerOptions": undefined,
    //                       "toolCallId": "call-1",
    //                       "toolName": "tool1",
    //                       "type": "tool-call",
    //                     },
    //                   ],
    //                   "role": "assistant",
    //                 },
    //                 {
    //                   "content": [
    //                     {
    //                       "output": {
    //                         "type": "text",
    //                         "value": "RESULT1",
    //                       },
    //                       "toolCallId": "call-1",
    //                       "toolName": "tool1",
    //                       "type": "tool-result",
    //                     },
    //                   ],
    //                   "role": "tool",
    //                 },
    //               ],
    //               "modelId": "mock-model-id",
    //               "timestamp": 1970-01-01T00:00:00.000Z,
    //             },
    //             "usage": {
    //               "cachedInputTokens": undefined,
    //               "inputTokens": 3,
    //               "outputTokens": 10,
    //               "reasoningTokens": undefined,
    //               "totalTokens": 13,
    //             },
    //             "warnings": [],
    //           },
    //           DefaultStepResult {
    //             "content": [
    //               {
    //                 "providerMetadata": undefined,
    //                 "text": "Hello, world!",
    //                 "type": "text",
    //               },
    //             ],
    //             "finishReason": "stop",
    //             "providerMetadata": undefined,
    //             "request": {},
    //             "response": {
    //               "headers": {
    //                 "call": "2",
    //               },
    //               "id": "id-1",
    //               "messages": [
    //                 {
    //                   "content": [
    //                     {
    //                       "providerOptions": undefined,
    //                       "text": "thinking",
    //                       "type": "reasoning",
    //                     },
    //                     {
    //                       "input": {
    //                         "value": "value",
    //                       },
    //                       "providerExecuted": undefined,
    //                       "providerOptions": undefined,
    //                       "toolCallId": "call-1",
    //                       "toolName": "tool1",
    //                       "type": "tool-call",
    //                     },
    //                   ],
    //                   "role": "assistant",
    //                 },
    //                 {
    //                   "content": [
    //                     {
    //                       "output": {
    //                         "type": "text",
    //                         "value": "RESULT1",
    //                       },
    //                       "toolCallId": "call-1",
    //                       "toolName": "tool1",
    //                       "type": "tool-result",
    //                     },
    //                   ],
    //                   "role": "tool",
    //                 },
    //                 {
    //                   "content": [
    //                     {
    //                       "providerOptions": undefined,
    //                       "text": "Hello, world!",
    //                       "type": "text",
    //                     },
    //                   ],
    //                   "role": "assistant",
    //                 },
    //               ],
    //               "modelId": "mock-model-id",
    //               "timestamp": 1970-01-01T00:00:01.000Z,
    //             },
    //             "usage": {
    //               "cachedInputTokens": 3,
    //               "inputTokens": 3,
    //               "outputTokens": 10,
    //               "reasoningTokens": 10,
    //               "totalTokens": 23,
    //             },
    //             "warnings": [],
    //           },
    //         ]
    //       `);
    //     });
    //   });

    //   describe('value promises', () => {
    //     beforeEach(async () => {
    //       await result.consumeStream();
    //     });

    //     it('result.totalUsage should contain total token usage', async () => {
    //       expect(await result.totalUsage).toMatchInlineSnapshot(`
    //         {
    //           "cachedInputTokens": 3,
    //           "inputTokens": 6,
    //           "outputTokens": 20,
    //           "reasoningTokens": 10,
    //           "totalTokens": 36,
    //         }
    //       `);
    //     });

    //     it('result.usage should contain token usage from final step', async () => {
    //       expect(await result.totalUsage).toMatchInlineSnapshot(`
    //       {
    //         "cachedInputTokens": 3,
    //         "inputTokens": 6,
    //         "outputTokens": 20,
    //         "reasoningTokens": 10,
    //         "totalTokens": 36,
    //       }
    //     `);
    //     });

    //     it('result.finishReason should contain finish reason from final step', async () => {
    //       assert.strictEqual(await result.finishReason, 'stop');
    //     });

    //     it('result.text should contain text from final step', async () => {
    //       assert.strictEqual(await result.text, 'Hello, world!');
    //     });

    //     it('result.steps should contain all steps', async () => {
    //       expect(await result.steps).toMatchInlineSnapshot(`
    //         [
    //           DefaultStepResult {
    //             "content": [
    //               {
    //                 "providerMetadata": undefined,
    //                 "text": "thinking",
    //                 "type": "reasoning",
    //               },
    //               {
    //                 "input": {
    //                   "value": "value",
    //                 },
    //                 "providerExecuted": undefined,
    //                 "providerMetadata": undefined,
    //                 "toolCallId": "call-1",
    //                 "toolName": "tool1",
    //                 "type": "tool-call",
    //               },
    //               {
    //                 "input": {
    //                   "value": "VALUE",
    //                 },
    //                 "output": "RESULT1",
    //                 "providerExecuted": undefined,
    //                 "providerMetadata": undefined,
    //                 "toolCallId": "call-1",
    //                 "toolName": "tool1",
    //                 "type": "tool-result",
    //               },
    //             ],
    //             "finishReason": "tool-calls",
    //             "providerMetadata": undefined,
    //             "request": {},
    //             "response": {
    //               "headers": {
    //                 "call": "1",
    //               },
    //               "id": "id-0",
    //               "messages": [
    //                 {
    //                   "content": [
    //                     {
    //                       "providerOptions": undefined,
    //                       "text": "thinking",
    //                       "type": "reasoning",
    //                     },
    //                     {
    //                       "input": {
    //                         "value": "value",
    //                       },
    //                       "providerExecuted": undefined,
    //                       "providerOptions": undefined,
    //                       "toolCallId": "call-1",
    //                       "toolName": "tool1",
    //                       "type": "tool-call",
    //                     },
    //                   ],
    //                   "role": "assistant",
    //                 },
    //                 {
    //                   "content": [
    //                     {
    //                       "output": {
    //                         "type": "text",
    //                         "value": "RESULT1",
    //                       },
    //                       "toolCallId": "call-1",
    //                       "toolName": "tool1",
    //                       "type": "tool-result",
    //                     },
    //                   ],
    //                   "role": "tool",
    //                 },
    //               ],
    //               "modelId": "mock-model-id",
    //               "timestamp": 1970-01-01T00:00:00.000Z,
    //             },
    //             "usage": {
    //               "cachedInputTokens": undefined,
    //               "inputTokens": 3,
    //               "outputTokens": 10,
    //               "reasoningTokens": undefined,
    //               "totalTokens": 13,
    //             },
    //             "warnings": [],
    //           },
    //           DefaultStepResult {
    //             "content": [
    //               {
    //                 "providerMetadata": undefined,
    //                 "text": "Hello, world!",
    //                 "type": "text",
    //               },
    //             ],
    //             "finishReason": "stop",
    //             "providerMetadata": undefined,
    //             "request": {},
    //             "response": {
    //               "headers": {
    //                 "call": "2",
    //               },
    //               "id": "id-1",
    //               "messages": [
    //                 {
    //                   "content": [
    //                     {
    //                       "providerOptions": undefined,
    //                       "text": "thinking",
    //                       "type": "reasoning",
    //                     },
    //                     {
    //                       "input": {
    //                         "value": "value",
    //                       },
    //                       "providerExecuted": undefined,
    //                       "providerOptions": undefined,
    //                       "toolCallId": "call-1",
    //                       "toolName": "tool1",
    //                       "type": "tool-call",
    //                     },
    //                   ],
    //                   "role": "assistant",
    //                 },
    //                 {
    //                   "content": [
    //                     {
    //                       "output": {
    //                         "type": "text",
    //                         "value": "RESULT1",
    //                       },
    //                       "toolCallId": "call-1",
    //                       "toolName": "tool1",
    //                       "type": "tool-result",
    //                     },
    //                   ],
    //                   "role": "tool",
    //                 },
    //                 {
    //                   "content": [
    //                     {
    //                       "providerOptions": undefined,
    //                       "text": "Hello, world!",
    //                       "type": "text",
    //                     },
    //                   ],
    //                   "role": "assistant",
    //                 },
    //               ],
    //               "modelId": "mock-model-id",
    //               "timestamp": 1970-01-01T00:00:01.000Z,
    //             },
    //             "usage": {
    //               "cachedInputTokens": 3,
    //               "inputTokens": 3,
    //               "outputTokens": 10,
    //               "reasoningTokens": 10,
    //               "totalTokens": 23,
    //             },
    //             "warnings": [],
    //           },
    //         ]
    //       `);
    //     });

    //     it('result.response.messages should contain response messages from all steps', async () => {
    //       expect((await result.response).messages).toMatchInlineSnapshot(`
    //         [
    //           {
    //             "content": [
    //               {
    //                 "providerOptions": undefined,
    //                 "text": "thinking",
    //                 "type": "reasoning",
    //               },
    //               {
    //                 "input": {
    //                   "value": "value",
    //                 },
    //                 "providerExecuted": undefined,
    //                 "providerOptions": undefined,
    //                 "toolCallId": "call-1",
    //                 "toolName": "tool1",
    //                 "type": "tool-call",
    //               },
    //             ],
    //             "role": "assistant",
    //           },
    //           {
    //             "content": [
    //               {
    //                 "output": {
    //                   "type": "text",
    //                   "value": "RESULT1",
    //                 },
    //                 "toolCallId": "call-1",
    //                 "toolName": "tool1",
    //                 "type": "tool-result",
    //               },
    //             ],
    //             "role": "tool",
    //           },
    //           {
    //             "content": [
    //               {
    //                 "providerOptions": undefined,
    //                 "text": "Hello, world!",
    //                 "type": "text",
    //               },
    //             ],
    //             "role": "assistant",
    //           },
    //         ]
    //       `);
    //     });
    //   });

    //   it('should record telemetry data for each step', async () => {
    //     await result.consumeStream();
    //     expect(tracer.jsonSpans).toMatchInlineSnapshot(`
    //       [
    //         {
    //           "attributes": {
    //             "ai.model.id": "mock-model-id",
    //             "ai.model.provider": "mock-provider",
    //             "ai.operationId": "ai.streamText",
    //             "ai.prompt": "{"prompt":"test-input"}",
    //             "ai.response.finishReason": "stop",
    //             "ai.response.text": "Hello, world!",
    //             "ai.settings.maxRetries": 2,
    //             "ai.usage.cachedInputTokens": 3,
    //             "ai.usage.inputTokens": 6,
    //             "ai.usage.outputTokens": 20,
    //             "ai.usage.reasoningTokens": 10,
    //             "ai.usage.totalTokens": 36,
    //             "operation.name": "ai.streamText",
    //           },
    //           "events": [],
    //           "name": "ai.streamText",
    //         },
    //         {
    //           "attributes": {
    //             "ai.model.id": "mock-model-id",
    //             "ai.model.provider": "mock-provider",
    //             "ai.operationId": "ai.streamText.doStream",
    //             "ai.prompt.messages": "[{"role":"user","content":[{"type":"text","text":"test-input"}]}]",
    //             "ai.prompt.toolChoice": "{"type":"auto"}",
    //             "ai.prompt.tools": [
    //               "{"type":"function","name":"tool1","inputSchema":{"$schema":"http://json-schema.org/draft-07/schema#","type":"object","properties":{"value":{"type":"string"}},"required":["value"],"additionalProperties":false}}",
    //             ],
    //             "ai.response.avgOutputTokensPerSecond": 20,
    //             "ai.response.finishReason": "tool-calls",
    //             "ai.response.id": "id-0",
    //             "ai.response.model": "mock-model-id",
    //             "ai.response.msToFinish": 500,
    //             "ai.response.msToFirstChunk": 100,
    //             "ai.response.text": "",
    //             "ai.response.timestamp": "1970-01-01T00:00:00.000Z",
    //             "ai.response.toolCalls": "[{"type":"tool-call","toolCallId":"call-1","toolName":"tool1","input":{"value":"value"}}]",
    //             "ai.settings.maxRetries": 2,
    //             "ai.usage.inputTokens": 3,
    //             "ai.usage.outputTokens": 10,
    //             "ai.usage.totalTokens": 13,
    //             "gen_ai.request.model": "mock-model-id",
    //             "gen_ai.response.finish_reasons": [
    //               "tool-calls",
    //             ],
    //             "gen_ai.response.id": "id-0",
    //             "gen_ai.response.model": "mock-model-id",
    //             "gen_ai.system": "mock-provider",
    //             "gen_ai.usage.input_tokens": 3,
    //             "gen_ai.usage.output_tokens": 10,
    //             "operation.name": "ai.streamText.doStream",
    //           },
    //           "events": [
    //             {
    //               "attributes": {
    //                 "ai.response.msToFirstChunk": 100,
    //               },
    //               "name": "ai.stream.firstChunk",
    //             },
    //             {
    //               "attributes": undefined,
    //               "name": "ai.stream.finish",
    //             },
    //           ],
    //           "name": "ai.streamText.doStream",
    //         },
    //         {
    //           "attributes": {
    //             "ai.operationId": "ai.toolCall",
    //             "ai.toolCall.args": "{"value":"value"}",
    //             "ai.toolCall.id": "call-1",
    //             "ai.toolCall.name": "tool1",
    //             "ai.toolCall.result": ""result1"",
    //             "operation.name": "ai.toolCall",
    //           },
    //           "events": [],
    //           "name": "ai.toolCall",
    //         },
    //         {
    //           "attributes": {
    //             "ai.model.id": "mock-model-id",
    //             "ai.model.provider": "mock-provider",
    //             "ai.operationId": "ai.streamText.doStream",
    //             "ai.prompt.messages": "[{"role":"user","content":[{"type":"text","text":"test-input"}]},{"role":"assistant","content":[{"type":"reasoning","text":"thinking"},{"type":"tool-call","toolCallId":"call-1","toolName":"tool1","input":{"value":"value"}}]},{"role":"tool","content":[{"type":"tool-result","toolCallId":"call-1","toolName":"tool1","output":{"type":"text","value":"RESULT1"}}]}]",
    //             "ai.prompt.toolChoice": "{"type":"auto"}",
    //             "ai.prompt.tools": [
    //               "{"type":"function","name":"tool1","inputSchema":{"$schema":"http://json-schema.org/draft-07/schema#","type":"object","properties":{"value":{"type":"string"}},"required":["value"],"additionalProperties":false}}",
    //             ],
    //             "ai.response.avgOutputTokensPerSecond": 25,
    //             "ai.response.finishReason": "stop",
    //             "ai.response.id": "id-1",
    //             "ai.response.model": "mock-model-id",
    //             "ai.response.msToFinish": 400,
    //             "ai.response.msToFirstChunk": 400,
    //             "ai.response.text": "Hello, world!",
    //             "ai.response.timestamp": "1970-01-01T00:00:01.000Z",
    //             "ai.settings.maxRetries": 2,
    //             "ai.usage.cachedInputTokens": 3,
    //             "ai.usage.inputTokens": 3,
    //             "ai.usage.outputTokens": 10,
    //             "ai.usage.reasoningTokens": 10,
    //             "ai.usage.totalTokens": 23,
    //             "gen_ai.request.model": "mock-model-id",
    //             "gen_ai.response.finish_reasons": [
    //               "stop",
    //             ],
    //             "gen_ai.response.id": "id-1",
    //             "gen_ai.response.model": "mock-model-id",
    //             "gen_ai.system": "mock-provider",
    //             "gen_ai.usage.input_tokens": 3,
    //             "gen_ai.usage.output_tokens": 10,
    //             "operation.name": "ai.streamText.doStream",
    //           },
    //           "events": [
    //             {
    //               "attributes": {
    //                 "ai.response.msToFirstChunk": 400,
    //               },
    //               "name": "ai.stream.firstChunk",
    //             },
    //             {
    //               "attributes": undefined,
    //               "name": "ai.stream.finish",
    //             },
    //           ],
    //           "name": "ai.streamText.doStream",
    //         },
    //       ]
    //     `);
    //   });

    //   it('should have correct ui message stream', async () => {
    //     expect(await convertReadableStreamToArray(result.toUIMessageStream())).toMatchInlineSnapshot(`
    //         [
    //           {
    //             "type": "start",
    //           },
    //           {
    //             "type": "start-step",
    //           },
    //           {
    //             "id": "id-0",
    //             "type": "reasoning-start",
    //           },
    //           {
    //             "delta": "thinking",
    //             "id": "id-0",
    //             "type": "reasoning-delta",
    //           },
    //           {
    //             "id": "id-0",
    //             "type": "reasoning-end",
    //           },
    //           {
    //             "input": {
    //               "value": "value",
    //             },
    //             "toolCallId": "call-1",
    //             "toolName": "tool1",
    //             "type": "tool-input-available",
    //           },
    //           {
    //             "output": "RESULT1",
    //             "toolCallId": "call-1",
    //             "type": "tool-output-available",
    //           },
    //           {
    //             "type": "finish-step",
    //           },
    //           {
    //             "type": "start-step",
    //           },
    //           {
    //             "id": "1",
    //             "type": "text-start",
    //           },
    //           {
    //             "delta": "Hello, ",
    //             "id": "1",
    //             "type": "text-delta",
    //           },
    //           {
    //             "delta": "world!",
    //             "id": "1",
    //             "type": "text-delta",
    //           },
    //           {
    //             "id": "1",
    //             "type": "text-end",
    //           },
    //           {
    //             "type": "finish-step",
    //           },
    //           {
    //             "type": "finish",
    //           },
    //         ]
    //       `);
    //   });
    // });

    describe('2 stop conditions', () => {
      let stopConditionCalls: Array<{
        number: number;
        steps: any[];
      }>;

      beforeEach(async () => {
        const messageList = new MessageList();
        messageList.add(
          {
            role: 'user',
            content: 'test-input',
          },
          'input',
        );

        stopConditionCalls = [];

        let responseCount = 0;
        result = await loopFn({
          runId,
          models: [
            {
              id: 'test-model',
              maxRetries: 0,
              model: new MockLanguageModelV2({
                doStream: async () => {
                  switch (responseCount++) {
                    case 0: {
                      return {
                        stream: convertArrayToReadableStream([
                          {
                            type: 'response-metadata',
                            id: 'id-0',
                            modelId: 'mock-model-id',
                            timestamp: new Date(0),
                          },
                          {
                            type: 'reasoning-start',
                            id: 'id-0',
                          },
                          {
                            type: 'reasoning-delta',
                            id: 'id-0',
                            delta: 'thinking',
                          },
                          {
                            type: 'reasoning-end',
                            id: 'id-0',
                          },
                          {
                            type: 'tool-call',
                            id: 'call-1',
                            toolCallId: 'call-1',
                            toolName: 'tool1',
                            input: `{ "value": "value" }`,
                          },
                          {
                            type: 'finish',
                            finishReason: 'tool-calls',
                            usage: testUsage,
                          },
                        ]),
                        response: { headers: { call: '1' } },
                      };
                    }
                    default:
                      throw new Error(`Unexpected response count: ${responseCount}`);
                  }
                },
              }),
            },
          ],
          tools: {
            tool1: {
              inputSchema: z.object({ value: z.string() }),
              execute: async () => 'result1',
            },
          },
          messageList,
          telemetry_settings: { isEnabled: true, tracer },
          stopWhen: [
            ({ steps }) => {
              stopConditionCalls.push({ number: 0, steps });
              return false;
            },
            ({ steps }) => {
              stopConditionCalls.push({ number: 1, steps });
              return true;
            },
          ],
          _internal: {
            now: mockValues(0, 100, 500, 600, 1000),
          },
        });
      });

      it('result.steps should contain a single step', async () => {
        await result.aisdk.v5.consumeStream();
        expect((await result.steps).length).toStrictEqual(1);
      });

      it.skip('stopConditionCalls should be called for each stop condition', async () => {
        await result.aisdk.v5.consumeStream();
        expect(stopConditionCalls).toMatchInlineSnapshot(`
          [
            {
              "number": 0,
              "steps": [
                DefaultStepResult {
                  "content": [
                    {
                      "providerMetadata": undefined,
                      "text": "thinking",
                      "type": "reasoning",
                    },
                    {
                      "input": {
                        "value": "value",
                      },
                      "providerExecuted": undefined,
                      "providerMetadata": undefined,
                      "toolCallId": "call-1",
                      "toolName": "tool1",
                      "type": "tool-call",
                    },
                    {
                      "input": {
                        "value": "value",
                      },
                      "output": "result1",
                      "providerExecuted": undefined,
                      "providerMetadata": undefined,
                      "toolCallId": "call-1",
                      "toolName": "tool1",
                      "type": "tool-result",
                    },
                  ],
                  "finishReason": "tool-calls",
                  "providerMetadata": undefined,
                  "request": {},
                  "response": {
                    "headers": {
                      "call": "1",
                    },
                    "id": "id-0",
                    "messages": [
                      {
                        "content": [
                          {
                            "providerOptions": undefined,
                            "text": "thinking",
                            "type": "reasoning",
                          },
                          {
                            "input": {
                              "value": "value",
                            },
                            "providerExecuted": undefined,
                            "providerOptions": undefined,
                            "toolCallId": "call-1",
                            "toolName": "tool1",
                            "type": "tool-call",
                          },
                        ],
                        "role": "assistant",
                      },
                      {
                        "content": [
                          {
                            "output": {
                              "type": "text",
                              "value": "result1",
                            },
                            "toolCallId": "call-1",
                            "toolName": "tool1",
                            "type": "tool-result",
                          },
                        ],
                        "role": "tool",
                      },
                    ],
                    "modelId": "mock-model-id",
                    "timestamp": 1970-01-01T00:00:00.000Z,
                  },
                  "usage": {
                    "cachedInputTokens": undefined,
                    "inputTokens": 3,
                    "outputTokens": 10,
                    "reasoningTokens": undefined,
                    "totalTokens": 13,
                  },
                  "warnings": [],
                },
              ],
            },
            {
              "number": 1,
              "steps": [
                DefaultStepResult {
                  "content": [
                    {
                      "providerMetadata": undefined,
                      "text": "thinking",
                      "type": "reasoning",
                    },
                    {
                      "input": {
                        "value": "value",
                      },
                      "providerExecuted": undefined,
                      "providerMetadata": undefined,
                      "toolCallId": "call-1",
                      "toolName": "tool1",
                      "type": "tool-call",
                    },
                    {
                      "input": {
                        "value": "value",
                      },
                      "output": "result1",
                      "providerExecuted": undefined,
                      "providerMetadata": undefined,
                      "toolCallId": "call-1",
                      "toolName": "tool1",
                      "type": "tool-result",
                    },
                  ],
                  "finishReason": "tool-calls",
                  "providerMetadata": undefined,
                  "request": {},
                  "response": {
                    "headers": {
                      "call": "1",
                    },
                    "id": "id-0",
                    "messages": [
                      {
                        "content": [
                          {
                            "providerOptions": undefined,
                            "text": "thinking",
                            "type": "reasoning",
                          },
                          {
                            "input": {
                              "value": "value",
                            },
                            "providerExecuted": undefined,
                            "providerOptions": undefined,
                            "toolCallId": "call-1",
                            "toolName": "tool1",
                            "type": "tool-call",
                          },
                        ],
                        "role": "assistant",
                      },
                      {
                        "content": [
                          {
                            "output": {
                              "type": "text",
                              "value": "result1",
                            },
                            "toolCallId": "call-1",
                            "toolName": "tool1",
                            "type": "tool-result",
                          },
                        ],
                        "role": "tool",
                      },
                    ],
                    "modelId": "mock-model-id",
                    "timestamp": 1970-01-01T00:00:00.000Z,
                  },
                  "usage": {
                    "cachedInputTokens": undefined,
                    "inputTokens": 3,
                    "outputTokens": 10,
                    "reasoningTokens": undefined,
                    "totalTokens": 13,
                  },
                  "warnings": [],
                },
              ],
            },
          ]
        `);
      });
    });
  });

  describe('options.onFinish', () => {
    it.todo('should send correct information', async () => {
      const messageList = new MessageList();

      let result!: any;

      const resultObject = await loopFn({
        runId,
        messageList,
        models: createTestModels({
          stream: convertArrayToReadableStream([
            {
              type: 'response-metadata',
              id: 'id-0',
              modelId: 'mock-model-id',
              timestamp: new Date(0),
            },
            { type: 'text-start', id: '1' },
            { type: 'text-delta', id: '1', delta: 'Hello' },
            { type: 'text-delta', id: '1', delta: ', ' },
            {
              type: 'tool-call',
              toolCallId: 'call-1',
              toolName: 'tool1',
              input: `{ "value": "value" }`,
            },
            { type: 'text-delta', id: '1', delta: `world!` },
            { type: 'text-end', id: '1' },
            {
              type: 'finish',
              finishReason: 'stop',
              usage: testUsage,
              providerMetadata: {
                testProvider: { testKey: 'testValue' },
              },
            },
          ]),
          response: { headers: { call: '2' } },
        }),
        tools: {
          tool1: {
            inputSchema: z.object({ value: z.string() }),
            execute: async ({ value }) => `${value}-result`,
          },
        },
        options: {
          onFinish: async event => {
            result = event as unknown as typeof result;
          },
        },
        ...defaultSettings(),
      });

      await resultObject.aisdk.v5.consumeStream();

      console.log('test_result', JSON.stringify(result, null, 2));

      expect(result).toMatchInlineSnapshot(`
        {
          "content": [
            {
              "text": "Hello, world!",
              "type": "text",
            },
            {
              "toolCallId": "call-1",
              "toolName": "tool1",
              "type": "tool-call",
              "input": {
                "value": "value",
              },
            },
            {
              "input": {
                "value": "value",
              },
              "output": "value-result",
              "toolCallId": "call-1",
              "toolName": "tool1",
              "type": "tool-result",
            },
          ],
          "dynamicToolCalls": [],
          "dynamicToolResults": [],
          "files": [],
          "finishReason": "stop",
          "providerMetadata": {
            "testProvider": {
              "testKey": "testValue",
            },
          },
          "reasoning": [],
          "reasoningText": undefined,
          "request": {},
          "response": {
            "headers": {
              "call": "2",
            },
            "id": "id-0",
            "messages": [
              {
                "content": [
                  {
                    "text": "Hello, world!",
                    "type": "text",
                  },
                  {
                    "input": {
                      "value": "value",
                    },
                    "providerExecuted": undefined,
                    "toolCallId": "call-1",
                    "toolName": "tool1",
                    "type": "tool-call",
                  },
                ],
                "role": "assistant",
              },
              {
                "content": [
                  {
                    "output": {
                      "type": "text",
                      "value": "value-result",
                    },
                    "toolCallId": "call-1",
                    "toolName": "tool1",
                    "type": "tool-result",
                  },
                ],
                "role": "tool",
              },
            ],
            "modelId": "mock-model-id",
            "timestamp": 1970-01-01T00:00:00.000Z,
          },
          "sources": [],
          "staticToolCalls": [],
          "staticToolResults": [],
          "steps": [
            DefaultStepResult {
              "content": [
                {
                  "text": "Hello, world!",
                  "type": "text",
                },
                {
                  "input": {
                    "value": "value",
                  },
                  "providerExecuted": undefined,
                  "toolCallId": "call-1",
                  "toolName": "tool1",
                  "type": "tool-call",
                },
                {
                  "input": {
                    "value": "value",
                  },
                  "output": "value-result",
                  "providerExecuted": undefined,
                  "toolCallId": "call-1",
                  "toolName": "tool1",
                  "type": "tool-result",
                },
              ],
              "finishReason": "stop",
              "providerMetadata": {
                "testProvider": {
                  "testKey": "testValue",
                },
              },
              "request": {},
              "response": {
                "headers": {
                  "call": "2",
                },
                "id": "id-0",
                "messages": [
                  {
                    "content": [
                      {
                        "text": "Hello, world!",
                        "type": "text",
                      },
                      {
                        "input": {
                          "value": "value",
                        },
                        "providerExecuted": undefined,
                        "toolCallId": "call-1",
                        "toolName": "tool1",
                        "type": "tool-call",
                      },
                    ],
                    "role": "assistant",
                  },
                  {
                    "content": [
                      {
                        "output": {
                          "type": "text",
                          "value": "value-result",
                        },
                        "toolCallId": "call-1",
                        "toolName": "tool1",
                        "type": "tool-result",
                      },
                    ],
                    "role": "tool",
                  },
                ],
                "modelId": "mock-model-id",
                "timestamp": 1970-01-01T00:00:00.000Z,
              },
              "usage": {
                "cachedInputTokens": undefined,
                "inputTokens": 3,
                "outputTokens": 10,
                "reasoningTokens": undefined,
                "totalTokens": 13,
              },
              "warnings": [],
            },
          ],
          "text": "Hello, world!",
          "toolCalls": [
            {
              "input": {
                "value": "value",
              },
              "providerExecuted": undefined,
              "providerMetadata": undefined,
              "toolCallId": "call-1",
              "toolName": "tool1",
              "type": "tool-call",
            },
          ],
          "toolResults": [
            {
              "input": {
                "value": "value",
              },
              "output": "value-result",
              "providerExecuted": undefined,
              "providerMetadata": undefined,
              "toolCallId": "call-1",
              "toolName": "tool1",
              "type": "tool-result",
            },
          ],
          "totalUsage": {
            "cachedInputTokens": undefined,
            "inputTokens": 3,
            "outputTokens": 10,
            "reasoningTokens": undefined,
            "totalTokens": 13,
          },
          "usage": {
            "cachedInputTokens": undefined,
            "inputTokens": 3,
            "outputTokens": 10,
            "reasoningTokens": undefined,
            "totalTokens": 13,
          },
          "warnings": [],
        }
      `);
    });

    it.todo('should send sources', async () => {
      const messageList = new MessageList();
      let result!: any;

      const resultObject = await loopFn({
        runId,
        messageList,
        models: [{ id: 'test-model', maxRetries: 0, model: modelWithSources }],
        options: {
          onFinish: async event => {
            result = event as unknown as typeof result;
          },
        },
        ...defaultSettings(),
      });

      await resultObject.aisdk.v5.consumeStream();

      expect(result).toMatchInlineSnapshot(`
        {
          "content": [
            {
              "id": "123",
              "providerMetadata": {
                "provider": {
                  "custom": "value",
                },
              },
              "sourceType": "url",
              "title": "Example",
              "type": "source",
              "url": "https://example.com",
            },
            {
              "text": "Hello!",
              "type": "text",
            },
            {
              "id": "456",
              "providerMetadata": {
                "provider": {
                  "custom": "value2",
                },
              },
              "sourceType": "url",
              "title": "Example 2",
              "type": "source",
              "url": "https://example.com/2",
            },
          ],
          "dynamicToolCalls": [],
          "dynamicToolResults": [],
          "files": [],
          "finishReason": "stop",
          "reasoning": [],
          "reasoningText": undefined,
          "request": {},
          "response": {
            "headers": undefined,
            "id": "id-0",
            "messages": [
              {
                "content": [
                  {
                    "text": "Hello!",
                    "type": "text",
                  },
                ],
                "role": "assistant",
              },
            ],
            "modelId": "mock-model-id",
            "timestamp": 1970-01-01T00:00:00.000Z,
          },
          "sources": [
            {
              "id": "123",
              "providerMetadata": {
                "provider": {
                  "custom": "value",
                },
              },
              "sourceType": "url",
              "title": "Example",
              "type": "source",
              "url": "https://example.com",
            },
            {
              "id": "456",
              "providerMetadata": {
                "provider": {
                  "custom": "value2",
                },
              },
              "sourceType": "url",
              "title": "Example 2",
              "type": "source",
              "url": "https://example.com/2",
            },
          ],
          "staticToolCalls": [],
          "staticToolResults": [],
          "steps": [
            DefaultStepResult {
              "content": [
                {
                  "id": "123",
                  "providerMetadata": {
                    "provider": {
                      "custom": "value",
                    },
                  },
                  "sourceType": "url",
                  "title": "Example",
                  "type": "source",
                  "url": "https://example.com",
                },
                {
                  "text": "Hello!",
                  "type": "text",
                },
                {
                  "id": "456",
                  "providerMetadata": {
                    "provider": {
                      "custom": "value2",
                    },
                  },
                  "sourceType": "url",
                  "title": "Example 2",
                  "type": "source",
                  "url": "https://example.com/2",
                },
              ],
              "finishReason": "stop",
              "providerMetadata": undefined,
              "request": {},
              "response": {
                "headers": undefined,
                "id": "id-0",
                "messages": [
                  {
                    "content": [
                      {
                        "text": "Hello!",
                        "type": "text",
                      },
                    ],
                    "role": "assistant",
                  },
                ],
                "modelId": "mock-model-id",
                "timestamp": 1970-01-01T00:00:00.000Z,
              },
              "usage": {
                "cachedInputTokens": undefined,
                "inputTokens": 3,
                "outputTokens": 10,
                "reasoningTokens": undefined,
                "totalTokens": 13,
              },
              "warnings": [],
            },
          ],
          "text": "Hello!",
          "toolCalls": [],
          "toolResults": [],
          "totalUsage": {
            "cachedInputTokens": undefined,
            "inputTokens": 3,
            "outputTokens": 10,
            "reasoningTokens": undefined,
            "totalTokens": 13,
          },
          "usage": {
            "cachedInputTokens": undefined,
            "inputTokens": 3,
            "outputTokens": 10,
            "reasoningTokens": undefined,
            "totalTokens": 13,
          },
          "warnings": [],
        }
      `);
    });

    it.todo('should send files', async () => {
      let result!: any;

      const resultObject = await loopFn({
        runId,
        messageList: new MessageList(),
        models: [{ id: 'test-model', maxRetries: 0, model: modelWithFiles }],
        options: {
          onFinish: async event => {
            result = event as unknown as typeof result;
          },
        },
        ...defaultSettings(),
      });

      await resultObject.aisdk.v5.consumeStream();

      expect(result).toMatchInlineSnapshot(`
        {
          "content": [
            {
              "file": DefaultGeneratedFileWithType {
                "base64Data": "Hello World",
                "mediaType": "text/plain",
                "type": "file",
                "uint8ArrayData": undefined,
              },
              "type": "file",
            },
            {
              "text": "Hello!",
              "type": "text",
            },
            {
              "file": DefaultGeneratedFileWithType {
                "base64Data": "QkFVRw==",
                "mediaType": "image/jpeg",
                "type": "file",
                "uint8ArrayData": undefined,
              },
              "type": "file",
            },
          ],
          "dynamicToolCalls": [],
          "dynamicToolResults": [],
          "files": [
            DefaultGeneratedFileWithType {
              "base64Data": "Hello World",
              "mediaType": "text/plain",
              "type": "file",
              "uint8ArrayData": undefined,
            },
            DefaultGeneratedFileWithType {
              "base64Data": "QkFVRw==",
              "mediaType": "image/jpeg",
              "type": "file",
              "uint8ArrayData": undefined,
            },
          ],
          "finishReason": "stop",
          "reasoning": [],
          "reasoningText": undefined,
          "request": {},
          "response": {
            "headers": undefined,
            "id": "id-0",
            "messages": [
              {
                "content": [
                  {
                    "data": "Hello World",
                    "mediaType": "text/plain",
                    "providerOptions": undefined,
                    "type": "file",
                  },
                  {
                    "text": "Hello!",
                    "type": "text",
                  },
                  {
                    "data": "QkFVRw==",
                    "mediaType": "image/jpeg",
                    "providerOptions": undefined,
                    "type": "file",
                  },
                ],
                "role": "assistant",
              },
            ],
            "modelId": "mock-model-id",
            "timestamp": 1970-01-01T00:00:00.000Z,
          },
          "sources": [],
          "staticToolCalls": [],
          "staticToolResults": [],
          "steps": [
            DefaultStepResult {
              "content": [
                {
                  "file": DefaultGeneratedFileWithType {
                    "base64Data": "Hello World",
                    "mediaType": "text/plain",
                    "type": "file",
                    "uint8ArrayData": undefined,
                  },
                  "type": "file",
                },
                {
                  "text": "Hello!",
                  "type": "text",
                },
                {
                  "file": DefaultGeneratedFileWithType {
                    "base64Data": "QkFVRw==",
                    "mediaType": "image/jpeg",
                    "type": "file",
                    "uint8ArrayData": undefined,
                  },
                  "type": "file",
                },
              ],
              "finishReason": "stop",
              "providerMetadata": undefined,
              "request": {},
              "response": {
                "headers": undefined,
                "id": "id-0",
                "messages": [
                  {
                    "content": [
                      {
                        "data": "Hello World",
                        "mediaType": "text/plain",
                        "providerOptions": undefined,
                        "type": "file",
                      },
                      {
                        "text": "Hello!",
                        "type": "text",
                      },
                      {
                        "data": "QkFVRw==",
                        "mediaType": "image/jpeg",
                        "providerOptions": undefined,
                        "type": "file",
                      },
                    ],
                    "role": "assistant",
                  },
                ],
                "modelId": "mock-model-id",
                "timestamp": 1970-01-01T00:00:00.000Z,
              },
              "usage": {
                "cachedInputTokens": undefined,
                "inputTokens": 3,
                "outputTokens": 10,
                "reasoningTokens": undefined,
                "totalTokens": 13,
              },
              "warnings": [],
            },
          ],
          "text": "Hello!",
          "toolCalls": [],
          "toolResults": [],
          "totalUsage": {
            "cachedInputTokens": undefined,
            "inputTokens": 3,
            "outputTokens": 10,
            "reasoningTokens": undefined,
            "totalTokens": 13,
          },
          "usage": {
            "cachedInputTokens": undefined,
            "inputTokens": 3,
            "outputTokens": 10,
            "reasoningTokens": undefined,
            "totalTokens": 13,
          },
          "warnings": [],
        }
      `);
    });

    it('should not prevent error from being forwarded', async () => {
      const messageList = new MessageList();
      messageList.add(
        {
          role: 'user',
          content: 'test-input',
        },
        'input',
      );

      const result = await loopFn({
        runId,
        models: [
          {
            id: 'test-model',
            maxRetries: 0,
            model: new MockLanguageModelV2({
              doStream: async () => {
                throw new Error('test error');
              },
            }),
          },
        ],
        messageList,
        options: {
          onFinish() {}, // just defined; do nothing
          onError: () => {},
        },
        _internal: {
          generateId: mockId({ prefix: 'id' }),
        },
      });

      expect((await convertAsyncIterableToArray(result.aisdk.v5.fullStream as any)).slice(0, 3)).toStrictEqual([
        {
          type: 'start',
        },
        {
          type: 'start-step',
          request: {},
          warnings: [],
        },
        {
          type: 'error',
          error: new Error('test error'),
        },
      ]);
    });
  });

  describe('options.onChunk', () => {
    let result: Array<
      Extract<
        TextStreamPart<any>,
        {
          type:
            | 'text-delta'
            | 'reasoning-delta'
            | 'source'
            | 'tool-call'
            | 'tool-input-start'
            | 'tool-input-delta'
            | 'tool-result'
            | 'raw';
        }
      >
    >;

    beforeEach(async () => {
      const messageList = new MessageList();
      messageList.add(
        {
          role: 'user',
          content: 'test-input',
        },
        'input',
      );

      result = [];

      const resultObject = await loopFn({
        runId,
        models: createTestModels({
          stream: convertArrayToReadableStream([
            { type: 'text-start', id: '1' },
            { type: 'text-delta', id: '1', delta: 'Hello' },
            { type: 'text-end', id: '1' },
            { type: 'tool-input-start', id: '2', toolName: 'tool1' },
            { type: 'tool-input-delta', id: '2', delta: '{"value": "' },
            { type: 'reasoning-start', id: '3' },
            { type: 'reasoning-delta', id: '3', delta: 'Feeling clever' },
            { type: 'reasoning-end', id: '3' },
            { type: 'tool-input-delta', id: '2', delta: 'test' },
            { type: 'tool-input-delta', id: '2', delta: '"}' },
            {
              type: 'source',
              sourceType: 'url',
              id: '123',
              url: 'https://example.com',
              title: 'Example',
              providerMetadata: { provider: { custom: 'value' } },
            },
            { type: 'tool-input-end', id: '2' },
            {
              type: 'tool-call',
              toolCallId: '2',
              toolName: 'tool1',
              input: `{ "value": "test" }`,
              providerMetadata: { provider: { custom: 'value' } },
            },
            { type: 'text-start', id: '4' },
            { type: 'text-delta', id: '4', delta: ' World' },
            { type: 'text-end', id: '4' },
            {
              type: 'finish',
              finishReason: 'stop',
              usage: testUsage2,
            },
          ]),
        }),
        tools: {
          tool1: {
            inputSchema: z.object({ value: z.string() }),
            execute: async ({ value }) => `${value}-result`,
          },
        },
        messageList,
        options: {
          onChunk(event) {
            result.push((event as any).chunk);
          },
        },
      });

      await resultObject.aisdk.v5.consumeStream();
    });

    it('should return events in order', async () => {
      expect(result).toMatchInlineSnapshot(`
        [
          {
            "id": "1",
            "providerMetadata": undefined,
            "text": "Hello",
            "type": "text-delta",
          },
          {
            "dynamic": false,
            "id": "2",
            "providerExecuted": undefined,
            "providerMetadata": undefined,
            "toolName": "tool1",
            "type": "tool-input-start",
          },
          {
            "delta": "{"value": "",
            "id": "2",
            "providerMetadata": undefined,
            "type": "tool-input-delta",
          },
          {
            "id": "3",
            "providerMetadata": undefined,
            "text": "Feeling clever",
            "type": "reasoning-delta",
          },
          {
            "delta": "test",
            "id": "2",
            "providerMetadata": undefined,
            "type": "tool-input-delta",
          },
          {
            "delta": ""}",
            "id": "2",
            "providerMetadata": undefined,
            "type": "tool-input-delta",
          },
          {
            "filename": undefined,
            "id": "123",
            "mediaType": undefined,
            "providerMetadata": {
              "provider": {
                "custom": "value",
              },
            },
            "sourceType": "url",
            "title": "Example",
            "type": "source",
            "url": "https://example.com",
          },
          {
            "input": {
              "value": "test",
            },
            "providerExecuted": undefined,
            "providerMetadata": {
              "provider": {
                "custom": "value",
              },
            },
            "toolCallId": "2",
            "toolName": "tool1",
            "type": "tool-call",
          },
          {
            "id": "4",
            "providerMetadata": undefined,
            "text": " World",
            "type": "text-delta",
          },
          {
            "input": {
              "value": "test",
            },
            "output": "test-result",
            "providerExecuted": undefined,
            "toolCallId": "2",
            "toolName": "tool1",
            "type": "tool-result",
          },
        ]
      `);
    });
  });

  //   describe.skip('options.transform', () => {
  //     describe('with base transformation', () => {
  //       const upperCaseTransform = () =>
  //         new TransformStream<
  //           TextStreamPart<{ tool1: Tool<{ value: string }> }>,
  //           TextStreamPart<{ tool1: Tool<{ value: string }> }>
  //         >({
  //           transform(chunk, controller) {
  //             if (chunk.type === 'text-delta' || chunk.type === 'reasoning-delta') {
  //               chunk.text = chunk.text.toUpperCase();
  //             }

  //             if (chunk.type === 'tool-input-delta') {
  //               chunk.delta = chunk.delta.toUpperCase();
  //             }

  //             // assuming test arg structure:
  //             if (chunk.type === 'tool-call' && !chunk.dynamic) {
  //               chunk.input = {
  //                 ...chunk.input,
  //                 value: chunk.input.value.toUpperCase(),
  //               };
  //             }

  //             if (chunk.type === 'tool-result' && !chunk.dynamic) {
  //               chunk.output = chunk.output.toUpperCase();
  //               chunk.input = {
  //                 ...chunk.input,
  //                 value: chunk.input.value.toUpperCase(),
  //               };
  //             }

  //             if (chunk.type === 'start-step') {
  //               if (chunk.request.body != null) {
  //                 chunk.request.body = (chunk.request.body as string).toUpperCase();
  //               }
  //             }

  //             if (chunk.type === 'finish-step') {
  //               if (chunk.providerMetadata?.testProvider != null) {
  //                 chunk.providerMetadata.testProvider = {
  //                   testKey: 'TEST VALUE',
  //                 };
  //               }
  //             }

  //             controller.enqueue(chunk);
  //           },
  //         });

  //       it('should transform the stream', async () => {
  //         const result = streamText({
  //           models: createTestModels(),
  //           experimental_transform: upperCaseTransform,
  //           prompt: 'test-input',
  //         });

  //         expect(await convertAsyncIterableToArray(result.textStream)).toStrictEqual(['HELLO', ', ', 'WORLD!']);
  //       });

  //       it('result.text should be transformed', async () => {
  //         const result = streamText({
  //           models: createTestModels(),
  //           experimental_transform: upperCaseTransform,
  //           prompt: 'test-input',
  //         });

  //         await result.consumeStream();

  //         expect(await result.text).toStrictEqual('HELLO, WORLD!');
  //       });

  //       it('result.response.messages should be transformed', async () => {
  //         const result = streamText({
  //           models: createTestModels(),
  //           experimental_transform: upperCaseTransform,
  //           prompt: 'test-input',
  //         });

  //         await result.consumeStream();

  //         expect(await result.response).toStrictEqual({
  //           id: expect.any(String),
  //           timestamp: expect.any(Date),
  //           modelId: expect.any(String),
  //           headers: undefined,
  //           messages: [
  //             {
  //               role: 'assistant',
  //               content: [
  //                 {
  //                   providerOptions: undefined,
  //                   text: 'HELLO, WORLD!',
  //                   type: 'text',
  //                 },
  //               ],
  //             },
  //           ],
  //         });
  //       });

  //       it('result.totalUsage should be transformed', async () => {
  //         const result = streamText({
  //           models: createTestModels({
  //             stream: convertArrayToReadableStream([
  //               { type: 'text-start', id: '1' },
  //               { type: 'text-delta', id: '1', delta: 'Hello' },
  //               { type: 'text-end', id: '1' },
  //               {
  //                 type: 'finish',
  //                 finishReason: 'stop',
  //                 usage: testUsage,
  //               },
  //             ]),
  //           }),
  //           experimental_transform: () =>
  //             new TransformStream<TextStreamPart<any>, TextStreamPart<any>>({
  //               transform(chunk, controller) {
  //                 if (chunk.type === 'finish') {
  //                   chunk.totalUsage = {
  //                     inputTokens: 200,
  //                     outputTokens: 300,
  //                     totalTokens: undefined,
  //                     reasoningTokens: undefined,
  //                     cachedInputTokens: undefined,
  //                   };
  //                 }
  //                 controller.enqueue(chunk);
  //               },
  //             }),
  //           prompt: 'test-input',
  //         });

  //         await result.consumeStream();

  //         expect(await result.totalUsage).toStrictEqual({
  //           inputTokens: 200,
  //           outputTokens: 300,
  //           totalTokens: undefined,
  //           reasoningTokens: undefined,
  //           cachedInputTokens: undefined,
  //         });
  //       });

  //       it('result.finishReason should be transformed', async () => {
  //         const result = streamText({
  //           models: createTestModels({
  //             stream: convertArrayToReadableStream([
  //               { type: 'text-start', id: '1' },
  //               { type: 'text-delta', id: '1', delta: 'Hello' },
  //               { type: 'text-end', id: '1' },
  //               {
  //                 type: 'finish',
  //                 finishReason: 'length',
  //                 usage: testUsage,
  //               },
  //             ]),
  //           }),
  //           experimental_transform: () =>
  //             new TransformStream<TextStreamPart<any>, TextStreamPart<any>>({
  //               transform(chunk, controller) {
  //                 if (chunk.type === 'finish') {
  //                   chunk.finishReason = 'stop';
  //                 }
  //                 controller.enqueue(chunk);
  //               },
  //             }),
  //           prompt: 'test-input',
  //         });

  //         await result.consumeStream();

  //         expect(await result.finishReason).toStrictEqual('stop');
  //       });

  //       it('result.toolCalls should be transformed', async () => {
  //         const result = streamText({
  //           models: createTestModels({
  //             stream: convertArrayToReadableStream([
  //               { type: 'text-start', id: '1' },
  //               { type: 'text-delta', id: '1', delta: 'Hello, ' },
  //               { type: 'text-delta', id: '1', delta: 'world!' },
  //               { type: 'text-end', id: '1' },
  //               {
  //                 type: 'tool-call',
  //                 toolCallId: 'call-1',
  //                 toolName: 'tool1',
  //                 input: `{ "value": "value" }`,
  //               },
  //               {
  //                 type: 'finish',
  //                 finishReason: 'stop',
  //                 usage: testUsage,
  //               },
  //             ]),
  //           }),
  //           tools: {
  //             tool1: {
  //               inputSchema: z.object({ value: z.string() }),
  //               execute: async () => 'result1',
  //             },
  //           },
  //           experimental_transform: upperCaseTransform,
  //           prompt: 'test-input',
  //         });

  //         await result.consumeStream();

  //         expect(await result.toolCalls).toMatchInlineSnapshot(`
  //           [
  //             {
  //               "input": {
  //                 "value": "VALUE",
  //               },
  //               "providerExecuted": undefined,
  //               "providerMetadata": undefined,
  //               "toolCallId": "call-1",
  //               "toolName": "tool1",
  //               "type": "tool-call",
  //             },
  //           ]
  //         `);
  //       });

  //       it('result.toolResults should be transformed', async () => {
  //         const result = streamText({
  //           models: createTestModels({
  //             stream: convertArrayToReadableStream([
  //               { type: 'text-start', id: '1' },
  //               { type: 'text-delta', id: '1', delta: 'Hello, ' },
  //               { type: 'text-delta', id: '1', delta: 'world!' },
  //               { type: 'text-end', id: '1' },
  //               {
  //                 type: 'tool-call',
  //                 toolCallId: 'call-1',
  //                 toolName: 'tool1',
  //                 input: `{ "value": "value" }`,
  //               },
  //               {
  //                 type: 'finish',
  //                 finishReason: 'stop',
  //                 usage: testUsage,
  //               },
  //             ]),
  //           }),
  //           tools: {
  //             tool1: {
  //               inputSchema: z.object({ value: z.string() }),
  //               execute: async () => 'result1',
  //             },
  //           },
  //           experimental_transform: upperCaseTransform,
  //           prompt: 'test-input',
  //         });

  //         await result.consumeStream();

  //         expect(await result.toolResults).toMatchInlineSnapshot(`
  //           [
  //             {
  //               "input": {
  //                 "value": "VALUE",
  //               },
  //               "output": "RESULT1",
  //               "providerExecuted": undefined,
  //               "providerMetadata": undefined,
  //               "toolCallId": "call-1",
  //               "toolName": "tool1",
  //               "type": "tool-result",
  //             },
  //           ]
  //         `);
  //       });

  //       it('result.steps should be transformed', async () => {
  //         const result = streamText({
  //           models: createTestModels({
  //             stream: convertArrayToReadableStream([
  //               {
  //                 type: 'response-metadata',
  //                 id: 'id-0',
  //                 modelId: 'mock-model-id',
  //                 timestamp: new Date(0),
  //               },
  //               { type: 'text-start', id: '1' },
  //               { type: 'text-delta', id: '1', delta: 'Hello, ' },
  //               { type: 'text-delta', id: '1', delta: 'world!' },
  //               { type: 'text-end', id: '1' },
  //               {
  //                 type: 'tool-call',
  //                 toolCallId: 'call-1',
  //                 toolName: 'tool1',
  //                 input: `{ "value": "value" }`,
  //               },
  //               {
  //                 type: 'finish',
  //                 finishReason: 'stop',
  //                 usage: testUsage,
  //               },
  //             ]),
  //           }),
  //           tools: {
  //             tool1: {
  //               inputSchema: z.object({ value: z.string() }),
  //               execute: async () => 'result1',
  //             },
  //           },
  //           experimental_transform: upperCaseTransform,
  //           prompt: 'test-input',
  //         });

  //         result.consumeStream();

  //         expect(await result.steps).toMatchInlineSnapshot(`
  //           [
  //             DefaultStepResult {
  //               "content": [
  //                 {
  //                   "providerMetadata": undefined,
  //                   "text": "HELLO, WORLD!",
  //                   "type": "text",
  //                 },
  //                 {
  //                   "input": {
  //                     "value": "VALUE",
  //                   },
  //                   "providerExecuted": undefined,
  //                   "providerMetadata": undefined,
  //                   "toolCallId": "call-1",
  //                   "toolName": "tool1",
  //                   "type": "tool-call",
  //                 },
  //                 {
  //                   "input": {
  //                     "value": "VALUE",
  //                   },
  //                   "output": "RESULT1",
  //                   "providerExecuted": undefined,
  //                   "providerMetadata": undefined,
  //                   "toolCallId": "call-1",
  //                   "toolName": "tool1",
  //                   "type": "tool-result",
  //                 },
  //               ],
  //               "finishReason": "stop",
  //               "providerMetadata": undefined,
  //               "request": {},
  //               "response": {
  //                 "headers": undefined,
  //                 "id": "id-0",
  //                 "messages": [
  //                   {
  //                     "content": [
  //                       {
  //                         "providerOptions": undefined,
  //                         "text": "HELLO, WORLD!",
  //                         "type": "text",
  //                       },
  //                       {
  //                         "input": {
  //                           "value": "VALUE",
  //                         },
  //                         "providerExecuted": undefined,
  //                         "providerOptions": undefined,
  //                         "toolCallId": "call-1",
  //                         "toolName": "tool1",
  //                         "type": "tool-call",
  //                       },
  //                     ],
  //                     "role": "assistant",
  //                   },
  //                   {
  //                     "content": [
  //                       {
  //                         "output": {
  //                           "type": "text",
  //                           "value": "RESULT1",
  //                         },
  //                         "toolCallId": "call-1",
  //                         "toolName": "tool1",
  //                         "type": "tool-result",
  //                       },
  //                     ],
  //                     "role": "tool",
  //                   },
  //                 ],
  //                 "modelId": "mock-model-id",
  //                 "timestamp": 1970-01-01T00:00:00.000Z,
  //               },
  //               "usage": {
  //                 "cachedInputTokens": undefined,
  //                 "inputTokens": 3,
  //                 "outputTokens": 10,
  //                 "reasoningTokens": undefined,
  //                 "totalTokens": 13,
  //               },
  //               "warnings": [],
  //             },
  //           ]
  //         `);
  //       });

  //       it('result.request should be transformed', async () => {
  //         const result = streamText({
  //           models: createTestModels({
  //             stream: convertArrayToReadableStream([
  //               {
  //                 type: 'response-metadata',
  //                 id: 'id-0',
  //                 modelId: 'mock-model-id',
  //                 timestamp: new Date(0),
  //               },
  //               { type: 'text-start', id: '1' },
  //               { type: 'text-delta', id: '1', delta: 'Hello' },
  //               { type: 'text-end', id: '1' },
  //               {
  //                 type: 'finish',
  //                 finishReason: 'stop',
  //                 usage: testUsage,
  //               },
  //             ]),
  //             request: { body: 'test body' },
  //           }),
  //           prompt: 'test-input',
  //           experimental_transform: upperCaseTransform,
  //         });

  //         result.consumeStream();

  //         expect(await result.request).toStrictEqual({
  //           body: 'TEST BODY',
  //         });
  //       });

  //       it('result.providerMetadata should be transformed', async () => {
  //         const result = streamText({
  //           models: createTestModels({
  //             stream: convertArrayToReadableStream([
  //               {
  //                 type: 'response-metadata',
  //                 id: 'id-0',
  //                 modelId: 'mock-model-id',
  //                 timestamp: new Date(0),
  //               },
  //               { type: 'text-start', id: '1' },
  //               { type: 'text-delta', id: '1', delta: 'Hello' },
  //               { type: 'text-end', id: '1' },
  //               {
  //                 type: 'finish',
  //                 finishReason: 'stop',
  //                 usage: testUsage,
  //                 providerMetadata: {
  //                   testProvider: {
  //                     testKey: 'testValue',
  //                   },
  //                 },
  //               },
  //             ]),
  //             request: { body: 'test body' },
  //           }),
  //           prompt: 'test-input',
  //           experimental_transform: upperCaseTransform,
  //         });

  //         result.consumeStream();

  //         expect(JSON.stringify(await result.providerMetadata)).toStrictEqual(
  //           JSON.stringify({
  //             testProvider: {
  //               testKey: 'TEST VALUE',
  //             },
  //           }),
  //         );
  //       });

  //       it('options.onFinish should receive transformed data', async () => {
  //         let result!: Parameters<Required<Parameters<typeof streamText>[0]>['onFinish']>[0];

  //         const resultObject = streamText({
  //           models: createTestModels({
  //             stream: convertArrayToReadableStream([
  //               {
  //                 type: 'response-metadata',
  //                 id: 'id-0',
  //                 modelId: 'mock-model-id',
  //                 timestamp: new Date(0),
  //               },
  //               { type: 'text-start', id: '1' },
  //               { type: 'text-delta', id: '1', delta: 'Hello' },
  //               { type: 'text-delta', id: '1', delta: ', ' },
  //               {
  //                 type: 'tool-call',
  //                 toolCallId: 'call-1',
  //                 toolName: 'tool1',
  //                 input: `{ "value": "value" }`,
  //               },
  //               { type: 'text-delta', id: '1', delta: 'world!' },
  //               { type: 'text-end', id: '1' },
  //               {
  //                 type: 'finish',
  //                 finishReason: 'stop',
  //                 usage: testUsage,
  //                 providerMetadata: {
  //                   testProvider: { testKey: 'testValue' },
  //                 },
  //               },
  //             ]),
  //             response: { headers: { call: '2' } },
  //           }),
  //           tools: {
  //             tool1: {
  //               inputSchema: z.object({ value: z.string() }),
  //               execute: async ({ value }) => `${value}-result`,
  //             },
  //           },
  //           prompt: 'test-input',
  //           onFinish: async event => {
  //             result = event as unknown as typeof result;
  //           },
  //           experimental_transform: upperCaseTransform,
  //         });

  //         await resultObject.consumeStream();

  //         expect(result).toMatchInlineSnapshot(`
  //           {
  //             "content": [
  //               {
  //                 "providerMetadata": undefined,
  //                 "text": "HELLO, WORLD!",
  //                 "type": "text",
  //               },
  //               {
  //                 "input": {
  //                   "value": "VALUE",
  //                 },
  //                 "providerExecuted": undefined,
  //                 "providerMetadata": undefined,
  //                 "toolCallId": "call-1",
  //                 "toolName": "tool1",
  //                 "type": "tool-call",
  //               },
  //               {
  //                 "input": {
  //                   "value": "VALUE",
  //                 },
  //                 "output": "VALUE-RESULT",
  //                 "providerExecuted": undefined,
  //                 "providerMetadata": undefined,
  //                 "toolCallId": "call-1",
  //                 "toolName": "tool1",
  //                 "type": "tool-result",
  //               },
  //             ],
  //             "dynamicToolCalls": [],
  //             "dynamicToolResults": [],
  //             "files": [],
  //             "finishReason": "stop",
  //             "providerMetadata": {
  //               "testProvider": {
  //                 "testKey": "TEST VALUE",
  //               },
  //             },
  //             "reasoning": [],
  //             "reasoningText": undefined,
  //             "request": {},
  //             "response": {
  //               "headers": {
  //                 "call": "2",
  //               },
  //               "id": "id-0",
  //               "messages": [
  //                 {
  //                   "content": [
  //                     {
  //                       "providerOptions": undefined,
  //                       "text": "HELLO, WORLD!",
  //                       "type": "text",
  //                     },
  //                     {
  //                       "input": {
  //                         "value": "VALUE",
  //                       },
  //                       "providerExecuted": undefined,
  //                       "providerOptions": undefined,
  //                       "toolCallId": "call-1",
  //                       "toolName": "tool1",
  //                       "type": "tool-call",
  //                     },
  //                   ],
  //                   "role": "assistant",
  //                 },
  //                 {
  //                   "content": [
  //                     {
  //                       "output": {
  //                         "type": "text",
  //                         "value": "VALUE-RESULT",
  //                       },
  //                       "toolCallId": "call-1",
  //                       "toolName": "tool1",
  //                       "type": "tool-result",
  //                     },
  //                   ],
  //                   "role": "tool",
  //                 },
  //               ],
  //               "modelId": "mock-model-id",
  //               "timestamp": 1970-01-01T00:00:00.000Z,
  //             },
  //             "sources": [],
  //             "staticToolCalls": [],
  //             "staticToolResults": [],
  //             "steps": [
  //               DefaultStepResult {
  //                 "content": [
  //                   {
  //                     "providerMetadata": undefined,
  //                     "text": "HELLO, WORLD!",
  //                     "type": "text",
  //                   },
  //                   {
  //                     "input": {
  //                       "value": "VALUE",
  //                     },
  //                     "providerExecuted": undefined,
  //                     "providerMetadata": undefined,
  //                     "toolCallId": "call-1",
  //                     "toolName": "tool1",
  //                     "type": "tool-call",
  //                   },
  //                   {
  //                     "input": {
  //                       "value": "VALUE",
  //                     },
  //                     "output": "VALUE-RESULT",
  //                     "providerExecuted": undefined,
  //                     "providerMetadata": undefined,
  //                     "toolCallId": "call-1",
  //                     "toolName": "tool1",
  //                     "type": "tool-result",
  //                   },
  //                 ],
  //                 "finishReason": "stop",
  //                 "providerMetadata": {
  //                   "testProvider": {
  //                     "testKey": "TEST VALUE",
  //                   },
  //                 },
  //                 "request": {},
  //                 "response": {
  //                   "headers": {
  //                     "call": "2",
  //                   },
  //                   "id": "id-0",
  //                   "messages": [
  //                     {
  //                       "content": [
  //                         {
  //                           "providerOptions": undefined,
  //                           "text": "HELLO, WORLD!",
  //                           "type": "text",
  //                         },
  //                         {
  //                           "input": {
  //                             "value": "VALUE",
  //                           },
  //                           "providerExecuted": undefined,
  //                           "providerOptions": undefined,
  //                           "toolCallId": "call-1",
  //                           "toolName": "tool1",
  //                           "type": "tool-call",
  //                         },
  //                       ],
  //                       "role": "assistant",
  //                     },
  //                     {
  //                       "content": [
  //                         {
  //                           "output": {
  //                             "type": "text",
  //                             "value": "VALUE-RESULT",
  //                           },
  //                           "toolCallId": "call-1",
  //                           "toolName": "tool1",
  //                           "type": "tool-result",
  //                         },
  //                       ],
  //                       "role": "tool",
  //                     },
  //                   ],
  //                   "modelId": "mock-model-id",
  //                   "timestamp": 1970-01-01T00:00:00.000Z,
  //                 },
  //                 "usage": {
  //                   "cachedInputTokens": undefined,
  //                   "inputTokens": 3,
  //                   "outputTokens": 10,
  //                   "reasoningTokens": undefined,
  //                   "totalTokens": 13,
  //                 },
  //                 "warnings": [],
  //               },
  //             ],
  //             "text": "HELLO, WORLD!",
  //             "toolCalls": [
  //               {
  //                 "input": {
  //                   "value": "VALUE",
  //                 },
  //                 "providerExecuted": undefined,
  //                 "providerMetadata": undefined,
  //                 "toolCallId": "call-1",
  //                 "toolName": "tool1",
  //                 "type": "tool-call",
  //               },
  //             ],
  //             "toolResults": [
  //               {
  //                 "input": {
  //                   "value": "VALUE",
  //                 },
  //                 "output": "VALUE-RESULT",
  //                 "providerExecuted": undefined,
  //                 "providerMetadata": undefined,
  //                 "toolCallId": "call-1",
  //                 "toolName": "tool1",
  //                 "type": "tool-result",
  //               },
  //             ],
  //             "totalUsage": {
  //               "cachedInputTokens": undefined,
  //               "inputTokens": 3,
  //               "outputTokens": 10,
  //               "reasoningTokens": undefined,
  //               "totalTokens": 13,
  //             },
  //             "usage": {
  //               "cachedInputTokens": undefined,
  //               "inputTokens": 3,
  //               "outputTokens": 10,
  //               "reasoningTokens": undefined,
  //               "totalTokens": 13,
  //             },
  //             "warnings": [],
  //           }
  //         `);
  //       });

  //       it('options.onStepFinish should receive transformed data', async () => {
  //         let result!: Parameters<Required<Parameters<typeof streamText>[0]>['onStepFinish']>[0];

  //         const resultObject = streamText({
  //           models: createTestModels({
  //             stream: convertArrayToReadableStream([
  //               {
  //                 type: 'response-metadata',
  //                 id: 'id-0',
  //                 modelId: 'mock-model-id',
  //                 timestamp: new Date(0),
  //               },
  //               { type: 'text-start', id: '1' },
  //               { type: 'text-delta', id: '1', delta: 'Hello' },
  //               { type: 'text-delta', id: '1', delta: ', ' },
  //               {
  //                 type: 'tool-call',
  //                 toolCallId: 'call-1',
  //                 toolName: 'tool1',
  //                 input: `{ "value": "value" }`,
  //               },
  //               { type: 'text-delta', id: '1', delta: 'world!' },
  //               { type: 'text-end', id: '1' },
  //               {
  //                 type: 'finish',
  //                 finishReason: 'stop',
  //                 usage: testUsage,
  //                 providerMetadata: {
  //                   testProvider: { testKey: 'testValue' },
  //                 },
  //               },
  //             ]),
  //             response: { headers: { call: '2' } },
  //           }),
  //           tools: {
  //             tool1: tool({
  //               inputSchema: z.object({ value: z.string() }),
  //               execute: async ({ value }) => `${value}-result`,
  //             }),
  //           },
  //           prompt: 'test-input',
  //           onStepFinish: async event => {
  //             result = event as unknown as typeof result;
  //           },
  //           experimental_transform: upperCaseTransform,
  //         });

  //         await resultObject.consumeStream();

  //         expect(result).toMatchInlineSnapshot(`
  //           DefaultStepResult {
  //             "content": [
  //               {
  //                 "providerMetadata": undefined,
  //                 "text": "HELLO, WORLD!",
  //                 "type": "text",
  //               },
  //               {
  //                 "input": {
  //                   "value": "VALUE",
  //                 },
  //                 "providerExecuted": undefined,
  //                 "providerMetadata": undefined,
  //                 "toolCallId": "call-1",
  //                 "toolName": "tool1",
  //                 "type": "tool-call",
  //               },
  //               {
  //                 "input": {
  //                   "value": "VALUE",
  //                 },
  //                 "output": "VALUE-RESULT",
  //                 "providerExecuted": undefined,
  //                 "providerMetadata": undefined,
  //                 "toolCallId": "call-1",
  //                 "toolName": "tool1",
  //                 "type": "tool-result",
  //               },
  //             ],
  //             "finishReason": "stop",
  //             "providerMetadata": {
  //               "testProvider": {
  //                 "testKey": "TEST VALUE",
  //               },
  //             },
  //             "request": {},
  //             "response": {
  //               "headers": {
  //                 "call": "2",
  //               },
  //               "id": "id-0",
  //               "messages": [
  //                 {
  //                   "content": [
  //                     {
  //                       "providerOptions": undefined,
  //                       "text": "HELLO, WORLD!",
  //                       "type": "text",
  //                     },
  //                     {
  //                       "input": {
  //                         "value": "VALUE",
  //                       },
  //                       "providerExecuted": undefined,
  //                       "providerOptions": undefined,
  //                       "toolCallId": "call-1",
  //                       "toolName": "tool1",
  //                       "type": "tool-call",
  //                     },
  //                   ],
  //                   "role": "assistant",
  //                 },
  //                 {
  //                   "content": [
  //                     {
  //                       "output": {
  //                         "type": "text",
  //                         "value": "VALUE-RESULT",
  //                       },
  //                       "toolCallId": "call-1",
  //                       "toolName": "tool1",
  //                       "type": "tool-result",
  //                     },
  //                   ],
  //                   "role": "tool",
  //                 },
  //               ],
  //               "modelId": "mock-model-id",
  //               "timestamp": 1970-01-01T00:00:00.000Z,
  //             },
  //             "usage": {
  //               "cachedInputTokens": undefined,
  //               "inputTokens": 3,
  //               "outputTokens": 10,
  //               "reasoningTokens": undefined,
  //               "totalTokens": 13,
  //             },
  //             "warnings": [],
  //           }
  //         `);
  //       });

  //       it('telemetry should record transformed data when enabled', async () => {
  //         const tracer = new MockTracer();

  //         const result = streamText({
  //           models: createTestModels({
  //             stream: convertArrayToReadableStream([
  //               {
  //                 type: 'response-metadata',
  //                 id: 'id-0',
  //                 modelId: 'mock-model-id',
  //                 timestamp: new Date(0),
  //               },
  //               { type: 'text-start', id: '1' },
  //               { type: 'text-delta', id: '1', delta: 'Hello' },
  //               { type: 'text-delta', id: '1', delta: ', ' },
  //               {
  //                 type: 'tool-call',
  //                 toolCallId: 'call-1',
  //                 toolName: 'tool1',
  //                 input: `{ "value": "value" }`,
  //               },
  //               { type: 'text-delta', id: '1', delta: 'world!' },
  //               { type: 'text-end', id: '1' },
  //               {
  //                 type: 'finish',
  //                 finishReason: 'stop',
  //                 usage: testUsage,
  //                 providerMetadata: {
  //                   testProvider: { testKey: 'testValue' },
  //                 },
  //               },
  //             ]),
  //           }),
  //           tools: {
  //             tool1: tool({
  //               inputSchema: z.object({ value: z.string() }),
  //               execute: async ({ value }) => `${value}-result`,
  //             }),
  //           },
  //           prompt: 'test-input',
  //           experimental_transform: upperCaseTransform,
  //           experimental_telemetry: { isEnabled: true, tracer },
  //           _internal: { now: mockValues(0, 100, 500) },
  //         });

  //         await result.consumeStream();

  //         expect(tracer.jsonSpans).toMatchSnapshot();
  //       });

  //       it('it should send transformed chunks to onChunk', async () => {
  //         const result: Array<
  //           Extract<
  //             TextStreamPart<any>,
  //             {
  //               type:
  //                 | 'text-delta'
  //                 | 'reasoning-delta'
  //                 | 'source'
  //                 | 'tool-call'
  //                 | 'tool-input-start'
  //                 | 'tool-input-delta'
  //                 | 'tool-result'
  //                 | 'raw';
  //             }
  //           >
  //         > = [];

  //         const resultObject = streamText({
  //           models: createTestModels({
  //             stream: convertArrayToReadableStream([
  //               { type: 'text-start', id: '1' },
  //               { type: 'text-delta', id: '1', delta: 'Hello' },
  //               { type: 'reasoning-start', id: '2' },
  //               { type: 'reasoning-delta', id: '2', delta: 'Feeling clever' },
  //               { type: 'reasoning-end', id: '2' },
  //               { type: 'tool-input-start', id: 'call-1', toolName: 'tool1' },
  //               { type: 'tool-input-delta', id: 'call-1', delta: '{"value": "' },
  //               { type: 'tool-input-delta', id: 'call-1', delta: 'test' },
  //               { type: 'tool-input-delta', id: 'call-1', delta: '"}' },
  //               { type: 'tool-input-end', id: 'call-1' },
  //               {
  //                 type: 'tool-call',
  //                 toolCallId: 'call-1',
  //                 toolName: 'tool1',
  //                 input: `{ "value": "test" }`,
  //               },
  //               { type: 'text-delta', id: '1', delta: ' World' },
  //               { type: 'text-end', id: '1' },
  //               {
  //                 type: 'finish',
  //                 finishReason: 'stop',
  //                 usage: testUsage,
  //               },
  //             ]),
  //           }),
  //           tools: {
  //             tool1: {
  //               inputSchema: z.object({ value: z.string() }),
  //               execute: async ({ value }) => `${value}-result`,
  //             },
  //           },
  //           prompt: 'test-input',
  //           onChunk(event) {
  //             result.push(event.chunk);
  //           },
  //           experimental_transform: upperCaseTransform,
  //         });

  //         await resultObject.consumeStream();

  //         expect(result).toMatchInlineSnapshot(`
  //           [
  //             {
  //               "id": "1",
  //               "providerMetadata": undefined,
  //               "text": "HELLO",
  //               "type": "text-delta",
  //             },
  //             {
  //               "id": "2",
  //               "providerMetadata": undefined,
  //               "text": "FEELING CLEVER",
  //               "type": "reasoning-delta",
  //             },
  //             {
  //               "dynamic": false,
  //               "id": "call-1",
  //               "toolName": "tool1",
  //               "type": "tool-input-start",
  //             },
  //             {
  //               "delta": "{"VALUE": "",
  //               "id": "call-1",
  //               "type": "tool-input-delta",
  //             },
  //             {
  //               "delta": "TEST",
  //               "id": "call-1",
  //               "type": "tool-input-delta",
  //             },
  //             {
  //               "delta": ""}",
  //               "id": "call-1",
  //               "type": "tool-input-delta",
  //             },
  //             {
  //               "input": {
  //                 "value": "TEST",
  //               },
  //               "providerExecuted": undefined,
  //               "providerMetadata": undefined,
  //               "toolCallId": "call-1",
  //               "toolName": "tool1",
  //               "type": "tool-call",
  //             },
  //             {
  //               "input": {
  //                 "value": "TEST",
  //               },
  //               "output": "TEST-RESULT",
  //               "providerExecuted": undefined,
  //               "providerMetadata": undefined,
  //               "toolCallId": "call-1",
  //               "toolName": "tool1",
  //               "type": "tool-result",
  //             },
  //             {
  //               "id": "1",
  //               "providerMetadata": undefined,
  //               "text": " WORLD",
  //               "type": "text-delta",
  //             },
  //           ]
  //         `);
  //       });
  //     });

  //     describe('with multiple transformations', () => {
  //       const toUppercaseAndAddCommaTransform =
  //         <TOOLS extends ToolSet>() =>
  //         (options: { tools: TOOLS }) =>
  //           new TransformStream<TextStreamPart<TOOLS>, TextStreamPart<TOOLS>>({
  //             transform(chunk, controller) {
  //               if (chunk.type !== 'text-delta') {
  //                 controller.enqueue(chunk);
  //                 return;
  //               }

  //               controller.enqueue({
  //                 ...chunk,
  //                 text: `${chunk.text.toUpperCase()},`,
  //               });
  //             },
  //           });

  //       const omitCommaTransform =
  //         <TOOLS extends ToolSet>() =>
  //         (options: { tools: TOOLS }) =>
  //           new TransformStream<TextStreamPart<TOOLS>, TextStreamPart<TOOLS>>({
  //             transform(chunk, controller) {
  //               if (chunk.type !== 'text-delta') {
  //                 controller.enqueue(chunk);
  //                 return;
  //               }

  //               controller.enqueue({
  //                 ...chunk,
  //                 text: chunk.text.replaceAll(',', ''),
  //               });
  //             },
  //           });

  //       it('should transform the stream', async () => {
  //         const result = streamText({
  //           models: createTestModels(),
  //           experimental_transform: [toUppercaseAndAddCommaTransform(), omitCommaTransform()],
  //           prompt: 'test-input',
  //         });

  //         expect(await convertAsyncIterableToArray(result.textStream)).toStrictEqual(['HELLO', ' ', 'WORLD!']);
  //       });
  //     });

  //     describe('with transformation that aborts stream', () => {
  //       const stopWordTransform =
  //         <TOOLS extends ToolSet>() =>
  //         ({ stopStream }: { stopStream: () => void }) =>
  //           new TransformStream<TextStreamPart<TOOLS>, TextStreamPart<TOOLS>>({
  //             // note: this is a simplified transformation for testing;
  //             // in a real-world version more there would need to be
  //             // stream buffering and scanning to correctly emit prior text
  //             // and to detect all STOP occurrences.
  //             transform(chunk, controller) {
  //               if (chunk.type !== 'text-delta') {
  //                 controller.enqueue(chunk);
  //                 return;
  //               }

  //               if (chunk.text.includes('STOP')) {
  //                 stopStream();

  //                 controller.enqueue({
  //                   type: 'finish-step',
  //                   finishReason: 'stop',
  //                   providerMetadata: undefined,
  //                   usage: {
  //                     inputTokens: undefined,
  //                     outputTokens: undefined,
  //                     totalTokens: undefined,
  //                     reasoningTokens: undefined,
  //                     cachedInputTokens: undefined,
  //                   },
  //                   response: {
  //                     id: 'response-id',
  //                     modelId: 'mock-model-id',
  //                     timestamp: new Date(0),
  //                   },
  //                 });

  //                 controller.enqueue({
  //                   type: 'finish',
  //                   finishReason: 'stop',
  //                   totalUsage: {
  //                     inputTokens: undefined,
  //                     outputTokens: undefined,
  //                     totalTokens: undefined,
  //                     reasoningTokens: undefined,
  //                     cachedInputTokens: undefined,
  //                   },
  //                 });

  //                 return;
  //               }

  //               controller.enqueue(chunk);
  //             },
  //           });

  //       it('stream should stop when STOP token is encountered', async () => {
  //         const result = streamText({
  //           models: createTestModels({
  //             stream: convertArrayToReadableStream([
  //               { type: 'text-start', id: '1' },
  //               { type: 'text-delta', id: '1', delta: 'Hello, ' },
  //               { type: 'text-delta', id: '1', delta: 'STOP' },
  //               { type: 'text-delta', id: '1', delta: ' World' },
  //               { type: 'text-end', id: '1' },
  //               {
  //                 type: 'finish',
  //                 finishReason: 'stop',
  //                 usage: {
  //                   inputTokens: undefined,
  //                   outputTokens: undefined,
  //                   totalTokens: undefined,
  //                   reasoningTokens: undefined,
  //                   cachedInputTokens: undefined,
  //                 },
  //               },
  //             ]),
  //           }),
  //           prompt: 'test-input',
  //           experimental_transform: stopWordTransform(),
  //         });

  //         expect(await convertAsyncIterableToArray(result.fullStream)).toMatchInlineSnapshot(`
  //             [
  //               {
  //                 "type": "start",
  //               },
  //               {
  //                 "request": {},
  //                 "type": "start-step",
  //                 "warnings": [],
  //               },
  //               {
  //                 "id": "1",
  //                 "type": "text-start",
  //               },
  //               {
  //                 "id": "1",
  //                 "providerMetadata": undefined,
  //                 "text": "Hello, ",
  //                 "type": "text-delta",
  //               },
  //               {
  //                 "finishReason": "stop",
  //                 "providerMetadata": undefined,
  //                 "response": {
  //                   "id": "response-id",
  //                   "modelId": "mock-model-id",
  //                   "timestamp": 1970-01-01T00:00:00.000Z,
  //                 },
  //                 "type": "finish-step",
  //                 "usage": {
  //                   "cachedInputTokens": undefined,
  //                   "inputTokens": undefined,
  //                   "outputTokens": undefined,
  //                   "reasoningTokens": undefined,
  //                   "totalTokens": undefined,
  //                 },
  //               },
  //               {
  //                 "finishReason": "stop",
  //                 "totalUsage": {
  //                   "cachedInputTokens": undefined,
  //                   "inputTokens": undefined,
  //                   "outputTokens": undefined,
  //                   "reasoningTokens": undefined,
  //                   "totalTokens": undefined,
  //                 },
  //                 "type": "finish",
  //               },
  //             ]
  //           `);
  //       });

  //       it('options.onStepFinish should be called', async () => {
  //         let result!: Parameters<Required<Parameters<typeof streamText>[0]>['onStepFinish']>[0];

  //         const resultObject = streamText({
  //           models: createTestModels({
  //             stream: convertArrayToReadableStream([
  //               { type: 'text-start', id: '1' },
  //               { type: 'text-delta', id: '1', delta: 'Hello, ' },
  //               { type: 'text-delta', id: '1', delta: 'STOP' },
  //               { type: 'text-delta', id: '1', delta: ' World' },
  //               { type: 'text-end', id: '1' },
  //               {
  //                 type: 'finish',
  //                 finishReason: 'stop',
  //                 usage: testUsage,
  //               },
  //             ]),
  //           }),
  //           prompt: 'test-input',
  //           onStepFinish: async event => {
  //             result = event as unknown as typeof result;
  //           },
  //           experimental_transform: stopWordTransform(),
  //         });

  //         await resultObject.consumeStream();

  //         expect(result).toMatchInlineSnapshot(`
  //           DefaultStepResult {
  //             "content": [
  //               {
  //                 "providerMetadata": undefined,
  //                 "text": "Hello, ",
  //                 "type": "text",
  //               },
  //             ],
  //             "finishReason": "stop",
  //             "providerMetadata": undefined,
  //             "request": {},
  //             "response": {
  //               "id": "response-id",
  //               "messages": [
  //                 {
  //                   "content": [
  //                     {
  //                       "providerOptions": undefined,
  //                       "text": "Hello, ",
  //                       "type": "text",
  //                     },
  //                   ],
  //                   "role": "assistant",
  //                 },
  //               ],
  //               "modelId": "mock-model-id",
  //               "timestamp": 1970-01-01T00:00:00.000Z,
  //             },
  //             "usage": {
  //               "cachedInputTokens": undefined,
  //               "inputTokens": undefined,
  //               "outputTokens": undefined,
  //               "reasoningTokens": undefined,
  //               "totalTokens": undefined,
  //             },
  //             "warnings": [],
  //           }
  //         `);
  //       });
  //     });
  //   });

  //   describe.skip('options.output', () => {
  //     describe('no output', () => {
  //       it('should throw error when accessing partial output stream', async () => {
  //         const result = streamText({
  //           models: createTestModels({
  //             stream: convertArrayToReadableStream([
  //               { type: 'text-start', id: '1' },
  //               { type: 'text-delta', id: '1', delta: '{ ' },
  //               { type: 'text-delta', id: '1', delta: '"value": ' },
  //               { type: 'text-delta', id: '1', delta: `"Hello, ` },
  //               { type: 'text-delta', id: '1', delta: `world` },
  //               { type: 'text-delta', id: '1', delta: `!"` },
  //               { type: 'text-delta', id: '1', delta: ' }' },
  //               { type: 'text-end', id: '1' },
  //               {
  //                 type: 'finish',
  //                 finishReason: 'stop',
  //                 usage: testUsage,
  //               },
  //             ]),
  //           }),
  //           prompt: 'prompt',
  //         });

  //         await expect(async () => {
  //           await convertAsyncIterableToArray(result.experimental_partialOutputStream);
  //         }).rejects.toThrow('No output specified');
  //       });
  //     });

  //     describe('text output', () => {
  //       it('should send partial output stream', async () => {
  //         const result = streamText({
  //           models: createTestModels({
  //             stream: convertArrayToReadableStream([
  //               { type: 'text-start', id: '1' },
  //               { type: 'text-delta', id: '1', delta: 'Hello, ' },
  //               { type: 'text-delta', id: '1', delta: ',' },
  //               { type: 'text-delta', id: '1', delta: ' world!' },
  //               { type: 'text-end', id: '1' },
  //               {
  //                 type: 'finish',
  //                 finishReason: 'stop',
  //                 usage: testUsage,
  //               },
  //             ]),
  //           }),
  //           experimental_output: text(),
  //           prompt: 'prompt',
  //         });

  //         expect(await convertAsyncIterableToArray(result.experimental_partialOutputStream)).toStrictEqual([
  //           'Hello, ',
  //           'Hello, ,',
  //           'Hello, , world!',
  //         ]);
  //       });
  //     });

  //     describe('object output', () => {
  //       it('should set responseFormat to json and send schema as part of the responseFormat', async () => {
  //         let callOptions!: LanguageModelV2CallOptions;

  //         const result = streamText({
  //           model: new MockLanguageModelV2({
  //             doStream: async args => {
  //               callOptions = args;
  //               return {
  //                 stream: convertArrayToReadableStream([
  //                   { type: 'text-start', id: '1' },
  //                   { type: 'text-delta', id: '1', delta: '{ ' },
  //                   { type: 'text-delta', id: '1', delta: '"value": ' },
  //                   { type: 'text-delta', id: '1', delta: `"Hello, ` },
  //                   { type: 'text-delta', id: '1', delta: `world` },
  //                   { type: 'text-delta', id: '1', delta: `!"` },
  //                   { type: 'text-delta', id: '1', delta: ' }' },
  //                   { type: 'text-end', id: '1' },
  //                   {
  //                     type: 'finish',
  //                     finishReason: 'stop',
  //                     usage: testUsage,
  //                   },
  //                 ]),
  //               };
  //             },
  //           }),
  //           experimental_output: object({
  //             schema: z.object({ value: z.string() }),
  //           }),
  //           prompt: 'prompt',
  //         });

  //         await result.consumeStream();

  //         expect(callOptions).toMatchInlineSnapshot(`
  //           {
  //             "abortSignal": undefined,
  //             "frequencyPenalty": undefined,
  //             "headers": undefined,
  //             "includeRawChunks": false,
  //             "maxOutputTokens": undefined,
  //             "presencePenalty": undefined,
  //             "prompt": [
  //               {
  //                 "content": [
  //                   {
  //                     "text": "prompt",
  //                     "type": "text",
  //                   },
  //                 ],
  //                 "providerOptions": undefined,
  //                 "role": "user",
  //               },
  //             ],
  //             "providerOptions": undefined,
  //             "responseFormat": {
  //               "schema": {
  //                 "$schema": "http://json-schema.org/draft-07/schema#",
  //                 "additionalProperties": false,
  //                 "properties": {
  //                   "value": {
  //                     "type": "string",
  //                   },
  //                 },
  //                 "required": [
  //                   "value",
  //                 ],
  //                 "type": "object",
  //               },
  //               "type": "json",
  //             },
  //             "seed": undefined,
  //             "stopSequences": undefined,
  //             "temperature": undefined,
  //             "toolChoice": undefined,
  //             "tools": undefined,
  //             "topK": undefined,
  //             "topP": undefined,
  //           }
  //         `);
  //       });

  //       it('should send valid partial text fragments', async () => {
  //         const result = streamText({
  //           models: createTestModels({
  //             stream: convertArrayToReadableStream([
  //               { type: 'text-start', id: '1' },
  //               { type: 'text-delta', id: '1', delta: '{ ' },
  //               { type: 'text-delta', id: '1', delta: '"value": ' },
  //               { type: 'text-delta', id: '1', delta: `"Hello, ` },
  //               { type: 'text-delta', id: '1', delta: `world` },
  //               { type: 'text-delta', id: '1', delta: `!"` },
  //               { type: 'text-delta', id: '1', delta: ' }' },
  //               { type: 'text-end', id: '1' },
  //               {
  //                 type: 'finish',
  //                 finishReason: 'stop',
  //                 usage: testUsage,
  //               },
  //             ]),
  //           }),
  //           experimental_output: object({
  //             schema: z.object({ value: z.string() }),
  //           }),
  //           prompt: 'prompt',
  //         });

  //         expect(await convertAsyncIterableToArray(result.textStream)).toStrictEqual([
  //           `{ `,
  //           // key difference: need to combine after `:`
  //           `"value": "Hello, `,
  //           `world`,
  //           `!"`,
  //           ` }`,
  //         ]);
  //       });

  //       it('should send partial output stream', async () => {
  //         const result = streamText({
  //           models: createTestModels({
  //             stream: convertArrayToReadableStream([
  //               { type: 'text-start', id: '1' },
  //               { type: 'text-delta', id: '1', delta: '{ ' },
  //               { type: 'text-delta', id: '1', delta: '"value": ' },
  //               { type: 'text-delta', id: '1', delta: `"Hello, ` },
  //               { type: 'text-delta', id: '1', delta: `world` },
  //               { type: 'text-delta', id: '1', delta: `!"` },
  //               { type: 'text-delta', id: '1', delta: ' }' },
  //               { type: 'text-end', id: '1' },
  //               {
  //                 type: 'finish',
  //                 finishReason: 'stop',
  //                 usage: testUsage,
  //               },
  //             ]),
  //           }),
  //           experimental_output: object({
  //             schema: z.object({ value: z.string() }),
  //           }),
  //           prompt: 'prompt',
  //         });

  //         expect(await convertAsyncIterableToArray(result.experimental_partialOutputStream)).toStrictEqual([
  //           {},
  //           { value: 'Hello, ' },
  //           { value: 'Hello, world' },
  //           { value: 'Hello, world!' },
  //         ]);
  //       });

  //       it('should send partial output stream when last chunk contains content', async () => {
  //         const result = streamText({
  //           models: createTestModels({
  //             stream: convertArrayToReadableStream([
  //               { type: 'text-start', id: '1' },
  //               { type: 'text-delta', id: '1', delta: '{ ' },
  //               { type: 'text-delta', id: '1', delta: '"value": ' },
  //               { type: 'text-delta', id: '1', delta: `"Hello, ` },
  //               { type: 'text-delta', id: '1', delta: `world!" }` },
  //               { type: 'text-end', id: '1' },
  //               {
  //                 type: 'finish',
  //                 finishReason: 'stop',
  //                 usage: testUsage,
  //               },
  //             ]),
  //           }),
  //           experimental_output: object({
  //             schema: z.object({ value: z.string() }),
  //           }),
  //           prompt: 'prompt',
  //         });

  //         expect(await convertAsyncIterableToArray(result.experimental_partialOutputStream)).toStrictEqual([
  //           {},
  //           { value: 'Hello, ' },
  //           { value: 'Hello, world!' },
  //         ]);
  //       });

  //       it('should resolve text promise with the correct content', async () => {
  //         const result = streamText({
  //           models: createTestModels({
  //             stream: convertArrayToReadableStream([
  //               { type: 'text-start', id: '1' },
  //               { type: 'text-delta', id: '1', delta: '{ ' },
  //               { type: 'text-delta', id: '1', delta: '"value": ' },
  //               { type: 'text-delta', id: '1', delta: `"Hello, ` },
  //               { type: 'text-delta', id: '1', delta: `world!" ` },
  //               { type: 'text-delta', id: '1', delta: '}' },
  //               { type: 'text-end', id: '1' },
  //               {
  //                 type: 'finish',
  //                 finishReason: 'stop',
  //                 usage: testUsage,
  //               },
  //             ]),
  //           }),
  //           experimental_output: object({
  //             schema: z.object({ value: z.string() }),
  //           }),
  //           prompt: 'prompt',
  //         });

  //         result.consumeStream();

  //         expect(await result.text).toStrictEqual('{ "value": "Hello, world!" }');
  //       });

  //       it('should call onFinish with the correct content', async () => {
  //         let result!: Parameters<Required<Parameters<typeof streamText>[0]>['onFinish']>[0];

  //         const resultObject = streamText({
  //           models: createTestModels({
  //             stream: convertArrayToReadableStream([
  //               { type: 'text-start', id: '1' },
  //               { type: 'text-delta', id: '1', delta: '{ ' },
  //               { type: 'text-delta', id: '1', delta: '"value": ' },
  //               { type: 'text-delta', id: '1', delta: `"Hello, ` },
  //               { type: 'text-delta', id: '1', delta: `world!" ` },
  //               { type: 'text-delta', id: '1', delta: '}' },
  //               { type: 'text-end', id: '1' },
  //               {
  //                 type: 'finish',
  //                 finishReason: 'stop',
  //                 usage: testUsage,
  //               },
  //             ]),
  //           }),
  //           experimental_output: object({
  //             schema: z.object({ value: z.string() }),
  //           }),
  //           prompt: 'prompt',
  //           onFinish: async event => {
  //             result = event as unknown as typeof result;
  //           },
  //           _internal: {
  //             generateId: mockId({ prefix: 'id' }),
  //             currentDate: () => new Date(0),
  //           },
  //         });

  //         resultObject.consumeStream();

  //         await resultObject.consumeStream();

  //         expect(result).toMatchInlineSnapshot(`
  //           {
  //             "content": [
  //               {
  //                 "providerMetadata": undefined,
  //                 "text": "{ "value": "Hello, world!" }",
  //                 "type": "text",
  //               },
  //             ],
  //             "dynamicToolCalls": [],
  //             "dynamicToolResults": [],
  //             "files": [],
  //             "finishReason": "stop",
  //             "providerMetadata": undefined,
  //             "reasoning": [],
  //             "reasoningText": undefined,
  //             "request": {},
  //             "response": {
  //               "headers": undefined,
  //               "id": "id-0",
  //               "messages": [
  //                 {
  //                   "content": [
  //                     {
  //                       "providerOptions": undefined,
  //                       "text": "{ "value": "Hello, world!" }",
  //                       "type": "text",
  //                     },
  //                   ],
  //                   "role": "assistant",
  //                 },
  //               ],
  //               "modelId": "mock-model-id",
  //               "timestamp": 1970-01-01T00:00:00.000Z,
  //             },
  //             "sources": [],
  //             "staticToolCalls": [],
  //             "staticToolResults": [],
  //             "steps": [
  //               DefaultStepResult {
  //                 "content": [
  //                   {
  //                     "providerMetadata": undefined,
  //                     "text": "{ "value": "Hello, world!" }",
  //                     "type": "text",
  //                   },
  //                 ],
  //                 "finishReason": "stop",
  //                 "providerMetadata": undefined,
  //                 "request": {},
  //                 "response": {
  //                   "headers": undefined,
  //                   "id": "id-0",
  //                   "messages": [
  //                     {
  //                       "content": [
  //                         {
  //                           "providerOptions": undefined,
  //                           "text": "{ "value": "Hello, world!" }",
  //                           "type": "text",
  //                         },
  //                       ],
  //                       "role": "assistant",
  //                     },
  //                   ],
  //                   "modelId": "mock-model-id",
  //                   "timestamp": 1970-01-01T00:00:00.000Z,
  //                 },
  //                 "usage": {
  //                   "cachedInputTokens": undefined,
  //                   "inputTokens": 3,
  //                   "outputTokens": 10,
  //                   "reasoningTokens": undefined,
  //                   "totalTokens": 13,
  //                 },
  //                 "warnings": [],
  //               },
  //             ],
  //             "text": "{ "value": "Hello, world!" }",
  //             "toolCalls": [],
  //             "toolResults": [],
  //             "totalUsage": {
  //               "cachedInputTokens": undefined,
  //               "inputTokens": 3,
  //               "outputTokens": 10,
  //               "reasoningTokens": undefined,
  //               "totalTokens": 13,
  //             },
  //             "usage": {
  //               "cachedInputTokens": undefined,
  //               "inputTokens": 3,
  //               "outputTokens": 10,
  //               "reasoningTokens": undefined,
  //               "totalTokens": 13,
  //             },
  //             "warnings": [],
  //           }
  //         `);
  //       });
  //     });
  //   });

  //   describe.skip('options.messages', () => {
  //     it('should support models that use "this" context in supportedUrls', async () => {
  //       let supportedUrlsCalled = false;
  //       class MockLanguageModelWithImageSupport extends MockLanguageModelV2 {
  //         constructor() {
  //           super({
  //             supportedUrls() {
  //               supportedUrlsCalled = true;
  //               // Reference 'this' to verify context
  //               return this.modelId === 'mock-model-id'
  //                 ? ({ 'image/*': [/^https:\/\/.*$/] } as Record<string, RegExp[]>)
  //                 : {};
  //             },
  //             doStream: async () => ({
  //               stream: convertArrayToReadableStream([
  //                 { type: 'text-start', id: '1' },
  //                 { type: 'text-delta', id: '1', delta: 'Hello' },
  //                 { type: 'text-delta', id: '1', delta: ', ' },
  //                 { type: 'text-delta', id: '1', delta: 'world!' },
  //                 { type: 'text-end', id: '1' },
  //               ]),
  //             }),
  //           });
  //         }
  //       }

  //       const model = new MockLanguageModelWithImageSupport();
  //       const result = await loopFn({
  //         runId,
  //         model,
  //         messages: [
  //           {
  //             role: 'user',
  //             content: [{ type: 'image', image: 'https://example.com/test.jpg' }],
  //           },
  //         ],
  //       });

  //       await result.aisdk.v5.consumeStream();

  //       expect(supportedUrlsCalled).toBe(true);
  //       expect(result.text).toBe('Hello, world!');
  //     });
  //   });

  describe('raw chunks forwarding', () => {
    it('should forward raw chunks when includeRawChunks is enabled', async () => {
      const messageList = new MessageList();
      messageList.add(
        {
          role: 'user',
          content: 'test prompt',
        },
        'input',
      );

      const modelWithRawChunks = createTestModels({
        stream: convertArrayToReadableStream([
          { type: 'stream-start', warnings: [] },
          {
            type: 'raw',
            rawValue: {
              type: 'raw-data',
              content: 'should appear',
            },
          },
          {
            type: 'response-metadata',
            id: 'test-id',
            modelId: 'test-model',
            timestamp: new Date(0),
          },
          { type: 'text-start', id: '1' },
          { type: 'text-delta', id: '1', delta: 'Hello, world!' },
          { type: 'text-end', id: '1' },
          {
            type: 'finish',
            finishReason: 'stop',
            usage: testUsage,
          },
        ]),
      });

      const result = await loopFn({
        runId,
        models: modelWithRawChunks,
        messageList,
        includeRawChunks: true,
      });

      const chunks = await convertAsyncIterableToArray(result.aisdk.v5.fullStream);

      expect(chunks.filter(chunk => chunk.type === 'raw')).toMatchInlineSnapshot(`
          [
            {
              "rawValue": {
                "content": "should appear",
                "type": "raw-data",
              },
              "type": "raw",
            },
          ]
        `);
    });

    it('should not forward raw chunks when includeRawChunks is disabled', async () => {
      const messageList = new MessageList();
      messageList.add(
        {
          role: 'user',
          content: 'test prompt',
        },
        'input',
      );

      const modelWithRawChunks = createTestModels({
        stream: convertArrayToReadableStream([
          { type: 'stream-start', warnings: [] },
          {
            type: 'raw',
            rawValue: {
              type: 'raw-data',
              content: 'should not appear',
            },
          },
          {
            type: 'response-metadata',
            id: 'test-id',
            modelId: 'test-model',
            timestamp: new Date(0),
          },
          { type: 'text-start', id: '1' },
          { type: 'text-delta', id: '1', delta: 'Hello, world!' },
          { type: 'text-end', id: '1' },
          {
            type: 'finish',
            finishReason: 'stop',
            usage: testUsage,
          },
        ]),
      });

      const result = await loopFn({
        runId,
        models: modelWithRawChunks,
        messageList,
        includeRawChunks: false,
      });

      const chunks = await convertAsyncIterableToArray(result.aisdk.v5.fullStream);

      expect(chunks.filter(chunk => chunk.type === 'raw')).toHaveLength(0);
    });

    it('should pass through the includeRawChunks flag correctly to the model', async () => {
      const messageList = new MessageList();
      messageList.add(
        {
          role: 'user',
          content: 'test prompt',
        },
        'input',
      );
      let capturedOptions: any;

      const models = [
        {
          id: 'test-model',
          maxRetries: 0,
          model: new MockLanguageModelV2({
            doStream: async options => {
              capturedOptions = options;

              return {
                stream: convertArrayToReadableStream([
                  { type: 'stream-start', warnings: [] },
                  { type: 'finish', finishReason: 'stop', usage: testUsage },
                ]),
              };
            },
          }),
        },
      ];

      const result = await loopFn({
        runId,
        models,
        messageList,
        includeRawChunks: true,
      });

      await result.aisdk.v5.consumeStream();

      expect(capturedOptions.includeRawChunks).toBe(true);
    });

    it('should call onChunk with raw chunks when includeRawChunks is enabled', async () => {
      const messageList = new MessageList();
      messageList.add(
        {
          role: 'user',
          content: 'test prompt',
        },
        'input',
      );
      const onChunkCalls: Array<any> = [];

      const modelWithRawChunks = createTestModels({
        stream: convertArrayToReadableStream([
          { type: 'stream-start', warnings: [] },
          {
            type: 'raw',
            rawValue: { type: 'stream-start', data: 'start' },
          },
          {
            type: 'raw',
            rawValue: {
              type: 'response-metadata',
              id: 'test-id',
              modelId: 'test-model',
            },
          },
          {
            type: 'raw',
            rawValue: { type: 'text-delta', content: 'Hello' },
          },
          {
            type: 'raw',
            rawValue: { type: 'text-delta', content: ', world!' },
          },
          {
            type: 'raw',
            rawValue: { type: 'finish', reason: 'stop' },
          },
          {
            type: 'response-metadata',
            id: 'test-id',
            modelId: 'test-model',
            timestamp: new Date(0),
          },
          { type: 'text-start', id: '1' },
          { type: 'text-delta', id: '1', delta: 'Hello, world!' },
          { type: 'text-end', id: '1' },
          {
            type: 'finish',
            finishReason: 'stop',
            usage: testUsage,
          },
        ]),
      });

      const result = await loopFn({
        runId,
        models: modelWithRawChunks,
        messageList,
        includeRawChunks: true,
        options: {
          onChunk(event) {
            const chunk = (event as any).chunk;
            onChunkCalls.push(chunk);
          },
        },
      });

      await result.aisdk.v5.consumeStream();

      expect(onChunkCalls).toMatchInlineSnapshot(`
        [
          {
            "rawValue": {
              "data": "start",
              "type": "stream-start",
            },
            "type": "raw",
          },
          {
            "rawValue": {
              "id": "test-id",
              "modelId": "test-model",
              "type": "response-metadata",
            },
            "type": "raw",
          },
          {
            "rawValue": {
              "content": "Hello",
              "type": "text-delta",
            },
            "type": "raw",
          },
          {
            "rawValue": {
              "content": ", world!",
              "type": "text-delta",
            },
            "type": "raw",
          },
          {
            "rawValue": {
              "reason": "stop",
              "type": "finish",
            },
            "type": "raw",
          },
          {
            "id": "1",
            "providerMetadata": undefined,
            "text": "Hello, world!",
            "type": "text-delta",
          },
        ]
      `);
    });

    it('should pass includeRawChunks flag correctly to the model', async () => {
      const messageList = new MessageList();
      messageList.add(
        {
          role: 'user',
          content: 'test prompt',
        },
        'input',
      );
      let capturedOptions: any;

      const models = [
        {
          id: 'test-model',
          maxRetries: 0,
          model: new MockLanguageModelV2({
            doStream: async options => {
              capturedOptions = options;
              return {
                stream: convertArrayToReadableStream([
                  { type: 'stream-start', warnings: [] },
                  {
                    type: 'response-metadata',
                    id: 'test-id',
                    modelId: 'test-model',
                    timestamp: new Date(0),
                  },
                  { type: 'text-start', id: '1' },
                  { type: 'text-delta', id: '1', delta: 'Hello' },
                  { type: 'text-end', id: '1' },
                  {
                    type: 'finish',
                    finishReason: 'stop',
                    usage: testUsage,
                  },
                ]),
              };
            },
          }),
        },
      ];

      const result = await loopFn({
        runId,
        models,
        messageList,
        includeRawChunks: true,
      });
      await result.aisdk.v5.consumeStream();

      expect(capturedOptions.includeRawChunks).toBe(true);

      const result2 = await loopFn({
        runId,
        models,
        messageList,
        includeRawChunks: false,
      });
      await result2.aisdk.v5.consumeStream();

      expect(capturedOptions.includeRawChunks).toBe(false);

      const result3 = await loopFn({
        runId,
        models,
        messageList,
      });
      await result3.aisdk.v5.consumeStream();

      expect(capturedOptions.includeRawChunks).toBe(false);
    });
  });

  describe('mixed multi content streaming with interleaving parts', () => {
    describe('mixed text and reasoning blocks', () => {
      const messageList = new MessageList();
      messageList.add(
        {
          role: 'user',
          content: 'test prompt',
        },
        'input',
      );
      let result: any;

      beforeEach(async () => {
        result = await loopFn({
          runId,
          models: createTestModels({
            stream: convertArrayToReadableStream([
              { type: 'stream-start', warnings: [] },
              { type: 'reasoning-start', id: '0' },
              { type: 'text-start', id: '1' },
              { type: 'reasoning-delta', id: '0', delta: 'Thinking...' },
              { type: 'text-delta', id: '1', delta: 'Hello' },
              { type: 'text-delta', id: '1', delta: ', ' },
              { type: 'text-start', id: '2' },
              { type: 'text-delta', id: '2', delta: `This ` },
              { type: 'text-delta', id: '2', delta: `is ` },
              { type: 'reasoning-start', id: '3' },
              { type: 'reasoning-delta', id: '0', delta: `I'm thinking...` },
              { type: 'reasoning-delta', id: '3', delta: `Separate thoughts` },
              { type: 'text-delta', id: '2', delta: `a` },
              { type: 'text-delta', id: '1', delta: `world!` },
              { type: 'reasoning-end', id: '0' },
              { type: 'text-delta', id: '2', delta: ` test.` },
              { type: 'text-end', id: '2' },
              { type: 'reasoning-end', id: '3' },
              { type: 'text-end', id: '1' },
              {
                type: 'finish',
                finishReason: 'stop',
                usage: testUsage,
              },
            ]),
          }),
          messageList,
          _internal: {
            currentDate: mockValues(new Date(2000)),
            generateId: mockId(),
          },
        });
      });

      it('should return the full stream with the correct parts', async () => {
        expect(await convertAsyncIterableToArray(result.aisdk.v5.fullStream)).toMatchInlineSnapshot(`
          [
            {
              "type": "start",
            },
            {
              "request": {},
              "type": "start-step",
              "warnings": [],
            },
            {
              "id": "0",
              "providerMetadata": undefined,
              "type": "reasoning-start",
            },
            {
              "id": "1",
              "providerMetadata": undefined,
              "type": "text-start",
            },
            {
              "id": "0",
              "providerMetadata": undefined,
              "text": "Thinking...",
              "type": "reasoning-delta",
            },
            {
              "id": "1",
              "providerMetadata": undefined,
              "text": "Hello",
              "type": "text-delta",
            },
            {
              "id": "1",
              "providerMetadata": undefined,
              "text": ", ",
              "type": "text-delta",
            },
            {
              "id": "2",
              "providerMetadata": undefined,
              "type": "text-start",
            },
            {
              "id": "2",
              "providerMetadata": undefined,
              "text": "This ",
              "type": "text-delta",
            },
            {
              "id": "2",
              "providerMetadata": undefined,
              "text": "is ",
              "type": "text-delta",
            },
            {
              "id": "3",
              "providerMetadata": undefined,
              "type": "reasoning-start",
            },
            {
              "id": "0",
              "providerMetadata": undefined,
              "text": "I'm thinking...",
              "type": "reasoning-delta",
            },
            {
              "id": "3",
              "providerMetadata": undefined,
              "text": "Separate thoughts",
              "type": "reasoning-delta",
            },
            {
              "id": "2",
              "providerMetadata": undefined,
              "text": "a",
              "type": "text-delta",
            },
            {
              "id": "1",
              "providerMetadata": undefined,
              "text": "world!",
              "type": "text-delta",
            },
            {
              "id": "0",
              "providerMetadata": undefined,
              "type": "reasoning-end",
            },
            {
              "id": "2",
              "providerMetadata": undefined,
              "text": " test.",
              "type": "text-delta",
            },
            {
              "id": "2",
              "providerMetadata": undefined,
              "type": "text-end",
            },
            {
              "id": "3",
              "providerMetadata": undefined,
              "type": "reasoning-end",
            },
            {
              "id": "1",
              "providerMetadata": undefined,
              "type": "text-end",
            },
            {
              "finishReason": "stop",
              "providerMetadata": undefined,
              "response": {
                "headers": undefined,
                "id": "id-1",
                "modelId": "mock-model-id",
                "timestamp": 1970-01-01T00:00:02.000Z,
              },
<<<<<<< HEAD
              {
                "finishReason": "stop",
                "providerMetadata": undefined,
                "response": {
                  "headers": undefined,
                  "id": "id-1",
                  "modelId": "mock-model-id",
                  "modelProvider": "mock-provider",
                  "modelVersion": "v2",
                  "timestamp": 1970-01-01T00:00:02.000Z,
                },
                "type": "finish-step",
                "usage": {
                  "cachedInputTokens": undefined,
                  "inputTokens": 3,
                  "outputTokens": 10,
                  "reasoningTokens": undefined,
                  "totalTokens": 13,
                },
=======
              "type": "finish-step",
              "usage": {
                "cachedInputTokens": undefined,
                "inputTokens": 3,
                "outputTokens": 10,
                "reasoningTokens": undefined,
                "totalTokens": 13,
>>>>>>> 8a3f5e42
              },
            },
            {
              "finishReason": "stop",
              "totalUsage": {
                "cachedInputTokens": undefined,
                "inputTokens": 3,
                "outputTokens": 10,
                "reasoningTokens": undefined,
                "totalTokens": 13,
              },
              "type": "finish",
            },
          ]
        `);
      });

      it.skip('should return the content parts in the correct order', async () => {
        await result.aisdk.v5.consumeStream();

        expect(await result.aisdk.v5.content).toMatchInlineSnapshot(`
          [
            {
              "providerMetadata": undefined,
              "text": "Thinking...I'm thinking...",
              "type": "reasoning",
            },
            {
              "providerMetadata": undefined,
              "text": "Hello, world!",
              "type": "text",
            },
            {
              "providerMetadata": undefined,
              "text": "This is a test.",
              "type": "text",
            },
            {
              "providerMetadata": undefined,
              "text": "Separate thoughts",
              "type": "reasoning",
            },
          ]
        `);
      });

      it.skip('should return the step content parts in the correct order', async () => {
        await result.aisdk.v5.consumeStream();

        expect(await result.aisdk.v5.steps).toMatchInlineSnapshot(`
          [
            DefaultStepResult {
              "content": [
                {
                  "providerMetadata": undefined,
                  "text": "Thinking...I'm thinking...",
                  "type": "reasoning",
                },
                {
                  "providerMetadata": undefined,
                  "text": "Hello, world!",
                  "type": "text",
                },
                {
                  "providerMetadata": undefined,
                  "text": "This is a test.",
                  "type": "text",
                },
                {
                  "providerMetadata": undefined,
                  "text": "Separate thoughts",
                  "type": "reasoning",
                },
              ],
              "finishReason": "stop",
              "providerMetadata": undefined,
              "request": {},
              "response": {
                "headers": undefined,
                "id": "id-0",
                "messages": [
                  {
                    "content": [
                      {
                        "providerOptions": undefined,
                        "text": "Thinking...I'm thinking...",
                        "type": "reasoning",
                      },
                      {
                        "providerOptions": undefined,
                        "text": "Hello, world!",
                        "type": "text",
                      },
                      {
                        "providerOptions": undefined,
                        "text": "This is a test.",
                        "type": "text",
                      },
                      {
                        "providerOptions": undefined,
                        "text": "Separate thoughts",
                        "type": "reasoning",
                      },
                    ],
                    "role": "assistant",
                  },
                ],
                "modelId": "mock-model-id",
                "timestamp": 1970-01-01T00:00:02.000Z,
              },
              "usage": {
                "cachedInputTokens": undefined,
                "inputTokens": 3,
                "outputTokens": 10,
                "reasoningTokens": undefined,
                "totalTokens": 13,
              },
              "warnings": [],
            },
          ]
        `);
      });
    });
  });

  describe('abort signal', () => {
    describe('basic abort', () => {
      let result: any;
      let onErrorCalls: Array<{ error: unknown }> = [];
      let onAbortCalls: Array<{ steps: any[] }> = [];

      beforeEach(async () => {
        const messageList = new MessageList();
        messageList.add(
          {
            role: 'user',
            content: 'test-input',
          },
          'input',
        );
        onErrorCalls = [];
        onAbortCalls = [];

        const abortController = new AbortController();
        let pullCalls = 0;

        result = await loopFn({
          runId,
          options: {
            abortSignal: abortController.signal,
            onError: error => {
              onErrorCalls.push({ error });
            },
            onAbort: event => {
              onAbortCalls.push(event);
            },
          },
          models: [
            {
              id: 'test-model',
              maxRetries: 0,
              model: new MockLanguageModelV2({
                doStream: async () => ({
                  stream: new ReadableStream({
                    pull(controller) {
                      switch (pullCalls++) {
                        case 0:
                          controller.enqueue({
                            type: 'stream-start',
                            warnings: [],
                          });
                          break;
                        case 1:
                          controller.enqueue({
                            type: 'text-start',
                            id: '1',
                          });
                          break;
                        case 2:
                          controller.enqueue({
                            type: 'text-delta',
                            id: '1',
                            delta: 'Hello',
                          });
                          break;
                        case 3:
                          abortController.abort();
                          controller.error(new DOMException('The user aborted a request.', 'AbortError'));
                          break;
                      }
                    },
                  }),
                }),
              }),
            },
          ],
          messageList,
          _internal: {
            generateId: mockId({ prefix: 'id' }),
          },
        });
      });

      it('should not call onError for abort errors', async () => {
        await result.aisdk.v5.consumeStream();
        expect(onErrorCalls).toMatchInlineSnapshot(`[]`);
      });

      it('should call onAbort when the abort signal is triggered', async () => {
        await result.aisdk.v5.consumeStream();
        expect(onAbortCalls).toMatchInlineSnapshot(`
          [
            {
              "steps": [],
            },
          ]
        `);
      });

      it('should only stream initial chunks in full stream', async () => {
        expect(await convertAsyncIterableToArray(result.aisdk.v5.fullStream)).toMatchInlineSnapshot(`
          [
            {
              "type": "start",
            },
            {
              "request": {},
              "type": "start-step",
              "warnings": [],
            },
            {
              "id": "1",
              "providerMetadata": undefined,
              "type": "text-start",
            },
            {
              "id": "1",
              "providerMetadata": undefined,
              "text": "Hello",
              "type": "text-delta",
            },
            {
              "type": "abort",
            },
          ]
        `);
      });

      it('should sent an abort chunk in the ui message stream', async () => {
        expect(await convertAsyncIterableToArray(result.aisdk.v5.toUIMessageStream())).toMatchInlineSnapshot(`
          [
            {
              "messageId": "id-0",
              "type": "start",
            },
            {
              "type": "start-step",
            },
            {
              "id": "1",
              "type": "text-start",
            },
            {
              "delta": "Hello",
              "id": "1",
              "type": "text-delta",
            },
            {
              "type": "abort",
            },
          ]
        `);
      });
    });

    describe('abort in 2nd step', () => {
      let result: any;
      let onErrorCalls: Array<{ error: unknown }> = [];
      let onAbortCalls: Array<{ steps: any[] }> = [];

      beforeEach(async () => {
        onErrorCalls = [];
        onAbortCalls = [];

        const abortController = new AbortController();
        let pullCalls = 0;
        let streamCalls = 0;

        result = loopFn({
          runId,
          messageList: new MessageList(),
          models: [
            {
              id: 'test-model',
              maxRetries: 0,
              model: new MockLanguageModelV2({
                doStream: async () => ({
                  stream: new ReadableStream({
                    start() {
                      streamCalls++;
                      pullCalls = 0;
                    },
                    pull(controller) {
                      if (streamCalls === 1) {
                        switch (pullCalls++) {
                          case 0:
                            controller.enqueue({
                              type: 'stream-start',
                              warnings: [],
                            });
                            break;
                          case 1:
                            controller.enqueue({
                              type: 'tool-call',
                              toolCallId: 'call-1',
                              toolName: 'tool1',
                              input: `{ "value": "value" }`,
                            });
                            break;
                          case 2:
                            controller.enqueue({
                              type: 'finish',
                              finishReason: 'tool-calls',
                              usage: testUsage,
                            });
                            controller.close();
                            break;
                        }
                      } else
                        switch (pullCalls++) {
                          case 0:
                            controller.enqueue({
                              type: 'stream-start',
                              warnings: [],
                            });
                            break;
                          case 1:
                            controller.enqueue({
                              type: 'text-start',
                              id: '1',
                            });
                            break;
                          case 2:
                            controller.enqueue({
                              type: 'text-delta',
                              id: '1',
                              delta: 'Hello',
                            });
                            break;
                          case 3:
                            abortController.abort();
                            controller.error(new DOMException('The user aborted a request.', 'AbortError'));
                            break;
                        }
                    },
                  }),
                }),
              }),
            },
          ],
          tools: {
            tool1: {
              inputSchema: z.object({ value: z.string() }),
              execute: async () => 'result1',
            },
          },
          stopWhen: stepCountIs(3),
          ...defaultSettings(),
          options: {
            abortSignal: abortController.signal,
            onAbort: event => {
              onAbortCalls.push(event);
            },
            onError: error => {
              onErrorCalls.push({ error });
            },
          },
        });
      });

      it('should not call onError for abort errors', async () => {
        await result.aisdk.v5.consumeStream();
        expect(onErrorCalls).toMatchInlineSnapshot(`[]`);
      });

      it.skip('should call onAbort when the abort signal is triggered', async () => {
        await result.aisdk.v5.consumeStream();
        console.log('onAbortCalls', JSON.stringify(onAbortCalls, null, 2));
        expect(onAbortCalls).toMatchInlineSnapshot(`
          [
            {
              "steps": [
                DefaultStepResult {
                  "content": [
                    {
                      "input": {
                        "value": "value",
                      },
                      "providerExecuted": undefined,
                      "providerMetadata": undefined,
                      "toolCallId": "call-1",
                      "toolName": "tool1",
                      "type": "tool-call",
                    },
                    {
                      "input": {
                        "value": "value",
                      },
                      "output": "result1",
                      "providerExecuted": undefined,
                      "providerMetadata": undefined,
                      "toolCallId": "call-1",
                      "toolName": "tool1",
                      "type": "tool-result",
                    },
                  ],
                  "finishReason": "tool-calls",
                  "providerMetadata": undefined,
                  "request": {},
                  "response": {
                    "headers": undefined,
                    "id": "id-0",
                    "messages": [
                      {
                        "content": [
                          {
                            "input": {
                              "value": "value",
                            },
                            "providerExecuted": undefined,
                            "providerOptions": undefined,
                            "toolCallId": "call-1",
                            "toolName": "tool1",
                            "type": "tool-call",
                          },
                        ],
                        "role": "assistant",
                      },
                      {
                        "content": [
                          {
                            "output": {
                              "type": "text",
                              "value": "result1",
                            },
                            "toolCallId": "call-1",
                            "toolName": "tool1",
                            "type": "tool-result",
                          },
                        ],
                        "role": "tool",
                      },
                    ],
                    "modelId": "mock-model-id",
                    "timestamp": 1970-01-01T00:00:00.000Z,
                  },
                  "usage": {
                    "cachedInputTokens": undefined,
                    "inputTokens": 3,
                    "outputTokens": 10,
                    "reasoningTokens": undefined,
                    "totalTokens": 13,
                  },
                  "warnings": [],
                },
              ],
            },
          ]
        `);
      });

      it('should only stream initial chunks in full stream', async () => {
        expect(await convertAsyncIterableToArray(result.aisdk.v5.fullStream)).toMatchInlineSnapshot(`
<<<<<<< HEAD
            [
              {
                "type": "start",
              },
              {
                "request": {},
                "type": "start-step",
                "warnings": [],
              },
              {
                "input": {
                  "value": "value",
                },
                "providerExecuted": undefined,
                "providerMetadata": undefined,
                "toolCallId": "call-1",
                "toolName": "tool1",
                "type": "tool-call",
              },
              {
                "input": {
                  "value": "value",
                },
                "output": "result1",
                "providerExecuted": undefined,
                "toolCallId": "call-1",
                "toolName": "tool1",
                "type": "tool-result",
              },
              {
                "finishReason": "tool-calls",
                "providerMetadata": undefined,
                "response": {
                  "headers": undefined,
                  "id": "id-0",
                  "modelId": "mock-model-id",
                  "modelProvider": "mock-provider",
                  "modelVersion": "v2",
                  "timestamp": 1970-01-01T00:00:00.000Z,
                },
                "type": "finish-step",
                "usage": {
                  "cachedInputTokens": undefined,
                  "inputTokens": 3,
                  "outputTokens": 10,
                  "reasoningTokens": undefined,
                  "totalTokens": 13,
                },
              },
              {
                "request": {},
                "type": "start-step",
                "warnings": [],
=======
          [
            {
              "type": "start",
            },
            {
              "request": {},
              "type": "start-step",
              "warnings": [],
            },
            {
              "input": {
                "value": "value",
>>>>>>> 8a3f5e42
              },
              "providerExecuted": undefined,
              "providerMetadata": undefined,
              "toolCallId": "call-1",
              "toolName": "tool1",
              "type": "tool-call",
            },
            {
              "input": {
                "value": "value",
              },
              "output": "result1",
              "providerExecuted": undefined,
              "toolCallId": "call-1",
              "toolName": "tool1",
              "type": "tool-result",
            },
            {
              "finishReason": "tool-calls",
              "providerMetadata": undefined,
              "response": {
                "headers": undefined,
                "id": "id-0",
                "modelId": "mock-model-id",
                "timestamp": 1970-01-01T00:00:00.000Z,
              },
              "type": "finish-step",
              "usage": {
                "cachedInputTokens": undefined,
                "inputTokens": 3,
                "outputTokens": 10,
                "reasoningTokens": undefined,
                "totalTokens": 13,
              },
            },
            {
              "request": {},
              "type": "start-step",
              "warnings": [],
            },
            {
              "id": "1",
              "providerMetadata": undefined,
              "type": "text-start",
            },
            {
              "id": "1",
              "providerMetadata": undefined,
              "text": "Hello",
              "type": "text-delta",
            },
            {
              "type": "abort",
            },
          ]
        `);
      });

      it('should sent an abort chunk in the ui message stream', async () => {
        expect(await convertAsyncIterableToArray(result.aisdk.v5.toUIMessageStream())).toMatchInlineSnapshot(`
          [
            {
              "messageId": "msg-0",
              "type": "start",
            },
            {
              "type": "start-step",
            },
            {
              "input": {
                "value": "value",
              },
              "toolCallId": "call-1",
              "toolName": "tool1",
              "type": "tool-input-available",
            },
            {
              "output": "result1",
              "toolCallId": "call-1",
              "type": "tool-output-available",
            },
            {
              "type": "finish-step",
            },
            {
              "type": "start-step",
            },
            {
              "id": "1",
              "type": "text-start",
            },
            {
              "delta": "Hello",
              "id": "1",
              "type": "text-delta",
            },
            {
              "type": "abort",
            },
          ]
        `);
      });
    });
  });
}<|MERGE_RESOLUTION|>--- conflicted
+++ resolved
@@ -6380,29 +6380,10 @@
                 "headers": undefined,
                 "id": "id-1",
                 "modelId": "mock-model-id",
+                "modelProvider": "mock-provider",
+                "modelVersion": "v2",
                 "timestamp": 1970-01-01T00:00:02.000Z,
               },
-<<<<<<< HEAD
-              {
-                "finishReason": "stop",
-                "providerMetadata": undefined,
-                "response": {
-                  "headers": undefined,
-                  "id": "id-1",
-                  "modelId": "mock-model-id",
-                  "modelProvider": "mock-provider",
-                  "modelVersion": "v2",
-                  "timestamp": 1970-01-01T00:00:02.000Z,
-                },
-                "type": "finish-step",
-                "usage": {
-                  "cachedInputTokens": undefined,
-                  "inputTokens": 3,
-                  "outputTokens": 10,
-                  "reasoningTokens": undefined,
-                  "totalTokens": 13,
-                },
-=======
               "type": "finish-step",
               "usage": {
                 "cachedInputTokens": undefined,
@@ -6410,7 +6391,6 @@
                 "outputTokens": 10,
                 "reasoningTokens": undefined,
                 "totalTokens": 13,
->>>>>>> 8a3f5e42
               },
             },
             {
@@ -6884,61 +6864,6 @@
 
       it('should only stream initial chunks in full stream', async () => {
         expect(await convertAsyncIterableToArray(result.aisdk.v5.fullStream)).toMatchInlineSnapshot(`
-<<<<<<< HEAD
-            [
-              {
-                "type": "start",
-              },
-              {
-                "request": {},
-                "type": "start-step",
-                "warnings": [],
-              },
-              {
-                "input": {
-                  "value": "value",
-                },
-                "providerExecuted": undefined,
-                "providerMetadata": undefined,
-                "toolCallId": "call-1",
-                "toolName": "tool1",
-                "type": "tool-call",
-              },
-              {
-                "input": {
-                  "value": "value",
-                },
-                "output": "result1",
-                "providerExecuted": undefined,
-                "toolCallId": "call-1",
-                "toolName": "tool1",
-                "type": "tool-result",
-              },
-              {
-                "finishReason": "tool-calls",
-                "providerMetadata": undefined,
-                "response": {
-                  "headers": undefined,
-                  "id": "id-0",
-                  "modelId": "mock-model-id",
-                  "modelProvider": "mock-provider",
-                  "modelVersion": "v2",
-                  "timestamp": 1970-01-01T00:00:00.000Z,
-                },
-                "type": "finish-step",
-                "usage": {
-                  "cachedInputTokens": undefined,
-                  "inputTokens": 3,
-                  "outputTokens": 10,
-                  "reasoningTokens": undefined,
-                  "totalTokens": 13,
-                },
-              },
-              {
-                "request": {},
-                "type": "start-step",
-                "warnings": [],
-=======
           [
             {
               "type": "start",
@@ -6951,7 +6876,6 @@
             {
               "input": {
                 "value": "value",
->>>>>>> 8a3f5e42
               },
               "providerExecuted": undefined,
               "providerMetadata": undefined,
@@ -6976,6 +6900,8 @@
                 "headers": undefined,
                 "id": "id-0",
                 "modelId": "mock-model-id",
+                "modelProvider": "mock-provider",
+                "modelVersion": "v2",
                 "timestamp": 1970-01-01T00:00:00.000Z,
               },
               "type": "finish-step",
