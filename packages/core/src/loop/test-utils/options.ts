import { convertAsyncIterableToArray } from '@ai-sdk/provider-utils-v5/test';
import type {
  LanguageModelV2CallOptions,
  LanguageModelV2FunctionTool,
  LanguageModelV2ProviderDefinedTool,
} from '@ai-sdk/provider-v5';
import { stepCountIs, tool } from 'ai-v5';
import {
  convertArrayToReadableStream,
  convertReadableStreamToArray,
  mockId,
  MockLanguageModelV2,
  mockValues,
} from 'ai-v5/test';
import { beforeEach, describe, expect, it, vi } from 'vitest';
import z from 'zod';
import type { loop } from '../loop';
<<<<<<< HEAD
=======
import { MockTracer } from './mockTracer';
>>>>>>> 226a1467
import type { ChunkType } from '../../stream/types';
import {
  createTestModels,
  testUsage,
  defaultSettings,
  modelWithSources,
  modelWithFiles,
  testUsage2,
  createMessageListWithUserMessage,
} from './utils';
import { ModelSpanTracker } from '../../ai-tracing';

export function optionsTests({ loopFn, runId }: { loopFn: typeof loop; runId: string }) {
  describe('options.abortSignal', () => {
    it('should forward abort signal to tool execution during streaming', async () => {
      const messageList = createMessageListWithUserMessage();

      const abortController = new AbortController();
      const toolExecuteMock = vi.fn().mockResolvedValue('tool result');
      const modelSpanTracker = new ModelSpanTracker();

      const result = loopFn({
        runId,
        models: createTestModels({
          stream: convertArrayToReadableStream([
            {
              type: 'tool-call',
              toolCallId: 'call-1',
              toolName: 'tool1',
              input: `{ "value": "value" }`,
            },
            {
              type: 'finish',
              finishReason: 'stop',
              usage: testUsage,
            },
          ]),
        }),
        tools: {
          tool1: {
            inputSchema: z.object({ value: z.string() }),
            execute: toolExecuteMock,
          },
        },
        messageList,
        options: {
          abortSignal: abortController.signal,
        },
        agentId: 'agent-id',
        modelSpanTracker,
      });

      await convertAsyncIterableToArray(result.aisdk.v5.fullStream as any);

      abortController.abort();

      expect(toolExecuteMock).toHaveBeenCalledWith(
        { value: 'value' },
        {
          abortSignal: abortController.signal,
          toolCallId: 'call-1',
          messages: expect.any(Array),
          writableStream: expect.any(Object),
          resumeData: undefined,
          suspend: expect.any(Function),
          tracingContext: expect.any(Object),
        },
      );
    });
  });

  describe('options.onError', () => {
    it('should invoke onError', async () => {
      const messageList = createMessageListWithUserMessage();

      const result: Array<{ error: unknown }> = [];

      const resultObject = await loopFn({
        runId,
        models: [
          {
            id: 'test-model',
            maxRetries: 0,
            model: new MockLanguageModelV2({
              doStream: async () => {
                throw new Error('test error');
              },
            }),
          },
        ],
        modelSettings: {
          maxRetries: 0,
        },
        messageList,
        options: {
          onError(event) {
            result.push(event);
          },
        },
        agentId: 'agent-id',
      });

      await resultObject.aisdk.v5.consumeStream();

      expect(result).toStrictEqual([{ error: new Error('test error') }]);
    });
  });

  describe('options.providerMetadata', () => {
    it('should pass provider metadata to model', async () => {
      const messageList = createMessageListWithUserMessage();

      const result = loopFn({
        runId,
        models: [
          {
            id: 'test-model',
            maxRetries: 0,
            model: new MockLanguageModelV2({
              doStream: async ({ providerOptions }) => {
                expect(providerOptions).toStrictEqual({
                  aProvider: { someKey: 'someValue' },
                });

                return {
                  stream: convertArrayToReadableStream([
                    { type: 'text-start', id: '1' },
                    {
                      type: 'text-delta',
                      id: '1',
                      delta: 'provider metadata test',
                    },
                    { type: 'text-end', id: '1' },
                    {
                      type: 'finish',
                      finishReason: 'stop',
                      usage: testUsage,
                    },
                  ]),
                };
              },
            }),
          },
        ],
        messageList,
        providerOptions: {
          aProvider: { someKey: 'someValue' },
        },
        agentId: 'agent-id',
      });

      expect(await convertAsyncIterableToArray(result.textStream as any)).toEqual(['provider metadata test']);
    });
  });

  describe('options.activeTools', () => {
    it('should filter available tools to only the ones in activeTools', async () => {
      const messageList = createMessageListWithUserMessage();

      let tools: (LanguageModelV2FunctionTool | LanguageModelV2ProviderDefinedTool)[] | undefined;

      const result = await loopFn({
        runId,
        models: [
          {
            id: 'test-model',
            maxRetries: 0,
            model: new MockLanguageModelV2({
              doStream: async ({ tools: toolsArg }) => {
                tools = toolsArg;

                return {
                  stream: convertArrayToReadableStream([
                    { type: 'text-start', id: '1' },
                    { type: 'text-delta', id: '1', delta: 'Hello' },
                    { type: 'text-delta', id: '1', delta: ', ' },
                    { type: 'text-delta', id: '1', delta: `world!` },
                    { type: 'text-end', id: '1' },
                    {
                      type: 'finish',
                      finishReason: 'stop',
                      usage: testUsage,
                    },
                  ]),
                };
              },
            }),
          },
        ],
        tools: {
          tool1: {
            inputSchema: z.object({ value: z.string() }),
            execute: async () => 'result1',
          },
          tool2: {
            inputSchema: z.object({ value: z.string() }),
            execute: async () => 'result2',
          },
        },
        messageList,
        options: {
          activeTools: ['tool1'],
        },
        agentId: 'agent-id',
      });

      await result.aisdk.v5.consumeStream();

      expect(tools).toMatchInlineSnapshot(`
            [
              {
                "description": undefined,
                "inputSchema": {
                  "$schema": "http://json-schema.org/draft-07/schema#",
                  "additionalProperties": false,
                  "properties": {
                    "value": {
                      "type": "string",
                    },
                  },
                  "required": [
                    "value",
                  ],
                  "type": "object",
                },
                "name": "tool1",
                "providerOptions": undefined,
                "type": "function",
              },
            ]
          `);
    });
  });

  describe('options.stopWhen', () => {
    let result: any;
    let onFinishResult: any;
    let onStepFinishResults: any[];
    let tracer: any;
    let stepInputs: Array<any>;

    beforeEach(() => {
      stepInputs = [];
    });

    describe('2 steps: initial, tool-result', () => {
      beforeEach(async () => {
        const messageList = createMessageListWithUserMessage();

        result = undefined as any;
        onFinishResult = undefined as any;
        onStepFinishResults = [];

        let responseCount = 0;
        result = await loopFn({
          runId,
          models: [
            {
              id: 'test-model',
              maxRetries: 0,
              model: new MockLanguageModelV2({
                doStream: async ({ prompt, tools, toolChoice }) => {
                  stepInputs.push({ prompt, tools, toolChoice });

                  switch (responseCount++) {
                    case 0: {
                      return {
                        stream: convertArrayToReadableStream([
                          {
                            type: 'response-metadata',
                            id: 'id-0',
                            modelId: 'mock-model-id',
                            timestamp: new Date(0),
                          },
                          { type: 'reasoning-start', id: '0' },
                          { type: 'reasoning-delta', id: '0', delta: 'thinking' },
                          { type: 'reasoning-end', id: '0' },
                          {
                            type: 'tool-call',
                            id: 'call-1',
                            toolCallId: 'call-1',
                            toolName: 'tool1',
                            input: `{ "value": "value" }`,
                          },
                          {
                            type: 'finish',
                            finishReason: 'tool-calls',
                            usage: testUsage,
                          },
                        ]),
                        response: { headers: { call: '1' } },
                      };
                    }
                    case 1: {
                      return {
                        stream: convertArrayToReadableStream([
                          {
                            type: 'response-metadata',
                            id: 'id-1',
                            modelId: 'mock-model-id',
                            timestamp: new Date(1000),
                          },
                          { type: 'text-start', id: '1' },
                          { type: 'text-delta', id: '1', delta: 'Hello, ' },
                          { type: 'text-delta', id: '1', delta: `world!` },
                          { type: 'text-end', id: '1' },
                          {
                            type: 'finish',
                            finishReason: 'stop',
                            usage: testUsage2,
                          },
                        ]),
                        response: { headers: { call: '2' } },
                      };
                    }
                    default:
                      throw new Error(`Unexpected response count: ${responseCount}`);
                  }
                },
              }),
            },
          ],
          tools: {
            tool1: {
              inputSchema: z.object({ value: z.string() }),
              execute: async () => 'result1',
            },
          },
          messageList,
          options: {
            onFinish: async event => {
              expect(onFinishResult).to.be.undefined;
              onFinishResult = event as unknown as typeof onFinishResult;
            },
            onStepFinish: async event => {
              onStepFinishResults.push(event);
            },
          },
          stopWhen: stepCountIs(3),
          _internal: {
            now: mockValues(0, 100, 500, 600, 1000),
            generateId: mockId({ prefix: 'id' }),
          },
          agentId: 'agent-id',
        });
      });

      it('should contain correct step inputs', async () => {
        await result.aisdk.v5.consumeStream();

        expect(stepInputs).toMatchInlineSnapshot(`
          [
            {
              "prompt": [
                {
                  "content": [
                    {
                      "text": "test-input",
                      "type": "text",
                    },
                  ],
                  "role": "user",
                },
              ],
              "toolChoice": {
                "type": "auto",
              },
              "tools": [
                {
                  "description": undefined,
                  "inputSchema": {
                    "$schema": "http://json-schema.org/draft-07/schema#",
                    "additionalProperties": false,
                    "properties": {
                      "value": {
                        "type": "string",
                      },
                    },
                    "required": [
                      "value",
                    ],
                    "type": "object",
                  },
                  "name": "tool1",
                  "providerOptions": undefined,
                  "type": "function",
                },
              ],
            },
            {
              "prompt": [
                {
                  "content": [
                    {
                      "text": "test-input",
                      "type": "text",
                    },
                  ],
                  "role": "user",
                },
                {
                  "content": [
                    {
                      "providerOptions": undefined,
                      "text": "thinking",
                      "type": "reasoning",
                    },
                    {
                      "input": {
                        "value": "value",
                      },
                      "providerExecuted": undefined,
                      "toolCallId": "call-1",
                      "toolName": "tool1",
                      "type": "tool-call",
                    },
                  ],
                  "role": "assistant",
                },
                {
                  "content": [
                    {
                      "output": {
                        "type": "text",
                        "value": "result1",
                      },
                      "toolCallId": "call-1",
                      "toolName": "tool1",
                      "type": "tool-result",
                    },
                  ],
                  "role": "tool",
                },
              ],
              "toolChoice": {
                "type": "auto",
              },
              "tools": [
                {
                  "description": undefined,
                  "inputSchema": {
                    "$schema": "http://json-schema.org/draft-07/schema#",
                    "additionalProperties": false,
                    "properties": {
                      "value": {
                        "type": "string",
                      },
                    },
                    "required": [
                      "value",
                    ],
                    "type": "object",
                  },
                  "name": "tool1",
                  "providerOptions": undefined,
                  "type": "function",
                },
              ],
            },
          ]
        `);
      });

      it('should contain assistant response message and tool message from all steps', async () => {
        expect(await convertAsyncIterableToArray(result.aisdk.v5.fullStream)).toMatchInlineSnapshot(`
          [
            {
              "type": "start",
            },
            {
              "request": {},
              "type": "start-step",
              "warnings": [],
            },
            {
              "id": "0",
              "providerMetadata": undefined,
              "type": "reasoning-start",
            },
            {
              "id": "0",
              "providerMetadata": undefined,
              "text": "thinking",
              "type": "reasoning-delta",
            },
            {
              "id": "0",
              "providerMetadata": undefined,
              "type": "reasoning-end",
            },
            {
              "input": {
                "value": "value",
              },
              "providerExecuted": undefined,
              "providerMetadata": undefined,
              "toolCallId": "call-1",
              "toolName": "tool1",
              "type": "tool-call",
            },
            {
              "input": {
                "value": "value",
              },
              "output": "result1",
              "providerExecuted": undefined,
              "toolCallId": "call-1",
              "toolName": "tool1",
              "type": "tool-result",
            },
            {
              "finishReason": "tool-calls",
              "providerMetadata": undefined,
              "response": {
                "headers": {
                  "call": "1",
                },
                "id": "id-0",
                "modelId": "mock-model-id",
                "modelMetadata": {
                  "modelId": "mock-model-id",
                  "modelProvider": "mock-provider",
                  "modelVersion": "v2",
                },
                "timestamp": 1970-01-01T00:00:00.000Z,
              },
              "type": "finish-step",
              "usage": {
                "inputTokens": 3,
                "outputTokens": 10,
                "totalTokens": 13,
              },
            },
            {
              "request": {},
              "type": "start-step",
              "warnings": [],
            },
            {
              "id": "1",
              "providerMetadata": undefined,
              "type": "text-start",
            },
            {
              "id": "1",
              "providerMetadata": undefined,
              "text": "Hello, ",
              "type": "text-delta",
            },
            {
              "id": "1",
              "providerMetadata": undefined,
              "text": "world!",
              "type": "text-delta",
            },
            {
              "id": "1",
              "providerMetadata": undefined,
              "type": "text-end",
            },
            {
              "finishReason": "stop",
              "providerMetadata": undefined,
              "response": {
                "headers": {
                  "call": "2",
                },
                "id": "id-1",
                "modelId": "mock-model-id",
                "modelMetadata": {
                  "modelId": "mock-model-id",
                  "modelProvider": "mock-provider",
                  "modelVersion": "v2",
                },
                "timestamp": 1970-01-01T00:00:01.000Z,
              },
              "type": "finish-step",
              "usage": {
                "cachedInputTokens": 3,
                "inputTokens": 3,
                "outputTokens": 10,
                "reasoningTokens": 10,
                "totalTokens": 23,
              },
            },
            {
              "finishReason": "stop",
              "totalUsage": {
                "cachedInputTokens": 3,
                "inputTokens": 6,
                "outputTokens": 20,
                "reasoningTokens": 10,
                "totalTokens": 36,
              },
              "type": "finish",
            },
          ]
        `);
      });

      describe('callbacks', () => {
        beforeEach(async () => {
          await result.aisdk.v5.consumeStream();
        });

        it.skip('onFinish should send correct information', async () => {
          expect(onFinishResult).toMatchInlineSnapshot(`
            {
              "content": [
                {
                  "providerMetadata": undefined,
                  "text": "Hello, world!",
                  "type": "text",
                },
              ],
              "dynamicToolCalls": [],
              "dynamicToolResults": [],
              "files": [],
              "finishReason": "stop",
              "providerMetadata": undefined,
              "reasoning": [],
              "reasoningText": undefined,
              "request": {},
              "response": {
                "headers": {
                  "call": "2",
                },
                "id": "id-1",
                "messages": [
                  {
                    "content": [
                      {
                        "providerOptions": undefined,
                        "text": "thinking",
                        "type": "reasoning",
                      },
                      {
                        "input": {
                          "value": "value",
                        },
                        "providerExecuted": undefined,
                        "providerOptions": undefined,
                        "toolCallId": "call-1",
                        "toolName": "tool1",
                        "type": "tool-call",
                      },
                    ],
                    "role": "assistant",
                  },
                  {
                    "content": [
                      {
                        "output": {
                          "type": "text",
                          "value": "result1",
                        },
                        "toolCallId": "call-1",
                        "toolName": "tool1",
                        "type": "tool-result",
                      },
                    ],
                    "role": "tool",
                  },
                  {
                    "content": [
                      {
                        "providerOptions": undefined,
                        "text": "Hello, world!",
                        "type": "text",
                      },
                    ],
                    "role": "assistant",
                  },
                ],
                "modelId": "mock-model-id",
                "timestamp": 1970-01-01T00:00:01.000Z,
              },
              "sources": [],
              "staticToolCalls": [],
              "staticToolResults": [],
              "steps": [
                DefaultStepResult {
                  "content": [
                    {
                      "providerMetadata": undefined,
                      "text": "thinking",
                      "type": "reasoning",
                    },
                    {
                      "input": {
                        "value": "value",
                      },
                      "providerExecuted": undefined,
                      "providerMetadata": undefined,
                      "toolCallId": "call-1",
                      "toolName": "tool1",
                      "type": "tool-call",
                    },
                    {
                      "input": {
                        "value": "value",
                      },
                      "output": "result1",
                      "providerExecuted": undefined,
                      "providerMetadata": undefined,
                      "toolCallId": "call-1",
                      "toolName": "tool1",
                      "type": "tool-result",
                    },
                  ],
                  "finishReason": "tool-calls",
                  "providerMetadata": undefined,
                  "request": {},
                  "response": {
                    "headers": {
                      "call": "1",
                    },
                    "id": "id-0",
                    "messages": [
                      {
                        "content": [
                          {
                            "providerOptions": undefined,
                            "text": "thinking",
                            "type": "reasoning",
                          },
                          {
                            "input": {
                              "value": "value",
                            },
                            "providerExecuted": undefined,
                            "providerOptions": undefined,
                            "toolCallId": "call-1",
                            "toolName": "tool1",
                            "type": "tool-call",
                          },
                        ],
                        "role": "assistant",
                      },
                      {
                        "content": [
                          {
                            "output": {
                              "type": "text",
                              "value": "result1",
                            },
                            "toolCallId": "call-1",
                            "toolName": "tool1",
                            "type": "tool-result",
                          },
                        ],
                        "role": "tool",
                      },
                    ],
                    "modelId": "mock-model-id",
                    "timestamp": 1970-01-01T00:00:00.000Z,
                  },
                  "usage": {
                    "cachedInputTokens": undefined,
                    "inputTokens": 3,
                    "outputTokens": 10,
                    "reasoningTokens": undefined,
                    "totalTokens": 13,
                  },
                  "warnings": [],
                },
                DefaultStepResult {
                  "content": [
                    {
                      "providerMetadata": undefined,
                      "text": "Hello, world!",
                      "type": "text",
                    },
                  ],
                  "finishReason": "stop",
                  "providerMetadata": undefined,
                  "request": {},
                  "response": {
                    "headers": {
                      "call": "2",
                    },
                    "id": "id-1",
                    "messages": [
                      {
                        "content": [
                          {
                            "providerOptions": undefined,
                            "text": "thinking",
                            "type": "reasoning",
                          },
                          {
                            "input": {
                              "value": "value",
                            },
                            "providerExecuted": undefined,
                            "providerOptions": undefined,
                            "toolCallId": "call-1",
                            "toolName": "tool1",
                            "type": "tool-call",
                          },
                        ],
                        "role": "assistant",
                      },
                      {
                        "content": [
                          {
                            "output": {
                              "type": "text",
                              "value": "result1",
                            },
                            "toolCallId": "call-1",
                            "toolName": "tool1",
                            "type": "tool-result",
                          },
                        ],
                        "role": "tool",
                      },
                      {
                        "content": [
                          {
                            "providerOptions": undefined,
                            "text": "Hello, world!",
                            "type": "text",
                          },
                        ],
                        "role": "assistant",
                      },
                    ],
                    "modelId": "mock-model-id",
                    "timestamp": 1970-01-01T00:00:01.000Z,
                  },
                  "usage": {
                    "cachedInputTokens": 3,
                    "inputTokens": 3,
                    "outputTokens": 10,
                    "reasoningTokens": 10,
                    "totalTokens": 23,
                  },
                  "warnings": [],
                },
              ],
              "text": "Hello, world!",
              "toolCalls": [],
              "toolResults": [],
              "totalUsage": {
                "cachedInputTokens": 3,
                "inputTokens": 6,
                "outputTokens": 20,
                "reasoningTokens": 10,
                "totalTokens": 36,
              },
              "usage": {
                "cachedInputTokens": 3,
                "inputTokens": 3,
                "outputTokens": 10,
                "reasoningTokens": 10,
                "totalTokens": 23,
              },
              "warnings": [],
            }
          `);
        });

        it.skip('onStepFinish should send correct information', async () => {
          expect(onStepFinishResults).toMatchInlineSnapshot(`
            [
              DefaultStepResult {
                "content": [
                  {
                    "providerMetadata": undefined,
                    "text": "thinking",
                    "type": "reasoning",
                  },
                  {
                    "input": {
                      "value": "value",
                    },
                    "providerExecuted": undefined,
                    "providerMetadata": undefined,
                    "toolCallId": "call-1",
                    "toolName": "tool1",
                    "type": "tool-call",
                  },
                  {
                    "input": {
                      "value": "value",
                    },
                    "output": "result1",
                    "providerExecuted": undefined,
                    "providerMetadata": undefined,
                    "toolCallId": "call-1",
                    "toolName": "tool1",
                    "type": "tool-result",
                  },
                ],
                "finishReason": "tool-calls",
                "providerMetadata": undefined,
                "request": {},
                "response": {
                  "headers": {
                    "call": "1",
                  },
                  "id": "id-0",
                  "messages": [
                    {
                      "content": [
                        {
                          "providerOptions": undefined,
                          "text": "thinking",
                          "type": "reasoning",
                        },
                        {
                          "input": {
                            "value": "value",
                          },
                          "providerExecuted": undefined,
                          "providerOptions": undefined,
                          "toolCallId": "call-1",
                          "toolName": "tool1",
                          "type": "tool-call",
                        },
                      ],
                      "role": "assistant",
                    },
                    {
                      "content": [
                        {
                          "output": {
                            "type": "text",
                            "value": "result1",
                          },
                          "toolCallId": "call-1",
                          "toolName": "tool1",
                          "type": "tool-result",
                        },
                      ],
                      "role": "tool",
                    },
                  ],
                  "modelId": "mock-model-id",
                  "timestamp": 1970-01-01T00:00:00.000Z,
                },
                "usage": {
                  "cachedInputTokens": undefined,
                  "inputTokens": 3,
                  "outputTokens": 10,
                  "reasoningTokens": undefined,
                  "totalTokens": 13,
                },
                "warnings": [],
              },
              DefaultStepResult {
                "content": [
                  {
                    "providerMetadata": undefined,
                    "text": "Hello, world!",
                    "type": "text",
                  },
                ],
                "finishReason": "stop",
                "providerMetadata": undefined,
                "request": {},
                "response": {
                  "headers": {
                    "call": "2",
                  },
                  "id": "id-1",
                  "messages": [
                    {
                      "content": [
                        {
                          "providerOptions": undefined,
                          "text": "thinking",
                          "type": "reasoning",
                        },
                        {
                          "input": {
                            "value": "value",
                          },
                          "providerExecuted": undefined,
                          "providerOptions": undefined,
                          "toolCallId": "call-1",
                          "toolName": "tool1",
                          "type": "tool-call",
                        },
                      ],
                      "role": "assistant",
                    },
                    {
                      "content": [
                        {
                          "output": {
                            "type": "text",
                            "value": "result1",
                          },
                          "toolCallId": "call-1",
                          "toolName": "tool1",
                          "type": "tool-result",
                        },
                      ],
                      "role": "tool",
                    },
                    {
                      "content": [
                        {
                          "providerOptions": undefined,
                          "text": "Hello, world!",
                          "type": "text",
                        },
                      ],
                      "role": "assistant",
                    },
                  ],
                  "modelId": "mock-model-id",
                  "timestamp": 1970-01-01T00:00:01.000Z,
                },
                "usage": {
                  "cachedInputTokens": 3,
                  "inputTokens": 3,
                  "outputTokens": 10,
                  "reasoningTokens": 10,
                  "totalTokens": 23,
                },
                "warnings": [],
              },
            ]
          `);
        });
      });

      describe('value promises', () => {
        beforeEach(async () => {
          await result.aisdk.v5.consumeStream();
        });

        it('result.totalUsage should contain total token usage', async () => {
          expect(await result.totalUsage).toMatchInlineSnapshot(`
            {
              "cachedInputTokens": 3,
              "inputTokens": 6,
              "outputTokens": 20,
              "reasoningTokens": 10,
              "totalTokens": 36,
            }
          `);
        });

        it('result.usage should contain token usage from final step', async () => {
          expect(await result.totalUsage).toMatchInlineSnapshot(`
          {
            "cachedInputTokens": 3,
            "inputTokens": 6,
            "outputTokens": 20,
            "reasoningTokens": 10,
            "totalTokens": 36,
          }
        `);
        });

        it('result.finishReason should contain finish reason from final step', async () => {
          expect(await result.finishReason).toBe('stop');
        });

        it('result.text should contain text from final step', async () => {
          expect(await result.text).toBe('Hello, world!');
        });

        it.skip('result.steps should contain all steps', async () => {
          expect(await result.steps).toMatchInlineSnapshot(`
            [
              DefaultStepResult {
                "content": [
                  {
                    "providerMetadata": undefined,
                    "text": "thinking",
                    "type": "reasoning",
                  },
                  {
                    "input": {
                      "value": "value",
                    },
                    "providerExecuted": undefined,
                    "providerMetadata": undefined,
                    "toolCallId": "call-1",
                    "toolName": "tool1",
                    "type": "tool-call",
                  },
                  {
                    "input": {
                      "value": "value",
                    },
                    "output": "result1",
                    "providerExecuted": undefined,
                    "providerMetadata": undefined,
                    "toolCallId": "call-1",
                    "toolName": "tool1",
                    "type": "tool-result",
                  },
                ],
                "finishReason": "tool-calls",
                "providerMetadata": undefined,
                "request": {},
                "response": {
                  "headers": {
                    "call": "1",
                  },
                  "id": "id-0",
                  "messages": [
                    {
                      "content": [
                        {
                          "providerOptions": undefined,
                          "text": "thinking",
                          "type": "reasoning",
                        },
                        {
                          "input": {
                            "value": "value",
                          },
                          "providerExecuted": undefined,
                          "providerOptions": undefined,
                          "toolCallId": "call-1",
                          "toolName": "tool1",
                          "type": "tool-call",
                        },
                      ],
                      "role": "assistant",
                    },
                    {
                      "content": [
                        {
                          "output": {
                            "type": "text",
                            "value": "result1",
                          },
                          "toolCallId": "call-1",
                          "toolName": "tool1",
                          "type": "tool-result",
                        },
                      ],
                      "role": "tool",
                    },
                  ],
                  "modelId": "mock-model-id",
                  "timestamp": 1970-01-01T00:00:00.000Z,
                },
                "usage": {
                  "cachedInputTokens": undefined,
                  "inputTokens": 3,
                  "outputTokens": 10,
                  "reasoningTokens": undefined,
                  "totalTokens": 13,
                },
                "warnings": [],
              },
              DefaultStepResult {
                "content": [
                  {
                    "providerMetadata": undefined,
                    "text": "Hello, world!",
                    "type": "text",
                  },
                ],
                "finishReason": "stop",
                "providerMetadata": undefined,
                "request": {},
                "response": {
                  "headers": {
                    "call": "2",
                  },
                  "id": "id-1",
                  "messages": [
                    {
                      "content": [
                        {
                          "providerOptions": undefined,
                          "text": "thinking",
                          "type": "reasoning",
                        },
                        {
                          "input": {
                            "value": "value",
                          },
                          "providerExecuted": undefined,
                          "providerOptions": undefined,
                          "toolCallId": "call-1",
                          "toolName": "tool1",
                          "type": "tool-call",
                        },
                      ],
                      "role": "assistant",
                    },
                    {
                      "content": [
                        {
                          "output": {
                            "type": "text",
                            "value": "result1",
                          },
                          "toolCallId": "call-1",
                          "toolName": "tool1",
                          "type": "tool-result",
                        },
                      ],
                      "role": "tool",
                    },
                    {
                      "content": [
                        {
                          "providerOptions": undefined,
                          "text": "Hello, world!",
                          "type": "text",
                        },
                      ],
                      "role": "assistant",
                    },
                  ],
                  "modelId": "mock-model-id",
                  "timestamp": 1970-01-01T00:00:01.000Z,
                },
                "usage": {
                  "cachedInputTokens": 3,
                  "inputTokens": 3,
                  "outputTokens": 10,
                  "reasoningTokens": 10,
                  "totalTokens": 23,
                },
                "warnings": [],
              },
            ]
          `);
        });

        it('result.response.messages should contain response messages from all steps', async () => {
          expect((await result.response).messages).toMatchInlineSnapshot(`
            [
              {
                "content": [
                  {
                    "providerOptions": undefined,
                    "text": "thinking",
                    "type": "reasoning",
                  },
                  {
                    "input": {
                      "value": "value",
                    },
                    "providerExecuted": undefined,
                    "toolCallId": "call-1",
                    "toolName": "tool1",
                    "type": "tool-call",
                  },
                ],
                "role": "assistant",
              },
              {
                "content": [
                  {
                    "output": {
                      "type": "text",
                      "value": "result1",
                    },
                    "toolCallId": "call-1",
                    "toolName": "tool1",
                    "type": "tool-result",
                  },
                ],
                "role": "tool",
              },
              {
                "content": [
                  {
                    "text": "Hello, world!",
                    "type": "text",
                  },
                ],
                "role": "assistant",
              },
            ]
          `);
        });
      });

      it('should have correct ui message stream', async () => {
        expect(await convertReadableStreamToArray(result.aisdk.v5.toUIMessageStream())).toMatchInlineSnapshot(`
          [
            {
              "messageId": "id-0",
              "type": "start",
            },
            {
              "type": "start-step",
            },
            {
              "id": "0",
              "type": "reasoning-start",
            },
            {
              "delta": "thinking",
              "id": "0",
              "type": "reasoning-delta",
            },
            {
              "id": "0",
              "type": "reasoning-end",
            },
            {
              "input": {
                "value": "value",
              },
              "toolCallId": "call-1",
              "toolName": "tool1",
              "type": "tool-input-available",
            },
            {
              "output": "result1",
              "toolCallId": "call-1",
              "type": "tool-output-available",
            },
            {
              "type": "finish-step",
            },
            {
              "type": "start-step",
            },
            {
              "id": "1",
              "type": "text-start",
            },
            {
              "delta": "Hello, ",
              "id": "1",
              "type": "text-delta",
            },
            {
              "delta": "world!",
              "id": "1",
              "type": "text-delta",
            },
            {
              "id": "1",
              "type": "text-end",
            },
            {
              "type": "finish-step",
            },
            {
              "type": "finish",
            },
          ]
        `);
      });
    });

    describe('2 steps: initial, tool-result with prepareStep', () => {
      let result: any;
      let doStreamCalls: Array<LanguageModelV2CallOptions>;
      let prepareStepCalls: Array<{
        stepNumber: number;
        steps: Array<any>;
        messages: Array<any>;
      }>;

      beforeEach(async () => {
        const messageList = createMessageListWithUserMessage();

        doStreamCalls = [];
        prepareStepCalls = [];

        result = await loopFn({
          runId,
          models: [
            {
              id: 'test-model',
              maxRetries: 0,
              model: new MockLanguageModelV2({
                doStream: async options => {
                  doStreamCalls.push(options);
                  switch (doStreamCalls.length) {
                    case 1:
                      return {
                        stream: convertArrayToReadableStream([
                          {
                            type: 'response-metadata',
                            id: 'id-0',
                            modelId: 'mock-model-id',
                            timestamp: new Date(0),
                          },
                          {
                            type: 'tool-call',
                            toolCallId: 'call-1',
                            toolName: 'tool1',
                            input: `{ "value": "value" }`,
                          },
                          {
                            type: 'finish',
                            finishReason: 'tool-calls',
                            usage: testUsage,
                          },
                        ]),
                        response: { headers: { call: '1' } },
                      };
                    case 2:
                      return {
                        stream: convertArrayToReadableStream([
                          {
                            type: 'response-metadata',
                            id: 'id-1',
                            modelId: 'mock-model-id',
                            timestamp: new Date(1000),
                          },
                          { type: 'text-start', id: '2' },
                          { type: 'text-delta', id: '2', delta: 'Hello, ' },
                          { type: 'text-delta', id: '2', delta: `world!` },
                          { type: 'text-end', id: '2' },
                          {
                            type: 'finish',
                            finishReason: 'stop',
                            usage: testUsage2,
                          },
                        ]),
                        response: { headers: { call: '2' } },
                      };
                    default:
                      throw new Error(`Unexpected response count: ${doStreamCalls.length}`);
                  }
                },
              }),
            },
          ],
          agentId: 'agent-id',
          tools: {
            tool1: tool({
              inputSchema: z.object({ value: z.string() }),
              execute: async () => 'result1',
            }),
          },
          messageList,
          stopWhen: stepCountIs(3),
          options: {
            prepareStep: async ({ stepNumber, steps, messages }) => {
              prepareStepCalls.push({ stepNumber, steps, messages });

              if (stepNumber === 0) {
                return {
                  toolChoice: {
                    type: 'tool',
                    toolName: 'tool1' as const,
                  },
                  system: 'system-message-0',
                  messages: [
                    {
                      role: 'user',
                      content: 'new input from prepareStep',
                    },
                  ],
                };
              }

              if (stepNumber === 1) {
                return {
                  activeTools: [],
                  system: 'system-message-1',
                };
              }
            },
          },
        });
      });

      it.skip('should contain all doStream calls', async () => {
        await result.aisdk.v5.consumeStream();
        expect(doStreamCalls).toMatchInlineSnapshot(`
          [
            {
              "abortSignal": undefined,
              "frequencyPenalty": undefined,
              "headers": undefined,
              "includeRawChunks": false,
              "maxOutputTokens": undefined,
              "presencePenalty": undefined,
              "prompt": [
                {
                  "content": "system-message-0",
                  "role": "system",
                },
                {
                  "content": [
                    {
                      "text": "new input from prepareStep",
                      "type": "text",
                    },
                  ],
                  "providerOptions": undefined,
                  "role": "user",
                },
              ],
              "providerOptions": undefined,
              "responseFormat": undefined,
              "seed": undefined,
              "stopSequences": undefined,
              "temperature": undefined,
              "toolChoice": {
                "toolName": "tool1",
                "type": "tool",
              },
              "tools": [
                {
                  "description": undefined,
                  "inputSchema": {
                    "$schema": "http://json-schema.org/draft-07/schema#",
                    "additionalProperties": false,
                    "properties": {
                      "value": {
                        "type": "string",
                      },
                    },
                    "required": [
                      "value",
                    ],
                    "type": "object",
                  },
                  "name": "tool1",
                  "providerOptions": undefined,
                  "type": "function",
                },
              ],
              "topK": undefined,
              "topP": undefined,
            },
            {
              "abortSignal": undefined,
              "frequencyPenalty": undefined,
              "headers": undefined,
              "includeRawChunks": false,
              "maxOutputTokens": undefined,
              "presencePenalty": undefined,
              "prompt": [
                {
                  "content": "system-message-1",
                  "role": "system",
                },
                {
                  "content": [
                    {
                      "text": "test-input",
                      "type": "text",
                    },
                  ],
                  "providerOptions": undefined,
                  "role": "user",
                },
                {
                  "content": [
                    {
                      "input": {
                        "value": "value",
                      },
                      "providerExecuted": undefined,
                      "providerOptions": undefined,
                      "toolCallId": "call-1",
                      "toolName": "tool1",
                      "type": "tool-call",
                    },
                  ],
                  "providerOptions": undefined,
                  "role": "assistant",
                },
                {
                  "content": [
                    {
                      "output": {
                        "type": "text",
                        "value": "result1",
                      },
                      "providerOptions": undefined,
                      "toolCallId": "call-1",
                      "toolName": "tool1",
                      "type": "tool-result",
                    },
                  ],
                  "providerOptions": undefined,
                  "role": "tool",
                },
              ],
              "providerOptions": undefined,
              "responseFormat": undefined,
              "seed": undefined,
              "stopSequences": undefined,
              "temperature": undefined,
              "toolChoice": {
                "type": "auto",
              },
              "tools": [],
              "topK": undefined,
              "topP": undefined,
            },
          ]
        `);
      });

      it('should contain all prepareStep calls', async () => {
        await result.consumeStream();
        expect(prepareStepCalls).toMatchInlineSnapshot(`
          [
            {
              "messages": [
                {
                  "content": [
                    {
                      "text": "test-input",
                      "type": "text",
                    },
                  ],
                  "role": "user",
                },
              ],
              "stepNumber": 0,
              "steps": [
                DefaultStepResult {
                  "content": [],
                  "finishReason": undefined,
                  "providerMetadata": undefined,
                  "request": {},
                  "response": {
                    "headers": {
                      "call": "1",
                    },
                    "id": "id-0",
                    "messages": [],
                    "modelId": "mock-model-id",
                    "timestamp": 1970-01-01T00:00:00.000Z,
                  },
                  "usage": {
                    "inputTokens": 3,
                    "outputTokens": 10,
                    "totalTokens": 13,
                  },
                  "warnings": [],
                },
                DefaultStepResult {
                  "content": [],
                  "finishReason": undefined,
                  "providerMetadata": undefined,
                  "request": {},
                  "response": {
                    "headers": {
                      "call": "2",
                    },
                    "id": "id-1",
                    "messages": [
                      {
                        "content": [
                          {
                            "input": {
                              "value": "value",
                            },
                            "providerExecuted": undefined,
                            "toolCallId": "call-1",
                            "toolName": "tool1",
                            "type": "tool-call",
                          },
                        ],
                        "role": "assistant",
                      },
                      {
                        "content": [
                          {
                            "output": {
                              "type": "text",
                              "value": "result1",
                            },
                            "toolCallId": "call-1",
                            "toolName": "tool1",
                            "type": "tool-result",
                          },
                        ],
                        "role": "tool",
                      },
                      {
                        "content": [
                          {
                            "text": "Hello, world!",
                            "type": "text",
                          },
                        ],
                        "role": "assistant",
                      },
                    ],
                    "modelId": "mock-model-id",
                    "timestamp": 1970-01-01T00:00:01.000Z,
                  },
                  "usage": {
                    "cachedInputTokens": 3,
                    "inputTokens": 3,
                    "outputTokens": 10,
                    "reasoningTokens": 10,
                    "totalTokens": 23,
                  },
                  "warnings": [],
                },
              ],
            },
            {
              "messages": [
                {
                  "content": [
                    {
                      "text": "test-input",
                      "type": "text",
                    },
                  ],
                  "role": "user",
                },
                {
                  "content": [
                    {
                      "input": {
                        "value": "value",
                      },
                      "providerExecuted": undefined,
                      "toolCallId": "call-1",
                      "toolName": "tool1",
                      "type": "tool-call",
                    },
                  ],
                  "role": "assistant",
                },
                {
                  "content": [
                    {
                      "output": {
                        "type": "text",
                        "value": "result1",
                      },
                      "toolCallId": "call-1",
                      "toolName": "tool1",
                      "type": "tool-result",
                    },
                  ],
                  "role": "tool",
                },
              ],
              "stepNumber": 1,
              "steps": [
                DefaultStepResult {
                  "content": [],
                  "finishReason": undefined,
                  "providerMetadata": undefined,
                  "request": {},
                  "response": {
                    "headers": {
                      "call": "1",
                    },
                    "id": "id-0",
                    "messages": [],
                    "modelId": "mock-model-id",
                    "timestamp": 1970-01-01T00:00:00.000Z,
                  },
                  "usage": {
                    "inputTokens": 3,
                    "outputTokens": 10,
                    "totalTokens": 13,
                  },
                  "warnings": [],
                },
                DefaultStepResult {
                  "content": [],
                  "finishReason": undefined,
                  "providerMetadata": undefined,
                  "request": {},
                  "response": {
                    "headers": {
                      "call": "2",
                    },
                    "id": "id-1",
                    "messages": [
                      {
                        "content": [
                          {
                            "input": {
                              "value": "value",
                            },
                            "providerExecuted": undefined,
                            "toolCallId": "call-1",
                            "toolName": "tool1",
                            "type": "tool-call",
                          },
                        ],
                        "role": "assistant",
                      },
                      {
                        "content": [
                          {
                            "output": {
                              "type": "text",
                              "value": "result1",
                            },
                            "toolCallId": "call-1",
                            "toolName": "tool1",
                            "type": "tool-result",
                          },
                        ],
                        "role": "tool",
                      },
                      {
                        "content": [
                          {
                            "text": "Hello, world!",
                            "type": "text",
                          },
                        ],
                        "role": "assistant",
                      },
                    ],
                    "modelId": "mock-model-id",
                    "timestamp": 1970-01-01T00:00:01.000Z,
                  },
                  "usage": {
                    "cachedInputTokens": 3,
                    "inputTokens": 3,
                    "outputTokens": 10,
                    "reasoningTokens": 10,
                    "totalTokens": 23,
                  },
                  "warnings": [],
                },
              ],
            },
          ]
        `);
      });
    });

    // describe.skip('2 steps: initial, tool-result with transformed tool results', () => {
    //   const upperCaseToolResultTransform = () =>
    //     new TransformStream<TextStreamPart<{ tool1: any }>, TextStreamPart<{ tool1: any }>>({
    //       transform(chunk, controller) {
    //         if (chunk.type === 'tool-result' && !chunk.dynamic) {
    //           chunk.output = chunk.output.toUpperCase();
    //           chunk.input = {
    //             ...chunk.input,
    //             value: chunk.input.value.toUpperCase(),
    //           };
    //         }

    //         controller.enqueue(chunk);
    //       },
    //     });

    //   beforeEach(async () => {
    //     result = undefined as any;
    //     onFinishResult = undefined as any;
    //     onStepFinishResults = [];

    //     let responseCount = 0;
    //     result = await loopFn({
    //       runId,
    //       model: new MockLanguageModelV2({
    //         doStream: async ({ prompt, tools, toolChoice }) => {
    //           switch (responseCount++) {
    //             case 0: {
    //               return {
    //                 stream: convertArrayToReadableStream([
    //                   {
    //                     type: 'response-metadata',
    //                     id: 'id-0',
    //                     modelId: 'mock-model-id',
    //                     timestamp: new Date(0),
    //                   },
    //                   { type: 'reasoning-start', id: 'id-0' },
    //                   {
    //                     type: 'reasoning-delta',
    //                     id: 'id-0',
    //                     delta: 'thinking',
    //                   },
    //                   { type: 'reasoning-end', id: 'id-0' },
    //                   {
    //                     type: 'tool-call',
    //                     toolCallId: 'call-1',
    //                     toolName: 'tool1',
    //                     input: `{ "value": "value" }`,
    //                   },
    //                   {
    //                     type: 'finish',
    //                     finishReason: 'tool-calls',
    //                     usage: testUsage,
    //                   },
    //                 ]),
    //                 response: { headers: { call: '1' } },
    //               };
    //             }
    //             case 1: {
    //               return {
    //                 stream: convertArrayToReadableStream([
    //                   {
    //                     type: 'response-metadata',
    //                     id: 'id-1',
    //                     modelId: 'mock-model-id',
    //                     timestamp: new Date(1000),
    //                   },
    //                   { type: 'text-start', id: '1' },
    //                   { type: 'text-delta', id: '1', delta: 'Hello, ' },
    //                   { type: 'text-delta', id: '1', delta: `world!` },
    //                   { type: 'text-end', id: '1' },
    //                   {
    //                     type: 'finish',
    //                     finishReason: 'stop',
    //                     usage: testUsage2,
    //                   },
    //                 ]),
    //                 response: { headers: { call: '2' } },
    //               };
    //             }
    //             default:
    //               throw new Error(`Unexpected response count: ${responseCount}`);
    //           }
    //         },
    //       }),
    //       tools: {
    //         tool1: {
    //           inputSchema: z.object({ value: z.string() }),
    //           execute: async () => 'result1',
    //         },
    //       },
    //       experimental_transform: upperCaseToolResultTransform,
    //       prompt: 'test-input',
    //       onFinish: async event => {
    //         expect(onFinishResult).to.be.undefined;
    //         onFinishResult = event as unknown as typeof onFinishResult;
    //       },
    //       onStepFinish: async event => {
    //         onStepFinishResults.push(event);
    //       },
    //       stopWhen: stepCountIs(3),
    //       _internal: {
    //         now: mockValues(0, 100, 500, 600, 1000),
    //         generateId: mockId({ prefix: 'id' }),
    //       },
    //     });
    //   });

    //   it('should contain assistant response message and tool message from all steps', async () => {
    //     expect(await convertAsyncIterableToArray(result.fullStream)).toMatchInlineSnapshot(`
    //         [
    //           {
    //             "type": "start",
    //           },
    //           {
    //             "request": {},
    //             "type": "start-step",
    //             "warnings": [],
    //           },
    //           {
    //             "id": "id-0",
    //             "type": "reasoning-start",
    //           },
    //           {
    //             "id": "id-0",
    //             "providerMetadata": undefined,
    //             "text": "thinking",
    //             "type": "reasoning-delta",
    //           },
    //           {
    //             "id": "id-0",
    //             "type": "reasoning-end",
    //           },
    //           {
    //             "input": {
    //               "value": "value",
    //             },
    //             "providerExecuted": undefined,
    //             "providerMetadata": undefined,
    //             "toolCallId": "call-1",
    //             "toolName": "tool1",
    //             "type": "tool-call",
    //           },
    //           {
    //             "input": {
    //               "value": "VALUE",
    //             },
    //             "output": "RESULT1",
    //             "providerExecuted": undefined,
    //             "providerMetadata": undefined,
    //             "toolCallId": "call-1",
    //             "toolName": "tool1",
    //             "type": "tool-result",
    //           },
    //           {
    //             "finishReason": "tool-calls",
    //             "providerMetadata": undefined,
    //             "response": {
    //               "headers": {
    //                 "call": "1",
    //               },
    //               "id": "id-0",
    //               "modelId": "mock-model-id",
    //               "timestamp": 1970-01-01T00:00:00.000Z,
    //             },
    //             "type": "finish-step",
    //             "usage": {
    //               "cachedInputTokens": undefined,
    //               "inputTokens": 3,
    //               "outputTokens": 10,
    //               "reasoningTokens": undefined,
    //               "totalTokens": 13,
    //             },
    //           },
    //           {
    //             "request": {},
    //             "type": "start-step",
    //             "warnings": [],
    //           },
    //           {
    //             "id": "1",
    //             "type": "text-start",
    //           },
    //           {
    //             "id": "1",
    //             "providerMetadata": undefined,
    //             "text": "Hello, ",
    //             "type": "text-delta",
    //           },
    //           {
    //             "id": "1",
    //             "providerMetadata": undefined,
    //             "text": "world!",
    //             "type": "text-delta",
    //           },
    //           {
    //             "id": "1",
    //             "type": "text-end",
    //           },
    //           {
    //             "finishReason": "stop",
    //             "providerMetadata": undefined,
    //             "response": {
    //               "headers": {
    //                 "call": "2",
    //               },
    //               "id": "id-1",
    //               "modelId": "mock-model-id",
    //               "timestamp": 1970-01-01T00:00:01.000Z,
    //             },
    //             "type": "finish-step",
    //             "usage": {
    //               "cachedInputTokens": 3,
    //               "inputTokens": 3,
    //               "outputTokens": 10,
    //               "reasoningTokens": 10,
    //               "totalTokens": 23,
    //             },
    //           },
    //           {
    //             "finishReason": "stop",
    //             "totalUsage": {
    //               "cachedInputTokens": 3,
    //               "inputTokens": 6,
    //               "outputTokens": 20,
    //               "reasoningTokens": 10,
    //               "totalTokens": 36,
    //             },
    //             "type": "finish",
    //           },
    //         ]
    //       `);
    //   });

    //   describe('callbacks', () => {
    //     beforeEach(async () => {
    //       await result.consumeStream();
    //     });

    //     it('onFinish should send correct information', async () => {
    //       expect(onFinishResult).toMatchInlineSnapshot(`
    //         {
    //           "content": [
    //             {
    //               "providerMetadata": undefined,
    //               "text": "Hello, world!",
    //               "type": "text",
    //             },
    //           ],
    //           "dynamicToolCalls": [],
    //           "dynamicToolResults": [],
    //           "files": [],
    //           "finishReason": "stop",
    //           "providerMetadata": undefined,
    //           "reasoning": [],
    //           "reasoningText": undefined,
    //           "request": {},
    //           "response": {
    //             "headers": {
    //               "call": "2",
    //             },
    //             "id": "id-1",
    //             "messages": [
    //               {
    //                 "content": [
    //                   {
    //                     "providerOptions": undefined,
    //                     "text": "thinking",
    //                     "type": "reasoning",
    //                   },
    //                   {
    //                     "input": {
    //                       "value": "value",
    //                     },
    //                     "providerExecuted": undefined,
    //                     "providerOptions": undefined,
    //                     "toolCallId": "call-1",
    //                     "toolName": "tool1",
    //                     "type": "tool-call",
    //                   },
    //                 ],
    //                 "role": "assistant",
    //               },
    //               {
    //                 "content": [
    //                   {
    //                     "output": {
    //                       "type": "text",
    //                       "value": "RESULT1",
    //                     },
    //                     "toolCallId": "call-1",
    //                     "toolName": "tool1",
    //                     "type": "tool-result",
    //                   },
    //                 ],
    //                 "role": "tool",
    //               },
    //               {
    //                 "content": [
    //                   {
    //                     "providerOptions": undefined,
    //                     "text": "Hello, world!",
    //                     "type": "text",
    //                   },
    //                 ],
    //                 "role": "assistant",
    //               },
    //             ],
    //             "modelId": "mock-model-id",
    //             "timestamp": 1970-01-01T00:00:01.000Z,
    //           },
    //           "sources": [],
    //           "staticToolCalls": [],
    //           "staticToolResults": [],
    //           "steps": [
    //             DefaultStepResult {
    //               "content": [
    //                 {
    //                   "providerMetadata": undefined,
    //                   "text": "thinking",
    //                   "type": "reasoning",
    //                 },
    //                 {
    //                   "input": {
    //                     "value": "value",
    //                   },
    //                   "providerExecuted": undefined,
    //                   "providerMetadata": undefined,
    //                   "toolCallId": "call-1",
    //                   "toolName": "tool1",
    //                   "type": "tool-call",
    //                 },
    //                 {
    //                   "input": {
    //                     "value": "VALUE",
    //                   },
    //                   "output": "RESULT1",
    //                   "providerExecuted": undefined,
    //                   "providerMetadata": undefined,
    //                   "toolCallId": "call-1",
    //                   "toolName": "tool1",
    //                   "type": "tool-result",
    //                 },
    //               ],
    //               "finishReason": "tool-calls",
    //               "providerMetadata": undefined,
    //               "request": {},
    //               "response": {
    //                 "headers": {
    //                   "call": "1",
    //                 },
    //                 "id": "id-0",
    //                 "messages": [
    //                   {
    //                     "content": [
    //                       {
    //                         "providerOptions": undefined,
    //                         "text": "thinking",
    //                         "type": "reasoning",
    //                       },
    //                       {
    //                         "input": {
    //                           "value": "value",
    //                         },
    //                         "providerExecuted": undefined,
    //                         "providerOptions": undefined,
    //                         "toolCallId": "call-1",
    //                         "toolName": "tool1",
    //                         "type": "tool-call",
    //                       },
    //                     ],
    //                     "role": "assistant",
    //                   },
    //                   {
    //                     "content": [
    //                       {
    //                         "output": {
    //                           "type": "text",
    //                           "value": "RESULT1",
    //                         },
    //                         "toolCallId": "call-1",
    //                         "toolName": "tool1",
    //                         "type": "tool-result",
    //                       },
    //                     ],
    //                     "role": "tool",
    //                   },
    //                 ],
    //                 "modelId": "mock-model-id",
    //                 "timestamp": 1970-01-01T00:00:00.000Z,
    //               },
    //               "usage": {
    //                 "cachedInputTokens": undefined,
    //                 "inputTokens": 3,
    //                 "outputTokens": 10,
    //                 "reasoningTokens": undefined,
    //                 "totalTokens": 13,
    //               },
    //               "warnings": [],
    //             },
    //             DefaultStepResult {
    //               "content": [
    //                 {
    //                   "providerMetadata": undefined,
    //                   "text": "Hello, world!",
    //                   "type": "text",
    //                 },
    //               ],
    //               "finishReason": "stop",
    //               "providerMetadata": undefined,
    //               "request": {},
    //               "response": {
    //                 "headers": {
    //                   "call": "2",
    //                 },
    //                 "id": "id-1",
    //                 "messages": [
    //                   {
    //                     "content": [
    //                       {
    //                         "providerOptions": undefined,
    //                         "text": "thinking",
    //                         "type": "reasoning",
    //                       },
    //                       {
    //                         "input": {
    //                           "value": "value",
    //                         },
    //                         "providerExecuted": undefined,
    //                         "providerOptions": undefined,
    //                         "toolCallId": "call-1",
    //                         "toolName": "tool1",
    //                         "type": "tool-call",
    //                       },
    //                     ],
    //                     "role": "assistant",
    //                   },
    //                   {
    //                     "content": [
    //                       {
    //                         "output": {
    //                           "type": "text",
    //                           "value": "RESULT1",
    //                         },
    //                         "toolCallId": "call-1",
    //                         "toolName": "tool1",
    //                         "type": "tool-result",
    //                       },
    //                     ],
    //                     "role": "tool",
    //                   },
    //                   {
    //                     "content": [
    //                       {
    //                         "providerOptions": undefined,
    //                         "text": "Hello, world!",
    //                         "type": "text",
    //                       },
    //                     ],
    //                     "role": "assistant",
    //                   },
    //                 ],
    //                 "modelId": "mock-model-id",
    //                 "timestamp": 1970-01-01T00:00:01.000Z,
    //               },
    //               "usage": {
    //                 "cachedInputTokens": 3,
    //                 "inputTokens": 3,
    //                 "outputTokens": 10,
    //                 "reasoningTokens": 10,
    //                 "totalTokens": 23,
    //               },
    //               "warnings": [],
    //             },
    //           ],
    //           "text": "Hello, world!",
    //           "toolCalls": [],
    //           "toolResults": [],
    //           "totalUsage": {
    //             "cachedInputTokens": 3,
    //             "inputTokens": 6,
    //             "outputTokens": 20,
    //             "reasoningTokens": 10,
    //             "totalTokens": 36,
    //           },
    //           "usage": {
    //             "cachedInputTokens": 3,
    //             "inputTokens": 3,
    //             "outputTokens": 10,
    //             "reasoningTokens": 10,
    //             "totalTokens": 23,
    //           },
    //           "warnings": [],
    //         }
    //       `);
    //     });

    //     it('onStepFinish should send correct information', async () => {
    //       expect(onStepFinishResults).toMatchInlineSnapshot(`
    //         [
    //           DefaultStepResult {
    //             "content": [
    //               {
    //                 "providerMetadata": undefined,
    //                 "text": "thinking",
    //                 "type": "reasoning",
    //               },
    //               {
    //                 "input": {
    //                   "value": "value",
    //                 },
    //                 "providerExecuted": undefined,
    //                 "providerMetadata": undefined,
    //                 "toolCallId": "call-1",
    //                 "toolName": "tool1",
    //                 "type": "tool-call",
    //               },
    //               {
    //                 "input": {
    //                   "value": "VALUE",
    //                 },
    //                 "output": "RESULT1",
    //                 "providerExecuted": undefined,
    //                 "providerMetadata": undefined,
    //                 "toolCallId": "call-1",
    //                 "toolName": "tool1",
    //                 "type": "tool-result",
    //               },
    //             ],
    //             "finishReason": "tool-calls",
    //             "providerMetadata": undefined,
    //             "request": {},
    //             "response": {
    //               "headers": {
    //                 "call": "1",
    //               },
    //               "id": "id-0",
    //               "messages": [
    //                 {
    //                   "content": [
    //                     {
    //                       "providerOptions": undefined,
    //                       "text": "thinking",
    //                       "type": "reasoning",
    //                     },
    //                     {
    //                       "input": {
    //                         "value": "value",
    //                       },
    //                       "providerExecuted": undefined,
    //                       "providerOptions": undefined,
    //                       "toolCallId": "call-1",
    //                       "toolName": "tool1",
    //                       "type": "tool-call",
    //                     },
    //                   ],
    //                   "role": "assistant",
    //                 },
    //                 {
    //                   "content": [
    //                     {
    //                       "output": {
    //                         "type": "text",
    //                         "value": "RESULT1",
    //                       },
    //                       "toolCallId": "call-1",
    //                       "toolName": "tool1",
    //                       "type": "tool-result",
    //                     },
    //                   ],
    //                   "role": "tool",
    //                 },
    //               ],
    //               "modelId": "mock-model-id",
    //               "timestamp": 1970-01-01T00:00:00.000Z,
    //             },
    //             "usage": {
    //               "cachedInputTokens": undefined,
    //               "inputTokens": 3,
    //               "outputTokens": 10,
    //               "reasoningTokens": undefined,
    //               "totalTokens": 13,
    //             },
    //             "warnings": [],
    //           },
    //           DefaultStepResult {
    //             "content": [
    //               {
    //                 "providerMetadata": undefined,
    //                 "text": "Hello, world!",
    //                 "type": "text",
    //               },
    //             ],
    //             "finishReason": "stop",
    //             "providerMetadata": undefined,
    //             "request": {},
    //             "response": {
    //               "headers": {
    //                 "call": "2",
    //               },
    //               "id": "id-1",
    //               "messages": [
    //                 {
    //                   "content": [
    //                     {
    //                       "providerOptions": undefined,
    //                       "text": "thinking",
    //                       "type": "reasoning",
    //                     },
    //                     {
    //                       "input": {
    //                         "value": "value",
    //                       },
    //                       "providerExecuted": undefined,
    //                       "providerOptions": undefined,
    //                       "toolCallId": "call-1",
    //                       "toolName": "tool1",
    //                       "type": "tool-call",
    //                     },
    //                   ],
    //                   "role": "assistant",
    //                 },
    //                 {
    //                   "content": [
    //                     {
    //                       "output": {
    //                         "type": "text",
    //                         "value": "RESULT1",
    //                       },
    //                       "toolCallId": "call-1",
    //                       "toolName": "tool1",
    //                       "type": "tool-result",
    //                     },
    //                   ],
    //                   "role": "tool",
    //                 },
    //                 {
    //                   "content": [
    //                     {
    //                       "providerOptions": undefined,
    //                       "text": "Hello, world!",
    //                       "type": "text",
    //                     },
    //                   ],
    //                   "role": "assistant",
    //                 },
    //               ],
    //               "modelId": "mock-model-id",
    //               "timestamp": 1970-01-01T00:00:01.000Z,
    //             },
    //             "usage": {
    //               "cachedInputTokens": 3,
    //               "inputTokens": 3,
    //               "outputTokens": 10,
    //               "reasoningTokens": 10,
    //               "totalTokens": 23,
    //             },
    //             "warnings": [],
    //           },
    //         ]
    //       `);
    //     });
    //   });

    //   describe('value promises', () => {
    //     beforeEach(async () => {
    //       await result.consumeStream();
    //     });

    //     it('result.totalUsage should contain total token usage', async () => {
    //       expect(await result.totalUsage).toMatchInlineSnapshot(`
    //         {
    //           "cachedInputTokens": 3,
    //           "inputTokens": 6,
    //           "outputTokens": 20,
    //           "reasoningTokens": 10,
    //           "totalTokens": 36,
    //         }
    //       `);
    //     });

    //     it('result.usage should contain token usage from final step', async () => {
    //       expect(await result.totalUsage).toMatchInlineSnapshot(`
    //       {
    //         "cachedInputTokens": 3,
    //         "inputTokens": 6,
    //         "outputTokens": 20,
    //         "reasoningTokens": 10,
    //         "totalTokens": 36,
    //       }
    //     `);
    //     });

    //     it('result.finishReason should contain finish reason from final step', async () => {
    //       assert.strictEqual(await result.finishReason, 'stop');
    //     });

    //     it('result.text should contain text from final step', async () => {
    //       assert.strictEqual(await result.text, 'Hello, world!');
    //     });

    //     it('result.steps should contain all steps', async () => {
    //       expect(await result.steps).toMatchInlineSnapshot(`
    //         [
    //           DefaultStepResult {
    //             "content": [
    //               {
    //                 "providerMetadata": undefined,
    //                 "text": "thinking",
    //                 "type": "reasoning",
    //               },
    //               {
    //                 "input": {
    //                   "value": "value",
    //                 },
    //                 "providerExecuted": undefined,
    //                 "providerMetadata": undefined,
    //                 "toolCallId": "call-1",
    //                 "toolName": "tool1",
    //                 "type": "tool-call",
    //               },
    //               {
    //                 "input": {
    //                   "value": "VALUE",
    //                 },
    //                 "output": "RESULT1",
    //                 "providerExecuted": undefined,
    //                 "providerMetadata": undefined,
    //                 "toolCallId": "call-1",
    //                 "toolName": "tool1",
    //                 "type": "tool-result",
    //               },
    //             ],
    //             "finishReason": "tool-calls",
    //             "providerMetadata": undefined,
    //             "request": {},
    //             "response": {
    //               "headers": {
    //                 "call": "1",
    //               },
    //               "id": "id-0",
    //               "messages": [
    //                 {
    //                   "content": [
    //                     {
    //                       "providerOptions": undefined,
    //                       "text": "thinking",
    //                       "type": "reasoning",
    //                     },
    //                     {
    //                       "input": {
    //                         "value": "value",
    //                       },
    //                       "providerExecuted": undefined,
    //                       "providerOptions": undefined,
    //                       "toolCallId": "call-1",
    //                       "toolName": "tool1",
    //                       "type": "tool-call",
    //                     },
    //                   ],
    //                   "role": "assistant",
    //                 },
    //                 {
    //                   "content": [
    //                     {
    //                       "output": {
    //                         "type": "text",
    //                         "value": "RESULT1",
    //                       },
    //                       "toolCallId": "call-1",
    //                       "toolName": "tool1",
    //                       "type": "tool-result",
    //                     },
    //                   ],
    //                   "role": "tool",
    //                 },
    //               ],
    //               "modelId": "mock-model-id",
    //               "timestamp": 1970-01-01T00:00:00.000Z,
    //             },
    //             "usage": {
    //               "cachedInputTokens": undefined,
    //               "inputTokens": 3,
    //               "outputTokens": 10,
    //               "reasoningTokens": undefined,
    //               "totalTokens": 13,
    //             },
    //             "warnings": [],
    //           },
    //           DefaultStepResult {
    //             "content": [
    //               {
    //                 "providerMetadata": undefined,
    //                 "text": "Hello, world!",
    //                 "type": "text",
    //               },
    //             ],
    //             "finishReason": "stop",
    //             "providerMetadata": undefined,
    //             "request": {},
    //             "response": {
    //               "headers": {
    //                 "call": "2",
    //               },
    //               "id": "id-1",
    //               "messages": [
    //                 {
    //                   "content": [
    //                     {
    //                       "providerOptions": undefined,
    //                       "text": "thinking",
    //                       "type": "reasoning",
    //                     },
    //                     {
    //                       "input": {
    //                         "value": "value",
    //                       },
    //                       "providerExecuted": undefined,
    //                       "providerOptions": undefined,
    //                       "toolCallId": "call-1",
    //                       "toolName": "tool1",
    //                       "type": "tool-call",
    //                     },
    //                   ],
    //                   "role": "assistant",
    //                 },
    //                 {
    //                   "content": [
    //                     {
    //                       "output": {
    //                         "type": "text",
    //                         "value": "RESULT1",
    //                       },
    //                       "toolCallId": "call-1",
    //                       "toolName": "tool1",
    //                       "type": "tool-result",
    //                     },
    //                   ],
    //                   "role": "tool",
    //                 },
    //                 {
    //                   "content": [
    //                     {
    //                       "providerOptions": undefined,
    //                       "text": "Hello, world!",
    //                       "type": "text",
    //                     },
    //                   ],
    //                   "role": "assistant",
    //                 },
    //               ],
    //               "modelId": "mock-model-id",
    //               "timestamp": 1970-01-01T00:00:01.000Z,
    //             },
    //             "usage": {
    //               "cachedInputTokens": 3,
    //               "inputTokens": 3,
    //               "outputTokens": 10,
    //               "reasoningTokens": 10,
    //               "totalTokens": 23,
    //             },
    //             "warnings": [],
    //           },
    //         ]
    //       `);
    //     });

    //     it('result.response.messages should contain response messages from all steps', async () => {
    //       expect((await result.response).messages).toMatchInlineSnapshot(`
    //         [
    //           {
    //             "content": [
    //               {
    //                 "providerOptions": undefined,
    //                 "text": "thinking",
    //                 "type": "reasoning",
    //               },
    //               {
    //                 "input": {
    //                   "value": "value",
    //                 },
    //                 "providerExecuted": undefined,
    //                 "providerOptions": undefined,
    //                 "toolCallId": "call-1",
    //                 "toolName": "tool1",
    //                 "type": "tool-call",
    //               },
    //             ],
    //             "role": "assistant",
    //           },
    //           {
    //             "content": [
    //               {
    //                 "output": {
    //                   "type": "text",
    //                   "value": "RESULT1",
    //                 },
    //                 "toolCallId": "call-1",
    //                 "toolName": "tool1",
    //                 "type": "tool-result",
    //               },
    //             ],
    //             "role": "tool",
    //           },
    //           {
    //             "content": [
    //               {
    //                 "providerOptions": undefined,
    //                 "text": "Hello, world!",
    //                 "type": "text",
    //               },
    //             ],
    //             "role": "assistant",
    //           },
    //         ]
    //       `);
    //     });
    //   });

    //   it('should have correct ui message stream', async () => {
    //     expect(await convertReadableStreamToArray(result.toUIMessageStream())).toMatchInlineSnapshot(`
    //         [
    //           {
    //             "type": "start",
    //           },
    //           {
    //             "type": "start-step",
    //           },
    //           {
    //             "id": "id-0",
    //             "type": "reasoning-start",
    //           },
    //           {
    //             "delta": "thinking",
    //             "id": "id-0",
    //             "type": "reasoning-delta",
    //           },
    //           {
    //             "id": "id-0",
    //             "type": "reasoning-end",
    //           },
    //           {
    //             "input": {
    //               "value": "value",
    //             },
    //             "toolCallId": "call-1",
    //             "toolName": "tool1",
    //             "type": "tool-input-available",
    //           },
    //           {
    //             "output": "RESULT1",
    //             "toolCallId": "call-1",
    //             "type": "tool-output-available",
    //           },
    //           {
    //             "type": "finish-step",
    //           },
    //           {
    //             "type": "start-step",
    //           },
    //           {
    //             "id": "1",
    //             "type": "text-start",
    //           },
    //           {
    //             "delta": "Hello, ",
    //             "id": "1",
    //             "type": "text-delta",
    //           },
    //           {
    //             "delta": "world!",
    //             "id": "1",
    //             "type": "text-delta",
    //           },
    //           {
    //             "id": "1",
    //             "type": "text-end",
    //           },
    //           {
    //             "type": "finish-step",
    //           },
    //           {
    //             "type": "finish",
    //           },
    //         ]
    //       `);
    //   });
    // });

    describe('2 stop conditions', () => {
      let stopConditionCalls: Array<{
        number: number;
        steps: any[];
      }>;

      beforeEach(async () => {
        const messageList = createMessageListWithUserMessage();

        stopConditionCalls = [];

        let responseCount = 0;
        result = await loopFn({
          runId,
          agentId: 'agent-id',
          models: [
            {
              id: 'test-model',
              maxRetries: 0,
              model: new MockLanguageModelV2({
                doStream: async () => {
                  switch (responseCount++) {
                    case 0: {
                      return {
                        stream: convertArrayToReadableStream([
                          {
                            type: 'response-metadata',
                            id: 'id-0',
                            modelId: 'mock-model-id',
                            timestamp: new Date(0),
                          },
                          {
                            type: 'reasoning-start',
                            id: 'id-0',
                          },
                          {
                            type: 'reasoning-delta',
                            id: 'id-0',
                            delta: 'thinking',
                          },
                          {
                            type: 'reasoning-end',
                            id: 'id-0',
                          },
                          {
                            type: 'tool-call',
                            id: 'call-1',
                            toolCallId: 'call-1',
                            toolName: 'tool1',
                            input: `{ "value": "value" }`,
                          },
                          {
                            type: 'finish',
                            finishReason: 'tool-calls',
                            usage: testUsage,
                          },
                        ]),
                        response: { headers: { call: '1' } },
                      };
                    }
                    default:
                      throw new Error(`Unexpected response count: ${responseCount}`);
                  }
                },
              }),
            },
          ],
          tools: {
            tool1: {
              inputSchema: z.object({ value: z.string() }),
              execute: async () => 'result1',
            },
          },
          messageList,
          stopWhen: [
            ({ steps }) => {
              stopConditionCalls.push({ number: 0, steps });
              return false;
            },
            ({ steps }) => {
              stopConditionCalls.push({ number: 1, steps });
              return true;
            },
          ],
          _internal: {
            now: mockValues(0, 100, 500, 600, 1000),
          },
        });
      });

      it('result.steps should contain a single step', async () => {
        await result.aisdk.v5.consumeStream();
        expect((await result.steps).length).toStrictEqual(1);
      });

      it.skip('stopConditionCalls should be called for each stop condition', async () => {
        await result.aisdk.v5.consumeStream();
        expect(stopConditionCalls).toMatchInlineSnapshot(`
          [
            {
              "number": 0,
              "steps": [
                DefaultStepResult {
                  "content": [
                    {
                      "providerMetadata": undefined,
                      "text": "thinking",
                      "type": "reasoning",
                    },
                    {
                      "input": {
                        "value": "value",
                      },
                      "providerExecuted": undefined,
                      "providerMetadata": undefined,
                      "toolCallId": "call-1",
                      "toolName": "tool1",
                      "type": "tool-call",
                    },
                    {
                      "input": {
                        "value": "value",
                      },
                      "output": "result1",
                      "providerExecuted": undefined,
                      "providerMetadata": undefined,
                      "toolCallId": "call-1",
                      "toolName": "tool1",
                      "type": "tool-result",
                    },
                  ],
                  "finishReason": "tool-calls",
                  "providerMetadata": undefined,
                  "request": {},
                  "response": {
                    "headers": {
                      "call": "1",
                    },
                    "id": "id-0",
                    "messages": [
                      {
                        "content": [
                          {
                            "providerOptions": undefined,
                            "text": "thinking",
                            "type": "reasoning",
                          },
                          {
                            "input": {
                              "value": "value",
                            },
                            "providerExecuted": undefined,
                            "providerOptions": undefined,
                            "toolCallId": "call-1",
                            "toolName": "tool1",
                            "type": "tool-call",
                          },
                        ],
                        "role": "assistant",
                      },
                      {
                        "content": [
                          {
                            "output": {
                              "type": "text",
                              "value": "result1",
                            },
                            "toolCallId": "call-1",
                            "toolName": "tool1",
                            "type": "tool-result",
                          },
                        ],
                        "role": "tool",
                      },
                    ],
                    "modelId": "mock-model-id",
                    "timestamp": 1970-01-01T00:00:00.000Z,
                  },
                  "usage": {
                    "cachedInputTokens": undefined,
                    "inputTokens": 3,
                    "outputTokens": 10,
                    "reasoningTokens": undefined,
                    "totalTokens": 13,
                  },
                  "warnings": [],
                },
              ],
            },
            {
              "number": 1,
              "steps": [
                DefaultStepResult {
                  "content": [
                    {
                      "providerMetadata": undefined,
                      "text": "thinking",
                      "type": "reasoning",
                    },
                    {
                      "input": {
                        "value": "value",
                      },
                      "providerExecuted": undefined,
                      "providerMetadata": undefined,
                      "toolCallId": "call-1",
                      "toolName": "tool1",
                      "type": "tool-call",
                    },
                    {
                      "input": {
                        "value": "value",
                      },
                      "output": "result1",
                      "providerExecuted": undefined,
                      "providerMetadata": undefined,
                      "toolCallId": "call-1",
                      "toolName": "tool1",
                      "type": "tool-result",
                    },
                  ],
                  "finishReason": "tool-calls",
                  "providerMetadata": undefined,
                  "request": {},
                  "response": {
                    "headers": {
                      "call": "1",
                    },
                    "id": "id-0",
                    "messages": [
                      {
                        "content": [
                          {
                            "providerOptions": undefined,
                            "text": "thinking",
                            "type": "reasoning",
                          },
                          {
                            "input": {
                              "value": "value",
                            },
                            "providerExecuted": undefined,
                            "providerOptions": undefined,
                            "toolCallId": "call-1",
                            "toolName": "tool1",
                            "type": "tool-call",
                          },
                        ],
                        "role": "assistant",
                      },
                      {
                        "content": [
                          {
                            "output": {
                              "type": "text",
                              "value": "result1",
                            },
                            "toolCallId": "call-1",
                            "toolName": "tool1",
                            "type": "tool-result",
                          },
                        ],
                        "role": "tool",
                      },
                    ],
                    "modelId": "mock-model-id",
                    "timestamp": 1970-01-01T00:00:00.000Z,
                  },
                  "usage": {
                    "cachedInputTokens": undefined,
                    "inputTokens": 3,
                    "outputTokens": 10,
                    "reasoningTokens": undefined,
                    "totalTokens": 13,
                  },
                  "warnings": [],
                },
              ],
            },
          ]
        `);
      });
    });
  });

  describe('options.onFinish', () => {
    it.todo('should send correct information', async () => {
      const messageList = createMessageListWithUserMessage();

      let result!: any;

      const resultObject = await loopFn({
        runId,
        messageList,
        models: createTestModels({
          stream: convertArrayToReadableStream([
            {
              type: 'response-metadata',
              id: 'id-0',
              modelId: 'mock-model-id',
              timestamp: new Date(0),
            },
            { type: 'text-start', id: '1' },
            { type: 'text-delta', id: '1', delta: 'Hello' },
            { type: 'text-delta', id: '1', delta: ', ' },
            {
              type: 'tool-call',
              toolCallId: 'call-1',
              toolName: 'tool1',
              input: `{ "value": "value" }`,
            },
            { type: 'text-delta', id: '1', delta: `world!` },
            { type: 'text-end', id: '1' },
            {
              type: 'finish',
              finishReason: 'stop',
              usage: testUsage,
              providerMetadata: {
                testProvider: { testKey: 'testValue' },
              },
            },
          ]),
          response: { headers: { call: '2' } },
        }),
        tools: {
          tool1: {
            inputSchema: z.object({ value: z.string() }),
            execute: async ({ value }) => `${value}-result`,
          },
        },
        options: {
          onFinish: async event => {
            result = event as unknown as typeof result;
          },
        },
        ...defaultSettings(),
      });

      await resultObject.aisdk.v5.consumeStream();

      console.log('test_result', JSON.stringify(result, null, 2));

      expect(result).toMatchInlineSnapshot(`
        {
          "content": [
            {
              "text": "Hello, world!",
              "type": "text",
            },
            {
              "toolCallId": "call-1",
              "toolName": "tool1",
              "type": "tool-call",
              "input": {
                "value": "value",
              },
            },
            {
              "input": {
                "value": "value",
              },
              "output": "value-result",
              "toolCallId": "call-1",
              "toolName": "tool1",
              "type": "tool-result",
            },
          ],
          "dynamicToolCalls": [],
          "dynamicToolResults": [],
          "files": [],
          "finishReason": "stop",
          "providerMetadata": {
            "testProvider": {
              "testKey": "testValue",
            },
          },
          "reasoning": [],
          "reasoningText": undefined,
          "request": {},
          "response": {
            "headers": {
              "call": "2",
            },
            "id": "id-0",
            "messages": [
              {
                "content": [
                  {
                    "text": "Hello, world!",
                    "type": "text",
                  },
                  {
                    "input": {
                      "value": "value",
                    },
                    "providerExecuted": undefined,
                    "toolCallId": "call-1",
                    "toolName": "tool1",
                    "type": "tool-call",
                  },
                ],
                "role": "assistant",
              },
              {
                "content": [
                  {
                    "output": {
                      "type": "text",
                      "value": "value-result",
                    },
                    "toolCallId": "call-1",
                    "toolName": "tool1",
                    "type": "tool-result",
                  },
                ],
                "role": "tool",
              },
            ],
            "modelId": "mock-model-id",
            "timestamp": 1970-01-01T00:00:00.000Z,
          },
          "sources": [],
          "staticToolCalls": [],
          "staticToolResults": [],
          "steps": [
            DefaultStepResult {
              "content": [
                {
                  "text": "Hello, world!",
                  "type": "text",
                },
                {
                  "input": {
                    "value": "value",
                  },
                  "providerExecuted": undefined,
                  "toolCallId": "call-1",
                  "toolName": "tool1",
                  "type": "tool-call",
                },
                {
                  "input": {
                    "value": "value",
                  },
                  "output": "value-result",
                  "providerExecuted": undefined,
                  "toolCallId": "call-1",
                  "toolName": "tool1",
                  "type": "tool-result",
                },
              ],
              "finishReason": "stop",
              "providerMetadata": {
                "testProvider": {
                  "testKey": "testValue",
                },
              },
              "request": {},
              "response": {
                "headers": {
                  "call": "2",
                },
                "id": "id-0",
                "messages": [
                  {
                    "content": [
                      {
                        "text": "Hello, world!",
                        "type": "text",
                      },
                      {
                        "input": {
                          "value": "value",
                        },
                        "providerExecuted": undefined,
                        "toolCallId": "call-1",
                        "toolName": "tool1",
                        "type": "tool-call",
                      },
                    ],
                    "role": "assistant",
                  },
                  {
                    "content": [
                      {
                        "output": {
                          "type": "text",
                          "value": "value-result",
                        },
                        "toolCallId": "call-1",
                        "toolName": "tool1",
                        "type": "tool-result",
                      },
                    ],
                    "role": "tool",
                  },
                ],
                "modelId": "mock-model-id",
                "timestamp": 1970-01-01T00:00:00.000Z,
              },
              "usage": {
                "cachedInputTokens": undefined,
                "inputTokens": 3,
                "outputTokens": 10,
                "reasoningTokens": undefined,
                "totalTokens": 13,
              },
              "warnings": [],
            },
          ],
          "text": "Hello, world!",
          "toolCalls": [
            {
              "input": {
                "value": "value",
              },
              "providerExecuted": undefined,
              "providerMetadata": undefined,
              "toolCallId": "call-1",
              "toolName": "tool1",
              "type": "tool-call",
            },
          ],
          "toolResults": [
            {
              "input": {
                "value": "value",
              },
              "output": "value-result",
              "providerExecuted": undefined,
              "providerMetadata": undefined,
              "toolCallId": "call-1",
              "toolName": "tool1",
              "type": "tool-result",
            },
          ],
          "totalUsage": {
            "cachedInputTokens": undefined,
            "inputTokens": 3,
            "outputTokens": 10,
            "reasoningTokens": undefined,
            "totalTokens": 13,
          },
          "usage": {
            "cachedInputTokens": undefined,
            "inputTokens": 3,
            "outputTokens": 10,
            "reasoningTokens": undefined,
            "totalTokens": 13,
          },
          "warnings": [],
        }
      `);
    });

    it.todo('should send sources', async () => {
      const messageList = createMessageListWithUserMessage();
      let result!: any;

      const resultObject = await loopFn({
        runId,
        messageList,
        models: [{ id: 'test-model', maxRetries: 0, model: modelWithSources }],
        options: {
          onFinish: async event => {
            result = event as unknown as typeof result;
          },
        },
        ...defaultSettings(),
      });

      await resultObject.aisdk.v5.consumeStream();

      expect(result).toMatchInlineSnapshot(`
        {
          "content": [
            {
              "id": "123",
              "providerMetadata": {
                "provider": {
                  "custom": "value",
                },
              },
              "sourceType": "url",
              "title": "Example",
              "type": "source",
              "url": "https://example.com",
            },
            {
              "text": "Hello!",
              "type": "text",
            },
            {
              "id": "456",
              "providerMetadata": {
                "provider": {
                  "custom": "value2",
                },
              },
              "sourceType": "url",
              "title": "Example 2",
              "type": "source",
              "url": "https://example.com/2",
            },
          ],
          "dynamicToolCalls": [],
          "dynamicToolResults": [],
          "files": [],
          "finishReason": "stop",
          "reasoning": [],
          "reasoningText": undefined,
          "request": {},
          "response": {
            "headers": undefined,
            "id": "id-0",
            "messages": [
              {
                "content": [
                  {
                    "text": "Hello!",
                    "type": "text",
                  },
                ],
                "role": "assistant",
              },
            ],
            "modelId": "mock-model-id",
            "timestamp": 1970-01-01T00:00:00.000Z,
          },
          "sources": [
            {
              "id": "123",
              "providerMetadata": {
                "provider": {
                  "custom": "value",
                },
              },
              "sourceType": "url",
              "title": "Example",
              "type": "source",
              "url": "https://example.com",
            },
            {
              "id": "456",
              "providerMetadata": {
                "provider": {
                  "custom": "value2",
                },
              },
              "sourceType": "url",
              "title": "Example 2",
              "type": "source",
              "url": "https://example.com/2",
            },
          ],
          "staticToolCalls": [],
          "staticToolResults": [],
          "steps": [
            DefaultStepResult {
              "content": [
                {
                  "id": "123",
                  "providerMetadata": {
                    "provider": {
                      "custom": "value",
                    },
                  },
                  "sourceType": "url",
                  "title": "Example",
                  "type": "source",
                  "url": "https://example.com",
                },
                {
                  "text": "Hello!",
                  "type": "text",
                },
                {
                  "id": "456",
                  "providerMetadata": {
                    "provider": {
                      "custom": "value2",
                    },
                  },
                  "sourceType": "url",
                  "title": "Example 2",
                  "type": "source",
                  "url": "https://example.com/2",
                },
              ],
              "finishReason": "stop",
              "providerMetadata": undefined,
              "request": {},
              "response": {
                "headers": undefined,
                "id": "id-0",
                "messages": [
                  {
                    "content": [
                      {
                        "text": "Hello!",
                        "type": "text",
                      },
                    ],
                    "role": "assistant",
                  },
                ],
                "modelId": "mock-model-id",
                "timestamp": 1970-01-01T00:00:00.000Z,
              },
              "usage": {
                "cachedInputTokens": undefined,
                "inputTokens": 3,
                "outputTokens": 10,
                "reasoningTokens": undefined,
                "totalTokens": 13,
              },
              "warnings": [],
            },
          ],
          "text": "Hello!",
          "toolCalls": [],
          "toolResults": [],
          "totalUsage": {
            "cachedInputTokens": undefined,
            "inputTokens": 3,
            "outputTokens": 10,
            "reasoningTokens": undefined,
            "totalTokens": 13,
          },
          "usage": {
            "cachedInputTokens": undefined,
            "inputTokens": 3,
            "outputTokens": 10,
            "reasoningTokens": undefined,
            "totalTokens": 13,
          },
          "warnings": [],
        }
      `);
    });

    it.todo('should send files', async () => {
      let result!: any;

      const resultObject = await loopFn({
        runId,
        messageList: createMessageListWithUserMessage(),
        models: [{ id: 'test-model', maxRetries: 0, model: modelWithFiles }],
        options: {
          onFinish: async event => {
            result = event as unknown as typeof result;
          },
        },
        ...defaultSettings(),
      });

      await resultObject.aisdk.v5.consumeStream();

      expect(result).toMatchInlineSnapshot(`
        {
          "content": [
            {
              "file": DefaultGeneratedFileWithType {
                "base64Data": "Hello World",
                "mediaType": "text/plain",
                "type": "file",
                "uint8ArrayData": undefined,
              },
              "type": "file",
            },
            {
              "text": "Hello!",
              "type": "text",
            },
            {
              "file": DefaultGeneratedFileWithType {
                "base64Data": "QkFVRw==",
                "mediaType": "image/jpeg",
                "type": "file",
                "uint8ArrayData": undefined,
              },
              "type": "file",
            },
          ],
          "dynamicToolCalls": [],
          "dynamicToolResults": [],
          "files": [
            DefaultGeneratedFileWithType {
              "base64Data": "Hello World",
              "mediaType": "text/plain",
              "type": "file",
              "uint8ArrayData": undefined,
            },
            DefaultGeneratedFileWithType {
              "base64Data": "QkFVRw==",
              "mediaType": "image/jpeg",
              "type": "file",
              "uint8ArrayData": undefined,
            },
          ],
          "finishReason": "stop",
          "reasoning": [],
          "reasoningText": undefined,
          "request": {},
          "response": {
            "headers": undefined,
            "id": "id-0",
            "messages": [
              {
                "content": [
                  {
                    "data": "Hello World",
                    "mediaType": "text/plain",
                    "providerOptions": undefined,
                    "type": "file",
                  },
                  {
                    "text": "Hello!",
                    "type": "text",
                  },
                  {
                    "data": "QkFVRw==",
                    "mediaType": "image/jpeg",
                    "providerOptions": undefined,
                    "type": "file",
                  },
                ],
                "role": "assistant",
              },
            ],
            "modelId": "mock-model-id",
            "timestamp": 1970-01-01T00:00:00.000Z,
          },
          "sources": [],
          "staticToolCalls": [],
          "staticToolResults": [],
          "steps": [
            DefaultStepResult {
              "content": [
                {
                  "file": DefaultGeneratedFileWithType {
                    "base64Data": "Hello World",
                    "mediaType": "text/plain",
                    "type": "file",
                    "uint8ArrayData": undefined,
                  },
                  "type": "file",
                },
                {
                  "text": "Hello!",
                  "type": "text",
                },
                {
                  "file": DefaultGeneratedFileWithType {
                    "base64Data": "QkFVRw==",
                    "mediaType": "image/jpeg",
                    "type": "file",
                    "uint8ArrayData": undefined,
                  },
                  "type": "file",
                },
              ],
              "finishReason": "stop",
              "providerMetadata": undefined,
              "request": {},
              "response": {
                "headers": undefined,
                "id": "id-0",
                "messages": [
                  {
                    "content": [
                      {
                        "data": "Hello World",
                        "mediaType": "text/plain",
                        "providerOptions": undefined,
                        "type": "file",
                      },
                      {
                        "text": "Hello!",
                        "type": "text",
                      },
                      {
                        "data": "QkFVRw==",
                        "mediaType": "image/jpeg",
                        "providerOptions": undefined,
                        "type": "file",
                      },
                    ],
                    "role": "assistant",
                  },
                ],
                "modelId": "mock-model-id",
                "timestamp": 1970-01-01T00:00:00.000Z,
              },
              "usage": {
                "cachedInputTokens": undefined,
                "inputTokens": 3,
                "outputTokens": 10,
                "reasoningTokens": undefined,
                "totalTokens": 13,
              },
              "warnings": [],
            },
          ],
          "text": "Hello!",
          "toolCalls": [],
          "toolResults": [],
          "totalUsage": {
            "cachedInputTokens": undefined,
            "inputTokens": 3,
            "outputTokens": 10,
            "reasoningTokens": undefined,
            "totalTokens": 13,
          },
          "usage": {
            "cachedInputTokens": undefined,
            "inputTokens": 3,
            "outputTokens": 10,
            "reasoningTokens": undefined,
            "totalTokens": 13,
          },
          "warnings": [],
        }
      `);
    });

    it('should not prevent error from being forwarded', async () => {
      const messageList = createMessageListWithUserMessage();

      const result = await loopFn({
        runId,
        agentId: 'agent-id',
        models: [
          {
            id: 'test-model',
            maxRetries: 0,
            model: new MockLanguageModelV2({
              doStream: async () => {
                throw new Error('test error');
              },
            }),
          },
        ],
        modelSettings: {
          maxRetries: 0,
        },
        messageList,
        options: {
          onFinish() {}, // just defined; do nothing
          onError: () => {},
        },
        _internal: {
          generateId: mockId({ prefix: 'id' }),
        },
      });

      expect((await convertAsyncIterableToArray(result.aisdk.v5.fullStream as any)).slice(0, 3)).toStrictEqual([
        {
          type: 'start',
        },
        {
          type: 'start-step',
          request: {},
          warnings: [],
        },
        {
          type: 'error',
          error: new Error('test error'),
        },
      ]);
    });
  });

  describe('options.onChunk', () => {
    let result: Array<ChunkType>;

    beforeEach(async () => {
      const messageList = createMessageListWithUserMessage();

      result = [];

      const resultObject = await loopFn({
        runId,
        agentId: 'agent-id',
        models: createTestModels({
          stream: convertArrayToReadableStream([
            { type: 'text-start', id: '1' },
            { type: 'text-delta', id: '1', delta: 'Hello' },
            { type: 'text-end', id: '1' },
            { type: 'tool-input-start', id: '2', toolName: 'tool1' },
            { type: 'tool-input-delta', id: '2', delta: '{"value": "' },
            { type: 'reasoning-start', id: '3' },
            { type: 'reasoning-delta', id: '3', delta: 'Feeling clever' },
            { type: 'reasoning-end', id: '3' },
            { type: 'tool-input-delta', id: '2', delta: 'test' },
            { type: 'tool-input-delta', id: '2', delta: '"}' },
            {
              type: 'source',
              sourceType: 'url',
              id: '123',
              url: 'https://example.com',
              title: 'Example',
              providerMetadata: { provider: { custom: 'value' } },
            },
            { type: 'tool-input-end', id: '2' },
            {
              type: 'tool-call',
              toolCallId: '2',
              toolName: 'tool1',
              input: `{ "value": "test" }`,
              providerMetadata: { provider: { custom: 'value' } },
            },
            { type: 'text-start', id: '4' },
            { type: 'text-delta', id: '4', delta: ' World' },
            { type: 'text-end', id: '4' },
            {
              type: 'finish',
              finishReason: 'stop',
              usage: testUsage2,
            },
          ]),
        }),
        tools: {
          tool1: {
            inputSchema: z.object({ value: z.string() }),
            execute: async ({ value }) => `${value}-result`,
          },
        },
        messageList,
        options: {
          onChunk(chunk) {
            result.push(chunk);
          },
        },
      });

      await resultObject.aisdk.v5.consumeStream();
    });

    it('should return events in order', async () => {
      expect(result).toMatchInlineSnapshot(`
        [
          {
            "from": "AGENT",
            "payload": {
              "id": "1",
              "providerMetadata": undefined,
              "text": "Hello",
            },
            "runId": "test-run-id",
            "type": "text-delta",
          },
          {
            "from": "AGENT",
            "payload": {
              "providerExecuted": undefined,
              "providerMetadata": undefined,
              "toolCallId": "2",
              "toolName": "tool1",
            },
            "runId": "test-run-id",
            "type": "tool-call-input-streaming-start",
          },
          {
            "from": "AGENT",
            "payload": {
              "argsTextDelta": "{"value": "",
              "providerMetadata": undefined,
              "toolCallId": "2",
              "toolName": "tool1",
            },
            "runId": "test-run-id",
            "type": "tool-call-delta",
          },
          {
            "from": "AGENT",
            "payload": {
              "id": "3",
              "providerMetadata": undefined,
              "text": "Feeling clever",
            },
            "runId": "test-run-id",
            "type": "reasoning-delta",
          },
          {
            "from": "AGENT",
            "payload": {
              "argsTextDelta": "test",
              "providerMetadata": undefined,
              "toolCallId": "2",
              "toolName": "tool1",
            },
            "runId": "test-run-id",
            "type": "tool-call-delta",
          },
          {
            "from": "AGENT",
            "payload": {
              "argsTextDelta": ""}",
              "providerMetadata": undefined,
              "toolCallId": "2",
              "toolName": "tool1",
            },
            "runId": "test-run-id",
            "type": "tool-call-delta",
          },
          {
            "from": "AGENT",
            "payload": {
              "filename": undefined,
              "id": "123",
              "mimeType": undefined,
              "providerMetadata": {
                "provider": {
                  "custom": "value",
                },
              },
              "sourceType": "url",
              "title": "Example",
              "url": "https://example.com",
            },
            "runId": "test-run-id",
            "type": "source",
          },
          {
            "from": "AGENT",
            "payload": {
              "args": {
                "value": "test",
              },
              "providerExecuted": undefined,
              "providerMetadata": {
                "provider": {
                  "custom": "value",
                },
              },
              "toolCallId": "2",
              "toolName": "tool1",
            },
            "runId": "test-run-id",
            "type": "tool-call",
          },
          {
            "from": "AGENT",
            "payload": {
              "id": "4",
              "providerMetadata": undefined,
              "text": " World",
            },
            "runId": "test-run-id",
            "type": "text-delta",
          },
          {
            "chunk": {
              "input": {
                "value": "test",
              },
              "output": "test-result",
              "providerExecuted": undefined,
              "toolCallId": "2",
              "toolName": "tool1",
              "type": "tool-result",
            },
          },
        ]
      `);
    });
  });

  //   describe.skip('options.transform', () => {
  //     describe('with base transformation', () => {
  //       const upperCaseTransform = () =>
  //         new TransformStream<
  //           TextStreamPart<{ tool1: Tool<{ value: string }> }>,
  //           TextStreamPart<{ tool1: Tool<{ value: string }> }>
  //         >({
  //           transform(chunk, controller) {
  //             if (chunk.type === 'text-delta' || chunk.type === 'reasoning-delta') {
  //               chunk.text = chunk.text.toUpperCase();
  //             }

  //             if (chunk.type === 'tool-input-delta') {
  //               chunk.delta = chunk.delta.toUpperCase();
  //             }

  //             // assuming test arg structure:
  //             if (chunk.type === 'tool-call' && !chunk.dynamic) {
  //               chunk.input = {
  //                 ...chunk.input,
  //                 value: chunk.input.value.toUpperCase(),
  //               };
  //             }

  //             if (chunk.type === 'tool-result' && !chunk.dynamic) {
  //               chunk.output = chunk.output.toUpperCase();
  //               chunk.input = {
  //                 ...chunk.input,
  //                 value: chunk.input.value.toUpperCase(),
  //               };
  //             }

  //             if (chunk.type === 'start-step') {
  //               if (chunk.request.body != null) {
  //                 chunk.request.body = (chunk.request.body as string).toUpperCase();
  //               }
  //             }

  //             if (chunk.type === 'finish-step') {
  //               if (chunk.providerMetadata?.testProvider != null) {
  //                 chunk.providerMetadata.testProvider = {
  //                   testKey: 'TEST VALUE',
  //                 };
  //               }
  //             }

  //             controller.enqueue(chunk);
  //           },
  //         });

  //       it('should transform the stream', async () => {
  //         const result = streamText({
  //           models: createTestModels(),
  //           experimental_transform: upperCaseTransform,
  //           prompt: 'test-input',
  //         });

  //         expect(await convertAsyncIterableToArray(result.textStream)).toStrictEqual(['HELLO', ', ', 'WORLD!']);
  //       });

  //       it('result.text should be transformed', async () => {
  //         const result = streamText({
  //           models: createTestModels(),
  //           experimental_transform: upperCaseTransform,
  //           prompt: 'test-input',
  //         });

  //         await result.consumeStream();

  //         expect(await result.text).toStrictEqual('HELLO, WORLD!');
  //       });

  //       it('result.response.messages should be transformed', async () => {
  //         const result = streamText({
  //           models: createTestModels(),
  //           experimental_transform: upperCaseTransform,
  //           prompt: 'test-input',
  //         });

  //         await result.consumeStream();

  //         expect(await result.response).toStrictEqual({
  //           id: expect.any(String),
  //           timestamp: expect.any(Date),
  //           modelId: expect.any(String),
  //           headers: undefined,
  //           messages: [
  //             {
  //               role: 'assistant',
  //               content: [
  //                 {
  //                   providerOptions: undefined,
  //                   text: 'HELLO, WORLD!',
  //                   type: 'text',
  //                 },
  //               ],
  //             },
  //           ],
  //         });
  //       });

  //       it('result.totalUsage should be transformed', async () => {
  //         const result = streamText({
  //           models: createTestModels({
  //             stream: convertArrayToReadableStream([
  //               { type: 'text-start', id: '1' },
  //               { type: 'text-delta', id: '1', delta: 'Hello' },
  //               { type: 'text-end', id: '1' },
  //               {
  //                 type: 'finish',
  //                 finishReason: 'stop',
  //                 usage: testUsage,
  //               },
  //             ]),
  //           }),
  //           experimental_transform: () =>
  //             new TransformStream<TextStreamPart<any>, TextStreamPart<any>>({
  //               transform(chunk, controller) {
  //                 if (chunk.type === 'finish') {
  //                   chunk.totalUsage = {
  //                     inputTokens: 200,
  //                     outputTokens: 300,
  //                     totalTokens: undefined,
  //                     reasoningTokens: undefined,
  //                     cachedInputTokens: undefined,
  //                   };
  //                 }
  //                 controller.enqueue(chunk);
  //               },
  //             }),
  //           prompt: 'test-input',
  //         });

  //         await result.consumeStream();

  //         expect(await result.totalUsage).toStrictEqual({
  //           inputTokens: 200,
  //           outputTokens: 300,
  //           totalTokens: undefined,
  //           reasoningTokens: undefined,
  //           cachedInputTokens: undefined,
  //         });
  //       });

  //       it('result.finishReason should be transformed', async () => {
  //         const result = streamText({
  //           models: createTestModels({
  //             stream: convertArrayToReadableStream([
  //               { type: 'text-start', id: '1' },
  //               { type: 'text-delta', id: '1', delta: 'Hello' },
  //               { type: 'text-end', id: '1' },
  //               {
  //                 type: 'finish',
  //                 finishReason: 'length',
  //                 usage: testUsage,
  //               },
  //             ]),
  //           }),
  //           experimental_transform: () =>
  //             new TransformStream<TextStreamPart<any>, TextStreamPart<any>>({
  //               transform(chunk, controller) {
  //                 if (chunk.type === 'finish') {
  //                   chunk.finishReason = 'stop';
  //                 }
  //                 controller.enqueue(chunk);
  //               },
  //             }),
  //           prompt: 'test-input',
  //         });

  //         await result.consumeStream();

  //         expect(await result.finishReason).toStrictEqual('stop');
  //       });

  //       it('result.toolCalls should be transformed', async () => {
  //         const result = streamText({
  //           models: createTestModels({
  //             stream: convertArrayToReadableStream([
  //               { type: 'text-start', id: '1' },
  //               { type: 'text-delta', id: '1', delta: 'Hello, ' },
  //               { type: 'text-delta', id: '1', delta: 'world!' },
  //               { type: 'text-end', id: '1' },
  //               {
  //                 type: 'tool-call',
  //                 toolCallId: 'call-1',
  //                 toolName: 'tool1',
  //                 input: `{ "value": "value" }`,
  //               },
  //               {
  //                 type: 'finish',
  //                 finishReason: 'stop',
  //                 usage: testUsage,
  //               },
  //             ]),
  //           }),
  //           tools: {
  //             tool1: {
  //               inputSchema: z.object({ value: z.string() }),
  //               execute: async () => 'result1',
  //             },
  //           },
  //           experimental_transform: upperCaseTransform,
  //           prompt: 'test-input',
  //         });

  //         await result.consumeStream();

  //         expect(await result.toolCalls).toMatchInlineSnapshot(`
  //           [
  //             {
  //               "input": {
  //                 "value": "VALUE",
  //               },
  //               "providerExecuted": undefined,
  //               "providerMetadata": undefined,
  //               "toolCallId": "call-1",
  //               "toolName": "tool1",
  //               "type": "tool-call",
  //             },
  //           ]
  //         `);
  //       });

  //       it('result.toolResults should be transformed', async () => {
  //         const result = streamText({
  //           models: createTestModels({
  //             stream: convertArrayToReadableStream([
  //               { type: 'text-start', id: '1' },
  //               { type: 'text-delta', id: '1', delta: 'Hello, ' },
  //               { type: 'text-delta', id: '1', delta: 'world!' },
  //               { type: 'text-end', id: '1' },
  //               {
  //                 type: 'tool-call',
  //                 toolCallId: 'call-1',
  //                 toolName: 'tool1',
  //                 input: `{ "value": "value" }`,
  //               },
  //               {
  //                 type: 'finish',
  //                 finishReason: 'stop',
  //                 usage: testUsage,
  //               },
  //             ]),
  //           }),
  //           tools: {
  //             tool1: {
  //               inputSchema: z.object({ value: z.string() }),
  //               execute: async () => 'result1',
  //             },
  //           },
  //           experimental_transform: upperCaseTransform,
  //           prompt: 'test-input',
  //         });

  //         await result.consumeStream();

  //         expect(await result.toolResults).toMatchInlineSnapshot(`
  //           [
  //             {
  //               "input": {
  //                 "value": "VALUE",
  //               },
  //               "output": "RESULT1",
  //               "providerExecuted": undefined,
  //               "providerMetadata": undefined,
  //               "toolCallId": "call-1",
  //               "toolName": "tool1",
  //               "type": "tool-result",
  //             },
  //           ]
  //         `);
  //       });

  //       it('result.steps should be transformed', async () => {
  //         const result = streamText({
  //           models: createTestModels({
  //             stream: convertArrayToReadableStream([
  //               {
  //                 type: 'response-metadata',
  //                 id: 'id-0',
  //                 modelId: 'mock-model-id',
  //                 timestamp: new Date(0),
  //               },
  //               { type: 'text-start', id: '1' },
  //               { type: 'text-delta', id: '1', delta: 'Hello, ' },
  //               { type: 'text-delta', id: '1', delta: 'world!' },
  //               { type: 'text-end', id: '1' },
  //               {
  //                 type: 'tool-call',
  //                 toolCallId: 'call-1',
  //                 toolName: 'tool1',
  //                 input: `{ "value": "value" }`,
  //               },
  //               {
  //                 type: 'finish',
  //                 finishReason: 'stop',
  //                 usage: testUsage,
  //               },
  //             ]),
  //           }),
  //           tools: {
  //             tool1: {
  //               inputSchema: z.object({ value: z.string() }),
  //               execute: async () => 'result1',
  //             },
  //           },
  //           experimental_transform: upperCaseTransform,
  //           prompt: 'test-input',
  //         });

  //         result.consumeStream();

  //         expect(await result.steps).toMatchInlineSnapshot(`
  //           [
  //             DefaultStepResult {
  //               "content": [
  //                 {
  //                   "providerMetadata": undefined,
  //                   "text": "HELLO, WORLD!",
  //                   "type": "text",
  //                 },
  //                 {
  //                   "input": {
  //                     "value": "VALUE",
  //                   },
  //                   "providerExecuted": undefined,
  //                   "providerMetadata": undefined,
  //                   "toolCallId": "call-1",
  //                   "toolName": "tool1",
  //                   "type": "tool-call",
  //                 },
  //                 {
  //                   "input": {
  //                     "value": "VALUE",
  //                   },
  //                   "output": "RESULT1",
  //                   "providerExecuted": undefined,
  //                   "providerMetadata": undefined,
  //                   "toolCallId": "call-1",
  //                   "toolName": "tool1",
  //                   "type": "tool-result",
  //                 },
  //               ],
  //               "finishReason": "stop",
  //               "providerMetadata": undefined,
  //               "request": {},
  //               "response": {
  //                 "headers": undefined,
  //                 "id": "id-0",
  //                 "messages": [
  //                   {
  //                     "content": [
  //                       {
  //                         "providerOptions": undefined,
  //                         "text": "HELLO, WORLD!",
  //                         "type": "text",
  //                       },
  //                       {
  //                         "input": {
  //                           "value": "VALUE",
  //                         },
  //                         "providerExecuted": undefined,
  //                         "providerOptions": undefined,
  //                         "toolCallId": "call-1",
  //                         "toolName": "tool1",
  //                         "type": "tool-call",
  //                       },
  //                     ],
  //                     "role": "assistant",
  //                   },
  //                   {
  //                     "content": [
  //                       {
  //                         "output": {
  //                           "type": "text",
  //                           "value": "RESULT1",
  //                         },
  //                         "toolCallId": "call-1",
  //                         "toolName": "tool1",
  //                         "type": "tool-result",
  //                       },
  //                     ],
  //                     "role": "tool",
  //                   },
  //                 ],
  //                 "modelId": "mock-model-id",
  //                 "timestamp": 1970-01-01T00:00:00.000Z,
  //               },
  //               "usage": {
  //                 "cachedInputTokens": undefined,
  //                 "inputTokens": 3,
  //                 "outputTokens": 10,
  //                 "reasoningTokens": undefined,
  //                 "totalTokens": 13,
  //               },
  //               "warnings": [],
  //             },
  //           ]
  //         `);
  //       });

  //       it('result.request should be transformed', async () => {
  //         const result = streamText({
  //           models: createTestModels({
  //             stream: convertArrayToReadableStream([
  //               {
  //                 type: 'response-metadata',
  //                 id: 'id-0',
  //                 modelId: 'mock-model-id',
  //                 timestamp: new Date(0),
  //               },
  //               { type: 'text-start', id: '1' },
  //               { type: 'text-delta', id: '1', delta: 'Hello' },
  //               { type: 'text-end', id: '1' },
  //               {
  //                 type: 'finish',
  //                 finishReason: 'stop',
  //                 usage: testUsage,
  //               },
  //             ]),
  //             request: { body: 'test body' },
  //           }),
  //           prompt: 'test-input',
  //           experimental_transform: upperCaseTransform,
  //         });

  //         result.consumeStream();

  //         expect(await result.request).toStrictEqual({
  //           body: 'TEST BODY',
  //         });
  //       });

  //       it('result.providerMetadata should be transformed', async () => {
  //         const result = streamText({
  //           models: createTestModels({
  //             stream: convertArrayToReadableStream([
  //               {
  //                 type: 'response-metadata',
  //                 id: 'id-0',
  //                 modelId: 'mock-model-id',
  //                 timestamp: new Date(0),
  //               },
  //               { type: 'text-start', id: '1' },
  //               { type: 'text-delta', id: '1', delta: 'Hello' },
  //               { type: 'text-end', id: '1' },
  //               {
  //                 type: 'finish',
  //                 finishReason: 'stop',
  //                 usage: testUsage,
  //                 providerMetadata: {
  //                   testProvider: {
  //                     testKey: 'testValue',
  //                   },
  //                 },
  //               },
  //             ]),
  //             request: { body: 'test body' },
  //           }),
  //           prompt: 'test-input',
  //           experimental_transform: upperCaseTransform,
  //         });

  //         result.consumeStream();

  //         expect(JSON.stringify(await result.providerMetadata)).toStrictEqual(
  //           JSON.stringify({
  //             testProvider: {
  //               testKey: 'TEST VALUE',
  //             },
  //           }),
  //         );
  //       });

  //       it('options.onFinish should receive transformed data', async () => {
  //         let result!: Parameters<Required<Parameters<typeof streamText>[0]>['onFinish']>[0];

  //         const resultObject = streamText({
  //           models: createTestModels({
  //             stream: convertArrayToReadableStream([
  //               {
  //                 type: 'response-metadata',
  //                 id: 'id-0',
  //                 modelId: 'mock-model-id',
  //                 timestamp: new Date(0),
  //               },
  //               { type: 'text-start', id: '1' },
  //               { type: 'text-delta', id: '1', delta: 'Hello' },
  //               { type: 'text-delta', id: '1', delta: ', ' },
  //               {
  //                 type: 'tool-call',
  //                 toolCallId: 'call-1',
  //                 toolName: 'tool1',
  //                 input: `{ "value": "value" }`,
  //               },
  //               { type: 'text-delta', id: '1', delta: 'world!' },
  //               { type: 'text-end', id: '1' },
  //               {
  //                 type: 'finish',
  //                 finishReason: 'stop',
  //                 usage: testUsage,
  //                 providerMetadata: {
  //                   testProvider: { testKey: 'testValue' },
  //                 },
  //               },
  //             ]),
  //             response: { headers: { call: '2' } },
  //           }),
  //           tools: {
  //             tool1: {
  //               inputSchema: z.object({ value: z.string() }),
  //               execute: async ({ value }) => `${value}-result`,
  //             },
  //           },
  //           prompt: 'test-input',
  //           onFinish: async event => {
  //             result = event as unknown as typeof result;
  //           },
  //           experimental_transform: upperCaseTransform,
  //         });

  //         await resultObject.consumeStream();

  //         expect(result).toMatchInlineSnapshot(`
  //           {
  //             "content": [
  //               {
  //                 "providerMetadata": undefined,
  //                 "text": "HELLO, WORLD!",
  //                 "type": "text",
  //               },
  //               {
  //                 "input": {
  //                   "value": "VALUE",
  //                 },
  //                 "providerExecuted": undefined,
  //                 "providerMetadata": undefined,
  //                 "toolCallId": "call-1",
  //                 "toolName": "tool1",
  //                 "type": "tool-call",
  //               },
  //               {
  //                 "input": {
  //                   "value": "VALUE",
  //                 },
  //                 "output": "VALUE-RESULT",
  //                 "providerExecuted": undefined,
  //                 "providerMetadata": undefined,
  //                 "toolCallId": "call-1",
  //                 "toolName": "tool1",
  //                 "type": "tool-result",
  //               },
  //             ],
  //             "dynamicToolCalls": [],
  //             "dynamicToolResults": [],
  //             "files": [],
  //             "finishReason": "stop",
  //             "providerMetadata": {
  //               "testProvider": {
  //                 "testKey": "TEST VALUE",
  //               },
  //             },
  //             "reasoning": [],
  //             "reasoningText": undefined,
  //             "request": {},
  //             "response": {
  //               "headers": {
  //                 "call": "2",
  //               },
  //               "id": "id-0",
  //               "messages": [
  //                 {
  //                   "content": [
  //                     {
  //                       "providerOptions": undefined,
  //                       "text": "HELLO, WORLD!",
  //                       "type": "text",
  //                     },
  //                     {
  //                       "input": {
  //                         "value": "VALUE",
  //                       },
  //                       "providerExecuted": undefined,
  //                       "providerOptions": undefined,
  //                       "toolCallId": "call-1",
  //                       "toolName": "tool1",
  //                       "type": "tool-call",
  //                     },
  //                   ],
  //                   "role": "assistant",
  //                 },
  //                 {
  //                   "content": [
  //                     {
  //                       "output": {
  //                         "type": "text",
  //                         "value": "VALUE-RESULT",
  //                       },
  //                       "toolCallId": "call-1",
  //                       "toolName": "tool1",
  //                       "type": "tool-result",
  //                     },
  //                   ],
  //                   "role": "tool",
  //                 },
  //               ],
  //               "modelId": "mock-model-id",
  //               "timestamp": 1970-01-01T00:00:00.000Z,
  //             },
  //             "sources": [],
  //             "staticToolCalls": [],
  //             "staticToolResults": [],
  //             "steps": [
  //               DefaultStepResult {
  //                 "content": [
  //                   {
  //                     "providerMetadata": undefined,
  //                     "text": "HELLO, WORLD!",
  //                     "type": "text",
  //                   },
  //                   {
  //                     "input": {
  //                       "value": "VALUE",
  //                     },
  //                     "providerExecuted": undefined,
  //                     "providerMetadata": undefined,
  //                     "toolCallId": "call-1",
  //                     "toolName": "tool1",
  //                     "type": "tool-call",
  //                   },
  //                   {
  //                     "input": {
  //                       "value": "VALUE",
  //                     },
  //                     "output": "VALUE-RESULT",
  //                     "providerExecuted": undefined,
  //                     "providerMetadata": undefined,
  //                     "toolCallId": "call-1",
  //                     "toolName": "tool1",
  //                     "type": "tool-result",
  //                   },
  //                 ],
  //                 "finishReason": "stop",
  //                 "providerMetadata": {
  //                   "testProvider": {
  //                     "testKey": "TEST VALUE",
  //                   },
  //                 },
  //                 "request": {},
  //                 "response": {
  //                   "headers": {
  //                     "call": "2",
  //                   },
  //                   "id": "id-0",
  //                   "messages": [
  //                     {
  //                       "content": [
  //                         {
  //                           "providerOptions": undefined,
  //                           "text": "HELLO, WORLD!",
  //                           "type": "text",
  //                         },
  //                         {
  //                           "input": {
  //                             "value": "VALUE",
  //                           },
  //                           "providerExecuted": undefined,
  //                           "providerOptions": undefined,
  //                           "toolCallId": "call-1",
  //                           "toolName": "tool1",
  //                           "type": "tool-call",
  //                         },
  //                       ],
  //                       "role": "assistant",
  //                     },
  //                     {
  //                       "content": [
  //                         {
  //                           "output": {
  //                             "type": "text",
  //                             "value": "VALUE-RESULT",
  //                           },
  //                           "toolCallId": "call-1",
  //                           "toolName": "tool1",
  //                           "type": "tool-result",
  //                         },
  //                       ],
  //                       "role": "tool",
  //                     },
  //                   ],
  //                   "modelId": "mock-model-id",
  //                   "timestamp": 1970-01-01T00:00:00.000Z,
  //                 },
  //                 "usage": {
  //                   "cachedInputTokens": undefined,
  //                   "inputTokens": 3,
  //                   "outputTokens": 10,
  //                   "reasoningTokens": undefined,
  //                   "totalTokens": 13,
  //                 },
  //                 "warnings": [],
  //               },
  //             ],
  //             "text": "HELLO, WORLD!",
  //             "toolCalls": [
  //               {
  //                 "input": {
  //                   "value": "VALUE",
  //                 },
  //                 "providerExecuted": undefined,
  //                 "providerMetadata": undefined,
  //                 "toolCallId": "call-1",
  //                 "toolName": "tool1",
  //                 "type": "tool-call",
  //               },
  //             ],
  //             "toolResults": [
  //               {
  //                 "input": {
  //                   "value": "VALUE",
  //                 },
  //                 "output": "VALUE-RESULT",
  //                 "providerExecuted": undefined,
  //                 "providerMetadata": undefined,
  //                 "toolCallId": "call-1",
  //                 "toolName": "tool1",
  //                 "type": "tool-result",
  //               },
  //             ],
  //             "totalUsage": {
  //               "cachedInputTokens": undefined,
  //               "inputTokens": 3,
  //               "outputTokens": 10,
  //               "reasoningTokens": undefined,
  //               "totalTokens": 13,
  //             },
  //             "usage": {
  //               "cachedInputTokens": undefined,
  //               "inputTokens": 3,
  //               "outputTokens": 10,
  //               "reasoningTokens": undefined,
  //               "totalTokens": 13,
  //             },
  //             "warnings": [],
  //           }
  //         `);
  //       });

  //       it('options.onStepFinish should receive transformed data', async () => {
  //         let result!: Parameters<Required<Parameters<typeof streamText>[0]>['onStepFinish']>[0];

  //         const resultObject = streamText({
  //           models: createTestModels({
  //             stream: convertArrayToReadableStream([
  //               {
  //                 type: 'response-metadata',
  //                 id: 'id-0',
  //                 modelId: 'mock-model-id',
  //                 timestamp: new Date(0),
  //               },
  //               { type: 'text-start', id: '1' },
  //               { type: 'text-delta', id: '1', delta: 'Hello' },
  //               { type: 'text-delta', id: '1', delta: ', ' },
  //               {
  //                 type: 'tool-call',
  //                 toolCallId: 'call-1',
  //                 toolName: 'tool1',
  //                 input: `{ "value": "value" }`,
  //               },
  //               { type: 'text-delta', id: '1', delta: 'world!' },
  //               { type: 'text-end', id: '1' },
  //               {
  //                 type: 'finish',
  //                 finishReason: 'stop',
  //                 usage: testUsage,
  //                 providerMetadata: {
  //                   testProvider: { testKey: 'testValue' },
  //                 },
  //               },
  //             ]),
  //             response: { headers: { call: '2' } },
  //           }),
  //           tools: {
  //             tool1: tool({
  //               inputSchema: z.object({ value: z.string() }),
  //               execute: async ({ value }) => `${value}-result`,
  //             }),
  //           },
  //           prompt: 'test-input',
  //           onStepFinish: async event => {
  //             result = event as unknown as typeof result;
  //           },
  //           experimental_transform: upperCaseTransform,
  //         });

  //         await resultObject.consumeStream();

  //         expect(result).toMatchInlineSnapshot(`
  //           DefaultStepResult {
  //             "content": [
  //               {
  //                 "providerMetadata": undefined,
  //                 "text": "HELLO, WORLD!",
  //                 "type": "text",
  //               },
  //               {
  //                 "input": {
  //                   "value": "VALUE",
  //                 },
  //                 "providerExecuted": undefined,
  //                 "providerMetadata": undefined,
  //                 "toolCallId": "call-1",
  //                 "toolName": "tool1",
  //                 "type": "tool-call",
  //               },
  //               {
  //                 "input": {
  //                   "value": "VALUE",
  //                 },
  //                 "output": "VALUE-RESULT",
  //                 "providerExecuted": undefined,
  //                 "providerMetadata": undefined,
  //                 "toolCallId": "call-1",
  //                 "toolName": "tool1",
  //                 "type": "tool-result",
  //               },
  //             ],
  //             "finishReason": "stop",
  //             "providerMetadata": {
  //               "testProvider": {
  //                 "testKey": "TEST VALUE",
  //               },
  //             },
  //             "request": {},
  //             "response": {
  //               "headers": {
  //                 "call": "2",
  //               },
  //               "id": "id-0",
  //               "messages": [
  //                 {
  //                   "content": [
  //                     {
  //                       "providerOptions": undefined,
  //                       "text": "HELLO, WORLD!",
  //                       "type": "text",
  //                     },
  //                     {
  //                       "input": {
  //                         "value": "VALUE",
  //                       },
  //                       "providerExecuted": undefined,
  //                       "providerOptions": undefined,
  //                       "toolCallId": "call-1",
  //                       "toolName": "tool1",
  //                       "type": "tool-call",
  //                     },
  //                   ],
  //                   "role": "assistant",
  //                 },
  //                 {
  //                   "content": [
  //                     {
  //                       "output": {
  //                         "type": "text",
  //                         "value": "VALUE-RESULT",
  //                       },
  //                       "toolCallId": "call-1",
  //                       "toolName": "tool1",
  //                       "type": "tool-result",
  //                     },
  //                   ],
  //                   "role": "tool",
  //                 },
  //               ],
  //               "modelId": "mock-model-id",
  //               "timestamp": 1970-01-01T00:00:00.000Z,
  //             },
  //             "usage": {
  //               "cachedInputTokens": undefined,
  //               "inputTokens": 3,
  //               "outputTokens": 10,
  //               "reasoningTokens": undefined,
  //               "totalTokens": 13,
  //             },
  //             "warnings": [],
  //           }
  //         `);
  //       });

  //       it('it should send transformed chunks to onChunk', async () => {
  //         const result: Array<
  //           Extract<
  //             TextStreamPart<any>,
  //             {
  //               type:
  //                 | 'text-delta'
  //                 | 'reasoning-delta'
  //                 | 'source'
  //                 | 'tool-call'
  //                 | 'tool-input-start'
  //                 | 'tool-input-delta'
  //                 | 'tool-result'
  //                 | 'raw';
  //             }
  //           >
  //         > = [];

  //         const resultObject = streamText({
  //           models: createTestModels({
  //             stream: convertArrayToReadableStream([
  //               { type: 'text-start', id: '1' },
  //               { type: 'text-delta', id: '1', delta: 'Hello' },
  //               { type: 'reasoning-start', id: '2' },
  //               { type: 'reasoning-delta', id: '2', delta: 'Feeling clever' },
  //               { type: 'reasoning-end', id: '2' },
  //               { type: 'tool-input-start', id: 'call-1', toolName: 'tool1' },
  //               { type: 'tool-input-delta', id: 'call-1', delta: '{"value": "' },
  //               { type: 'tool-input-delta', id: 'call-1', delta: 'test' },
  //               { type: 'tool-input-delta', id: 'call-1', delta: '"}' },
  //               { type: 'tool-input-end', id: 'call-1' },
  //               {
  //                 type: 'tool-call',
  //                 toolCallId: 'call-1',
  //                 toolName: 'tool1',
  //                 input: `{ "value": "test" }`,
  //               },
  //               { type: 'text-delta', id: '1', delta: ' World' },
  //               { type: 'text-end', id: '1' },
  //               {
  //                 type: 'finish',
  //                 finishReason: 'stop',
  //                 usage: testUsage,
  //               },
  //             ]),
  //           }),
  //           tools: {
  //             tool1: {
  //               inputSchema: z.object({ value: z.string() }),
  //               execute: async ({ value }) => `${value}-result`,
  //             },
  //           },
  //           prompt: 'test-input',
  //           onChunk(event) {
  //             result.push(event.chunk);
  //           },
  //           experimental_transform: upperCaseTransform,
  //         });

  //         await resultObject.consumeStream();

  //         expect(result).toMatchInlineSnapshot(`
  //           [
  //             {
  //               "id": "1",
  //               "providerMetadata": undefined,
  //               "text": "HELLO",
  //               "type": "text-delta",
  //             },
  //             {
  //               "id": "2",
  //               "providerMetadata": undefined,
  //               "text": "FEELING CLEVER",
  //               "type": "reasoning-delta",
  //             },
  //             {
  //               "dynamic": false,
  //               "id": "call-1",
  //               "toolName": "tool1",
  //               "type": "tool-input-start",
  //             },
  //             {
  //               "delta": "{"VALUE": "",
  //               "id": "call-1",
  //               "type": "tool-input-delta",
  //             },
  //             {
  //               "delta": "TEST",
  //               "id": "call-1",
  //               "type": "tool-input-delta",
  //             },
  //             {
  //               "delta": ""}",
  //               "id": "call-1",
  //               "type": "tool-input-delta",
  //             },
  //             {
  //               "input": {
  //                 "value": "TEST",
  //               },
  //               "providerExecuted": undefined,
  //               "providerMetadata": undefined,
  //               "toolCallId": "call-1",
  //               "toolName": "tool1",
  //               "type": "tool-call",
  //             },
  //             {
  //               "input": {
  //                 "value": "TEST",
  //               },
  //               "output": "TEST-RESULT",
  //               "providerExecuted": undefined,
  //               "providerMetadata": undefined,
  //               "toolCallId": "call-1",
  //               "toolName": "tool1",
  //               "type": "tool-result",
  //             },
  //             {
  //               "id": "1",
  //               "providerMetadata": undefined,
  //               "text": " WORLD",
  //               "type": "text-delta",
  //             },
  //           ]
  //         `);
  //       });
  //     });

  //     describe('with multiple transformations', () => {
  //       const toUppercaseAndAddCommaTransform =
  //         <TOOLS extends ToolSet>() =>
  //         (options: { tools: TOOLS }) =>
  //           new TransformStream<TextStreamPart<TOOLS>, TextStreamPart<TOOLS>>({
  //             transform(chunk, controller) {
  //               if (chunk.type !== 'text-delta') {
  //                 controller.enqueue(chunk);
  //                 return;
  //               }

  //               controller.enqueue({
  //                 ...chunk,
  //                 text: `${chunk.text.toUpperCase()},`,
  //               });
  //             },
  //           });

  //       const omitCommaTransform =
  //         <TOOLS extends ToolSet>() =>
  //         (options: { tools: TOOLS }) =>
  //           new TransformStream<TextStreamPart<TOOLS>, TextStreamPart<TOOLS>>({
  //             transform(chunk, controller) {
  //               if (chunk.type !== 'text-delta') {
  //                 controller.enqueue(chunk);
  //                 return;
  //               }

  //               controller.enqueue({
  //                 ...chunk,
  //                 text: chunk.text.replaceAll(',', ''),
  //               });
  //             },
  //           });

  //       it('should transform the stream', async () => {
  //         const result = streamText({
  //           models: createTestModels(),
  //           experimental_transform: [toUppercaseAndAddCommaTransform(), omitCommaTransform()],
  //           prompt: 'test-input',
  //         });

  //         expect(await convertAsyncIterableToArray(result.textStream)).toStrictEqual(['HELLO', ' ', 'WORLD!']);
  //       });
  //     });

  //     describe('with transformation that aborts stream', () => {
  //       const stopWordTransform =
  //         <TOOLS extends ToolSet>() =>
  //         ({ stopStream }: { stopStream: () => void }) =>
  //           new TransformStream<TextStreamPart<TOOLS>, TextStreamPart<TOOLS>>({
  //             // note: this is a simplified transformation for testing;
  //             // in a real-world version more there would need to be
  //             // stream buffering and scanning to correctly emit prior text
  //             // and to detect all STOP occurrences.
  //             transform(chunk, controller) {
  //               if (chunk.type !== 'text-delta') {
  //                 controller.enqueue(chunk);
  //                 return;
  //               }

  //               if (chunk.text.includes('STOP')) {
  //                 stopStream();

  //                 controller.enqueue({
  //                   type: 'finish-step',
  //                   finishReason: 'stop',
  //                   providerMetadata: undefined,
  //                   usage: {
  //                     inputTokens: undefined,
  //                     outputTokens: undefined,
  //                     totalTokens: undefined,
  //                     reasoningTokens: undefined,
  //                     cachedInputTokens: undefined,
  //                   },
  //                   response: {
  //                     id: 'response-id',
  //                     modelId: 'mock-model-id',
  //                     timestamp: new Date(0),
  //                   },
  //                 });

  //                 controller.enqueue({
  //                   type: 'finish',
  //                   finishReason: 'stop',
  //                   totalUsage: {
  //                     inputTokens: undefined,
  //                     outputTokens: undefined,
  //                     totalTokens: undefined,
  //                     reasoningTokens: undefined,
  //                     cachedInputTokens: undefined,
  //                   },
  //                 });

  //                 return;
  //               }

  //               controller.enqueue(chunk);
  //             },
  //           });

  //       it('stream should stop when STOP token is encountered', async () => {
  //         const result = streamText({
  //           models: createTestModels({
  //             stream: convertArrayToReadableStream([
  //               { type: 'text-start', id: '1' },
  //               { type: 'text-delta', id: '1', delta: 'Hello, ' },
  //               { type: 'text-delta', id: '1', delta: 'STOP' },
  //               { type: 'text-delta', id: '1', delta: ' World' },
  //               { type: 'text-end', id: '1' },
  //               {
  //                 type: 'finish',
  //                 finishReason: 'stop',
  //                 usage: {
  //                   inputTokens: undefined,
  //                   outputTokens: undefined,
  //                   totalTokens: undefined,
  //                   reasoningTokens: undefined,
  //                   cachedInputTokens: undefined,
  //                 },
  //               },
  //             ]),
  //           }),
  //           prompt: 'test-input',
  //           experimental_transform: stopWordTransform(),
  //         });

  //         expect(await convertAsyncIterableToArray(result.fullStream)).toMatchInlineSnapshot(`
  //             [
  //               {
  //                 "type": "start",
  //               },
  //               {
  //                 "request": {},
  //                 "type": "start-step",
  //                 "warnings": [],
  //               },
  //               {
  //                 "id": "1",
  //                 "type": "text-start",
  //               },
  //               {
  //                 "id": "1",
  //                 "providerMetadata": undefined,
  //                 "text": "Hello, ",
  //                 "type": "text-delta",
  //               },
  //               {
  //                 "finishReason": "stop",
  //                 "providerMetadata": undefined,
  //                 "response": {
  //                   "id": "response-id",
  //                   "modelId": "mock-model-id",
  //                   "timestamp": 1970-01-01T00:00:00.000Z,
  //                 },
  //                 "type": "finish-step",
  //                 "usage": {
  //                   "cachedInputTokens": undefined,
  //                   "inputTokens": undefined,
  //                   "outputTokens": undefined,
  //                   "reasoningTokens": undefined,
  //                   "totalTokens": undefined,
  //                 },
  //               },
  //               {
  //                 "finishReason": "stop",
  //                 "totalUsage": {
  //                   "cachedInputTokens": undefined,
  //                   "inputTokens": undefined,
  //                   "outputTokens": undefined,
  //                   "reasoningTokens": undefined,
  //                   "totalTokens": undefined,
  //                 },
  //                 "type": "finish",
  //               },
  //             ]
  //           `);
  //       });

  //       it('options.onStepFinish should be called', async () => {
  //         let result!: Parameters<Required<Parameters<typeof streamText>[0]>['onStepFinish']>[0];

  //         const resultObject = streamText({
  //           models: createTestModels({
  //             stream: convertArrayToReadableStream([
  //               { type: 'text-start', id: '1' },
  //               { type: 'text-delta', id: '1', delta: 'Hello, ' },
  //               { type: 'text-delta', id: '1', delta: 'STOP' },
  //               { type: 'text-delta', id: '1', delta: ' World' },
  //               { type: 'text-end', id: '1' },
  //               {
  //                 type: 'finish',
  //                 finishReason: 'stop',
  //                 usage: testUsage,
  //               },
  //             ]),
  //           }),
  //           prompt: 'test-input',
  //           onStepFinish: async event => {
  //             result = event as unknown as typeof result;
  //           },
  //           experimental_transform: stopWordTransform(),
  //         });

  //         await resultObject.consumeStream();

  //         expect(result).toMatchInlineSnapshot(`
  //           DefaultStepResult {
  //             "content": [
  //               {
  //                 "providerMetadata": undefined,
  //                 "text": "Hello, ",
  //                 "type": "text",
  //               },
  //             ],
  //             "finishReason": "stop",
  //             "providerMetadata": undefined,
  //             "request": {},
  //             "response": {
  //               "id": "response-id",
  //               "messages": [
  //                 {
  //                   "content": [
  //                     {
  //                       "providerOptions": undefined,
  //                       "text": "Hello, ",
  //                       "type": "text",
  //                     },
  //                   ],
  //                   "role": "assistant",
  //                 },
  //               ],
  //               "modelId": "mock-model-id",
  //               "timestamp": 1970-01-01T00:00:00.000Z,
  //             },
  //             "usage": {
  //               "cachedInputTokens": undefined,
  //               "inputTokens": undefined,
  //               "outputTokens": undefined,
  //               "reasoningTokens": undefined,
  //               "totalTokens": undefined,
  //             },
  //             "warnings": [],
  //           }
  //         `);
  //       });
  //     });
  //   });

  //   describe.skip('options.output', () => {
  //     describe('no output', () => {
  //       it('should throw error when accessing partial output stream', async () => {
  //         const result = streamText({
  //           models: createTestModels({
  //             stream: convertArrayToReadableStream([
  //               { type: 'text-start', id: '1' },
  //               { type: 'text-delta', id: '1', delta: '{ ' },
  //               { type: 'text-delta', id: '1', delta: '"value": ' },
  //               { type: 'text-delta', id: '1', delta: `"Hello, ` },
  //               { type: 'text-delta', id: '1', delta: `world` },
  //               { type: 'text-delta', id: '1', delta: `!"` },
  //               { type: 'text-delta', id: '1', delta: ' }' },
  //               { type: 'text-end', id: '1' },
  //               {
  //                 type: 'finish',
  //                 finishReason: 'stop',
  //                 usage: testUsage,
  //               },
  //             ]),
  //           }),
  //           prompt: 'prompt',
  //         });

  //         await expect(async () => {
  //           await convertAsyncIterableToArray(result.experimental_partialOutputStream);
  //         }).rejects.toThrow('No output specified');
  //       });
  //     });

  //     describe('text output', () => {
  //       it('should send partial output stream', async () => {
  //         const result = streamText({
  //           models: createTestModels({
  //             stream: convertArrayToReadableStream([
  //               { type: 'text-start', id: '1' },
  //               { type: 'text-delta', id: '1', delta: 'Hello, ' },
  //               { type: 'text-delta', id: '1', delta: ',' },
  //               { type: 'text-delta', id: '1', delta: ' world!' },
  //               { type: 'text-end', id: '1' },
  //               {
  //                 type: 'finish',
  //                 finishReason: 'stop',
  //                 usage: testUsage,
  //               },
  //             ]),
  //           }),
  //           experimental_output: text(),
  //           prompt: 'prompt',
  //         });

  //         expect(await convertAsyncIterableToArray(result.experimental_partialOutputStream)).toStrictEqual([
  //           'Hello, ',
  //           'Hello, ,',
  //           'Hello, , world!',
  //         ]);
  //       });
  //     });

  //     describe('object output', () => {
  //       it('should set responseFormat to json and send schema as part of the responseFormat', async () => {
  //         let callOptions!: LanguageModelV2CallOptions;

  //         const result = streamText({
  //           model: new MockLanguageModelV2({
  //             doStream: async args => {
  //               callOptions = args;
  //               return {
  //                 stream: convertArrayToReadableStream([
  //                   { type: 'text-start', id: '1' },
  //                   { type: 'text-delta', id: '1', delta: '{ ' },
  //                   { type: 'text-delta', id: '1', delta: '"value": ' },
  //                   { type: 'text-delta', id: '1', delta: `"Hello, ` },
  //                   { type: 'text-delta', id: '1', delta: `world` },
  //                   { type: 'text-delta', id: '1', delta: `!"` },
  //                   { type: 'text-delta', id: '1', delta: ' }' },
  //                   { type: 'text-end', id: '1' },
  //                   {
  //                     type: 'finish',
  //                     finishReason: 'stop',
  //                     usage: testUsage,
  //                   },
  //                 ]),
  //               };
  //             },
  //           }),
  //           experimental_output: object({
  //             schema: z.object({ value: z.string() }),
  //           }),
  //           prompt: 'prompt',
  //         });

  //         await result.consumeStream();

  //         expect(callOptions).toMatchInlineSnapshot(`
  //           {
  //             "abortSignal": undefined,
  //             "frequencyPenalty": undefined,
  //             "headers": undefined,
  //             "includeRawChunks": false,
  //             "maxOutputTokens": undefined,
  //             "presencePenalty": undefined,
  //             "prompt": [
  //               {
  //                 "content": [
  //                   {
  //                     "text": "prompt",
  //                     "type": "text",
  //                   },
  //                 ],
  //                 "providerOptions": undefined,
  //                 "role": "user",
  //               },
  //             ],
  //             "providerOptions": undefined,
  //             "responseFormat": {
  //               "schema": {
  //                 "$schema": "http://json-schema.org/draft-07/schema#",
  //                 "additionalProperties": false,
  //                 "properties": {
  //                   "value": {
  //                     "type": "string",
  //                   },
  //                 },
  //                 "required": [
  //                   "value",
  //                 ],
  //                 "type": "object",
  //               },
  //               "type": "json",
  //             },
  //             "seed": undefined,
  //             "stopSequences": undefined,
  //             "temperature": undefined,
  //             "toolChoice": undefined,
  //             "tools": undefined,
  //             "topK": undefined,
  //             "topP": undefined,
  //           }
  //         `);
  //       });

  //       it('should send valid partial text fragments', async () => {
  //         const result = streamText({
  //           models: createTestModels({
  //             stream: convertArrayToReadableStream([
  //               { type: 'text-start', id: '1' },
  //               { type: 'text-delta', id: '1', delta: '{ ' },
  //               { type: 'text-delta', id: '1', delta: '"value": ' },
  //               { type: 'text-delta', id: '1', delta: `"Hello, ` },
  //               { type: 'text-delta', id: '1', delta: `world` },
  //               { type: 'text-delta', id: '1', delta: `!"` },
  //               { type: 'text-delta', id: '1', delta: ' }' },
  //               { type: 'text-end', id: '1' },
  //               {
  //                 type: 'finish',
  //                 finishReason: 'stop',
  //                 usage: testUsage,
  //               },
  //             ]),
  //           }),
  //           experimental_output: object({
  //             schema: z.object({ value: z.string() }),
  //           }),
  //           prompt: 'prompt',
  //         });

  //         expect(await convertAsyncIterableToArray(result.textStream)).toStrictEqual([
  //           `{ `,
  //           // key difference: need to combine after `:`
  //           `"value": "Hello, `,
  //           `world`,
  //           `!"`,
  //           ` }`,
  //         ]);
  //       });

  //       it('should send partial output stream', async () => {
  //         const result = streamText({
  //           models: createTestModels({
  //             stream: convertArrayToReadableStream([
  //               { type: 'text-start', id: '1' },
  //               { type: 'text-delta', id: '1', delta: '{ ' },
  //               { type: 'text-delta', id: '1', delta: '"value": ' },
  //               { type: 'text-delta', id: '1', delta: `"Hello, ` },
  //               { type: 'text-delta', id: '1', delta: `world` },
  //               { type: 'text-delta', id: '1', delta: `!"` },
  //               { type: 'text-delta', id: '1', delta: ' }' },
  //               { type: 'text-end', id: '1' },
  //               {
  //                 type: 'finish',
  //                 finishReason: 'stop',
  //                 usage: testUsage,
  //               },
  //             ]),
  //           }),
  //           experimental_output: object({
  //             schema: z.object({ value: z.string() }),
  //           }),
  //           prompt: 'prompt',
  //         });

  //         expect(await convertAsyncIterableToArray(result.experimental_partialOutputStream)).toStrictEqual([
  //           {},
  //           { value: 'Hello, ' },
  //           { value: 'Hello, world' },
  //           { value: 'Hello, world!' },
  //         ]);
  //       });

  //       it('should send partial output stream when last chunk contains content', async () => {
  //         const result = streamText({
  //           models: createTestModels({
  //             stream: convertArrayToReadableStream([
  //               { type: 'text-start', id: '1' },
  //               { type: 'text-delta', id: '1', delta: '{ ' },
  //               { type: 'text-delta', id: '1', delta: '"value": ' },
  //               { type: 'text-delta', id: '1', delta: `"Hello, ` },
  //               { type: 'text-delta', id: '1', delta: `world!" }` },
  //               { type: 'text-end', id: '1' },
  //               {
  //                 type: 'finish',
  //                 finishReason: 'stop',
  //                 usage: testUsage,
  //               },
  //             ]),
  //           }),
  //           experimental_output: object({
  //             schema: z.object({ value: z.string() }),
  //           }),
  //           prompt: 'prompt',
  //         });

  //         expect(await convertAsyncIterableToArray(result.experimental_partialOutputStream)).toStrictEqual([
  //           {},
  //           { value: 'Hello, ' },
  //           { value: 'Hello, world!' },
  //         ]);
  //       });

  //       it('should resolve text promise with the correct content', async () => {
  //         const result = streamText({
  //           models: createTestModels({
  //             stream: convertArrayToReadableStream([
  //               { type: 'text-start', id: '1' },
  //               { type: 'text-delta', id: '1', delta: '{ ' },
  //               { type: 'text-delta', id: '1', delta: '"value": ' },
  //               { type: 'text-delta', id: '1', delta: `"Hello, ` },
  //               { type: 'text-delta', id: '1', delta: `world!" ` },
  //               { type: 'text-delta', id: '1', delta: '}' },
  //               { type: 'text-end', id: '1' },
  //               {
  //                 type: 'finish',
  //                 finishReason: 'stop',
  //                 usage: testUsage,
  //               },
  //             ]),
  //           }),
  //           experimental_output: object({
  //             schema: z.object({ value: z.string() }),
  //           }),
  //           prompt: 'prompt',
  //         });

  //         result.consumeStream();

  //         expect(await result.text).toStrictEqual('{ "value": "Hello, world!" }');
  //       });

  //       it('should call onFinish with the correct content', async () => {
  //         let result!: Parameters<Required<Parameters<typeof streamText>[0]>['onFinish']>[0];

  //         const resultObject = streamText({
  //           models: createTestModels({
  //             stream: convertArrayToReadableStream([
  //               { type: 'text-start', id: '1' },
  //               { type: 'text-delta', id: '1', delta: '{ ' },
  //               { type: 'text-delta', id: '1', delta: '"value": ' },
  //               { type: 'text-delta', id: '1', delta: `"Hello, ` },
  //               { type: 'text-delta', id: '1', delta: `world!" ` },
  //               { type: 'text-delta', id: '1', delta: '}' },
  //               { type: 'text-end', id: '1' },
  //               {
  //                 type: 'finish',
  //                 finishReason: 'stop',
  //                 usage: testUsage,
  //               },
  //             ]),
  //           }),
  //           experimental_output: object({
  //             schema: z.object({ value: z.string() }),
  //           }),
  //           prompt: 'prompt',
  //           onFinish: async event => {
  //             result = event as unknown as typeof result;
  //           },
  //           _internal: {
  //             generateId: mockId({ prefix: 'id' }),
  //             currentDate: () => new Date(0),
  //           },
  //         });

  //         resultObject.consumeStream();

  //         await resultObject.consumeStream();

  //         expect(result).toMatchInlineSnapshot(`
  //           {
  //             "content": [
  //               {
  //                 "providerMetadata": undefined,
  //                 "text": "{ "value": "Hello, world!" }",
  //                 "type": "text",
  //               },
  //             ],
  //             "dynamicToolCalls": [],
  //             "dynamicToolResults": [],
  //             "files": [],
  //             "finishReason": "stop",
  //             "providerMetadata": undefined,
  //             "reasoning": [],
  //             "reasoningText": undefined,
  //             "request": {},
  //             "response": {
  //               "headers": undefined,
  //               "id": "id-0",
  //               "messages": [
  //                 {
  //                   "content": [
  //                     {
  //                       "providerOptions": undefined,
  //                       "text": "{ "value": "Hello, world!" }",
  //                       "type": "text",
  //                     },
  //                   ],
  //                   "role": "assistant",
  //                 },
  //               ],
  //               "modelId": "mock-model-id",
  //               "timestamp": 1970-01-01T00:00:00.000Z,
  //             },
  //             "sources": [],
  //             "staticToolCalls": [],
  //             "staticToolResults": [],
  //             "steps": [
  //               DefaultStepResult {
  //                 "content": [
  //                   {
  //                     "providerMetadata": undefined,
  //                     "text": "{ "value": "Hello, world!" }",
  //                     "type": "text",
  //                   },
  //                 ],
  //                 "finishReason": "stop",
  //                 "providerMetadata": undefined,
  //                 "request": {},
  //                 "response": {
  //                   "headers": undefined,
  //                   "id": "id-0",
  //                   "messages": [
  //                     {
  //                       "content": [
  //                         {
  //                           "providerOptions": undefined,
  //                           "text": "{ "value": "Hello, world!" }",
  //                           "type": "text",
  //                         },
  //                       ],
  //                       "role": "assistant",
  //                     },
  //                   ],
  //                   "modelId": "mock-model-id",
  //                   "timestamp": 1970-01-01T00:00:00.000Z,
  //                 },
  //                 "usage": {
  //                   "cachedInputTokens": undefined,
  //                   "inputTokens": 3,
  //                   "outputTokens": 10,
  //                   "reasoningTokens": undefined,
  //                   "totalTokens": 13,
  //                 },
  //                 "warnings": [],
  //               },
  //             ],
  //             "text": "{ "value": "Hello, world!" }",
  //             "toolCalls": [],
  //             "toolResults": [],
  //             "totalUsage": {
  //               "cachedInputTokens": undefined,
  //               "inputTokens": 3,
  //               "outputTokens": 10,
  //               "reasoningTokens": undefined,
  //               "totalTokens": 13,
  //             },
  //             "usage": {
  //               "cachedInputTokens": undefined,
  //               "inputTokens": 3,
  //               "outputTokens": 10,
  //               "reasoningTokens": undefined,
  //               "totalTokens": 13,
  //             },
  //             "warnings": [],
  //           }
  //         `);
  //       });
  //     });
  //   });

  //   describe.skip('options.messages', () => {
  //     it('should support models that use "this" context in supportedUrls', async () => {
  //       let supportedUrlsCalled = false;
  //       class MockLanguageModelWithImageSupport extends MockLanguageModelV2 {
  //         constructor() {
  //           super({
  //             supportedUrls() {
  //               supportedUrlsCalled = true;
  //               // Reference 'this' to verify context
  //               return this.modelId === 'mock-model-id'
  //                 ? ({ 'image/*': [/^https:\/\/.*$/] } as Record<string, RegExp[]>)
  //                 : {};
  //             },
  //             doStream: async () => ({
  //               stream: convertArrayToReadableStream([
  //                 { type: 'text-start', id: '1' },
  //                 { type: 'text-delta', id: '1', delta: 'Hello' },
  //                 { type: 'text-delta', id: '1', delta: ', ' },
  //                 { type: 'text-delta', id: '1', delta: 'world!' },
  //                 { type: 'text-end', id: '1' },
  //               ]),
  //             }),
  //           });
  //         }
  //       }

  //       const model = new MockLanguageModelWithImageSupport();
  //       const result = await loopFn({
  //         runId,
  //         model,
  //         messages: [
  //           {
  //             role: 'user',
  //             content: [{ type: 'image', image: 'https://example.com/test.jpg' }],
  //           },
  //         ],
  //       });

  //       await result.aisdk.v5.consumeStream();

  //       expect(supportedUrlsCalled).toBe(true);
  //       expect(result.text).toBe('Hello, world!');
  //     });
  //   });

  describe('raw chunks forwarding', () => {
    it('should forward raw chunks when includeRawChunks is enabled', async () => {
      const messageList = createMessageListWithUserMessage();

      const modelWithRawChunks = createTestModels({
        stream: convertArrayToReadableStream([
          { type: 'stream-start', warnings: [] },
          {
            type: 'raw',
            rawValue: {
              type: 'raw-data',
              content: 'should appear',
            },
          },
          {
            type: 'response-metadata',
            id: 'test-id',
            modelId: 'test-model',
            timestamp: new Date(0),
          },
          { type: 'text-start', id: '1' },
          { type: 'text-delta', id: '1', delta: 'Hello, world!' },
          { type: 'text-end', id: '1' },
          {
            type: 'finish',
            finishReason: 'stop',
            usage: testUsage,
          },
        ]),
      });

      const result = await loopFn({
        agentId: 'agent-id',
        runId,
        models: modelWithRawChunks,
        messageList,
        includeRawChunks: true,
      });

      const chunks = await convertAsyncIterableToArray(result.aisdk.v5.fullStream);

      expect(chunks.filter(chunk => chunk.type === 'raw')).toMatchInlineSnapshot(`
          [
            {
              "rawValue": {
                "content": "should appear",
                "type": "raw-data",
              },
              "type": "raw",
            },
          ]
        `);
    });

    it('should not forward raw chunks when includeRawChunks is disabled', async () => {
      const messageList = createMessageListWithUserMessage();

      const modelWithRawChunks = createTestModels({
        stream: convertArrayToReadableStream([
          { type: 'stream-start', warnings: [] },
          {
            type: 'raw',
            rawValue: {
              type: 'raw-data',
              content: 'should not appear',
            },
          },
          {
            type: 'response-metadata',
            id: 'test-id',
            modelId: 'test-model',
            timestamp: new Date(0),
          },
          { type: 'text-start', id: '1' },
          { type: 'text-delta', id: '1', delta: 'Hello, world!' },
          { type: 'text-end', id: '1' },
          {
            type: 'finish',
            finishReason: 'stop',
            usage: testUsage,
          },
        ]),
      });

      const result = await loopFn({
        agentId: 'agent-id',
        runId,
        models: modelWithRawChunks,
        messageList,
        includeRawChunks: false,
      });

      const chunks = await convertAsyncIterableToArray(result.aisdk.v5.fullStream);

      expect(chunks.filter(chunk => chunk.type === 'raw')).toHaveLength(0);
    });

    it('should pass through the includeRawChunks flag correctly to the model', async () => {
      const messageList = createMessageListWithUserMessage();
      let capturedOptions: any;

      const models = [
        {
          id: 'test-model',
          maxRetries: 0,
          model: new MockLanguageModelV2({
            doStream: async options => {
              capturedOptions = options;

              return {
                stream: convertArrayToReadableStream([
                  { type: 'stream-start', warnings: [] },
                  { type: 'finish', finishReason: 'stop', usage: testUsage },
                ]),
              };
            },
          }),
        },
      ];

      const result = await loopFn({
        agentId: 'agent-id',
        runId,
        models,
        messageList,
        includeRawChunks: true,
      });

      await result.aisdk.v5.consumeStream();

      expect(capturedOptions.includeRawChunks).toBe(true);
    });

    it('should call onChunk with raw chunks when includeRawChunks is enabled', async () => {
      const messageList = createMessageListWithUserMessage();
      const onChunkCalls: Array<any> = [];

      const modelWithRawChunks = createTestModels({
        stream: convertArrayToReadableStream([
          { type: 'stream-start', warnings: [] },
          {
            type: 'raw',
            rawValue: { type: 'stream-start', data: 'start' },
          },
          {
            type: 'raw',
            rawValue: {
              type: 'response-metadata',
              id: 'test-id',
              modelId: 'test-model',
            },
          },
          {
            type: 'raw',
            rawValue: { type: 'text-delta', content: 'Hello' },
          },
          {
            type: 'raw',
            rawValue: { type: 'text-delta', content: ', world!' },
          },
          {
            type: 'raw',
            rawValue: { type: 'finish', reason: 'stop' },
          },
          {
            type: 'response-metadata',
            id: 'test-id',
            modelId: 'test-model',
            timestamp: new Date(0),
          },
          { type: 'text-start', id: '1' },
          { type: 'text-delta', id: '1', delta: 'Hello, world!' },
          { type: 'text-end', id: '1' },
          {
            type: 'finish',
            finishReason: 'stop',
            usage: testUsage,
          },
        ]),
      });

      const result = await loopFn({
        runId,
        agentId: 'agent-id',
        models: modelWithRawChunks,
        messageList,
        includeRawChunks: true,
        options: {
          onChunk(chunk) {
            onChunkCalls.push(chunk);
          },
        },
      });

      await result.aisdk.v5.consumeStream();

      expect(onChunkCalls).toMatchInlineSnapshot(`
        [
          {
            "from": "AGENT",
            "payload": {
              "data": "start",
              "type": "stream-start",
            },
            "runId": "test-run-id",
            "type": "raw",
          },
          {
            "from": "AGENT",
            "payload": {
              "id": "test-id",
              "modelId": "test-model",
              "type": "response-metadata",
            },
            "runId": "test-run-id",
            "type": "raw",
          },
          {
            "from": "AGENT",
            "payload": {
              "content": "Hello",
              "type": "text-delta",
            },
            "runId": "test-run-id",
            "type": "raw",
          },
          {
            "from": "AGENT",
            "payload": {
              "content": ", world!",
              "type": "text-delta",
            },
            "runId": "test-run-id",
            "type": "raw",
          },
          {
            "from": "AGENT",
            "payload": {
              "reason": "stop",
              "type": "finish",
            },
            "runId": "test-run-id",
            "type": "raw",
          },
          {
            "from": "AGENT",
            "payload": {
              "id": "1",
              "providerMetadata": undefined,
              "text": "Hello, world!",
            },
            "runId": "test-run-id",
            "type": "text-delta",
          },
        ]
      `);
    });

    it('should pass includeRawChunks flag correctly to the model', async () => {
      const messageList = createMessageListWithUserMessage();
      let capturedOptions: any;

      const models = [
        {
          id: 'test-model',
          maxRetries: 0,
          model: new MockLanguageModelV2({
            doStream: async options => {
              capturedOptions = options;
              return {
                stream: convertArrayToReadableStream([
                  { type: 'stream-start', warnings: [] },
                  {
                    type: 'response-metadata',
                    id: 'test-id',
                    modelId: 'test-model',
                    timestamp: new Date(0),
                  },
                  { type: 'text-start', id: '1' },
                  { type: 'text-delta', id: '1', delta: 'Hello' },
                  { type: 'text-end', id: '1' },
                  {
                    type: 'finish',
                    finishReason: 'stop',
                    usage: testUsage,
                  },
                ]),
              };
            },
          }),
        },
      ];

      const result = await loopFn({
        agentId: 'agent-id',
        runId,
        models,
        messageList,
        includeRawChunks: true,
      });
      await result.aisdk.v5.consumeStream();

      expect(capturedOptions.includeRawChunks).toBe(true);

      const result2 = await loopFn({
        agentId: 'agent-id',
        runId,
        models,
        messageList,
        includeRawChunks: false,
      });
      await result2.aisdk.v5.consumeStream();

      expect(capturedOptions.includeRawChunks).toBe(false);

      const result3 = await loopFn({
        agentId: 'agent-id',
        runId,
        models,
        messageList,
      });
      await result3.aisdk.v5.consumeStream();

      expect(capturedOptions.includeRawChunks).toBe(false);
    });
  });

  describe('mixed multi content streaming with interleaving parts', () => {
    describe('mixed text and reasoning blocks', () => {
      const messageList = createMessageListWithUserMessage();
      let result: any;

      beforeEach(async () => {
        result = await loopFn({
          runId,
          agentId: 'agent-id',
          models: createTestModels({
            stream: convertArrayToReadableStream([
              { type: 'stream-start', warnings: [] },
              { type: 'reasoning-start', id: '0' },
              { type: 'text-start', id: '1' },
              { type: 'reasoning-delta', id: '0', delta: 'Thinking...' },
              { type: 'text-delta', id: '1', delta: 'Hello' },
              { type: 'text-delta', id: '1', delta: ', ' },
              { type: 'text-start', id: '2' },
              { type: 'text-delta', id: '2', delta: `This ` },
              { type: 'text-delta', id: '2', delta: `is ` },
              { type: 'reasoning-start', id: '3' },
              { type: 'reasoning-delta', id: '0', delta: `I'm thinking...` },
              { type: 'reasoning-delta', id: '3', delta: `Separate thoughts` },
              { type: 'text-delta', id: '2', delta: `a` },
              { type: 'text-delta', id: '1', delta: `world!` },
              { type: 'reasoning-end', id: '0' },
              { type: 'text-delta', id: '2', delta: ` test.` },
              { type: 'text-end', id: '2' },
              { type: 'reasoning-end', id: '3' },
              { type: 'text-end', id: '1' },
              {
                type: 'finish',
                finishReason: 'stop',
                usage: testUsage,
              },
            ]),
          }),
          messageList,
          _internal: {
            currentDate: mockValues(new Date(2000)),
            generateId: mockId(),
          },
        });
      });

      it('should return the full stream with the correct parts', async () => {
        expect(await convertAsyncIterableToArray(result.aisdk.v5.fullStream)).toMatchInlineSnapshot(`
          [
            {
              "type": "start",
            },
            {
              "request": {},
              "type": "start-step",
              "warnings": [],
            },
            {
              "id": "0",
              "providerMetadata": undefined,
              "type": "reasoning-start",
            },
            {
              "id": "1",
              "providerMetadata": undefined,
              "type": "text-start",
            },
            {
              "id": "0",
              "providerMetadata": undefined,
              "text": "Thinking...",
              "type": "reasoning-delta",
            },
            {
              "id": "1",
              "providerMetadata": undefined,
              "text": "Hello",
              "type": "text-delta",
            },
            {
              "id": "1",
              "providerMetadata": undefined,
              "text": ", ",
              "type": "text-delta",
            },
            {
              "id": "2",
              "providerMetadata": undefined,
              "type": "text-start",
            },
            {
              "id": "2",
              "providerMetadata": undefined,
              "text": "This ",
              "type": "text-delta",
            },
            {
              "id": "2",
              "providerMetadata": undefined,
              "text": "is ",
              "type": "text-delta",
            },
            {
              "id": "3",
              "providerMetadata": undefined,
              "type": "reasoning-start",
            },
            {
              "id": "0",
              "providerMetadata": undefined,
              "text": "I'm thinking...",
              "type": "reasoning-delta",
            },
            {
              "id": "3",
              "providerMetadata": undefined,
              "text": "Separate thoughts",
              "type": "reasoning-delta",
            },
            {
              "id": "2",
              "providerMetadata": undefined,
              "text": "a",
              "type": "text-delta",
            },
            {
              "id": "1",
              "providerMetadata": undefined,
              "text": "world!",
              "type": "text-delta",
            },
            {
              "id": "0",
              "providerMetadata": undefined,
              "type": "reasoning-end",
            },
            {
              "id": "2",
              "providerMetadata": undefined,
              "text": " test.",
              "type": "text-delta",
            },
            {
              "id": "2",
              "providerMetadata": undefined,
              "type": "text-end",
            },
            {
              "id": "3",
              "providerMetadata": undefined,
              "type": "reasoning-end",
            },
            {
              "id": "1",
              "providerMetadata": undefined,
              "type": "text-end",
            },
            {
              "finishReason": "stop",
              "providerMetadata": undefined,
              "response": {
                "headers": undefined,
                "id": "id-1",
                "modelId": "mock-model-id",
                "modelMetadata": {
                  "modelId": "mock-model-id",
                  "modelProvider": "mock-provider",
                  "modelVersion": "v2",
                },
                "modelProvider": "mock-provider",
                "modelVersion": "v2",
                "timestamp": 1970-01-01T00:00:02.000Z,
              },
              "type": "finish-step",
              "usage": {
                "inputTokens": 3,
                "outputTokens": 10,
                "totalTokens": 13,
              },
            },
            {
              "finishReason": "stop",
              "totalUsage": {
                "inputTokens": 3,
                "outputTokens": 10,
                "totalTokens": 13,
              },
              "type": "finish",
            },
          ]
        `);
      });

      it.skip('should return the content parts in the correct order', async () => {
        await result.aisdk.v5.consumeStream();

        expect(await result.aisdk.v5.content).toMatchInlineSnapshot(`
          [
            {
              "providerMetadata": undefined,
              "text": "Thinking...I'm thinking...",
              "type": "reasoning",
            },
            {
              "providerMetadata": undefined,
              "text": "Hello, world!",
              "type": "text",
            },
            {
              "providerMetadata": undefined,
              "text": "This is a test.",
              "type": "text",
            },
            {
              "providerMetadata": undefined,
              "text": "Separate thoughts",
              "type": "reasoning",
            },
          ]
        `);
      });

      it.skip('should return the step content parts in the correct order', async () => {
        await result.aisdk.v5.consumeStream();

        expect(await result.aisdk.v5.steps).toMatchInlineSnapshot(`
          [
            DefaultStepResult {
              "content": [
                {
                  "providerMetadata": undefined,
                  "text": "Thinking...I'm thinking...",
                  "type": "reasoning",
                },
                {
                  "providerMetadata": undefined,
                  "text": "Hello, world!",
                  "type": "text",
                },
                {
                  "providerMetadata": undefined,
                  "text": "This is a test.",
                  "type": "text",
                },
                {
                  "providerMetadata": undefined,
                  "text": "Separate thoughts",
                  "type": "reasoning",
                },
              ],
              "finishReason": "stop",
              "providerMetadata": undefined,
              "request": {},
              "response": {
                "headers": undefined,
                "id": "id-0",
                "messages": [
                  {
                    "content": [
                      {
                        "providerOptions": undefined,
                        "text": "Thinking...I'm thinking...",
                        "type": "reasoning",
                      },
                      {
                        "providerOptions": undefined,
                        "text": "Hello, world!",
                        "type": "text",
                      },
                      {
                        "providerOptions": undefined,
                        "text": "This is a test.",
                        "type": "text",
                      },
                      {
                        "providerOptions": undefined,
                        "text": "Separate thoughts",
                        "type": "reasoning",
                      },
                    ],
                    "role": "assistant",
                  },
                ],
                "modelId": "mock-model-id",
                "timestamp": 1970-01-01T00:00:02.000Z,
              },
              "usage": {
                "cachedInputTokens": undefined,
                "inputTokens": 3,
                "outputTokens": 10,
                "reasoningTokens": undefined,
                "totalTokens": 13,
              },
              "warnings": [],
            },
          ]
        `);
      });
    });
  });

  describe('abort signal', () => {
    describe('basic abort', () => {
      let result: any;
      let onErrorCalls: Array<{ error: unknown }> = [];
      let onAbortCalls: Array<{ steps: any[] }> = [];

      beforeEach(async () => {
        const messageList = createMessageListWithUserMessage();
        onErrorCalls = [];
        onAbortCalls = [];

        const abortController = new AbortController();
        let pullCalls = 0;

        result = await loopFn({
          runId,
          agentId: 'agent-id',
          options: {
            abortSignal: abortController.signal,
            onError: error => {
              onErrorCalls.push({ error });
            },
            onAbort: event => {
              onAbortCalls.push(event);
            },
          },
          models: [
            {
              id: 'test-model',
              maxRetries: 0,
              model: new MockLanguageModelV2({
                doStream: async () => ({
                  stream: new ReadableStream({
                    pull(controller) {
                      switch (pullCalls++) {
                        case 0:
                          controller.enqueue({
                            type: 'stream-start',
                            warnings: [],
                          });
                          break;
                        case 1:
                          controller.enqueue({
                            type: 'text-start',
                            id: '1',
                          });
                          break;
                        case 2:
                          controller.enqueue({
                            type: 'text-delta',
                            id: '1',
                            delta: 'Hello',
                          });
                          break;
                        case 3:
                          abortController.abort();
                          controller.error(new DOMException('The user aborted a request.', 'AbortError'));
                          break;
                      }
                    },
                  }),
                }),
              }),
            },
          ],
          messageList,
          _internal: {
            generateId: mockId({ prefix: 'id' }),
          },
        });
      });

      it('should not call onError for abort errors', async () => {
        await result.aisdk.v5.consumeStream();
        expect(onErrorCalls).toMatchInlineSnapshot(`[]`);
      });

      it('should call onAbort when the abort signal is triggered', async () => {
        await result.aisdk.v5.consumeStream();
        expect(onAbortCalls).toMatchInlineSnapshot(`
          [
            {
              "steps": [],
            },
          ]
        `);
      });

      it('should only stream initial chunks in full stream', async () => {
        expect(await convertAsyncIterableToArray(result.aisdk.v5.fullStream)).toMatchInlineSnapshot(`
          [
            {
              "type": "start",
            },
            {
              "request": {},
              "type": "start-step",
              "warnings": [],
            },
            {
              "id": "1",
              "providerMetadata": undefined,
              "type": "text-start",
            },
            {
              "id": "1",
              "providerMetadata": undefined,
              "text": "Hello",
              "type": "text-delta",
            },
            {
              "type": "abort",
            },
          ]
        `);
      });

      it('should sent an abort chunk in the ui message stream', async () => {
        expect(await convertAsyncIterableToArray(result.aisdk.v5.toUIMessageStream())).toMatchInlineSnapshot(`
          [
            {
              "messageId": "id-0",
              "type": "start",
            },
            {
              "type": "start-step",
            },
            {
              "id": "1",
              "type": "text-start",
            },
            {
              "delta": "Hello",
              "id": "1",
              "type": "text-delta",
            },
            {
              "type": "abort",
            },
          ]
        `);
      });
    });

    describe('abort in 2nd step', () => {
      let result: any;
      let onErrorCalls: Array<{ error: unknown }> = [];
      let onAbortCalls: Array<{ steps: any[] }> = [];

      beforeEach(async () => {
        onErrorCalls = [];
        onAbortCalls = [];

        const abortController = new AbortController();
        let pullCalls = 0;
        let streamCalls = 0;

        result = loopFn({
          runId,
          messageList: createMessageListWithUserMessage(),
          models: [
            {
              id: 'test-model',
              maxRetries: 0,
              model: new MockLanguageModelV2({
                doStream: async () => ({
                  stream: new ReadableStream({
                    start() {
                      streamCalls++;
                      pullCalls = 0;
                    },
                    pull(controller) {
                      if (streamCalls === 1) {
                        switch (pullCalls++) {
                          case 0:
                            controller.enqueue({
                              type: 'stream-start',
                              warnings: [],
                            });
                            break;
                          case 1:
                            controller.enqueue({
                              type: 'tool-call',
                              toolCallId: 'call-1',
                              toolName: 'tool1',
                              input: `{ "value": "value" }`,
                            });
                            break;
                          case 2:
                            controller.enqueue({
                              type: 'finish',
                              finishReason: 'tool-calls',
                              usage: testUsage,
                            });
                            controller.close();
                            break;
                        }
                      } else
                        switch (pullCalls++) {
                          case 0:
                            controller.enqueue({
                              type: 'stream-start',
                              warnings: [],
                            });
                            break;
                          case 1:
                            controller.enqueue({
                              type: 'text-start',
                              id: '1',
                            });
                            break;
                          case 2:
                            controller.enqueue({
                              type: 'text-delta',
                              id: '1',
                              delta: 'Hello',
                            });
                            break;
                          case 3:
                            abortController.abort();
                            controller.error(new DOMException('The user aborted a request.', 'AbortError'));
                            break;
                        }
                    },
                  }),
                }),
              }),
            },
          ],
          tools: {
            tool1: {
              inputSchema: z.object({ value: z.string() }),
              execute: async () => 'result1',
            },
          },
          stopWhen: stepCountIs(3),
          ...defaultSettings(),
          options: {
            abortSignal: abortController.signal,
            onAbort: event => {
              onAbortCalls.push(event);
            },
            onError: error => {
              onErrorCalls.push({ error });
            },
          },
        });
      });

      it('should not call onError for abort errors', async () => {
        await result.aisdk.v5.consumeStream();
        expect(onErrorCalls).toMatchInlineSnapshot(`[]`);
      });

      it.skip('should call onAbort when the abort signal is triggered', async () => {
        await result.aisdk.v5.consumeStream();
        console.log('onAbortCalls', JSON.stringify(onAbortCalls, null, 2));
        expect(onAbortCalls).toMatchInlineSnapshot(`
          [
            {
              "steps": [
                DefaultStepResult {
                  "content": [
                    {
                      "input": {
                        "value": "value",
                      },
                      "providerExecuted": undefined,
                      "providerMetadata": undefined,
                      "toolCallId": "call-1",
                      "toolName": "tool1",
                      "type": "tool-call",
                    },
                    {
                      "input": {
                        "value": "value",
                      },
                      "output": "result1",
                      "providerExecuted": undefined,
                      "providerMetadata": undefined,
                      "toolCallId": "call-1",
                      "toolName": "tool1",
                      "type": "tool-result",
                    },
                  ],
                  "finishReason": "tool-calls",
                  "providerMetadata": undefined,
                  "request": {},
                  "response": {
                    "headers": undefined,
                    "id": "id-0",
                    "messages": [
                      {
                        "content": [
                          {
                            "input": {
                              "value": "value",
                            },
                            "providerExecuted": undefined,
                            "providerOptions": undefined,
                            "toolCallId": "call-1",
                            "toolName": "tool1",
                            "type": "tool-call",
                          },
                        ],
                        "role": "assistant",
                      },
                      {
                        "content": [
                          {
                            "output": {
                              "type": "text",
                              "value": "result1",
                            },
                            "toolCallId": "call-1",
                            "toolName": "tool1",
                            "type": "tool-result",
                          },
                        ],
                        "role": "tool",
                      },
                    ],
                    "modelId": "mock-model-id",
                    "timestamp": 1970-01-01T00:00:00.000Z,
                  },
                  "usage": {
                    "cachedInputTokens": undefined,
                    "inputTokens": 3,
                    "outputTokens": 10,
                    "reasoningTokens": undefined,
                    "totalTokens": 13,
                  },
                  "warnings": [],
                },
              ],
            },
          ]
        `);
      });

      it('should only stream initial chunks in full stream', async () => {
        expect(await convertAsyncIterableToArray(result.aisdk.v5.fullStream)).toMatchInlineSnapshot(`
          [
            {
              "type": "start",
            },
            {
              "request": {},
              "type": "start-step",
              "warnings": [],
            },
            {
              "input": {
                "value": "value",
              },
              "providerExecuted": undefined,
              "providerMetadata": undefined,
              "toolCallId": "call-1",
              "toolName": "tool1",
              "type": "tool-call",
            },
            {
              "input": {
                "value": "value",
              },
              "output": "result1",
              "providerExecuted": undefined,
              "toolCallId": "call-1",
              "toolName": "tool1",
              "type": "tool-result",
            },
            {
              "finishReason": "tool-calls",
              "providerMetadata": undefined,
              "response": {
                "headers": undefined,
                "id": "id-0",
                "modelId": "mock-model-id",
                "modelMetadata": {
                  "modelId": "mock-model-id",
                  "modelProvider": "mock-provider",
                  "modelVersion": "v2",
                },
                "modelProvider": "mock-provider",
                "modelVersion": "v2",
                "timestamp": 1970-01-01T00:00:00.000Z,
              },
              "type": "finish-step",
              "usage": {
                "inputTokens": 3,
                "outputTokens": 10,
                "totalTokens": 13,
              },
            },
            {
              "request": {},
              "type": "start-step",
              "warnings": [],
            },
            {
              "id": "1",
              "providerMetadata": undefined,
              "type": "text-start",
            },
            {
              "id": "1",
              "providerMetadata": undefined,
              "text": "Hello",
              "type": "text-delta",
            },
            {
              "type": "abort",
            },
          ]
        `);
      });

      it('should sent an abort chunk in the ui message stream', async () => {
        expect(await convertAsyncIterableToArray(result.aisdk.v5.toUIMessageStream())).toMatchInlineSnapshot(`
          [
            {
              "messageId": "msg-0",
              "type": "start",
            },
            {
              "type": "start-step",
            },
            {
              "input": {
                "value": "value",
              },
              "toolCallId": "call-1",
              "toolName": "tool1",
              "type": "tool-input-available",
            },
            {
              "output": "result1",
              "toolCallId": "call-1",
              "type": "tool-output-available",
            },
            {
              "type": "finish-step",
            },
            {
              "type": "start-step",
            },
            {
              "id": "1",
              "type": "text-start",
            },
            {
              "delta": "Hello",
              "id": "1",
              "type": "text-delta",
            },
            {
              "type": "abort",
            },
          ]
        `);
      });
    });
  });
}<|MERGE_RESOLUTION|>--- conflicted
+++ resolved
@@ -14,11 +14,9 @@
 } from 'ai-v5/test';
 import { beforeEach, describe, expect, it, vi } from 'vitest';
 import z from 'zod';
+import { MessageList } from '../../agent/message-list';
 import type { loop } from '../loop';
-<<<<<<< HEAD
-=======
 import { MockTracer } from './mockTracer';
->>>>>>> 226a1467
 import type { ChunkType } from '../../stream/types';
 import {
   createTestModels,
@@ -261,6 +259,7 @@
     let stepInputs: Array<any>;
 
     beforeEach(() => {
+      tracer = new MockTracer();
       stepInputs = [];
     });
 
@@ -357,6 +356,7 @@
               onStepFinishResults.push(event);
             },
           },
+          telemetry_settings: { isEnabled: true, tracer },
           stopWhen: stepCountIs(3),
           _internal: {
             now: mockValues(0, 100, 500, 600, 1000),
@@ -1302,6 +1302,11 @@
         });
       });
 
+      it('should record telemetry data for each step', async () => {
+        await result.aisdk.v5.consumeStream();
+        expect(tracer.jsonSpans).toMatchSnapshot();
+      });
+
       it('should have correct ui message stream', async () => {
         expect(await convertReadableStreamToArray(result.aisdk.v5.toUIMessageStream())).toMatchInlineSnapshot(`
           [
@@ -1953,6 +1958,7 @@
     //       onStepFinish: async event => {
     //         onStepFinishResults.push(event);
     //       },
+    //       experimental_telemetry: { isEnabled: true, tracer },
     //       stopWhen: stepCountIs(3),
     //       _internal: {
     //         now: mockValues(0, 100, 500, 600, 1000),
@@ -2772,6 +2778,142 @@
     //     });
     //   });
 
+    //   it('should record telemetry data for each step', async () => {
+    //     await result.consumeStream();
+    //     expect(tracer.jsonSpans).toMatchInlineSnapshot(`
+    //       [
+    //         {
+    //           "attributes": {
+    //             "ai.model.id": "mock-model-id",
+    //             "ai.model.provider": "mock-provider",
+    //             "ai.operationId": "ai.streamText",
+    //             "ai.prompt": "{"prompt":"test-input"}",
+    //             "ai.response.finishReason": "stop",
+    //             "ai.response.text": "Hello, world!",
+    //             "ai.settings.maxRetries": 2,
+    //             "ai.usage.cachedInputTokens": 3,
+    //             "ai.usage.inputTokens": 6,
+    //             "ai.usage.outputTokens": 20,
+    //             "ai.usage.reasoningTokens": 10,
+    //             "ai.usage.totalTokens": 36,
+    //             "operation.name": "ai.streamText",
+    //           },
+    //           "events": [],
+    //           "name": "ai.streamText",
+    //         },
+    //         {
+    //           "attributes": {
+    //             "ai.model.id": "mock-model-id",
+    //             "ai.model.provider": "mock-provider",
+    //             "ai.operationId": "ai.streamText.doStream",
+    //             "ai.prompt.messages": "[{"role":"user","content":[{"type":"text","text":"test-input"}]}]",
+    //             "ai.prompt.toolChoice": "{"type":"auto"}",
+    //             "ai.prompt.tools": [
+    //               "{"type":"function","name":"tool1","inputSchema":{"$schema":"http://json-schema.org/draft-07/schema#","type":"object","properties":{"value":{"type":"string"}},"required":["value"],"additionalProperties":false}}",
+    //             ],
+    //             "ai.response.avgOutputTokensPerSecond": 20,
+    //             "ai.response.finishReason": "tool-calls",
+    //             "ai.response.id": "id-0",
+    //             "ai.response.model": "mock-model-id",
+    //             "ai.response.msToFinish": 500,
+    //             "ai.response.msToFirstChunk": 100,
+    //             "ai.response.text": "",
+    //             "ai.response.timestamp": "1970-01-01T00:00:00.000Z",
+    //             "ai.response.toolCalls": "[{"type":"tool-call","toolCallId":"call-1","toolName":"tool1","input":{"value":"value"}}]",
+    //             "ai.settings.maxRetries": 2,
+    //             "ai.usage.inputTokens": 3,
+    //             "ai.usage.outputTokens": 10,
+    //             "ai.usage.totalTokens": 13,
+    //             "gen_ai.request.model": "mock-model-id",
+    //             "gen_ai.response.finish_reasons": [
+    //               "tool-calls",
+    //             ],
+    //             "gen_ai.response.id": "id-0",
+    //             "gen_ai.response.model": "mock-model-id",
+    //             "gen_ai.system": "mock-provider",
+    //             "gen_ai.usage.input_tokens": 3,
+    //             "gen_ai.usage.output_tokens": 10,
+    //             "operation.name": "ai.streamText.doStream",
+    //           },
+    //           "events": [
+    //             {
+    //               "attributes": {
+    //                 "ai.response.msToFirstChunk": 100,
+    //               },
+    //               "name": "ai.stream.firstChunk",
+    //             },
+    //             {
+    //               "attributes": undefined,
+    //               "name": "ai.stream.finish",
+    //             },
+    //           ],
+    //           "name": "ai.streamText.doStream",
+    //         },
+    //         {
+    //           "attributes": {
+    //             "ai.operationId": "ai.toolCall",
+    //             "ai.toolCall.args": "{"value":"value"}",
+    //             "ai.toolCall.id": "call-1",
+    //             "ai.toolCall.name": "tool1",
+    //             "ai.toolCall.result": ""result1"",
+    //             "operation.name": "ai.toolCall",
+    //           },
+    //           "events": [],
+    //           "name": "ai.toolCall",
+    //         },
+    //         {
+    //           "attributes": {
+    //             "ai.model.id": "mock-model-id",
+    //             "ai.model.provider": "mock-provider",
+    //             "ai.operationId": "ai.streamText.doStream",
+    //             "ai.prompt.messages": "[{"role":"user","content":[{"type":"text","text":"test-input"}]},{"role":"assistant","content":[{"type":"reasoning","text":"thinking"},{"type":"tool-call","toolCallId":"call-1","toolName":"tool1","input":{"value":"value"}}]},{"role":"tool","content":[{"type":"tool-result","toolCallId":"call-1","toolName":"tool1","output":{"type":"text","value":"RESULT1"}}]}]",
+    //             "ai.prompt.toolChoice": "{"type":"auto"}",
+    //             "ai.prompt.tools": [
+    //               "{"type":"function","name":"tool1","inputSchema":{"$schema":"http://json-schema.org/draft-07/schema#","type":"object","properties":{"value":{"type":"string"}},"required":["value"],"additionalProperties":false}}",
+    //             ],
+    //             "ai.response.avgOutputTokensPerSecond": 25,
+    //             "ai.response.finishReason": "stop",
+    //             "ai.response.id": "id-1",
+    //             "ai.response.model": "mock-model-id",
+    //             "ai.response.msToFinish": 400,
+    //             "ai.response.msToFirstChunk": 400,
+    //             "ai.response.text": "Hello, world!",
+    //             "ai.response.timestamp": "1970-01-01T00:00:01.000Z",
+    //             "ai.settings.maxRetries": 2,
+    //             "ai.usage.cachedInputTokens": 3,
+    //             "ai.usage.inputTokens": 3,
+    //             "ai.usage.outputTokens": 10,
+    //             "ai.usage.reasoningTokens": 10,
+    //             "ai.usage.totalTokens": 23,
+    //             "gen_ai.request.model": "mock-model-id",
+    //             "gen_ai.response.finish_reasons": [
+    //               "stop",
+    //             ],
+    //             "gen_ai.response.id": "id-1",
+    //             "gen_ai.response.model": "mock-model-id",
+    //             "gen_ai.system": "mock-provider",
+    //             "gen_ai.usage.input_tokens": 3,
+    //             "gen_ai.usage.output_tokens": 10,
+    //             "operation.name": "ai.streamText.doStream",
+    //           },
+    //           "events": [
+    //             {
+    //               "attributes": {
+    //                 "ai.response.msToFirstChunk": 400,
+    //               },
+    //               "name": "ai.stream.firstChunk",
+    //             },
+    //             {
+    //               "attributes": undefined,
+    //               "name": "ai.stream.finish",
+    //             },
+    //           ],
+    //           "name": "ai.streamText.doStream",
+    //         },
+    //       ]
+    //     `);
+    //   });
+
     //   it('should have correct ui message stream', async () => {
     //     expect(await convertReadableStreamToArray(result.toUIMessageStream())).toMatchInlineSnapshot(`
     //         [
@@ -2916,6 +3058,7 @@
             },
           },
           messageList,
+          telemetry_settings: { isEnabled: true, tracer },
           stopWhen: [
             ({ steps }) => {
               stopConditionCalls.push({ number: 0, steps });
@@ -4902,6 +5045,56 @@
   //         `);
   //       });
 
+  //       it('telemetry should record transformed data when enabled', async () => {
+  //         const tracer = new MockTracer();
+
+  //         const result = streamText({
+  //           models: createTestModels({
+  //             stream: convertArrayToReadableStream([
+  //               {
+  //                 type: 'response-metadata',
+  //                 id: 'id-0',
+  //                 modelId: 'mock-model-id',
+  //                 timestamp: new Date(0),
+  //               },
+  //               { type: 'text-start', id: '1' },
+  //               { type: 'text-delta', id: '1', delta: 'Hello' },
+  //               { type: 'text-delta', id: '1', delta: ', ' },
+  //               {
+  //                 type: 'tool-call',
+  //                 toolCallId: 'call-1',
+  //                 toolName: 'tool1',
+  //                 input: `{ "value": "value" }`,
+  //               },
+  //               { type: 'text-delta', id: '1', delta: 'world!' },
+  //               { type: 'text-end', id: '1' },
+  //               {
+  //                 type: 'finish',
+  //                 finishReason: 'stop',
+  //                 usage: testUsage,
+  //                 providerMetadata: {
+  //                   testProvider: { testKey: 'testValue' },
+  //                 },
+  //               },
+  //             ]),
+  //           }),
+  //           tools: {
+  //             tool1: tool({
+  //               inputSchema: z.object({ value: z.string() }),
+  //               execute: async ({ value }) => `${value}-result`,
+  //             }),
+  //           },
+  //           prompt: 'test-input',
+  //           experimental_transform: upperCaseTransform,
+  //           experimental_telemetry: { isEnabled: true, tracer },
+  //           _internal: { now: mockValues(0, 100, 500) },
+  //         });
+
+  //         await result.consumeStream();
+
+  //         expect(tracer.jsonSpans).toMatchSnapshot();
+  //       });
+
   //       it('it should send transformed chunks to onChunk', async () => {
   //         const result: Array<
   //           Extract<
