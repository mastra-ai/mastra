--- conflicted
+++ resolved
@@ -537,26 +537,6 @@
                 "custom": "value",
               },
             },
-<<<<<<< HEAD
-            {
-              "finishReason": "stop",
-              "providerMetadata": undefined,
-              "response": {
-                "headers": undefined,
-                "id": "id-0",
-                "modelId": "mock-model-id",
-                "modelProvider": "mock-provider",
-                "modelVersion": "v2",
-                "timestamp": 1970-01-01T00:00:00.000Z,
-              },
-              "type": "finish-step",
-              "usage": {
-                "cachedInputTokens": undefined,
-                "inputTokens": 3,
-                "outputTokens": 10,
-                "reasoningTokens": undefined,
-                "totalTokens": 13,
-=======
             "sourceType": "url",
             "title": "Example",
             "type": "source",
@@ -585,7 +565,6 @@
             "providerMetadata": {
               "provider": {
                 "custom": "value2",
->>>>>>> 688fff39
               },
             },
             "sourceType": "url",
@@ -600,6 +579,8 @@
               "headers": undefined,
               "id": "id-0",
               "modelId": "mock-model-id",
+              "modelProvider": "mock-provider",
+              "modelVersion": "v2",
               "timestamp": 1970-01-01T00:00:00.000Z,
             },
             "type": "finish-step",
@@ -680,38 +661,6 @@
               "type": "file",
               "uint8ArrayData": undefined,
             },
-<<<<<<< HEAD
-            {
-              "finishReason": "stop",
-              "providerMetadata": undefined,
-              "response": {
-                "headers": undefined,
-                "id": "id-0",
-                "modelId": "mock-model-id",
-                "modelProvider": "mock-provider",
-                "modelVersion": "v2",
-                "timestamp": 1970-01-01T00:00:00.000Z,
-              },
-              "type": "finish-step",
-              "usage": {
-                "cachedInputTokens": undefined,
-                "inputTokens": 3,
-                "outputTokens": 10,
-                "reasoningTokens": undefined,
-                "totalTokens": 13,
-              },
-            },
-            {
-              "finishReason": "stop",
-              "totalUsage": {
-                "cachedInputTokens": undefined,
-                "inputTokens": 3,
-                "outputTokens": 10,
-                "reasoningTokens": undefined,
-                "totalTokens": 13,
-              },
-              "type": "finish",
-=======
             "type": "file",
           },
           {
@@ -721,6 +670,8 @@
               "headers": undefined,
               "id": "id-0",
               "modelId": "mock-model-id",
+              "modelProvider": "mock-provider",
+              "modelVersion": "v2",
               "timestamp": 1970-01-01T00:00:00.000Z,
             },
             "type": "finish-step",
@@ -730,7 +681,6 @@
               "outputTokens": 10,
               "reasoningTokens": undefined,
               "totalTokens": 13,
->>>>>>> 688fff39
             },
           },
           {
@@ -800,75 +750,6 @@
       });
 
       expect(await convertAsyncIterableToArray(result.aisdk.v5.fullStream)).toMatchInlineSnapshot(`
-<<<<<<< HEAD
-          [
-            {
-              "type": "start",
-            },
-            {
-              "request": {},
-              "type": "start-step",
-              "warnings": [],
-            },
-            {
-              "id": "1",
-              "providerMetadata": undefined,
-              "type": "text-start",
-            },
-            {
-              "id": "1",
-              "providerMetadata": undefined,
-              "text": "Hello",
-              "type": "text-delta",
-            },
-            {
-              "id": "1",
-              "providerMetadata": undefined,
-              "text": ", ",
-              "type": "text-delta",
-            },
-            {
-              "id": "1",
-              "providerMetadata": undefined,
-              "text": "world!",
-              "type": "text-delta",
-            },
-            {
-              "id": "1",
-              "providerMetadata": undefined,
-              "type": "text-end",
-            },
-            {
-              "finishReason": "stop",
-              "providerMetadata": undefined,
-              "response": {
-                "headers": undefined,
-                "id": "id-2000",
-                "modelId": "mock-model-id",
-                "modelProvider": "mock-provider",
-                "modelVersion": "v2",
-                "timestamp": 1970-01-01T00:00:02.000Z,
-              },
-              "type": "finish-step",
-              "usage": {
-                "cachedInputTokens": undefined,
-                "inputTokens": 3,
-                "outputTokens": 10,
-                "reasoningTokens": undefined,
-                "totalTokens": 13,
-              },
-            },
-            {
-              "finishReason": "stop",
-              "totalUsage": {
-                "cachedInputTokens": undefined,
-                "inputTokens": 3,
-                "outputTokens": 10,
-                "reasoningTokens": undefined,
-                "totalTokens": 13,
-              },
-              "type": "finish",
-=======
         [
           {
             "type": "start",
@@ -913,6 +794,8 @@
               "headers": undefined,
               "id": "id-2000",
               "modelId": "mock-model-id",
+              "modelProvider": "mock-provider",
+              "modelVersion": "v2",
               "timestamp": 1970-01-01T00:00:02.000Z,
             },
             "type": "finish-step",
@@ -922,7 +805,6 @@
               "outputTokens": 10,
               "reasoningTokens": undefined,
               "totalTokens": 13,
->>>>>>> 688fff39
             },
           },
           {
