import type { LanguageModelV2StreamPart, SharedV2ProviderMetadata } from '@ai-sdk/provider-v5';
import type { generateText as generateText5 } from 'ai-v5';
import { convertArrayToReadableStream, mockId, MockLanguageModelV2 } from 'ai-v5/test';
import { assertType, describe, expect, it } from 'vitest';
import z from 'zod';
<<<<<<< HEAD
import { MessageList } from '../../agent/message-list';
import type { LoopFn } from './utils';
=======
import type { loop } from '../loop';
>>>>>>> c710c165
import type { LoopOptions } from '../types';
import {
  createMessageListWithUserMessage,
  createTestModels,
  modelWithFiles,
  modelWithReasoning,
  modelWithSources,
  testUsage,
} from './utils';

export function generateTextTestsV5({ loopFn, runId }: { loopFn: LoopFn; runId: string }) {
  const generateText = async (args: Omit<LoopOptions, 'runId'>): ReturnType<typeof generateText5> => {
    const output = await loopFn({
      runId,
      ...args,
    });
    return output.aisdk.v5.getFullOutput();
  };

  const dummyResponseValues = {
    finishReason: 'stop' as const,
    usage: {
      inputTokens: 3,
      outputTokens: 10,
      totalTokens: 13,
      reasoningTokens: undefined,
      cachedInputTokens: undefined,
    },
    warnings: [],
  };

  describe('generateText', () => {
    describe('result.content', () => {
      // TODO: content is not in the correct shape. missing `source` chunks if tool calls are included in stream
      it.todo('should generate content', async () => {
        const messageList = createMessageListWithUserMessage();

        const result = await generateText({
          agentId: 'agent-id',
          models: createTestModels({
            stream: convertArrayToReadableStream<LanguageModelV2StreamPart>([
              { type: 'text-start', id: '1' },
              { type: 'text-delta', id: '1', delta: 'Hello, world!' },
              { type: 'text-end', id: '1' },
              {
                id: '123',
                providerMetadata: {
                  provider: {
                    custom: 'value',
                  },
                },
                sourceType: 'url',
                title: 'Example',
                type: 'source',
                url: 'https://example.com',
              },
              { type: 'file', data: new Uint8Array([1, 2, 3]), mediaType: 'image/png' },
              { type: 'reasoning-start', id: '1' },
              { type: 'reasoning-delta', id: '1', delta: 'I will open the conversation with witty banter.' },
              { type: 'reasoning-end', id: '1' },
              { type: 'tool-call', toolCallId: 'call-1', toolName: 'tool1', input: `{ "value": "value" }` },
              { type: 'text-start', id: '2' },
              { type: 'text-delta', id: '2', delta: 'More text' },
              { type: 'text-end', id: '2' },
              {
                type: 'finish',
                finishReason: 'stop',
                usage: testUsage,
                providerMetadata: {
                  testProvider: { testKey: 'testValue' },
                },
              },
            ]),
          }),
          messageList,
          tools: {
            tool1: {
              inputSchema: z.object({ value: z.string() }),
              execute: async args => {
                expect(args).toStrictEqual({ value: 'value' });
                return 'result1';
              },
            },
          },
        });

        console.dir({ resultContent: result.content }, { depth: null });

        expect(result.content).toMatchInlineSnapshot(`
            [
              {
                "text": "Hello, world!",
                "type": "text",
              },
              {
                "id": "123",
                "providerMetadata": {
                  "provider": {
                    "custom": "value",
                  },
                },
                "sourceType": "url",
                "title": "Example",
                "type": "source",
                "url": "https://example.com",
              },
              {
                "file": DefaultGeneratedFileWithType {
                  "type":"file",
                  "base64Data": "AQID",
                  "mediaType": "image/png",
                  "uint8ArrayData": Uint8Array [
                    1,
                    2,
                    3,
                  ],
                },
                "type": "file",
              },
              {
                "text": "I will open the conversation with witty banter.",
                "type": "reasoning",
                "providerOptions": undefined,
              },
              {
                "text": "More text",
                "type": "text",
              },
              {
                "input": {
                  "value": "value",
                },
                "providerExecuted": undefined,
                "providerMetadata": undefined,
                "toolCallId": "call-1",
                "toolName": "tool1",
                "type": "tool-call",
              },
              {
                "dynamic": false,
                "input": {
                  "value": "value",
                },
                "output": "result1",
                "toolCallId": "call-1",
                "toolName": "tool1",
                "type": "tool-result",
              },
            ]
          `);
      });
    });

    describe('result.text', () => {
      it('should generate text', async () => {
        const result = await generateText({
          agentId: 'agent-id',
          models: createTestModels(),
          messageList: createMessageListWithUserMessage(),
        });

        expect(modelWithSources.doGenerateCalls).toMatchSnapshot();
        expect(await result.text).toStrictEqual('Hello, world!');
      });
    });

    describe('result.reasoningText', () => {
      it('should contain reasoning string from model response', async () => {
        const result = await generateText({
          agentId: 'agent-id',
          models: [{ maxRetries: 0, id: 'test-model', model: modelWithReasoning }],
          messageList: createMessageListWithUserMessage(),
        });

        expect(result.reasoningText).toStrictEqual(
          'I will open the conversation with witty banter. Once the user has relaxed, I will pry for valuable information. I need to think about this problem carefully. The best solution requires careful consideration of all factors.',
        );
      });
    });

    describe('result.sources', () => {
      it('should contain sources', async () => {
        const result = await generateText({
          agentId: 'agent-id',
          models: [{ maxRetries: 0, id: 'test-model', model: modelWithSources }],
          messageList: createMessageListWithUserMessage(),
        });

        expect(await result.sources).toMatchSnapshot();
      });
    });

    describe('result.files', () => {
      it.todo('should contain files', async () => {
        const result = await generateText({
          agentId: 'agent-id',
          models: [{ maxRetries: 0, id: 'test-model', model: modelWithFiles }],
          messageList: createMessageListWithUserMessage(),
        });

        expect(await result.files).toMatchSnapshot();
      });
    });

    describe('result.steps', () => {
      const modelWithReasoning = new MockLanguageModelV2({
        doStream: async () => ({
          stream: convertArrayToReadableStream<LanguageModelV2StreamPart>([
            {
              type: 'response-metadata',
              id: 'id-0',
              modelId: 'mock-model-id',
              timestamp: new Date(0),
            },
            { type: 'reasoning-start', id: '1' },
            {
              type: 'reasoning-delta',
              id: '1',
              delta: 'I will open the conversation',
            },
            {
              type: 'reasoning-delta',
              id: '1',
              delta: ' with witty banter.',
            },
            {
              type: 'reasoning-delta',
              id: '1',
              delta: '',
              providerMetadata: {
                testProvider: { signature: '1234567890' },
              } as SharedV2ProviderMetadata,
            },
            { type: 'reasoning-end', id: '1' },
            {
              type: 'reasoning-start',
              id: '2',
              providerMetadata: {
                testProvider: { redactedData: 'redacted-reasoning-data' },
              },
            },
            { type: 'reasoning-end', id: '2' },
            { type: 'text-start', id: '1' },
            { type: 'text-delta', id: '1', delta: 'Hello,' },
            { type: 'text-delta', id: '1', delta: ' world!' },
            { type: 'text-end', id: '1' },
            {
              type: 'finish',
              finishReason: 'stop',
              usage: testUsage,
            },
          ]),
        }),
      });

      const modelWithSources = new MockLanguageModelV2({
        doStream: async () => ({
          stream: convertArrayToReadableStream<LanguageModelV2StreamPart>([
            { type: 'text-start', id: '1' },
            { type: 'text-delta', id: '1', delta: 'Hello, world!' },
            { type: 'text-end', id: '1' },
            {
              type: 'source',
              sourceType: 'url',
              id: '123',
              url: 'https://example.com',
              title: 'Example',
              providerMetadata: { provider: { custom: 'value' } },
            },
            {
              type: 'source',
              sourceType: 'url',
              id: '456',
              url: 'https://example.com/2',
              title: 'Example 2',
              providerMetadata: { provider: { custom: 'value2' } },
            },
            {
              type: 'finish',
              finishReason: 'stop',
              usage: testUsage,
            },
          ]),
        }),
      });

      it.todo('should add the reasoning from the model response to the step result', async () => {
        const result = await generateText({
          agentId: 'agent-id',
          models: [{ maxRetries: 0, id: 'test-model', model: modelWithReasoning }],
          messageList: createMessageListWithUserMessage(),
          _internal: {
            generateId: mockId({ prefix: 'id' }),
            currentDate: () => new Date(0),
          },
        });

        expect(await result.steps).toMatchSnapshot();
      });

      it.todo('should contain sources', async () => {
        const result = await generateText({
          agentId: 'agent-id',
          models: [{ maxRetries: 0, id: 'test-model', model: modelWithSources }],
          messageList: createMessageListWithUserMessage(),
          _internal: {
            generateId: mockId({ prefix: 'id' }),
            currentDate: () => new Date(0),
          },
        });
        expect(await result.steps).toMatchSnapshot();
      });

      // TODO: include `files` in step result
      // generateText uses a defaurt StepResult class than streaming does
      // https://github.com/vercel/ai/blob/53569b8e0e5c958db0186009b83ce941a5bc91c1/packages/ai/src/generate-text/generate-text.ts#L540
      it.todo('should contain files', async () => {
        const result = await generateText({
          agentId: 'agent-id',
          models: [{ maxRetries: 0, id: 'test-model', model: modelWithFiles }],
          messageList: createMessageListWithUserMessage(),
          _internal: {
            generateId: mockId({ prefix: 'id' }),
            currentDate: () => new Date(0),
          },
        });

        expect(await result.steps).toMatchSnapshot();
      });
    });

    describe.todo('result.toolCalls', () => {
      it('should contain tool calls', async () => {
        const messageList = createMessageListWithUserMessage();
        const result = await generateText({
          agentId: 'agent-id',
          models: [
            {
              maxRetries: 0,
              id: 'test-model',
              model: new MockLanguageModelV2({
                doGenerate: async ({ prompt, tools, toolChoice }) => {
                  expect(tools).toStrictEqual([
                    {
                      type: 'function',
                      name: 'tool1',
                      description: undefined,
                      inputSchema: {
                        $schema: 'http://json-schema.org/draft-07/schema#',
                        additionalProperties: false,
                        properties: { value: { type: 'string' } },
                        required: ['value'],
                        type: 'object',
                      },
                      providerOptions: undefined,
                    },
                    {
                      type: 'function',
                      name: 'tool2',
                      description: undefined,
                      inputSchema: {
                        $schema: 'http://json-schema.org/draft-07/schema#',
                        additionalProperties: false,
                        properties: { somethingElse: { type: 'string' } },
                        required: ['somethingElse'],
                        type: 'object',
                      },
                      providerOptions: undefined,
                    },
                  ]);

                  expect(toolChoice).toStrictEqual({ type: 'required' });

                  expect(prompt).toStrictEqual([
                    {
                      role: 'user',
                      content: [{ type: 'text', text: 'test-input' }],
                      providerOptions: undefined,
                    },
                  ]);

                  return {
                    ...dummyResponseValues,
                    content: [
                      {
                        type: 'tool-call',
                        toolCallType: 'function',
                        toolCallId: 'call-1',
                        toolName: 'tool1',
                        input: `{ "value": "value" }`,
                      },
                    ],
                  };
                },
              }),
            },
          ],
          tools: {
            tool1: {
              inputSchema: z.object({ value: z.string() }),
            },
            // 2nd tool to show typing:
            tool2: {
              inputSchema: z.object({ somethingElse: z.string() }),
            },
          },
          toolChoice: 'required',
          messageList,
        });

        // test type inference
        if (result.toolCalls?.[0]?.toolName === 'tool1' && !result.toolCalls?.[0]?.dynamic) {
          assertType<string>(result.toolCalls[0].input.value);
        }

        expect(await result.toolCalls).toMatchInlineSnapshot(`
        [
          {
            "input": {
              "value": "value",
            },
            "providerExecuted": undefined,
            "providerMetadata": undefined,
            "toolCallId": "call-1",
            "toolName": "tool1",
            "type": "tool-call",
          },
        ]
      `);
      });
    });

    describe.todo('result.toolResults', () => {
      it('should contain tool results', async () => {
        const messageList = createMessageListWithUserMessage();
        const result = await generateText({
          agentId: 'agent-id',
          models: [
            {
              maxRetries: 0,
              id: 'test-model',
              model: new MockLanguageModelV2({
                doGenerate: async ({ prompt, tools, toolChoice }) => {
                  expect(tools).toStrictEqual([
                    {
                      type: 'function',
                      name: 'tool1',
                      description: undefined,
                      inputSchema: {
                        $schema: 'http://json-schema.org/draft-07/schema#',
                        additionalProperties: false,
                        properties: { value: { type: 'string' } },
                        required: ['value'],
                        type: 'object',
                      },
                      providerOptions: undefined,
                    },
                  ]);

                  expect(toolChoice).toStrictEqual({ type: 'auto' });

                  expect(prompt).toStrictEqual([
                    {
                      role: 'user',
                      content: [{ type: 'text', text: 'test-input' }],
                      providerOptions: undefined,
                    },
                  ]);

                  return {
                    ...dummyResponseValues,
                    content: [
                      {
                        type: 'tool-call',
                        toolCallType: 'function',
                        toolCallId: 'call-1',
                        toolName: 'tool1',
                        input: `{ "value": "value" }`,
                      },
                    ],
                  };
                },
              }),
            },
          ],
          tools: {
            tool1: {
              inputSchema: z.object({ value: z.string() }),
              execute: async args => {
                expect(args).toStrictEqual({ value: 'value' });
                return 'result1';
              },
            },
          },
          messageList,
        });

        // test type inference
        if (result.toolResults?.[0]?.toolName === 'tool1' && !result.toolResults?.[0]?.dynamic) {
          assertType<string>(result.toolResults[0].output);
        }

        expect(await result.toolResults).toMatchInlineSnapshot(`
        [
          {
            "dynamic": false,
            "input": {
              "value": "value",
            },
            "output": "result1",
            "toolCallId": "call-1",
            "toolName": "tool1",
            "type": "tool-result",
          },
        ]
      `);
      });
    });

    describe.todo('result.providerMetadata', () => {
      it('should contain provider metadata', async () => {
        const messageList = createMessageListWithUserMessage();
        const result = await generateText({
          agentId: 'agent-id',
          models: [
            {
              maxRetries: 0,
              id: 'test-model',
              model: new MockLanguageModelV2({
                doGenerate: async () => ({
                  ...dummyResponseValues,
                  content: [],
                  providerMetadata: {
                    exampleProvider: {
                      a: 10,
                      b: 20,
                    },
                  },
                }),
              }),
            },
          ],
          messageList,
        });

        expect(await result.providerMetadata).toStrictEqual({
          exampleProvider: {
            a: 10,
            b: 20,
          },
        });
      });
    });

    describe.todo('result.response.messages', () => {
      it('should contain assistant response message when there are no tool calls', async () => {
        const messageList = createMessageListWithUserMessage();

        const result = await generateText({
          agentId: 'agent-id',
          models: [
            {
              maxRetries: 0,
              id: 'test-model',
              model: new MockLanguageModelV2({
                doStream: async ({}) => ({
                  ...dummyResponseValues,
                  stream: convertArrayToReadableStream<LanguageModelV2StreamPart>([
                    { type: 'text-start', id: '1' },
                    { type: 'text-delta', id: '1', delta: 'Hello, world!' },
                    { type: 'text-end', id: '1' },
                    { type: 'finish', finishReason: 'stop', usage: testUsage },
                  ]),
                }),
              }),
            },
          ],
          messageList,
        });

        expect(result.response.messages).toMatchSnapshot();
      });

      it('should contain assistant response message and tool message when there are tool calls with results', async () => {
        const messageList = createMessageListWithUserMessage();
        const result = await generateText({
          agentId: 'agent-id',
          models: [
            {
              maxRetries: 0,
              id: 'test-model',
              model: new MockLanguageModelV2({
                doGenerate: async () => ({
                  ...dummyResponseValues,
                  content: [
                    { type: 'text', text: 'Hello, world!' },
                    {
                      type: 'tool-call',
                      toolCallType: 'function',
                      toolCallId: 'call-1',
                      toolName: 'tool1',
                      input: `{ "value": "value" }`,
                    },
                  ],
                }),
              }),
            },
          ],
          tools: {
            tool1: {
              inputSchema: z.object({ value: z.string() }),
              execute: async (args, options) => {
                expect(args).toStrictEqual({ value: 'value' });
                expect(options.messages).toStrictEqual([{ role: 'user', content: 'test-input' }]);
                return 'result1';
              },
            },
          },
          messageList,
        });

        expect(result.response.messages).toMatchSnapshot();
      });

      it('should contain reasoning', async () => {
        const messageList = createMessageListWithUserMessage();
        const result = await generateText({
          agentId: 'agent-id',
          models: [{ maxRetries: 0, id: 'test-model', model: modelWithReasoning }],
          messageList,
        });

        expect(result.response.messages).toMatchSnapshot();
      });
    });

    describe('result.request', () => {
      it('should contain request body', async () => {
        const result = await generateText({
          agentId: 'agent-id',
          models: [
            {
              maxRetries: 0,
              id: 'test-model',
              model: new MockLanguageModelV2({
                doStream: async ({}) => ({
                  ...dummyResponseValues,
                  stream: convertArrayToReadableStream<LanguageModelV2StreamPart>([
                    { type: 'text-start', id: '1' },
                    { type: 'text-delta', id: '1', delta: 'Hello, world!' },
                    { type: 'text-end', id: '1' },
                    { type: 'finish', finishReason: 'stop', usage: testUsage },
                  ]),
                  request: {
                    body: 'test body',
                  },
                }),
              }),
            },
          ],
          messageList: createMessageListWithUserMessage(),
        });

        expect(await result.request).toStrictEqual({
          body: 'test body',
        });
      });
    });

    describe('result.response', () => {
      it('should contain response body and headers', async () => {
        const result = await generateText({
          agentId: 'agent-id',
          models: [
            {
              maxRetries: 0,
              id: 'test-model',
              model: new MockLanguageModelV2({
                doStream: async ({}) => ({
                  ...dummyResponseValues,
                  stream: convertArrayToReadableStream<LanguageModelV2StreamPart>([
                    { type: 'text-start', id: '1' },
                    { type: 'text-delta', id: '1', delta: 'Hello, world!' },
                    { type: 'text-end', id: '1' },
                    { type: 'finish', finishReason: 'stop', usage: testUsage },
                  ]),
                  response: {
                    id: 'test-id-from-model',
                    timestamp: new Date(10000),
                    modelId: 'test-response-model-id',
                    modelProvider: 'mock-provider',
                    modelVersion: 'v2',
                    headers: {
                      'custom-response-header': 'response-header-value',
                    },
                    body: 'test body',
                  },
                }),
              }),
            },
          ],
          _internal: { generateId: () => '1234', currentDate: () => new Date(0), now: () => 0 },
          messageList: createMessageListWithUserMessage(),
        });

        expect(result.steps?.[0]?.response).toMatchInlineSnapshot(`
          {
            "body": "test body",
            "headers": {
              "custom-response-header": "response-header-value",
            },
            "id": "test-id-from-model",
            "messages": [
              {
                "content": [
                  {
                    "text": "Hello, world!",
                    "type": "text",
                  },
                ],
                "role": "assistant",
              },
            ],
            "modelId": "test-response-model-id",
            "modelMetadata": {
              "modelId": "mock-model-id",
              "modelProvider": "mock-provider",
              "modelVersion": "v2",
            },
            "modelProvider": "mock-provider",
            "modelVersion": "v2",
            "timestamp": 1970-01-01T00:00:10.000Z,
            "uiMessages": [
              {
                "id": "1234",
                "metadata": {
                  "__originalContent": "Hello, world!",
                  "createdAt": 2024-01-01T00:00:00.001Z,
                },
                "parts": [
                  {
                    "text": "Hello, world!",
                    "type": "text",
                  },
                ],
                "role": "assistant",
              },
            ],
          }
        `);
        expect(await result.response).toMatchInlineSnapshot(`
          {
            "body": "test body",
            "headers": {
              "custom-response-header": "response-header-value",
            },
            "id": "test-id-from-model",
            "messages": [
              {
                "content": [
                  {
                    "text": "Hello, world!",
                    "type": "text",
                  },
                ],
                "role": "assistant",
              },
            ],
            "modelId": "test-response-model-id",
            "modelMetadata": {
              "modelId": "mock-model-id",
              "modelProvider": "mock-provider",
              "modelVersion": "v2",
            },
            "modelProvider": "mock-provider",
            "modelVersion": "v2",
            "timestamp": 1970-01-01T00:00:10.000Z,
            "uiMessages": [
              {
                "id": "1234",
                "metadata": {
                  "__originalContent": "Hello, world!",
                  "createdAt": 2024-01-01T00:00:00.001Z,
                },
                "parts": [
                  {
                    "text": "Hello, world!",
                    "type": "text",
                  },
                ],
                "role": "assistant",
              },
            ],
          }
        `);
      });
    });

    // describe.todo('options.stopWhen', () => {
    //   describe.todo('2 steps: initial, tool-result', () => {
    //     let result: GenerateTextResult<any, any>;
    //     let onStepFinishResults: StepResult<any>[];

    //     beforeEach(async () => {
    //       onStepFinishResults = [];

    //       let responseCount = 0;
    //       result = await generateText({
    //         model: new MockLanguageModelV2({
    //           doGenerate: async ({ prompt, tools, toolChoice }) => {
    //             switch (responseCount++) {
    //               case 0:
    //                 expect(tools).toStrictEqual([
    //                   {
    //                     type: 'function',
    //                     name: 'tool1',
    //                     description: undefined,
    //                     inputSchema: {
    //                       $schema: 'http://json-schema.org/draft-07/schema#',
    //                       additionalProperties: false,
    //                       properties: { value: { type: 'string' } },
    //                       required: ['value'],
    //                       type: 'object',
    //                     },
    //                     providerOptions: undefined,
    //                   },
    //                 ]);

    //                 expect(toolChoice).toStrictEqual({ type: 'auto' });

    //                 expect(prompt).toStrictEqual([
    //                   {
    //                     role: 'user',
    //                     content: [{ type: 'text', text: 'test-input' }],
    //                     providerOptions: undefined,
    //                   },
    //                 ]);

    //                 return {
    //                   ...dummyResponseValues,
    //                   content: [
    //                     {
    //                       type: 'tool-call',
    //                       toolCallType: 'function',
    //                       toolCallId: 'call-1',
    //                       toolName: 'tool1',
    //                       input: `{ "value": "value" }`,
    //                     },
    //                   ],
    //                   finishReason: 'tool-calls',
    //                   usage: {
    //                     inputTokens: 10,
    //                     outputTokens: 5,
    //                     totalTokens: 15,
    //                     reasoningTokens: undefined,
    //                     cachedInputTokens: undefined,
    //                   },
    //                   response: {
    //                     id: 'test-id-1-from-model',
    //                     timestamp: new Date(0),
    //                     modelId: 'test-response-model-id',
    //                   },
    //                 };
    //               case 1:
    //                 return {
    //                   ...dummyResponseValues,
    //                   content: [{ type: 'text', text: 'Hello, world!' }],
    //                   response: {
    //                     id: 'test-id-2-from-model',
    //                     timestamp: new Date(10000),
    //                     modelId: 'test-response-model-id',
    //                     headers: {
    //                       'custom-response-header': 'response-header-value',
    //                     },
    //                   },
    //                 };
    //               default:
    //                 throw new Error(`Unexpected response count: ${responseCount}`);
    //             }
    //           },
    //         }),
    //         tools: {
    //           tool1: tool({
    //             inputSchema: z.object({ value: z.string() }),
    //             execute: async (args, options) => {
    //               expect(args).toStrictEqual({ value: 'value' });
    //               expect(options.messages).toStrictEqual([{ role: 'user', content: 'test-input' }]);
    //               return 'result1';
    //             },
    //           }),
    //         },
    //         prompt: 'test-input',
    //         stopWhen: stepCountIs(3),
    //         onStepFinish: async event => {
    //           onStepFinishResults.push(event);
    //         },
    //       });
    //     });

    //     it('result.text should return text from last step', async () => {
    //       assert.deepStrictEqual(result.text, 'Hello, world!');
    //     });

    //     it('result.toolCalls should return empty tool calls from last step', async () => {
    //       assert.deepStrictEqual(result.toolCalls, []);
    //     });

    //     it('result.toolResults should return empty tool results from last step', async () => {
    //       assert.deepStrictEqual(result.toolResults, []);
    //     });

    //     it('result.response.messages should contain response messages from all steps', () => {
    //       expect(result.response.messages).toMatchSnapshot();
    //     });

    //     it('result.totalUsage should sum token usage', () => {
    //       expect(result.totalUsage).toMatchInlineSnapshot(`
    //     {
    //       "cachedInputTokens": undefined,
    //       "inputTokens": 13,
    //       "outputTokens": 15,
    //       "reasoningTokens": undefined,
    //       "totalTokens": 28,
    //     }
    //   `);
    //     });

    //     it('result.usage should contain token usage from final step', async () => {
    //       expect(result.usage).toMatchInlineSnapshot(`
    //     {
    //       "cachedInputTokens": undefined,
    //       "inputTokens": 3,
    //       "outputTokens": 10,
    //       "reasoningTokens": undefined,
    //       "totalTokens": 13,
    //     }
    //   `);
    //     });

    //     it('result.steps should contain all steps', () => {
    //       expect(result.steps).toMatchSnapshot();
    //     });

    //     it('onStepFinish should be called for each step', () => {
    //       expect(onStepFinishResults).toMatchSnapshot();
    //     });
    //   });

    //   describe.todo('2 steps: initial, tool-result with prepareStep', () => {
    //     let result: GenerateTextResult<any, any>;
    //     let onStepFinishResults: StepResult<any>[];
    //     let doGenerateCalls: Array<LanguageModelV2CallOptions>;
    //     let prepareStepCalls: Array<{
    //       stepNumber: number;
    //       steps: Array<StepResult<any>>;
    //       messages: Array<ModelMessage>;
    //     }>;

    //     beforeEach(async () => {
    //       onStepFinishResults = [];
    //       doGenerateCalls = [];
    //       prepareStepCalls = [];

    //       let responseCount = 0;

    //       const trueModel = new MockLanguageModelV2({
    //         doGenerate: async ({ prompt, tools, toolChoice }) => {
    //           doGenerateCalls.push({ prompt, tools, toolChoice });

    //           switch (responseCount++) {
    //             case 0:
    //               return {
    //                 ...dummyResponseValues,
    //                 content: [
    //                   {
    //                     type: 'tool-call',
    //                     toolCallType: 'function',
    //                     toolCallId: 'call-1',
    //                     toolName: 'tool1',
    //                     input: `{ "value": "value" }`,
    //                   },
    //                 ],
    //                 toolResults: [
    //                   {
    //                     toolCallId: 'call-1',
    //                     toolName: 'tool1',
    //                     input: { value: 'value' },
    //                     output: 'result1',
    //                   },
    //                 ],
    //                 finishReason: 'tool-calls',
    //                 usage: {
    //                   inputTokens: 10,
    //                   outputTokens: 5,
    //                   totalTokens: 15,
    //                   reasoningTokens: undefined,
    //                   cachedInputTokens: undefined,
    //                 },
    //                 response: {
    //                   id: 'test-id-1-from-model',
    //                   timestamp: new Date(0),
    //                   modelId: 'test-response-model-id',
    //                 },
    //               };
    //             case 1:
    //               return {
    //                 ...dummyResponseValues,
    //                 content: [{ type: 'text', text: 'Hello, world!' }],
    //                 response: {
    //                   id: 'test-id-2-from-model',
    //                   timestamp: new Date(10000),
    //                   modelId: 'test-response-model-id',
    //                   headers: {
    //                     'custom-response-header': 'response-header-value',
    //                   },
    //                 },
    //               };
    //             default:
    //               throw new Error(`Unexpected response count: ${responseCount}`);
    //           }
    //         },
    //       });

    //       result = await generateText({
    //         model: modelWithFiles,
    //         tools: {
    //           tool1: tool({
    //             inputSchema: z.object({ value: z.string() }),
    //             execute: async (args, options) => {
    //               expect(args).toStrictEqual({ value: 'value' });
    //               expect(options.messages).toStrictEqual([{ role: 'user', content: 'test-input' }]);
    //               return 'result1';
    //             },
    //           }),
    //         },
    //         prompt: 'test-input',
    //         stopWhen: stepCountIs(3),
    //         onStepFinish: async event => {
    //           onStepFinishResults.push(event);
    //         },
    //         prepareStep: async ({ model, stepNumber, steps, messages }) => {
    //           prepareStepCalls.push({ stepNumber, steps, messages });

    //           if (stepNumber === 0) {
    //             expect(steps).toStrictEqual([]);
    //             return {
    //               model: trueModel,
    //               toolChoice: {
    //                 type: 'tool',
    //                 toolName: 'tool1' as const,
    //               },
    //               system: 'system-message-0',
    //               messages: [
    //                 {
    //                   role: 'user',
    //                   content: 'new input from prepareStep',
    //                 },
    //               ],
    //             };
    //           }

    //           if (stepNumber === 1) {
    //             expect(steps.length).toStrictEqual(1);
    //             return {
    //               model: trueModel,
    //               activeTools: [],
    //               system: 'system-message-1',
    //             };
    //           }
    //         },
    //       });
    //     });

    //     it('should contain all prepareStep calls', async () => {
    //       expect(prepareStepCalls).toMatchInlineSnapshot(`
    //       [
    //         {
    //           "messages": [
    //             {
    //               "content": "test-input",
    //               "role": "user",
    //             },
    //           ],
    //           "stepNumber": 0,
    //           "steps": [
    //             DefaultStepResult {
    //               "content": [
    //                 {
    //                   "input": {
    //                     "value": "value",
    //                   },
    //                   "providerExecuted": undefined,
    //                   "providerMetadata": undefined,
    //                   "toolCallId": "call-1",
    //                   "toolName": "tool1",
    //                   "type": "tool-call",
    //                 },
    //                 {
    //                   "dynamic": false,
    //                   "input": {
    //                     "value": "value",
    //                   },
    //                   "output": "result1",
    //                   "toolCallId": "call-1",
    //                   "toolName": "tool1",
    //                   "type": "tool-result",
    //                 },
    //               ],
    //               "finishReason": "tool-calls",
    //               "providerMetadata": undefined,
    //               "request": {},
    //               "response": {
    //                 "body": undefined,
    //                 "headers": undefined,
    //                 "id": "test-id-1-from-model",
    //                 "messages": [
    //                   {
    //                     "content": [
    //                       {
    //                         "input": {
    //                           "value": "value",
    //                         },
    //                         "providerExecuted": undefined,
    //                         "providerOptions": undefined,
    //                         "toolCallId": "call-1",
    //                         "toolName": "tool1",
    //                         "type": "tool-call",
    //                       },
    //                     ],
    //                     "role": "assistant",
    //                   },
    //                   {
    //                     "content": [
    //                       {
    //                         "output": {
    //                           "type": "text",
    //                           "value": "result1",
    //                         },
    //                         "toolCallId": "call-1",
    //                         "toolName": "tool1",
    //                         "type": "tool-result",
    //                       },
    //                     ],
    //                     "role": "tool",
    //                   },
    //                 ],
    //                 "modelId": "test-response-model-id",
    //                 "timestamp": 1970-01-01T00:00:00.000Z,
    //               },
    //               "usage": {
    //                 "cachedInputTokens": undefined,
    //                 "inputTokens": 10,
    //                 "outputTokens": 5,
    //                 "reasoningTokens": undefined,
    //                 "totalTokens": 15,
    //               },
    //               "warnings": [],
    //             },
    //             DefaultStepResult {
    //               "content": [
    //                 {
    //                   "text": "Hello, world!",
    //                   "type": "text",
    //                 },
    //               ],
    //               "finishReason": "stop",
    //               "providerMetadata": undefined,
    //               "request": {},
    //               "response": {
    //                 "body": undefined,
    //                 "headers": {
    //                   "custom-response-header": "response-header-value",
    //                 },
    //                 "id": "test-id-2-from-model",
    //                 "messages": [
    //                   {
    //                     "content": [
    //                       {
    //                         "input": {
    //                           "value": "value",
    //                         },
    //                         "providerExecuted": undefined,
    //                         "providerOptions": undefined,
    //                         "toolCallId": "call-1",
    //                         "toolName": "tool1",
    //                         "type": "tool-call",
    //                       },
    //                     ],
    //                     "role": "assistant",
    //                   },
    //                   {
    //                     "content": [
    //                       {
    //                         "output": {
    //                           "type": "text",
    //                           "value": "result1",
    //                         },
    //                         "toolCallId": "call-1",
    //                         "toolName": "tool1",
    //                         "type": "tool-result",
    //                       },
    //                     ],
    //                     "role": "tool",
    //                   },
    //                   {
    //                     "content": [
    //                       {
    //                         "providerOptions": undefined,
    //                         "text": "Hello, world!",
    //                         "type": "text",
    //                       },
    //                     ],
    //                     "role": "assistant",
    //                   },
    //                 ],
    //                 "modelId": "test-response-model-id",
    //                 "modelProvider": "mock-provider",
    //                 "modelVersion": "v2",
    //                 "timestamp": 1970-01-01T00:00:10.000Z,
    //               },
    //               "usage": {
    //                 "cachedInputTokens": undefined,
    //                 "inputTokens": 3,
    //                 "outputTokens": 10,
    //                 "reasoningTokens": undefined,
    //                 "totalTokens": 13,
    //               },
    //               "warnings": [],
    //             },
    //           ],
    //         },
    //         {
    //           "messages": [
    //             {
    //               "content": "test-input",
    //               "role": "user",
    //             },
    //             {
    //               "content": [
    //                 {
    //                   "input": {
    //                     "value": "value",
    //                   },
    //                   "providerExecuted": undefined,
    //                   "providerOptions": undefined,
    //                   "toolCallId": "call-1",
    //                   "toolName": "tool1",
    //                   "type": "tool-call",
    //                 },
    //               ],
    //               "role": "assistant",
    //             },
    //             {
    //               "content": [
    //                 {
    //                   "output": {
    //                     "type": "text",
    //                     "value": "result1",
    //                   },
    //                   "toolCallId": "call-1",
    //                   "toolName": "tool1",
    //                   "type": "tool-result",
    //                 },
    //               ],
    //               "role": "tool",
    //             },
    //           ],
    //           "stepNumber": 1,
    //           "steps": [
    //             DefaultStepResult {
    //               "content": [
    //                 {
    //                   "input": {
    //                     "value": "value",
    //                   },
    //                   "providerExecuted": undefined,
    //                   "providerMetadata": undefined,
    //                   "toolCallId": "call-1",
    //                   "toolName": "tool1",
    //                   "type": "tool-call",
    //                 },
    //                 {
    //                   "dynamic": false,
    //                   "input": {
    //                     "value": "value",
    //                   },
    //                   "output": "result1",
    //                   "toolCallId": "call-1",
    //                   "toolName": "tool1",
    //                   "type": "tool-result",
    //                 },
    //               ],
    //               "finishReason": "tool-calls",
    //               "providerMetadata": undefined,
    //               "request": {},
    //               "response": {
    //                 "body": undefined,
    //                 "headers": undefined,
    //                 "id": "test-id-1-from-model",
    //                 "messages": [
    //                   {
    //                     "content": [
    //                       {
    //                         "input": {
    //                           "value": "value",
    //                         },
    //                         "providerExecuted": undefined,
    //                         "providerOptions": undefined,
    //                         "toolCallId": "call-1",
    //                         "toolName": "tool1",
    //                         "type": "tool-call",
    //                       },
    //                     ],
    //                     "role": "assistant",
    //                   },
    //                   {
    //                     "content": [
    //                       {
    //                         "output": {
    //                           "type": "text",
    //                           "value": "result1",
    //                         },
    //                         "toolCallId": "call-1",
    //                         "toolName": "tool1",
    //                         "type": "tool-result",
    //                       },
    //                     ],
    //                     "role": "tool",
    //                   },
    //                 ],
    //                 "modelId": "test-response-model-id",
    //                 "timestamp": 1970-01-01T00:00:00.000Z,
    //               },
    //               "usage": {
    //                 "cachedInputTokens": undefined,
    //                 "inputTokens": 10,
    //                 "outputTokens": 5,
    //                 "reasoningTokens": undefined,
    //                 "totalTokens": 15,
    //               },
    //               "warnings": [],
    //             },
    //             DefaultStepResult {
    //               "content": [
    //                 {
    //                   "text": "Hello, world!",
    //                   "type": "text",
    //                 },
    //               ],
    //               "finishReason": "stop",
    //               "providerMetadata": undefined,
    //               "request": {},
    //               "response": {
    //                 "body": undefined,
    //                 "headers": {
    //                   "custom-response-header": "response-header-value",
    //                 },
    //                 "id": "test-id-2-from-model",
    //                 "messages": [
    //                   {
    //                     "content": [
    //                       {
    //                         "input": {
    //                           "value": "value",
    //                         },
    //                         "providerExecuted": undefined,
    //                         "providerOptions": undefined,
    //                         "toolCallId": "call-1",
    //                         "toolName": "tool1",
    //                         "type": "tool-call",
    //                       },
    //                     ],
    //                     "role": "assistant",
    //                   },
    //                   {
    //                     "content": [
    //                       {
    //                         "output": {
    //                           "type": "text",
    //                           "value": "result1",
    //                         },
    //                         "toolCallId": "call-1",
    //                         "toolName": "tool1",
    //                         "type": "tool-result",
    //                       },
    //                     ],
    //                     "role": "tool",
    //                   },
    //                   {
    //                     "content": [
    //                       {
    //                         "providerOptions": undefined,
    //                         "text": "Hello, world!",
    //                         "type": "text",
    //                       },
    //                     ],
    //                     "role": "assistant",
    //                   },
    //                 ],
    //                 "modelId": "test-response-model-id",
    //                 "modelProvider": "mock-provider",
    //                 "modelVersion": "v2",
    //                 "timestamp": 1970-01-01T00:00:10.000Z,
    //               },
    //               "usage": {
    //                 "cachedInputTokens": undefined,
    //                 "inputTokens": 3,
    //                 "outputTokens": 10,
    //                 "reasoningTokens": undefined,
    //                 "totalTokens": 13,
    //               },
    //               "warnings": [],
    //             },
    //           ],
    //         },
    //       ]
    //     `);
    //     });

    //     it('doGenerate should be called with the correct arguments', () => {
    //       expect(doGenerateCalls).toMatchInlineSnapshot(`
    //       [
    //         {
    //           "prompt": [
    //             {
    //               "content": "system-message-0",
    //               "role": "system",
    //             },
    //             {
    //               "content": [
    //                 {
    //                   "text": "new input from prepareStep",
    //                   "type": "text",
    //                 },
    //               ],
    //               "providerOptions": undefined,
    //               "role": "user",
    //             },
    //           ],
    //           "toolChoice": {
    //             "toolName": "tool1",
    //             "type": "tool",
    //           },
    //           "tools": [
    //             {
    //               "description": undefined,
    //               "inputSchema": {
    //                 "$schema": "http://json-schema.org/draft-07/schema#",
    //                 "additionalProperties": false,
    //                 "properties": {
    //                   "value": {
    //                     "type": "string",
    //                   },
    //                 },
    //                 "required": [
    //                   "value",
    //                 ],
    //                 "type": "object",
    //               },
    //               "name": "tool1",
    //               "providerOptions": undefined,
    //               "type": "function",
    //             },
    //           ],
    //         },
    //         {
    //           "prompt": [
    //             {
    //               "content": "system-message-1",
    //               "role": "system",
    //             },
    //             {
    //               "content": [
    //                 {
    //                   "text": "test-input",
    //                   "type": "text",
    //                 },
    //               ],
    //               "providerOptions": undefined,
    //               "role": "user",
    //             },
    //             {
    //               "content": [
    //                 {
    //                   "input": {
    //                     "value": "value",
    //                   },
    //                   "providerExecuted": undefined,
    //                   "providerOptions": undefined,
    //                   "toolCallId": "call-1",
    //                   "toolName": "tool1",
    //                   "type": "tool-call",
    //                 },
    //               ],
    //               "providerOptions": undefined,
    //               "role": "assistant",
    //             },
    //             {
    //               "content": [
    //                 {
    //                   "output": {
    //                     "type": "text",
    //                     "value": "result1",
    //                   },
    //                   "providerOptions": undefined,
    //                   "toolCallId": "call-1",
    //                   "toolName": "tool1",
    //                   "type": "tool-result",
    //                 },
    //               ],
    //               "providerOptions": undefined,
    //               "role": "tool",
    //             },
    //           ],
    //           "toolChoice": {
    //             "type": "auto",
    //           },
    //           "tools": [],
    //         },
    //       ]
    //     `);
    //     });

    //     it('result.text should return text from last step', async () => {
    //       expect(result.text).toStrictEqual('Hello, world!');
    //     });

    //     it('result.toolCalls should return empty tool calls from last step', async () => {
    //       expect(result.toolCalls).toStrictEqual([]);
    //     });

    //     it('result.toolResults should return empty tool results from last step', async () => {
    //       expect(result.toolResults).toStrictEqual([]);
    //     });

    //     it('result.response.messages should contain response messages from all steps', () => {
    //       expect(result.response.messages).toMatchSnapshot();
    //     });

    //     it('result.totalUsage should sum token usage', () => {
    //       expect(result.totalUsage).toMatchInlineSnapshot(`
    //     {
    //       "cachedInputTokens": undefined,
    //       "inputTokens": 13,
    //       "outputTokens": 15,
    //       "reasoningTokens": undefined,
    //       "totalTokens": 28,
    //     }
    //   `);
    //     });

    //     it('result.usage should contain token usage from final step', async () => {
    //       expect(result.usage).toMatchInlineSnapshot(`
    //     {
    //       "cachedInputTokens": undefined,
    //       "inputTokens": 3,
    //       "outputTokens": 10,
    //       "reasoningTokens": undefined,
    //       "totalTokens": 13,
    //     }
    //   `);
    //     });

    //     it('result.steps should contain all steps', () => {
    //       expect(result.steps).toMatchSnapshot();
    //     });

    //     it('onStepFinish should be called for each step', () => {
    //       expect(onStepFinishResults).toMatchSnapshot();
    //     });

    //     it('content should contain content from the last step', () => {
    //       expect(result.content).toMatchInlineSnapshot(`
    //     [
    //       {
    //         "text": "Hello, world!",
    //         "type": "text",
    //       },
    //     ]
    //   `);
    //     });
    //   });

    //   describe.todo('2 stop conditions', () => {
    //     let result: GenerateTextResult<any, any>;
    //     let stopConditionCalls: Array<{
    //       number: number;
    //       steps: StepResult<any>[];
    //     }>;

    //     beforeEach(async () => {
    //       stopConditionCalls = [];

    //       let responseCount = 0;
    //       result = await generateText({
    //         model: new MockLanguageModelV2({
    //           doGenerate: async () => {
    //             switch (responseCount++) {
    //               case 0:
    //                 return {
    //                   ...dummyResponseValues,
    //                   content: [
    //                     {
    //                       type: 'tool-call',
    //                       toolCallType: 'function',
    //                       toolCallId: 'call-1',
    //                       toolName: 'tool1',
    //                       input: `{ "value": "value" }`,
    //                     },
    //                   ],
    //                   finishReason: 'tool-calls',
    //                   usage: {
    //                     inputTokens: 10,
    //                     outputTokens: 5,
    //                     totalTokens: 15,
    //                     reasoningTokens: undefined,
    //                     cachedInputTokens: undefined,
    //                   },
    //                   response: {
    //                     id: 'test-id-1-from-model',
    //                     timestamp: new Date(0),
    //                     modelId: 'test-response-model-id',
    //                   },
    //                 };
    //               default:
    //                 throw new Error(`Unexpected response count: ${responseCount}`);
    //             }
    //           },
    //         }),
    //         tools: {
    //           tool1: tool({
    //             inputSchema: z.object({ value: z.string() }),
    //             execute: async (input, options) => {
    //               expect(input).toStrictEqual({ value: 'value' });
    //               expect(options.messages).toStrictEqual([{ role: 'user', content: 'test-input' }]);
    //               return 'result1';
    //             },
    //           }),
    //         },
    //         prompt: 'test-input',
    //         stopWhen: [
    //           ({ steps }) => {
    //             stopConditionCalls.push({ number: 0, steps });
    //             return false;
    //           },
    //           ({ steps }) => {
    //             stopConditionCalls.push({ number: 1, steps });
    //             return true;
    //           },
    //         ],
    //       });
    //     });

    //     it('result.steps should contain a single step', () => {
    //       expect(result.steps.length).toStrictEqual(1);
    //     });

    //     it('stopConditionCalls should be called for each stop condition', () => {
    //       expect(stopConditionCalls).toMatchInlineSnapshot(`
    //       [
    //         {
    //           "number": 0,
    //           "steps": [
    //             DefaultStepResult {
    //               "content": [
    //                 {
    //                   "input": {
    //                     "value": "value",
    //                   },
    //                   "providerExecuted": undefined,
    //                   "providerMetadata": undefined,
    //                   "toolCallId": "call-1",
    //                   "toolName": "tool1",
    //                   "type": "tool-call",
    //                 },
    //                 {
    //                   "dynamic": false,
    //                   "input": {
    //                     "value": "value",
    //                   },
    //                   "output": "result1",
    //                   "toolCallId": "call-1",
    //                   "toolName": "tool1",
    //                   "type": "tool-result",
    //                 },
    //               ],
    //               "finishReason": "tool-calls",
    //               "providerMetadata": undefined,
    //               "request": {},
    //               "response": {
    //                 "body": undefined,
    //                 "headers": undefined,
    //                 "id": "test-id-1-from-model",
    //                 "messages": [
    //                   {
    //                     "content": [
    //                       {
    //                         "input": {
    //                           "value": "value",
    //                         },
    //                         "providerExecuted": undefined,
    //                         "providerOptions": undefined,
    //                         "toolCallId": "call-1",
    //                         "toolName": "tool1",
    //                         "type": "tool-call",
    //                       },
    //                     ],
    //                     "role": "assistant",
    //                   },
    //                   {
    //                     "content": [
    //                       {
    //                         "output": {
    //                           "type": "text",
    //                           "value": "result1",
    //                         },
    //                         "toolCallId": "call-1",
    //                         "toolName": "tool1",
    //                         "type": "tool-result",
    //                       },
    //                     ],
    //                     "role": "tool",
    //                   },
    //                 ],
    //                 "modelId": "test-response-model-id",
    //                 "timestamp": 1970-01-01T00:00:00.000Z,
    //               },
    //               "usage": {
    //                 "cachedInputTokens": undefined,
    //                 "inputTokens": 10,
    //                 "outputTokens": 5,
    //                 "reasoningTokens": undefined,
    //                 "totalTokens": 15,
    //               },
    //               "warnings": [],
    //             },
    //           ],
    //         },
    //         {
    //           "number": 1,
    //           "steps": [
    //             DefaultStepResult {
    //               "content": [
    //                 {
    //                   "input": {
    //                     "value": "value",
    //                   },
    //                   "providerExecuted": undefined,
    //                   "providerMetadata": undefined,
    //                   "toolCallId": "call-1",
    //                   "toolName": "tool1",
    //                   "type": "tool-call",
    //                 },
    //                 {
    //                   "dynamic": false,
    //                   "input": {
    //                     "value": "value",
    //                   },
    //                   "output": "result1",
    //                   "toolCallId": "call-1",
    //                   "toolName": "tool1",
    //                   "type": "tool-result",
    //                 },
    //               ],
    //               "finishReason": "tool-calls",
    //               "providerMetadata": undefined,
    //               "request": {},
    //               "response": {
    //                 "body": undefined,
    //                 "headers": undefined,
    //                 "id": "test-id-1-from-model",
    //                 "messages": [
    //                   {
    //                     "content": [
    //                       {
    //                         "input": {
    //                           "value": "value",
    //                         },
    //                         "providerExecuted": undefined,
    //                         "providerOptions": undefined,
    //                         "toolCallId": "call-1",
    //                         "toolName": "tool1",
    //                         "type": "tool-call",
    //                       },
    //                     ],
    //                     "role": "assistant",
    //                   },
    //                   {
    //                     "content": [
    //                       {
    //                         "output": {
    //                           "type": "text",
    //                           "value": "result1",
    //                         },
    //                         "toolCallId": "call-1",
    //                         "toolName": "tool1",
    //                         "type": "tool-result",
    //                       },
    //                     ],
    //                     "role": "tool",
    //                   },
    //                 ],
    //                 "modelId": "test-response-model-id",
    //                 "timestamp": 1970-01-01T00:00:00.000Z,
    //               },
    //               "usage": {
    //                 "cachedInputTokens": undefined,
    //                 "inputTokens": 10,
    //                 "outputTokens": 5,
    //                 "reasoningTokens": undefined,
    //                 "totalTokens": 15,
    //               },
    //               "warnings": [],
    //             },
    //           ],
    //         },
    //       ]
    //     `);
    //     });
    //   });
    // });

    // describe.todo('options.headers', () => {
    //   it('should pass headers to model', async () => {
    //     const result = await generateText({
    //       model: new MockLanguageModelV2({
    //         doGenerate: async ({ headers }) => {
    //           assert.deepStrictEqual(headers, {
    //             'custom-request-header': 'request-header-value',
    //           });

    //           return {
    //             ...dummyResponseValues,
    //             content: [{ type: 'text', text: 'Hello, world!' }],
    //           };
    //         },
    //       }),
    //       prompt: 'test-input',
    //       headers: { 'custom-request-header': 'request-header-value' },
    //     });

    //     assert.deepStrictEqual(result.text, 'Hello, world!');
    //   });
    // });

    // describe.todo('options.providerOptions', () => {
    //   it('should pass provider options to model', async () => {
    //     const result = await generateText({
    //       model: new MockLanguageModelV2({
    //         doGenerate: async ({ providerOptions }) => {
    //           expect(providerOptions).toStrictEqual({
    //             aProvider: { someKey: 'someValue' },
    //           });

    //           return {
    //             ...dummyResponseValues,
    //             content: [{ type: 'text', text: 'provider metadata test' }],
    //           };
    //         },
    //       }),
    //       prompt: 'test-input',
    //       providerOptions: {
    //         aProvider: { someKey: 'someValue' },
    //       },
    //     });

    //     expect(result.text).toStrictEqual('provider metadata test');
    //   });
    // });

    // describe.todo('options.abortSignal', () => {
    //   it('should forward abort signal to tool execution', async () => {
    //     const abortController = new AbortController();
    //     const toolExecuteMock = vi.fn().mockResolvedValue('tool result');

    //     const generateTextPromise = generateText({
    //       model: new MockLanguageModelV2({
    //         doGenerate: async () => ({
    //           ...dummyResponseValues,
    //           content: [
    //             {
    //               type: 'tool-call',
    //               toolCallType: 'function',
    //               toolCallId: 'call-1',
    //               toolName: 'tool1',
    //               input: `{ "value": "value" }`,
    //             },
    //           ],
    //         }),
    //       }),
    //       tools: {
    //         tool1: {
    //           inputSchema: z.object({ value: z.string() }),
    //           execute: toolExecuteMock,
    //         },
    //       },
    //       prompt: 'test-input',
    //       abortSignal: abortController.signal,
    //     });

    //     // Abort the operation
    //     abortController.abort();

    //     await generateTextPromise;

    //     expect(toolExecuteMock).toHaveBeenCalledWith(
    //       { value: 'value' },
    //       {
    //         abortSignal: abortController.signal,
    //         toolCallId: 'call-1',
    //         messages: expect.any(Array),
    //       },
    //     );
    //   });
    // });

    // describe.todo('options.activeTools', () => {
    //   it('should filter available tools to only the ones in activeTools', async () => {
    //     let tools: (LanguageModelV2FunctionTool | LanguageModelV2ProviderDefinedTool)[] | undefined;

    //     await generateText({
    //       model: new MockLanguageModelV2({
    //         doGenerate: async ({ tools: toolsArg }) => {
    //           tools = toolsArg;

    //           return {
    //             ...dummyResponseValues,
    //             content: [{ type: 'text', text: 'Hello, world!' }],
    //           };
    //         },
    //       }),

    //       tools: {
    //         tool1: {
    //           inputSchema: z.object({ value: z.string() }),
    //           execute: async () => 'result1',
    //         },
    //         tool2: {
    //           inputSchema: z.object({ value: z.string() }),
    //           execute: async () => 'result2',
    //         },
    //       },
    //       prompt: 'test-input',
    //       activeTools: ['tool1'],
    //     });

    //     expect(tools).toMatchInlineSnapshot(`
    //   [
    //     {
    //       "description": undefined,
    //       "inputSchema": {
    //         "$schema": "http://json-schema.org/draft-07/schema#",
    //         "additionalProperties": false,
    //         "properties": {
    //           "value": {
    //             "type": "string",
    //           },
    //         },
    //         "required": [
    //           "value",
    //         ],
    //         "type": "object",
    //       },
    //       "name": "tool1",
    //       "providerOptions": undefined,
    //       "type": "function",
    //     },
    //   ]
    // `);
    //   });
    // });

    //   it('should record error on tool call', async () => {
    //     await generateText({
    //       model: new MockLanguageModelV2({
    //         doGenerate: async ({}) => ({
    //           ...dummyResponseValues,
    //           content: [
    //             {
    //               type: 'tool-call',
    //               toolCallType: 'function',
    //               toolCallId: 'call-1',
    //               toolName: 'tool1',
    //               input: `{ "value": "value" }`,
    //             },
    //           ],
    //         }),
    //       }),
    //       tools: {
    //         tool1: {
    //           inputSchema: z.object({ value: z.string() }),
    //           execute: async () => {
    //             throw new Error('Tool execution failed');
    //           },
    //         },
    //       },
    //       prompt: 'test-input',
    //       _internal: {
    //         generateId: () => 'test-id',
    //         currentDate: () => new Date(0),
    //       },
    //     });

    //     expect(tracer.jsonSpans).toHaveLength(3);

    //     // Check that we have the expected spans
    //     expect(tracer.jsonSpans[0].name).toBe('ai.generateText');
    //     expect(tracer.jsonSpans[1].name).toBe('ai.generateText.doGenerate');
    //     expect(tracer.jsonSpans[2].name).toBe('ai.toolCall');

    //     // Check that the tool call span has error status
    //     const toolCallSpan = tracer.jsonSpans[2];
    //     expect(toolCallSpan.status).toEqual({
    //       code: 2,
    //       message: 'Tool execution failed',
    //     });

    //     expect(toolCallSpan.events).toHaveLength(1);
    //     const exceptionEvent = toolCallSpan.events[0];
    //     expect(exceptionEvent.name).toBe('exception');
    //     expect(exceptionEvent.attributes).toMatchObject({
    //       'exception.message': 'Tool execution failed',
    //       'exception.name': 'Error',
    //     });
    //     expect(exceptionEvent.attributes?.['exception.stack']).toContain('Tool execution failed');
    //     expect(exceptionEvent.time).toEqual([0, 0]);
    //   });

    // describe.todo('tool callbacks', () => {
    //   it('should invoke callbacks in the correct order', async () => {
    //     const recordedCalls: unknown[] = [];

    //     await generateText({
    //       model: new MockLanguageModelV2({
    //         doGenerate: async () => {
    //           return {
    //             ...dummyResponseValues,
    //             content: [
    //               {
    //                 type: 'tool-call',
    //                 toolCallType: 'function',
    //                 toolCallId: 'call-1',
    //                 toolName: 'test-tool',
    //                 input: `{ "value": "value" }`,
    //               },
    //             ],
    //           };
    //         },
    //       }),
    //       tools: {
    //         'test-tool': tool({
    //           inputSchema: jsonSchema<{ value: string }>({
    //             type: 'object',
    //             properties: { value: { type: 'string' } },
    //             required: ['value'],
    //             additionalProperties: false,
    //           }),
    //           onInputAvailable: options => {
    //             recordedCalls.push({ type: 'onInputAvailable', options });
    //           },
    //           onInputStart: options => {
    //             recordedCalls.push({ type: 'onInputStart', options });
    //           },
    //           onInputDelta: options => {
    //             recordedCalls.push({ type: 'onInputDelta', options });
    //           },
    //         }),
    //       },
    //       toolChoice: 'required',
    //       prompt: 'test-input',
    //     });

    //     expect(recordedCalls).toMatchInlineSnapshot(`
    //   [
    //     {
    //       "options": {
    //         "abortSignal": undefined,
    //         "input": {
    //           "value": "value",
    //         },
    //         "messages": [
    //           {
    //             "content": "test-input",
    //             "role": "user",
    //           },
    //         ],
    //         "toolCallId": "call-1",
    //       },
    //       "type": "onInputAvailable",
    //     },
    //   ]
    // `);
    //   });
    // });

    // describe.todo('tools with custom schema', () => {
    //   it('should contain tool calls', async () => {
    //     const result = await generateText({
    //       model: new MockLanguageModelV2({
    //         doGenerate: async ({ prompt, tools, toolChoice }) => {
    //           expect(tools).toStrictEqual([
    //             {
    //               type: 'function',
    //               name: 'tool1',
    //               description: undefined,
    //               inputSchema: {
    //                 additionalProperties: false,
    //                 properties: { value: { type: 'string' } },
    //                 required: ['value'],
    //                 type: 'object',
    //               },
    //               providerOptions: undefined,
    //             },
    //             {
    //               type: 'function',
    //               name: 'tool2',
    //               description: undefined,
    //               inputSchema: {
    //                 additionalProperties: false,
    //                 properties: { somethingElse: { type: 'string' } },
    //                 required: ['somethingElse'],
    //                 type: 'object',
    //               },
    //               providerOptions: undefined,
    //             },
    //           ]);

    //           expect(toolChoice).toStrictEqual({ type: 'required' });

    //           expect(prompt).toStrictEqual([
    //             {
    //               role: 'user',
    //               content: [{ type: 'text', text: 'test-input' }],
    //               providerOptions: undefined,
    //             },
    //           ]);

    //           return {
    //             ...dummyResponseValues,
    //             content: [
    //               {
    //                 type: 'tool-call',
    //                 toolCallType: 'function',
    //                 toolCallId: 'call-1',
    //                 toolName: 'tool1',
    //                 input: `{ "value": "value" }`,
    //               },
    //             ],
    //           };
    //         },
    //       }),
    //       tools: {
    //         tool1: {
    //           inputSchema: jsonSchema<{ value: string }>({
    //             type: 'object',
    //             properties: { value: { type: 'string' } },
    //             required: ['value'],
    //             additionalProperties: false,
    //           }),
    //         },
    //         // 2nd tool to show typing:
    //         tool2: {
    //           inputSchema: jsonSchema<{ somethingElse: string }>({
    //             type: 'object',
    //             properties: { somethingElse: { type: 'string' } },
    //             required: ['somethingElse'],
    //             additionalProperties: false,
    //           }),
    //         },
    //       },
    //       toolChoice: 'required',
    //       prompt: 'test-input',
    //       _internal: {
    //         generateId: () => 'test-id',
    //         currentDate: () => new Date(0),
    //       },
    //     });

    //     // test type inference
    //     if (result.toolCalls[0].toolName === 'tool1' && !result.toolCalls[0].dynamic) {
    //       assertType<string>(result.toolCalls[0].input.value);
    //     }

    //     expect(result.toolCalls).toMatchInlineSnapshot(`
    //     [
    //       {
    //         "input": {
    //           "value": "value",
    //         },
    //         "providerExecuted": undefined,
    //         "providerMetadata": undefined,
    //         "toolCallId": "call-1",
    //         "toolName": "tool1",
    //         "type": "tool-call",
    //       },
    //     ]
    //   `);
    //   });
    // });

    // describe.todo('provider-executed tools', () => {
    //   describe.todo('single provider-executed tool call and result', () => {
    //     let result: GenerateTextResult<any, any>;

    //     beforeEach(async () => {
    //       result = await generateText({
    //         model: new MockLanguageModelV2({
    //           doGenerate: async () => ({
    //             ...dummyResponseValues,
    //             content: [
    //               {
    //                 type: 'tool-call',
    //                 toolCallId: 'call-1',
    //                 toolName: 'web_search',
    //                 input: `{ "value": "value" }`,
    //                 providerExecuted: true,
    //               },
    //               {
    //                 type: 'tool-result',
    //                 toolCallId: 'call-1',
    //                 toolName: 'web_search',
    //                 result: `{ "value": "result1" }`,
    //               },
    //               {
    //                 type: 'tool-call',
    //                 toolCallId: 'call-2',
    //                 toolName: 'web_search',
    //                 input: `{ "value": "value" }`,
    //                 providerExecuted: true,
    //               },
    //               {
    //                 type: 'tool-result',
    //                 toolCallId: 'call-2',
    //                 toolName: 'web_search',
    //                 result: 'ERROR',
    //                 isError: true,
    //                 providerExecuted: true,
    //               },
    //             ],
    //           }),
    //         }),
    //         tools: {
    //           web_search: {
    //             type: 'provider-defined',
    //             id: 'test.web_search',
    //             name: 'web_search',
    //             inputSchema: z.object({ value: z.string() }),
    //             outputSchema: z.object({ value: z.string() }),
    //             args: {},
    //           },
    //         },
    //         prompt: 'test-input',
    //         stopWhen: stepCountIs(4),
    //       });
    //     });

    //     it('should include provider-executed tool calls and results in the content', async () => {
    //       expect(result.content).toMatchInlineSnapshot(`
    //       [
    //         {
    //           "input": {
    //             "value": "value",
    //           },
    //           "providerExecuted": true,
    //           "providerMetadata": undefined,
    //           "toolCallId": "call-1",
    //           "toolName": "web_search",
    //           "type": "tool-call",
    //         },
    //         {
    //           "dynamic": undefined,
    //           "input": {
    //             "value": "value",
    //           },
    //           "output": "{ "value": "result1" }",
    //           "providerExecuted": true,
    //           "toolCallId": "call-1",
    //           "toolName": "web_search",
    //           "type": "tool-result",
    //         },
    //         {
    //           "input": {
    //             "value": "value",
    //           },
    //           "providerExecuted": true,
    //           "providerMetadata": undefined,
    //           "toolCallId": "call-2",
    //           "toolName": "web_search",
    //           "type": "tool-call",
    //         },
    //         {
    //           "dynamic": undefined,
    //           "error": "ERROR",
    //           "input": {
    //             "value": "value",
    //           },
    //           "providerExecuted": true,
    //           "toolCallId": "call-2",
    //           "toolName": "web_search",
    //           "type": "tool-error",
    //         },
    //       ]
    //     `);
    //     });

    //     it('should only execute a single step', async () => {
    //       expect(result.steps.length).toBe(1);
    //     });
    //   });
    // });

    // describe.todo('options.messages', () => {
    //   it('should support models that use "this" context in supportedUrls', async () => {
    //     let supportedUrlsCalled = false;
    //     class MockLanguageModelWithImageSupport extends MockLanguageModelV2 {
    //       constructor() {
    //         super({
    //           supportedUrls() {
    //             supportedUrlsCalled = true;
    //             // Reference 'this' to verify context
    //             return this.modelId === 'mock-model-id'
    //               ? ({ 'image/*': [/^https:\/\/.*$/] } as Record<string, RegExp[]>)
    //               : {};
    //           },
    //           doGenerate: async () => ({
    //             ...dummyResponseValues,
    //             content: [{ type: 'text', text: 'Hello, world!' }],
    //           }),
    //         });
    //       }
    //     }

    //     const model = new MockLanguageModelWithImageSupport();

    //     const result = await generateText({
    //       model,
    //       messages: [
    //         {
    //           role: 'user',
    //           content: [{ type: 'image', image: 'https://example.com/test.jpg' }],
    //         },
    //       ],
    //     });

    //     expect(result.text).toStrictEqual('Hello, world!');
    //     expect(supportedUrlsCalled).toBe(true);
    //   });
    // });

    // describe.todo('options.output', () => {
    //   describe.todo('no output', () => {
    //     it('should throw error when accessing output', async () => {
    //       const result = await generateText({
    //         model: new MockLanguageModelV2({
    //           doGenerate: async () => ({
    //             ...dummyResponseValues,
    //             content: [{ type: 'text', text: `Hello, world!` }],
    //           }),
    //         }),
    //         prompt: 'prompt',
    //       });

    //       expect(() => {
    //         result.experimental_output;
    //       }).toThrow('No output specified');
    //     });
    //   });

    //   describe.todo('text output', () => {
    //     it('should forward text as output', async () => {
    //       const result = await generateText({
    //         model: new MockLanguageModelV2({
    //           doGenerate: async () => ({
    //             ...dummyResponseValues,
    //             content: [{ type: 'text', text: `Hello, world!` }],
    //           }),
    //         }),
    //         prompt: 'prompt',
    //         experimental_output: Output.text(),
    //       });

    //       expect(result.experimental_output).toStrictEqual('Hello, world!');
    //     });

    //     it('should set responseFormat to text and not change the prompt', async () => {
    //       let callOptions: LanguageModelV2CallOptions;

    //       await generateText({
    //         model: new MockLanguageModelV2({
    //           doGenerate: async args => {
    //             callOptions = args;
    //             return {
    //               ...dummyResponseValues,
    //               content: [{ type: 'text', text: `Hello, world!` }],
    //             };
    //           },
    //         }),
    //         prompt: 'prompt',
    //         experimental_output: Output.text(),
    //       });

    //       expect(callOptions!).toMatchInlineSnapshot(`
    //     {
    //       "abortSignal": undefined,
    //       "frequencyPenalty": undefined,
    //       "headers": undefined,
    //       "maxOutputTokens": undefined,
    //       "presencePenalty": undefined,
    //       "prompt": [
    //         {
    //           "content": [
    //             {
    //               "text": "prompt",
    //               "type": "text",
    //             },
    //           ],
    //           "providerOptions": undefined,
    //           "role": "user",
    //         },
    //       ],
    //       "providerOptions": undefined,
    //       "responseFormat": {
    //         "type": "text",
    //       },
    //       "seed": undefined,
    //       "stopSequences": undefined,
    //       "temperature": undefined,
    //       "toolChoice": undefined,
    //       "tools": undefined,
    //       "topK": undefined,
    //       "topP": undefined,
    //     }
    //   `);
    //     });
    //   });

    //   describe.todo('object output', () => {
    //     it('should parse the output', async () => {
    //       const result = await generateText({
    //         model: new MockLanguageModelV2({
    //           doGenerate: async () => ({
    //             ...dummyResponseValues,
    //             content: [{ type: 'text', text: `{ "value": "test-value" }` }],
    //           }),
    //         }),
    //         prompt: 'prompt',
    //         experimental_output: Output.object({
    //           schema: z.object({ value: z.string() }),
    //         }),
    //       });

    //       expect(result.experimental_output).toEqual({ value: 'test-value' });
    //     });

    //     it('should set responseFormat to json and send schema as part of the responseFormat', async () => {
    //       let callOptions: LanguageModelV2CallOptions;

    //       await generateText({
    //         model: new MockLanguageModelV2({
    //           doGenerate: async args => {
    //             callOptions = args;
    //             return {
    //               ...dummyResponseValues,
    //               content: [{ type: 'text', text: `{ "value": "test-value" }` }],
    //             };
    //           },
    //         }),
    //         prompt: 'prompt',
    //         experimental_output: Output.object({
    //           schema: z.object({ value: z.string() }),
    //         }),
    //       });

    //       expect(callOptions!).toMatchInlineSnapshot(`
    //     {
    //       "abortSignal": undefined,
    //       "frequencyPenalty": undefined,
    //       "headers": undefined,
    //       "maxOutputTokens": undefined,
    //       "presencePenalty": undefined,
    //       "prompt": [
    //         {
    //           "content": [
    //             {
    //               "text": "prompt",
    //               "type": "text",
    //             },
    //           ],
    //           "providerOptions": undefined,
    //           "role": "user",
    //         },
    //       ],
    //       "providerOptions": undefined,
    //       "responseFormat": {
    //         "schema": {
    //           "$schema": "http://json-schema.org/draft-07/schema#",
    //           "additionalProperties": false,
    //           "properties": {
    //             "value": {
    //               "type": "string",
    //             },
    //           },
    //           "required": [
    //             "value",
    //           ],
    //           "type": "object",
    //         },
    //         "type": "json",
    //       },
    //       "seed": undefined,
    //       "stopSequences": undefined,
    //       "temperature": undefined,
    //       "toolChoice": undefined,
    //       "tools": undefined,
    //       "topK": undefined,
    //       "topP": undefined,
    //     }
    //   `);
    //     });
    //   });
    // });

    // describe.todo('tool execution errors', () => {
    //   let result: GenerateTextResult<any, any>;

    //   beforeEach(async () => {
    //     result = await generateText({
    //       model: new MockLanguageModelV2({
    //         doGenerate: async () => ({
    //           ...dummyResponseValues,
    //           content: [
    //             {
    //               type: 'tool-call',
    //               toolCallType: 'function',
    //               toolCallId: 'call-1',
    //               toolName: 'tool1',
    //               input: `{ "value": "value" }`,
    //             },
    //           ],
    //         }),
    //       }),
    //       tools: {
    //         tool1: {
    //           inputSchema: z.object({ value: z.string() }),
    //           execute: async () => {
    //             throw new Error('test error');
    //           },
    //         },
    //       },
    //       prompt: 'test-input',
    //     });
    //   });

    //   it('should add tool error part to the content', async () => {
    //     expect(result.content).toMatchInlineSnapshot(`
    //     [
    //       {
    //         "input": {
    //           "value": "value",
    //         },
    //         "providerExecuted": undefined,
    //         "providerMetadata": undefined,
    //         "toolCallId": "call-1",
    //         "toolName": "tool1",
    //         "type": "tool-call",
    //       },
    //       {
    //         "dynamic": false,
    //         "error": [Error: test error],
    //         "input": {
    //           "value": "value",
    //         },
    //         "toolCallId": "call-1",
    //         "toolName": "tool1",
    //         "type": "tool-error",
    //       },
    //     ]
    //   `);
    //   });

    //   it('should include error result in response messages', async () => {
    //     expect(result.response.messages).toMatchInlineSnapshot(`
    //     [
    //       {
    //         "content": [
    //           {
    //             "input": {
    //               "value": "value",
    //             },
    //             "providerExecuted": undefined,
    //             "providerOptions": undefined,
    //             "toolCallId": "call-1",
    //             "toolName": "tool1",
    //             "type": "tool-call",
    //           },
    //         ],
    //         "role": "assistant",
    //       },
    //       {
    //         "content": [
    //           {
    //             "output": {
    //               "type": "error-text",
    //               "value": "test error",
    //             },
    //             "toolCallId": "call-1",
    //             "toolName": "tool1",
    //             "type": "tool-result",
    //           },
    //         ],
    //         "role": "tool",
    //       },
    //     ]
    //   `);
    //   });
    // });

    // describe.todo('provider-executed tools', () => {
    //   it('should not call execute for provider-executed tool calls', async () => {
    //     let toolExecuted = false;

    //     const result = await generateText({
    //       model: new MockLanguageModelV2({
    //         doGenerate: async () => ({
    //           ...dummyResponseValues,
    //           content: [
    //             {
    //               type: 'tool-call',
    //               toolCallType: 'function',
    //               toolCallId: 'call-1',
    //               toolName: 'providerTool',
    //               input: `{ "value": "test" }`,
    //               providerExecuted: true,
    //             },
    //             {
    //               type: 'tool-result',
    //               toolCallId: 'call-1',
    //               toolName: 'providerTool',
    //               providerExecuted: true,
    //               result: { example: 'example' },
    //             },
    //           ],
    //           finishReason: 'stop',
    //         }),
    //       }),
    //       tools: {
    //         providerTool: {
    //           inputSchema: z.object({ value: z.string() }),
    //           execute: async ({ value }) => {
    //             toolExecuted = true;
    //             return `${value}-should-not-execute`;
    //           },
    //         },
    //       },
    //       prompt: 'test-input',
    //     });

    //     // tool should not be executed by client
    //     expect(toolExecuted).toBe(false);

    //     // tool call should still be included in content
    //     expect(result.content).toMatchInlineSnapshot(`
    //     [
    //       {
    //         "input": {
    //           "value": "test",
    //         },
    //         "providerExecuted": true,
    //         "providerMetadata": undefined,
    //         "toolCallId": "call-1",
    //         "toolName": "providerTool",
    //         "type": "tool-call",
    //       },
    //       {
    //         "dynamic": undefined,
    //         "input": {
    //           "value": "test",
    //         },
    //         "output": {
    //           "example": "example",
    //         },
    //         "providerExecuted": true,
    //         "toolCallId": "call-1",
    //         "toolName": "providerTool",
    //         "type": "tool-result",
    //       },
    //     ]
    //   `);

    //     // tool results should include the result from the provider
    //     expect(result.toolResults).toMatchInlineSnapshot(`
    //     [
    //       {
    //         "dynamic": undefined,
    //         "input": {
    //           "value": "test",
    //         },
    //         "output": {
    //           "example": "example",
    //         },
    //         "providerExecuted": true,
    //         "toolCallId": "call-1",
    //         "toolName": "providerTool",
    //         "type": "tool-result",
    //       },
    //     ]
    //   `);
    //   });
    // });

    // describe.todo('dynamic tools', () => {
    //   it('should execute dynamic tools', async () => {
    //     let toolExecuted = false;

    //     const result = await generateText({
    //       model: new MockLanguageModelV2({
    //         doGenerate: async () => ({
    //           ...dummyResponseValues,
    //           content: [
    //             {
    //               type: 'tool-call',
    //               toolCallType: 'function',
    //               toolCallId: 'call-1',
    //               toolName: 'dynamicTool',
    //               input: `{ "value": "test" }`,
    //             },
    //           ],
    //           finishReason: 'tool-calls',
    //         }),
    //       }),
    //       tools: {
    //         dynamicTool: dynamicTool({
    //           inputSchema: z.object({ value: z.string() }),
    //           execute: async () => {
    //             toolExecuted = true;
    //             return { value: 'test-result' };
    //           },
    //         }),
    //       },
    //       prompt: 'test-input',
    //     });

    //     // tool should be executed by client
    //     expect(toolExecuted).toBe(true);

    //     // tool call should be included in content
    //     expect(result.content).toMatchInlineSnapshot(`
    //     [
    //       {
    //         "dynamic": true,
    //         "input": {
    //           "value": "test",
    //         },
    //         "providerExecuted": undefined,
    //         "providerMetadata": undefined,
    //         "toolCallId": "call-1",
    //         "toolName": "dynamicTool",
    //         "type": "tool-call",
    //       },
    //       {
    //         "dynamic": true,
    //         "input": {
    //           "value": "test",
    //         },
    //         "output": {
    //           "value": "test-result",
    //         },
    //         "toolCallId": "call-1",
    //         "toolName": "dynamicTool",
    //         "type": "tool-result",
    //       },
    //     ]
    //   `);
    //   });
    // });
  });
}<|MERGE_RESOLUTION|>--- conflicted
+++ resolved
@@ -3,12 +3,7 @@
 import { convertArrayToReadableStream, mockId, MockLanguageModelV2 } from 'ai-v5/test';
 import { assertType, describe, expect, it } from 'vitest';
 import z from 'zod';
-<<<<<<< HEAD
-import { MessageList } from '../../agent/message-list';
 import type { LoopFn } from './utils';
-=======
-import type { loop } from '../loop';
->>>>>>> c710c165
 import type { LoopOptions } from '../types';
 import {
   createMessageListWithUserMessage,
