import type { LanguageModelV2StreamPart, SharedV2ProviderMetadata } from '@ai-sdk/provider-v5';
import type { generateText as generateText5 } from 'ai-v5';
<<<<<<< HEAD
import { convertArrayToAsyncIterable, convertArrayToReadableStream, mockId, MockLanguageModelV2 } from 'ai-v5/test';
=======
import { convertArrayToReadableStream, mockId, MockLanguageModelV2 } from 'ai-v5/test';
>>>>>>> 5c02bc0f
import { assertType, describe, expect, it } from 'vitest';
import z from 'zod';
import { MessageList } from '../../agent/message-list';
import type { loop } from '../loop';
import type { LoopOptions } from '../types';
import { createTestModel, modelWithFiles, modelWithReasoning, modelWithSources, testUsage } from './utils';

export function generateTextTestsV5({ loopFn, runId }: { loopFn: typeof loop; runId: string }) {
  const generateText = async (args: Omit<LoopOptions, 'runId'>): ReturnType<typeof generateText5> => {
    const output = loopFn({
      runId,
      ...args,
    });
    // @ts-expect-error -- missing `experimental_output` in v5 getFullOutput
    return output.aisdk.v5.getFullOutput();
  };

  const dummyResponseValues = {
    finishReason: 'stop' as const,
    usage: {
      inputTokens: 3,
      outputTokens: 10,
      totalTokens: 13,
      reasoningTokens: undefined,
      cachedInputTokens: undefined,
    },
    warnings: [],
  };

  describe('generateText', () => {
    describe('result.content', () => {
      // TODO: content is not in the correct shape. missing `source` chunks if tool calls are included in stream
      it.todo('should generate content', async () => {
        const messageList = new MessageList();
        messageList.add(
          {
            role: 'user',
            content: 'prompt',
          },
          'input',
        );

        const result = await generateText({
          model: createTestModel({
            stream: convertArrayToReadableStream<LanguageModelV2StreamPart>([
              { type: 'text-start', id: '1' },
              { type: 'text-delta', id: '1', delta: 'Hello, world!' },
              { type: 'text-end', id: '1' },
              {
                id: '123',
                providerMetadata: {
                  provider: {
                    custom: 'value',
                  },
                },
                sourceType: 'url',
                title: 'Example',
                type: 'source',
                url: 'https://example.com',
              },
              { type: 'file', data: new Uint8Array([1, 2, 3]), mediaType: 'image/png' },
              { type: 'reasoning-start', id: '1' },
              { type: 'reasoning-delta', id: '1', delta: 'I will open the conversation with witty banter.' },
              { type: 'reasoning-end', id: '1' },
              { type: 'tool-call', toolCallId: 'call-1', toolName: 'tool1', input: `{ "value": "value" }` },
              { type: 'text-start', id: '2' },
              { type: 'text-delta', id: '2', delta: 'More text' },
              { type: 'text-end', id: '2' },
              {
                type: 'finish',
                finishReason: 'stop',
                usage: testUsage,
                providerMetadata: {
                  testProvider: { testKey: 'testValue' },
                },
              },
            ]),
          }),
          messageList,
          tools: {
            tool1: {
              inputSchema: z.object({ value: z.string() }),
              execute: async args => {
                expect(args).toStrictEqual({ value: 'value' });
                return 'result1';
              },
            },
          },
        });

        console.dir({ resultContent: result.content }, { depth: null });

        expect(result.content).toMatchInlineSnapshot(`
            [
              {
                "text": "Hello, world!",
                "type": "text",
              },
              {
                "id": "123",
                "providerMetadata": {
                  "provider": {
                    "custom": "value",
                  },
                },
                "sourceType": "url",
                "title": "Example",
                "type": "source",
                "url": "https://example.com",
              },
              {
                "file": DefaultGeneratedFileWithType {
                  "type":"file",
                  "base64Data": "AQID",
                  "mediaType": "image/png",
                  "uint8ArrayData": Uint8Array [
                    1,
                    2,
                    3,
                  ],
                },
                "type": "file",
              },
              {
                "text": "I will open the conversation with witty banter.",
                "type": "reasoning",
                "providerOptions": undefined,
              },
              {
                "text": "More text",
                "type": "text",
              },
              {
                "input": {
                  "value": "value",
                },
                "providerExecuted": undefined,
                "providerMetadata": undefined,
                "toolCallId": "call-1",
                "toolName": "tool1",
                "type": "tool-call",
              },
              {
                "dynamic": false,
                "input": {
                  "value": "value",
                },
                "output": "result1",
                "toolCallId": "call-1",
                "toolName": "tool1",
                "type": "tool-result",
              },
            ]
          `);
      });
    });

    describe('result.text', () => {
      it('should generate text', async () => {
        const result = await generateText({
          model: createTestModel(),
          messageList: new MessageList(),
        });

        expect(modelWithSources.doGenerateCalls).toMatchSnapshot();
        expect(result.text).toStrictEqual('Hello, world!');
      });
    });

    describe('result.reasoningText', () => {
      it('should contain reasoning string from model response', async () => {
        const result = await generateText({
          model: modelWithReasoning,
          messageList: new MessageList(),
        });

        expect(result.reasoningText).toStrictEqual(
          'I will open the conversation with witty banter. Once the user has relaxed, I will pry for valuable information. I need to think about this problem carefully. The best solution requires careful consideration of all factors.',
        );
      });
    });

    describe('result.sources', () => {
      it('should contain sources', async () => {
        const result = await generateText({
          model: modelWithSources,
          messageList: new MessageList(),
        });

        expect(result.sources).toMatchSnapshot();
      });
    });

    describe('result.files', () => {
      it.todo('should contain files', async () => {
        const result = await generateText({
          model: modelWithFiles,
          messageList: new MessageList(),
        });

        expect(result.files).toMatchSnapshot();
      });
    });

    describe('result.steps', () => {
      const modelWithReasoning = new MockLanguageModelV2({
        doStream: async () => ({
          stream: convertArrayToReadableStream<LanguageModelV2StreamPart>([
            {
              type: 'response-metadata',
              id: 'id-0',
              modelId: 'mock-model-id',
              timestamp: new Date(0),
            },
            { type: 'reasoning-start', id: '1' },
            {
              type: 'reasoning-delta',
              id: '1',
              delta: 'I will open the conversation',
            },
            {
              type: 'reasoning-delta',
              id: '1',
              delta: ' with witty banter.',
            },
            {
              type: 'reasoning-delta',
              id: '1',
              delta: '',
              providerMetadata: {
                testProvider: { signature: '1234567890' },
              } as SharedV2ProviderMetadata,
            },
            { type: 'reasoning-end', id: '1' },
            {
              type: 'reasoning-start',
              id: '2',
              providerMetadata: {
                testProvider: { redactedData: 'redacted-reasoning-data' },
              },
            },
            { type: 'reasoning-end', id: '2' },
            { type: 'text-start', id: '1' },
            { type: 'text-delta', id: '1', delta: 'Hello,' },
            { type: 'text-delta', id: '1', delta: ' world!' },
            { type: 'text-end', id: '1' },
            {
              type: 'finish',
              finishReason: 'stop',
              usage: testUsage,
            },
          ]),
        }),
      });

      const modelWithSources = new MockLanguageModelV2({
        doStream: async () => ({
          stream: convertArrayToReadableStream<LanguageModelV2StreamPart>([
            { type: 'text-start', id: '1' },
            { type: 'text-delta', id: '1', delta: 'Hello, world!' },
            { type: 'text-end', id: '1' },
            {
              type: 'source',
              sourceType: 'url',
              id: '123',
              url: 'https://example.com',
              title: 'Example',
              providerMetadata: { provider: { custom: 'value' } },
            },
            {
              type: 'source',
              sourceType: 'url',
              id: '456',
              url: 'https://example.com/2',
              title: 'Example 2',
              providerMetadata: { provider: { custom: 'value2' } },
            },
            {
              type: 'finish',
              finishReason: 'stop',
              usage: testUsage,
            },
          ]),
        }),
      });

<<<<<<< HEAD
    // TODO: include `sources` in step result
    // generateText uses a default StepResult class than streaming does
    // https://github.com/vercel/ai/blob/53569b8e0e5c958db0186009b83ce941a5bc91c1/packages/ai/src/generate-text/generate-text.ts#L540
    it('should contain sources', async () => {
      const result = await generateText({
        model: modelWithSources,
        messageList: new MessageList().add(`prompt`, `input`),
        _internal: {
          generateId: mockId({ prefix: 'id' }),
          currentDate: () => new Date(0),
        },
      });
      expect(result.steps).toMatchSnapshot();
    });

    //   // TODO: include `files` in step result
    //   // generateText uses a defaurt StepResult class than streaming does
    //   // https://github.com/vercel/ai/blob/53569b8e0e5c958db0186009b83ce941a5bc91c1/packages/ai/src/generate-text/generate-text.ts#L540
    it('should contain files', async () => {
      const result = await generateText({
        model: modelWithFiles,
        messageList: new MessageList().add(`prompt`, `input`),
        _internal: {
          generateId: mockId({ prefix: 'id' }),
          currentDate: () => new Date(0),
        },
      });

      expect(result.steps).toMatchSnapshot();
    });
    // });
=======
      it.todo('should add the reasoning from the model response to the step result', async () => {
        const result = await generateText({
          model: modelWithReasoning,
          messageList: new MessageList(),
          _internal: {
            generateId: mockId({ prefix: 'id' }),
            currentDate: () => new Date(0),
          },
        });

        expect(result.steps).toMatchSnapshot();
      });

      it.todo('should contain sources', async () => {
        const result = await generateText({
          model: modelWithSources,
          messageList: new MessageList(),
          _internal: {
            generateId: mockId({ prefix: 'id' }),
            currentDate: () => new Date(0),
          },
        });
        expect(result.steps).toMatchSnapshot();
      });

      // TODO: include `files` in step result
      // generateText uses a defaurt StepResult class than streaming does
      // https://github.com/vercel/ai/blob/53569b8e0e5c958db0186009b83ce941a5bc91c1/packages/ai/src/generate-text/generate-text.ts#L540
      it.todo('should contain files', async () => {
        const result = await generateText({
          model: modelWithFiles,
          messageList: new MessageList(),
          _internal: {
            generateId: mockId({ prefix: 'id' }),
            currentDate: () => new Date(0),
          },
        });

        expect(result.steps).toMatchSnapshot();
      });
    });
>>>>>>> 5c02bc0f

    describe('result.toolCalls', () => {
      it('should contain tool calls', async () => {
        const model = new MockLanguageModelV2({
          doStream: async ({ prompt, tools, toolChoice }) => {
            expect(tools).toStrictEqual([
              {
                type: 'function',
                name: 'tool1',
                description: undefined,
                inputSchema: {
                  $schema: 'http://json-schema.org/draft-07/schema#',
                  additionalProperties: false,
                  properties: { value: { type: 'string' } },
                  required: ['value'],
                  type: 'object',
                },
                providerOptions: undefined,
              },
              {
                type: 'function',
                name: 'tool2',
                description: undefined,
                inputSchema: {
                  $schema: 'http://json-schema.org/draft-07/schema#',
                  additionalProperties: false,
                  properties: { somethingElse: { type: 'string' } },
                  required: ['somethingElse'],
                  type: 'object',
                },
                providerOptions: undefined,
              },
            ]);

            expect(toolChoice).toStrictEqual({ type: 'required' });

            expect(prompt).toStrictEqual([
              {
                role: 'user',
                content: [{ type: 'text', text: 'test-input' }],
              },
            ]);

            return {
              stream: convertArrayToReadableStream([
                {
                  type: 'tool-call',
                  toolCallType: 'function',
                  toolCallId: 'call-1',
                  toolName: 'tool1',
                  input: `{ "value": "value" }`,
                },
                {
                  type: 'finish',
                  finishReason: 'stop',
                  usage: testUsage,
                },
              ]),
            };
          },
        });

        const result = await generateText({
          model,
          tools: {
            tool1: {
              inputSchema: z.object({ value: z.string() }),
            },
            // 2nd tool to show typing:
            tool2: {
              inputSchema: z.object({ somethingElse: z.string() }),
            },
          },
          toolChoice: 'required',
          messageList: new MessageList().add(
            {
              role: 'user',
              content: 'test-input',
            },
            'input',
          ),
        });

        // test type inference
        if (result.toolCalls?.[0]?.toolName === 'tool1' && !result.toolCalls?.[0]?.dynamic) {
          assertType<string>(result.toolCalls[0].input.value);
        }

        expect(result.toolCalls).toMatchInlineSnapshot(`
        [
          {
            "input": {
              "value": "value",
            },
            "providerExecuted": undefined,
            "providerMetadata": undefined,
            "toolCallId": "call-1",
            "toolName": "tool1",
            "type": "tool-call",
          },
        ]
      `);
      });
    });

    describe('result.toolResults', () => {
      it('should contain tool results', async () => {
        const messageList = new MessageList();
        messageList.add(
          {
            role: 'user',
            content: 'test-input',
          },
          'input',
        );
        const result = await generateText({
          model: new MockLanguageModelV2({
            doStream: async ({ prompt, tools, toolChoice }) => {
              expect(tools).toStrictEqual([
                {
                  type: 'function',
                  name: 'tool1',
                  description: undefined,
                  inputSchema: {
                    $schema: 'http://json-schema.org/draft-07/schema#',
                    additionalProperties: false,
                    properties: { value: { type: 'string' } },
                    required: ['value'],
                    type: 'object',
                  },
                  providerOptions: undefined,
                },
              ]);

              expect(toolChoice).toStrictEqual({ type: 'auto' });

              expect(prompt).toStrictEqual([
                {
                  role: 'user',
                  content: [{ type: 'text', text: 'test-input' }],
                },
              ]);
              return {
                stream: convertArrayToReadableStream([
                  {
                    type: 'tool-call',
                    toolCallType: 'function',
                    toolCallId: 'call-1',
                    toolName: 'tool1',
                    input: `{ "value": "value" }`,
                  },
                  {
                    type: 'finish',
                    finishReason: 'stop',
                    usage: testUsage,
                  },
                ]),
              };
            },
          }),
          tools: {
            tool1: {
              inputSchema: z.object({ value: z.string() }),
              execute: async args => {
                expect(args).toStrictEqual({ value: 'value' });
                return 'result1';
              },
            },
          },
          messageList,
        });

        // test type inference
        if (result.toolResults?.[0]?.toolName === 'tool1' && !result.toolResults?.[0]?.dynamic) {
          assertType<string>(result.toolResults[0].output);
        }

        expect(result.toolResults).toMatchInlineSnapshot(`
          [
            {
              "input": {
                "value": "value",
              },
              "output": "result1",
              "providerExecuted": undefined,
              "toolCallId": "call-1",
              "toolName": "tool1",
              "type": "tool-result",
            },
          ]
        `);
      });
    });

    describe('result.providerMetadata', () => {
      it('should contain provider metadata', async () => {
        const messageList = new MessageList();
        messageList.add(
          {
            role: 'user',
            content: 'test-input',
          },
          'input',
        );
        const result = await generateText({
          model: new MockLanguageModelV2({
            doStream: async () => ({
              stream: convertArrayToReadableStream([
                {
                  type: 'finish',
                  finishReason: 'stop',
                  usage: testUsage,
                  providerMetadata: {
                    exampleProvider: {
                      a: 10,
                      b: 20,
                    },
                  },
                },
              ]),
            }),
          }),
          messageList,
        });

        expect(result.providerMetadata).toStrictEqual({
          exampleProvider: {
            a: 10,
            b: 20,
          },
        });
      });
    });

    describe('result.response.messages', () => {
      it('should contain assistant response message when there are no tool calls', async () => {
        const messageList = new MessageList();
        messageList.add(
          {
            role: 'user',
            content: 'test-input',
          },
          'input',
        );
        const result = await generateText({
          model: new MockLanguageModelV2({
            doStream: async () => ({
              stream: convertArrayToReadableStream([
                { id: 'one', type: 'text-delta', delta: 'Hello, world!' },
                {
                  type: 'finish',
                  finishReason: 'stop',
                  usage: testUsage,
                },
              ]),
            }),
          }),
          messageList,
        });

        expect(result.response.messages).toMatchSnapshot();
      });

      it('should contain assistant response message and tool message when there are tool calls with results', async () => {
        const messageList = new MessageList();
        messageList.add(
          {
            role: 'user',
            content: 'test-input',
          },
          'input',
        );
        const result = await generateText({
          model: new MockLanguageModelV2({
            doGenerate: async () => ({
              ...dummyResponseValues,
              content: [
                { type: 'text', text: 'Hello, world!' },
                {
                  type: 'tool-call',
                  toolCallType: 'function',
                  toolCallId: 'call-1',
                  toolName: 'tool1',
                  input: `{ "value": "value" }`,
                },
              ],
            }),
          }),
          tools: {
            tool1: {
              inputSchema: z.object({ value: z.string() }),
              execute: async (args, options) => {
                expect(args).toStrictEqual({ value: 'value' });
                expect(options.messages).toStrictEqual([{ role: 'user', content: 'test-input' }]);
                return 'result1';
              },
            },
          },
          messageList,
        });

        expect(result.response.messages).toMatchSnapshot();
      });

      it('should contain reasoning', async () => {
        const messageList = new MessageList();
        messageList.add(
          {
            role: 'user',
            content: 'test-input',
          },
          'input',
        );
        const result = await generateText({
          model: modelWithReasoning,
          messageList,
        });

        expect(result.response.messages).toMatchSnapshot();
      });
    });

    describe('result.request', () => {
      it('should contain request body', async () => {
        const result = await generateText({
          model: new MockLanguageModelV2({
            doStream: async ({}) => ({
              stream: convertArrayToReadableStream([]),
              request: {
                body: 'test body',
              },
            }),
          }),
          messageList: new MessageList(),
        });

        expect(result.request).toStrictEqual({
          body: 'test body',
        });
      });
    });

    describe('result.response', () => {
      it.todo('should contain response body and headers', async () => {
        const result = await generateText({
          model: new MockLanguageModelV2({
            doStream: async ({}) => ({
              stream: convertArrayToReadableStream([{ id: 'one', type: 'text-delta', delta: 'Hello, world!' }]),
              response: {
                id: 'test-id-from-model',
                timestamp: new Date(10000),
                modelId: 'test-response-model-id',
                headers: {
                  'custom-response-header': 'response-header-value',
                },
                body: 'test body',
              },
            }),
          }),
          messageList: new MessageList(),
        });

        expect(result.steps?.[0]?.response).toMatchSnapshot();
        expect(result.response).toMatchSnapshot();
      });
    });

    // describe.todo('options.stopWhen', () => {
    //   describe.todo('2 steps: initial, tool-result', () => {
    //     let result: GenerateTextResult<any, any>;
    //     let onStepFinishResults: StepResult<any>[];

    //     beforeEach(async () => {
    //       onStepFinishResults = [];

    //       let responseCount = 0;
    //       result = await generateText({
    //         model: new MockLanguageModelV2({
    //           doGenerate: async ({ prompt, tools, toolChoice }) => {
    //             switch (responseCount++) {
    //               case 0:
    //                 expect(tools).toStrictEqual([
    //                   {
    //                     type: 'function',
    //                     name: 'tool1',
    //                     description: undefined,
    //                     inputSchema: {
    //                       $schema: 'http://json-schema.org/draft-07/schema#',
    //                       additionalProperties: false,
    //                       properties: { value: { type: 'string' } },
    //                       required: ['value'],
    //                       type: 'object',
    //                     },
    //                     providerOptions: undefined,
    //                   },
    //                 ]);

    //                 expect(toolChoice).toStrictEqual({ type: 'auto' });

    //                 expect(prompt).toStrictEqual([
    //                   {
    //                     role: 'user',
    //                     content: [{ type: 'text', text: 'test-input' }],
    //                     providerOptions: undefined,
    //                   },
    //                 ]);

    //                 return {
    //                   ...dummyResponseValues,
    //                   content: [
    //                     {
    //                       type: 'tool-call',
    //                       toolCallType: 'function',
    //                       toolCallId: 'call-1',
    //                       toolName: 'tool1',
    //                       input: `{ "value": "value" }`,
    //                     },
    //                   ],
    //                   finishReason: 'tool-calls',
    //                   usage: {
    //                     inputTokens: 10,
    //                     outputTokens: 5,
    //                     totalTokens: 15,
    //                     reasoningTokens: undefined,
    //                     cachedInputTokens: undefined,
    //                   },
    //                   response: {
    //                     id: 'test-id-1-from-model',
    //                     timestamp: new Date(0),
    //                     modelId: 'test-response-model-id',
    //                   },
    //                 };
    //               case 1:
    //                 return {
    //                   ...dummyResponseValues,
    //                   content: [{ type: 'text', text: 'Hello, world!' }],
    //                   response: {
    //                     id: 'test-id-2-from-model',
    //                     timestamp: new Date(10000),
    //                     modelId: 'test-response-model-id',
    //                     headers: {
    //                       'custom-response-header': 'response-header-value',
    //                     },
    //                   },
    //                 };
    //               default:
    //                 throw new Error(`Unexpected response count: ${responseCount}`);
    //             }
    //           },
    //         }),
    //         tools: {
    //           tool1: tool({
    //             inputSchema: z.object({ value: z.string() }),
    //             execute: async (args, options) => {
    //               expect(args).toStrictEqual({ value: 'value' });
    //               expect(options.messages).toStrictEqual([{ role: 'user', content: 'test-input' }]);
    //               return 'result1';
    //             },
    //           }),
    //         },
    //         prompt: 'test-input',
    //         stopWhen: stepCountIs(3),
    //         onStepFinish: async event => {
    //           onStepFinishResults.push(event);
    //         },
    //       });
    //     });

    //     it('result.text should return text from last step', async () => {
    //       assert.deepStrictEqual(result.text, 'Hello, world!');
    //     });

    //     it('result.toolCalls should return empty tool calls from last step', async () => {
    //       assert.deepStrictEqual(result.toolCalls, []);
    //     });

    //     it('result.toolResults should return empty tool results from last step', async () => {
    //       assert.deepStrictEqual(result.toolResults, []);
    //     });

    //     it('result.response.messages should contain response messages from all steps', () => {
    //       expect(result.response.messages).toMatchSnapshot();
    //     });

    //     it('result.totalUsage should sum token usage', () => {
    //       expect(result.totalUsage).toMatchInlineSnapshot(`
    //     {
    //       "cachedInputTokens": undefined,
    //       "inputTokens": 13,
    //       "outputTokens": 15,
    //       "reasoningTokens": undefined,
    //       "totalTokens": 28,
    //     }
    //   `);
    //     });

    //     it('result.usage should contain token usage from final step', async () => {
    //       expect(result.usage).toMatchInlineSnapshot(`
    //     {
    //       "cachedInputTokens": undefined,
    //       "inputTokens": 3,
    //       "outputTokens": 10,
    //       "reasoningTokens": undefined,
    //       "totalTokens": 13,
    //     }
    //   `);
    //     });

    //     it('result.steps should contain all steps', () => {
    //       expect(result.steps).toMatchSnapshot();
    //     });

    //     it('onStepFinish should be called for each step', () => {
    //       expect(onStepFinishResults).toMatchSnapshot();
    //     });
    //   });

    //   describe.todo('2 steps: initial, tool-result with prepareStep', () => {
    //     let result: GenerateTextResult<any, any>;
    //     let onStepFinishResults: StepResult<any>[];
    //     let doGenerateCalls: Array<LanguageModelV2CallOptions>;
    //     let prepareStepCalls: Array<{
    //       stepNumber: number;
    //       steps: Array<StepResult<any>>;
    //       messages: Array<ModelMessage>;
    //     }>;

    //     beforeEach(async () => {
    //       onStepFinishResults = [];
    //       doGenerateCalls = [];
    //       prepareStepCalls = [];

    //       let responseCount = 0;

    //       const trueModel = new MockLanguageModelV2({
    //         doGenerate: async ({ prompt, tools, toolChoice }) => {
    //           doGenerateCalls.push({ prompt, tools, toolChoice });

    //           switch (responseCount++) {
    //             case 0:
    //               return {
    //                 ...dummyResponseValues,
    //                 content: [
    //                   {
    //                     type: 'tool-call',
    //                     toolCallType: 'function',
    //                     toolCallId: 'call-1',
    //                     toolName: 'tool1',
    //                     input: `{ "value": "value" }`,
    //                   },
    //                 ],
    //                 toolResults: [
    //                   {
    //                     toolCallId: 'call-1',
    //                     toolName: 'tool1',
    //                     input: { value: 'value' },
    //                     output: 'result1',
    //                   },
    //                 ],
    //                 finishReason: 'tool-calls',
    //                 usage: {
    //                   inputTokens: 10,
    //                   outputTokens: 5,
    //                   totalTokens: 15,
    //                   reasoningTokens: undefined,
    //                   cachedInputTokens: undefined,
    //                 },
    //                 response: {
    //                   id: 'test-id-1-from-model',
    //                   timestamp: new Date(0),
    //                   modelId: 'test-response-model-id',
    //                 },
    //               };
    //             case 1:
    //               return {
    //                 ...dummyResponseValues,
    //                 content: [{ type: 'text', text: 'Hello, world!' }],
    //                 response: {
    //                   id: 'test-id-2-from-model',
    //                   timestamp: new Date(10000),
    //                   modelId: 'test-response-model-id',
    //                   headers: {
    //                     'custom-response-header': 'response-header-value',
    //                   },
    //                 },
    //               };
    //             default:
    //               throw new Error(`Unexpected response count: ${responseCount}`);
    //           }
    //         },
    //       });

    //       result = await generateText({
    //         model: modelWithFiles,
    //         tools: {
    //           tool1: tool({
    //             inputSchema: z.object({ value: z.string() }),
    //             execute: async (args, options) => {
    //               expect(args).toStrictEqual({ value: 'value' });
    //               expect(options.messages).toStrictEqual([{ role: 'user', content: 'test-input' }]);
    //               return 'result1';
    //             },
    //           }),
    //         },
    //         prompt: 'test-input',
    //         stopWhen: stepCountIs(3),
    //         onStepFinish: async event => {
    //           onStepFinishResults.push(event);
    //         },
    //         prepareStep: async ({ model, stepNumber, steps, messages }) => {
    //           prepareStepCalls.push({ stepNumber, steps, messages });

    //           if (stepNumber === 0) {
    //             expect(steps).toStrictEqual([]);
    //             return {
    //               model: trueModel,
    //               toolChoice: {
    //                 type: 'tool',
    //                 toolName: 'tool1' as const,
    //               },
    //               system: 'system-message-0',
    //               messages: [
    //                 {
    //                   role: 'user',
    //                   content: 'new input from prepareStep',
    //                 },
    //               ],
    //             };
    //           }

    //           if (stepNumber === 1) {
    //             expect(steps.length).toStrictEqual(1);
    //             return {
    //               model: trueModel,
    //               activeTools: [],
    //               system: 'system-message-1',
    //             };
    //           }
    //         },
    //       });
    //     });

    //     it('should contain all prepareStep calls', async () => {
    //       expect(prepareStepCalls).toMatchInlineSnapshot(`
    //       [
    //         {
    //           "messages": [
    //             {
    //               "content": "test-input",
    //               "role": "user",
    //             },
    //           ],
    //           "stepNumber": 0,
    //           "steps": [
    //             DefaultStepResult {
    //               "content": [
    //                 {
    //                   "input": {
    //                     "value": "value",
    //                   },
    //                   "providerExecuted": undefined,
    //                   "providerMetadata": undefined,
    //                   "toolCallId": "call-1",
    //                   "toolName": "tool1",
    //                   "type": "tool-call",
    //                 },
    //                 {
    //                   "dynamic": false,
    //                   "input": {
    //                     "value": "value",
    //                   },
    //                   "output": "result1",
    //                   "toolCallId": "call-1",
    //                   "toolName": "tool1",
    //                   "type": "tool-result",
    //                 },
    //               ],
    //               "finishReason": "tool-calls",
    //               "providerMetadata": undefined,
    //               "request": {},
    //               "response": {
    //                 "body": undefined,
    //                 "headers": undefined,
    //                 "id": "test-id-1-from-model",
    //                 "messages": [
    //                   {
    //                     "content": [
    //                       {
    //                         "input": {
    //                           "value": "value",
    //                         },
    //                         "providerExecuted": undefined,
    //                         "providerOptions": undefined,
    //                         "toolCallId": "call-1",
    //                         "toolName": "tool1",
    //                         "type": "tool-call",
    //                       },
    //                     ],
    //                     "role": "assistant",
    //                   },
    //                   {
    //                     "content": [
    //                       {
    //                         "output": {
    //                           "type": "text",
    //                           "value": "result1",
    //                         },
    //                         "toolCallId": "call-1",
    //                         "toolName": "tool1",
    //                         "type": "tool-result",
    //                       },
    //                     ],
    //                     "role": "tool",
    //                   },
    //                 ],
    //                 "modelId": "test-response-model-id",
    //                 "timestamp": 1970-01-01T00:00:00.000Z,
    //               },
    //               "usage": {
    //                 "cachedInputTokens": undefined,
    //                 "inputTokens": 10,
    //                 "outputTokens": 5,
    //                 "reasoningTokens": undefined,
    //                 "totalTokens": 15,
    //               },
    //               "warnings": [],
    //             },
    //             DefaultStepResult {
    //               "content": [
    //                 {
    //                   "text": "Hello, world!",
    //                   "type": "text",
    //                 },
    //               ],
    //               "finishReason": "stop",
    //               "providerMetadata": undefined,
    //               "request": {},
    //               "response": {
    //                 "body": undefined,
    //                 "headers": {
    //                   "custom-response-header": "response-header-value",
    //                 },
    //                 "id": "test-id-2-from-model",
    //                 "messages": [
    //                   {
    //                     "content": [
    //                       {
    //                         "input": {
    //                           "value": "value",
    //                         },
    //                         "providerExecuted": undefined,
    //                         "providerOptions": undefined,
    //                         "toolCallId": "call-1",
    //                         "toolName": "tool1",
    //                         "type": "tool-call",
    //                       },
    //                     ],
    //                     "role": "assistant",
    //                   },
    //                   {
    //                     "content": [
    //                       {
    //                         "output": {
    //                           "type": "text",
    //                           "value": "result1",
    //                         },
    //                         "toolCallId": "call-1",
    //                         "toolName": "tool1",
    //                         "type": "tool-result",
    //                       },
    //                     ],
    //                     "role": "tool",
    //                   },
    //                   {
    //                     "content": [
    //                       {
    //                         "providerOptions": undefined,
    //                         "text": "Hello, world!",
    //                         "type": "text",
    //                       },
    //                     ],
    //                     "role": "assistant",
    //                   },
    //                 ],
    //                 "modelId": "test-response-model-id",
    //                 "timestamp": 1970-01-01T00:00:10.000Z,
    //               },
    //               "usage": {
    //                 "cachedInputTokens": undefined,
    //                 "inputTokens": 3,
    //                 "outputTokens": 10,
    //                 "reasoningTokens": undefined,
    //                 "totalTokens": 13,
    //               },
    //               "warnings": [],
    //             },
    //           ],
    //         },
    //         {
    //           "messages": [
    //             {
    //               "content": "test-input",
    //               "role": "user",
    //             },
    //             {
    //               "content": [
    //                 {
    //                   "input": {
    //                     "value": "value",
    //                   },
    //                   "providerExecuted": undefined,
    //                   "providerOptions": undefined,
    //                   "toolCallId": "call-1",
    //                   "toolName": "tool1",
    //                   "type": "tool-call",
    //                 },
    //               ],
    //               "role": "assistant",
    //             },
    //             {
    //               "content": [
    //                 {
    //                   "output": {
    //                     "type": "text",
    //                     "value": "result1",
    //                   },
    //                   "toolCallId": "call-1",
    //                   "toolName": "tool1",
    //                   "type": "tool-result",
    //                 },
    //               ],
    //               "role": "tool",
    //             },
    //           ],
    //           "stepNumber": 1,
    //           "steps": [
    //             DefaultStepResult {
    //               "content": [
    //                 {
    //                   "input": {
    //                     "value": "value",
    //                   },
    //                   "providerExecuted": undefined,
    //                   "providerMetadata": undefined,
    //                   "toolCallId": "call-1",
    //                   "toolName": "tool1",
    //                   "type": "tool-call",
    //                 },
    //                 {
    //                   "dynamic": false,
    //                   "input": {
    //                     "value": "value",
    //                   },
    //                   "output": "result1",
    //                   "toolCallId": "call-1",
    //                   "toolName": "tool1",
    //                   "type": "tool-result",
    //                 },
    //               ],
    //               "finishReason": "tool-calls",
    //               "providerMetadata": undefined,
    //               "request": {},
    //               "response": {
    //                 "body": undefined,
    //                 "headers": undefined,
    //                 "id": "test-id-1-from-model",
    //                 "messages": [
    //                   {
    //                     "content": [
    //                       {
    //                         "input": {
    //                           "value": "value",
    //                         },
    //                         "providerExecuted": undefined,
    //                         "providerOptions": undefined,
    //                         "toolCallId": "call-1",
    //                         "toolName": "tool1",
    //                         "type": "tool-call",
    //                       },
    //                     ],
    //                     "role": "assistant",
    //                   },
    //                   {
    //                     "content": [
    //                       {
    //                         "output": {
    //                           "type": "text",
    //                           "value": "result1",
    //                         },
    //                         "toolCallId": "call-1",
    //                         "toolName": "tool1",
    //                         "type": "tool-result",
    //                       },
    //                     ],
    //                     "role": "tool",
    //                   },
    //                 ],
    //                 "modelId": "test-response-model-id",
    //                 "timestamp": 1970-01-01T00:00:00.000Z,
    //               },
    //               "usage": {
    //                 "cachedInputTokens": undefined,
    //                 "inputTokens": 10,
    //                 "outputTokens": 5,
    //                 "reasoningTokens": undefined,
    //                 "totalTokens": 15,
    //               },
    //               "warnings": [],
    //             },
    //             DefaultStepResult {
    //               "content": [
    //                 {
    //                   "text": "Hello, world!",
    //                   "type": "text",
    //                 },
    //               ],
    //               "finishReason": "stop",
    //               "providerMetadata": undefined,
    //               "request": {},
    //               "response": {
    //                 "body": undefined,
    //                 "headers": {
    //                   "custom-response-header": "response-header-value",
    //                 },
    //                 "id": "test-id-2-from-model",
    //                 "messages": [
    //                   {
    //                     "content": [
    //                       {
    //                         "input": {
    //                           "value": "value",
    //                         },
    //                         "providerExecuted": undefined,
    //                         "providerOptions": undefined,
    //                         "toolCallId": "call-1",
    //                         "toolName": "tool1",
    //                         "type": "tool-call",
    //                       },
    //                     ],
    //                     "role": "assistant",
    //                   },
    //                   {
    //                     "content": [
    //                       {
    //                         "output": {
    //                           "type": "text",
    //                           "value": "result1",
    //                         },
    //                         "toolCallId": "call-1",
    //                         "toolName": "tool1",
    //                         "type": "tool-result",
    //                       },
    //                     ],
    //                     "role": "tool",
    //                   },
    //                   {
    //                     "content": [
    //                       {
    //                         "providerOptions": undefined,
    //                         "text": "Hello, world!",
    //                         "type": "text",
    //                       },
    //                     ],
    //                     "role": "assistant",
    //                   },
    //                 ],
    //                 "modelId": "test-response-model-id",
    //                 "timestamp": 1970-01-01T00:00:10.000Z,
    //               },
    //               "usage": {
    //                 "cachedInputTokens": undefined,
    //                 "inputTokens": 3,
    //                 "outputTokens": 10,
    //                 "reasoningTokens": undefined,
    //                 "totalTokens": 13,
    //               },
    //               "warnings": [],
    //             },
    //           ],
    //         },
    //       ]
    //     `);
    //     });

    //     it('doGenerate should be called with the correct arguments', () => {
    //       expect(doGenerateCalls).toMatchInlineSnapshot(`
    //       [
    //         {
    //           "prompt": [
    //             {
    //               "content": "system-message-0",
    //               "role": "system",
    //             },
    //             {
    //               "content": [
    //                 {
    //                   "text": "new input from prepareStep",
    //                   "type": "text",
    //                 },
    //               ],
    //               "providerOptions": undefined,
    //               "role": "user",
    //             },
    //           ],
    //           "toolChoice": {
    //             "toolName": "tool1",
    //             "type": "tool",
    //           },
    //           "tools": [
    //             {
    //               "description": undefined,
    //               "inputSchema": {
    //                 "$schema": "http://json-schema.org/draft-07/schema#",
    //                 "additionalProperties": false,
    //                 "properties": {
    //                   "value": {
    //                     "type": "string",
    //                   },
    //                 },
    //                 "required": [
    //                   "value",
    //                 ],
    //                 "type": "object",
    //               },
    //               "name": "tool1",
    //               "providerOptions": undefined,
    //               "type": "function",
    //             },
    //           ],
    //         },
    //         {
    //           "prompt": [
    //             {
    //               "content": "system-message-1",
    //               "role": "system",
    //             },
    //             {
    //               "content": [
    //                 {
    //                   "text": "test-input",
    //                   "type": "text",
    //                 },
    //               ],
    //               "providerOptions": undefined,
    //               "role": "user",
    //             },
    //             {
    //               "content": [
    //                 {
    //                   "input": {
    //                     "value": "value",
    //                   },
    //                   "providerExecuted": undefined,
    //                   "providerOptions": undefined,
    //                   "toolCallId": "call-1",
    //                   "toolName": "tool1",
    //                   "type": "tool-call",
    //                 },
    //               ],
    //               "providerOptions": undefined,
    //               "role": "assistant",
    //             },
    //             {
    //               "content": [
    //                 {
    //                   "output": {
    //                     "type": "text",
    //                     "value": "result1",
    //                   },
    //                   "providerOptions": undefined,
    //                   "toolCallId": "call-1",
    //                   "toolName": "tool1",
    //                   "type": "tool-result",
    //                 },
    //               ],
    //               "providerOptions": undefined,
    //               "role": "tool",
    //             },
    //           ],
    //           "toolChoice": {
    //             "type": "auto",
    //           },
    //           "tools": [],
    //         },
    //       ]
    //     `);
    //     });

    //     it('result.text should return text from last step', async () => {
    //       expect(result.text).toStrictEqual('Hello, world!');
    //     });

    //     it('result.toolCalls should return empty tool calls from last step', async () => {
    //       expect(result.toolCalls).toStrictEqual([]);
    //     });

    //     it('result.toolResults should return empty tool results from last step', async () => {
    //       expect(result.toolResults).toStrictEqual([]);
    //     });

    //     it('result.response.messages should contain response messages from all steps', () => {
    //       expect(result.response.messages).toMatchSnapshot();
    //     });

    //     it('result.totalUsage should sum token usage', () => {
    //       expect(result.totalUsage).toMatchInlineSnapshot(`
    //     {
    //       "cachedInputTokens": undefined,
    //       "inputTokens": 13,
    //       "outputTokens": 15,
    //       "reasoningTokens": undefined,
    //       "totalTokens": 28,
    //     }
    //   `);
    //     });

    //     it('result.usage should contain token usage from final step', async () => {
    //       expect(result.usage).toMatchInlineSnapshot(`
    //     {
    //       "cachedInputTokens": undefined,
    //       "inputTokens": 3,
    //       "outputTokens": 10,
    //       "reasoningTokens": undefined,
    //       "totalTokens": 13,
    //     }
    //   `);
    //     });

    //     it('result.steps should contain all steps', () => {
    //       expect(result.steps).toMatchSnapshot();
    //     });

    //     it('onStepFinish should be called for each step', () => {
    //       expect(onStepFinishResults).toMatchSnapshot();
    //     });

    //     it('content should contain content from the last step', () => {
    //       expect(result.content).toMatchInlineSnapshot(`
    //     [
    //       {
    //         "text": "Hello, world!",
    //         "type": "text",
    //       },
    //     ]
    //   `);
    //     });
    //   });

    //   describe.todo('2 stop conditions', () => {
    //     let result: GenerateTextResult<any, any>;
    //     let stopConditionCalls: Array<{
    //       number: number;
    //       steps: StepResult<any>[];
    //     }>;

    //     beforeEach(async () => {
    //       stopConditionCalls = [];

    //       let responseCount = 0;
    //       result = await generateText({
    //         model: new MockLanguageModelV2({
    //           doGenerate: async () => {
    //             switch (responseCount++) {
    //               case 0:
    //                 return {
    //                   ...dummyResponseValues,
    //                   content: [
    //                     {
    //                       type: 'tool-call',
    //                       toolCallType: 'function',
    //                       toolCallId: 'call-1',
    //                       toolName: 'tool1',
    //                       input: `{ "value": "value" }`,
    //                     },
    //                   ],
    //                   finishReason: 'tool-calls',
    //                   usage: {
    //                     inputTokens: 10,
    //                     outputTokens: 5,
    //                     totalTokens: 15,
    //                     reasoningTokens: undefined,
    //                     cachedInputTokens: undefined,
    //                   },
    //                   response: {
    //                     id: 'test-id-1-from-model',
    //                     timestamp: new Date(0),
    //                     modelId: 'test-response-model-id',
    //                   },
    //                 };
    //               default:
    //                 throw new Error(`Unexpected response count: ${responseCount}`);
    //             }
    //           },
    //         }),
    //         tools: {
    //           tool1: tool({
    //             inputSchema: z.object({ value: z.string() }),
    //             execute: async (input, options) => {
    //               expect(input).toStrictEqual({ value: 'value' });
    //               expect(options.messages).toStrictEqual([{ role: 'user', content: 'test-input' }]);
    //               return 'result1';
    //             },
    //           }),
    //         },
    //         prompt: 'test-input',
    //         stopWhen: [
    //           ({ steps }) => {
    //             stopConditionCalls.push({ number: 0, steps });
    //             return false;
    //           },
    //           ({ steps }) => {
    //             stopConditionCalls.push({ number: 1, steps });
    //             return true;
    //           },
    //         ],
    //       });
    //     });

    //     it('result.steps should contain a single step', () => {
    //       expect(result.steps.length).toStrictEqual(1);
    //     });

    //     it('stopConditionCalls should be called for each stop condition', () => {
    //       expect(stopConditionCalls).toMatchInlineSnapshot(`
    //       [
    //         {
    //           "number": 0,
    //           "steps": [
    //             DefaultStepResult {
    //               "content": [
    //                 {
    //                   "input": {
    //                     "value": "value",
    //                   },
    //                   "providerExecuted": undefined,
    //                   "providerMetadata": undefined,
    //                   "toolCallId": "call-1",
    //                   "toolName": "tool1",
    //                   "type": "tool-call",
    //                 },
    //                 {
    //                   "dynamic": false,
    //                   "input": {
    //                     "value": "value",
    //                   },
    //                   "output": "result1",
    //                   "toolCallId": "call-1",
    //                   "toolName": "tool1",
    //                   "type": "tool-result",
    //                 },
    //               ],
    //               "finishReason": "tool-calls",
    //               "providerMetadata": undefined,
    //               "request": {},
    //               "response": {
    //                 "body": undefined,
    //                 "headers": undefined,
    //                 "id": "test-id-1-from-model",
    //                 "messages": [
    //                   {
    //                     "content": [
    //                       {
    //                         "input": {
    //                           "value": "value",
    //                         },
    //                         "providerExecuted": undefined,
    //                         "providerOptions": undefined,
    //                         "toolCallId": "call-1",
    //                         "toolName": "tool1",
    //                         "type": "tool-call",
    //                       },
    //                     ],
    //                     "role": "assistant",
    //                   },
    //                   {
    //                     "content": [
    //                       {
    //                         "output": {
    //                           "type": "text",
    //                           "value": "result1",
    //                         },
    //                         "toolCallId": "call-1",
    //                         "toolName": "tool1",
    //                         "type": "tool-result",
    //                       },
    //                     ],
    //                     "role": "tool",
    //                   },
    //                 ],
    //                 "modelId": "test-response-model-id",
    //                 "timestamp": 1970-01-01T00:00:00.000Z,
    //               },
    //               "usage": {
    //                 "cachedInputTokens": undefined,
    //                 "inputTokens": 10,
    //                 "outputTokens": 5,
    //                 "reasoningTokens": undefined,
    //                 "totalTokens": 15,
    //               },
    //               "warnings": [],
    //             },
    //           ],
    //         },
    //         {
    //           "number": 1,
    //           "steps": [
    //             DefaultStepResult {
    //               "content": [
    //                 {
    //                   "input": {
    //                     "value": "value",
    //                   },
    //                   "providerExecuted": undefined,
    //                   "providerMetadata": undefined,
    //                   "toolCallId": "call-1",
    //                   "toolName": "tool1",
    //                   "type": "tool-call",
    //                 },
    //                 {
    //                   "dynamic": false,
    //                   "input": {
    //                     "value": "value",
    //                   },
    //                   "output": "result1",
    //                   "toolCallId": "call-1",
    //                   "toolName": "tool1",
    //                   "type": "tool-result",
    //                 },
    //               ],
    //               "finishReason": "tool-calls",
    //               "providerMetadata": undefined,
    //               "request": {},
    //               "response": {
    //                 "body": undefined,
    //                 "headers": undefined,
    //                 "id": "test-id-1-from-model",
    //                 "messages": [
    //                   {
    //                     "content": [
    //                       {
    //                         "input": {
    //                           "value": "value",
    //                         },
    //                         "providerExecuted": undefined,
    //                         "providerOptions": undefined,
    //                         "toolCallId": "call-1",
    //                         "toolName": "tool1",
    //                         "type": "tool-call",
    //                       },
    //                     ],
    //                     "role": "assistant",
    //                   },
    //                   {
    //                     "content": [
    //                       {
    //                         "output": {
    //                           "type": "text",
    //                           "value": "result1",
    //                         },
    //                         "toolCallId": "call-1",
    //                         "toolName": "tool1",
    //                         "type": "tool-result",
    //                       },
    //                     ],
    //                     "role": "tool",
    //                   },
    //                 ],
    //                 "modelId": "test-response-model-id",
    //                 "timestamp": 1970-01-01T00:00:00.000Z,
    //               },
    //               "usage": {
    //                 "cachedInputTokens": undefined,
    //                 "inputTokens": 10,
    //                 "outputTokens": 5,
    //                 "reasoningTokens": undefined,
    //                 "totalTokens": 15,
    //               },
    //               "warnings": [],
    //             },
    //           ],
    //         },
    //       ]
    //     `);
    //     });
    //   });
    // });

    // describe.todo('options.headers', () => {
    //   it('should pass headers to model', async () => {
    //     const result = await generateText({
    //       model: new MockLanguageModelV2({
    //         doGenerate: async ({ headers }) => {
    //           assert.deepStrictEqual(headers, {
    //             'custom-request-header': 'request-header-value',
    //           });

    //           return {
    //             ...dummyResponseValues,
    //             content: [{ type: 'text', text: 'Hello, world!' }],
    //           };
    //         },
    //       }),
    //       prompt: 'test-input',
    //       headers: { 'custom-request-header': 'request-header-value' },
    //     });

    //     assert.deepStrictEqual(result.text, 'Hello, world!');
    //   });
    // });

    // describe.todo('options.providerOptions', () => {
    //   it('should pass provider options to model', async () => {
    //     const result = await generateText({
    //       model: new MockLanguageModelV2({
    //         doGenerate: async ({ providerOptions }) => {
    //           expect(providerOptions).toStrictEqual({
    //             aProvider: { someKey: 'someValue' },
    //           });

    //           return {
    //             ...dummyResponseValues,
    //             content: [{ type: 'text', text: 'provider metadata test' }],
    //           };
    //         },
    //       }),
    //       prompt: 'test-input',
    //       providerOptions: {
    //         aProvider: { someKey: 'someValue' },
    //       },
    //     });

    //     expect(result.text).toStrictEqual('provider metadata test');
    //   });
    // });

    // describe.todo('options.abortSignal', () => {
    //   it('should forward abort signal to tool execution', async () => {
    //     const abortController = new AbortController();
    //     const toolExecuteMock = vi.fn().mockResolvedValue('tool result');

    //     const generateTextPromise = generateText({
    //       model: new MockLanguageModelV2({
    //         doGenerate: async () => ({
    //           ...dummyResponseValues,
    //           content: [
    //             {
    //               type: 'tool-call',
    //               toolCallType: 'function',
    //               toolCallId: 'call-1',
    //               toolName: 'tool1',
    //               input: `{ "value": "value" }`,
    //             },
    //           ],
    //         }),
    //       }),
    //       tools: {
    //         tool1: {
    //           inputSchema: z.object({ value: z.string() }),
    //           execute: toolExecuteMock,
    //         },
    //       },
    //       prompt: 'test-input',
    //       abortSignal: abortController.signal,
    //     });

    //     // Abort the operation
    //     abortController.abort();

    //     await generateTextPromise;

    //     expect(toolExecuteMock).toHaveBeenCalledWith(
    //       { value: 'value' },
    //       {
    //         abortSignal: abortController.signal,
    //         toolCallId: 'call-1',
    //         messages: expect.any(Array),
    //       },
    //     );
    //   });
    // });

    // describe.todo('options.activeTools', () => {
    //   it('should filter available tools to only the ones in activeTools', async () => {
    //     let tools: (LanguageModelV2FunctionTool | LanguageModelV2ProviderDefinedTool)[] | undefined;

    //     await generateText({
    //       model: new MockLanguageModelV2({
    //         doGenerate: async ({ tools: toolsArg }) => {
    //           tools = toolsArg;

    //           return {
    //             ...dummyResponseValues,
    //             content: [{ type: 'text', text: 'Hello, world!' }],
    //           };
    //         },
    //       }),

    //       tools: {
    //         tool1: {
    //           inputSchema: z.object({ value: z.string() }),
    //           execute: async () => 'result1',
    //         },
    //         tool2: {
    //           inputSchema: z.object({ value: z.string() }),
    //           execute: async () => 'result2',
    //         },
    //       },
    //       prompt: 'test-input',
    //       activeTools: ['tool1'],
    //     });

    //     expect(tools).toMatchInlineSnapshot(`
    //   [
    //     {
    //       "description": undefined,
    //       "inputSchema": {
    //         "$schema": "http://json-schema.org/draft-07/schema#",
    //         "additionalProperties": false,
    //         "properties": {
    //           "value": {
    //             "type": "string",
    //           },
    //         },
    //         "required": [
    //           "value",
    //         ],
    //         "type": "object",
    //       },
    //       "name": "tool1",
    //       "providerOptions": undefined,
    //       "type": "function",
    //     },
    //   ]
    // `);
    //   });
    // });

    // describe.todo('telemetry', () => {
    //   let tracer: MockTracer;

    //   beforeEach(() => {
    //     tracer = new MockTracer();
    //   });

    //   it('should not record any telemetry data when not explicitly enabled', async () => {
    //     await generateText({
    //       model: new MockLanguageModelV2({
    //         doGenerate: async ({}) => ({
    //           ...dummyResponseValues,
    //           content: [{ type: 'text', text: 'Hello, world!' }],
    //         }),
    //       }),
    //       prompt: 'prompt',
    //       experimental_telemetry: { tracer },
    //     });

    //     expect(tracer.jsonSpans).toMatchSnapshot();
    //   });

    //   it('should record telemetry data when enabled', async () => {
    //     await generateText({
    //       model: new MockLanguageModelV2({
    //         doGenerate: async ({}) => ({
    //           ...dummyResponseValues,
    //           content: [{ type: 'text', text: 'Hello, world!' }],
    //           response: {
    //             id: 'test-id-from-model',
    //             timestamp: new Date(10000),
    //             modelId: 'test-response-model-id',
    //           },
    //           providerMetadata: {
    //             testProvider: {
    //               testKey: 'testValue',
    //             },
    //           },
    //         }),
    //       }),
    //       prompt: 'prompt',
    //       topK: 0.1,
    //       topP: 0.2,
    //       frequencyPenalty: 0.3,
    //       presencePenalty: 0.4,
    //       temperature: 0.5,
    //       stopSequences: ['stop'],
    //       headers: {
    //         header1: 'value1',
    //         header2: 'value2',
    //       },
    //       experimental_telemetry: {
    //         isEnabled: true,
    //         functionId: 'test-function-id',
    //         metadata: {
    //           test1: 'value1',
    //           test2: false,
    //         },
    //         tracer,
    //       },
    //     });

    //     expect(tracer.jsonSpans).toMatchSnapshot();
    //   });

    //   it('should record successful tool call', async () => {
    //     await generateText({
    //       model: new MockLanguageModelV2({
    //         doGenerate: async ({}) => ({
    //           ...dummyResponseValues,
    //           content: [
    //             {
    //               type: 'tool-call',
    //               toolCallType: 'function',
    //               toolCallId: 'call-1',
    //               toolName: 'tool1',
    //               input: `{ "value": "value" }`,
    //             },
    //           ],
    //         }),
    //       }),
    //       tools: {
    //         tool1: {
    //           inputSchema: z.object({ value: z.string() }),
    //           execute: async () => 'result1',
    //         },
    //       },
    //       prompt: 'test-input',
    //       experimental_telemetry: {
    //         isEnabled: true,
    //         tracer,
    //       },
    //       _internal: {
    //         generateId: () => 'test-id',
    //         currentDate: () => new Date(0),
    //       },
    //     });

    //     expect(tracer.jsonSpans).toMatchInlineSnapshot(`
    //     [
    //       {
    //         "attributes": {
    //           "ai.model.id": "mock-model-id",
    //           "ai.model.provider": "mock-provider",
    //           "ai.operationId": "ai.generateText",
    //           "ai.prompt": "{"prompt":"test-input"}",
    //           "ai.response.finishReason": "stop",
    //           "ai.response.toolCalls": "[{"toolCallId":"call-1","toolName":"tool1","input":"{ \\"value\\": \\"value\\" }"}]",
    //           "ai.settings.maxRetries": 2,
    //           "ai.usage.completionTokens": 10,
    //           "ai.usage.promptTokens": 3,
    //           "operation.name": "ai.generateText",
    //         },
    //         "events": [],
    //         "name": "ai.generateText",
    //       },
    //       {
    //         "attributes": {
    //           "ai.model.id": "mock-model-id",
    //           "ai.model.provider": "mock-provider",
    //           "ai.operationId": "ai.generateText.doGenerate",
    //           "ai.prompt.messages": "[{"role":"user","content":[{"type":"text","text":"test-input"}]}]",
    //           "ai.prompt.toolChoice": "{"type":"auto"}",
    //           "ai.prompt.tools": [
    //             "{"type":"function","name":"tool1","inputSchema":{"$schema":"http://json-schema.org/draft-07/schema#","type":"object","properties":{"value":{"type":"string"}},"required":["value"],"additionalProperties":false}}",
    //           ],
    //           "ai.response.finishReason": "stop",
    //           "ai.response.id": "test-id",
    //           "ai.response.model": "mock-model-id",
    //           "ai.response.timestamp": "1970-01-01T00:00:00.000Z",
    //           "ai.response.toolCalls": "[{"toolCallId":"call-1","toolName":"tool1","input":"{ \\"value\\": \\"value\\" }"}]",
    //           "ai.settings.maxRetries": 2,
    //           "ai.usage.completionTokens": 10,
    //           "ai.usage.promptTokens": 3,
    //           "gen_ai.request.model": "mock-model-id",
    //           "gen_ai.response.finish_reasons": [
    //             "stop",
    //           ],
    //           "gen_ai.response.id": "test-id",
    //           "gen_ai.response.model": "mock-model-id",
    //           "gen_ai.system": "mock-provider",
    //           "gen_ai.usage.input_tokens": 3,
    //           "gen_ai.usage.output_tokens": 10,
    //           "operation.name": "ai.generateText.doGenerate",
    //         },
    //         "events": [],
    //         "name": "ai.generateText.doGenerate",
    //       },
    //       {
    //         "attributes": {
    //           "ai.operationId": "ai.toolCall",
    //           "ai.toolCall.args": "{"value":"value"}",
    //           "ai.toolCall.id": "call-1",
    //           "ai.toolCall.name": "tool1",
    //           "ai.toolCall.result": ""result1"",
    //           "operation.name": "ai.toolCall",
    //         },
    //         "events": [],
    //         "name": "ai.toolCall",
    //       },
    //     ]
    //   `);
    //   });

    //   it('should record error on tool call', async () => {
    //     await generateText({
    //       model: new MockLanguageModelV2({
    //         doGenerate: async ({}) => ({
    //           ...dummyResponseValues,
    //           content: [
    //             {
    //               type: 'tool-call',
    //               toolCallType: 'function',
    //               toolCallId: 'call-1',
    //               toolName: 'tool1',
    //               input: `{ "value": "value" }`,
    //             },
    //           ],
    //         }),
    //       }),
    //       tools: {
    //         tool1: {
    //           inputSchema: z.object({ value: z.string() }),
    //           execute: async () => {
    //             throw new Error('Tool execution failed');
    //           },
    //         },
    //       },
    //       prompt: 'test-input',
    //       experimental_telemetry: {
    //         isEnabled: true,
    //         tracer,
    //       },
    //       _internal: {
    //         generateId: () => 'test-id',
    //         currentDate: () => new Date(0),
    //       },
    //     });

    //     expect(tracer.jsonSpans).toHaveLength(3);

    //     // Check that we have the expected spans
    //     expect(tracer.jsonSpans[0].name).toBe('ai.generateText');
    //     expect(tracer.jsonSpans[1].name).toBe('ai.generateText.doGenerate');
    //     expect(tracer.jsonSpans[2].name).toBe('ai.toolCall');

    //     // Check that the tool call span has error status
    //     const toolCallSpan = tracer.jsonSpans[2];
    //     expect(toolCallSpan.status).toEqual({
    //       code: 2,
    //       message: 'Tool execution failed',
    //     });

    //     expect(toolCallSpan.events).toHaveLength(1);
    //     const exceptionEvent = toolCallSpan.events[0];
    //     expect(exceptionEvent.name).toBe('exception');
    //     expect(exceptionEvent.attributes).toMatchObject({
    //       'exception.message': 'Tool execution failed',
    //       'exception.name': 'Error',
    //     });
    //     expect(exceptionEvent.attributes?.['exception.stack']).toContain('Tool execution failed');
    //     expect(exceptionEvent.time).toEqual([0, 0]);
    //   });

    //   it('should not record telemetry inputs / outputs when disabled', async () => {
    //     await generateText({
    //       model: new MockLanguageModelV2({
    //         doGenerate: async ({}) => ({
    //           ...dummyResponseValues,
    //           content: [
    //             {
    //               type: 'tool-call',
    //               toolCallType: 'function',
    //               toolCallId: 'call-1',
    //               toolName: 'tool1',
    //               input: `{ "value": "value" }`,
    //             },
    //           ],
    //         }),
    //       }),
    //       tools: {
    //         tool1: {
    //           inputSchema: z.object({ value: z.string() }),
    //           execute: async () => 'result1',
    //         },
    //       },
    //       prompt: 'test-input',
    //       experimental_telemetry: {
    //         isEnabled: true,
    //         recordInputs: false,
    //         recordOutputs: false,
    //         tracer,
    //       },
    //       _internal: {
    //         generateId: () => 'test-id',
    //         currentDate: () => new Date(0),
    //       },
    //     });

    //     expect(tracer.jsonSpans).toMatchSnapshot();
    //   });
    // });

    // describe.todo('tool callbacks', () => {
    //   it('should invoke callbacks in the correct order', async () => {
    //     const recordedCalls: unknown[] = [];

    //     await generateText({
    //       model: new MockLanguageModelV2({
    //         doGenerate: async () => {
    //           return {
    //             ...dummyResponseValues,
    //             content: [
    //               {
    //                 type: 'tool-call',
    //                 toolCallType: 'function',
    //                 toolCallId: 'call-1',
    //                 toolName: 'test-tool',
    //                 input: `{ "value": "value" }`,
    //               },
    //             ],
    //           };
    //         },
    //       }),
    //       tools: {
    //         'test-tool': tool({
    //           inputSchema: jsonSchema<{ value: string }>({
    //             type: 'object',
    //             properties: { value: { type: 'string' } },
    //             required: ['value'],
    //             additionalProperties: false,
    //           }),
    //           onInputAvailable: options => {
    //             recordedCalls.push({ type: 'onInputAvailable', options });
    //           },
    //           onInputStart: options => {
    //             recordedCalls.push({ type: 'onInputStart', options });
    //           },
    //           onInputDelta: options => {
    //             recordedCalls.push({ type: 'onInputDelta', options });
    //           },
    //         }),
    //       },
    //       toolChoice: 'required',
    //       prompt: 'test-input',
    //     });

    //     expect(recordedCalls).toMatchInlineSnapshot(`
    //   [
    //     {
    //       "options": {
    //         "abortSignal": undefined,
    //         "input": {
    //           "value": "value",
    //         },
    //         "messages": [
    //           {
    //             "content": "test-input",
    //             "role": "user",
    //           },
    //         ],
    //         "toolCallId": "call-1",
    //       },
    //       "type": "onInputAvailable",
    //     },
    //   ]
    // `);
    //   });
    // });

    // describe.todo('tools with custom schema', () => {
    //   it('should contain tool calls', async () => {
    //     const result = await generateText({
    //       model: new MockLanguageModelV2({
    //         doGenerate: async ({ prompt, tools, toolChoice }) => {
    //           expect(tools).toStrictEqual([
    //             {
    //               type: 'function',
    //               name: 'tool1',
    //               description: undefined,
    //               inputSchema: {
    //                 additionalProperties: false,
    //                 properties: { value: { type: 'string' } },
    //                 required: ['value'],
    //                 type: 'object',
    //               },
    //               providerOptions: undefined,
    //             },
    //             {
    //               type: 'function',
    //               name: 'tool2',
    //               description: undefined,
    //               inputSchema: {
    //                 additionalProperties: false,
    //                 properties: { somethingElse: { type: 'string' } },
    //                 required: ['somethingElse'],
    //                 type: 'object',
    //               },
    //               providerOptions: undefined,
    //             },
    //           ]);

    //           expect(toolChoice).toStrictEqual({ type: 'required' });

    //           expect(prompt).toStrictEqual([
    //             {
    //               role: 'user',
    //               content: [{ type: 'text', text: 'test-input' }],
    //               providerOptions: undefined,
    //             },
    //           ]);

    //           return {
    //             ...dummyResponseValues,
    //             content: [
    //               {
    //                 type: 'tool-call',
    //                 toolCallType: 'function',
    //                 toolCallId: 'call-1',
    //                 toolName: 'tool1',
    //                 input: `{ "value": "value" }`,
    //               },
    //             ],
    //           };
    //         },
    //       }),
    //       tools: {
    //         tool1: {
    //           inputSchema: jsonSchema<{ value: string }>({
    //             type: 'object',
    //             properties: { value: { type: 'string' } },
    //             required: ['value'],
    //             additionalProperties: false,
    //           }),
    //         },
    //         // 2nd tool to show typing:
    //         tool2: {
    //           inputSchema: jsonSchema<{ somethingElse: string }>({
    //             type: 'object',
    //             properties: { somethingElse: { type: 'string' } },
    //             required: ['somethingElse'],
    //             additionalProperties: false,
    //           }),
    //         },
    //       },
    //       toolChoice: 'required',
    //       prompt: 'test-input',
    //       _internal: {
    //         generateId: () => 'test-id',
    //         currentDate: () => new Date(0),
    //       },
    //     });

    //     // test type inference
    //     if (result.toolCalls[0].toolName === 'tool1' && !result.toolCalls[0].dynamic) {
    //       assertType<string>(result.toolCalls[0].input.value);
    //     }

    //     expect(result.toolCalls).toMatchInlineSnapshot(`
    //     [
    //       {
    //         "input": {
    //           "value": "value",
    //         },
    //         "providerExecuted": undefined,
    //         "providerMetadata": undefined,
    //         "toolCallId": "call-1",
    //         "toolName": "tool1",
    //         "type": "tool-call",
    //       },
    //     ]
    //   `);
    //   });
    // });

    // describe.todo('provider-executed tools', () => {
    //   describe.todo('single provider-executed tool call and result', () => {
    //     let result: GenerateTextResult<any, any>;

    //     beforeEach(async () => {
    //       result = await generateText({
    //         model: new MockLanguageModelV2({
    //           doGenerate: async () => ({
    //             ...dummyResponseValues,
    //             content: [
    //               {
    //                 type: 'tool-call',
    //                 toolCallId: 'call-1',
    //                 toolName: 'web_search',
    //                 input: `{ "value": "value" }`,
    //                 providerExecuted: true,
    //               },
    //               {
    //                 type: 'tool-result',
    //                 toolCallId: 'call-1',
    //                 toolName: 'web_search',
    //                 result: `{ "value": "result1" }`,
    //               },
    //               {
    //                 type: 'tool-call',
    //                 toolCallId: 'call-2',
    //                 toolName: 'web_search',
    //                 input: `{ "value": "value" }`,
    //                 providerExecuted: true,
    //               },
    //               {
    //                 type: 'tool-result',
    //                 toolCallId: 'call-2',
    //                 toolName: 'web_search',
    //                 result: 'ERROR',
    //                 isError: true,
    //                 providerExecuted: true,
    //               },
    //             ],
    //           }),
    //         }),
    //         tools: {
    //           web_search: {
    //             type: 'provider-defined',
    //             id: 'test.web_search',
    //             name: 'web_search',
    //             inputSchema: z.object({ value: z.string() }),
    //             outputSchema: z.object({ value: z.string() }),
    //             args: {},
    //           },
    //         },
    //         prompt: 'test-input',
    //         stopWhen: stepCountIs(4),
    //       });
    //     });

    //     it('should include provider-executed tool calls and results in the content', async () => {
    //       expect(result.content).toMatchInlineSnapshot(`
    //       [
    //         {
    //           "input": {
    //             "value": "value",
    //           },
    //           "providerExecuted": true,
    //           "providerMetadata": undefined,
    //           "toolCallId": "call-1",
    //           "toolName": "web_search",
    //           "type": "tool-call",
    //         },
    //         {
    //           "dynamic": undefined,
    //           "input": {
    //             "value": "value",
    //           },
    //           "output": "{ "value": "result1" }",
    //           "providerExecuted": true,
    //           "toolCallId": "call-1",
    //           "toolName": "web_search",
    //           "type": "tool-result",
    //         },
    //         {
    //           "input": {
    //             "value": "value",
    //           },
    //           "providerExecuted": true,
    //           "providerMetadata": undefined,
    //           "toolCallId": "call-2",
    //           "toolName": "web_search",
    //           "type": "tool-call",
    //         },
    //         {
    //           "dynamic": undefined,
    //           "error": "ERROR",
    //           "input": {
    //             "value": "value",
    //           },
    //           "providerExecuted": true,
    //           "toolCallId": "call-2",
    //           "toolName": "web_search",
    //           "type": "tool-error",
    //         },
    //       ]
    //     `);
    //     });

    //     it('should only execute a single step', async () => {
    //       expect(result.steps.length).toBe(1);
    //     });
    //   });
    // });

    // describe.todo('options.messages', () => {
    //   it('should support models that use "this" context in supportedUrls', async () => {
    //     let supportedUrlsCalled = false;
    //     class MockLanguageModelWithImageSupport extends MockLanguageModelV2 {
    //       constructor() {
    //         super({
    //           supportedUrls() {
    //             supportedUrlsCalled = true;
    //             // Reference 'this' to verify context
    //             return this.modelId === 'mock-model-id'
    //               ? ({ 'image/*': [/^https:\/\/.*$/] } as Record<string, RegExp[]>)
    //               : {};
    //           },
    //           doGenerate: async () => ({
    //             ...dummyResponseValues,
    //             content: [{ type: 'text', text: 'Hello, world!' }],
    //           }),
    //         });
    //       }
    //     }

    //     const model = new MockLanguageModelWithImageSupport();

    //     const result = await generateText({
    //       model,
    //       messages: [
    //         {
    //           role: 'user',
    //           content: [{ type: 'image', image: 'https://example.com/test.jpg' }],
    //         },
    //       ],
    //     });

    //     expect(result.text).toStrictEqual('Hello, world!');
    //     expect(supportedUrlsCalled).toBe(true);
    //   });
    // });

    // describe.todo('options.output', () => {
    //   describe.todo('no output', () => {
    //     it('should throw error when accessing output', async () => {
    //       const result = await generateText({
    //         model: new MockLanguageModelV2({
    //           doGenerate: async () => ({
    //             ...dummyResponseValues,
    //             content: [{ type: 'text', text: `Hello, world!` }],
    //           }),
    //         }),
    //         prompt: 'prompt',
    //       });

    //       expect(() => {
    //         result.experimental_output;
    //       }).toThrow('No output specified');
    //     });
    //   });

    //   describe.todo('text output', () => {
    //     it('should forward text as output', async () => {
    //       const result = await generateText({
    //         model: new MockLanguageModelV2({
    //           doGenerate: async () => ({
    //             ...dummyResponseValues,
    //             content: [{ type: 'text', text: `Hello, world!` }],
    //           }),
    //         }),
    //         prompt: 'prompt',
    //         experimental_output: Output.text(),
    //       });

    //       expect(result.experimental_output).toStrictEqual('Hello, world!');
    //     });

    //     it('should set responseFormat to text and not change the prompt', async () => {
    //       let callOptions: LanguageModelV2CallOptions;

    //       await generateText({
    //         model: new MockLanguageModelV2({
    //           doGenerate: async args => {
    //             callOptions = args;
    //             return {
    //               ...dummyResponseValues,
    //               content: [{ type: 'text', text: `Hello, world!` }],
    //             };
    //           },
    //         }),
    //         prompt: 'prompt',
    //         experimental_output: Output.text(),
    //       });

    //       expect(callOptions!).toMatchInlineSnapshot(`
    //     {
    //       "abortSignal": undefined,
    //       "frequencyPenalty": undefined,
    //       "headers": undefined,
    //       "maxOutputTokens": undefined,
    //       "presencePenalty": undefined,
    //       "prompt": [
    //         {
    //           "content": [
    //             {
    //               "text": "prompt",
    //               "type": "text",
    //             },
    //           ],
    //           "providerOptions": undefined,
    //           "role": "user",
    //         },
    //       ],
    //       "providerOptions": undefined,
    //       "responseFormat": {
    //         "type": "text",
    //       },
    //       "seed": undefined,
    //       "stopSequences": undefined,
    //       "temperature": undefined,
    //       "toolChoice": undefined,
    //       "tools": undefined,
    //       "topK": undefined,
    //       "topP": undefined,
    //     }
    //   `);
    //     });
    //   });

    //   describe.todo('object output', () => {
    //     it('should parse the output', async () => {
    //       const result = await generateText({
    //         model: new MockLanguageModelV2({
    //           doGenerate: async () => ({
    //             ...dummyResponseValues,
    //             content: [{ type: 'text', text: `{ "value": "test-value" }` }],
    //           }),
    //         }),
    //         prompt: 'prompt',
    //         experimental_output: Output.object({
    //           schema: z.object({ value: z.string() }),
    //         }),
    //       });

    //       expect(result.experimental_output).toEqual({ value: 'test-value' });
    //     });

    //     it('should set responseFormat to json and send schema as part of the responseFormat', async () => {
    //       let callOptions: LanguageModelV2CallOptions;

    //       await generateText({
    //         model: new MockLanguageModelV2({
    //           doGenerate: async args => {
    //             callOptions = args;
    //             return {
    //               ...dummyResponseValues,
    //               content: [{ type: 'text', text: `{ "value": "test-value" }` }],
    //             };
    //           },
    //         }),
    //         prompt: 'prompt',
    //         experimental_output: Output.object({
    //           schema: z.object({ value: z.string() }),
    //         }),
    //       });

    //       expect(callOptions!).toMatchInlineSnapshot(`
    //     {
    //       "abortSignal": undefined,
    //       "frequencyPenalty": undefined,
    //       "headers": undefined,
    //       "maxOutputTokens": undefined,
    //       "presencePenalty": undefined,
    //       "prompt": [
    //         {
    //           "content": [
    //             {
    //               "text": "prompt",
    //               "type": "text",
    //             },
    //           ],
    //           "providerOptions": undefined,
    //           "role": "user",
    //         },
    //       ],
    //       "providerOptions": undefined,
    //       "responseFormat": {
    //         "schema": {
    //           "$schema": "http://json-schema.org/draft-07/schema#",
    //           "additionalProperties": false,
    //           "properties": {
    //             "value": {
    //               "type": "string",
    //             },
    //           },
    //           "required": [
    //             "value",
    //           ],
    //           "type": "object",
    //         },
    //         "type": "json",
    //       },
    //       "seed": undefined,
    //       "stopSequences": undefined,
    //       "temperature": undefined,
    //       "toolChoice": undefined,
    //       "tools": undefined,
    //       "topK": undefined,
    //       "topP": undefined,
    //     }
    //   `);
    //     });
    //   });
    // });

    // describe.todo('tool execution errors', () => {
    //   let result: GenerateTextResult<any, any>;

    //   beforeEach(async () => {
    //     result = await generateText({
    //       model: new MockLanguageModelV2({
    //         doGenerate: async () => ({
    //           ...dummyResponseValues,
    //           content: [
    //             {
    //               type: 'tool-call',
    //               toolCallType: 'function',
    //               toolCallId: 'call-1',
    //               toolName: 'tool1',
    //               input: `{ "value": "value" }`,
    //             },
    //           ],
    //         }),
    //       }),
    //       tools: {
    //         tool1: {
    //           inputSchema: z.object({ value: z.string() }),
    //           execute: async () => {
    //             throw new Error('test error');
    //           },
    //         },
    //       },
    //       prompt: 'test-input',
    //     });
    //   });

    //   it('should add tool error part to the content', async () => {
    //     expect(result.content).toMatchInlineSnapshot(`
    //     [
    //       {
    //         "input": {
    //           "value": "value",
    //         },
    //         "providerExecuted": undefined,
    //         "providerMetadata": undefined,
    //         "toolCallId": "call-1",
    //         "toolName": "tool1",
    //         "type": "tool-call",
    //       },
    //       {
    //         "dynamic": false,
    //         "error": [Error: test error],
    //         "input": {
    //           "value": "value",
    //         },
    //         "toolCallId": "call-1",
    //         "toolName": "tool1",
    //         "type": "tool-error",
    //       },
    //     ]
    //   `);
    //   });

    //   it('should include error result in response messages', async () => {
    //     expect(result.response.messages).toMatchInlineSnapshot(`
    //     [
    //       {
    //         "content": [
    //           {
    //             "input": {
    //               "value": "value",
    //             },
    //             "providerExecuted": undefined,
    //             "providerOptions": undefined,
    //             "toolCallId": "call-1",
    //             "toolName": "tool1",
    //             "type": "tool-call",
    //           },
    //         ],
    //         "role": "assistant",
    //       },
    //       {
    //         "content": [
    //           {
    //             "output": {
    //               "type": "error-text",
    //               "value": "test error",
    //             },
    //             "toolCallId": "call-1",
    //             "toolName": "tool1",
    //             "type": "tool-result",
    //           },
    //         ],
    //         "role": "tool",
    //       },
    //     ]
    //   `);
    //   });
    // });

    // describe.todo('provider-executed tools', () => {
    //   it('should not call execute for provider-executed tool calls', async () => {
    //     let toolExecuted = false;

    //     const result = await generateText({
    //       model: new MockLanguageModelV2({
    //         doGenerate: async () => ({
    //           ...dummyResponseValues,
    //           content: [
    //             {
    //               type: 'tool-call',
    //               toolCallType: 'function',
    //               toolCallId: 'call-1',
    //               toolName: 'providerTool',
    //               input: `{ "value": "test" }`,
    //               providerExecuted: true,
    //             },
    //             {
    //               type: 'tool-result',
    //               toolCallId: 'call-1',
    //               toolName: 'providerTool',
    //               providerExecuted: true,
    //               result: { example: 'example' },
    //             },
    //           ],
    //           finishReason: 'stop',
    //         }),
    //       }),
    //       tools: {
    //         providerTool: {
    //           inputSchema: z.object({ value: z.string() }),
    //           execute: async ({ value }) => {
    //             toolExecuted = true;
    //             return `${value}-should-not-execute`;
    //           },
    //         },
    //       },
    //       prompt: 'test-input',
    //     });

    //     // tool should not be executed by client
    //     expect(toolExecuted).toBe(false);

    //     // tool call should still be included in content
    //     expect(result.content).toMatchInlineSnapshot(`
    //     [
    //       {
    //         "input": {
    //           "value": "test",
    //         },
    //         "providerExecuted": true,
    //         "providerMetadata": undefined,
    //         "toolCallId": "call-1",
    //         "toolName": "providerTool",
    //         "type": "tool-call",
    //       },
    //       {
    //         "dynamic": undefined,
    //         "input": {
    //           "value": "test",
    //         },
    //         "output": {
    //           "example": "example",
    //         },
    //         "providerExecuted": true,
    //         "toolCallId": "call-1",
    //         "toolName": "providerTool",
    //         "type": "tool-result",
    //       },
    //     ]
    //   `);

    //     // tool results should include the result from the provider
    //     expect(result.toolResults).toMatchInlineSnapshot(`
    //     [
    //       {
    //         "dynamic": undefined,
    //         "input": {
    //           "value": "test",
    //         },
    //         "output": {
    //           "example": "example",
    //         },
    //         "providerExecuted": true,
    //         "toolCallId": "call-1",
    //         "toolName": "providerTool",
    //         "type": "tool-result",
    //       },
    //     ]
    //   `);
    //   });
    // });

    // describe.todo('dynamic tools', () => {
    //   it('should execute dynamic tools', async () => {
    //     let toolExecuted = false;

    //     const result = await generateText({
    //       model: new MockLanguageModelV2({
    //         doGenerate: async () => ({
    //           ...dummyResponseValues,
    //           content: [
    //             {
    //               type: 'tool-call',
    //               toolCallType: 'function',
    //               toolCallId: 'call-1',
    //               toolName: 'dynamicTool',
    //               input: `{ "value": "test" }`,
    //             },
    //           ],
    //           finishReason: 'tool-calls',
    //         }),
    //       }),
    //       tools: {
    //         dynamicTool: dynamicTool({
    //           inputSchema: z.object({ value: z.string() }),
    //           execute: async () => {
    //             toolExecuted = true;
    //             return { value: 'test-result' };
    //           },
    //         }),
    //       },
    //       prompt: 'test-input',
    //     });

    //     // tool should be executed by client
    //     expect(toolExecuted).toBe(true);

    //     // tool call should be included in content
    //     expect(result.content).toMatchInlineSnapshot(`
    //     [
    //       {
    //         "dynamic": true,
    //         "input": {
    //           "value": "test",
    //         },
    //         "providerExecuted": undefined,
    //         "providerMetadata": undefined,
    //         "toolCallId": "call-1",
    //         "toolName": "dynamicTool",
    //         "type": "tool-call",
    //       },
    //       {
    //         "dynamic": true,
    //         "input": {
    //           "value": "test",
    //         },
    //         "output": {
    //           "value": "test-result",
    //         },
    //         "toolCallId": "call-1",
    //         "toolName": "dynamicTool",
    //         "type": "tool-result",
    //       },
    //     ]
    //   `);
    //   });
    // });
  });
}<|MERGE_RESOLUTION|>--- conflicted
+++ resolved
@@ -1,10 +1,6 @@
 import type { LanguageModelV2StreamPart, SharedV2ProviderMetadata } from '@ai-sdk/provider-v5';
 import type { generateText as generateText5 } from 'ai-v5';
-<<<<<<< HEAD
-import { convertArrayToAsyncIterable, convertArrayToReadableStream, mockId, MockLanguageModelV2 } from 'ai-v5/test';
-=======
 import { convertArrayToReadableStream, mockId, MockLanguageModelV2 } from 'ai-v5/test';
->>>>>>> 5c02bc0f
 import { assertType, describe, expect, it } from 'vitest';
 import z from 'zod';
 import { MessageList } from '../../agent/message-list';
@@ -291,39 +287,37 @@
         }),
       });
 
-<<<<<<< HEAD
-    // TODO: include `sources` in step result
-    // generateText uses a default StepResult class than streaming does
-    // https://github.com/vercel/ai/blob/53569b8e0e5c958db0186009b83ce941a5bc91c1/packages/ai/src/generate-text/generate-text.ts#L540
-    it('should contain sources', async () => {
-      const result = await generateText({
-        model: modelWithSources,
-        messageList: new MessageList().add(`prompt`, `input`),
-        _internal: {
-          generateId: mockId({ prefix: 'id' }),
-          currentDate: () => new Date(0),
-        },
+      // TODO: include `sources` in step result
+      // generateText uses a default StepResult class than streaming does
+      // https://github.com/vercel/ai/blob/53569b8e0e5c958db0186009b83ce941a5bc91c1/packages/ai/src/generate-text/generate-text.ts#L540
+      it('should contain sources', async () => {
+        const result = await generateText({
+          model: modelWithSources,
+          messageList: new MessageList().add(`prompt`, `input`),
+          _internal: {
+            generateId: mockId({ prefix: 'id' }),
+            currentDate: () => new Date(0),
+          },
+        });
+        expect(result.steps).toMatchSnapshot();
       });
-      expect(result.steps).toMatchSnapshot();
-    });
-
-    //   // TODO: include `files` in step result
-    //   // generateText uses a defaurt StepResult class than streaming does
-    //   // https://github.com/vercel/ai/blob/53569b8e0e5c958db0186009b83ce941a5bc91c1/packages/ai/src/generate-text/generate-text.ts#L540
-    it('should contain files', async () => {
-      const result = await generateText({
-        model: modelWithFiles,
-        messageList: new MessageList().add(`prompt`, `input`),
-        _internal: {
-          generateId: mockId({ prefix: 'id' }),
-          currentDate: () => new Date(0),
-        },
+
+      //   // TODO: include `files` in step result
+      //   // generateText uses a defaurt StepResult class than streaming does
+      //   // https://github.com/vercel/ai/blob/53569b8e0e5c958db0186009b83ce941a5bc91c1/packages/ai/src/generate-text/generate-text.ts#L540
+      it('should contain files', async () => {
+        const result = await generateText({
+          model: modelWithFiles,
+          messageList: new MessageList().add(`prompt`, `input`),
+          _internal: {
+            generateId: mockId({ prefix: 'id' }),
+            currentDate: () => new Date(0),
+          },
+        });
+
+        expect(result.steps).toMatchSnapshot();
       });
-
-      expect(result.steps).toMatchSnapshot();
-    });
-    // });
-=======
+      // });
       it.todo('should add the reasoning from the model response to the step result', async () => {
         const result = await generateText({
           model: modelWithReasoning,
@@ -336,36 +330,7 @@
 
         expect(result.steps).toMatchSnapshot();
       });
-
-      it.todo('should contain sources', async () => {
-        const result = await generateText({
-          model: modelWithSources,
-          messageList: new MessageList(),
-          _internal: {
-            generateId: mockId({ prefix: 'id' }),
-            currentDate: () => new Date(0),
-          },
-        });
-        expect(result.steps).toMatchSnapshot();
-      });
-
-      // TODO: include `files` in step result
-      // generateText uses a defaurt StepResult class than streaming does
-      // https://github.com/vercel/ai/blob/53569b8e0e5c958db0186009b83ce941a5bc91c1/packages/ai/src/generate-text/generate-text.ts#L540
-      it.todo('should contain files', async () => {
-        const result = await generateText({
-          model: modelWithFiles,
-          messageList: new MessageList(),
-          _internal: {
-            generateId: mockId({ prefix: 'id' }),
-            currentDate: () => new Date(0),
-          },
-        });
-
-        expect(result.steps).toMatchSnapshot();
-      });
     });
->>>>>>> 5c02bc0f
 
     describe('result.toolCalls', () => {
       it('should contain tool calls', async () => {
