import { fail } from 'assert';
import {
  convertArrayToReadableStream,
  convertAsyncIterableToArray,
  convertReadableStreamToArray,
} from '@ai-sdk/provider-utils-v5/test';
import type { LanguageModelV2CallWarning, LanguageModelV2StreamPart } from '@ai-sdk/provider-v5';
import { jsonSchema, NoObjectGeneratedError, pipeTextStreamToResponse } from 'ai-v5';
import type { FinishReason, LanguageModelResponseMetadata, LanguageModelUsage } from 'ai-v5';
import { MockLanguageModelV2 } from 'ai-v5/test';
import { assert, beforeEach, describe, expect, it, vi } from 'vitest';
import z from 'zod';
import { MessageList } from '../../agent/message-list';
import type { loop } from '../loop';
import { createMockServerResponse } from './mock-server-response';
import { mockDate, testUsage } from './utils';
import { MastraError } from '../../error';

function createTestModels({
  warnings = [],
  stream = convertArrayToReadableStream([
    {
      type: 'stream-start',
      warnings,
    },
    {
      type: 'response-metadata',
      id: 'id-0',
      modelId: 'mock-model-id',
      timestamp: new Date(0),
    },
    { type: 'text-start', id: '1' },
    { type: 'text-delta', id: '1', delta: '{ ' },
    { type: 'text-delta', id: '1', delta: '"content": ' },
    { type: 'text-delta', id: '1', delta: `"Hello, ` },
    { type: 'text-delta', id: '1', delta: `world` },
    { type: 'text-delta', id: '1', delta: `!"` },
    { type: 'text-delta', id: '1', delta: ' }' },
    { type: 'text-end', id: '1' },
    {
      type: 'finish',
      finishReason: 'stop',
      usage: testUsage,
      providerMetadata: {
        testProvider: {
          testKey: 'testValue',
        },
      },
    },
  ]),
  request = undefined,
  response = undefined,
}: {
  stream?: ReadableStream<LanguageModelV2StreamPart>;
  request?: { body: string };
  response?: { headers: Record<string, string> };
  warnings?: LanguageModelV2CallWarning[];
} = {}) {
  return [
    {
      maxRetries: 0,
      id: 'test-model',
      model: new MockLanguageModelV2({
        doStream: async () => ({ stream, request, response, warnings }),
      }),
    },
  ];
}

export function verifyNoObjectGeneratedError(
  error: unknown,
  expected: {
    message: string;
    response: LanguageModelResponseMetadata & {
      body?: string;
    };
    usage: LanguageModelUsage;
    finishReason: FinishReason;
  },
) {
  expect(NoObjectGeneratedError.isInstance(error)).toBeTruthy();
  const noObjectGeneratedError = error as NoObjectGeneratedError;
  expect(noObjectGeneratedError.message).toEqual(expected.message);
  expect(noObjectGeneratedError.response).toEqual(expected.response);
  expect(noObjectGeneratedError.usage).toEqual(expected.usage);
  expect(noObjectGeneratedError.finishReason).toEqual(expected.finishReason);
}

export function streamObjectTests({ loopFn, runId }: { loopFn: typeof loop; runId: string }) {
  describe('loopFn', () => {
    describe('result.object auto consume promise', () => {
      it('should resolve object promise without manual stream consumption', async () => {
        const result = loopFn({
          runId,
          models: createTestModels(),
          output: z.object({ content: z.string() }),
          messageList: new MessageList(),
        });

        // Test that we can await result.object directly without consuming any stream
        // This would hang forever without auto-consume
        const obj = await result.object;

        expect(obj).toStrictEqual({
          content: 'Hello, world!',
        });
      });

      it('should work with array schemas too', async () => {
        const result = loopFn({
          runId,
          models: createTestModels({
            stream: convertArrayToReadableStream([
              { type: 'text-start', id: '1' },
              { type: 'text-delta', id: '1', delta: '{"elements":[{"content":"Hello, world!"}]}' },
              { type: 'text-end', id: '1' },
              {
                type: 'finish',
                finishReason: 'stop',
                usage: testUsage,
              },
            ]),
          }),
          output: z.array(z.object({ content: z.string() })),
          messageList: new MessageList(),
        });

        // Test that auto-consume works for arrays too
        const obj = await result.object;

        expect(obj).toStrictEqual([{ content: 'Hello, world!' }]);
      });

      it('should still work when stream is manually consumed first', async () => {
        const result = loopFn({
          runId,
          models: createTestModels(),
          output: z.object({ content: z.string() }),
          messageList: new MessageList(),
        });

        // Manually consume stream first (existing pattern)
        void convertAsyncIterableToArray(result.objectStream);

        // Then await object - should still work
        const obj = await result.object;

        expect(obj).toStrictEqual({
          content: 'Hello, world!',
        });
      });
    });

    describe('output = "object"', () => {
      describe('result.objectStream', () => {
        it('should send object deltas', async () => {
          const mockModel = createTestModels();
          const messageList = new MessageList();
          const result = loopFn({
            runId,
            models: mockModel,
            messageList,
            output: z.object({ content: z.string() }),
          });

          expect(await convertAsyncIterableToArray(result.objectStream)).toMatchInlineSnapshot(`
            [
              {},
              {
                "content": "Hello, ",
              },
              {
                "content": "Hello, world",
              },
              {
                "content": "Hello, world!",
              },
            ]
          `);

          // TODO: responseFormat disabled in favor of json schema in system prompt
          // expect(mockModel[0]?.model?.doStreamCalls?.[0]?.responseFormat).toMatchInlineSnapshot(`
          //   {
          //     "schema": {
          //       "$schema": "http://json-schema.org/draft-07/schema#",
          //       "additionalProperties": false,
          //       "properties": {
          //         "content": {
          //           "type": "string",
          //         },
          //       },
          //       "required": [
          //         "content",
          //       ],
          //       "type": "object",
          //     },
          //     "type": "json",
          //   }
          // `);
        });

        it('should use name and description', async () => {
          const models = createTestModels();
          const result = loopFn({
            runId,
            models,
            output: z.object({ content: z.string() }),
            messageList: new MessageList(),
          });

          expect(await convertAsyncIterableToArray(result.objectStream)).toMatchInlineSnapshot(`
          [
            {},
            {
              "content": "Hello, ",
            },
            {
              "content": "Hello, world",
            },
            {
              "content": "Hello, world!",
            },
          ]
        `);
          expect(models[0]?.model?.doStreamCalls?.[0]?.prompt).toMatchInlineSnapshot(`
            [
              {
                "content": "JSON schema:
            {"type":"object","properties":{"content":{"type":"string"}},"required":["content"],"additionalProperties":false,"$schema":"http://json-schema.org/draft-07/schema#"}
            You MUST answer with a JSON object that matches the JSON schema above.",
                "role": "system",
              },
              {
                "content": [
                  {
                    "text": ".",
                    "type": "text",
                  },
                ],
                "providerOptions": undefined,
                "role": "user",
              },
            ]
          `);

          // TODO: responseFormat disabled in favor of json schema in system prompt
          // expect(models[0]?.model?.doStreamCalls?.[0]?.responseFormat).toMatchInlineSnapshot(`
          //   {
          //     "schema": {
          //       "$schema": "http://json-schema.org/draft-07/schema#",
          //       "additionalProperties": false,
          //       "properties": {
          //         "content": {
          //           "type": "string",
          //         },
          //       },
          //       "required": [
          //         "content",
          //       ],
          //       "type": "object",
          //     },
          //     "type": "json",
          //   }
          // `);
        });

        it('should suppress error in partialObjectStream', async () => {
          const result = loopFn({
            runId,
            models: [
              {
                id: 'test-model',
                maxRetries: 0,
                model: new MockLanguageModelV2({
                  doStream: async () => {
                    throw new Error('test error');
                  },
                }),
              },
            ],
            output: z.object({ content: z.string() }),
            messageList: new MessageList(),
            options: {
              onError: () => {},
            },
          });

          expect(await convertAsyncIterableToArray(result.objectStream)).toStrictEqual([]);
        });

        it('should invoke onError callback with Error', async () => {
          const errors: Array<{ error: unknown }> = [];

          const output = loopFn({
            runId,
            models: [
              {
                id: 'test-model',
                maxRetries: 0,
                model: new MockLanguageModelV2({
                  doStream: async () => {
                    throw new Error('test error');
                  },
                }),
              },
            ],
            output: z.object({ content: z.string() }),
            messageList: new MessageList(),
            options: {
              onError(event) {
                errors.push(event);
              },
            },
          });

          // consume stream
          await output.consumeStream();

          expect(errors).toStrictEqual([{ error: new Error('test error') }]);
        });
      });

      // TODO: aisdkv5 streamObject result.fullStream does not have start events, and for some reason has slightly different formats for text deltas
      // TODO: should we support this?
      describe('result.fullStream', () => {
        it.todo('should send full stream data', async () => {
          const result = loopFn({
            runId,
            models: createTestModels(),
            output: z.object({ content: z.string() }),
            messageList: new MessageList(),
          });

          const data = await convertAsyncIterableToArray(result.aisdk.v5.fullStream);

          expect(data).toMatchInlineSnapshot(`[
  {
    "object": {},
    "type": "object",
  },
  {
    "textDelta": "{ ",
    "type": "text-delta",
  },
  {
    "object": {
      "content": "Hello, ",
    },
    "type": "object",
  },
  {
    "textDelta": ""content": "Hello, ",
    "type": "text-delta",
  },
  {
    "object": {
      "content": "Hello, world",
    },
    "type": "object",
  },
  {
    "textDelta": "world",
    "type": "text-delta",
  },
  {
    "object": {
      "content": "Hello, world!",
    },
    "type": "object",
  },
  {
    "textDelta": "!"",
    "type": "text-delta",
  },
  {
    "textDelta": " }",
    "type": "text-delta",
  },
  {
    "finishReason": "stop",
    "logprobs": [
      {
        "logprob": 1,
        "token": "-",
        "topLogprobs": [],
      },
    ],
    "response": {
      "id": "id-0",
      "modelId": "mock-model-id",
      "modelProvider": "mock-provider",
      "modelVersion": "v2",
      "timestamp": 1970-01-01T00:00:00.000Z,
    },
    "type": "finish",
    "usage": {
      "completionTokens": 10,
      "promptTokens": 2,
      "totalTokens": 12,
    },
  },
]`);
        });
      });

      describe('result.textStream', () => {
        it('should send text stream', async () => {
          const result = loopFn({
            runId,
            models: createTestModels(),
            output: z.object({ content: z.string() }),
            messageList: new MessageList(),
          });

          // aisdk
          assert.deepStrictEqual(await convertAsyncIterableToArray(result.aisdk.v5.textStream), [
            '{ ',
            '"content": ',
            '"Hello, ',
            'world',
            '!"',
            ' }',
          ]);
          // mastra
          assert.deepStrictEqual(await convertAsyncIterableToArray(result.textStream), [
            '{ ',
            '"content": ',
            '"Hello, ',
            'world',
            '!"',
            ' }',
          ]);
        });
      });

      describe('result.toTextStreamResponse', () => {
        it('should create a Response with a text stream', async () => {
          const result = loopFn({
            runId,
            models: createTestModels(),
            output: z.object({ content: z.string() }),
            messageList: new MessageList(),
          });

          const response = result.aisdk.v5.toTextStreamResponse();

          assert.strictEqual(response.status, 200);
          assert.strictEqual(response.headers.get('Content-Type'), 'text/plain; charset=utf-8');

          assert.deepStrictEqual(
            await convertReadableStreamToArray(response.body!.pipeThrough(new TextDecoderStream())),
            ['{ ', '"content": ', '"Hello, ', 'world', '!"', ' }'],
          );
          // for some reason the original test expected '"content": "Hello, ', to be in one chunk
          // assert.deepStrictEqual(
          //   await convertReadableStreamToArray(response.body!.pipeThrough(new TextDecoderStream())),
          //   ['{ ', '"content": "Hello, ', 'world', '!"', ' }'],
          // );
        });
      });

      describe('result.pipeTextStreamToResponse', async () => {
        it('should write text deltas to a Node.js response-like object', async () => {
          vi.useRealTimers();
          const mockResponse = createMockServerResponse();

          const result = loopFn({
            models: createTestModels(),
            output: z.object({ content: z.string() }),
            messageList: new MessageList(),
          });

          pipeTextStreamToResponse({
            response: mockResponse,
            // @ts-ignore
            textStream: result.textStream,
          });

          await mockResponse.waitForEnd();

          expect(mockResponse.statusCode).toBe(200);
          expect(mockResponse.headers).toMatchInlineSnapshot(`
          {
            "content-type": "text/plain; charset=utf-8",
          }
        `);
          expect(mockResponse.getDecodedChunks()).toMatchInlineSnapshot(`
            [
              "{ ",
              ""content": ",
              ""Hello, ",
              "world",
              "!"",
              " }",
            ]
          `);
          vi.useFakeTimers();
          vi.setSystemTime(mockDate);
        });
      });

      describe('result.usage', () => {
        it('should resolve with token usage', async () => {
          const result = loopFn({
            models: createTestModels({
              stream: convertArrayToReadableStream([
                { type: 'text-start', id: '1' },
                {
                  type: 'text-delta',
                  id: '1',
                  delta: '{ "content": "Hello, world!" }',
                },
                { type: 'text-end', id: '1' },
                { type: 'finish', finishReason: 'stop', usage: testUsage },
              ]),
            }),
            output: z.object({ content: z.string() }),
            messageList: new MessageList(),
          });

          // consume stream (runs in parallel)
          // void convertAsyncIterableToArray(result.aisdk.v5.objectStream);
          // expect(await result.usage).toMatchInlineSnapshot(expectedOutput);
          await convertAsyncIterableToArray(result.aisdk.v5.objectStream);
          expect(await result.usage).toMatchInlineSnapshot(`
            {
              "inputTokens": 3,
              "outputTokens": 10,
              "totalTokens": 13,
            }
          `);
        });
      });

      describe('result.providerMetadata', () => {
        it('should resolve with provider metadata', async () => {
          const result = loopFn({
            models: createTestModels({
              stream: convertArrayToReadableStream([
                { type: 'text-start', id: '1' },
                {
                  type: 'text-delta',
                  id: '1',
                  delta: '{ "content": "Hello, world!" }',
                },
                { type: 'text-end', id: '1' },
                {
                  type: 'finish',
                  finishReason: 'stop',
                  usage: testUsage,
                  providerMetadata: {
                    testProvider: { testKey: 'testValue' },
                  },
                },
              ]),
            }),
            output: z.object({ content: z.string() }),
            messageList: new MessageList(),
          });

          // consume stream (runs in parallel)
          // void convertAsyncIterableToArray(result.aisdk.v5.objectStream);
          // expect(await result.providerMetadata).toStrictEqual({
          //   testProvider: { testKey: 'testValue' },
          // });
          await convertAsyncIterableToArray(result.aisdk.v5.objectStream);
          expect(await result.providerMetadata).toStrictEqual({
            testProvider: { testKey: 'testValue' },
          });
        });
      });

      describe('result.response', () => {
        it('should resolve with response information', async () => {
          const result = loopFn({
            models: createTestModels({
              stream: convertArrayToReadableStream([
                {
                  type: 'response-metadata',
                  id: 'id-0',
                  modelId: 'mock-model-id',
                  timestamp: new Date(0),
                },
                { type: 'text-start', id: '1' },
                {
                  type: 'text-delta',
                  id: '1',
                  delta: '{"content": "Hello, world!"}',
                },
                { type: 'text-end', id: '1' },
                {
                  type: 'finish',
                  finishReason: 'stop',
                  usage: testUsage,
                },
              ]),
              response: { headers: { call: '2' } },
            }),
            output: z.object({ content: z.string() }),
            messageList: new MessageList(),
          });

          // consume stream (runs in parallel)
          // void convertAsyncIterableToArray(result.aisdk.v5.objectStream);
          // expect(await result.response).toStrictEqual({
          //   id: 'id-0',
          //   modelId: 'mock-model-id',
          //   timestamp: new Date(0),
          //   headers: { call: '2' },
          // });

          const expectedResponse = {
            id: 'id-0',
            modelId: 'mock-model-id',
            timestamp: new Date(0),
            headers: { call: '2' },
            // TODO: result.response contains messages array but didnt in v5
            messages: [
              {
                content: [
                  {
                    text: '{"content": "Hello, world!"}',
                    type: 'text',
                  },
                ],
                role: 'assistant',
              },
            ],
            uiMessages: [
              {
                id: expect.any(String),
                metadata: {
                  __originalContent: '{"content": "Hello, world!"}',
                  createdAt: expect.any(Date),
                },
                parts: [
                  {
                    text: '{"content": "Hello, world!"}',
                    type: 'text',
                  },
                ],
                role: 'assistant',
              },
            ],
          };

          await convertAsyncIterableToArray(result.aisdk.v5.objectStream);
          expect(await result.aisdk.v5.response).toStrictEqual(expectedResponse);

          await convertAsyncIterableToArray(result.objectStream);
          expect(await result.response).toStrictEqual(expectedResponse);
        });
      });

      describe('result.request', () => {
        it('should contain request information', async () => {
          const result = loopFn({
            models: [
              {
                id: 'test-model',
                maxRetries: 0,
                model: new MockLanguageModelV2({
                  doStream: async () => ({
                    stream: convertArrayToReadableStream([
                      {
                        type: 'response-metadata',
                        id: 'id-0',
                        modelId: 'mock-model-id',
                        timestamp: new Date(0),
                      },
                      { type: 'text-start', id: '1' },
                      {
                        type: 'text-delta',
                        id: '1',
                        delta: '{"content": "Hello, world!"}',
                      },
                      { type: 'text-end', id: '1' },
                      {
                        type: 'finish',
                        finishReason: 'stop',
                        usage: testUsage,
                      },
                    ]),
                    request: { body: 'test body' },
                  }),
                }),
              },
            ],
            output: z.object({ content: z.string() }),
            messageList: new MessageList(),
          });

          // TODO: This shouldn't need to be awaited if result.request is a delayed promise
          // consume stream (runs in parallel)
          // void convertAsyncIterableToArray(result.aisdk.v5.objectStream);
          await convertAsyncIterableToArray(result.aisdk.v5.objectStream);
          // currently not a delayed promise
          expect(await result.request).toStrictEqual({
            body: 'test body',
          });
        });
      });

      describe('result.object', () => {
        it('should resolve with typed object', async () => {
          const result = loopFn({
            runId,
            models: [
              {
                id: 'test-model',
                maxRetries: 0,
                model: new MockLanguageModelV2({
                  doStream: async () => ({
                    stream: convertArrayToReadableStream([
                      { type: 'text-start', id: '1' },
                      { type: 'text-delta', id: '1', delta: '{ ' },
                      { type: 'text-delta', id: '1', delta: '"content": ' },
                      { type: 'text-delta', id: '1', delta: `"Hello, ` },
                      { type: 'text-delta', id: '1', delta: `world` },
                      { type: 'text-delta', id: '1', delta: `!"` },
                      { type: 'text-delta', id: '1', delta: ' }' },
                      { type: 'text-end', id: '1' },
                      {
                        type: 'finish',
                        finishReason: 'stop',
                        usage: testUsage,
                      },
                    ]),
                  }),
                }),
              },
            ],
            output: z.object({ content: z.string() }),
            messageList: new MessageList(),
          });

          // consume stream (runs in parallel)
          void convertAsyncIterableToArray(result.objectStream);

          assert.deepStrictEqual(await result.object, {
            content: 'Hello, world!',
          });
        });

        it('should reject object promise when the streamed object does not match the schema', async () => {
          const result = loopFn({
            runId,
            models: [
              {
                id: 'test-model',
                maxRetries: 0,
                model: new MockLanguageModelV2({
                  doStream: async () => ({
                    stream: convertArrayToReadableStream([
                      { type: 'text-start', id: '1' },
                      { type: 'text-delta', id: '1', delta: '{ ' },
                      { type: 'text-delta', id: '1', delta: '"invalid": ' },
                      { type: 'text-delta', id: '1', delta: `"Hello, ` },
                      { type: 'text-delta', id: '1', delta: `world` },
                      { type: 'text-delta', id: '1', delta: `!"` },
                      { type: 'text-delta', id: '1', delta: ' }' },
                      { type: 'text-end', id: '1' },
                      {
                        type: 'finish',
                        finishReason: 'stop',
                        usage: testUsage,
                      },
                    ]),
                  }),
                }),
              },
            ],
            output: z.object({ content: z.string() }),
            messageList: new MessageList(),
          });

          // consume stream (runs in parallel)
          void convertAsyncIterableToArray(result.objectStream);
          // Expect the promise to be rejected with a validation error
          await expect(result.object).rejects.toThrow('Type validation failed: Value: {"invalid":"Hello, world!"}.');
        });

        it('should not lead to unhandled promise rejections when the streamed object does not match the schema', async () => {
          const result = loopFn({
            runId,
            models: [
              {
                id: 'test-model',
                maxRetries: 0,
                model: new MockLanguageModelV2({
                  doStream: async () => ({
                    stream: convertArrayToReadableStream([
                      { type: 'text-start', id: '1' },
                      { type: 'text-delta', id: '1', delta: '{ ' },
                      { type: 'text-delta', id: '1', delta: '"invalid": ' },
                      { type: 'text-delta', id: '1', delta: `"Hello, ` },
                      { type: 'text-delta', id: '1', delta: `world` },
                      { type: 'text-delta', id: '1', delta: `!"` },
                      { type: 'text-delta', id: '1', delta: ' }' },
                      { type: 'text-end', id: '1' },
                      {
                        type: 'finish',
                        finishReason: 'stop',
                        usage: testUsage,
                      },
                    ]),
                  }),
                }),
              },
            ],
            output: z.object({ content: z.string() }),
            messageList: new MessageList(),
          });

          // consume stream (runs in parallel)
          void convertAsyncIterableToArray(result.objectStream);

          // unhandled promise rejection should not be thrown (Vitest does this automatically)
        });
      });

      describe('result.finishReason', () => {
        it('should resolve with finish reason', async () => {
          const result = loopFn({
            models: [
              {
                id: 'test-model',
                maxRetries: 0,
                model: new MockLanguageModelV2({
                  doStream: async () => ({
                    stream: convertArrayToReadableStream([
                      { type: 'text-start', id: '1' },
                      { type: 'text-delta', id: '1', delta: '{ ' },
                      { type: 'text-delta', id: '1', delta: '"content": ' },
                      { type: 'text-delta', id: '1', delta: `"Hello, ` },
                      { type: 'text-delta', id: '1', delta: `world` },
                      { type: 'text-delta', id: '1', delta: `!"` },
                      { type: 'text-delta', id: '1', delta: ' }' },
                      { type: 'text-end', id: '1' },
                      {
                        type: 'finish',
                        finishReason: 'stop',
                        usage: testUsage,
                      },
                    ]),
                  }),
                }),
              },
            ],
            output: z.object({ content: z.string() }),
            messageList: new MessageList(),
          });

          // Now finishReason is a delayed promise that auto-consumes
          expect(await result.finishReason).toStrictEqual('stop');
        });
      });

      describe('options.onFinish', () => {
        it('should be called when a valid object is generated', async () => {
          let result: any;
          const { objectStream } = loopFn({
            models: [
              {
                id: 'test-model',
                maxRetries: 0,
                model: new MockLanguageModelV2({
                  doStream: async () => ({
                    stream: convertArrayToReadableStream([
                      {
                        type: 'response-metadata',
                        id: 'id-0',
                        modelId: 'mock-model-id',
                        timestamp: new Date(0),
                      },
                      { type: 'text-start', id: '1' },
                      {
                        type: 'text-delta',
                        id: '1',
                        delta: '{ "content": "Hello, world!" }',
                      },
                      { type: 'text-end', id: '1' },
                      {
                        type: 'finish',
                        finishReason: 'stop',
                        usage: testUsage,
                        providerMetadata: {
                          testProvider: { testKey: 'testValue' },
                        },
                      },
                    ]),
                  }),
                }),
              },
            ],
            output: z.object({ content: z.string() }),
            options: {
              onFinish: async event => {
                result = event;
              },
            },
            _internal: { generateId: () => '1234', currentDate: () => new Date(0), now: () => 0 },
            messageList: new MessageList(),
          });
          // consume stream
          await convertAsyncIterableToArray(objectStream);
          expect(result!).toMatchInlineSnapshot(`
            {
              "content": [
                {
                  "text": "{ "content": "Hello, world!" }",
                  "type": "text",
                },
              ],
              "dynamicToolCalls": [],
              "dynamicToolResults": [],
              "error": undefined,
              "files": [],
              "finishReason": "stop",
              "model": {
                "modelId": "mock-model-id",
                "provider": "mock-provider",
                "version": "v2",
              },
              "object": {
                "content": "Hello, world!",
              },
              "providerMetadata": {
                "testProvider": {
                  "testKey": "testValue",
                },
              },
              "reasoning": [],
              "reasoningText": undefined,
              "request": {},
              "response": {
                "headers": undefined,
                "id": "id-0",
                "messages": [
                  {
                    "content": [
                      {
                        "text": "{ "content": "Hello, world!" }",
                        "type": "text",
                      },
                    ],
                    "role": "assistant",
                  },
                ],
                "modelId": "mock-model-id",
                "timestamp": 1970-01-01T00:00:00.000Z,
                "uiMessages": [
                  {
                    "id": "1234",
                    "metadata": {
                      "__originalContent": "{ "content": "Hello, world!" }",
                      "createdAt": 2024-01-01T00:00:00.000Z,
                    },
                    "parts": [
                      {
                        "text": "{ "content": "Hello, world!" }",
                        "type": "text",
                      },
                    ],
                    "role": "assistant",
                  },
                ],
              },
              "sources": [],
              "staticToolCalls": [],
              "staticToolResults": [],
              "steps": [
                {
                  "content": [
                    {
                      "text": "{ "content": "Hello, world!" }",
                      "type": "text",
                    },
                  ],
                  "dynamicToolCalls": [],
                  "dynamicToolResults": [],
                  "files": [],
                  "finishReason": "stop",
                  "providerMetadata": {
                    "testProvider": {
                      "testKey": "testValue",
                    },
                  },
                  "reasoning": [],
                  "reasoningText": "",
                  "request": {},
                  "response": {
                    "headers": undefined,
                    "id": "id-0",
                    "messages": [
                      {
                        "content": [
                          {
                            "text": "{ "content": "Hello, world!" }",
                            "type": "text",
                          },
                        ],
                        "role": "assistant",
                      },
                    ],
                    "modelId": "mock-model-id",
                    "timestamp": 1970-01-01T00:00:00.000Z,
                    "uiMessages": [
                      {
                        "id": "1234",
                        "metadata": {
                          "__originalContent": "{ "content": "Hello, world!" }",
                          "createdAt": 2024-01-01T00:00:00.000Z,
                        },
                        "parts": [
                          {
                            "text": "{ "content": "Hello, world!" }",
                            "type": "text",
                          },
                        ],
                        "role": "assistant",
                      },
                    ],
                  },
                  "sources": [],
                  "staticToolCalls": [],
                  "staticToolResults": [],
                  "stepType": "initial",
                  "text": "{ "content": "Hello, world!" }",
                  "toolCalls": [],
                  "toolResults": [],
                  "usage": {
                    "inputTokens": 3,
                    "outputTokens": 10,
                    "totalTokens": 13,
                  },
                  "warnings": [],
                },
              ],
              "text": "{ "content": "Hello, world!" }",
              "toolCalls": [],
              "toolResults": [],
              "totalUsage": {
                "cachedInputTokens": undefined,
                "inputTokens": 3,
                "outputTokens": 10,
                "reasoningTokens": undefined,
                "totalTokens": 13,
              },
              "usage": {
                "inputTokens": 3,
                "outputTokens": 10,
                "totalTokens": 13,
              },
              "warnings": [],
            }
          `);
        });

        it("should be called when object doesn't match the schema without destructuring", async () => {
          let result: any;
          const output = loopFn({
            models: [
              {
                id: 'test-model',
                maxRetries: 0,
                model: new MockLanguageModelV2({
                  doStream: async () => ({
                    stream: convertArrayToReadableStream([
                      {
                        type: 'response-metadata',
                        id: 'id-0',
                        modelId: 'mock-model-id',
                        timestamp: new Date(0),
                      },
                      { type: 'text-start', id: '1' },
                      { type: 'text-delta', id: '1', delta: '{ ' },
                      { type: 'text-delta', id: '1', delta: '"invalid": ' },
                      { type: 'text-delta', id: '1', delta: `"Hello, ` },
                      { type: 'text-delta', id: '1', delta: `world` },
                      { type: 'text-delta', id: '1', delta: `!"` },
                      { type: 'text-delta', id: '1', delta: ' }' },
                      { type: 'text-end', id: '1' },
                      {
                        type: 'finish',
                        finishReason: 'stop',
                        usage: testUsage,
                      },
                    ]),
                  }),
                }),
              },
            ],
            output: z.object({ content: z.string() }),
            options: {
              onFinish: async event => {
                result = event;
              },
            },
            _internal: { generateId: () => '1234', currentDate: () => new Date(0), now: () => 0 },
            messageList: new MessageList(),
          });

          await output.consumeStream();
          await convertAsyncIterableToArray(output.objectStream);

          // consume expected error rejection
          await output.object.catch(err => {
            expect(err).toMatchInlineSnapshot(`[Error: Type validation failed: Value: {"invalid":"Hello, world!"}.
Error message: Validation failed]`);
          });

          expect(result!).toMatchInlineSnapshot(`
            {
              "content": [
                {
                  "text": "{ "invalid": "Hello, world!" }",
                  "type": "text",
                },
              ],
              "dynamicToolCalls": [],
              "dynamicToolResults": [],
              "error": [Error: Type validation failed: Value: {"invalid":"Hello, world!"}.
            Error message: Validation failed],
              "files": [],
              "finishReason": "error",
              "model": {
                "modelId": "mock-model-id",
                "provider": "mock-provider",
                "version": "v2",
              },
              "object": undefined,
              "reasoning": [],
              "reasoningText": undefined,
              "request": {},
              "response": {
                "headers": undefined,
                "id": "id-0",
                "messages": [
                  {
                    "content": [
                      {
                        "text": "{ "invalid": "Hello, world!" }",
                        "type": "text",
                      },
                    ],
                    "role": "assistant",
                  },
                ],
                "modelId": "mock-model-id",
                "timestamp": 1970-01-01T00:00:00.000Z,
                "uiMessages": [
                  {
                    "id": "1234",
                    "metadata": {
                      "__originalContent": "{ "invalid": "Hello, world!" }",
                      "createdAt": 2024-01-01T00:00:00.000Z,
                    },
                    "parts": [
                      {
                        "text": "{ "invalid": "Hello, world!" }",
                        "type": "text",
                      },
                    ],
                    "role": "assistant",
                  },
                ],
              },
              "sources": [],
              "staticToolCalls": [],
              "staticToolResults": [],
              "steps": [
                DefaultStepResult {
                  "content": [
                    {
                      "text": "{ "invalid": "Hello, world!" }",
                      "type": "text",
                    },
                  ],
                  "finishReason": "error",
                  "providerMetadata": undefined,
                  "request": {},
                  "response": {
                    "headers": undefined,
                    "id": "id-0",
                    "messages": [
                      {
                        "content": [
                          {
                            "text": "{ "invalid": "Hello, world!" }",
                            "type": "text",
                          },
                        ],
                        "role": "assistant",
                      },
                    ],
                    "modelId": "mock-model-id",
                    "timestamp": 1970-01-01T00:00:00.000Z,
                  },
                  "usage": {
                    "inputTokens": 3,
                    "outputTokens": 10,
                    "totalTokens": 13,
                  },
                  "warnings": [],
                },
              ],
              "text": "{ "invalid": "Hello, world!" }",
              "toolCalls": [],
              "toolResults": [],
              "totalUsage": {
                "cachedInputTokens": undefined,
                "inputTokens": 3,
                "outputTokens": 10,
                "reasoningTokens": undefined,
                "totalTokens": 13,
              },
              "usage": {
                "inputTokens": 3,
                "outputTokens": 10,
                "totalTokens": 13,
              },
              "warnings": [],
            }
          `);
        });

        it("should be called when object doesn't match the schema with destructuring", async () => {
          let result: any;
          const { consumeStream, objectStream, object } = loopFn({
            models: [
              {
                id: 'test-model',
                maxRetries: 0,
                model: new MockLanguageModelV2({
                  doStream: async () => ({
                    stream: convertArrayToReadableStream([
                      {
                        type: 'response-metadata',
                        id: 'id-0',
                        modelId: 'mock-model-id',
                        timestamp: new Date(0),
                      },
                      { type: 'text-start', id: '1' },
                      { type: 'text-delta', id: '1', delta: '{ ' },
                      { type: 'text-delta', id: '1', delta: '"invalid": ' },
                      { type: 'text-delta', id: '1', delta: `"Hello, ` },
                      { type: 'text-delta', id: '1', delta: `world` },
                      { type: 'text-delta', id: '1', delta: `!"` },
                      { type: 'text-delta', id: '1', delta: ' }' },
                      { type: 'text-end', id: '1' },
                      {
                        type: 'finish',
                        finishReason: 'stop',
                        usage: testUsage,
                      },
                    ]),
                  }),
                }),
              },
            ],
            output: z.object({ content: z.string() }),
            options: {
              onFinish: async event => {
                result = event;
              },
            },
            _internal: { generateId: () => '1234', currentDate: () => new Date(0), now: () => 0 },
            messageList: new MessageList(),
          });

          await consumeStream();
          await convertAsyncIterableToArray(objectStream);

          // consume expected error rejection
          await object.catch(err => {
            expect(err).toMatchInlineSnapshot(`[Error: Type validation failed: Value: {"invalid":"Hello, world!"}.
Error message: Validation failed]`);
          });

          expect(result!).toMatchInlineSnapshot(`
            {
              "content": [
                {
                  "text": "{ "invalid": "Hello, world!" }",
                  "type": "text",
                },
              ],
              "dynamicToolCalls": [],
              "dynamicToolResults": [],
              "error": [Error: Type validation failed: Value: {"invalid":"Hello, world!"}.
            Error message: Validation failed],
              "files": [],
              "finishReason": "error",
              "model": {
                "modelId": "mock-model-id",
                "provider": "mock-provider",
                "version": "v2",
              },
<<<<<<< HEAD
              "object": undefined,
=======
              "providerMetadata": undefined,
>>>>>>> 370f8a64
              "reasoning": [],
              "reasoningText": undefined,
              "request": {},
              "response": {
                "headers": undefined,
                "id": "id-0",
                "messages": [
                  {
                    "content": [
                      {
                        "text": "{ "invalid": "Hello, world!" }",
                        "type": "text",
                      },
                    ],
                    "role": "assistant",
                  },
                ],
                "modelId": "mock-model-id",
                "timestamp": 1970-01-01T00:00:00.000Z,
                "uiMessages": [
                  {
                    "id": "1234",
                    "metadata": {
                      "__originalContent": "{ "invalid": "Hello, world!" }",
                      "createdAt": 2024-01-01T00:00:00.000Z,
                    },
                    "parts": [
                      {
                        "text": "{ "invalid": "Hello, world!" }",
                        "type": "text",
                      },
                    ],
                    "role": "assistant",
                  },
                ],
              },
              "sources": [],
              "staticToolCalls": [],
              "staticToolResults": [],
              "steps": [
                {
                  "content": [
                    {
                      "text": "{ "invalid": "Hello, world!" }",
                      "type": "text",
                    },
                  ],
                  "dynamicToolCalls": [],
                  "dynamicToolResults": [],
                  "files": [],
                  "finishReason": "error",
                  "providerMetadata": undefined,
                  "reasoning": [],
                  "reasoningText": "",
                  "request": {},
                  "response": {
                    "headers": undefined,
                    "id": "id-0",
                    "messages": [
                      {
                        "content": [
                          {
                            "text": "{ "invalid": "Hello, world!" }",
                            "type": "text",
                          },
                        ],
                        "role": "assistant",
                      },
                    ],
                    "modelId": "mock-model-id",
                    "timestamp": 1970-01-01T00:00:00.000Z,
                    "uiMessages": [
                      {
                        "id": "1234",
                        "metadata": {
                          "__originalContent": "{ "invalid": "Hello, world!" }",
                          "createdAt": 2024-01-01T00:00:00.000Z,
                        },
                        "parts": [
                          {
                            "text": "{ "invalid": "Hello, world!" }",
                            "type": "text",
                          },
                        ],
                        "role": "assistant",
                      },
                    ],
                  },
                  "sources": [],
                  "staticToolCalls": [],
                  "staticToolResults": [],
                  "stepType": "initial",
                  "text": "{ "invalid": "Hello, world!" }",
                  "toolCalls": [],
                  "toolResults": [],
                  "usage": {
                    "inputTokens": 3,
                    "outputTokens": 10,
                    "totalTokens": 13,
                  },
                  "warnings": [],
                },
              ],
              "text": "{ "invalid": "Hello, world!" }",
              "toolCalls": [],
              "toolResults": [],
              "totalUsage": {
                "cachedInputTokens": undefined,
                "inputTokens": 3,
                "outputTokens": 10,
                "reasoningTokens": undefined,
                "totalTokens": 13,
              },
              "usage": {
                "inputTokens": 3,
                "outputTokens": 10,
                "totalTokens": 13,
              },
              "warnings": [],
            }
          `);
        });
      });

      describe('options.headers', () => {
        it('should pass headers to model', async () => {
          const result = loopFn({
            models: [
              {
                id: 'test-model',
                maxRetries: 0,
                model: new MockLanguageModelV2({
                  doStream: async ({ headers }) => {
                    expect(headers).toStrictEqual({
                      'custom-request-header': 'request-header-value',
                    });

                    return {
                      stream: convertArrayToReadableStream([
                        { type: 'text-start', id: '1' },
                        {
                          type: 'text-delta',
                          id: '1',
                          delta: `{ "content": "headers test" }`,
                        },
                        { type: 'text-end', id: '1' },
                        {
                          type: 'finish',
                          finishReason: 'stop',
                          usage: testUsage,
                        },
                      ]),
                    };
                  },
                }),
              },
            ],
            output: z.object({ content: z.string() }),
            messageList: new MessageList(),
            modelSettings: { headers: { 'custom-request-header': 'request-header-value' } },
            headers: { 'custom-request-header': 'request-header-value' },
          });

          // mastra
          expect(await convertAsyncIterableToArray(result.objectStream)).toStrictEqual([{ content: 'headers test' }]);

          // aisdk
          expect(await convertAsyncIterableToArray(result.aisdk.v5.objectStream)).toStrictEqual([
            { content: 'headers test' },
          ]);
        });
      });

      describe('options.providerOptions', () => {
        it('should pass provider options to model', async () => {
          const result = loopFn({
            runId,
            models: [
              {
                id: 'test-model',
                maxRetries: 0,
                model: new MockLanguageModelV2({
                  doStream: async ({ providerOptions }) => {
                    expect(providerOptions).toStrictEqual({
                      aProvider: { someKey: 'someValue' },
                    });

                    return {
                      stream: convertArrayToReadableStream([
                        { type: 'text-start', id: '1' },
                        {
                          type: 'text-delta',
                          id: '1',
                          delta: `{ "content": "provider metadata test" }`,
                        },
                        { type: 'text-end', id: '1' },
                        {
                          type: 'finish',
                          finishReason: 'stop',
                          usage: testUsage,
                        },
                      ]),
                    };
                  },
                }),
              },
            ],
            output: z.object({ content: z.string() }),
            messageList: new MessageList(),
            providerOptions: {
              aProvider: { someKey: 'someValue' },
            },
          });

          // mastra
          expect(await convertAsyncIterableToArray(result.objectStream)).toStrictEqual([
            { content: 'provider metadata test' },
          ]);
          // aisdk
          expect(await convertAsyncIterableToArray(result.aisdk.v5.objectStream)).toStrictEqual([
            { content: 'provider metadata test' },
          ]);
        });
      });

      describe('custom schema', () => {
        it('should send object deltas', async () => {
          const models = createTestModels();

          const result = loopFn({
            runId,
            models,
            output: jsonSchema({
              type: 'object',
              properties: { content: { type: 'string' } },
              required: ['content'],
              additionalProperties: false,
            }),
            messageList: new MessageList(),
          });
          const expectedOutput = `
          [
            {},
            {
              "content": "Hello, ",
            },
            {
              "content": "Hello, world",
            },
            {
              "content": "Hello, world!",
            },
          ]
        `;
          expect(await convertAsyncIterableToArray(result.aisdk.v5.objectStream)).toMatchInlineSnapshot(expectedOutput);
          expect(await convertAsyncIterableToArray(result.objectStream)).toMatchInlineSnapshot(expectedOutput);

          // TODO: responseFormat disabled in favor of json schema in system prompt
          //   expect(models?.[0]?.model?.doStreamCalls[0].responseFormat).toMatchInlineSnapshot(`
          //   {
          //     "description": undefined,
          //     "name": undefined,
          //     "schema": {
          //       "additionalProperties": false,
          //       "properties": {
          //         "content": {
          //           "type": "string",
          //         },
          //       },
          //       "required": [
          //         "content",
          //       ],
          //       "type": "object",
          //     },
          //     "type": "json",
          //   }
          // `);
        });
      });

      // TODO: throw mastra error instead
      describe.todo('error handling', () => {
        it('should throw NoObjectGeneratedError when schema validation fails', async () => {
          const result = loopFn({
            runId,
            models: [
              {
                id: 'test-model',
                maxRetries: 0,
                model: new MockLanguageModelV2({
                  doStream: async () => ({
                    stream: convertArrayToReadableStream([
                      { type: 'text-start', id: '1' },
                      { type: 'text-delta', id: '1', delta: '{ "content": 123 }' },
                      { type: 'text-end', id: '1' },
                      {
                        type: 'response-metadata',
                        id: 'id-1',
                        timestamp: new Date(123),
                        modelId: 'model-1',
                      },
                      {
                        type: 'finish',
                        finishReason: 'stop',
                        usage: testUsage,
                      },
                    ]),
                  }),
                }),
              },
            ],
            output: z.object({ content: z.string() }),
            messageList: new MessageList(),
          });

          try {
            await convertAsyncIterableToArray(result.aisdk.v5.objectStream);
            await result.aisdk.v5.object;
            fail('must throw error');
          } catch (error) {
            verifyNoObjectGeneratedError(error, {
              message: 'No object generated: response did not match schema.',
              response: {
                id: 'id-1',
                timestamp: new Date(123),
                modelId: 'model-1',
              },
              usage: testUsage,
              finishReason: 'stop',
            });
          }
        });

        it('should throw NoObjectGeneratedError when parsing fails', async () => {
          const result = loopFn({
            runId,
            models: [
              {
                id: 'test-model',
                maxRetries: 0,
                model: new MockLanguageModelV2({
                  doStream: async () => ({
                    stream: convertArrayToReadableStream([
                      { type: 'text-start', id: '1' },
                      { type: 'text-delta', id: '1', delta: '{ broken json' },
                      { type: 'text-end', id: '1' },
                      {
                        type: 'response-metadata',
                        id: 'id-1',
                        timestamp: new Date(123),
                        modelId: 'model-1',
                      },
                      {
                        type: 'finish',
                        finishReason: 'stop',
                        usage: testUsage,
                      },
                    ]),
                  }),
                }),
              },
            ],
            output: z.object({ content: z.string() }),
            messageList: new MessageList(),
          });

          try {
            await convertAsyncIterableToArray(result.aisdk.v5.objectStream);
            await result.aisdk.v5.object;
            fail('must throw error');
          } catch (error) {
            verifyNoObjectGeneratedError(error, {
              message: 'No object generated: could not parse the response.',
              response: {
                id: 'id-1',
                timestamp: new Date(123),
                modelId: 'model-1',
              },
              usage: testUsage,
              finishReason: 'stop',
            });
          }
        });

        it('should throw NoObjectGeneratedError when no text is generated', async () => {
          const result = loopFn({
            runId,
            models: [
              {
                id: 'test-model',
                maxRetries: 0,
                model: new MockLanguageModelV2({
                  doStream: async () => ({
                    stream: convertArrayToReadableStream([
                      {
                        type: 'response-metadata',
                        id: 'id-1',
                        timestamp: new Date(123),
                        modelId: 'model-1',
                      },
                      {
                        type: 'finish',
                        finishReason: 'stop',
                        usage: testUsage,
                      },
                    ]),
                  }),
                }),
              },
            ],
            output: z.object({ content: z.string() }),
            messageList: new MessageList(),
          });

          try {
            await convertAsyncIterableToArray(result.aisdk.v5.objectStream);
            await result.aisdk.v5.object;
            fail('must throw error');
          } catch (error) {
            verifyNoObjectGeneratedError(error, {
              message: 'No object generated: could not parse the response.',
              response: {
                id: 'id-1',
                timestamp: new Date(123),
                modelId: 'model-1',
              },
              usage: testUsage,
              finishReason: 'stop',
            });
          }
        });
      });
    });

    describe('JSON code block handling', () => {
      describe('object format with complete code blocks', () => {
        it('should handle complete ```json...``` code blocks', async () => {
          const result = loopFn({
            runId,
            models: createTestModels({
              stream: convertArrayToReadableStream([
                { type: 'text-start', id: '1' },
                { type: 'text-delta', id: '1', delta: '```json\n' },
                { type: 'text-delta', id: '1', delta: '{ ' },
                { type: 'text-delta', id: '1', delta: '"content": ' },
                { type: 'text-delta', id: '1', delta: '"Hello, world!"' },
                { type: 'text-delta', id: '1', delta: ' }' },
                { type: 'text-delta', id: '1', delta: '\n```' },
                { type: 'text-end', id: '1' },
                {
                  type: 'finish',
                  finishReason: 'stop',
                  usage: testUsage,
                },
              ]),
            }),
            output: z.object({ content: z.string() }),
            messageList: new MessageList(),
          });

          expect(await convertAsyncIterableToArray(result.objectStream)).toMatchInlineSnapshot(`
            [
              {},
              {
                "content": "Hello, world!",
              },
            ]
          `);

          expect(await result.object).toStrictEqual({
            content: 'Hello, world!',
          });
        });

        it('should handle ```json code blocks without newlines', async () => {
          const result = loopFn({
            runId,
            models: createTestModels({
              stream: convertArrayToReadableStream([
                { type: 'text-start', id: '1' },
                { type: 'text-delta', id: '1', delta: '```json{"content": "Hello, world!"}```' },
                { type: 'text-end', id: '1' },
                {
                  type: 'finish',
                  finishReason: 'stop',
                  usage: testUsage,
                },
              ]),
            }),
            output: z.object({ content: z.string() }),
            messageList: new MessageList(),
          });

          expect(await result.object).toStrictEqual({
            content: 'Hello, world!',
          });
        });
      });

      describe('object format with partial streaming', () => {
        it('should handle ```json prefix during streaming', async () => {
          const result = loopFn({
            runId,
            models: createTestModels({
              stream: convertArrayToReadableStream([
                { type: 'text-start', id: '1' },
                { type: 'text-delta', id: '1', delta: '```json\n' },
                { type: 'text-delta', id: '1', delta: '{ ' },
                { type: 'text-delta', id: '1', delta: '"content": ' },
                { type: 'text-delta', id: '1', delta: '"Hello, ' },
                { type: 'text-delta', id: '1', delta: 'world' },
                { type: 'text-delta', id: '1', delta: '!"' },
                { type: 'text-delta', id: '1', delta: ' }' },
                { type: 'text-end', id: '1' },
                {
                  type: 'finish',
                  finishReason: 'stop',
                  usage: testUsage,
                },
              ]),
            }),
            output: z.object({ content: z.string() }),
            messageList: new MessageList(),
          });

          const streamResults = await convertAsyncIterableToArray(result.objectStream);

          // Should have streaming chunks without ```json prefix
          expect(streamResults).toEqual([
            {},
            { content: 'Hello, ' },
            { content: 'Hello, world' },
            { content: 'Hello, world!' },
          ]);

          expect(await result.object).toStrictEqual({
            content: 'Hello, world!',
          });
        });
      });

      describe('array format with JSON code blocks', () => {
        it('should handle array wrapped in ```json...``` blocks', async () => {
          const result = loopFn({
            runId,
            models: createTestModels({
              stream: convertArrayToReadableStream([
                { type: 'text-start', id: '1' },
                { type: 'text-delta', id: '1', delta: '```json\n' },
                { type: 'text-delta', id: '1', delta: '{"elements":[' },
                { type: 'text-delta', id: '1', delta: '{"content":"element 1"},' },
                { type: 'text-delta', id: '1', delta: '{"content":"element 2"}' },
                { type: 'text-delta', id: '1', delta: ']}' },
                { type: 'text-delta', id: '1', delta: '\n```' },
                { type: 'text-end', id: '1' },
                {
                  type: 'finish',
                  finishReason: 'stop',
                  usage: testUsage,
                },
              ]),
            }),
            output: z.array(z.object({ content: z.string() })),
            messageList: new MessageList(),
          });

          expect(await result.object).toStrictEqual([{ content: 'element 1' }, { content: 'element 2' }]);
        });

        it('should handle partial array streaming with ```json prefix', async () => {
          const result = loopFn({
            runId,
            models: createTestModels({
              stream: convertArrayToReadableStream([
                { type: 'text-start', id: '1' },
                { type: 'text-delta', id: '1', delta: '```json\n' },
                { type: 'text-delta', id: '1', delta: '{"elements":[' },
                { type: 'text-delta', id: '1', delta: '{"content":"element 1"},' },
                { type: 'text-delta', id: '1', delta: '{"content":"element 2"}' },
                { type: 'text-delta', id: '1', delta: ']}' },
                { type: 'text-end', id: '1' },
                {
                  type: 'finish',
                  finishReason: 'stop',
                  usage: testUsage,
                },
              ]),
            }),
            output: z.array(z.object({ content: z.string() })),
            messageList: new MessageList(),
          });

          const streamResults = await convertAsyncIterableToArray(result.objectStream);

          // Should progressively stream array elements without ```json prefix
          expect(streamResults).toEqual([
            [],
            [{ content: 'element 1' }],
            [{ content: 'element 1' }, { content: 'element 2' }],
          ]);
        });
      });

      describe('enum format with JSON code blocks', () => {
        it('should handle enum wrapped in ```json...``` blocks', async () => {
          const result = loopFn({
            runId,
            models: createTestModels({
              stream: convertArrayToReadableStream([
                { type: 'text-start', id: '1' },
                { type: 'text-delta', id: '1', delta: '```json\n' },
                { type: 'text-delta', id: '1', delta: '{ "result": "sunny" }' },
                { type: 'text-delta', id: '1', delta: '\n```' },
                { type: 'text-end', id: '1' },
                {
                  type: 'finish',
                  finishReason: 'stop',
                  usage: testUsage,
                },
              ]),
            }),
            output: z.enum(['sunny', 'rainy', 'snowy']),
            messageList: new MessageList(),
          });

          expect(await result.object).toStrictEqual('sunny');
        });

        it('should handle partial enum streaming with ```json prefix', async () => {
          const result = loopFn({
            runId,
            models: createTestModels({
              stream: convertArrayToReadableStream([
                { type: 'text-start', id: '1' },
                { type: 'text-delta', id: '1', delta: '```json\n' },
                { type: 'text-delta', id: '1', delta: '{ ' },
                { type: 'text-delta', id: '1', delta: '"result": ' },
                { type: 'text-delta', id: '1', delta: '"su' },
                { type: 'text-delta', id: '1', delta: 'nny' },
                { type: 'text-delta', id: '1', delta: '"' },
                { type: 'text-delta', id: '1', delta: ' }' },
                { type: 'text-end', id: '1' },
                {
                  type: 'finish',
                  finishReason: 'stop',
                  usage: testUsage,
                },
              ]),
            }),
            output: z.enum(['sunny', 'rainy', 'snowy']),
            messageList: new MessageList(),
          });

          const streamResults = await convertAsyncIterableToArray(result.objectStream);

          // Should progressively stream enum values without ```json prefix
          expect(streamResults).toEqual(['sunny']);
        });
      });
    });

    describe('output = "array"', () => {
      describe('array with 3 elements', () => {
        let result: any;
        let onFinishResult: any;

        beforeEach(async () => {
          result = loopFn({
            runId,
            models: createTestModels({
              stream: convertArrayToReadableStream([
                { type: 'text-start', id: '1' },
                { type: 'text-delta', id: '1', delta: '{"elements":[' },
                // first element:
                { type: 'text-delta', id: '1', delta: '{' },
                { type: 'text-delta', id: '1', delta: '"content":' },
                { type: 'text-delta', id: '1', delta: `"element 1"` },
                { type: 'text-delta', id: '1', delta: '},' },
                // second element:
                { type: 'text-delta', id: '1', delta: '{ ' },
                { type: 'text-delta', id: '1', delta: '"content": ' },
                { type: 'text-delta', id: '1', delta: `"element 2"` },
                { type: 'text-delta', id: '1', delta: '},' },
                // third element:
                { type: 'text-delta', id: '1', delta: '{' },
                { type: 'text-delta', id: '1', delta: '"content":' },
                { type: 'text-delta', id: '1', delta: `"element 3"` },
                { type: 'text-delta', id: '1', delta: '}' },
                // end of array
                { type: 'text-delta', id: '1', delta: ']' },
                { type: 'text-delta', id: '1', delta: '}' },
                { type: 'text-end', id: '1' },
                // finish
                {
                  type: 'finish',
                  finishReason: 'stop',
                  usage: testUsage,
                },
              ]),
            }),
            output: z.array(z.object({ content: z.string() })),
            options: {
              onFinish: async event => {
                onFinishResult = event as unknown as typeof onFinishResult;
              },
            },
            messageList: new MessageList(),
          });
        });

        it('should stream only complete objects in partialObjectStream', async () => {
          assert.deepStrictEqual(await convertAsyncIterableToArray(result.aisdk.v5.objectStream), [
            [],
            [{ content: 'element 1' }],
            [{ content: 'element 1' }, { content: 'element 2' }],
            [{ content: 'element 1' }, { content: 'element 2' }, { content: 'element 3' }],
          ]);
        });

        it('should stream only complete objects in textStream', async () => {
          const data = await convertAsyncIterableToArray(result.aisdk.v5.textStream);

          assert.deepStrictEqual(data, [
            '[',
            '{"content":"element 1"}',
            ',{"content":"element 2"}',
            ',{"content":"element 3"}',
            ']',
          ]);
        });

        it('should have the correct object result', async () => {
          // consume stream
          await convertAsyncIterableToArray(result.aisdk.v5.objectStream);

          expect(await result.aisdk.v5.object).toStrictEqual([
            { content: 'element 1' },
            { content: 'element 2' },
            { content: 'element 3' },
          ]);
        });

        // TODO: `object` is not passed to onFinish yet
        it.todo('should call onFinish callback with full array', async () => {
          console.log('onFinishResult2', onFinishResult);
          expect(onFinishResult.object).toStrictEqual([
            { content: 'element 1' },
            { content: 'element 2' },
            { content: 'element 3' },
          ]);
        });

        it('should stream elements individually in elementStream', async () => {
          const arr = await convertAsyncIterableToArray(result.aisdk.v5.elementStream);
          assert.deepStrictEqual(arr, [{ content: 'element 1' }, { content: 'element 2' }, { content: 'element 3' }]);
        });
      });

      describe('array with 2 elements streamed in 1 chunk', () => {
        let result: any;
        let onFinishResult: any;

        beforeEach(async () => {
          result = loopFn({
            runId,
            models: createTestModels({
              stream: convertArrayToReadableStream([
                {
                  type: 'text-start',
                  id: '1',
                },
                {
                  type: 'text-delta',
                  id: '1',
                  delta: '{"elements":[{"content":"element 1"},{"content":"element 2"}]}',
                },
                {
                  type: 'text-end',
                  id: '1',
                },
                {
                  type: 'finish',
                  finishReason: 'stop',
                  usage: testUsage,
                },
              ]),
            }),
            output: z.array(z.object({ content: z.string() })),
            options: {
              // schema: z.object({ content: z.string() }),
              // output: 'array',
              onFinish: async event => {
                onFinishResult = event as unknown as typeof onFinishResult;
              },
            },
            messageList: new MessageList(),
          });
        });

        it('should stream only complete objects in partialObjectStream', async () => {
          assert.deepStrictEqual(await convertAsyncIterableToArray(result.aisdk.v5.objectStream), [
            [{ content: 'element 1' }, { content: 'element 2' }],
          ]);
        });

        it('should stream only complete objects in textStream', async () => {
          assert.deepStrictEqual(await convertAsyncIterableToArray(result.textStream), [
            '[{"content":"element 1"},{"content":"element 2"}]',
          ]);
        });

        it('should have the correct object result', async () => {
          // consume stream
          await convertAsyncIterableToArray(result.aisdk.v5.objectStream);

          expect(await result.aisdk.v5.object).toStrictEqual([{ content: 'element 1' }, { content: 'element 2' }]);
        });

        // TODO: `object` is not passed to onFinish yet
        it.todo('should call onFinish callback with full array', async () => {
          // consume stream to trigger onFinish callback
          await convertAsyncIterableToArray(result.aisdk.v5.objectStream);

          expect(onFinishResult.object).toStrictEqual([{ content: 'element 1' }, { content: 'element 2' }]);
        });

        it('should stream elements individually in elementStream', async () => {
          assert.deepStrictEqual(await convertAsyncIterableToArray(result.aisdk.v5.elementStream), [
            { content: 'element 1' },
            { content: 'element 2' },
          ]);
        });
      });

      describe('error handling', () => {
        it('should reject object promise when the streamed object does not match the schema', async () => {
          const result = loopFn({
            runId,
            models: createTestModels({
              stream: convertArrayToReadableStream([
                { type: 'text-start', id: '1' },
                { type: 'text-delta', id: '1', delta: '{"elements":[' },
                // first element:
                { type: 'text-delta', id: '1', delta: '{' },
                { type: 'text-delta', id: '1', delta: '"invalid":' },
                { type: 'text-delta', id: '1', delta: `"element 1"` },
                { type: 'text-delta', id: '1', delta: '},' },
                // second element:
                { type: 'text-delta', id: '1', delta: '{ ' },
                { type: 'text-delta', id: '1', delta: '"invalid": ' },
                { type: 'text-delta', id: '1', delta: `"element 2"` },
                { type: 'text-delta', id: '1', delta: '},' },
                // third element:
                { type: 'text-delta', id: '1', delta: '{' },
                { type: 'text-delta', id: '1', delta: '"invalid":' },
                { type: 'text-delta', id: '1', delta: `"element 3"` },
                { type: 'text-delta', id: '1', delta: '}' },
                // end of array
                { type: 'text-delta', id: '1', delta: ']' },
                { type: 'text-delta', id: '1', delta: '}' },
                { type: 'text-end', id: '1' },
                // finish
                {
                  type: 'finish',
                  finishReason: 'stop',
                  usage: testUsage,
                },
              ]),
            }),
            output: z.array(z.object({ content: z.string() })),

            messageList: new MessageList(),
          });
          await convertAsyncIterableToArray(result.aisdk.v5.objectStream);
          await expect(result.aisdk.v5.object).rejects.toThrow('Validation failed');
        });
      });
    });

    describe('output = "enum"', () => {
      it('should stream an enum value', async () => {
        const mockModels = createTestModels({
          stream: convertArrayToReadableStream([
            { type: 'text-start', id: '1' },
            { type: 'text-delta', id: '1', delta: '{ ' },
            { type: 'text-delta', id: '1', delta: '"result": ' },
            { type: 'text-delta', id: '1', delta: `"su` },
            { type: 'text-delta', id: '1', delta: `nny` },
            { type: 'text-delta', id: '1', delta: `"` },
            { type: 'text-delta', id: '1', delta: ' }' },
            { type: 'text-end', id: '1' },
            { type: 'finish', finishReason: 'stop', usage: testUsage },
          ]),
        });

        const result = loopFn({
          runId,
          models: mockModels,
          output: z.enum(['sunny', 'rainy', 'snowy']),
          messageList: new MessageList(),
        });

        expect(await convertAsyncIterableToArray(result.aisdk.v5.objectStream)).toMatchInlineSnapshot(`
          [
            "sunny",
          ]
        `);

        // TODO: responseFormat disabled in favor of json schema in system prompt
        // expect(mockModels?.[0]?.model?.doStreamCalls?.[0]?.responseFormat).toMatchInlineSnapshot(`
        //   {
        //     "schema": {
        //       "$schema": "http://json-schema.org/draft-07/schema#",
        //       "additionalProperties": false,
        //       "properties": {
        //         "result": {
        //           "enum": [
        //             "sunny",
        //             "rainy",
        //             "snowy",
        //           ],
        //           "type": "string",
        //         },
        //       },
        //       "required": [
        //         "result",
        //       ],
        //       "type": "object",
        //     },
        //     "type": "json",
        //   }
        // `);
      });

      it('should not stream incorrect values', async () => {
        const mockModels = [
          {
            id: 'test-model',
            maxRetries: 0,
            model: new MockLanguageModelV2({
              doStream: {
                stream: convertArrayToReadableStream([
                  { type: 'text-start', id: '1' },
                  { type: 'text-delta', id: '1', delta: '{ ' },
                  { type: 'text-delta', id: '1', delta: '"result": ' },
                  { type: 'text-delta', id: '1', delta: `"foo` },
                  { type: 'text-delta', id: '1', delta: `bar` },
                  { type: 'text-delta', id: '1', delta: `"` },
                  { type: 'text-delta', id: '1', delta: ' }' },
                  { type: 'text-end', id: '1' },
                  {
                    type: 'finish',
                    finishReason: 'stop',
                    usage: testUsage,
                  },
                ]),
              },
            }),
          },
        ];

        const result = loopFn({
          runId,
          models: mockModels,
          output: z.enum(['sunny', 'rainy', 'snowy']),
          messageList: new MessageList(),
        });

        expect(await convertAsyncIterableToArray(result.aisdk.v5.objectStream)).toMatchInlineSnapshot(`[]`);
      });

      it('should handle ambiguous values', async () => {
        const mockModels = createTestModels({
          stream: convertArrayToReadableStream([
            { type: 'text-start', id: '1' },
            { type: 'text-delta', id: '1', delta: '{ ' },
            { type: 'text-delta', id: '1', delta: '"result": ' },
            { type: 'text-delta', id: '1', delta: `"foo` },
            { type: 'text-delta', id: '1', delta: `bar` },
            { type: 'text-delta', id: '1', delta: `"` },
            { type: 'text-delta', id: '1', delta: ' }' },
            {
              type: 'finish',
              finishReason: 'stop',
              usage: testUsage,
            },
          ]),
        });

        const result = loopFn({
          runId,
          models: mockModels,
          output: z.enum(['foobar', 'foobar2']),
          messageList: new MessageList(),
        });

        expect(await convertAsyncIterableToArray(result.aisdk.v5.objectStream)).toMatchInlineSnapshot(`
        [
          "foo",
          "foobar",
        ]
      `);
      });

      it('should handle non-ambiguous values', async () => {
        const mockModels = createTestModels({
          stream: convertArrayToReadableStream([
            { type: 'text-start', id: '1' },
            { type: 'text-delta', id: '1', delta: '{ ' },
            { type: 'text-delta', id: '1', delta: '"result": ' },
            { type: 'text-delta', id: '1', delta: `"foo` },
            { type: 'text-delta', id: '1', delta: `bar` },
            { type: 'text-delta', id: '1', delta: `"` },
            { type: 'text-delta', id: '1', delta: ' }' },
            { type: 'text-end', id: '1' },
            {
              type: 'finish',
              finishReason: 'stop',
              usage: testUsage,
            },
          ]),
        });

        const result = loopFn({
          runId,
          models: mockModels,
          output: z.enum(['foobar', 'barfoo']),
          messageList: new MessageList(),
        });

        expect(await convertAsyncIterableToArray(result.aisdk.v5.objectStream)).toMatchInlineSnapshot(`
        [
          "foobar",
        ]
      `);
      });
    });

    describe.todo('options.experimental_repairText', () => {
      it('should be able to repair a JSONParseError', async () => {
        const result = loopFn({
          runId,
          models: [
            {
              id: 'test-model',
              maxRetries: 0,
              model: new MockLanguageModelV2({
                doStream: async () => ({
                  stream: convertArrayToReadableStream([
                    {
                      type: 'response-metadata',
                      id: 'id-0',
                      modelId: 'mock-model-id',
                      timestamp: new Date(0),
                    },
                    { type: 'text-start', id: '1' },
                    {
                      type: 'text-delta',
                      id: '1',
                      delta: '{ "content": "provider metadata test" ',
                    },
                    { type: 'text-end', id: '1' },
                    {
                      type: 'finish',
                      finishReason: 'stop',
                      usage: testUsage,
                    },
                  ]),
                }),
              }),
            },
          ],
          output: z.object({ content: z.string() }),
          // TODO
          // options: {
          //   experimental_repairText: async ({ text, error }) => {
          //     expect(error).toBeInstanceOf(JSONParseError);
          //     expect(text).toStrictEqual('{ "content": "provider metadata test" ');
          //     return text + '}';
          //   },
          // },
          messageList: new MessageList(),
        });

        // consume stream
        void convertAsyncIterableToArray(result.aisdk.v5.objectStream);

        expect(await result.object).toStrictEqual({
          content: 'provider metadata test',
        });
      });

      it('should be able to repair a TypeValidationError', async () => {
        const result = loopFn({
          runId,
          models: [
            {
              id: 'test-model',
              maxRetries: 0,
              model: new MockLanguageModelV2({
                doStream: async () => ({
                  stream: convertArrayToReadableStream([
                    {
                      type: 'response-metadata',
                      id: 'id-0',
                      modelId: 'mock-model-id',
                      timestamp: new Date(0),
                    },
                    { type: 'text-start', id: '1' },
                    {
                      type: 'text-delta',
                      id: '1',
                      delta: '{ "content-a": "provider metadata test" }',
                    },
                    { type: 'text-end', id: '1' },
                    {
                      type: 'finish',
                      finishReason: 'stop',
                      usage: testUsage,
                    },
                  ]),
                }),
              }),
            },
          ],
          output: z.object({ content: z.string() }),
          // TODO
          // options: {
          //   experimental_repairText: async ({ text, error }) => {
          //     expect(error).toBeInstanceOf(TypeValidationError);
          //     expect(text).toStrictEqual('{ "content-a": "provider metadata test" }');
          //     return `{ "content": "provider metadata test" }`;
          //   },
          // },
          messageList: new MessageList(),
        });

        // consume stream
        await convertAsyncIterableToArray(result.aisdk.v5.objectStream);

        expect(await result.aisdk.v5.object).toStrictEqual({
          content: 'provider metadata test',
        });
      });

      it('should be able to handle repair that returns null', async () => {
        const result = loopFn({
          runId,
          models: [
            {
              id: 'test-model',
              maxRetries: 0,
              model: new MockLanguageModelV2({
                doStream: async () => ({
                  stream: convertArrayToReadableStream([
                    {
                      type: 'response-metadata',
                      id: 'id-0',
                      modelId: 'mock-model-id',
                      timestamp: new Date(0),
                    },
                    { type: 'text-start', id: '1' },
                    {
                      type: 'text-delta',
                      id: '1',
                      delta: '{ "content-a": "provider metadata test" }',
                    },
                    { type: 'text-end', id: '1' },
                    {
                      type: 'finish',
                      finishReason: 'stop',
                      usage: testUsage,
                    },
                  ]),
                }),
              }),
            },
          ],

          output: z.object({ content: z.string() }),

          // TODO: experimental_repairText?
          // options: {
          //   experimental_repairText: async ({ text, error }) => {
          //     expect(error).toBeInstanceOf(TypeValidationError);
          //     expect(text).toStrictEqual('{ "content-a": "provider metadata test" }');
          //     return null;
          //   },
          // },
          messageList: new MessageList(),
        });

        // consume stream
        void convertAsyncIterableToArray(result.aisdk.v5.objectStream);

        await expect(await result.aisdk.v5.object).rejects.toThrow(
          'No object generated: response did not match schema.',
        );
      });

      it('should be able to repair JSON wrapped with markdown code blocks', async () => {
        const result = loopFn({
          runId,
          models: [
            {
              id: 'test-model',
              maxRetries: 0,
              model: new MockLanguageModelV2({
                doStream: async () => ({
                  stream: convertArrayToReadableStream([
                    {
                      type: 'response-metadata',
                      id: 'id-0',
                      modelId: 'mock-model-id',
                      timestamp: new Date(0),
                    },
                    { type: 'text-start', id: '1' },
                    {
                      type: 'text-delta',
                      id: '1',
                      delta: '```json\n{ "content": "test message" }\n```',
                    },
                    { type: 'text-end', id: '1' },
                    {
                      type: 'finish',
                      finishReason: 'stop',
                      usage: testUsage,
                    },
                  ]),
                }),
              }),
            },
          ],
          output: z.object({ content: z.string() }),
          // TODO
          // options: {
          //   experimental_repairText: async ({ text, error }) => {
          //     expect(error).toBeInstanceOf(JSONParseError);
          //     expect(text).toStrictEqual('```json\n{ "content": "test message" }\n```');

          //     // Remove markdown code block wrapper
          //     const cleaned = text.replace(/^```json\s*/, '').replace(/\s*```$/, '');
          //     return cleaned;
          //   },
          // },
          messageList: new MessageList(),
        });

        // consume stream
        await convertAsyncIterableToArray(result.aisdk.v5.objectStream);

        expect(await result.aisdk.v5.object).toStrictEqual({
          content: 'test message',
        });
      });

      it('should throw NoObjectGeneratedError when parsing fails with repairText', async () => {
        const result = loopFn({
          runId,
          models: [
            {
              id: 'test-model',
              maxRetries: 0,
              model: new MockLanguageModelV2({
                doStream: async () => ({
                  stream: convertArrayToReadableStream([
                    {
                      type: 'response-metadata',
                      id: 'id-0',
                      modelId: 'mock-model-id',
                      timestamp: new Date(0),
                    },
                    { type: 'text-start', id: '1' },
                    { type: 'text-delta', id: '1', delta: '{ broken json' },
                    { type: 'text-end', id: '1' },
                    {
                      type: 'finish',
                      finishReason: 'stop',
                      usage: testUsage,
                    },
                  ]),
                }),
              }),
            },
          ],
          output: z.object({ content: z.string() }),
          // TODO
          // options: {
          //   experimental_repairText: async ({ text }) => text + '{',
          // },
          messageList: new MessageList(),
        });

        try {
          await convertAsyncIterableToArray(result.aisdk.v5.objectStream);
          await result.aisdk.v5.object;
          fail('must throw error');
        } catch (error) {
          verifyNoObjectGeneratedError(error, {
            message: 'No object generated: could not parse the response.',
            response: {
              id: 'id-0',
              timestamp: new Date(0),
              modelId: 'mock-model-id',
            },
            usage: testUsage,
            finishReason: 'stop',
          });
        }
      });
    });
  });
}<|MERGE_RESOLUTION|>--- conflicted
+++ resolved
@@ -1297,11 +1297,7 @@
                 "provider": "mock-provider",
                 "version": "v2",
               },
-<<<<<<< HEAD
               "object": undefined,
-=======
-              "providerMetadata": undefined,
->>>>>>> 370f8a64
               "reasoning": [],
               "reasoningText": undefined,
               "request": {},
