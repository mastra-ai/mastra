import { beforeEach, afterEach, describe, vi } from 'vitest';
import type { ToolSet } from 'ai-v5';
import { loop } from './loop';
import { createAgenticLoopWorkflow } from './workflows/agentic-loop';
import type { LoopOptions } from './types';
import type { OutputSchema } from '../stream/base/schema';
import { fullStreamTests } from './test-utils/fullStream';
import { generateTextTestsV5 } from './test-utils/generateText';
import { optionsTests } from './test-utils/options';
import { resultObjectTests } from './test-utils/resultObject';
import { streamObjectTests } from './test-utils/streamObject';
import { textStreamTests } from './test-utils/textStream';
import { toolsTests } from './test-utils/tools';
import { toUIMessageStreamTests } from './test-utils/toUIMessageStream';
import { mockDate } from './test-utils/utils';

describe('Loop Tests', () => {
  describe('AISDK v5', () => {
    beforeEach(() => {
      vi.useFakeTimers();
      vi.setSystemTime(mockDate);
    });

    afterEach(() => {
      vi.useRealTimers();
    });

<<<<<<< HEAD
    // Create a test workflow instance that will be reused across all test calls
    const testWorkflow = createAgenticLoopWorkflow({
      models: [],
      telemetry_settings: undefined,
      logger: undefined,
      mastra: undefined,
    });

    // Wrapper function that matches the old loop signature for backward compatibility with tests
    const loopWrapper = <Tools extends ToolSet = ToolSet, OUTPUT extends OutputSchema | undefined = undefined>(
      options: LoopOptions<Tools, OUTPUT>,
    ) => loop(testWorkflow, options);

    textStreamTests({ loopFn: loopWrapper, runId: 'test-run-id' });
    fullStreamTests({ loopFn: loopWrapper, runId: 'test-run-id' });
    toUIMessageStreamTests({ loopFn: loopWrapper, runId: 'test-run-id' });
    resultObjectTests({ loopFn: loopWrapper, runId: 'test-run-id' });
    optionsTests({ loopFn: loopWrapper, runId: 'test-run-id' });
    telemetryTests({ loopFn: loopWrapper, runId: 'test-run-id' });
    generateTextTestsV5({ loopFn: loopWrapper, runId: 'test-run-id' });
    toolsTests({ loopFn: loopWrapper, runId: 'test-run-id' });
=======
    textStreamTests({ loopFn: loop, runId: 'test-run-id' });
    fullStreamTests({ loopFn: loop, runId: 'test-run-id' });
    toUIMessageStreamTests({ loopFn: loop, runId: 'test-run-id' });
    resultObjectTests({ loopFn: loop, runId: 'test-run-id' });
    optionsTests({ loopFn: loop, runId: 'test-run-id' });
    generateTextTestsV5({ loopFn: loop, runId: 'test-run-id' });
    toolsTests({ loopFn: loop, runId: 'test-run-id' });
>>>>>>> c710c165

    streamObjectTests({ loopFn: loopWrapper, runId: 'test-run-id' });
  });

  // toolsTestsV5({ executeFn: execute, runId });

  // optionsTestsV5({ executeFn: execute, runId });

  // resultObjectTestsV5({ executeFn: execute, runId });

  // textStreamTestsV5({ executeFn: execute, runId });

  // fullStreamTestsV5({ executeFn: execute, runId });

  // toUIMessageStreamTests({ executeFn: execute, runId });

  // generateTextTestsV5({ executeFn: execute, runId });
});<|MERGE_RESOLUTION|>--- conflicted
+++ resolved
@@ -25,7 +25,6 @@
       vi.useRealTimers();
     });
 
-<<<<<<< HEAD
     // Create a test workflow instance that will be reused across all test calls
     const testWorkflow = createAgenticLoopWorkflow({
       models: [],
@@ -44,18 +43,8 @@
     toUIMessageStreamTests({ loopFn: loopWrapper, runId: 'test-run-id' });
     resultObjectTests({ loopFn: loopWrapper, runId: 'test-run-id' });
     optionsTests({ loopFn: loopWrapper, runId: 'test-run-id' });
-    telemetryTests({ loopFn: loopWrapper, runId: 'test-run-id' });
     generateTextTestsV5({ loopFn: loopWrapper, runId: 'test-run-id' });
     toolsTests({ loopFn: loopWrapper, runId: 'test-run-id' });
-=======
-    textStreamTests({ loopFn: loop, runId: 'test-run-id' });
-    fullStreamTests({ loopFn: loop, runId: 'test-run-id' });
-    toUIMessageStreamTests({ loopFn: loop, runId: 'test-run-id' });
-    resultObjectTests({ loopFn: loop, runId: 'test-run-id' });
-    optionsTests({ loopFn: loop, runId: 'test-run-id' });
-    generateTextTestsV5({ loopFn: loop, runId: 'test-run-id' });
-    toolsTests({ loopFn: loop, runId: 'test-run-id' });
->>>>>>> c710c165
 
     streamObjectTests({ loopFn: loopWrapper, runId: 'test-run-id' });
   });
