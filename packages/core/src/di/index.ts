type RecordToTuple<T> = {
  [K in keyof T]: [K, T[K]];
}[keyof T][];

<<<<<<< HEAD
export class Container<Values extends Record<string, any> | unknown = any> {
=======
export class RuntimeContext<Values extends Record<string, any> | unknown = unknown> {
>>>>>>> 498c13b5
  private registry = new Map<string, unknown>();

  constructor(
    iterable?: Values extends Record<string, any>
      ? RecordToTuple<Partial<Values>>
      : Iterable<readonly [string, unknown]>,
  ) {
    this.registry = new Map(iterable);
  }

  /**
   * set a value with strict typing if `Values` is a Record and the key exists in it.
   */
  public set<K extends Values extends Record<string, any> ? keyof Values : string>(
    key: K,
    value: Values extends Record<string, any> ? (K extends keyof Values ? Values[K] : never) : unknown,
  ): void {
    // The type assertion `key as string` is safe because K always extends string ultimately.
    this.registry.set(key as string, value);
  }

  /**
   * Get a value with its type
   */
  public get<K extends Values extends Record<string, any> ? keyof Values : string>(
    key: K,
  ): Values extends Record<string, any> ? (K extends keyof Values ? Values[K] : unknown) : unknown {
    return this.registry.get(key as string) as any;
  }

  /**
   * Check if a key exists in the container
   */
  public has<K extends Values extends Record<string, any> ? keyof Values : string>(key: K): boolean {
    return this.registry.has(key);
  }

  /**
   * Delete a value by key
   */
  public delete<K extends Values extends Record<string, any> ? keyof Values : string>(key: K): boolean {
    return this.registry.delete(key);
  }

  /**
   * Clear all values from the container
   */
  public clear(): void {
    this.registry.clear();
  }

  /**
   * Get all keys in the container
   */
  public keys<R = Values extends Record<string, any> ? keyof Values : string>(): IterableIterator<R> {
    return this.registry.keys() as IterableIterator<R>;
  }

  /**
   * Get all values in the container
   */
  public values<R = Values extends Record<string, any> ? Values[keyof Values] : unknown>(): IterableIterator<R> {
    return this.registry.values() as IterableIterator<R>;
  }

  /**
   * Get all entries in the container
   */
  public entries<R = Values extends Record<string, any> ? Values[keyof Values] : unknown>(): IterableIterator<
    [string, R]
  > {
    return this.registry.entries() as IterableIterator<[string, R]>;
  }

  /**
   * Get the size of the container
   */
  public size(): number {
    return this.registry.size;
  }

  /**
   * Execute a function for each entry in the container
   */
  public forEach<T = any>(callbackfn: (value: T, key: string, map: Map<string, any>) => void): void {
    this.registry.forEach(callbackfn as any);
  }
}<|MERGE_RESOLUTION|>--- conflicted
+++ resolved
@@ -2,11 +2,7 @@
   [K in keyof T]: [K, T[K]];
 }[keyof T][];
 
-<<<<<<< HEAD
-export class Container<Values extends Record<string, any> | unknown = any> {
-=======
-export class RuntimeContext<Values extends Record<string, any> | unknown = unknown> {
->>>>>>> 498c13b5
+export class RuntimeContext<Values extends Record<string, any> | unknown = any> {
   private registry = new Map<string, unknown>();
 
   constructor(
