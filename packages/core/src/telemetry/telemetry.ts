--- conflicted
+++ resolved
@@ -1,18 +1,14 @@
-<<<<<<< HEAD
 import {
   context as otlpContext,
   SpanStatusCode,
   trace,
-  Tracer,
+  type Tracer,
   propagation,
-  SpanOptions,
-  Context,
+  type SpanOptions,
+  type Context,
   context,
-  Span,
+  type Span,
 } from '@opentelemetry/api';
-=======
-import { SpanStatusCode, trace, type Tracer } from '@opentelemetry/api';
->>>>>>> fee6d63d
 import { getNodeAutoInstrumentations } from '@opentelemetry/auto-instrumentations-node';
 import { OTLPTraceExporter as OTLPHttpExporter } from '@opentelemetry/exporter-trace-otlp-http';
 import { Resource } from '@opentelemetry/resources';
