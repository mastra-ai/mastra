--- conflicted
+++ resolved
@@ -162,11 +162,6 @@
         ctx = propagation.setBaggage(
           ctx,
           propagation.createBaggage({
-<<<<<<< HEAD
-            componentName: { value: contextObj.name },
-            runId: { value: contextObj.runId ?? '' },
-            'http.request_id': { value: requestId ?? '' },
-=======
             // @ts-ignore
             componentName: { value: this.name },
             // @ts-ignore
@@ -177,7 +172,6 @@
             threadId: { value: threadId },
             // @ts-ignore
             resourceId: { value: resourceId },
->>>>>>> a239d41c
           }),
         );
       }
