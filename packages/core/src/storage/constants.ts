import type { StorageColumn } from './types';

export const TABLE_WORKFLOW_SNAPSHOT = 'mastra_workflow_snapshot';
export const TABLE_EVALS = 'mastra_evals';
export const TABLE_MESSAGES = 'mastra_messages';
export const TABLE_THREADS = 'mastra_threads';
export const TABLE_TRACES = 'mastra_traces';
export const TABLE_RESOURCES = 'mastra_resources';
export const TABLE_SCORERS = 'mastra_scorers';

export type TABLE_NAMES =
  | typeof TABLE_WORKFLOW_SNAPSHOT
  | typeof TABLE_EVALS
  | typeof TABLE_MESSAGES
  | typeof TABLE_THREADS
  | typeof TABLE_TRACES
  | typeof TABLE_RESOURCES
  | typeof TABLE_SCORERS;

export const SCORERS_SCHEMA: Record<string, StorageColumn> = {
  id: { type: 'text', nullable: false, primaryKey: true },
<<<<<<< HEAD
  traceId: {
    type: 'text',
    nullable: true,
=======
  name: {
    type: 'text',
  },
  traceId: {
    type: 'text',
>>>>>>> 3955b9c8
  },
  runId: {
    type: 'text',
  },
<<<<<<< HEAD
  scorer: {
=======
  evaluator: {
>>>>>>> 3955b9c8
    type: 'jsonb',
  },
  result: {
    type: 'jsonb',
  },
  metadata: {
    type: 'jsonb',
<<<<<<< HEAD
    nullable: true,
=======
>>>>>>> 3955b9c8
  },
  input: {
    type: 'jsonb', // MESSAGE INPUT
  },
  output: {
    type: 'jsonb', // MESSAGE OUTPUT
  },
<<<<<<< HEAD
  additionalLLMContext: {
=======
  additionalContext: {
>>>>>>> 3955b9c8
    type: 'jsonb', // DATA FROM THE CONTEXT PARAM ON AN AGENT
    nullable: true,
  },
  runtimeContext: {
    type: 'jsonb', // THE EVALUATE RUNTIME CONTEXT FOR THE RUN
    nullable: true,
  },
  /**
   * Things you can evaluate
   */
  entityType: {
    type: 'text', // WORKFLOW, AGENT, TOOL, STEP, NETWORK
    nullable: true,
  },
  entity: {
    type: 'jsonb', // MINIMAL JSON DATA ABOUT WORKFLOW, AGENT, TOOL, STEP, NETWORK
    nullable: true,
  },
<<<<<<< HEAD
  entityId: {
    type: 'text',
    nullable: true,
  },
=======
>>>>>>> 3955b9c8
  source: {
    type: 'text',
  },
  resourceId: {
    type: 'text',
    nullable: true,
  },
  threadId: {
    type: 'text',
    nullable: true,
  },
  createdAt: {
    type: 'timestamp',
  },
  updatedAt: {
    type: 'timestamp',
  },
};

export const TABLE_SCHEMAS: Record<TABLE_NAMES, Record<string, StorageColumn>> = {
  [TABLE_WORKFLOW_SNAPSHOT]: {
    workflow_name: {
      type: 'text',
    },
    run_id: {
      type: 'text',
    },
    resourceId: { type: 'text', nullable: true },
    snapshot: {
      type: 'text',
    },
    createdAt: {
      type: 'timestamp',
    },
    updatedAt: {
      type: 'timestamp',
    },
  },
  [TABLE_SCORERS]: SCORERS_SCHEMA,
  [TABLE_EVALS]: {
    input: {
      type: 'text',
    },
    output: {
      type: 'text',
    },
    result: {
      type: 'jsonb',
    },
    agent_name: {
      type: 'text',
    },
    metric_name: {
      type: 'text',
    },
    instructions: {
      type: 'text',
    },
    test_info: {
      type: 'jsonb',
      nullable: true,
    },
    global_run_id: {
      type: 'text',
    },
    run_id: {
      type: 'text',
    },
    created_at: {
      type: 'timestamp',
    },
    createdAt: {
      type: 'timestamp',
      nullable: true,
    },
  },
  [TABLE_THREADS]: {
    id: { type: 'text', nullable: false, primaryKey: true },
    resourceId: { type: 'text', nullable: false },
    title: { type: 'text', nullable: false },
    metadata: { type: 'text', nullable: true },
    createdAt: { type: 'timestamp', nullable: false },
    updatedAt: { type: 'timestamp', nullable: false },
  },
  [TABLE_MESSAGES]: {
    id: { type: 'text', nullable: false, primaryKey: true },
    thread_id: { type: 'text', nullable: false },
    content: { type: 'text', nullable: false },
    role: { type: 'text', nullable: false },
    type: { type: 'text', nullable: false },
    createdAt: { type: 'timestamp', nullable: false },
    resourceId: { type: 'text', nullable: true },
  },
  [TABLE_TRACES]: {
    id: { type: 'text', nullable: false, primaryKey: true },
    parentSpanId: { type: 'text', nullable: true },
    name: { type: 'text', nullable: false },
    traceId: { type: 'text', nullable: false },
    scope: { type: 'text', nullable: false },
    kind: { type: 'integer', nullable: false },
    attributes: { type: 'jsonb', nullable: true },
    status: { type: 'jsonb', nullable: true },
    events: { type: 'jsonb', nullable: true },
    links: { type: 'jsonb', nullable: true },
    other: { type: 'text', nullable: true },
    startTime: { type: 'bigint', nullable: false },
    endTime: { type: 'bigint', nullable: false },
    createdAt: { type: 'timestamp', nullable: false },
  },
  [TABLE_RESOURCES]: {
    id: { type: 'text', nullable: false, primaryKey: true },
    workingMemory: { type: 'text', nullable: true },
    metadata: { type: 'jsonb', nullable: true },
    createdAt: { type: 'timestamp', nullable: false },
    updatedAt: { type: 'timestamp', nullable: false },
  },
};<|MERGE_RESOLUTION|>--- conflicted
+++ resolved
@@ -19,26 +19,16 @@
 
 export const SCORERS_SCHEMA: Record<string, StorageColumn> = {
   id: { type: 'text', nullable: false, primaryKey: true },
-<<<<<<< HEAD
-  traceId: {
-    type: 'text',
-    nullable: true,
-=======
   name: {
     type: 'text',
   },
   traceId: {
     type: 'text',
->>>>>>> 3955b9c8
   },
   runId: {
     type: 'text',
   },
-<<<<<<< HEAD
-  scorer: {
-=======
   evaluator: {
->>>>>>> 3955b9c8
     type: 'jsonb',
   },
   result: {
@@ -46,10 +36,6 @@
   },
   metadata: {
     type: 'jsonb',
-<<<<<<< HEAD
-    nullable: true,
-=======
->>>>>>> 3955b9c8
   },
   input: {
     type: 'jsonb', // MESSAGE INPUT
@@ -57,11 +43,7 @@
   output: {
     type: 'jsonb', // MESSAGE OUTPUT
   },
-<<<<<<< HEAD
   additionalLLMContext: {
-=======
-  additionalContext: {
->>>>>>> 3955b9c8
     type: 'jsonb', // DATA FROM THE CONTEXT PARAM ON AN AGENT
     nullable: true,
   },
@@ -80,13 +62,10 @@
     type: 'jsonb', // MINIMAL JSON DATA ABOUT WORKFLOW, AGENT, TOOL, STEP, NETWORK
     nullable: true,
   },
-<<<<<<< HEAD
   entityId: {
     type: 'text',
     nullable: true,
   },
-=======
->>>>>>> 3955b9c8
   source: {
     type: 'text',
   },
