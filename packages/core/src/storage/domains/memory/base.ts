import type { MastraMessageContentV2 } from '../../../agent';
import { MastraBase } from '../../../base';
import type { MastraMessageV1, MastraMessageV2, StorageThreadType } from '../../../memory/types';
import type {
  StorageGetMessagesArg,
  PaginationInfo,
  StorageResourceType,
  ThreadOrderBy,
  ThreadSortDirection,
  ThreadSortOptions,
} from '../../types';

export abstract class MemoryStorage extends MastraBase {
  constructor() {
    super({
      component: 'STORAGE',
      name: 'MEMORY',
    });
  }

  abstract getThreadById({ threadId }: { threadId: string }): Promise<StorageThreadType | null>;

  abstract getThreadsByResourceId({
    resourceId,
  }: { resourceId: string } & ThreadSortOptions): Promise<StorageThreadType[]>;

  abstract saveThread({ thread }: { thread: StorageThreadType }): Promise<StorageThreadType>;

  abstract updateThread({
    id,
    title,
    metadata,
  }: {
    id: string;
    title: string;
    metadata: Record<string, unknown>;
  }): Promise<StorageThreadType>;

  abstract deleteThread({ threadId }: { threadId: string }): Promise<void>;

  abstract getMessages(args: StorageGetMessagesArg & { format?: 'v1' }): Promise<MastraMessageV1[]>;
  abstract getMessages(args: StorageGetMessagesArg & { format: 'v2' }): Promise<MastraMessageV2[]>;
  abstract getMessages({
    threadId,
    resourceId,
    selectBy,
    format,
  }: StorageGetMessagesArg & { format?: 'v1' | 'v2' }): Promise<MastraMessageV1[] | MastraMessageV2[]>;

  abstract saveMessages(args: { messages: MastraMessageV1[]; format?: undefined | 'v1' }): Promise<MastraMessageV1[]>;
  abstract saveMessages(args: { messages: MastraMessageV2[]; format: 'v2' }): Promise<MastraMessageV2[]>;
  abstract saveMessages(
    args: { messages: MastraMessageV1[]; format?: undefined | 'v1' } | { messages: MastraMessageV2[]; format: 'v2' },
  ): Promise<MastraMessageV2[] | MastraMessageV1[]>;

  abstract updateMessages(args: {
    messages: Partial<Omit<MastraMessageV2, 'createdAt'>> &
      {
        id: string;
        content?: { metadata?: MastraMessageContentV2['metadata']; content?: MastraMessageContentV2['content'] };
      }[];
  }): Promise<MastraMessageV2[]>;

<<<<<<< HEAD
  async deleteMessages(_messageIds: string[]): Promise<void> {
    throw new Error(
      `Message deletion is not supported by this storage adapter (${this.constructor.name}). ` +
        `The deleteMessages method needs to be implemented in the storage adapter.`,
    );
  }

  abstract getThreadsByResourceIdPaginated(args: {
    resourceId: string;
    page: number;
    perPage: number;
  }): Promise<PaginationInfo & { threads: StorageThreadType[] }>;
=======
  abstract getThreadsByResourceIdPaginated(
    args: {
      resourceId: string;
      page: number;
      perPage: number;
    } & ThreadSortOptions,
  ): Promise<PaginationInfo & { threads: StorageThreadType[] }>;
>>>>>>> d3e68343

  abstract getMessagesPaginated(
    args: StorageGetMessagesArg & { format?: 'v1' | 'v2' },
  ): Promise<PaginationInfo & { messages: MastraMessageV1[] | MastraMessageV2[] }>;

  async getResourceById(_: { resourceId: string }): Promise<StorageResourceType | null> {
    throw new Error(
      `Resource working memory is not supported by this storage adapter (${this.constructor.name}). ` +
        `Supported storage adapters: LibSQL (@mastra/libsql), PostgreSQL (@mastra/pg), Upstash (@mastra/upstash). ` +
        `To use per-resource working memory, switch to one of these supported storage adapters.`,
    );
  }

  async saveResource(_: { resource: StorageResourceType }): Promise<StorageResourceType> {
    throw new Error(
      `Resource working memory is not supported by this storage adapter (${this.constructor.name}). ` +
        `Supported storage adapters: LibSQL (@mastra/libsql), PostgreSQL (@mastra/pg), Upstash (@mastra/upstash). ` +
        `To use per-resource working memory, switch to one of these supported storage adapters.`,
    );
  }

  async updateResource(_: {
    resourceId: string;
    workingMemory?: string;
    metadata?: Record<string, unknown>;
  }): Promise<StorageResourceType> {
    throw new Error(
      `Resource working memory is not supported by this storage adapter (${this.constructor.name}). ` +
        `Supported storage adapters: LibSQL (@mastra/libsql), PostgreSQL (@mastra/pg), Upstash (@mastra/upstash). ` +
        `To use per-resource working memory, switch to one of these supported storage adapters.`,
    );
  }

  protected castThreadOrderBy(v: unknown): ThreadOrderBy {
    return (v as string) in THREAD_ORDER_BY_SET ? (v as ThreadOrderBy) : 'createdAt';
  }

  protected castThreadSortDirection(v: unknown): ThreadSortDirection {
    return (v as string) in THREAD_THREAD_SORT_DIRECTION_SET ? (v as ThreadSortDirection) : 'DESC';
  }
}

const THREAD_ORDER_BY_SET: Record<ThreadOrderBy, true> = {
  createdAt: true,
  updatedAt: true,
};

const THREAD_THREAD_SORT_DIRECTION_SET: Record<ThreadSortDirection, true> = {
  ASC: true,
  DESC: true,
};<|MERGE_RESOLUTION|>--- conflicted
+++ resolved
@@ -61,7 +61,6 @@
       }[];
   }): Promise<MastraMessageV2[]>;
 
-<<<<<<< HEAD
   async deleteMessages(_messageIds: string[]): Promise<void> {
     throw new Error(
       `Message deletion is not supported by this storage adapter (${this.constructor.name}). ` +
@@ -69,12 +68,6 @@
     );
   }
 
-  abstract getThreadsByResourceIdPaginated(args: {
-    resourceId: string;
-    page: number;
-    perPage: number;
-  }): Promise<PaginationInfo & { threads: StorageThreadType[] }>;
-=======
   abstract getThreadsByResourceIdPaginated(
     args: {
       resourceId: string;
@@ -82,7 +75,6 @@
       perPage: number;
     } & ThreadSortOptions,
   ): Promise<PaginationInfo & { threads: StorageThreadType[] }>;
->>>>>>> d3e68343
 
   abstract getMessagesPaginated(
     args: StorageGetMessagesArg & { format?: 'v1' | 'v2' },
