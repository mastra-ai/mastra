--- conflicted
+++ resolved
@@ -42,24 +42,13 @@
 
   abstract deleteThread({ threadId }: { threadId: string }): Promise<void>;
 
-<<<<<<< HEAD
-  abstract getMessages(args: StorageGetMessagesArg): Promise<{ messages: MastraDBMessage[] }>;
-=======
-  abstract getMessages(args: StorageGetMessagesArg & { format?: 'v1' }): Promise<MastraMessageV1[]>;
-  abstract getMessages(args: StorageGetMessagesArg & { format: 'v2' }): Promise<MastraMessageV2[]>;
-  abstract getMessages({
-    threadId,
-    resourceId,
-    selectBy,
-    format,
-  }: StorageGetMessagesArg & { format?: 'v1' | 'v2' }): Promise<MastraMessageV1[] | MastraMessageV2[]>;
->>>>>>> 3defc80c
+abstract getMessages(args: StorageGetMessagesArg): Promise<{ messages: MastraDBMessage[] }>;
 
   abstract listMessages(args: StorageListMessagesInput): Promise<StorageListMessagesOutput>;
 
   abstract getMessagesById({ messageIds }: { messageIds: string[] }): Promise<{ messages: MastraDBMessage[] }>;
 
-  abstract listMessagesById({ messageIds }: { messageIds: string[] }): Promise<MastraDBMessage[]>;
+  abstract listMessagesById({ messageIds }: { messageIds: string[] }): Promise<{ messages: MastraDBMessage[] }>;
 
   abstract saveMessages(args: { messages: MastraDBMessage[] }): Promise<{ messages: MastraDBMessage[] }>;
 
