--- conflicted
+++ resolved
@@ -44,21 +44,13 @@
 
   abstract getMessages(args: StorageGetMessagesArg): Promise<{ messages: MastraDBMessage[] }>;
 
+  abstract listMessages(args: StorageListMessagesInput): Promise<StorageListMessagesOutput>;
+
   abstract getMessagesById({ messageIds }: { messageIds: string[] }): Promise<{ messages: MastraDBMessage[] }>;
 
-<<<<<<< HEAD
+  abstract listMessagesById({ messageIds }: { messageIds: string[] }): Promise<MastraDBMessage[]>;
+
   abstract saveMessages(args: { messages: MastraDBMessage[] }): Promise<{ messages: MastraDBMessage[] }>;
-=======
-  abstract listMessages(args: StorageListMessagesInput): Promise<StorageListMessagesOutput>;
-
-  abstract listMessagesById({ messageIds }: { messageIds: string[] }): Promise<MastraMessageV2[]>;
-
-  abstract saveMessages(args: { messages: MastraMessageV1[]; format?: undefined | 'v1' }): Promise<MastraMessageV1[]>;
-  abstract saveMessages(args: { messages: MastraMessageV2[]; format: 'v2' }): Promise<MastraMessageV2[]>;
-  abstract saveMessages(
-    args: { messages: MastraMessageV1[]; format?: undefined | 'v1' } | { messages: MastraMessageV2[]; format: 'v2' },
-  ): Promise<MastraMessageV2[] | MastraMessageV1[]>;
->>>>>>> 844ea5dc
 
   abstract updateMessages(args: {
     messages: Partial<Omit<MastraDBMessage, 'createdAt'>> &
@@ -83,17 +75,11 @@
     } & ThreadSortOptions,
   ): Promise<PaginationInfo & { threads: StorageThreadType[] }>;
 
-<<<<<<< HEAD
-  abstract getMessagesPaginated(args: StorageGetMessagesArg): Promise<PaginationInfo & { messages: MastraDBMessage[] }>;
-=======
   abstract listThreadsByResourceId(
     args: StorageListThreadsByResourceIdInput,
   ): Promise<StorageListThreadsByResourceIdOutput>;
 
-  abstract getMessagesPaginated(
-    args: StorageGetMessagesArg & { format?: 'v1' | 'v2' },
-  ): Promise<PaginationInfo & { messages: MastraMessageV1[] | MastraMessageV2[] }>;
->>>>>>> 844ea5dc
+  abstract getMessagesPaginated(args: StorageGetMessagesArg): Promise<PaginationInfo & { messages: MastraDBMessage[] }>;
 
   async getResourceById(_: { resourceId: string }): Promise<StorageResourceType | null> {
     throw new Error(
