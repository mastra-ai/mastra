import { MessageList } from '../../../agent/message-list';
import type { MastraDBMessage, StorageThreadType } from '../../../memory/types';
import type {
  PaginationInfo,
  StorageGetMessagesArg,
  StorageMessageType,
  StorageResourceType,
  ThreadOrderBy,
  ThreadSortDirection,
  ThreadSortOptions,
  StorageListMessagesInput,
  StorageListMessagesOutput,
  StorageListThreadsByResourceIdInput,
  StorageListThreadsByResourceIdOutput,
} from '../../types';
import { safelyParseJSON } from '../../utils';
import type { StoreOperations } from '../operations';
import { MemoryStorage } from './base';

export type InMemoryThreads = Map<string, StorageThreadType>;
export type InMemoryResources = Map<string, StorageResourceType>;
export type InMemoryMessages = Map<string, StorageMessageType>;

export class InMemoryMemory extends MemoryStorage {
  private collection: {
    threads: InMemoryThreads;
    resources: InMemoryResources;
    messages: InMemoryMessages;
  };
  private operations: StoreOperations;
  constructor({
    collection,
    operations,
  }: {
    collection: {
      threads: InMemoryThreads;
      resources: InMemoryResources;
      messages: InMemoryMessages;
    };
    operations: StoreOperations;
  }) {
    super();
    this.collection = collection;
    this.operations = operations;
  }

  async getThreadById({ threadId }: { threadId: string }): Promise<StorageThreadType | null> {
    this.logger.debug(`MockStore: getThreadById called for ${threadId}`);
    const thread = this.collection.threads.get(threadId);
    return thread ? { ...thread, metadata: thread.metadata ? { ...thread.metadata } : thread.metadata } : null;
  }

  async getThreadsByResourceId({
    resourceId,
    orderBy,
    sortDirection,
  }: { resourceId: string } & ThreadSortOptions): Promise<StorageThreadType[]> {
    this.logger.debug(`MockStore: getThreadsByResourceId called for ${resourceId}`);
    // Mock implementation - find threads by resourceId
    const threads = Array.from(this.collection.threads.values()).filter((t: any) => t.resourceId === resourceId);
    const sortedThreads = this.sortThreads(
      threads,
      this.castThreadOrderBy(orderBy),
      this.castThreadSortDirection(sortDirection),
    );
    return sortedThreads.map(thread => ({
      ...thread,
      metadata: thread.metadata ? { ...thread.metadata } : thread.metadata,
    })) as StorageThreadType[];
  }

  async saveThread({ thread }: { thread: StorageThreadType }): Promise<StorageThreadType> {
    this.logger.debug(`MockStore: saveThread called for ${thread.id}`);
    const key = thread.id;
    this.collection.threads.set(key, thread);
    return thread;
  }

  async updateThread({
    id,
    title,
    metadata,
  }: {
    id: string;
    title: string;
    metadata: Record<string, unknown>;
  }): Promise<StorageThreadType> {
    this.logger.debug(`MockStore: updateThread called for ${id}`);
    const thread = this.collection.threads.get(id);

    if (!thread) {
      throw new Error(`Thread with id ${id} not found`);
    }

    if (thread) {
      thread.title = title;
      thread.metadata = { ...thread.metadata, ...metadata };
      thread.updatedAt = new Date();
    }
    return thread;
  }

  async deleteThread({ threadId }: { threadId: string }): Promise<void> {
    this.logger.debug(`MockStore: deleteThread called for ${threadId}`);
    this.collection.threads.delete(threadId);

    this.collection.messages.forEach((msg, key) => {
      if (msg.thread_id === threadId) {
        this.collection.messages.delete(key);
      }
    });
  }

<<<<<<< HEAD
  async getMessages({ threadId, selectBy }: StorageGetMessagesArg): Promise<{ messages: MastraDBMessage[] }> {
=======
  async listMessages({
    threadId,
    resourceId,
    include,
    filter,
    limit,
    offset = 0,
    orderBy,
  }: StorageListMessagesInput): Promise<StorageListMessagesOutput> {
    this.logger.debug(`MockStore: listMessages called for thread ${threadId}`);

    if (!threadId.trim()) throw new Error('threadId must be a non-empty string');

    // Determine sort field and direction, default to DESC (newest first)
    const sortField = orderBy?.field || 'createdAt';
    const sortDirection = orderBy?.direction || 'DESC';

    // Determine how many results to return
    // Default pagination is always 40 unless explicitly specified
    let perPage = 40;

    if (limit !== undefined) {
      // Explicit limit provided
      if (limit === false) {
        // limit: false means get ALL messages
        perPage = Number.MAX_SAFE_INTEGER;
      } else if (typeof limit === 'number' && limit > 0) {
        // limit: number means get that many messages
        perPage = limit;
      }
    }

    // Calculate page from offset
    const page = Math.floor(offset / perPage);

    // Step 1: Get regular paginated messages from the thread first
    let threadMessages = Array.from(this.collection.messages.values()).filter((msg: any) => {
      if (msg.thread_id !== threadId) return false;
      if (resourceId && msg.resourceId !== resourceId) return false;
      return true;
    });

    // Apply date filtering
    if (filter?.dateRange) {
      const { start: from, end: to } = filter.dateRange;
      threadMessages = threadMessages.filter((msg: any) => {
        const msgDate = new Date(msg.createdAt);
        const fromDate = from ? new Date(from) : null;
        const toDate = to ? new Date(to) : null;

        if (fromDate && msgDate < fromDate) return false;
        if (toDate && msgDate > toDate) return false;
        return true;
      });
    }

    // Sort thread messages before pagination
    threadMessages.sort((a: any, b: any) => {
      const aValue = sortField === 'createdAt' ? new Date(a.createdAt).getTime() : a[sortField];
      const bValue = sortField === 'createdAt' ? new Date(b.createdAt).getTime() : b[sortField];
      return sortDirection === 'ASC' ? aValue - bValue : bValue - aValue;
    });

    // Get total count of thread messages (for pagination metadata)
    const totalThreadMessages = threadMessages.length;

    // Apply pagination to thread messages
    const start = offset;
    const end = start + perPage;
    const paginatedThreadMessages = threadMessages.slice(start, end);

    // Convert paginated thread messages to MastraMessageV2
    const messages: MastraMessageV2[] = [];
    const messageIds = new Set<string>();

    for (const msg of paginatedThreadMessages) {
      const convertedMessage = this.parseStoredMessage(msg);
      messages.push(convertedMessage);
      messageIds.add(msg.id);
    }

    // Step 2: Add included messages with context (if any), excluding duplicates
    if (include && include.length > 0) {
      for (const includeItem of include) {
        const targetMessage = this.collection.messages.get(includeItem.id);
        if (targetMessage) {
          // Convert StorageMessageType to MastraMessageV2
          const convertedMessage = {
            id: targetMessage.id,
            threadId: targetMessage.thread_id,
            content: safelyParseJSON(targetMessage.content),
            role: targetMessage.role as 'user' | 'assistant' | 'system' | 'tool',
            type: targetMessage.type,
            createdAt: targetMessage.createdAt,
            resourceId: targetMessage.resourceId,
          } as MastraMessageV2;

          // Only add if not already in messages array (deduplication)
          if (!messageIds.has(convertedMessage.id)) {
            messages.push(convertedMessage);
            messageIds.add(convertedMessage.id);
          }

          // Add previous messages if requested
          if (includeItem.withPreviousMessages) {
            const allThreadMessages = Array.from(this.collection.messages.values())
              .filter((msg: any) => msg.thread_id === (includeItem.threadId || threadId))
              .sort((a: any, b: any) => new Date(a.createdAt).getTime() - new Date(b.createdAt).getTime());

            const targetIndex = allThreadMessages.findIndex(msg => msg.id === includeItem.id);
            if (targetIndex !== -1) {
              const startIndex = Math.max(0, targetIndex - (includeItem.withPreviousMessages || 0));
              for (let i = startIndex; i < targetIndex; i++) {
                const message = allThreadMessages[i];
                if (message && !messageIds.has(message.id)) {
                  const convertedPrevMessage = {
                    id: message.id,
                    threadId: message.thread_id,
                    content: safelyParseJSON(message.content),
                    role: message.role as 'user' | 'assistant' | 'system' | 'tool',
                    type: message.type,
                    createdAt: message.createdAt,
                    resourceId: message.resourceId,
                  } as MastraMessageV2;
                  messages.push(convertedPrevMessage);
                  messageIds.add(message.id);
                }
              }
            }
          }

          // Add next messages if requested
          if (includeItem.withNextMessages) {
            const allThreadMessages = Array.from(this.collection.messages.values())
              .filter((msg: any) => msg.thread_id === (includeItem.threadId || threadId))
              .sort((a: any, b: any) => new Date(a.createdAt).getTime() - new Date(b.createdAt).getTime());

            const targetIndex = allThreadMessages.findIndex(msg => msg.id === includeItem.id);
            if (targetIndex !== -1) {
              const endIndex = Math.min(
                allThreadMessages.length,
                targetIndex + (includeItem.withNextMessages || 0) + 1,
              );
              for (let i = targetIndex + 1; i < endIndex; i++) {
                const message = allThreadMessages[i];
                if (message && !messageIds.has(message.id)) {
                  const convertedNextMessage = {
                    id: message.id,
                    threadId: message.thread_id,
                    content: safelyParseJSON(message.content),
                    role: message.role as 'user' | 'assistant' | 'system' | 'tool',
                    type: message.type,
                    createdAt: message.createdAt,
                    resourceId: message.resourceId,
                  } as MastraMessageV2;
                  messages.push(convertedNextMessage);
                  messageIds.add(message.id);
                }
              }
            }
          }
        }
      }
    }

    // Sort all messages (paginated + included) for final output
    messages.sort((a: any, b: any) => {
      const aValue = sortField === 'createdAt' ? new Date(a.createdAt).getTime() : a[sortField];
      const bValue = sortField === 'createdAt' ? new Date(b.createdAt).getTime() : b[sortField];
      return sortDirection === 'ASC' ? aValue - bValue : bValue - aValue;
    });

    // Calculate hasMore
    let hasMore;
    if (include && include.length > 0) {
      // When using include, check if we've returned all messages from the thread
      // because include might bring in messages beyond the pagination window
      const returnedThreadMessageIds = new Set(messages.filter(m => m.threadId === threadId).map(m => m.id));
      hasMore = returnedThreadMessageIds.size < totalThreadMessages;
    } else {
      // Standard pagination: check if there are more pages
      hasMore = end < totalThreadMessages;
    }

    return {
      messages,
      total: totalThreadMessages,
      page,
      perPage,
      hasMore,
    };
  }

  async getMessages<T extends MastraMessageV2[]>({ threadId, selectBy }: StorageGetMessagesArg): Promise<T> {
>>>>>>> a8f1494f
    this.logger.debug(`MockStore: getMessages called for thread ${threadId}`);

    if (!threadId.trim()) throw new Error('threadId must be a non-empty string');

    // Handle include messages first
    const messages: MastraDBMessage[] = [];

    if (selectBy?.include && selectBy.include.length > 0) {
      for (const includeItem of selectBy.include) {
        const targetMessage = this.collection.messages.get(includeItem.id);
        if (targetMessage) {
          // Convert StorageMessageType to MastraDBMessage
          const convertedMessage = {
            id: targetMessage.id,
            threadId: targetMessage.thread_id,
            content: safelyParseJSON(targetMessage.content),
            role: targetMessage.role as 'user' | 'assistant' | 'system' | 'tool',
            type: targetMessage.type,
            createdAt: targetMessage.createdAt,
            resourceId: targetMessage.resourceId,
          } as MastraDBMessage;

          messages.push(convertedMessage);

          // Add previous messages if requested
          if (includeItem.withPreviousMessages) {
            const allThreadMessages = Array.from(this.collection.messages.values())
              .filter((msg: any) => msg.thread_id === includeItem.threadId)
              .sort((a: any, b: any) => new Date(a.createdAt).getTime() - new Date(b.createdAt).getTime());

            const targetIndex = allThreadMessages.findIndex(msg => msg.id === includeItem.id);
            if (targetIndex !== -1) {
              const startIndex = Math.max(0, targetIndex - (includeItem.withPreviousMessages || 0));
              for (let i = startIndex; i < targetIndex; i++) {
                const message = allThreadMessages[i];
                if (message && !messages.some(m => m.id === message.id)) {
                  const convertedPrevMessage = {
                    id: message.id,
                    threadId: message.thread_id,
                    content: safelyParseJSON(message.content),
                    role: message.role as 'user' | 'assistant' | 'system' | 'tool',
                    type: message.type,
                    createdAt: message.createdAt,
                    resourceId: message.resourceId,
                  } as MastraDBMessage;
                  messages.push(convertedPrevMessage);
                }
              }
            }
          }

          // Add next messages if requested
          if (includeItem.withNextMessages) {
            const allThreadMessages = Array.from(this.collection.messages.values())
              .filter((msg: any) => msg.thread_id === includeItem.threadId)
              .sort((a: any, b: any) => new Date(a.createdAt).getTime() - new Date(b.createdAt).getTime());

            const targetIndex = allThreadMessages.findIndex(msg => msg.id === includeItem.id);
            if (targetIndex !== -1) {
              const endIndex = Math.min(
                allThreadMessages.length,
                targetIndex + (includeItem.withNextMessages || 0) + 1,
              );
              for (let i = targetIndex + 1; i < endIndex; i++) {
                const message = allThreadMessages[i];
                if (message && !messages.some(m => m.id === message.id)) {
                  const convertedNextMessage = {
                    id: message.id,
                    threadId: message.thread_id,
                    content: safelyParseJSON(message.content),
                    role: message.role as 'user' | 'assistant' | 'system' | 'tool',
                    type: message.type,
                    createdAt: message.createdAt,
                    resourceId: message.resourceId,
                  } as MastraDBMessage;
                  messages.push(convertedNextMessage);
                }
              }
            }
          }
        }
      }
    }

    // Get regular messages from the thread only if no include items or if last is specified
    if (!selectBy?.include || selectBy.include.length === 0 || selectBy?.last) {
      let threadMessages = Array.from(this.collection.messages.values())
        .filter((msg: any) => msg.thread_id === threadId)
        .filter((msg: any) => !messages.some(m => m.id === msg.id)); // Exclude already included messages

      // Apply selectBy logic
      if (selectBy?.last) {
        threadMessages.sort((a: any, b: any) => new Date(a.createdAt).getTime() - new Date(b.createdAt).getTime());
        const lastMessages = threadMessages.slice(-selectBy.last);
        // Convert and add last messages
        for (const msg of lastMessages) {
          const convertedMessage = {
            id: msg.id,
            threadId: msg.thread_id,
            content: safelyParseJSON(msg.content),
            role: msg.role as 'user' | 'assistant' | 'system' | 'tool',
            type: msg.type,
            createdAt: msg.createdAt,
            resourceId: msg.resourceId,
          } as MastraDBMessage;
          messages.push(convertedMessage);
        }
      } else if (!selectBy?.include || selectBy.include.length === 0) {
        // Convert and add all thread messages only if no include items
        for (const msg of threadMessages) {
          const convertedMessage = this.parseStoredMessage(msg);
          messages.push(convertedMessage);
        }
      }
    }

    // Sort by createdAt
    messages.sort((a: any, b: any) => new Date(a.createdAt).getTime() - new Date(b.createdAt).getTime());

    return { messages };
  }

  protected parseStoredMessage(message: StorageMessageType): MastraDBMessage {
    const { resourceId, content, role, thread_id, ...rest } = message;
    return {
      ...rest,
      threadId: thread_id,
      ...(message.resourceId && { resourceId: message.resourceId }),
      content: safelyParseJSON(content),
      role: role as MastraDBMessage['role'],
    } satisfies MastraDBMessage;
  }

  async getMessagesById({ messageIds }: { messageIds: string[] }): Promise<{ messages: MastraDBMessage[] }> {
    this.logger.debug(`MockStore: getMessagesById called`);

    const rawMessages = messageIds.map(id => this.collection.messages.get(id)).filter(message => !!message);

    const list = new MessageList().add(rawMessages.map(this.parseStoredMessage), 'memory');
    return { messages: list.get.all.db() };
  }

  async getMessagesById({ messageIds, format }: { messageIds: string[]; format: 'v1' }): Promise<MastraMessageV1[]>;
  async getMessagesById({ messageIds, format }: { messageIds: string[]; format?: 'v2' }): Promise<MastraMessageV2[]>;
  async getMessagesById({
    messageIds,
    format,
  }: {
    messageIds: string[];
    format?: 'v1' | 'v2';
  }): Promise<MastraMessageV1[] | MastraMessageV2[]> {
    this.logger.debug(`MockStore: getMessagesById called`);

    const rawMessages = messageIds.map(id => this.collection.messages.get(id)).filter(message => !!message);

    const list = new MessageList().add(rawMessages.map(this.parseStoredMessage), 'memory');
    if (format === 'v1') return list.get.all.v1();
    return list.get.all.v2();
  }

  async listMessagesById({ messageIds }: { messageIds: string[] }): Promise<{ messages: MastraDBMessage[] }> {
    return this.getMessagesById({ messageIds });
  }

  async saveMessages(args: { messages: MastraDBMessage[] }): Promise<{ messages: MastraDBMessage[] }> {
    const { messages } = args;
    this.logger.debug(`MockStore: saveMessages called with ${messages.length} messages`);
    // Simulate error handling for testing - check before saving
    if (messages.some(msg => msg.id === 'error-message' || msg.resourceId === null)) {
      throw new Error('Simulated error for testing');
    }

    // Update thread timestamps for each unique threadId
    const threadIds = new Set(messages.map(msg => msg.threadId).filter((id): id is string => Boolean(id)));
    for (const threadId of threadIds) {
      const thread = this.collection.threads.get(threadId);
      if (thread) {
        thread.updatedAt = new Date();
      }
    }

    for (const message of messages) {
      const key = message.id;
      // Convert MastraDBMessage to StorageMessageType
      const storageMessage: StorageMessageType = {
        id: message.id,
        thread_id: message.threadId || '',
        content: JSON.stringify(message.content),
        role: message.role || 'user',
        type: message.type || 'text',
        createdAt: message.createdAt,
        resourceId: message.resourceId || null,
      };
      this.collection.messages.set(key, storageMessage);
    }

    const list = new MessageList().add(messages, 'memory');
    return { messages: list.get.all.db() };
  }

  async updateMessages(args: { messages: (Partial<MastraDBMessage> & { id: string })[] }): Promise<MastraDBMessage[]> {
    const updatedMessages: MastraDBMessage[] = [];
    for (const update of args.messages) {
      const storageMsg = this.collection.messages.get(update.id);
      if (!storageMsg) continue;

      // Track old threadId for possible move
      const oldThreadId = storageMsg.thread_id;
      const newThreadId = update.threadId || oldThreadId;
      let threadIdChanged = false;
      if (update.threadId && update.threadId !== oldThreadId) {
        threadIdChanged = true;
      }

      // Update fields
      if (update.role !== undefined) storageMsg.role = update.role;
      if (update.type !== undefined) storageMsg.type = update.type;
      if (update.createdAt !== undefined) storageMsg.createdAt = update.createdAt;
      if (update.resourceId !== undefined) storageMsg.resourceId = update.resourceId;
      // Deep merge content if present
      if (update.content !== undefined) {
        let oldContent = safelyParseJSON(storageMsg.content);
        let newContent = update.content;
        if (typeof newContent === 'object' && typeof oldContent === 'object') {
          // Deep merge for metadata/content fields
          newContent = { ...oldContent, ...newContent };
          if (oldContent.metadata && newContent.metadata) {
            newContent.metadata = { ...oldContent.metadata, ...newContent.metadata };
          }
        }
        storageMsg.content = JSON.stringify(newContent);
      }
      // Handle threadId change
      if (threadIdChanged) {
        storageMsg.thread_id = newThreadId;
        // Update updatedAt for both threads, ensuring strictly greater and not equal
        const base = Date.now();
        let oldThreadNewTime: number | undefined;
        const oldThread = this.collection.threads.get(oldThreadId);
        if (oldThread) {
          const prev = new Date(oldThread.updatedAt).getTime();
          oldThreadNewTime = Math.max(base, prev + 1);
          oldThread.updatedAt = new Date(oldThreadNewTime);
        }
        const newThread = this.collection.threads.get(newThreadId);
        if (newThread) {
          const prev = new Date(newThread.updatedAt).getTime();
          let newThreadNewTime = Math.max(base + 1, prev + 1);
          if (oldThreadNewTime !== undefined && newThreadNewTime <= oldThreadNewTime) {
            newThreadNewTime = oldThreadNewTime + 1;
          }
          newThread.updatedAt = new Date(newThreadNewTime);
        }
      } else {
        // Only update the thread's updatedAt if not a move
        const thread = this.collection.threads.get(oldThreadId);
        if (thread) {
          const prev = new Date(thread.updatedAt).getTime();
          let newTime = Date.now();
          if (newTime <= prev) newTime = prev + 1;
          thread.updatedAt = new Date(newTime);
        }
      }
      // Save the updated message
      this.collection.messages.set(update.id, storageMsg);
      // Return as MastraDBMessage
      updatedMessages.push({
        id: storageMsg.id,
        threadId: storageMsg.thread_id,
        content: safelyParseJSON(storageMsg.content),
        role: storageMsg.role === 'user' || storageMsg.role === 'assistant' ? storageMsg.role : 'user',
        type: storageMsg.type,
        createdAt: storageMsg.createdAt,
        resourceId: storageMsg.resourceId === null ? undefined : storageMsg.resourceId,
      });
    }
    return updatedMessages;
  }

  async deleteMessages(messageIds: string[]): Promise<void> {
    if (!messageIds || messageIds.length === 0) {
      return;
    }

    this.logger.debug(`MockStore: deleteMessages called for ${messageIds.length} messages`);

    // Collect thread IDs to update
    const threadIds = new Set<string>();

    for (const messageId of messageIds) {
      const message = this.collection.messages.get(messageId);
      if (message && message.thread_id) {
        threadIds.add(message.thread_id);
      }
      // Delete the message
      this.collection.messages.delete(messageId);
    }

    // Update thread timestamps
    const now = new Date();
    for (const threadId of threadIds) {
      const thread = this.collection.threads.get(threadId);
      if (thread) {
        thread.updatedAt = now;
      }
    }
  }

  async getThreadsByResourceIdPaginated(
    args: {
      resourceId: string;
      page: number;
      perPage: number;
    } & ThreadSortOptions,
  ): Promise<PaginationInfo & { threads: StorageThreadType[] }> {
    const { resourceId, page, perPage, orderBy, sortDirection } = args;
    this.logger.debug(`MockStore: getThreadsByResourceIdPaginated called for ${resourceId}`);
    // Mock implementation - find threads by resourceId
    const threads = Array.from(this.collection.threads.values()).filter((t: any) => t.resourceId === resourceId);
    const sortedThreads = this.sortThreads(
      threads,
      this.castThreadOrderBy(orderBy),
      this.castThreadSortDirection(sortDirection),
    );
    const clonedThreads = sortedThreads.map(thread => ({
      ...thread,
      metadata: thread.metadata ? { ...thread.metadata } : thread.metadata,
    })) as StorageThreadType[];
    return {
      threads: clonedThreads.slice(page * perPage, (page + 1) * perPage),
      total: clonedThreads.length,
      page: page,
      perPage: perPage,
      hasMore: clonedThreads.length > (page + 1) * perPage,
    };
  }

  async listThreadsByResourceId(
    args: StorageListThreadsByResourceIdInput,
  ): Promise<StorageListThreadsByResourceIdOutput> {
    const { resourceId, limit, offset, orderBy, sortDirection } = args;
    const page = Math.floor(offset / limit);
    const perPage = limit;
    return this.getThreadsByResourceIdPaginated({ resourceId, page, perPage, orderBy, sortDirection });
  }

  async getMessagesPaginated({
    threadId,
    selectBy,
  }: StorageGetMessagesArg & { format?: 'v1' | 'v2' }): Promise<PaginationInfo & { messages: MastraDBMessage[] }> {
    this.logger.debug(`MockStore: getMessagesPaginated called for thread ${threadId}`);

    const { page = 0, perPage = 40 } = selectBy?.pagination || {};

    try {
      if (!threadId.trim()) throw new Error('threadId must be a non-empty string');

      // Handle include messages first
      const messages: MastraDBMessage[] = [];

      if (selectBy?.include && selectBy.include.length > 0) {
        for (const includeItem of selectBy.include) {
          const targetMessage = this.collection.messages.get(includeItem.id);
          if (targetMessage) {
            // Convert StorageMessageType to MastraDBMessage
            const convertedMessage = {
              id: targetMessage.id,
              threadId: targetMessage.thread_id,
              content: safelyParseJSON(targetMessage.content),
              role: targetMessage.role as 'user' | 'assistant' | 'system' | 'tool',
              type: targetMessage.type,
              createdAt: targetMessage.createdAt,
              resourceId: targetMessage.resourceId,
            } as MastraDBMessage;

            messages.push(convertedMessage);

            // Add previous messages if requested
            if (includeItem.withPreviousMessages) {
              const allThreadMessages = Array.from(this.collection.messages.values())
                .filter((msg: any) => msg.thread_id === includeItem.threadId)
                .sort((a: any, b: any) => new Date(a.createdAt).getTime() - new Date(b.createdAt).getTime());

              const targetIndex = allThreadMessages.findIndex(msg => msg.id === includeItem.id);
              if (targetIndex !== -1) {
                const startIndex = Math.max(0, targetIndex - (includeItem.withPreviousMessages || 0));
                for (let i = startIndex; i < targetIndex; i++) {
                  const message = allThreadMessages[i];
                  if (message && !messages.some(m => m.id === message.id)) {
                    const convertedPrevMessage = {
                      id: message.id,
                      threadId: message.thread_id,
                      content: safelyParseJSON(message.content),
                      role: message.role as 'user' | 'assistant' | 'system' | 'tool',
                      type: message.type,
                      createdAt: message.createdAt,
                      resourceId: message.resourceId,
                    } as MastraDBMessage;
                    messages.push(convertedPrevMessage);
                  }
                }
              }
            }

            // Add next messages if requested
            if (includeItem.withNextMessages) {
              const allThreadMessages = Array.from(this.collection.messages.values())
                .filter((msg: any) => msg.thread_id === includeItem.threadId)
                .sort((a: any, b: any) => new Date(a.createdAt).getTime() - new Date(b.createdAt).getTime());

              const targetIndex = allThreadMessages.findIndex(msg => msg.id === includeItem.id);
              if (targetIndex !== -1) {
                const endIndex = Math.min(
                  allThreadMessages.length,
                  targetIndex + (includeItem.withNextMessages || 0) + 1,
                );
                for (let i = targetIndex + 1; i < endIndex; i++) {
                  const message = allThreadMessages[i];
                  if (message && !messages.some(m => m.id === message.id)) {
                    const convertedNextMessage = {
                      id: message.id,
                      threadId: message.thread_id,
                      content: safelyParseJSON(message.content),
                      role: message.role as 'user' | 'assistant' | 'system' | 'tool',
                      type: message.type,
                      createdAt: message.createdAt,
                      resourceId: message.resourceId,
                    } as MastraDBMessage;
                    messages.push(convertedNextMessage);
                  }
                }
              }
            }
          }
        }
      }

      // Get regular messages from the thread only if no include items or if last is specified
      if (!selectBy?.include || selectBy.include.length === 0 || selectBy?.last) {
        let threadMessages = Array.from(this.collection.messages.values())
          .filter((msg: any) => msg.thread_id === threadId)
          .filter((msg: any) => !messages.some(m => m.id === msg.id)); // Exclude already included messages

        // Apply date filtering
        if (selectBy?.pagination?.dateRange) {
          const { start: from, end: to } = selectBy.pagination.dateRange;
          threadMessages = threadMessages.filter((msg: any) => {
            const msgDate = new Date(msg.createdAt);
            const fromDate = from ? new Date(from) : null;
            const toDate = to ? new Date(to) : null;

            if (fromDate && msgDate < fromDate) return false;
            if (toDate && msgDate > toDate) return false;
            return true;
          });
        }

        // Apply selectBy logic
        if (selectBy?.last) {
          threadMessages.sort((a: any, b: any) => new Date(a.createdAt).getTime() - new Date(b.createdAt).getTime());
          const lastMessages = threadMessages.slice(-selectBy.last);
          // Convert and add last messages
          for (const msg of lastMessages) {
            const convertedMessage = {
              id: msg.id,
              threadId: msg.thread_id,
              content: safelyParseJSON(msg.content),
              role: msg.role as 'user' | 'assistant' | 'system' | 'tool',
              type: msg.type,
              createdAt: msg.createdAt,
              resourceId: msg.resourceId,
            } as MastraDBMessage;
            messages.push(convertedMessage);
          }
        } else if (!selectBy?.include || selectBy.include.length === 0) {
          // Convert and add all thread messages only if no include items
          for (const msg of threadMessages) {
            const convertedMessage = {
              id: msg.id,
              threadId: msg.thread_id,
              content: safelyParseJSON(msg.content),
              role: msg.role as 'user' | 'assistant' | 'system' | 'tool',
              type: msg.type,
              createdAt: msg.createdAt,
              resourceId: msg.resourceId,
            } as MastraDBMessage;
            messages.push(convertedMessage);
          }
        }
      }

      // Sort by createdAt
      messages.sort((a: any, b: any) => new Date(a.createdAt).getTime() - new Date(b.createdAt).getTime());

      const start = page * perPage;
      const end = start + perPage;
      return {
        messages: messages.slice(start, end),
        total: messages.length,
        page,
        perPage,
        hasMore: messages.length > end,
      };
    } catch (error) {
      this.logger.error('Error in getMessagesPaginated:', error);
      return { messages: [], total: 0, page, perPage, hasMore: false };
    }
  }

  async getResourceById({ resourceId }: { resourceId: string }): Promise<StorageResourceType | null> {
    this.logger.debug(`MockStore: getResourceById called for ${resourceId}`);
    const resource = this.collection.resources.get(resourceId);
    return resource
      ? { ...resource, metadata: resource.metadata ? { ...resource.metadata } : resource.metadata }
      : null;
  }

  async saveResource({ resource }: { resource: StorageResourceType }): Promise<StorageResourceType> {
    this.logger.debug(`MockStore: saveResource called for ${resource.id}`);
    this.collection.resources.set(resource.id, resource);
    return resource;
  }

  async updateResource({
    resourceId,
    workingMemory,
    metadata,
  }: {
    resourceId: string;
    workingMemory?: string;
    metadata?: Record<string, unknown>;
  }): Promise<StorageResourceType> {
    this.logger.debug(`MockStore: updateResource called for ${resourceId}`);
    let resource = this.collection.resources.get(resourceId);

    if (!resource) {
      // Create new resource if it doesn't exist
      resource = {
        id: resourceId,
        workingMemory,
        metadata: metadata || {},
        createdAt: new Date(),
        updatedAt: new Date(),
      };
    } else {
      resource = {
        ...resource,
        workingMemory: workingMemory !== undefined ? workingMemory : resource.workingMemory,
        metadata: {
          ...resource.metadata,
          ...metadata,
        },
        updatedAt: new Date(),
      };
    }

    this.collection.resources.set(resourceId, resource);
    return resource;
  }

  private sortThreads(threads: any[], orderBy: ThreadOrderBy, sortDirection: ThreadSortDirection): any[] {
    return threads.sort((a, b) => {
      const aValue = new Date(a[orderBy]).getTime();
      const bValue = new Date(b[orderBy]).getTime();

      if (sortDirection === 'ASC') {
        return aValue - bValue;
      } else {
        return bValue - aValue;
      }
    });
  }
}<|MERGE_RESOLUTION|>--- conflicted
+++ resolved
@@ -111,9 +111,6 @@
     });
   }
 
-<<<<<<< HEAD
-  async getMessages({ threadId, selectBy }: StorageGetMessagesArg): Promise<{ messages: MastraDBMessage[] }> {
-=======
   async listMessages({
     threadId,
     resourceId,
@@ -308,7 +305,6 @@
   }
 
   async getMessages<T extends MastraMessageV2[]>({ threadId, selectBy }: StorageGetMessagesArg): Promise<T> {
->>>>>>> a8f1494f
     this.logger.debug(`MockStore: getMessages called for thread ${threadId}`);
 
     if (!threadId.trim()) throw new Error('threadId must be a non-empty string');
