import { MessageList } from '../../../agent/message-list';
import type { MastraMessageV1, MastraMessageV2, StorageThreadType } from '../../../memory/types';
import type {
  PaginationInfo,
  StorageGetMessagesArg,
  StorageMessageType,
  StorageResourceType,
  ThreadOrderBy,
  ThreadSortDirection,
  ThreadSortOptions,
  StorageListMessagesInput,
  StorageListMessagesOutput,
  StorageListThreadsByResourceIdInput,
  StorageListThreadsByResourceIdOutput,
} from '../../types';
import { safelyParseJSON } from '../../utils';
import type { StoreOperations } from '../operations';
import { MemoryStorage } from './base';

export type InMemoryThreads = Map<string, StorageThreadType>;
export type InMemoryResources = Map<string, StorageResourceType>;
export type InMemoryMessages = Map<string, StorageMessageType>;

export class InMemoryMemory extends MemoryStorage {
  private collection: {
    threads: InMemoryThreads;
    resources: InMemoryResources;
    messages: InMemoryMessages;
  };
  private operations: StoreOperations;
  constructor({
    collection,
    operations,
  }: {
    collection: {
      threads: InMemoryThreads;
      resources: InMemoryResources;
      messages: InMemoryMessages;
    };
    operations: StoreOperations;
  }) {
    super();
    this.collection = collection;
    this.operations = operations;
  }

  async getThreadById({ threadId }: { threadId: string }): Promise<StorageThreadType | null> {
    this.logger.debug(`MockStore: getThreadById called for ${threadId}`);
    const thread = this.collection.threads.get(threadId);
    return thread ? { ...thread, metadata: thread.metadata ? { ...thread.metadata } : thread.metadata } : null;
  }

  async getThreadsByResourceId({
    resourceId,
    orderBy,
    sortDirection,
  }: { resourceId: string } & ThreadSortOptions): Promise<StorageThreadType[]> {
    this.logger.debug(`MockStore: getThreadsByResourceId called for ${resourceId}`);
    // Mock implementation - find threads by resourceId
    const threads = Array.from(this.collection.threads.values()).filter((t: any) => t.resourceId === resourceId);
    const sortedThreads = this.sortThreads(
      threads,
      this.castThreadOrderBy(orderBy),
      this.castThreadSortDirection(sortDirection),
    );
    return sortedThreads.map(thread => ({
      ...thread,
      metadata: thread.metadata ? { ...thread.metadata } : thread.metadata,
    })) as StorageThreadType[];
  }

  async saveThread({ thread }: { thread: StorageThreadType }): Promise<StorageThreadType> {
    this.logger.debug(`MockStore: saveThread called for ${thread.id}`);
    const key = thread.id;
    this.collection.threads.set(key, thread);
    return thread;
  }

  async updateThread({
    id,
    title,
    metadata,
  }: {
    id: string;
    title: string;
    metadata: Record<string, unknown>;
  }): Promise<StorageThreadType> {
    this.logger.debug(`MockStore: updateThread called for ${id}`);
    const thread = this.collection.threads.get(id);

    if (!thread) {
      throw new Error(`Thread with id ${id} not found`);
    }

    if (thread) {
      thread.title = title;
      thread.metadata = { ...thread.metadata, ...metadata };
      thread.updatedAt = new Date();
    }
    return thread;
  }

  async deleteThread({ threadId }: { threadId: string }): Promise<void> {
    this.logger.debug(`MockStore: deleteThread called for ${threadId}`);
    this.collection.threads.delete(threadId);

    this.collection.messages.forEach((msg, key) => {
      if (msg.thread_id === threadId) {
        this.collection.messages.delete(key);
      }
    });
  }

  async listMessages({
    threadId,
    resourceId,
    include,
    filter,
    limit,
    offset = 0,
    orderBy,
  }: StorageListMessagesInput): Promise<StorageListMessagesOutput> {
    this.logger.debug(`MockStore: listMessages called for thread ${threadId}`);

    if (!threadId.trim()) throw new Error('threadId must be a non-empty string');

    // Determine sort field and direction, default to DESC (newest first)
    const sortField = orderBy?.field || 'createdAt';
    const sortDirection = orderBy?.direction || 'DESC';

    // Determine how many results to return
    // Default pagination is always 40 unless explicitly specified
    let perPage = 40;

    if (limit !== undefined) {
      // Explicit limit provided
      if (limit === false) {
        // limit: false means get ALL messages
        perPage = Number.MAX_SAFE_INTEGER;
      } else if (typeof limit === 'number' && limit > 0) {
        // limit: number means get that many messages
        perPage = limit;
      }
    }

    // Calculate page from offset
    const page = Math.floor(offset / perPage);

    // Step 1: Get regular paginated messages from the thread first
    let threadMessages = Array.from(this.collection.messages.values()).filter((msg: any) => {
      if (msg.thread_id !== threadId) return false;
      if (resourceId && msg.resourceId !== resourceId) return false;
      return true;
    });

    // Apply date filtering
    if (filter?.dateRange) {
      const { start: from, end: to } = filter.dateRange;
      threadMessages = threadMessages.filter((msg: any) => {
        const msgDate = new Date(msg.createdAt);
        const fromDate = from ? new Date(from) : null;
        const toDate = to ? new Date(to) : null;

        if (fromDate && msgDate < fromDate) return false;
        if (toDate && msgDate > toDate) return false;
        return true;
      });
    }

    // Sort thread messages before pagination
    threadMessages.sort((a: any, b: any) => {
      const aValue = sortField === 'createdAt' ? new Date(a.createdAt).getTime() : a[sortField];
      const bValue = sortField === 'createdAt' ? new Date(b.createdAt).getTime() : b[sortField];
      return sortDirection === 'ASC' ? aValue - bValue : bValue - aValue;
    });

    // Get total count of thread messages (for pagination metadata)
    const totalThreadMessages = threadMessages.length;

    // Apply pagination to thread messages
    const start = offset;
    const end = start + perPage;
    const paginatedThreadMessages = threadMessages.slice(start, end);

    // Convert paginated thread messages to MastraMessageV2
    const messages: MastraMessageV2[] = [];
    const messageIds = new Set<string>();

    for (const msg of paginatedThreadMessages) {
      const convertedMessage = {
        id: msg.id,
        threadId: msg.thread_id,
        content: safelyParseJSON(msg.content),
        role: msg.role as 'user' | 'assistant' | 'system' | 'tool',
        type: msg.type,
        createdAt: msg.createdAt,
        resourceId: msg.resourceId,
      } as MastraMessageV2;
      messages.push(convertedMessage);
      messageIds.add(msg.id);
    }

    // Step 2: Add included messages with context (if any), excluding duplicates
    if (include && include.length > 0) {
      for (const includeItem of include) {
        const targetMessage = this.collection.messages.get(includeItem.id);
        if (targetMessage) {
          // Convert StorageMessageType to MastraMessageV2
          const convertedMessage = {
            id: targetMessage.id,
            threadId: targetMessage.thread_id,
            content: safelyParseJSON(targetMessage.content),
            role: targetMessage.role as 'user' | 'assistant' | 'system' | 'tool',
            type: targetMessage.type,
            createdAt: targetMessage.createdAt,
            resourceId: targetMessage.resourceId,
          } as MastraMessageV2;

          // Only add if not already in messages array (deduplication)
          if (!messageIds.has(convertedMessage.id)) {
            messages.push(convertedMessage);
            messageIds.add(convertedMessage.id);
          }

          // Add previous messages if requested
          if (includeItem.withPreviousMessages) {
            const allThreadMessages = Array.from(this.collection.messages.values())
              .filter((msg: any) => msg.thread_id === (includeItem.threadId || threadId))
              .sort((a: any, b: any) => new Date(a.createdAt).getTime() - new Date(b.createdAt).getTime());

            const targetIndex = allThreadMessages.findIndex(msg => msg.id === includeItem.id);
            if (targetIndex !== -1) {
              const startIndex = Math.max(0, targetIndex - (includeItem.withPreviousMessages || 0));
              for (let i = startIndex; i < targetIndex; i++) {
                const message = allThreadMessages[i];
                if (message && !messageIds.has(message.id)) {
                  const convertedPrevMessage = {
                    id: message.id,
                    threadId: message.thread_id,
                    content: safelyParseJSON(message.content),
                    role: message.role as 'user' | 'assistant' | 'system' | 'tool',
                    type: message.type,
                    createdAt: message.createdAt,
                    resourceId: message.resourceId,
                  } as MastraMessageV2;
                  messages.push(convertedPrevMessage);
                  messageIds.add(message.id);
                }
              }
            }
          }

          // Add next messages if requested
          if (includeItem.withNextMessages) {
            const allThreadMessages = Array.from(this.collection.messages.values())
              .filter((msg: any) => msg.thread_id === (includeItem.threadId || threadId))
              .sort((a: any, b: any) => new Date(a.createdAt).getTime() - new Date(b.createdAt).getTime());

            const targetIndex = allThreadMessages.findIndex(msg => msg.id === includeItem.id);
            if (targetIndex !== -1) {
              const endIndex = Math.min(
                allThreadMessages.length,
                targetIndex + (includeItem.withNextMessages || 0) + 1,
              );
              for (let i = targetIndex + 1; i < endIndex; i++) {
                const message = allThreadMessages[i];
                if (message && !messageIds.has(message.id)) {
                  const convertedNextMessage = {
                    id: message.id,
                    threadId: message.thread_id,
                    content: safelyParseJSON(message.content),
                    role: message.role as 'user' | 'assistant' | 'system' | 'tool',
                    type: message.type,
                    createdAt: message.createdAt,
                    resourceId: message.resourceId,
                  } as MastraMessageV2;
                  messages.push(convertedNextMessage);
                  messageIds.add(message.id);
                }
              }
            }
          }
        }
      }
    }

    // Sort all messages (paginated + included) for final output
    messages.sort((a: any, b: any) => {
      const aValue = sortField === 'createdAt' ? new Date(a.createdAt).getTime() : a[sortField];
      const bValue = sortField === 'createdAt' ? new Date(b.createdAt).getTime() : b[sortField];
      return sortDirection === 'ASC' ? aValue - bValue : bValue - aValue;
    });

    // Calculate hasMore
    let hasMore;
    if (include && include.length > 0) {
      // When using include, check if we've returned all messages from the thread
      // because include might bring in messages beyond the pagination window
      const returnedThreadMessageIds = new Set(messages.filter(m => m.threadId === threadId).map(m => m.id));
      hasMore = returnedThreadMessageIds.size < totalThreadMessages;
    } else {
      // Standard pagination: check if there are more pages
      hasMore = end < totalThreadMessages;
    }

    return {
      messages,
      total: totalThreadMessages,
      page,
      perPage,
      hasMore,
    };
  }

  async getMessages<T extends MastraMessageV2[]>({ threadId, selectBy }: StorageGetMessagesArg): Promise<T> {
    this.logger.debug(`MockStore: getMessages called for thread ${threadId}`);

    if (!threadId.trim()) throw new Error('threadId must be a non-empty string');

    // Handle include messages first
    const messages: MastraMessageV2[] = [];

    if (selectBy?.include && selectBy.include.length > 0) {
      for (const includeItem of selectBy.include) {
        const targetMessage = this.collection.messages.get(includeItem.id);
        if (targetMessage) {
          // Convert StorageMessageType to MastraMessageV2
          const convertedMessage = {
            id: targetMessage.id,
            threadId: targetMessage.thread_id,
            content: safelyParseJSON(targetMessage.content),
            role: targetMessage.role as 'user' | 'assistant' | 'system' | 'tool',
            type: targetMessage.type,
            createdAt: targetMessage.createdAt,
            resourceId: targetMessage.resourceId,
          } as MastraMessageV2;

          messages.push(convertedMessage);

          // Add previous messages if requested
          if (includeItem.withPreviousMessages) {
            const allThreadMessages = Array.from(this.collection.messages.values())
              .filter((msg: any) => msg.thread_id === includeItem.threadId)
              .sort((a: any, b: any) => new Date(a.createdAt).getTime() - new Date(b.createdAt).getTime());

            const targetIndex = allThreadMessages.findIndex(msg => msg.id === includeItem.id);
            if (targetIndex !== -1) {
              const startIndex = Math.max(0, targetIndex - (includeItem.withPreviousMessages || 0));
              for (let i = startIndex; i < targetIndex; i++) {
                const message = allThreadMessages[i];
                if (message && !messages.some(m => m.id === message.id)) {
                  const convertedPrevMessage = {
                    id: message.id,
                    threadId: message.thread_id,
                    content: safelyParseJSON(message.content),
                    role: message.role as 'user' | 'assistant' | 'system' | 'tool',
                    type: message.type,
                    createdAt: message.createdAt,
                    resourceId: message.resourceId,
                  } as MastraMessageV2;
                  messages.push(convertedPrevMessage);
                }
              }
            }
          }

          // Add next messages if requested
          if (includeItem.withNextMessages) {
            const allThreadMessages = Array.from(this.collection.messages.values())
              .filter((msg: any) => msg.thread_id === includeItem.threadId)
              .sort((a: any, b: any) => new Date(a.createdAt).getTime() - new Date(b.createdAt).getTime());

            const targetIndex = allThreadMessages.findIndex(msg => msg.id === includeItem.id);
            if (targetIndex !== -1) {
              const endIndex = Math.min(
                allThreadMessages.length,
                targetIndex + (includeItem.withNextMessages || 0) + 1,
              );
              for (let i = targetIndex + 1; i < endIndex; i++) {
                const message = allThreadMessages[i];
                if (message && !messages.some(m => m.id === message.id)) {
                  const convertedNextMessage = {
                    id: message.id,
                    threadId: message.thread_id,
                    content: safelyParseJSON(message.content),
                    role: message.role as 'user' | 'assistant' | 'system' | 'tool',
                    type: message.type,
                    createdAt: message.createdAt,
                    resourceId: message.resourceId,
                  } as MastraMessageV2;
                  messages.push(convertedNextMessage);
                }
              }
            }
          }
        }
      }
    }

    // Get regular messages from the thread only if no include items or if last is specified
    if (!selectBy?.include || selectBy.include.length === 0 || selectBy?.last) {
      let threadMessages = Array.from(this.collection.messages.values())
        .filter((msg: any) => msg.thread_id === threadId)
        .filter((msg: any) => !messages.some(m => m.id === msg.id)); // Exclude already included messages

      // Apply selectBy logic
      if (selectBy?.last) {
        threadMessages.sort((a: any, b: any) => new Date(a.createdAt).getTime() - new Date(b.createdAt).getTime());
        const lastMessages = threadMessages.slice(-selectBy.last);
        // Convert and add last messages
        for (const msg of lastMessages) {
          const convertedMessage = {
            id: msg.id,
            threadId: msg.thread_id,
            content: safelyParseJSON(msg.content),
            role: msg.role as 'user' | 'assistant' | 'system' | 'tool',
            type: msg.type,
            createdAt: msg.createdAt,
            resourceId: msg.resourceId,
          } as MastraMessageV2;
          messages.push(convertedMessage);
        }
      } else if (!selectBy?.include || selectBy.include.length === 0) {
        // Convert and add all thread messages only if no include items
        for (const msg of threadMessages) {
          const convertedMessage = this.parseStoredMessage(msg);
          messages.push(convertedMessage);
        }
      }
    }

    // Sort by createdAt
    messages.sort((a: any, b: any) => new Date(a.createdAt).getTime() - new Date(b.createdAt).getTime());

    return messages as T;
  }

  protected parseStoredMessage(message: StorageMessageType): MastraMessageV2 {
    const { resourceId, content, role, thread_id, ...rest } = message;
    return {
      ...rest,
      threadId: thread_id,
      ...(message.resourceId && { resourceId: message.resourceId }),
      content: safelyParseJSON(content),
      role: role as MastraMessageV2['role'],
    } satisfies MastraMessageV2;
  }

<<<<<<< HEAD
  async getMessagesById({ messageIds, format }: { messageIds: string[]; format: 'v1' }): Promise<MastraMessageV1[]>;
  async getMessagesById({ messageIds, format }: { messageIds: string[]; format?: 'v2' }): Promise<MastraMessageV2[]>;
  async getMessagesById({
    messageIds,
    format,
  }: {
    messageIds: string[];
    format?: 'v1' | 'v2';
  }): Promise<MastraMessageV1[] | MastraMessageV2[]> {
    this.logger.debug(`MockStore: getMessagesById called`);

    const rawMessages = messageIds.map(id => this.collection.messages.get(id)).filter(message => !!message);

    const list = new MessageList().add(rawMessages.map(this.parseStoredMessage), 'memory');
    if (format === 'v1') return list.get.all.v1();
    return list.get.all.v2();
=======
  async listMessages(_args: StorageListMessagesInput): Promise<StorageListMessagesOutput> {
    throw new Error(
      `listMessages is not yet implemented by this storage adapter (${this.constructor.name}). ` +
        `This method is currently being rolled out across all storage adapters. ` +
        `Please use getMessages or getMessagesPaginated as an alternative, or wait for the implementation.`,
    );
>>>>>>> 3defc80c
  }

  async listMessagesById({ messageIds }: { messageIds: string[] }): Promise<MastraMessageV2[]> {
    this.logger.debug(`MockStore: listMessagesById called`);

    const rawMessages = messageIds.map(id => this.collection.messages.get(id)).filter(message => !!message);

    const list = new MessageList().add(rawMessages.map(this.parseStoredMessage), 'memory');
    return list.get.all.v2();
  }

  async saveMessages(args: { messages: MastraMessageV1[]; format?: undefined | 'v1' }): Promise<MastraMessageV1[]>;
  async saveMessages(args: { messages: MastraMessageV2[]; format: 'v2' }): Promise<MastraMessageV2[]>;
  async saveMessages(
    args: { messages: MastraMessageV1[]; format?: undefined | 'v1' } | { messages: MastraMessageV2[]; format: 'v2' },
  ): Promise<MastraMessageV2[] | MastraMessageV1[]> {
    const { messages, format = 'v1' } = args;
    this.logger.debug(`MockStore: saveMessages called with ${messages.length} messages`);
    // Simulate error handling for testing - check before saving
    if (messages.some(msg => msg.id === 'error-message' || msg.resourceId === null)) {
      throw new Error('Simulated error for testing');
    }

    // Update thread timestamps for each unique threadId
    const threadIds = new Set(messages.map(msg => msg.threadId).filter((id): id is string => Boolean(id)));
    for (const threadId of threadIds) {
      const thread = this.collection.threads.get(threadId);
      if (thread) {
        thread.updatedAt = new Date();
      }
    }

    for (const message of messages) {
      const key = message.id;
      // Convert MastraMessageV2 to StorageMessageType
      const storageMessage: StorageMessageType = {
        id: message.id,
        thread_id: message.threadId || '',
        content: JSON.stringify(message.content),
        role: message.role || 'user',
        type: message.type || 'text',
        createdAt: message.createdAt,
        resourceId: message.resourceId || null,
      };
      this.collection.messages.set(key, storageMessage);
    }

    const list = new MessageList().add(messages, 'memory');
    if (format === `v2`) return list.get.all.v2();
    return list.get.all.v1();
  }

  async updateMessages(args: { messages: (Partial<MastraMessageV2> & { id: string })[] }): Promise<MastraMessageV2[]> {
    const updatedMessages: MastraMessageV2[] = [];
    for (const update of args.messages) {
      const storageMsg = this.collection.messages.get(update.id);
      if (!storageMsg) continue;

      // Track old threadId for possible move
      const oldThreadId = storageMsg.thread_id;
      const newThreadId = update.threadId || oldThreadId;
      let threadIdChanged = false;
      if (update.threadId && update.threadId !== oldThreadId) {
        threadIdChanged = true;
      }

      // Update fields
      if (update.role !== undefined) storageMsg.role = update.role;
      if (update.type !== undefined) storageMsg.type = update.type;
      if (update.createdAt !== undefined) storageMsg.createdAt = update.createdAt;
      if (update.resourceId !== undefined) storageMsg.resourceId = update.resourceId;
      // Deep merge content if present
      if (update.content !== undefined) {
        let oldContent = safelyParseJSON(storageMsg.content);
        let newContent = update.content;
        if (typeof newContent === 'object' && typeof oldContent === 'object') {
          // Deep merge for metadata/content fields
          newContent = { ...oldContent, ...newContent };
          if (oldContent.metadata && newContent.metadata) {
            newContent.metadata = { ...oldContent.metadata, ...newContent.metadata };
          }
        }
        storageMsg.content = JSON.stringify(newContent);
      }
      // Handle threadId change
      if (threadIdChanged) {
        storageMsg.thread_id = newThreadId;
        // Update updatedAt for both threads, ensuring strictly greater and not equal
        const base = Date.now();
        let oldThreadNewTime: number | undefined;
        const oldThread = this.collection.threads.get(oldThreadId);
        if (oldThread) {
          const prev = new Date(oldThread.updatedAt).getTime();
          oldThreadNewTime = Math.max(base, prev + 1);
          oldThread.updatedAt = new Date(oldThreadNewTime);
        }
        const newThread = this.collection.threads.get(newThreadId);
        if (newThread) {
          const prev = new Date(newThread.updatedAt).getTime();
          let newThreadNewTime = Math.max(base + 1, prev + 1);
          if (oldThreadNewTime !== undefined && newThreadNewTime <= oldThreadNewTime) {
            newThreadNewTime = oldThreadNewTime + 1;
          }
          newThread.updatedAt = new Date(newThreadNewTime);
        }
      } else {
        // Only update the thread's updatedAt if not a move
        const thread = this.collection.threads.get(oldThreadId);
        if (thread) {
          const prev = new Date(thread.updatedAt).getTime();
          let newTime = Date.now();
          if (newTime <= prev) newTime = prev + 1;
          thread.updatedAt = new Date(newTime);
        }
      }
      // Save the updated message
      this.collection.messages.set(update.id, storageMsg);
      // Return as MastraMessageV2
      updatedMessages.push({
        id: storageMsg.id,
        threadId: storageMsg.thread_id,
        content: safelyParseJSON(storageMsg.content),
        role: storageMsg.role === 'user' || storageMsg.role === 'assistant' ? storageMsg.role : 'user',
        type: storageMsg.type,
        createdAt: storageMsg.createdAt,
        resourceId: storageMsg.resourceId === null ? undefined : storageMsg.resourceId,
      });
    }
    return updatedMessages;
  }

  async deleteMessages(messageIds: string[]): Promise<void> {
    if (!messageIds || messageIds.length === 0) {
      return;
    }

    this.logger.debug(`MockStore: deleteMessages called for ${messageIds.length} messages`);

    // Collect thread IDs to update
    const threadIds = new Set<string>();

    for (const messageId of messageIds) {
      const message = this.collection.messages.get(messageId);
      if (message && message.thread_id) {
        threadIds.add(message.thread_id);
      }
      // Delete the message
      this.collection.messages.delete(messageId);
    }

    // Update thread timestamps
    const now = new Date();
    for (const threadId of threadIds) {
      const thread = this.collection.threads.get(threadId);
      if (thread) {
        thread.updatedAt = now;
      }
    }
  }

  async getThreadsByResourceIdPaginated(
    args: {
      resourceId: string;
      page: number;
      perPage: number;
    } & ThreadSortOptions,
  ): Promise<PaginationInfo & { threads: StorageThreadType[] }> {
    const { resourceId, page, perPage, orderBy, sortDirection } = args;
    this.logger.debug(`MockStore: getThreadsByResourceIdPaginated called for ${resourceId}`);
    // Mock implementation - find threads by resourceId
    const threads = Array.from(this.collection.threads.values()).filter((t: any) => t.resourceId === resourceId);
    const sortedThreads = this.sortThreads(
      threads,
      this.castThreadOrderBy(orderBy),
      this.castThreadSortDirection(sortDirection),
    );
    const clonedThreads = sortedThreads.map(thread => ({
      ...thread,
      metadata: thread.metadata ? { ...thread.metadata } : thread.metadata,
    })) as StorageThreadType[];
    return {
      threads: clonedThreads.slice(page * perPage, (page + 1) * perPage),
      total: clonedThreads.length,
      page: page,
      perPage: perPage,
      hasMore: clonedThreads.length > (page + 1) * perPage,
    };
  }

  async listThreadsByResourceId(
    args: StorageListThreadsByResourceIdInput,
  ): Promise<StorageListThreadsByResourceIdOutput> {
    const { resourceId, limit, offset, orderBy, sortDirection } = args;
    const page = Math.floor(offset / limit);
    const perPage = limit;
    return this.getThreadsByResourceIdPaginated({ resourceId, page, perPage, orderBy, sortDirection });
  }

  async getMessagesPaginated({
    threadId,
    selectBy,
  }: StorageGetMessagesArg & { format?: 'v1' | 'v2' }): Promise<
    PaginationInfo & { messages: MastraMessageV1[] | MastraMessageV2[] }
  > {
    this.logger.debug(`MockStore: getMessagesPaginated called for thread ${threadId}`);

    const { page = 0, perPage = 40 } = selectBy?.pagination || {};

    try {
      if (!threadId.trim()) throw new Error('threadId must be a non-empty string');

      // Handle include messages first
      const messages: MastraMessageV2[] = [];

      if (selectBy?.include && selectBy.include.length > 0) {
        for (const includeItem of selectBy.include) {
          const targetMessage = this.collection.messages.get(includeItem.id);
          if (targetMessage) {
            // Convert StorageMessageType to MastraMessageV2
            const convertedMessage = {
              id: targetMessage.id,
              threadId: targetMessage.thread_id,
              content: safelyParseJSON(targetMessage.content),
              role: targetMessage.role as 'user' | 'assistant' | 'system' | 'tool',
              type: targetMessage.type,
              createdAt: targetMessage.createdAt,
              resourceId: targetMessage.resourceId,
            } as MastraMessageV2;

            messages.push(convertedMessage);

            // Add previous messages if requested
            if (includeItem.withPreviousMessages) {
              const allThreadMessages = Array.from(this.collection.messages.values())
                .filter((msg: any) => msg.thread_id === includeItem.threadId)
                .sort((a: any, b: any) => new Date(a.createdAt).getTime() - new Date(b.createdAt).getTime());

              const targetIndex = allThreadMessages.findIndex(msg => msg.id === includeItem.id);
              if (targetIndex !== -1) {
                const startIndex = Math.max(0, targetIndex - (includeItem.withPreviousMessages || 0));
                for (let i = startIndex; i < targetIndex; i++) {
                  const message = allThreadMessages[i];
                  if (message && !messages.some(m => m.id === message.id)) {
                    const convertedPrevMessage = {
                      id: message.id,
                      threadId: message.thread_id,
                      content: safelyParseJSON(message.content),
                      role: message.role as 'user' | 'assistant' | 'system' | 'tool',
                      type: message.type,
                      createdAt: message.createdAt,
                      resourceId: message.resourceId,
                    } as MastraMessageV2;
                    messages.push(convertedPrevMessage);
                  }
                }
              }
            }

            // Add next messages if requested
            if (includeItem.withNextMessages) {
              const allThreadMessages = Array.from(this.collection.messages.values())
                .filter((msg: any) => msg.thread_id === includeItem.threadId)
                .sort((a: any, b: any) => new Date(a.createdAt).getTime() - new Date(b.createdAt).getTime());

              const targetIndex = allThreadMessages.findIndex(msg => msg.id === includeItem.id);
              if (targetIndex !== -1) {
                const endIndex = Math.min(
                  allThreadMessages.length,
                  targetIndex + (includeItem.withNextMessages || 0) + 1,
                );
                for (let i = targetIndex + 1; i < endIndex; i++) {
                  const message = allThreadMessages[i];
                  if (message && !messages.some(m => m.id === message.id)) {
                    const convertedNextMessage = {
                      id: message.id,
                      threadId: message.thread_id,
                      content: safelyParseJSON(message.content),
                      role: message.role as 'user' | 'assistant' | 'system' | 'tool',
                      type: message.type,
                      createdAt: message.createdAt,
                      resourceId: message.resourceId,
                    } as MastraMessageV2;
                    messages.push(convertedNextMessage);
                  }
                }
              }
            }
          }
        }
      }

      // Get regular messages from the thread only if no include items or if last is specified
      if (!selectBy?.include || selectBy.include.length === 0 || selectBy?.last) {
        let threadMessages = Array.from(this.collection.messages.values())
          .filter((msg: any) => msg.thread_id === threadId)
          .filter((msg: any) => !messages.some(m => m.id === msg.id)); // Exclude already included messages

        // Apply date filtering
        if (selectBy?.pagination?.dateRange) {
          const { start: from, end: to } = selectBy.pagination.dateRange;
          threadMessages = threadMessages.filter((msg: any) => {
            const msgDate = new Date(msg.createdAt);
            const fromDate = from ? new Date(from) : null;
            const toDate = to ? new Date(to) : null;

            if (fromDate && msgDate < fromDate) return false;
            if (toDate && msgDate > toDate) return false;
            return true;
          });
        }

        // Apply selectBy logic
        if (selectBy?.last) {
          threadMessages.sort((a: any, b: any) => new Date(a.createdAt).getTime() - new Date(b.createdAt).getTime());
          const lastMessages = threadMessages.slice(-selectBy.last);
          // Convert and add last messages
          for (const msg of lastMessages) {
            const convertedMessage = {
              id: msg.id,
              threadId: msg.thread_id,
              content: safelyParseJSON(msg.content),
              role: msg.role as 'user' | 'assistant' | 'system' | 'tool',
              type: msg.type,
              createdAt: msg.createdAt,
              resourceId: msg.resourceId,
            } as MastraMessageV2;
            messages.push(convertedMessage);
          }
        } else if (!selectBy?.include || selectBy.include.length === 0) {
          // Convert and add all thread messages only if no include items
          for (const msg of threadMessages) {
            const convertedMessage = {
              id: msg.id,
              threadId: msg.thread_id,
              content: safelyParseJSON(msg.content),
              role: msg.role as 'user' | 'assistant' | 'system' | 'tool',
              type: msg.type,
              createdAt: msg.createdAt,
              resourceId: msg.resourceId,
            } as MastraMessageV2;
            messages.push(convertedMessage);
          }
        }
      }

      // Sort by createdAt
      messages.sort((a: any, b: any) => new Date(a.createdAt).getTime() - new Date(b.createdAt).getTime());

      const start = page * perPage;
      const end = start + perPage;
      return {
        messages: messages.slice(start, end),
        total: messages.length,
        page,
        perPage,
        hasMore: messages.length > end,
      };
    } catch {
      return { messages: [], total: 0, page, perPage, hasMore: false };
    }
  }

  async getResourceById({ resourceId }: { resourceId: string }): Promise<StorageResourceType | null> {
    this.logger.debug(`MockStore: getResourceById called for ${resourceId}`);
    const resource = this.collection.resources.get(resourceId);
    return resource
      ? { ...resource, metadata: resource.metadata ? { ...resource.metadata } : resource.metadata }
      : null;
  }

  async saveResource({ resource }: { resource: StorageResourceType }): Promise<StorageResourceType> {
    this.logger.debug(`MockStore: saveResource called for ${resource.id}`);
    this.collection.resources.set(resource.id, resource);
    return resource;
  }

  async updateResource({
    resourceId,
    workingMemory,
    metadata,
  }: {
    resourceId: string;
    workingMemory?: string;
    metadata?: Record<string, unknown>;
  }): Promise<StorageResourceType> {
    this.logger.debug(`MockStore: updateResource called for ${resourceId}`);
    let resource = this.collection.resources.get(resourceId);

    if (!resource) {
      // Create new resource if it doesn't exist
      resource = {
        id: resourceId,
        workingMemory,
        metadata: metadata || {},
        createdAt: new Date(),
        updatedAt: new Date(),
      };
    } else {
      resource = {
        ...resource,
        workingMemory: workingMemory !== undefined ? workingMemory : resource.workingMemory,
        metadata: {
          ...resource.metadata,
          ...metadata,
        },
        updatedAt: new Date(),
      };
    }

    this.collection.resources.set(resourceId, resource);
    return resource;
  }

  private sortThreads(threads: any[], orderBy: ThreadOrderBy, sortDirection: ThreadSortDirection): any[] {
    return threads.sort((a, b) => {
      const aValue = new Date(a[orderBy]).getTime();
      const bValue = new Date(b[orderBy]).getTime();

      if (sortDirection === 'ASC') {
        return aValue - bValue;
      } else {
        return bValue - aValue;
      }
    });
  }
}<|MERGE_RESOLUTION|>--- conflicted
+++ resolved
@@ -446,7 +446,6 @@
     } satisfies MastraMessageV2;
   }
 
-<<<<<<< HEAD
   async getMessagesById({ messageIds, format }: { messageIds: string[]; format: 'v1' }): Promise<MastraMessageV1[]>;
   async getMessagesById({ messageIds, format }: { messageIds: string[]; format?: 'v2' }): Promise<MastraMessageV2[]>;
   async getMessagesById({
@@ -463,14 +462,6 @@
     const list = new MessageList().add(rawMessages.map(this.parseStoredMessage), 'memory');
     if (format === 'v1') return list.get.all.v1();
     return list.get.all.v2();
-=======
-  async listMessages(_args: StorageListMessagesInput): Promise<StorageListMessagesOutput> {
-    throw new Error(
-      `listMessages is not yet implemented by this storage adapter (${this.constructor.name}). ` +
-        `This method is currently being rolled out across all storage adapters. ` +
-        `Please use getMessages or getMessagesPaginated as an alternative, or wait for the implementation.`,
-    );
->>>>>>> 3defc80c
   }
 
   async listMessagesById({ messageIds }: { messageIds: string[] }): Promise<MastraMessageV2[]> {
