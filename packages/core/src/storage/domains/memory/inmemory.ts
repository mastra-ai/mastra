import { MessageList } from '../../../agent/message-list';
import type { MastraDBMessage, StorageThreadType } from '../../../memory/types';
import type {
  PaginationInfo,
  StorageGetMessagesArg,
  StorageMessageType,
  StorageResourceType,
  ThreadOrderBy,
  ThreadSortDirection,
  ThreadSortOptions,
  StorageListMessagesInput,
  StorageListMessagesOutput,
  StorageListThreadsByResourceIdInput,
  StorageListThreadsByResourceIdOutput,
} from '../../types';
import { safelyParseJSON } from '../../utils';
import type { StoreOperations } from '../operations';
import { MemoryStorage } from './base';

export type InMemoryThreads = Map<string, StorageThreadType>;
export type InMemoryResources = Map<string, StorageResourceType>;
export type InMemoryMessages = Map<string, StorageMessageType>;

export class InMemoryMemory extends MemoryStorage {
  private collection: {
    threads: InMemoryThreads;
    resources: InMemoryResources;
    messages: InMemoryMessages;
  };
  private operations: StoreOperations;
  constructor({
    collection,
    operations,
  }: {
    collection: {
      threads: InMemoryThreads;
      resources: InMemoryResources;
      messages: InMemoryMessages;
    };
    operations: StoreOperations;
  }) {
    super();
    this.collection = collection;
    this.operations = operations;
  }

  async getThreadById({ threadId }: { threadId: string }): Promise<StorageThreadType | null> {
    this.logger.debug(`MockStore: getThreadById called for ${threadId}`);
    const thread = this.collection.threads.get(threadId);
    return thread ? { ...thread, metadata: thread.metadata ? { ...thread.metadata } : thread.metadata } : null;
  }

  async getThreadsByResourceId({
    resourceId,
    orderBy,
    sortDirection,
  }: { resourceId: string } & ThreadSortOptions): Promise<StorageThreadType[]> {
    this.logger.debug(`MockStore: getThreadsByResourceId called for ${resourceId}`);
    // Mock implementation - find threads by resourceId
    const threads = Array.from(this.collection.threads.values()).filter((t: any) => t.resourceId === resourceId);
    const sortedThreads = this.sortThreads(
      threads,
      this.castThreadOrderBy(orderBy),
      this.castThreadSortDirection(sortDirection),
    );
    return sortedThreads.map(thread => ({
      ...thread,
      metadata: thread.metadata ? { ...thread.metadata } : thread.metadata,
    })) as StorageThreadType[];
  }

  async saveThread({ thread }: { thread: StorageThreadType }): Promise<StorageThreadType> {
    this.logger.debug(`MockStore: saveThread called for ${thread.id}`);
    const key = thread.id;
    this.collection.threads.set(key, thread);
    return thread;
  }

  async updateThread({
    id,
    title,
    metadata,
  }: {
    id: string;
    title: string;
    metadata: Record<string, unknown>;
  }): Promise<StorageThreadType> {
    this.logger.debug(`MockStore: updateThread called for ${id}`);
    const thread = this.collection.threads.get(id);

    if (!thread) {
      throw new Error(`Thread with id ${id} not found`);
    }

    if (thread) {
      thread.title = title;
      thread.metadata = { ...thread.metadata, ...metadata };
      thread.updatedAt = new Date();
    }
    return thread;
  }

  async deleteThread({ threadId }: { threadId: string }): Promise<void> {
    this.logger.debug(`MockStore: deleteThread called for ${threadId}`);
    this.collection.threads.delete(threadId);

    this.collection.messages.forEach((msg, key) => {
      if (msg.thread_id === threadId) {
        this.collection.messages.delete(key);
      }
    });
  }

  async getMessages({ threadId, selectBy }: StorageGetMessagesArg): Promise<{ messages: MastraDBMessage[] }> {
    this.logger.debug(`MockStore: getMessages called for thread ${threadId}`);

    if (!threadId.trim()) throw new Error('threadId must be a non-empty string');

    // Handle include messages first
    const messages: MastraDBMessage[] = [];

    if (selectBy?.include && selectBy.include.length > 0) {
      for (const includeItem of selectBy.include) {
        const targetMessage = this.collection.messages.get(includeItem.id);
        if (targetMessage) {
          // Convert StorageMessageType to MastraDBMessage
          const convertedMessage = {
            id: targetMessage.id,
            threadId: targetMessage.thread_id,
            content: safelyParseJSON(targetMessage.content),
            role: targetMessage.role as 'user' | 'assistant' | 'system' | 'tool',
            type: targetMessage.type,
            createdAt: targetMessage.createdAt,
            resourceId: targetMessage.resourceId,
          } as MastraDBMessage;

          messages.push(convertedMessage);

          // Add previous messages if requested
          if (includeItem.withPreviousMessages) {
            const allThreadMessages = Array.from(this.collection.messages.values())
              .filter((msg: any) => msg.thread_id === includeItem.threadId)
              .sort((a: any, b: any) => new Date(a.createdAt).getTime() - new Date(b.createdAt).getTime());

            const targetIndex = allThreadMessages.findIndex(msg => msg.id === includeItem.id);
            if (targetIndex !== -1) {
              const startIndex = Math.max(0, targetIndex - (includeItem.withPreviousMessages || 0));
              for (let i = startIndex; i < targetIndex; i++) {
                const message = allThreadMessages[i];
                if (message && !messages.some(m => m.id === message.id)) {
                  const convertedPrevMessage = {
                    id: message.id,
                    threadId: message.thread_id,
                    content: safelyParseJSON(message.content),
                    role: message.role as 'user' | 'assistant' | 'system' | 'tool',
                    type: message.type,
                    createdAt: message.createdAt,
                    resourceId: message.resourceId,
                  } as MastraDBMessage;
                  messages.push(convertedPrevMessage);
                }
              }
            }
          }

          // Add next messages if requested
          if (includeItem.withNextMessages) {
            const allThreadMessages = Array.from(this.collection.messages.values())
              .filter((msg: any) => msg.thread_id === includeItem.threadId)
              .sort((a: any, b: any) => new Date(a.createdAt).getTime() - new Date(b.createdAt).getTime());

            const targetIndex = allThreadMessages.findIndex(msg => msg.id === includeItem.id);
            if (targetIndex !== -1) {
              const endIndex = Math.min(
                allThreadMessages.length,
                targetIndex + (includeItem.withNextMessages || 0) + 1,
              );
              for (let i = targetIndex + 1; i < endIndex; i++) {
                const message = allThreadMessages[i];
                if (message && !messages.some(m => m.id === message.id)) {
                  const convertedNextMessage = {
                    id: message.id,
                    threadId: message.thread_id,
                    content: safelyParseJSON(message.content),
                    role: message.role as 'user' | 'assistant' | 'system' | 'tool',
                    type: message.type,
                    createdAt: message.createdAt,
                    resourceId: message.resourceId,
                  } as MastraDBMessage;
                  messages.push(convertedNextMessage);
                }
              }
            }
          }
        }
      }
    }

    // Get regular messages from the thread only if no include items or if last is specified
    if (!selectBy?.include || selectBy.include.length === 0 || selectBy?.last) {
      let threadMessages = Array.from(this.collection.messages.values())
        .filter((msg: any) => msg.thread_id === threadId)
        .filter((msg: any) => !messages.some(m => m.id === msg.id)); // Exclude already included messages

      // Apply selectBy logic
      if (selectBy?.last) {
        threadMessages.sort((a: any, b: any) => new Date(a.createdAt).getTime() - new Date(b.createdAt).getTime());
        const lastMessages = threadMessages.slice(-selectBy.last);
        // Convert and add last messages
        for (const msg of lastMessages) {
          const convertedMessage = {
            id: msg.id,
            threadId: msg.thread_id,
            content: safelyParseJSON(msg.content),
            role: msg.role as 'user' | 'assistant' | 'system' | 'tool',
            type: msg.type,
            createdAt: msg.createdAt,
            resourceId: msg.resourceId,
          } as MastraDBMessage;
          messages.push(convertedMessage);
        }
      } else if (!selectBy?.include || selectBy.include.length === 0) {
        // Convert and add all thread messages only if no include items
        for (const msg of threadMessages) {
          const convertedMessage = this.parseStoredMessage(msg);
          messages.push(convertedMessage);
        }
      }
    }

    // Sort by createdAt
    messages.sort((a: any, b: any) => new Date(a.createdAt).getTime() - new Date(b.createdAt).getTime());

    return { messages };
  }

  protected parseStoredMessage(message: StorageMessageType): MastraDBMessage {
    const { resourceId, content, role, thread_id, ...rest } = message;
    return {
      ...rest,
      threadId: thread_id,
      ...(message.resourceId && { resourceId: message.resourceId }),
      content: safelyParseJSON(content),
      role: role as MastraDBMessage['role'],
    } satisfies MastraDBMessage;
  }

<<<<<<< HEAD
  async getMessagesById({ messageIds }: { messageIds: string[] }): Promise<{ messages: MastraDBMessage[] }> {
    this.logger.debug(`MockStore: getMessagesById called`);

    const rawMessages = messageIds.map(id => this.collection.messages.get(id)).filter(message => !!message);

    const list = new MessageList().add(rawMessages.map(this.parseStoredMessage), 'memory');
    return { messages: list.get.all.db() };
  }

=======
>>>>>>> 3defc80c
  async listMessages(_args: StorageListMessagesInput): Promise<StorageListMessagesOutput> {
    throw new Error(
      `listMessages is not yet implemented by this storage adapter (${this.constructor.name}). ` +
        `This method is currently being rolled out across all storage adapters. ` +
        `Please use getMessages or getMessagesPaginated as an alternative, or wait for the implementation.`,
    );
  }

<<<<<<< HEAD
  async listMessagesById({ messageIds }: { messageIds: string[] }): Promise<MastraDBMessage[]> {
    const result = await this.getMessagesById({ messageIds });
    return result.messages;
=======
  async listMessagesById({ messageIds }: { messageIds: string[] }): Promise<MastraMessageV2[]> {
    this.logger.debug(`MockStore: listMessagesById called`);

    const rawMessages = messageIds.map(id => this.collection.messages.get(id)).filter(message => !!message);

    const list = new MessageList().add(rawMessages.map(this.parseStoredMessage), 'memory');
    return list.get.all.v2();
>>>>>>> 3defc80c
  }

  async saveMessages(args: { messages: MastraDBMessage[] }): Promise<{ messages: MastraDBMessage[] }> {
    const { messages } = args;
    this.logger.debug(`MockStore: saveMessages called with ${messages.length} messages`);
    // Simulate error handling for testing - check before saving
    if (messages.some(msg => msg.id === 'error-message' || msg.resourceId === null)) {
      throw new Error('Simulated error for testing');
    }

    // Update thread timestamps for each unique threadId
    const threadIds = new Set(messages.map(msg => msg.threadId).filter((id): id is string => Boolean(id)));
    for (const threadId of threadIds) {
      const thread = this.collection.threads.get(threadId);
      if (thread) {
        thread.updatedAt = new Date();
      }
    }

    for (const message of messages) {
      const key = message.id;
      // Convert MastraDBMessage to StorageMessageType
      const storageMessage: StorageMessageType = {
        id: message.id,
        thread_id: message.threadId || '',
        content: JSON.stringify(message.content),
        role: message.role || 'user',
        type: message.type || 'text',
        createdAt: message.createdAt,
        resourceId: message.resourceId || null,
      };
      this.collection.messages.set(key, storageMessage);
    }

    const list = new MessageList().add(messages, 'memory');
    return { messages: list.get.all.db() };
  }

  async updateMessages(args: { messages: (Partial<MastraDBMessage> & { id: string })[] }): Promise<MastraDBMessage[]> {
    const updatedMessages: MastraDBMessage[] = [];
    for (const update of args.messages) {
      const storageMsg = this.collection.messages.get(update.id);
      if (!storageMsg) continue;

      // Track old threadId for possible move
      const oldThreadId = storageMsg.thread_id;
      const newThreadId = update.threadId || oldThreadId;
      let threadIdChanged = false;
      if (update.threadId && update.threadId !== oldThreadId) {
        threadIdChanged = true;
      }

      // Update fields
      if (update.role !== undefined) storageMsg.role = update.role;
      if (update.type !== undefined) storageMsg.type = update.type;
      if (update.createdAt !== undefined) storageMsg.createdAt = update.createdAt;
      if (update.resourceId !== undefined) storageMsg.resourceId = update.resourceId;
      // Deep merge content if present
      if (update.content !== undefined) {
        let oldContent = safelyParseJSON(storageMsg.content);
        let newContent = update.content;
        if (typeof newContent === 'object' && typeof oldContent === 'object') {
          // Deep merge for metadata/content fields
          newContent = { ...oldContent, ...newContent };
          if (oldContent.metadata && newContent.metadata) {
            newContent.metadata = { ...oldContent.metadata, ...newContent.metadata };
          }
        }
        storageMsg.content = JSON.stringify(newContent);
      }
      // Handle threadId change
      if (threadIdChanged) {
        storageMsg.thread_id = newThreadId;
        // Update updatedAt for both threads, ensuring strictly greater and not equal
        const base = Date.now();
        let oldThreadNewTime: number | undefined;
        const oldThread = this.collection.threads.get(oldThreadId);
        if (oldThread) {
          const prev = new Date(oldThread.updatedAt).getTime();
          oldThreadNewTime = Math.max(base, prev + 1);
          oldThread.updatedAt = new Date(oldThreadNewTime);
        }
        const newThread = this.collection.threads.get(newThreadId);
        if (newThread) {
          const prev = new Date(newThread.updatedAt).getTime();
          let newThreadNewTime = Math.max(base + 1, prev + 1);
          if (oldThreadNewTime !== undefined && newThreadNewTime <= oldThreadNewTime) {
            newThreadNewTime = oldThreadNewTime + 1;
          }
          newThread.updatedAt = new Date(newThreadNewTime);
        }
      } else {
        // Only update the thread's updatedAt if not a move
        const thread = this.collection.threads.get(oldThreadId);
        if (thread) {
          const prev = new Date(thread.updatedAt).getTime();
          let newTime = Date.now();
          if (newTime <= prev) newTime = prev + 1;
          thread.updatedAt = new Date(newTime);
        }
      }
      // Save the updated message
      this.collection.messages.set(update.id, storageMsg);
      // Return as MastraDBMessage
      updatedMessages.push({
        id: storageMsg.id,
        threadId: storageMsg.thread_id,
        content: safelyParseJSON(storageMsg.content),
        role: storageMsg.role === 'user' || storageMsg.role === 'assistant' ? storageMsg.role : 'user',
        type: storageMsg.type,
        createdAt: storageMsg.createdAt,
        resourceId: storageMsg.resourceId === null ? undefined : storageMsg.resourceId,
      });
    }
    return updatedMessages;
  }

  async deleteMessages(messageIds: string[]): Promise<void> {
    if (!messageIds || messageIds.length === 0) {
      return;
    }

    this.logger.debug(`MockStore: deleteMessages called for ${messageIds.length} messages`);

    // Collect thread IDs to update
    const threadIds = new Set<string>();

    for (const messageId of messageIds) {
      const message = this.collection.messages.get(messageId);
      if (message && message.thread_id) {
        threadIds.add(message.thread_id);
      }
      // Delete the message
      this.collection.messages.delete(messageId);
    }

    // Update thread timestamps
    const now = new Date();
    for (const threadId of threadIds) {
      const thread = this.collection.threads.get(threadId);
      if (thread) {
        thread.updatedAt = now;
      }
    }
  }

  async getThreadsByResourceIdPaginated(
    args: {
      resourceId: string;
      page: number;
      perPage: number;
    } & ThreadSortOptions,
  ): Promise<PaginationInfo & { threads: StorageThreadType[] }> {
    const { resourceId, page, perPage, orderBy, sortDirection } = args;
    this.logger.debug(`MockStore: getThreadsByResourceIdPaginated called for ${resourceId}`);
    // Mock implementation - find threads by resourceId
    const threads = Array.from(this.collection.threads.values()).filter((t: any) => t.resourceId === resourceId);
    const sortedThreads = this.sortThreads(
      threads,
      this.castThreadOrderBy(orderBy),
      this.castThreadSortDirection(sortDirection),
    );
    const clonedThreads = sortedThreads.map(thread => ({
      ...thread,
      metadata: thread.metadata ? { ...thread.metadata } : thread.metadata,
    })) as StorageThreadType[];
    return {
      threads: clonedThreads.slice(page * perPage, (page + 1) * perPage),
      total: clonedThreads.length,
      page: page,
      perPage: perPage,
      hasMore: clonedThreads.length > (page + 1) * perPage,
    };
  }

  async listThreadsByResourceId(
    args: StorageListThreadsByResourceIdInput,
  ): Promise<StorageListThreadsByResourceIdOutput> {
    const { resourceId, limit, offset, orderBy, sortDirection } = args;
    const page = Math.floor(offset / limit);
    const perPage = limit;
    return this.getThreadsByResourceIdPaginated({ resourceId, page, perPage, orderBy, sortDirection });
  }

  async getMessagesPaginated({
    threadId,
    selectBy,
  }: StorageGetMessagesArg & { format?: 'v1' | 'v2' }): Promise<PaginationInfo & { messages: MastraDBMessage[] }> {
    this.logger.debug(`MockStore: getMessagesPaginated called for thread ${threadId}`);

    const { page = 0, perPage = 40 } = selectBy?.pagination || {};

    try {
      if (!threadId.trim()) throw new Error('threadId must be a non-empty string');

      // Handle include messages first
      const messages: MastraDBMessage[] = [];

      if (selectBy?.include && selectBy.include.length > 0) {
        for (const includeItem of selectBy.include) {
          const targetMessage = this.collection.messages.get(includeItem.id);
          if (targetMessage) {
            // Convert StorageMessageType to MastraDBMessage
            const convertedMessage = {
              id: targetMessage.id,
              threadId: targetMessage.thread_id,
              content: safelyParseJSON(targetMessage.content),
              role: targetMessage.role as 'user' | 'assistant' | 'system' | 'tool',
              type: targetMessage.type,
              createdAt: targetMessage.createdAt,
              resourceId: targetMessage.resourceId,
            } as MastraDBMessage;

            messages.push(convertedMessage);

            // Add previous messages if requested
            if (includeItem.withPreviousMessages) {
              const allThreadMessages = Array.from(this.collection.messages.values())
                .filter((msg: any) => msg.thread_id === includeItem.threadId)
                .sort((a: any, b: any) => new Date(a.createdAt).getTime() - new Date(b.createdAt).getTime());

              const targetIndex = allThreadMessages.findIndex(msg => msg.id === includeItem.id);
              if (targetIndex !== -1) {
                const startIndex = Math.max(0, targetIndex - (includeItem.withPreviousMessages || 0));
                for (let i = startIndex; i < targetIndex; i++) {
                  const message = allThreadMessages[i];
                  if (message && !messages.some(m => m.id === message.id)) {
                    const convertedPrevMessage = {
                      id: message.id,
                      threadId: message.thread_id,
                      content: safelyParseJSON(message.content),
                      role: message.role as 'user' | 'assistant' | 'system' | 'tool',
                      type: message.type,
                      createdAt: message.createdAt,
                      resourceId: message.resourceId,
                    } as MastraDBMessage;
                    messages.push(convertedPrevMessage);
                  }
                }
              }
            }

            // Add next messages if requested
            if (includeItem.withNextMessages) {
              const allThreadMessages = Array.from(this.collection.messages.values())
                .filter((msg: any) => msg.thread_id === includeItem.threadId)
                .sort((a: any, b: any) => new Date(a.createdAt).getTime() - new Date(b.createdAt).getTime());

              const targetIndex = allThreadMessages.findIndex(msg => msg.id === includeItem.id);
              if (targetIndex !== -1) {
                const endIndex = Math.min(
                  allThreadMessages.length,
                  targetIndex + (includeItem.withNextMessages || 0) + 1,
                );
                for (let i = targetIndex + 1; i < endIndex; i++) {
                  const message = allThreadMessages[i];
                  if (message && !messages.some(m => m.id === message.id)) {
                    const convertedNextMessage = {
                      id: message.id,
                      threadId: message.thread_id,
                      content: safelyParseJSON(message.content),
                      role: message.role as 'user' | 'assistant' | 'system' | 'tool',
                      type: message.type,
                      createdAt: message.createdAt,
                      resourceId: message.resourceId,
                    } as MastraDBMessage;
                    messages.push(convertedNextMessage);
                  }
                }
              }
            }
          }
        }
      }

      // Get regular messages from the thread only if no include items or if last is specified
      if (!selectBy?.include || selectBy.include.length === 0 || selectBy?.last) {
        let threadMessages = Array.from(this.collection.messages.values())
          .filter((msg: any) => msg.thread_id === threadId)
          .filter((msg: any) => !messages.some(m => m.id === msg.id)); // Exclude already included messages

        // Apply date filtering
        if (selectBy?.pagination?.dateRange) {
          const { start: from, end: to } = selectBy.pagination.dateRange;
          threadMessages = threadMessages.filter((msg: any) => {
            const msgDate = new Date(msg.createdAt);
            const fromDate = from ? new Date(from) : null;
            const toDate = to ? new Date(to) : null;

            if (fromDate && msgDate < fromDate) return false;
            if (toDate && msgDate > toDate) return false;
            return true;
          });
        }

        // Apply selectBy logic
        if (selectBy?.last) {
          threadMessages.sort((a: any, b: any) => new Date(a.createdAt).getTime() - new Date(b.createdAt).getTime());
          const lastMessages = threadMessages.slice(-selectBy.last);
          // Convert and add last messages
          for (const msg of lastMessages) {
            const convertedMessage = {
              id: msg.id,
              threadId: msg.thread_id,
              content: safelyParseJSON(msg.content),
              role: msg.role as 'user' | 'assistant' | 'system' | 'tool',
              type: msg.type,
              createdAt: msg.createdAt,
              resourceId: msg.resourceId,
            } as MastraDBMessage;
            messages.push(convertedMessage);
          }
        } else if (!selectBy?.include || selectBy.include.length === 0) {
          // Convert and add all thread messages only if no include items
          for (const msg of threadMessages) {
            const convertedMessage = {
              id: msg.id,
              threadId: msg.thread_id,
              content: safelyParseJSON(msg.content),
              role: msg.role as 'user' | 'assistant' | 'system' | 'tool',
              type: msg.type,
              createdAt: msg.createdAt,
              resourceId: msg.resourceId,
            } as MastraDBMessage;
            messages.push(convertedMessage);
          }
        }
      }

      // Sort by createdAt
      messages.sort((a: any, b: any) => new Date(a.createdAt).getTime() - new Date(b.createdAt).getTime());

      const start = page * perPage;
      const end = start + perPage;
      return {
        messages: messages.slice(start, end),
        total: messages.length,
        page,
        perPage,
        hasMore: messages.length > end,
      };
    } catch (error) {
      this.logger.error('Error in getMessagesPaginated:', error);
      return { messages: [], total: 0, page, perPage, hasMore: false };
    }
  }

  async getResourceById({ resourceId }: { resourceId: string }): Promise<StorageResourceType | null> {
    this.logger.debug(`MockStore: getResourceById called for ${resourceId}`);
    const resource = this.collection.resources.get(resourceId);
    return resource
      ? { ...resource, metadata: resource.metadata ? { ...resource.metadata } : resource.metadata }
      : null;
  }

  async saveResource({ resource }: { resource: StorageResourceType }): Promise<StorageResourceType> {
    this.logger.debug(`MockStore: saveResource called for ${resource.id}`);
    this.collection.resources.set(resource.id, resource);
    return resource;
  }

  async updateResource({
    resourceId,
    workingMemory,
    metadata,
  }: {
    resourceId: string;
    workingMemory?: string;
    metadata?: Record<string, unknown>;
  }): Promise<StorageResourceType> {
    this.logger.debug(`MockStore: updateResource called for ${resourceId}`);
    let resource = this.collection.resources.get(resourceId);

    if (!resource) {
      // Create new resource if it doesn't exist
      resource = {
        id: resourceId,
        workingMemory,
        metadata: metadata || {},
        createdAt: new Date(),
        updatedAt: new Date(),
      };
    } else {
      resource = {
        ...resource,
        workingMemory: workingMemory !== undefined ? workingMemory : resource.workingMemory,
        metadata: {
          ...resource.metadata,
          ...metadata,
        },
        updatedAt: new Date(),
      };
    }

    this.collection.resources.set(resourceId, resource);
    return resource;
  }

  private sortThreads(threads: any[], orderBy: ThreadOrderBy, sortDirection: ThreadSortDirection): any[] {
    return threads.sort((a, b) => {
      const aValue = new Date(a[orderBy]).getTime();
      const bValue = new Date(b[orderBy]).getTime();

      if (sortDirection === 'ASC') {
        return aValue - bValue;
      } else {
        return bValue - aValue;
      }
    });
  }
}<|MERGE_RESOLUTION|>--- conflicted
+++ resolved
@@ -245,8 +245,7 @@
     } satisfies MastraDBMessage;
   }
 
-<<<<<<< HEAD
-  async getMessagesById({ messageIds }: { messageIds: string[] }): Promise<{ messages: MastraDBMessage[] }> {
+async getMessagesById({ messageIds }: { messageIds: string[] }): Promise<{ messages: MastraDBMessage[] }> {
     this.logger.debug(`MockStore: getMessagesById called`);
 
     const rawMessages = messageIds.map(id => this.collection.messages.get(id)).filter(message => !!message);
@@ -255,8 +254,7 @@
     return { messages: list.get.all.db() };
   }
 
-=======
->>>>>>> 3defc80c
+
   async listMessages(_args: StorageListMessagesInput): Promise<StorageListMessagesOutput> {
     throw new Error(
       `listMessages is not yet implemented by this storage adapter (${this.constructor.name}). ` +
@@ -265,19 +263,8 @@
     );
   }
 
-<<<<<<< HEAD
-  async listMessagesById({ messageIds }: { messageIds: string[] }): Promise<MastraDBMessage[]> {
-    const result = await this.getMessagesById({ messageIds });
-    return result.messages;
-=======
-  async listMessagesById({ messageIds }: { messageIds: string[] }): Promise<MastraMessageV2[]> {
-    this.logger.debug(`MockStore: listMessagesById called`);
-
-    const rawMessages = messageIds.map(id => this.collection.messages.get(id)).filter(message => !!message);
-
-    const list = new MessageList().add(rawMessages.map(this.parseStoredMessage), 'memory');
-    return list.get.all.v2();
->>>>>>> 3defc80c
+async listMessagesById({ messageIds }: { messageIds: string[] }): Promise<{ messages: MastraDBMessage[] }> {
+    return this.getMessagesById({ messageIds });
   }
 
   async saveMessages(args: { messages: MastraDBMessage[] }): Promise<{ messages: MastraDBMessage[] }> {
