--- conflicted
+++ resolved
@@ -2,13 +2,8 @@
 import type { TracingStrategy } from '../ai-tracing';
 import { MastraBase } from '../base';
 import { ErrorCategory, ErrorDomain, MastraError } from '../error';
-<<<<<<< HEAD
 import type { StorageThreadType } from '../memory/types';
-import type { ScoreRowData, ScoringSource, ValidatedSaveScorePayload } from '../scores';
-=======
 import type { ScoreRowData, ScoringSource, ValidatedSaveScorePayload } from '../evals';
-import type { MastraMessageV1, StorageThreadType } from '../memory/types';
->>>>>>> fec5129d
 import type { StepResult, WorkflowRunState } from '../workflows/types';
 
 import {
