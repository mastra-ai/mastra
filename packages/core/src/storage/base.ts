import type { MastraMessageContentV2, MastraMessageV2 } from '../agent';
import { MastraBase } from '../base';
import type { MastraMessageV1, StorageThreadType } from '../memory/types';
import type { ScoreRowData } from '../scores';
import type { Trace } from '../telemetry';

import type { WorkflowRunState } from '../workflows';

import {
  TABLE_WORKFLOW_SNAPSHOT,
  TABLE_EVALS,
  TABLE_MESSAGES,
  TABLE_THREADS,
  TABLE_TRACES,
  TABLE_RESOURCES,
  TABLE_SCORERS,
  TABLE_SCHEMAS,
} from './constants';
import type { TABLE_NAMES } from './constants';
import type { LegacyEvalsStorage, MemoryStorage } from './domains';
import type { StoreOperations } from './domains/operations';
import type { ScoresStorage } from './domains/scores';
import type { TracesStorage } from './domains/traces';
import type { WorkflowsStorage } from './domains/workflows';
import type {
  ScoresStorage,
  StoreOperations,
  WorkflowsStorage,
  TracesStorage,
  MemoryStorage,
  LegacyEvalsStorage,
} from './domains';
import type {
  EvalRow,
  PaginationInfo,
  StorageColumn,
  StorageGetMessagesArg,
  StorageResourceType,
  StoragePagination,
  WorkflowRun,
  WorkflowRuns,
  StorageGetTracesArg,
  PaginationArgs,
  StorageGetTracesPaginatedArg,
} from './types';

export type StorageDomains = {
<<<<<<< HEAD
  legacyEvals: LegacyEvalsStorage;
  operations: StoreOperations;
  workflows: WorkflowsStorage;
  scores: ScoresStorage;
  traces: TracesStorage;
  memory: MemoryStorage;
};

export function ensureDate(date: Date | string | undefined): Date | undefined {
  if (!date) return undefined;
  return date instanceof Date ? date : new Date(date);
}

export function serializeDate(date: Date | string | undefined): string | undefined {
  if (!date) return undefined;
  const dateObj = ensureDate(date);
  return dateObj?.toISOString();
}

export function resolveMessageLimit({
  last,
  defaultLimit,
}: {
  last: number | false | undefined;
  defaultLimit: number;
}): number {
  // TODO: Figure out consistent default limit for all stores as some stores use 40 and some use no limit (Number.MAX_SAFE_INTEGER)
  if (typeof last === 'number') return Math.max(0, last);
  if (last === false) return 0;
  return defaultLimit;
}
=======
  scores: ScoresStorage;
  operations: StoreOperations;
  workflows: WorkflowsStorage;
  traces: TracesStorage;
  memory: MemoryStorage;
  legacyEvals: LegacyEvalsStorage;
};

>>>>>>> 703ac71b
export abstract class MastraStorage extends MastraBase {
  /** @deprecated import from { TABLE_WORKFLOW_SNAPSHOT } '@mastra/core/storage' instead */
  static readonly TABLE_WORKFLOW_SNAPSHOT = TABLE_WORKFLOW_SNAPSHOT;
  /** @deprecated import from { TABLE_EVALS } '@mastra/core/storage' instead */
  static readonly TABLE_EVALS = TABLE_EVALS;
  /** @deprecated import from { TABLE_MESSAGES } '@mastra/core/storage' instead */
  static readonly TABLE_MESSAGES = TABLE_MESSAGES;
  /** @deprecated import from { TABLE_THREADS } '@mastra/core/storage' instead */
  static readonly TABLE_THREADS = TABLE_THREADS;
  /** @deprecated import { TABLE_TRACES } from '@mastra/core/storage' instead */
  static readonly TABLE_TRACES = TABLE_TRACES;

  protected hasInitialized: null | Promise<boolean> = null;
  protected shouldCacheInit = true;

  stores?: StorageDomains;

  constructor({ name }: { name: string }) {
    super({
      component: 'STORAGE',
      name,
    });
  }

  public get supports(): {
    selectByIncludeResourceScope: boolean;
    resourceWorkingMemory: boolean;
<<<<<<< HEAD
    hasColumn: boolean;
    createTable: boolean;
=======
    createTable?: boolean;
    hasColumn?: boolean;
>>>>>>> 703ac71b
  } {
    return {
      selectByIncludeResourceScope: false,
      resourceWorkingMemory: false,
<<<<<<< HEAD
      hasColumn: false,
      createTable: false,
=======
      createTable: false,
      hasColumn: false,
>>>>>>> 703ac71b
    };
  }

  protected ensureDate(date: Date | string | undefined): Date | undefined {
    return ensureDate(date);
  }

  protected serializeDate(date: Date | string | undefined): string | undefined {
    return serializeDate(date);
  }

  /**
   * Resolves limit for how many messages to fetch
   *
   * @param last The number of messages to fetch
   * @param defaultLimit The default limit to use if last is not provided
   * @returns The resolved limit
   */
  protected resolveMessageLimit({
    last,
    defaultLimit,
  }: {
    last: number | false | undefined;
    defaultLimit: number;
  }): number {
    return resolveMessageLimit({ last, defaultLimit });
  }

  protected getSqlType(type: StorageColumn['type']): string {
    switch (type) {
      case 'text':
        return 'TEXT';
      case 'timestamp':
        return 'TIMESTAMP';
      case 'float':
        return 'FLOAT';
      case 'integer':
        return 'INTEGER';
      case 'bigint':
        return 'BIGINT';
      case 'jsonb':
        return 'JSONB';
      case 'float':
        return 'FLOAT';
      default:
        return 'TEXT';
    }
  }

  protected getDefaultValue(type: StorageColumn['type']): string {
    switch (type) {
      case 'text':
      case 'uuid':
        return "DEFAULT ''";
      case 'timestamp':
        return "DEFAULT '1970-01-01 00:00:00'";
      case 'integer':
      case 'float':
      case 'bigint':
        return 'DEFAULT 0';
      case 'jsonb':
        return "DEFAULT '{}'";
      default:
        return "DEFAULT ''";
    }
  }

  abstract createTable({ tableName }: { tableName: TABLE_NAMES; schema: Record<string, StorageColumn> }): Promise<void>;

  abstract clearTable({ tableName }: { tableName: TABLE_NAMES }): Promise<void>;

  abstract dropTable({ tableName }: { tableName: TABLE_NAMES }): Promise<void>;

  abstract alterTable(args: {
    tableName: TABLE_NAMES;
    schema: Record<string, StorageColumn>;
    ifNotExists: string[];
  }): Promise<void>;

  abstract insert({ tableName, record }: { tableName: TABLE_NAMES; record: Record<string, any> }): Promise<void>;

  abstract batchInsert({
    tableName,
    records,
  }: {
    tableName: TABLE_NAMES;
    records: Record<string, any>[];
  }): Promise<void>;

  batchTraceInsert({ records }: { records: Record<string, any>[] }): Promise<void> {
    if (this.stores?.traces) {
      return this.stores.traces.batchTraceInsert({ records });
    }
    return this.batchInsert({ tableName: TABLE_TRACES, records });
  }

  abstract load<R>({ tableName, keys }: { tableName: TABLE_NAMES; keys: Record<string, any> }): Promise<R | null>;

  abstract getThreadById({ threadId }: { threadId: string }): Promise<StorageThreadType | null>;

  abstract getThreadsByResourceId({ resourceId }: { resourceId: string }): Promise<StorageThreadType[]>;

  abstract saveThread({ thread }: { thread: StorageThreadType }): Promise<StorageThreadType>;

  abstract updateThread({
    id,
    title,
    metadata,
  }: {
    id: string;
    title: string;
    metadata: Record<string, unknown>;
  }): Promise<StorageThreadType>;

  abstract deleteThread({ threadId }: { threadId: string }): Promise<void>;

  async getResourceById(_: { resourceId: string }): Promise<StorageResourceType | null> {
    throw new Error(
      `Resource working memory is not supported by this storage adapter (${this.constructor.name}). ` +
        `Supported storage adapters: LibSQL (@mastra/libsql), PostgreSQL (@mastra/pg), Upstash (@mastra/upstash). ` +
        `To use per-resource working memory, switch to one of these supported storage adapters.`,
    );
  }

  async saveResource(_: { resource: StorageResourceType }): Promise<StorageResourceType> {
    throw new Error(
      `Resource working memory is not supported by this storage adapter (${this.constructor.name}). ` +
        `Supported storage adapters: LibSQL (@mastra/libsql), PostgreSQL (@mastra/pg), Upstash (@mastra/upstash). ` +
        `To use per-resource working memory, switch to one of these supported storage adapters.`,
    );
  }

  async updateResource(_: {
    resourceId: string;
    workingMemory?: string;
    metadata?: Record<string, unknown>;
  }): Promise<StorageResourceType> {
    throw new Error(
      `Resource working memory is not supported by this storage adapter (${this.constructor.name}). ` +
        `Supported storage adapters: LibSQL (@mastra/libsql), PostgreSQL (@mastra/pg), Upstash (@mastra/upstash). ` +
        `To use per-resource working memory, switch to one of these supported storage adapters.`,
    );
  }

  abstract getMessages(args: StorageGetMessagesArg & { format?: 'v1' }): Promise<MastraMessageV1[]>;
  abstract getMessages(args: StorageGetMessagesArg & { format: 'v2' }): Promise<MastraMessageV2[]>;
  abstract getMessages({
    threadId,
    resourceId,
    selectBy,
    format,
  }: StorageGetMessagesArg & { format?: 'v1' | 'v2' }): Promise<MastraMessageV1[] | MastraMessageV2[]>;

  abstract saveMessages(args: { messages: MastraMessageV1[]; format?: undefined | 'v1' }): Promise<MastraMessageV1[]>;
  abstract saveMessages(args: { messages: MastraMessageV2[]; format: 'v2' }): Promise<MastraMessageV2[]>;
  abstract saveMessages(
    args: { messages: MastraMessageV1[]; format?: undefined | 'v1' } | { messages: MastraMessageV2[]; format: 'v2' },
  ): Promise<MastraMessageV2[] | MastraMessageV1[]>;

  abstract updateMessages(args: {
    messages: Partial<Omit<MastraMessageV2, 'createdAt'>> &
      {
        id: string;
        content?: { metadata?: MastraMessageContentV2['metadata']; content?: MastraMessageContentV2['content'] };
      }[];
  }): Promise<MastraMessageV2[]>;

  abstract getTraces(args: StorageGetTracesArg): Promise<Trace[]>;

  abstract getTracesPaginated(args: StorageGetTracesPaginatedArg): Promise<PaginationInfo & { traces: Trace[] }>;

  async init(): Promise<void> {
    // to prevent race conditions, await any current init
    if (this.shouldCacheInit && (await this.hasInitialized)) {
      return;
    }

    const tableCreationTasks = [
      this.createTable({
        tableName: TABLE_WORKFLOW_SNAPSHOT,
        schema: TABLE_SCHEMAS[TABLE_WORKFLOW_SNAPSHOT],
      }),

      this.createTable({
        tableName: TABLE_EVALS,
        schema: TABLE_SCHEMAS[TABLE_EVALS],
      }),

      this.createTable({
        tableName: TABLE_THREADS,
        schema: TABLE_SCHEMAS[TABLE_THREADS],
      }),

      this.createTable({
        tableName: TABLE_MESSAGES,
        schema: TABLE_SCHEMAS[TABLE_MESSAGES],
      }),

      this.createTable({
        tableName: TABLE_TRACES,
        schema: TABLE_SCHEMAS[TABLE_TRACES],
      }),

      this.createTable({
        tableName: TABLE_SCORERS,
        schema: TABLE_SCHEMAS[TABLE_SCORERS],
      }),
    ];

    // Only create resources table for storage adapters that support it
    if (this.supports.resourceWorkingMemory) {
      tableCreationTasks.push(
        this.createTable({
          tableName: TABLE_RESOURCES,
          schema: TABLE_SCHEMAS[TABLE_RESOURCES],
        }),
      );
    }

    this.hasInitialized = Promise.all(tableCreationTasks).then(() => true);

    await this.hasInitialized;

    await this?.alterTable?.({
      tableName: TABLE_MESSAGES,
      schema: TABLE_SCHEMAS[TABLE_MESSAGES],
      ifNotExists: ['resourceId'],
    });
  }

  async persistWorkflowSnapshot({
    workflowName,
    runId,
    snapshot,
  }: {
    workflowName: string;
    runId: string;
    snapshot: WorkflowRunState;
  }): Promise<void> {
    await this.init();

    const data = {
      workflow_name: workflowName,
      run_id: runId,
      snapshot,
      createdAt: new Date(),
      updatedAt: new Date(),
    };
    this.logger.debug('Persisting workflow snapshot', { workflowName, runId, data });
    await this.insert({
      tableName: TABLE_WORKFLOW_SNAPSHOT,
      record: data,
    });
  }

  async loadWorkflowSnapshot({
    workflowName,
    runId,
  }: {
    workflowName: string;
    runId: string;
  }): Promise<WorkflowRunState | null> {
    if (!this.hasInitialized) {
      await this.init();
    }
    this.logger.debug('Loading workflow snapshot', { workflowName, runId });
    const d = await this.load<{ snapshot: WorkflowRunState }>({
      tableName: TABLE_WORKFLOW_SNAPSHOT,
      keys: { workflow_name: workflowName, run_id: runId },
    });

    return d ? d.snapshot : null;
  }

  /**
   * SCORERS
   */

  abstract getScoreById({ id }: { id: string }): Promise<ScoreRowData | null>;

  abstract saveScore(score: Omit<ScoreRowData, 'id' | 'createdAt' | 'updatedAt'>): Promise<{ score: ScoreRowData }>;

  abstract getScoresByScorerId({
    scorerId,
    pagination,
    entityId,
    entityType,
  }: {
    scorerId: string;
    pagination: StoragePagination;
    entityId?: string;
    entityType?: string;
  }): Promise<{ pagination: PaginationInfo; scores: ScoreRowData[] }>;

  abstract getScoresByRunId({
    runId,
    pagination,
  }: {
    runId: string;
    pagination: StoragePagination;
  }): Promise<{ pagination: PaginationInfo; scores: ScoreRowData[] }>;

  abstract getScoresByEntityId({
    entityId,
    entityType,
    pagination,
  }: {
    pagination: StoragePagination;
    entityId: string;
    entityType: string;
  }): Promise<{ pagination: PaginationInfo; scores: ScoreRowData[] }>;

  abstract getEvals(
    options: {
      agentName?: string;
      type?: 'test' | 'live';
    } & PaginationArgs,
  ): Promise<PaginationInfo & { evals: EvalRow[] }>;

  abstract getEvalsByAgentName(agentName: string, type?: 'test' | 'live'): Promise<EvalRow[]>;

  abstract getWorkflowRuns(args?: {
    workflowName?: string;
    fromDate?: Date;
    toDate?: Date;
    limit?: number;
    offset?: number;
    resourceId?: string;
  }): Promise<WorkflowRuns>;

  abstract getWorkflowRunById(args: { runId: string; workflowName?: string }): Promise<WorkflowRun | null>;

  abstract getThreadsByResourceIdPaginated(args: {
    resourceId: string;
    page: number;
    perPage: number;
  }): Promise<PaginationInfo & { threads: StorageThreadType[] }>;

  abstract getMessagesPaginated(
    args: StorageGetMessagesArg & { format?: 'v1' | 'v2' },
  ): Promise<PaginationInfo & { messages: MastraMessageV1[] | MastraMessageV2[] }>;
}<|MERGE_RESOLUTION|>--- conflicted
+++ resolved
@@ -17,11 +17,6 @@
   TABLE_SCHEMAS,
 } from './constants';
 import type { TABLE_NAMES } from './constants';
-import type { LegacyEvalsStorage, MemoryStorage } from './domains';
-import type { StoreOperations } from './domains/operations';
-import type { ScoresStorage } from './domains/scores';
-import type { TracesStorage } from './domains/traces';
-import type { WorkflowsStorage } from './domains/workflows';
 import type {
   ScoresStorage,
   StoreOperations,
@@ -45,7 +40,6 @@
 } from './types';
 
 export type StorageDomains = {
-<<<<<<< HEAD
   legacyEvals: LegacyEvalsStorage;
   operations: StoreOperations;
   workflows: WorkflowsStorage;
@@ -77,16 +71,6 @@
   if (last === false) return 0;
   return defaultLimit;
 }
-=======
-  scores: ScoresStorage;
-  operations: StoreOperations;
-  workflows: WorkflowsStorage;
-  traces: TracesStorage;
-  memory: MemoryStorage;
-  legacyEvals: LegacyEvalsStorage;
-};
-
->>>>>>> 703ac71b
 export abstract class MastraStorage extends MastraBase {
   /** @deprecated import from { TABLE_WORKFLOW_SNAPSHOT } '@mastra/core/storage' instead */
   static readonly TABLE_WORKFLOW_SNAPSHOT = TABLE_WORKFLOW_SNAPSHOT;
@@ -114,24 +98,14 @@
   public get supports(): {
     selectByIncludeResourceScope: boolean;
     resourceWorkingMemory: boolean;
-<<<<<<< HEAD
     hasColumn: boolean;
     createTable: boolean;
-=======
-    createTable?: boolean;
-    hasColumn?: boolean;
->>>>>>> 703ac71b
   } {
     return {
       selectByIncludeResourceScope: false,
       resourceWorkingMemory: false,
-<<<<<<< HEAD
       hasColumn: false,
       createTable: false,
-=======
-      createTable: false,
-      hasColumn: false,
->>>>>>> 703ac71b
     };
   }
 
