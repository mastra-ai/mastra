--- conflicted
+++ resolved
@@ -36,7 +36,6 @@
     });
   }
 
-<<<<<<< HEAD
   public get supports(): {
     selectByIncludeResourceScope: boolean;
   } {
@@ -44,8 +43,7 @@
       selectByIncludeResourceScope: false,
     };
   }
-=======
->>>>>>> dffb67b2
+
   protected ensureDate(date: Date | string | undefined): Date | undefined {
     if (!date) return undefined;
     return date instanceof Date ? date : new Date(date);
