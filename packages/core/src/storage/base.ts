--- conflicted
+++ resolved
@@ -2,7 +2,7 @@
 import { MessageType, ThreadType } from '../memory';
 import { WorkflowRunState } from '../workflows';
 
-import { StorageColumn, StorageGetMessagesArg } from './types';
+import { StorageColumn } from './types';
 
 export type TABLE_NAMES =
   | typeof MastraStorage.TABLE_WORKFLOW_SNAPSHOT
@@ -152,72 +152,4 @@
     });
     return d ? d.snapshot : null;
   }
-<<<<<<< HEAD
-
-  async getThreadById({ threadId }: { threadId: string }): Promise<ThreadType | null> {
-    return this.threads.get(threadId) || null;
-  }
-
-  async getThreadsByResourceId({ resourceId }: { resourceId: string }): Promise<ThreadType[]> {
-    return Array.from(this.threads.values()).filter(thread => thread.resourceId === resourceId);
-  }
-
-  async saveThread({ thread }: { thread: ThreadType }): Promise<ThreadType> {
-    this.threads.set(thread.id, thread);
-    return thread;
-  }
-
-  async updateThread({
-    id,
-    title,
-    metadata,
-  }: {
-    id: string;
-    title: string;
-    metadata: Record<string, unknown>;
-  }): Promise<ThreadType> {
-    const thread = this.threads.get(id);
-    if (!thread) {
-      throw new Error(`Thread ${id} not found`);
-    }
-
-    const updatedThread = {
-      ...thread,
-      title,
-      metadata: {
-        ...thread.metadata,
-        ...metadata,
-      },
-    };
-    this.threads.set(id, updatedThread);
-    return updatedThread;
-  }
-
-  async deleteThread({ id }: { id: string }): Promise<void> {
-    this.threads.delete(id);
-    this.messages.delete(id);
-  }
-
-  async getMessages<T = unknown>({ threadId }: StorageGetMessagesArg): Promise<T> {
-    return (this.messages.get(threadId) || []) as T;
-  }
-
-  async saveMessages({ messages }: { messages: MessageType[] }): Promise<MessageType[]> {
-    if (messages.length === 0) return messages;
-
-    const threadId = messages?.[0]?.threadId;
-
-    if (!threadId) {
-      throw new Error('Thread ID is required');
-    }
-
-    const existingMessages = this.messages.get(threadId) || [];
-
-    const updatedMessages = [...existingMessages, ...messages];
-
-    this.messages.set(threadId, updatedMessages);
-    return messages;
-  }
-=======
->>>>>>> 16c1c3f6
 }