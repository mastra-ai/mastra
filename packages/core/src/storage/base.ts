--- conflicted
+++ resolved
@@ -3,12 +3,7 @@
 import type { MastraMessageV1, StorageThreadType } from '../memory/types';
 import type { ScoreRowData, ScoringSource } from '../scores';
 import type { Trace } from '../telemetry';
-<<<<<<< HEAD
 import type { StepResult, WorkflowRunState } from '../workflows';
-=======
-
-import type { WorkflowRunState } from '../workflows';
->>>>>>> 65115aae
 
 import {
   TABLE_WORKFLOW_SNAPSHOT,
@@ -406,7 +401,7 @@
       suspendedPaths?: Record<string, number[]>;
       waitingPaths?: Record<string, number[]>;
     };
-  }): Promise<WorkflowRunState>;
+  }): Promise<WorkflowRunState | undefined>;
 
   async loadWorkflowSnapshot({
     workflowName,
