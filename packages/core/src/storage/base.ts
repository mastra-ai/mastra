--- conflicted
+++ resolved
@@ -183,13 +183,6 @@
     return d ? d.snapshot : null;
   }
 
-<<<<<<< HEAD
-  // Memory Methods
-=======
-  async getThreadById({ threadId }: { threadId: string }): Promise<ThreadType | null> {
-    return this.threads.get(threadId) || null;
-  }
-
   async getThreadsByResourceId({ resourceId }: { resourceId: string }): Promise<ThreadType[]> {
     return Array.from(this.threads.values()).filter(thread => thread.resourceId === resourceId);
   }
@@ -224,13 +217,30 @@
     this.threads.set(id, updatedThread);
     return updatedThread;
   }
->>>>>>> 967fcc58
-
-  abstract getThreadById(params: { threadId: string }): Promise<ThreadType | null>;
-  abstract getThreadsByResourceId(params: { resourceid: string }): Promise<ThreadType[]>;
-  abstract saveThread(params: { thread: ThreadType }): Promise<ThreadType>;
-  abstract updateThread(id: string, title: string, metadata: Record<string, unknown>): Promise<ThreadType>;
-  abstract deleteThread(id: string): Promise<void>;
-  abstract getMessages<T = unknown>(params: StorageGetMessagesArg): Promise<T>;
-  abstract saveMessages(params: { messages: MessageType[] }): Promise<MessageType[]>;
+
+  async deleteThread({ id }: { id: string }): Promise<void> {
+    this.threads.delete(id);
+    this.messages.delete(id);
+  }
+
+  async getMessages<T = unknown>({ threadId }: StorageGetMessagesArg): Promise<T> {
+    return (this.messages.get(threadId) || []) as T;
+  }
+
+  async saveMessages({ messages }: { messages: MessageType[] }): Promise<MessageType[]> {
+    if (messages.length === 0) return messages;
+
+    const threadId = messages?.[0]?.threadId;
+
+    if (!threadId) {
+      throw new Error('Thread ID is required');
+    }
+
+    const existingMessages = this.messages.get(threadId) || [];
+
+    const updatedMessages = [...existingMessages, ...messages];
+
+    this.messages.set(threadId, updatedMessages);
+    return messages;
+  }
 }