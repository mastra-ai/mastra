import { MastraBase } from '../base';

<<<<<<< HEAD
import {
  TABLE_WORKFLOW_SNAPSHOT,
  TABLE_MESSAGES,
  TABLE_THREADS,
  TABLE_TRACES,
  TABLE_RESOURCES,
  TABLE_SCORERS,
  TABLE_SCHEMAS,
  TABLE_SPANS,
} from './constants';
import type { TABLE_NAMES } from './constants';
import type {
  ScoresStorage,
  StoreOperations,
  WorkflowsStorage,
  MemoryStorage,
  ObservabilityStorage,
  KnowledgeStorage,
} from './domains';
import type {
  PaginationInfo,
  StorageColumn,
  StorageResourceType,
  StoragePagination,
  WorkflowRun,
  WorkflowRuns,
  SpanRecord,
  TraceRecord,
  TracesPaginatedArg,
  CreateIndexOptions,
  IndexInfo,
  StorageIndexStats,
  UpdateSpanRecord,
  CreateSpanRecord,
  StorageListMessagesInput,
  StorageListMessagesOutput,
  StorageListWorkflowRunsInput,
  StorageListThreadsByResourceIdInput,
  StorageListThreadsByResourceIdOutput,
} from './types';
=======
import type { AgentsStorage, ScoresStorage, WorkflowsStorage, MemoryStorage, ObservabilityStorage } from './domains';
>>>>>>> 51fec93f

export type StorageDomains = {
  workflows: WorkflowsStorage;
  scores: ScoresStorage;
  memory: MemoryStorage;
  observability?: ObservabilityStorage;
<<<<<<< HEAD
  knowledge?: KnowledgeStorage;
=======
  agents?: AgentsStorage;
>>>>>>> 51fec93f
};

/**
 * Normalizes perPage input for pagination queries.
 *
 * @param perPageInput - The raw perPage value from the user
 * @param defaultValue - The default perPage value to use when undefined (typically 40 for messages, 100 for threads)
 * @returns A numeric perPage value suitable for queries (false becomes MAX_SAFE_INTEGER, negative values fall back to default)
 */
export function normalizePerPage(perPageInput: number | false | undefined, defaultValue: number): number {
  if (perPageInput === false) {
    return Number.MAX_SAFE_INTEGER; // Get all results
  } else if (perPageInput === 0) {
    return 0; // Return zero results
  } else if (typeof perPageInput === 'number' && perPageInput > 0) {
    return perPageInput; // Valid positive number
  }
  // For undefined, negative, or other invalid values, use default
  return defaultValue;
}

/**
 * Calculates pagination offset and prepares perPage value for response.
 * When perPage is false (fetch all), offset is always 0 regardless of page.
 *
 * @param page - The page number (0-indexed)
 * @param perPageInput - The original perPage input (number, false for all, or undefined)
 * @param normalizedPerPage - The normalized perPage value (from normalizePerPage)
 * @returns Object with offset for query and perPage for response
 */
export function calculatePagination(
  page: number,
  perPageInput: number | false | undefined,
  normalizedPerPage: number,
): { offset: number; perPage: number | false } {
  return {
    offset: perPageInput === false ? 0 : page * normalizedPerPage,
    perPage: perPageInput === false ? false : normalizedPerPage,
  };
}

/**
 * Configuration for individual domain overrides.
 * Each domain can be sourced from a different storage adapter.
 */
export type MastraStorageDomains = Partial<StorageDomains>;

/**
 * Configuration options for MastraStorage.
 *
 * Can be used in two ways:
 * 1. By store implementations: `{ id, name, disableInit? }` - stores set `this.stores` directly
 * 2. For composition: `{ id, default?, domains?, disableInit? }` - compose domains from multiple stores
 */
export interface MastraStorageConfig {
  /**
   * Unique identifier for this storage instance.
   */
  id: string;

  /**
   * Name of the storage adapter (used for logging).
   * Required for store implementations extending MastraStorage.
   */
  name?: string;

  /**
   * Default storage adapter to use for domains not explicitly specified.
   * If provided, domains from this storage will be used as fallbacks.
   */
  default?: MastraStorage;

  /**
   * Individual domain overrides. Each domain can come from a different storage adapter.
   * These take precedence over the default storage.
   *
   * @example
   * ```typescript
   * domains: {
   *   memory: pgStore.stores?.memory,
   *   workflows: libsqlStore.stores?.workflows,
   * }
   * ```
   */
  domains?: MastraStorageDomains;

  /**
   * When true, automatic initialization (table creation/migrations) is disabled.
   * This is useful for CI/CD pipelines where you want to:
   * 1. Run migrations explicitly during deployment (not at runtime)
   * 2. Use different credentials for schema changes vs runtime operations
   *
   * When disableInit is true:
   * - The storage will not automatically create/alter tables on first use
   * - You must call `storage.init()` explicitly in your CI/CD scripts
   *
   * @example
   * // In CI/CD script:
   * const storage = new PostgresStore({ ...config, disableInit: false });
   * await storage.init(); // Explicitly run migrations
   *
   * // In runtime application:
   * const storage = new PostgresStore({ ...config, disableInit: true });
   * // No auto-init, tables must already exist
   */
  disableInit?: boolean;
}

/**
 * Base class for all Mastra storage adapters.
 *
 * Can be used in two ways:
 *
 * 1. **Extended by store implementations** (PostgresStore, LibSQLStore, etc.):
 *    Store implementations extend this class and set `this.stores` with their domain implementations.
 *
 * 2. **Directly instantiated for composition**:
 *    Compose domains from multiple storage backends using `default` and `domains` options.
 *
 * All domain-specific operations should be accessed through `getStore()`:
 *
 * @example
 * ```typescript
 * // Composition: mix domains from different stores
 * const storage = new MastraStorage({
 *   id: 'composite',
 *   default: pgStore,
 *   domains: {
 *     memory: libsqlStore.stores?.memory,
 *   },
 * });
 *
 * // Access domains
 * const memory = await storage.getStore('memory');
 * await memory?.saveThread({ thread });
 * ```
 */
export class MastraStorage extends MastraBase {
  protected hasInitialized: null | Promise<boolean> = null;
  protected shouldCacheInit = true;

  id: string;
  stores?: StorageDomains;

  /**
   * When true, automatic initialization (table creation/migrations) is disabled.
   */
  disableInit: boolean = false;

  constructor(config: MastraStorageConfig) {
    const name = config.name ?? 'MastraStorage';

    if (!config.id || typeof config.id !== 'string' || config.id.trim() === '') {
      throw new Error(`${name}: id must be provided and cannot be empty.`);
    }

    super({
      component: 'STORAGE',
      name,
    });

    this.id = config.id;
    this.disableInit = config.disableInit ?? false;

    // If composition config is provided (default or domains), compose the stores
    if (config.default || config.domains) {
      const defaultStores = config.default?.stores;
      const domainOverrides = config.domains ?? {};

      // Validate that at least one storage source is provided
      const hasDefaultDomains = defaultStores && Object.values(defaultStores).some(v => v !== undefined);
      const hasOverrideDomains = Object.values(domainOverrides).some(v => v !== undefined);

      if (!hasDefaultDomains && !hasOverrideDomains) {
        throw new Error(
          'MastraStorage requires at least one storage source. Provide either a default storage with domains or domain overrides.',
        );
      }

      // Build the composed stores object
      // Domain overrides take precedence over default storage
      this.stores = {
        memory: domainOverrides.memory ?? defaultStores?.memory,
        workflows: domainOverrides.workflows ?? defaultStores?.workflows,
        scores: domainOverrides.scores ?? defaultStores?.scores,
        observability: domainOverrides.observability ?? defaultStores?.observability,
        agents: domainOverrides.agents ?? defaultStores?.agents,
      } as StorageDomains;
    }
    // Otherwise, subclasses set stores themselves
  }

  /**
   * Get a domain-specific storage interface.
   *
   * @param storeName - The name of the domain to access ('memory', 'workflows', 'scores', 'observability', 'agents')
   * @returns The domain storage interface, or undefined if not available
   *
   * @example
   * ```typescript
   * const memory = await storage.getStore('memory');
   * if (memory) {
   *   await memory.saveThread({ thread });
   * }
   * ```
   */
  async getStore<K extends keyof StorageDomains>(storeName: K): Promise<StorageDomains[K] | undefined> {
    return this.stores?.[storeName];
  }

  /**
   * Initialize all domain stores.
   * This creates necessary tables, indexes, and performs any required migrations.
   */
  async init(): Promise<void> {
    // to prevent race conditions, await any current init
    if (this.shouldCacheInit && (await this.hasInitialized)) {
      return;
    }

    // Initialize all domain stores
    const initTasks: Promise<void>[] = [];

    if (this.stores?.memory) {
      initTasks.push(this.stores.memory.init());
    }

    if (this.stores?.workflows) {
      initTasks.push(this.stores.workflows.init());
    }

    if (this.stores?.scores) {
      initTasks.push(this.stores.scores.init());
    }

    if (this.stores?.observability) {
      initTasks.push(this.stores.observability.init());
    }

    if (this.stores?.agents) {
      initTasks.push(this.stores.agents.init());
    }

    this.hasInitialized = Promise.all(initTasks).then(() => true);

    await this.hasInitialized;
  }
}<|MERGE_RESOLUTION|>--- conflicted
+++ resolved
@@ -1,60 +1,21 @@
 import { MastraBase } from '../base';
 
-<<<<<<< HEAD
-import {
-  TABLE_WORKFLOW_SNAPSHOT,
-  TABLE_MESSAGES,
-  TABLE_THREADS,
-  TABLE_TRACES,
-  TABLE_RESOURCES,
-  TABLE_SCORERS,
-  TABLE_SCHEMAS,
-  TABLE_SPANS,
-} from './constants';
-import type { TABLE_NAMES } from './constants';
 import type {
+  AgentsStorage,
   ScoresStorage,
-  StoreOperations,
   WorkflowsStorage,
   MemoryStorage,
   ObservabilityStorage,
   KnowledgeStorage,
 } from './domains';
-import type {
-  PaginationInfo,
-  StorageColumn,
-  StorageResourceType,
-  StoragePagination,
-  WorkflowRun,
-  WorkflowRuns,
-  SpanRecord,
-  TraceRecord,
-  TracesPaginatedArg,
-  CreateIndexOptions,
-  IndexInfo,
-  StorageIndexStats,
-  UpdateSpanRecord,
-  CreateSpanRecord,
-  StorageListMessagesInput,
-  StorageListMessagesOutput,
-  StorageListWorkflowRunsInput,
-  StorageListThreadsByResourceIdInput,
-  StorageListThreadsByResourceIdOutput,
-} from './types';
-=======
-import type { AgentsStorage, ScoresStorage, WorkflowsStorage, MemoryStorage, ObservabilityStorage } from './domains';
->>>>>>> 51fec93f
 
 export type StorageDomains = {
   workflows: WorkflowsStorage;
   scores: ScoresStorage;
   memory: MemoryStorage;
   observability?: ObservabilityStorage;
-<<<<<<< HEAD
+  agents?: AgentsStorage;
   knowledge?: KnowledgeStorage;
-=======
-  agents?: AgentsStorage;
->>>>>>> 51fec93f
 };
 
 /**
