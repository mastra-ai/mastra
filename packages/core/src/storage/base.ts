import type { MastraMessageContentV2, MastraDBMessage } from '../agent';
import type { TracingStrategy } from '../ai-tracing';
import { MastraBase } from '../base';
import { ErrorCategory, ErrorDomain, MastraError } from '../error';
import type { StorageThreadType } from '../memory/types';
import type { ScoreRowData, ScoringSource, ValidatedSaveScorePayload } from '../scores';
import type { StepResult, WorkflowRunState } from '../workflows/types';

import {
  TABLE_WORKFLOW_SNAPSHOT,
  TABLE_MESSAGES,
  TABLE_THREADS,
  TABLE_TRACES,
  TABLE_RESOURCES,
  TABLE_SCORERS,
  TABLE_SCHEMAS,
  TABLE_AI_SPANS,
} from './constants';
import type { TABLE_NAMES } from './constants';
import type { ScoresStorage, StoreOperations, WorkflowsStorage, MemoryStorage, ObservabilityStorage } from './domains';
import type {
  PaginationInfo,
  StorageColumn,
  StorageGetMessagesArg,
  StorageResourceType,
  StoragePagination,
  ThreadSortOptions,
  WorkflowRun,
  WorkflowRuns,
  AISpanRecord,
  AITraceRecord,
  AITracesPaginatedArg,
  CreateIndexOptions,
  IndexInfo,
  StorageIndexStats,
  UpdateAISpanRecord,
  CreateAISpanRecord,
  StorageListMessagesInput,
  StorageListMessagesOutput,
  StorageListWorkflowRunsInput,
  StorageListThreadsByResourceIdInput,
  StorageListThreadsByResourceIdOutput,
} from './types';

export type StorageDomains = {
  operations: StoreOperations;
  workflows: WorkflowsStorage;
  scores: ScoresStorage;
  memory: MemoryStorage;
  observability?: ObservabilityStorage;
};

export function ensureDate(date: Date | string | undefined): Date | undefined {
  if (!date) return undefined;
  return date instanceof Date ? date : new Date(date);
}

export function serializeDate(date: Date | string | undefined): string | undefined {
  if (!date) return undefined;
  const dateObj = ensureDate(date);
  return dateObj?.toISOString();
}

export function resolveMessageLimit({
  last,
  defaultLimit,
}: {
  last: number | false | undefined;
  defaultLimit: number;
}): number {
  // TODO: Figure out consistent default limit for all stores as some stores use 40 and some use no limit (Number.MAX_SAFE_INTEGER)
  if (typeof last === 'number') return Math.max(0, last);
  if (last === false) return 0;
  return defaultLimit;
}
export abstract class MastraStorage extends MastraBase {
  protected hasInitialized: null | Promise<boolean> = null;
  protected shouldCacheInit = true;

  stores?: StorageDomains;

  constructor({ name }: { name: string }) {
    super({
      component: 'STORAGE',
      name,
    });
  }

  public get supports(): {
    selectByIncludeResourceScope: boolean;
    resourceWorkingMemory: boolean;
    hasColumn: boolean;
    createTable: boolean;
    deleteMessages: boolean;
    aiTracing?: boolean;
    indexManagement?: boolean;
    getScoresBySpan?: boolean;
  } {
    return {
      selectByIncludeResourceScope: false,
      resourceWorkingMemory: false,
      hasColumn: false,
      createTable: false,
      deleteMessages: false,
      aiTracing: false,
      indexManagement: false,
      getScoresBySpan: false,
    };
  }

  protected ensureDate(date: Date | string | undefined): Date | undefined {
    return ensureDate(date);
  }

  protected serializeDate(date: Date | string | undefined): string | undefined {
    return serializeDate(date);
  }

  /**
   * Resolves limit for how many messages to fetch
   *
   * @param last The number of messages to fetch
   * @param defaultLimit The default limit to use if last is not provided
   * @returns The resolved limit
   */
  protected resolveMessageLimit({
    last,
    defaultLimit,
  }: {
    last: number | false | undefined;
    defaultLimit: number;
  }): number {
    return resolveMessageLimit({ last, defaultLimit });
  }

  protected getSqlType(type: StorageColumn['type']): string {
    switch (type) {
      case 'text':
        return 'TEXT';
      case 'timestamp':
        return 'TIMESTAMP';
      case 'float':
        return 'FLOAT';
      case 'integer':
        return 'INTEGER';
      case 'bigint':
        return 'BIGINT';
      case 'jsonb':
        return 'JSONB';
      default:
        return 'TEXT';
    }
  }

  protected getDefaultValue(type: StorageColumn['type']): string {
    switch (type) {
      case 'text':
      case 'uuid':
        return "DEFAULT ''";
      case 'timestamp':
        return "DEFAULT '1970-01-01 00:00:00'";
      case 'integer':
      case 'float':
      case 'bigint':
        return 'DEFAULT 0';
      case 'jsonb':
        return "DEFAULT '{}'";
      default:
        return "DEFAULT ''";
    }
  }

  abstract createTable({ tableName }: { tableName: TABLE_NAMES; schema: Record<string, StorageColumn> }): Promise<void>;

  abstract clearTable({ tableName }: { tableName: TABLE_NAMES }): Promise<void>;

  abstract dropTable({ tableName }: { tableName: TABLE_NAMES }): Promise<void>;

  abstract alterTable(args: {
    tableName: TABLE_NAMES;
    schema: Record<string, StorageColumn>;
    ifNotExists: string[];
  }): Promise<void>;

  abstract insert({ tableName, record }: { tableName: TABLE_NAMES; record: Record<string, any> }): Promise<void>;

  abstract batchInsert({
    tableName,
    records,
  }: {
    tableName: TABLE_NAMES;
    records: Record<string, any>[];
  }): Promise<void>;

  abstract load<R>({ tableName, keys }: { tableName: TABLE_NAMES; keys: Record<string, any> }): Promise<R | null>;

  abstract getThreadById({ threadId }: { threadId: string }): Promise<StorageThreadType | null>;

  abstract getThreadsByResourceId({
    resourceId,
    orderBy,
    sortDirection,
  }: { resourceId: string } & ThreadSortOptions): Promise<StorageThreadType[]>;

  abstract saveThread({ thread }: { thread: StorageThreadType }): Promise<StorageThreadType>;

  abstract updateThread({
    id,
    title,
    metadata,
  }: {
    id: string;
    title: string;
    metadata: Record<string, unknown>;
  }): Promise<StorageThreadType>;

  abstract deleteThread({ threadId }: { threadId: string }): Promise<void>;

  async getResourceById(_: { resourceId: string }): Promise<StorageResourceType | null> {
    throw new Error(
      `Resource working memory is not supported by this storage adapter (${this.constructor.name}). ` +
        `Supported storage adapters: LibSQL (@mastra/libsql), PostgreSQL (@mastra/pg), Upstash (@mastra/upstash). ` +
        `To use per-resource working memory, switch to one of these supported storage adapters.`,
    );
  }

  async saveResource(_: { resource: StorageResourceType }): Promise<StorageResourceType> {
    throw new Error(
      `Resource working memory is not supported by this storage adapter (${this.constructor.name}). ` +
        `Supported storage adapters: LibSQL (@mastra/libsql), PostgreSQL (@mastra/pg), Upstash (@mastra/upstash). ` +
        `To use per-resource working memory, switch to one of these supported storage adapters.`,
    );
  }

  async updateResource(_: {
    resourceId: string;
    workingMemory?: string;
    metadata?: Record<string, unknown>;
  }): Promise<StorageResourceType> {
    throw new Error(
      `Resource working memory is not supported by this storage adapter (${this.constructor.name}). ` +
        `Supported storage adapters: LibSQL (@mastra/libsql), PostgreSQL (@mastra/pg), Upstash (@mastra/upstash). ` +
        `To use per-resource working memory, switch to one of these supported storage adapters.`,
    );
  }

<<<<<<< HEAD
  abstract getMessages(args: StorageGetMessagesArg): Promise<{ messages: MastraDBMessage[] }>;

  abstract getMessagesById({ messageIds }: { messageIds: string[] }): Promise<{ messages: MastraDBMessage[] }>;

  abstract saveMessages(args: { messages: MastraDBMessage[] }): Promise<{ messages: MastraDBMessage[] }>;
=======
  abstract getMessages(args: StorageGetMessagesArg & { format?: 'v1' }): Promise<MastraMessageV1[]>;
  abstract getMessages(args: StorageGetMessagesArg & { format: 'v2' }): Promise<MastraMessageV2[]>;
  abstract getMessages({
    threadId,
    resourceId,
    selectBy,
    format,
  }: StorageGetMessagesArg & { format?: 'v1' | 'v2' }): Promise<MastraMessageV1[] | MastraMessageV2[]>;
>>>>>>> 3defc80c

  async listMessages(args: StorageListMessagesInput): Promise<StorageListMessagesOutput> {
    if (this.stores?.memory) {
      return this.stores.memory.listMessages(args);
    }
    throw new MastraError({
      id: 'MASTRA_STORAGE_LIST_MESSAGES_NOT_SUPPORTED',
      domain: ErrorDomain.STORAGE,
      category: ErrorCategory.SYSTEM,
      text: `Listing messages is not implemented by this storage adapter (${this.constructor.name})`,
    });
  }

  async listWorkflowRuns(args?: StorageListWorkflowRunsInput): Promise<WorkflowRuns> {
    if (this.stores?.workflows) {
      return this.stores.workflows.listWorkflowRuns(args);
    }
    throw new MastraError({
      id: 'MASTRA_STORAGE_LIST_WORKFLOW_RUNS_NOT_SUPPORTED',
      domain: ErrorDomain.STORAGE,
      category: ErrorCategory.SYSTEM,
      text: `Listing workflow runs is not implemented by this storage adapter (${this.constructor.name})`,
    });
  }

  async listThreadsByResourceId(
    args: StorageListThreadsByResourceIdInput,
  ): Promise<StorageListThreadsByResourceIdOutput> {
    if (this.stores?.memory) {
      return this.stores.memory.listThreadsByResourceId(args);
    }
    throw new MastraError({
      id: 'MASTRA_STORAGE_LIST_THREADS_BY_RESOURCE_ID_PAGINATED_NOT_SUPPORTED',
      domain: ErrorDomain.STORAGE,
      category: ErrorCategory.SYSTEM,
      text: `Listing threads by resource ID paginated is not implemented by this storage adapter (${this.constructor.name})`,
    });
  }

  async listMessagesById({ messageIds }: { messageIds: string[] }): Promise<MastraDBMessage[]> {
    if (this.stores?.memory) {
      return this.stores.memory.listMessagesById({ messageIds });
    }
    throw new MastraError({
      id: 'MASTRA_STORAGE_LIST_MESSAGES_BY_ID_NOT_SUPPORTED',
      domain: ErrorDomain.STORAGE,
      category: ErrorCategory.SYSTEM,
      text: `Listing messages by ID is not implemented by this storage adapter (${this.constructor.name})`,
    });
  }

  abstract updateMessages(args: {
    messages: Partial<Omit<MastraDBMessage, 'createdAt'>> &
      {
        id: string;
        content?: { metadata?: MastraMessageContentV2['metadata']; content?: MastraMessageContentV2['content'] };
      }[];
  }): Promise<MastraDBMessage[]>;

  async deleteMessages(_messageIds: string[]): Promise<void> {
    throw new Error(
      `Message deletion is not supported by this storage adapter (${this.constructor.name}). ` +
        `The deleteMessages method needs to be implemented in the storage adapter.`,
    );
  }

  async init(): Promise<void> {
    // to prevent race conditions, await any current init
    if (this.shouldCacheInit && (await this.hasInitialized)) {
      return;
    }

    const tableCreationTasks = [
      this.createTable({
        tableName: TABLE_WORKFLOW_SNAPSHOT,
        schema: TABLE_SCHEMAS[TABLE_WORKFLOW_SNAPSHOT],
      }),

      this.createTable({
        tableName: TABLE_THREADS,
        schema: TABLE_SCHEMAS[TABLE_THREADS],
      }),

      this.createTable({
        tableName: TABLE_MESSAGES,
        schema: TABLE_SCHEMAS[TABLE_MESSAGES],
      }),

      this.createTable({
        tableName: TABLE_TRACES,
        schema: TABLE_SCHEMAS[TABLE_TRACES],
      }),

      this.createTable({
        tableName: TABLE_SCORERS,
        schema: TABLE_SCHEMAS[TABLE_SCORERS],
      }),
    ];

    // Only create resources table for storage adapters that support it
    if (this.supports.resourceWorkingMemory) {
      tableCreationTasks.push(
        this.createTable({
          tableName: TABLE_RESOURCES,
          schema: TABLE_SCHEMAS[TABLE_RESOURCES],
        }),
      );
    }

    if (this.supports.aiTracing) {
      tableCreationTasks.push(
        this.createTable({
          tableName: TABLE_AI_SPANS,
          schema: TABLE_SCHEMAS[TABLE_AI_SPANS],
        }),
      );
    }

    this.hasInitialized = Promise.all(tableCreationTasks).then(() => true);

    await this.hasInitialized;

    await this?.alterTable?.({
      tableName: TABLE_MESSAGES,
      schema: TABLE_SCHEMAS[TABLE_MESSAGES],
      ifNotExists: ['resourceId'],
    });
    await this?.alterTable?.({
      tableName: TABLE_WORKFLOW_SNAPSHOT,
      schema: TABLE_SCHEMAS[TABLE_WORKFLOW_SNAPSHOT],
      ifNotExists: ['resourceId'],
    });
    await this?.alterTable?.({
      tableName: TABLE_SCORERS,
      schema: TABLE_SCHEMAS[TABLE_SCORERS],
      ifNotExists: ['spanId'],
    });
  }

  async persistWorkflowSnapshot({
    workflowName,
    runId,
    resourceId,
    snapshot,
  }: {
    workflowName: string;
    runId: string;
    resourceId?: string;
    snapshot: WorkflowRunState;
  }): Promise<void> {
    await this.init();

    const data = {
      workflow_name: workflowName,
      run_id: runId,
      resourceId,
      snapshot,
      createdAt: new Date(),
      updatedAt: new Date(),
    };
    this.logger.debug('Persisting workflow snapshot', { workflowName, runId, data });
    await this.insert({
      tableName: TABLE_WORKFLOW_SNAPSHOT,
      record: data,
    });
  }

  abstract updateWorkflowResults({
    workflowName,
    runId,
    stepId,
    result,
  }: {
    workflowName: string;
    runId: string;
    stepId: string;
    result: StepResult<any, any, any, any>;
    requestContext: Record<string, any>;
  }): Promise<Record<string, StepResult<any, any, any, any>>>;

  abstract updateWorkflowState({
    workflowName,
    runId,
    opts,
  }: {
    workflowName: string;
    runId: string;
    opts: {
      status: string;
      result?: StepResult<any, any, any, any>;
      error?: string;
      suspendedPaths?: Record<string, number[]>;
      waitingPaths?: Record<string, number[]>;
    };
  }): Promise<WorkflowRunState | undefined>;

  async loadWorkflowSnapshot({
    workflowName,
    runId,
  }: {
    workflowName: string;
    runId: string;
  }): Promise<WorkflowRunState | null> {
    if (!this.hasInitialized) {
      await this.init();
    }
    this.logger.debug('Loading workflow snapshot', { workflowName, runId });
    const d = await this.load<{ snapshot: WorkflowRunState }>({
      tableName: TABLE_WORKFLOW_SNAPSHOT,
      keys: { workflow_name: workflowName, run_id: runId },
    });

    return d ? d.snapshot : null;
  }

  /**
   * SCORERS
   */

  abstract getScoreById({ id }: { id: string }): Promise<ScoreRowData | null>;

  abstract saveScore(score: ValidatedSaveScorePayload): Promise<{ score: ScoreRowData }>;

  abstract getScoresByScorerId({
    scorerId,
    pagination,
    entityId,
    entityType,
    source,
  }: {
    scorerId: string;
    pagination: StoragePagination;
    entityId?: string;
    entityType?: string;
    source?: ScoringSource;
  }): Promise<{ pagination: PaginationInfo; scores: ScoreRowData[] }>;

  abstract getScoresByRunId({
    runId,
    pagination,
  }: {
    runId: string;
    pagination: StoragePagination;
  }): Promise<{ pagination: PaginationInfo; scores: ScoreRowData[] }>;

  abstract getScoresByEntityId({
    entityId,
    entityType,
    pagination,
  }: {
    pagination: StoragePagination;
    entityId: string;
    entityType: string;
  }): Promise<{ pagination: PaginationInfo; scores: ScoreRowData[] }>;

  async getScoresBySpan({
    traceId,
    spanId,
    pagination: _pagination,
  }: {
    traceId: string;
    spanId: string;
    pagination: StoragePagination;
  }): Promise<{ pagination: PaginationInfo; scores: ScoreRowData[] }> {
    throw new MastraError({
      id: 'SCORES_STORAGE_GET_SCORES_BY_SPAN_NOT_IMPLEMENTED',
      domain: ErrorDomain.STORAGE,
      category: ErrorCategory.SYSTEM,
      details: { traceId, spanId },
    });
  }

  abstract getWorkflowRunById(args: { runId: string; workflowName?: string }): Promise<WorkflowRun | null>;

  abstract getThreadsByResourceIdPaginated(
    args: {
      resourceId: string;
      page: number;
      perPage: number;
    } & ThreadSortOptions,
  ): Promise<PaginationInfo & { threads: StorageThreadType[] }>;

  abstract getMessagesPaginated(args: StorageGetMessagesArg): Promise<PaginationInfo & { messages: MastraDBMessage[] }>;

  /**
   * OBSERVABILITY
   */

  /**
   * Provides hints for AI tracing strategy selection by the DefaultExporter.
   * Storage adapters can override this to specify their preferred and supported strategies.
   */
  public get aiTracingStrategy(): {
    preferred: TracingStrategy;
    supported: TracingStrategy[];
  } {
    if (this.stores?.observability) {
      return this.stores.observability.aiTracingStrategy;
    }
    throw new MastraError({
      id: 'MASTRA_STORAGE_TRACING_STRATEGY_NOT_SUPPORTED',
      domain: ErrorDomain.STORAGE,
      category: ErrorCategory.SYSTEM,
      text: `AI tracing is not supported by this storage adapter (${this.constructor.name})`,
    });
  }

  /**
   * Creates a single AI span record in the storage provider.
   */
  async createAISpan(span: CreateAISpanRecord): Promise<void> {
    if (this.stores?.observability) {
      return this.stores.observability.createAISpan(span);
    }
    throw new MastraError({
      id: 'MASTRA_STORAGE_CREATE_AI_SPAN_NOT_SUPPORTED',
      domain: ErrorDomain.STORAGE,
      category: ErrorCategory.SYSTEM,
      text: `AI tracing is not supported by this storage adapter (${this.constructor.name})`,
    });
  }

  /**
   * Updates a single AI span with partial data. Primarily used for realtime trace creation.
   */
  async updateAISpan(params: { spanId: string; traceId: string; updates: Partial<UpdateAISpanRecord> }): Promise<void> {
    if (this.stores?.observability) {
      return this.stores.observability.updateAISpan(params);
    }
    throw new MastraError({
      id: 'MASTRA_STORAGE_UPDATE_AI_SPAN_NOT_SUPPORTED',
      domain: ErrorDomain.STORAGE,
      category: ErrorCategory.SYSTEM,
      text: `AI tracing is not supported by this storage adapter (${this.constructor.name})`,
    });
  }

  /**
   * Retrieves a single AI trace with all its associated spans.
   */
  async getAITrace(traceId: string): Promise<AITraceRecord | null> {
    if (this.stores?.observability) {
      return this.stores.observability.getAITrace(traceId);
    }
    throw new MastraError({
      id: 'MASTRA_STORAGE_GET_AI_TRACE_NOT_SUPPORTED',
      domain: ErrorDomain.STORAGE,
      category: ErrorCategory.SYSTEM,
      text: `AI tracing is not supported by this storage adapter (${this.constructor.name})`,
    });
  }

  /**
   * Retrieves a paginated list of AI traces with optional filtering.
   */
  async getAITracesPaginated(
    args: AITracesPaginatedArg,
  ): Promise<{ pagination: PaginationInfo; spans: AISpanRecord[] }> {
    if (this.stores?.observability) {
      return this.stores.observability.getAITracesPaginated(args);
    }
    throw new MastraError({
      id: 'MASTRA_STORAGE_GET_AI_TRACES_PAGINATED_NOT_SUPPORTED',
      domain: ErrorDomain.STORAGE,
      category: ErrorCategory.SYSTEM,
      text: `AI tracing is not supported by this storage adapter (${this.constructor.name})`,
    });
  }

  /**
   * Creates multiple AI spans in a single batch.
   */
  async batchCreateAISpans(args: { records: CreateAISpanRecord[] }): Promise<void> {
    if (this.stores?.observability) {
      return this.stores.observability.batchCreateAISpans(args);
    }
    throw new MastraError({
      id: 'MASTRA_STORAGE_BATCH_CREATE_AI_SPANS_NOT_SUPPORTED',
      domain: ErrorDomain.STORAGE,
      category: ErrorCategory.SYSTEM,
      text: `AI tracing is not supported by this storage adapter (${this.constructor.name})`,
    });
  }

  /**
   * Updates multiple AI spans in a single batch.
   */
  async batchUpdateAISpans(args: {
    records: {
      traceId: string;
      spanId: string;
      updates: Partial<UpdateAISpanRecord>;
    }[];
  }): Promise<void> {
    if (this.stores?.observability) {
      return this.stores.observability.batchUpdateAISpans(args);
    }
    throw new MastraError({
      id: 'MASTRA_STORAGE_BATCH_UPDATE_AI_SPANS_NOT_SUPPORTED',
      domain: ErrorDomain.STORAGE,
      category: ErrorCategory.SYSTEM,
      text: `AI tracing is not supported by this storage adapter (${this.constructor.name})`,
    });
  }

  /**
   * Deletes multiple AI traces and all their associated spans in a single batch operation.
   */
  async batchDeleteAITraces(args: { traceIds: string[] }): Promise<void> {
    if (this.stores?.observability) {
      return this.stores.observability.batchDeleteAITraces(args);
    }
    throw new MastraError({
      id: 'MASTRA_STORAGE_BATCH_DELETE_AI_TRACES_NOT_SUPPORTED',
      domain: ErrorDomain.STORAGE,
      category: ErrorCategory.SYSTEM,
      text: `AI tracing is not supported by this storage adapter (${this.constructor.name})`,
    });
  }

  /**
   * DATABASE INDEX MANAGEMENT
   * These methods delegate to the operations store for index management.
   * Storage adapters that support indexes should implement these in their operations class.
   */

  /**
   * Creates a database index on specified columns
   * @throws {MastraError} if not supported by the storage adapter
   */
  async createIndex(options: CreateIndexOptions): Promise<void> {
    if (this.stores?.operations) {
      return this.stores.operations.createIndex(options);
    }
    throw new MastraError({
      id: 'MASTRA_STORAGE_CREATE_INDEX_NOT_SUPPORTED',
      domain: ErrorDomain.STORAGE,
      category: ErrorCategory.SYSTEM,
      text: `Index management is not supported by this storage adapter (${this.constructor.name})`,
    });
  }

  /**
   * Drops a database index by name
   * @throws {MastraError} if not supported by the storage adapter
   */
  async dropIndex(indexName: string): Promise<void> {
    if (this.stores?.operations) {
      return this.stores.operations.dropIndex(indexName);
    }
    throw new MastraError({
      id: 'MASTRA_STORAGE_DROP_INDEX_NOT_SUPPORTED',
      domain: ErrorDomain.STORAGE,
      category: ErrorCategory.SYSTEM,
      text: `Index management is not supported by this storage adapter (${this.constructor.name})`,
    });
  }

  /**
   * Lists database indexes for a table or all tables
   * @throws {MastraError} if not supported by the storage adapter
   */
  async listIndexes(tableName?: string): Promise<IndexInfo[]> {
    if (this.stores?.operations) {
      return this.stores.operations.listIndexes(tableName);
    }
    throw new MastraError({
      id: 'MASTRA_STORAGE_LIST_INDEXES_NOT_SUPPORTED',
      domain: ErrorDomain.STORAGE,
      category: ErrorCategory.SYSTEM,
      text: `Index management is not supported by this storage adapter (${this.constructor.name})`,
    });
  }

  /**
   * Gets detailed statistics for a specific index
   * @throws {MastraError} if not supported by the storage adapter
   */
  async describeIndex(indexName: string): Promise<StorageIndexStats> {
    if (this.stores?.operations) {
      return this.stores.operations.describeIndex(indexName);
    }
    throw new MastraError({
      id: 'MASTRA_STORAGE_DESCRIBE_INDEX_NOT_SUPPORTED',
      domain: ErrorDomain.STORAGE,
      category: ErrorCategory.SYSTEM,
      text: `Index management is not supported by this storage adapter (${this.constructor.name})`,
    });
  }
}<|MERGE_RESOLUTION|>--- conflicted
+++ resolved
@@ -244,22 +244,9 @@
     );
   }
 
-<<<<<<< HEAD
-  abstract getMessages(args: StorageGetMessagesArg): Promise<{ messages: MastraDBMessage[] }>;
-
-  abstract getMessagesById({ messageIds }: { messageIds: string[] }): Promise<{ messages: MastraDBMessage[] }>;
+abstract getMessages(args: StorageGetMessagesArg): Promise<{ messages: MastraDBMessage[] }>;
 
   abstract saveMessages(args: { messages: MastraDBMessage[] }): Promise<{ messages: MastraDBMessage[] }>;
-=======
-  abstract getMessages(args: StorageGetMessagesArg & { format?: 'v1' }): Promise<MastraMessageV1[]>;
-  abstract getMessages(args: StorageGetMessagesArg & { format: 'v2' }): Promise<MastraMessageV2[]>;
-  abstract getMessages({
-    threadId,
-    resourceId,
-    selectBy,
-    format,
-  }: StorageGetMessagesArg & { format?: 'v1' | 'v2' }): Promise<MastraMessageV1[] | MastraMessageV2[]>;
->>>>>>> 3defc80c
 
   async listMessages(args: StorageListMessagesInput): Promise<StorageListMessagesOutput> {
     if (this.stores?.memory) {
@@ -299,9 +286,10 @@
     });
   }
 
-  async listMessagesById({ messageIds }: { messageIds: string[] }): Promise<MastraDBMessage[]> {
+  async listMessagesById({ messageIds }: { messageIds: string[] }): Promise<{ messages: MastraDBMessage[] }> {
     if (this.stores?.memory) {
-      return this.stores.memory.listMessagesById({ messageIds });
+      const result = await this.stores.memory.listMessagesById({ messageIds });
+      return result;
     }
     throw new MastraError({
       id: 'MASTRA_STORAGE_LIST_MESSAGES_BY_ID_NOT_SUPPORTED',
