import { MastraBase } from '../base';
<<<<<<< HEAD

import type { AgentsStorage, ScoresStorage, WorkflowsStorage, MemoryStorage, ObservabilityStorage } from './domains';
=======
import { ErrorCategory, ErrorDomain, MastraError } from '../error';
import type { ListScoresResponse, SaveScorePayload, ScoreRowData, ScoringSource } from '../evals';
import type { StorageThreadType } from '../memory/types';
import type { StepResult, WorkflowRunState } from '../workflows/types';

import type {
  BatchCreateSpansArgs,
  BatchDeleteTracesArgs,
  BatchUpdateSpansArgs,
  GetTraceResponse,
  UpdateSpanArgs,
  CreateSpanArgs,
  GetTraceArgs,
  WorkflowsStorage,
  ScoresStorage,
  MemoryStorage,
  ObservabilityStorage,
  AgentsStorage,
  TracingStorageStrategy,
  ListTracesResponse,
  ListTracesArgs,
  GetSpanArgs,
  GetSpanResponse,
  GetRootSpanArgs,
  GetRootSpanResponse,
} from './domains';
import type {
  StorageResourceType,
  StoragePagination,
  WorkflowRun,
  WorkflowRuns,
  StorageListMessagesInput,
  StorageListMessagesOutput,
  StorageListWorkflowRunsInput,
  StorageListThreadsByResourceIdInput,
  StorageListThreadsByResourceIdOutput,
  StorageAgentType,
  StorageCreateAgentInput,
  StorageUpdateAgentInput,
  StorageListAgentsInput,
  StorageListAgentsOutput,
  UpdateWorkflowStateOptions,
  StorageSupports,
} from './types';
import { createStorageErrorId } from './utils';
>>>>>>> df3dcb02

export type StorageDomains = {
  workflows: WorkflowsStorage;
  scores: ScoresStorage;
  memory: MemoryStorage;
  observability?: ObservabilityStorage;
  agents?: AgentsStorage;
};

/**
 * Normalizes perPage input for pagination queries.
 *
 * @param perPageInput - The raw perPage value from the user
 * @param defaultValue - The default perPage value to use when undefined (typically 40 for messages, 100 for threads)
 * @returns A numeric perPage value suitable for queries (false becomes MAX_SAFE_INTEGER, negative values fall back to default)
 */
export function normalizePerPage(perPageInput: number | false | undefined, defaultValue: number): number {
  if (perPageInput === false) {
    return Number.MAX_SAFE_INTEGER; // Get all results
  } else if (perPageInput === 0) {
    return 0; // Return zero results
  } else if (typeof perPageInput === 'number' && perPageInput > 0) {
    return perPageInput; // Valid positive number
  }
  // For undefined, negative, or other invalid values, use default
  return defaultValue;
}

/**
 * Calculates pagination offset and prepares perPage value for response.
 * When perPage is false (fetch all), offset is always 0 regardless of page.
 *
 * @param page - The page number (0-indexed)
 * @param perPageInput - The original perPage input (number, false for all, or undefined)
 * @param normalizedPerPage - The normalized perPage value (from normalizePerPage)
 * @returns Object with offset for query and perPage for response
 */
export function calculatePagination(
  page: number,
  perPageInput: number | false | undefined,
  normalizedPerPage: number,
): { offset: number; perPage: number | false } {
  return {
    offset: perPageInput === false ? 0 : page * normalizedPerPage,
    perPage: perPageInput === false ? false : normalizedPerPage,
  };
}

/**
 * Base class for all Mastra storage adapters.
 *
 * Storage adapters provide persistence for various domains (memory, workflows, scores, observability, agents).
 * All domain-specific operations should be accessed through `getStore()`:
 *
 * @example
 * ```typescript
 * // Access memory domain
 * const memory = await storage.getStore('memory');
 * await memory?.saveThread({ thread });
 *
 * // Access workflows domain
 * const workflows = await storage.getStore('workflows');
 * await workflows?.persistWorkflowSnapshot({ workflowName, runId, snapshot });
 *
 * // Access observability domain
 * const observability = await storage.getStore('observability');
 * await observability?.createSpan(span);
 * ```
 */
export abstract class MastraStorage extends MastraBase {
  protected hasInitialized: null | Promise<boolean> = null;
  protected shouldCacheInit = true;

  id: string;
  stores?: StorageDomains;

  /**
   * When true, automatic initialization (table creation/migrations) is disabled.
   * This is useful for CI/CD pipelines where you want to:
   * 1. Run migrations explicitly during deployment (not at runtime)
   * 2. Use different credentials for schema changes vs runtime operations
   *
   * When disableInit is true:
   * - The storage will not automatically create/alter tables on first use
   * - You must call `storage.init()` explicitly in your CI/CD scripts
   *
   * @example
   * // In CI/CD script:
   * const storage = new PostgresStore({ ...config, disableInit: false });
   * await storage.init(); // Explicitly run migrations
   *
   * // In runtime application:
   * const storage = new PostgresStore({ ...config, disableInit: true });
   * // No auto-init, tables must already exist
   */
  disableInit: boolean = false;

  constructor({ id, name, disableInit }: { id: string; name: string; disableInit?: boolean }) {
    if (!id || typeof id !== 'string' || id.trim() === '') {
      throw new Error(`${name}: id must be provided and cannot be empty.`);
    }
    super({
      component: 'STORAGE',
      name,
    });
    this.id = id;
    this.disableInit = disableInit ?? false;
  }

<<<<<<< HEAD
  /**
   * Indicates what features this storage adapter supports.
   * Override in subclasses to declare supported capabilities.
   */
  public get supports(): {
    selectByIncludeResourceScope: boolean;
    resourceWorkingMemory: boolean;
    hasColumn: boolean;
    createTable: boolean;
    deleteMessages: boolean;
    observabilityInstance?: boolean;
    indexManagement?: boolean;
    listScoresBySpan?: boolean;
    agents?: boolean;
  } {
=======
  public get supports(): StorageSupports {
>>>>>>> df3dcb02
    return {
      selectByIncludeResourceScope: false,
      resourceWorkingMemory: false,
      hasColumn: false,
      createTable: false,
      deleteMessages: false,
      observability: false,
      indexManagement: false,
      listScoresBySpan: false,
      agents: false,
    };
  }

  /**
   * Get a domain-specific storage interface.
   *
   * @param storeName - The name of the domain to access ('memory', 'workflows', 'scores', 'observability', 'agents')
   * @returns The domain storage interface, or undefined if not available
   *
   * @example
   * ```typescript
   * const memory = await storage.getStore('memory');
   * if (memory) {
   *   await memory.saveThread({ thread });
   * }
   * ```
   */
  async getStore<K extends keyof StorageDomains>(storeName: K): Promise<StorageDomains[K] | undefined> {
    return this.stores?.[storeName];
  }

  /**
   * Initialize all domain stores.
   * This creates necessary tables, indexes, and performs any required migrations.
   */
  async init(): Promise<void> {
    // to prevent race conditions, await any current init
    if (this.shouldCacheInit && (await this.hasInitialized)) {
      return;
    }

    // Initialize all domain stores
    const initTasks: Promise<void>[] = [];

    if (this.stores?.memory) {
      initTasks.push(this.stores.memory.init());
    }

    if (this.stores?.workflows) {
      initTasks.push(this.stores.workflows.init());
    }

    if (this.stores?.scores) {
      initTasks.push(this.stores.scores.init());
    }

    if (this.stores?.observability) {
      initTasks.push(this.stores.observability.init());
    }

    if (this.stores?.agents) {
      initTasks.push(this.stores.agents.init());
    }

    this.hasInitialized = Promise.all(initTasks).then(() => true);

    await this.hasInitialized;
  }
<<<<<<< HEAD
=======

  async persistWorkflowSnapshot({
    workflowName,
    runId,
    resourceId,
    snapshot,
  }: {
    workflowName: string;
    runId: string;
    resourceId?: string;
    snapshot: WorkflowRunState;
  }): Promise<void> {
    await this.init();

    if (this.stores?.workflows) {
      return this.stores.workflows.persistWorkflowSnapshot({ workflowName, runId, resourceId, snapshot });
    }

    throw new MastraError({
      id: 'MASTRA_STORAGE_PERSIST_WORKFLOW_SNAPSHOT_NOT_SUPPORTED',
      domain: ErrorDomain.STORAGE,
      category: ErrorCategory.SYSTEM,
      text: `Workflow storage is not configured for this storage adapter (${this.constructor.name})`,
    });
  }

  abstract updateWorkflowResults({
    workflowName,
    runId,
    stepId,
    result,
  }: {
    workflowName: string;
    runId: string;
    stepId: string;
    result: StepResult<any, any, any, any>;
    requestContext: Record<string, any>;
  }): Promise<Record<string, StepResult<any, any, any, any>>>;

  abstract updateWorkflowState({
    workflowName,
    runId,
    opts,
  }: {
    workflowName: string;
    runId: string;
    opts: UpdateWorkflowStateOptions;
  }): Promise<WorkflowRunState | undefined>;

  async loadWorkflowSnapshot({
    workflowName,
    runId,
  }: {
    workflowName: string;
    runId: string;
  }): Promise<WorkflowRunState | null> {
    if (!this.hasInitialized) {
      await this.init();
    }

    if (this.stores?.workflows) {
      return this.stores.workflows.loadWorkflowSnapshot({ workflowName, runId });
    }

    throw new MastraError({
      id: 'MASTRA_STORAGE_LOAD_WORKFLOW_SNAPSHOT_NOT_SUPPORTED',
      domain: ErrorDomain.STORAGE,
      category: ErrorCategory.SYSTEM,
      text: `Workflow storage is not configured for this storage adapter (${this.constructor.name})`,
    });
  }

  /**
   * SCORERS
   */

  abstract getScoreById({ id }: { id: string }): Promise<ScoreRowData | null>;

  abstract saveScore(score: SaveScorePayload): Promise<{ score: ScoreRowData }>;

  abstract listScoresByScorerId({
    scorerId,
    source,
    entityId,
    entityType,
    pagination,
  }: {
    scorerId: string;
    pagination: StoragePagination;
    entityId?: string;
    entityType?: string;
    source?: ScoringSource;
  }): Promise<ListScoresResponse>;

  abstract listScoresByRunId({
    runId,
    pagination,
  }: {
    runId: string;
    pagination: StoragePagination;
  }): Promise<ListScoresResponse>;

  abstract listScoresByEntityId({
    entityId,
    entityType,
    pagination,
  }: {
    pagination: StoragePagination;
    entityId: string;
    entityType: string;
  }): Promise<ListScoresResponse>;

  async listScoresBySpan({
    traceId,
    spanId,
    pagination: _pagination,
  }: {
    traceId: string;
    spanId: string;
    pagination: StoragePagination;
  }): Promise<ListScoresResponse> {
    throw new MastraError({
      id: 'SCORES_STORAGE_GET_SCORES_BY_SPAN_NOT_IMPLEMENTED',
      domain: ErrorDomain.STORAGE,
      category: ErrorCategory.SYSTEM,
      details: { traceId, spanId },
    });
  }

  abstract getWorkflowRunById(args: { runId: string; workflowName?: string }): Promise<WorkflowRun | null>;

  abstract deleteWorkflowRunById(args: { runId: string; workflowName: string }): Promise<void>;

  /**
   * OBSERVABILITY
   */

  /**
   * Provides hints for tracing strategy selection by the DefaultExporter.
   * Storage adapters can override this to specify their preferred and supported strategies.
   */
  public get tracingStrategy(): {
    preferred: TracingStorageStrategy;
    supported: TracingStorageStrategy[];
  } {
    if (this.stores?.observability) {
      return this.stores.observability.tracingStrategy;
    }
    this.#throwObservabilityError('TRACING_STRATEGY');
  }

  /**
   * Throws an appropriate error for observability operations.
   * Distinguishes between "not initialized" (provider supports it) and "not supported" (provider doesn't support it).
   */
  #throwObservabilityError(operation: string): never {
    const storeName = this.name ?? 'UNKNOWN';
    if (this.supports.observability) {
      throw new MastraError({
        id: createStorageErrorId(storeName, 'OBSERVABILITY', 'NOT_INITIALIZED'),
        domain: ErrorDomain.STORAGE,
        category: ErrorCategory.SYSTEM,
        text: `Observability storage is not initialized for ${storeName}`,
      });
    }
    throw new MastraError({
      id: createStorageErrorId(storeName, operation, 'NOT_SUPPORTED'),
      domain: ErrorDomain.STORAGE,
      category: ErrorCategory.SYSTEM,
      text: `Observability is not supported by this storage adapter (${storeName})`,
    });
  }

  /**
   * Creates a single Span record in the storage provider.
   */
  async createSpan(args: CreateSpanArgs): Promise<void> {
    if (this.stores?.observability) {
      return await this.stores.observability.createSpan(args);
    }
    this.#throwObservabilityError('CREATE_SPAN');
  }

  /**
   * Updates a single Span with partial data. Primarily used for realtime trace creation.
   */
  async updateSpan(args: UpdateSpanArgs): Promise<void> {
    if (this.stores?.observability) {
      return await this.stores.observability.updateSpan(args);
    }
    this.#throwObservabilityError('UPDATE_SPAN');
  }

  /**
   * Retrieves a single span.
   */
  async getSpan(args: GetSpanArgs): Promise<GetSpanResponse | null> {
    if (this.stores?.observability) {
      return await this.stores.observability.getSpan(args);
    }
    this.#throwObservabilityError('GET_SPAN');
  }

  /**
   * Retrieves a single root span.
   */
  async getRootSpan(args: GetRootSpanArgs): Promise<GetRootSpanResponse | null> {
    if (this.stores?.observability) {
      return await this.stores.observability.getRootSpan(args);
    }
    this.#throwObservabilityError('GET_ROOT_SPAN');
  }

  /**
   * Retrieves a single trace with all its associated spans.
   */
  async getTrace(args: GetTraceArgs): Promise<GetTraceResponse | null> {
    if (this.stores?.observability) {
      return await this.stores.observability.getTrace(args);
    }
    this.#throwObservabilityError('GET_TRACE');
  }

  /**
   * Retrieves a list of traces with optional filtering.
   */
  async listTraces(args: ListTracesArgs): Promise<ListTracesResponse> {
    if (this.stores?.observability) {
      return await this.stores.observability.listTraces(args);
    }
    this.#throwObservabilityError('LIST_TRACES');
  }

  /**
   * Creates multiple Spans in a single batch.
   */
  async batchCreateSpans(args: BatchCreateSpansArgs): Promise<void> {
    if (this.stores?.observability) {
      return await this.stores.observability.batchCreateSpans(args);
    }
    this.#throwObservabilityError('BATCH_CREATE_SPANS');
  }

  /**
   * Updates multiple Spans in a single batch.
   */
  async batchUpdateSpans(args: BatchUpdateSpansArgs): Promise<void> {
    if (this.stores?.observability) {
      return await this.stores.observability.batchUpdateSpans(args);
    }
    this.#throwObservabilityError('BATCH_UPDATE_SPANS');
  }

  /**
   * Deletes multiple traces and all their associated spans in a single batch operation.
   */
  async batchDeleteTraces(args: BatchDeleteTracesArgs): Promise<void> {
    if (this.stores?.observability) {
      return await this.stores.observability.batchDeleteTraces(args);
    }
    this.#throwObservabilityError('BATCH_DELETE_TRACES');
  }

  /**
   * AGENTS STORAGE
   * These methods delegate to the agents store for agent CRUD operations.
   * This enables dynamic creation of agents via Mastra Studio.
   */

  /**
   * Retrieves an agent by its unique identifier.
   * @param id - The unique identifier of the agent
   * @returns The agent if found, null otherwise
   * @throws {MastraError} if not supported by the storage adapter
   */
  async getAgentById({ id }: { id: string }): Promise<StorageAgentType | null> {
    if (this.stores?.agents) {
      return this.stores.agents.getAgentById({ id });
    }
    throw new MastraError({
      id: 'MASTRA_STORAGE_GET_AGENT_BY_ID_NOT_SUPPORTED',
      domain: ErrorDomain.STORAGE,
      category: ErrorCategory.SYSTEM,
      text: `Agent storage is not supported by this storage adapter (${this.constructor.name})`,
    });
  }

  /**
   * Creates a new agent in storage.
   * @param agent - The agent data to create
   * @returns The created agent with timestamps
   * @throws {MastraError} if not supported by the storage adapter
   */
  async createAgent({ agent }: { agent: StorageCreateAgentInput }): Promise<StorageAgentType> {
    if (this.stores?.agents) {
      return this.stores.agents.createAgent({ agent });
    }
    throw new MastraError({
      id: 'MASTRA_STORAGE_CREATE_AGENT_NOT_SUPPORTED',
      domain: ErrorDomain.STORAGE,
      category: ErrorCategory.SYSTEM,
      text: `Agent storage is not supported by this storage adapter (${this.constructor.name})`,
    });
  }

  /**
   * Updates an existing agent in storage.
   * @param id - The unique identifier of the agent to update
   * @param updates - The fields to update
   * @returns The updated agent
   * @throws {MastraError} if not supported by the storage adapter
   */
  async updateAgent(args: StorageUpdateAgentInput): Promise<StorageAgentType> {
    if (this.stores?.agents) {
      return this.stores.agents.updateAgent(args);
    }
    throw new MastraError({
      id: 'MASTRA_STORAGE_UPDATE_AGENT_NOT_SUPPORTED',
      domain: ErrorDomain.STORAGE,
      category: ErrorCategory.SYSTEM,
      text: `Agent storage is not supported by this storage adapter (${this.constructor.name})`,
    });
  }

  /**
   * Deletes an agent from storage.
   * @param id - The unique identifier of the agent to delete
   * @throws {MastraError} if not supported by the storage adapter
   */
  async deleteAgent({ id }: { id: string }): Promise<void> {
    if (this.stores?.agents) {
      return this.stores.agents.deleteAgent({ id });
    }
    throw new MastraError({
      id: 'MASTRA_STORAGE_DELETE_AGENT_NOT_SUPPORTED',
      domain: ErrorDomain.STORAGE,
      category: ErrorCategory.SYSTEM,
      text: `Agent storage is not supported by this storage adapter (${this.constructor.name})`,
    });
  }

  /**
   * Lists all agents with optional pagination.
   * @param args - Pagination and ordering options
   * @returns Paginated list of agents
   * @throws {MastraError} if not supported by the storage adapter
   */
  async listAgents(args?: StorageListAgentsInput): Promise<StorageListAgentsOutput> {
    if (this.stores?.agents) {
      return this.stores.agents.listAgents(args);
    }
    throw new MastraError({
      id: 'MASTRA_STORAGE_LIST_AGENTS_NOT_SUPPORTED',
      domain: ErrorDomain.STORAGE,
      category: ErrorCategory.SYSTEM,
      text: `Agent storage is not supported by this storage adapter (${this.constructor.name})`,
    });
  }
>>>>>>> df3dcb02
}<|MERGE_RESOLUTION|>--- conflicted
+++ resolved
@@ -1,54 +1,8 @@
 import { MastraBase } from '../base';
-<<<<<<< HEAD
 
 import type { AgentsStorage, ScoresStorage, WorkflowsStorage, MemoryStorage, ObservabilityStorage } from './domains';
-=======
-import { ErrorCategory, ErrorDomain, MastraError } from '../error';
-import type { ListScoresResponse, SaveScorePayload, ScoreRowData, ScoringSource } from '../evals';
-import type { StorageThreadType } from '../memory/types';
-import type { StepResult, WorkflowRunState } from '../workflows/types';
 
-import type {
-  BatchCreateSpansArgs,
-  BatchDeleteTracesArgs,
-  BatchUpdateSpansArgs,
-  GetTraceResponse,
-  UpdateSpanArgs,
-  CreateSpanArgs,
-  GetTraceArgs,
-  WorkflowsStorage,
-  ScoresStorage,
-  MemoryStorage,
-  ObservabilityStorage,
-  AgentsStorage,
-  TracingStorageStrategy,
-  ListTracesResponse,
-  ListTracesArgs,
-  GetSpanArgs,
-  GetSpanResponse,
-  GetRootSpanArgs,
-  GetRootSpanResponse,
-} from './domains';
-import type {
-  StorageResourceType,
-  StoragePagination,
-  WorkflowRun,
-  WorkflowRuns,
-  StorageListMessagesInput,
-  StorageListMessagesOutput,
-  StorageListWorkflowRunsInput,
-  StorageListThreadsByResourceIdInput,
-  StorageListThreadsByResourceIdOutput,
-  StorageAgentType,
-  StorageCreateAgentInput,
-  StorageUpdateAgentInput,
-  StorageListAgentsInput,
-  StorageListAgentsOutput,
-  UpdateWorkflowStateOptions,
-  StorageSupports,
-} from './types';
-import { createStorageErrorId } from './utils';
->>>>>>> df3dcb02
+import type { StorageSupports } from './types';
 
 export type StorageDomains = {
   workflows: WorkflowsStorage;
@@ -158,25 +112,7 @@
     this.disableInit = disableInit ?? false;
   }
 
-<<<<<<< HEAD
-  /**
-   * Indicates what features this storage adapter supports.
-   * Override in subclasses to declare supported capabilities.
-   */
-  public get supports(): {
-    selectByIncludeResourceScope: boolean;
-    resourceWorkingMemory: boolean;
-    hasColumn: boolean;
-    createTable: boolean;
-    deleteMessages: boolean;
-    observabilityInstance?: boolean;
-    indexManagement?: boolean;
-    listScoresBySpan?: boolean;
-    agents?: boolean;
-  } {
-=======
   public get supports(): StorageSupports {
->>>>>>> df3dcb02
     return {
       selectByIncludeResourceScope: false,
       resourceWorkingMemory: false,
@@ -245,365 +181,4 @@
 
     await this.hasInitialized;
   }
-<<<<<<< HEAD
-=======
-
-  async persistWorkflowSnapshot({
-    workflowName,
-    runId,
-    resourceId,
-    snapshot,
-  }: {
-    workflowName: string;
-    runId: string;
-    resourceId?: string;
-    snapshot: WorkflowRunState;
-  }): Promise<void> {
-    await this.init();
-
-    if (this.stores?.workflows) {
-      return this.stores.workflows.persistWorkflowSnapshot({ workflowName, runId, resourceId, snapshot });
-    }
-
-    throw new MastraError({
-      id: 'MASTRA_STORAGE_PERSIST_WORKFLOW_SNAPSHOT_NOT_SUPPORTED',
-      domain: ErrorDomain.STORAGE,
-      category: ErrorCategory.SYSTEM,
-      text: `Workflow storage is not configured for this storage adapter (${this.constructor.name})`,
-    });
-  }
-
-  abstract updateWorkflowResults({
-    workflowName,
-    runId,
-    stepId,
-    result,
-  }: {
-    workflowName: string;
-    runId: string;
-    stepId: string;
-    result: StepResult<any, any, any, any>;
-    requestContext: Record<string, any>;
-  }): Promise<Record<string, StepResult<any, any, any, any>>>;
-
-  abstract updateWorkflowState({
-    workflowName,
-    runId,
-    opts,
-  }: {
-    workflowName: string;
-    runId: string;
-    opts: UpdateWorkflowStateOptions;
-  }): Promise<WorkflowRunState | undefined>;
-
-  async loadWorkflowSnapshot({
-    workflowName,
-    runId,
-  }: {
-    workflowName: string;
-    runId: string;
-  }): Promise<WorkflowRunState | null> {
-    if (!this.hasInitialized) {
-      await this.init();
-    }
-
-    if (this.stores?.workflows) {
-      return this.stores.workflows.loadWorkflowSnapshot({ workflowName, runId });
-    }
-
-    throw new MastraError({
-      id: 'MASTRA_STORAGE_LOAD_WORKFLOW_SNAPSHOT_NOT_SUPPORTED',
-      domain: ErrorDomain.STORAGE,
-      category: ErrorCategory.SYSTEM,
-      text: `Workflow storage is not configured for this storage adapter (${this.constructor.name})`,
-    });
-  }
-
-  /**
-   * SCORERS
-   */
-
-  abstract getScoreById({ id }: { id: string }): Promise<ScoreRowData | null>;
-
-  abstract saveScore(score: SaveScorePayload): Promise<{ score: ScoreRowData }>;
-
-  abstract listScoresByScorerId({
-    scorerId,
-    source,
-    entityId,
-    entityType,
-    pagination,
-  }: {
-    scorerId: string;
-    pagination: StoragePagination;
-    entityId?: string;
-    entityType?: string;
-    source?: ScoringSource;
-  }): Promise<ListScoresResponse>;
-
-  abstract listScoresByRunId({
-    runId,
-    pagination,
-  }: {
-    runId: string;
-    pagination: StoragePagination;
-  }): Promise<ListScoresResponse>;
-
-  abstract listScoresByEntityId({
-    entityId,
-    entityType,
-    pagination,
-  }: {
-    pagination: StoragePagination;
-    entityId: string;
-    entityType: string;
-  }): Promise<ListScoresResponse>;
-
-  async listScoresBySpan({
-    traceId,
-    spanId,
-    pagination: _pagination,
-  }: {
-    traceId: string;
-    spanId: string;
-    pagination: StoragePagination;
-  }): Promise<ListScoresResponse> {
-    throw new MastraError({
-      id: 'SCORES_STORAGE_GET_SCORES_BY_SPAN_NOT_IMPLEMENTED',
-      domain: ErrorDomain.STORAGE,
-      category: ErrorCategory.SYSTEM,
-      details: { traceId, spanId },
-    });
-  }
-
-  abstract getWorkflowRunById(args: { runId: string; workflowName?: string }): Promise<WorkflowRun | null>;
-
-  abstract deleteWorkflowRunById(args: { runId: string; workflowName: string }): Promise<void>;
-
-  /**
-   * OBSERVABILITY
-   */
-
-  /**
-   * Provides hints for tracing strategy selection by the DefaultExporter.
-   * Storage adapters can override this to specify their preferred and supported strategies.
-   */
-  public get tracingStrategy(): {
-    preferred: TracingStorageStrategy;
-    supported: TracingStorageStrategy[];
-  } {
-    if (this.stores?.observability) {
-      return this.stores.observability.tracingStrategy;
-    }
-    this.#throwObservabilityError('TRACING_STRATEGY');
-  }
-
-  /**
-   * Throws an appropriate error for observability operations.
-   * Distinguishes between "not initialized" (provider supports it) and "not supported" (provider doesn't support it).
-   */
-  #throwObservabilityError(operation: string): never {
-    const storeName = this.name ?? 'UNKNOWN';
-    if (this.supports.observability) {
-      throw new MastraError({
-        id: createStorageErrorId(storeName, 'OBSERVABILITY', 'NOT_INITIALIZED'),
-        domain: ErrorDomain.STORAGE,
-        category: ErrorCategory.SYSTEM,
-        text: `Observability storage is not initialized for ${storeName}`,
-      });
-    }
-    throw new MastraError({
-      id: createStorageErrorId(storeName, operation, 'NOT_SUPPORTED'),
-      domain: ErrorDomain.STORAGE,
-      category: ErrorCategory.SYSTEM,
-      text: `Observability is not supported by this storage adapter (${storeName})`,
-    });
-  }
-
-  /**
-   * Creates a single Span record in the storage provider.
-   */
-  async createSpan(args: CreateSpanArgs): Promise<void> {
-    if (this.stores?.observability) {
-      return await this.stores.observability.createSpan(args);
-    }
-    this.#throwObservabilityError('CREATE_SPAN');
-  }
-
-  /**
-   * Updates a single Span with partial data. Primarily used for realtime trace creation.
-   */
-  async updateSpan(args: UpdateSpanArgs): Promise<void> {
-    if (this.stores?.observability) {
-      return await this.stores.observability.updateSpan(args);
-    }
-    this.#throwObservabilityError('UPDATE_SPAN');
-  }
-
-  /**
-   * Retrieves a single span.
-   */
-  async getSpan(args: GetSpanArgs): Promise<GetSpanResponse | null> {
-    if (this.stores?.observability) {
-      return await this.stores.observability.getSpan(args);
-    }
-    this.#throwObservabilityError('GET_SPAN');
-  }
-
-  /**
-   * Retrieves a single root span.
-   */
-  async getRootSpan(args: GetRootSpanArgs): Promise<GetRootSpanResponse | null> {
-    if (this.stores?.observability) {
-      return await this.stores.observability.getRootSpan(args);
-    }
-    this.#throwObservabilityError('GET_ROOT_SPAN');
-  }
-
-  /**
-   * Retrieves a single trace with all its associated spans.
-   */
-  async getTrace(args: GetTraceArgs): Promise<GetTraceResponse | null> {
-    if (this.stores?.observability) {
-      return await this.stores.observability.getTrace(args);
-    }
-    this.#throwObservabilityError('GET_TRACE');
-  }
-
-  /**
-   * Retrieves a list of traces with optional filtering.
-   */
-  async listTraces(args: ListTracesArgs): Promise<ListTracesResponse> {
-    if (this.stores?.observability) {
-      return await this.stores.observability.listTraces(args);
-    }
-    this.#throwObservabilityError('LIST_TRACES');
-  }
-
-  /**
-   * Creates multiple Spans in a single batch.
-   */
-  async batchCreateSpans(args: BatchCreateSpansArgs): Promise<void> {
-    if (this.stores?.observability) {
-      return await this.stores.observability.batchCreateSpans(args);
-    }
-    this.#throwObservabilityError('BATCH_CREATE_SPANS');
-  }
-
-  /**
-   * Updates multiple Spans in a single batch.
-   */
-  async batchUpdateSpans(args: BatchUpdateSpansArgs): Promise<void> {
-    if (this.stores?.observability) {
-      return await this.stores.observability.batchUpdateSpans(args);
-    }
-    this.#throwObservabilityError('BATCH_UPDATE_SPANS');
-  }
-
-  /**
-   * Deletes multiple traces and all their associated spans in a single batch operation.
-   */
-  async batchDeleteTraces(args: BatchDeleteTracesArgs): Promise<void> {
-    if (this.stores?.observability) {
-      return await this.stores.observability.batchDeleteTraces(args);
-    }
-    this.#throwObservabilityError('BATCH_DELETE_TRACES');
-  }
-
-  /**
-   * AGENTS STORAGE
-   * These methods delegate to the agents store for agent CRUD operations.
-   * This enables dynamic creation of agents via Mastra Studio.
-   */
-
-  /**
-   * Retrieves an agent by its unique identifier.
-   * @param id - The unique identifier of the agent
-   * @returns The agent if found, null otherwise
-   * @throws {MastraError} if not supported by the storage adapter
-   */
-  async getAgentById({ id }: { id: string }): Promise<StorageAgentType | null> {
-    if (this.stores?.agents) {
-      return this.stores.agents.getAgentById({ id });
-    }
-    throw new MastraError({
-      id: 'MASTRA_STORAGE_GET_AGENT_BY_ID_NOT_SUPPORTED',
-      domain: ErrorDomain.STORAGE,
-      category: ErrorCategory.SYSTEM,
-      text: `Agent storage is not supported by this storage adapter (${this.constructor.name})`,
-    });
-  }
-
-  /**
-   * Creates a new agent in storage.
-   * @param agent - The agent data to create
-   * @returns The created agent with timestamps
-   * @throws {MastraError} if not supported by the storage adapter
-   */
-  async createAgent({ agent }: { agent: StorageCreateAgentInput }): Promise<StorageAgentType> {
-    if (this.stores?.agents) {
-      return this.stores.agents.createAgent({ agent });
-    }
-    throw new MastraError({
-      id: 'MASTRA_STORAGE_CREATE_AGENT_NOT_SUPPORTED',
-      domain: ErrorDomain.STORAGE,
-      category: ErrorCategory.SYSTEM,
-      text: `Agent storage is not supported by this storage adapter (${this.constructor.name})`,
-    });
-  }
-
-  /**
-   * Updates an existing agent in storage.
-   * @param id - The unique identifier of the agent to update
-   * @param updates - The fields to update
-   * @returns The updated agent
-   * @throws {MastraError} if not supported by the storage adapter
-   */
-  async updateAgent(args: StorageUpdateAgentInput): Promise<StorageAgentType> {
-    if (this.stores?.agents) {
-      return this.stores.agents.updateAgent(args);
-    }
-    throw new MastraError({
-      id: 'MASTRA_STORAGE_UPDATE_AGENT_NOT_SUPPORTED',
-      domain: ErrorDomain.STORAGE,
-      category: ErrorCategory.SYSTEM,
-      text: `Agent storage is not supported by this storage adapter (${this.constructor.name})`,
-    });
-  }
-
-  /**
-   * Deletes an agent from storage.
-   * @param id - The unique identifier of the agent to delete
-   * @throws {MastraError} if not supported by the storage adapter
-   */
-  async deleteAgent({ id }: { id: string }): Promise<void> {
-    if (this.stores?.agents) {
-      return this.stores.agents.deleteAgent({ id });
-    }
-    throw new MastraError({
-      id: 'MASTRA_STORAGE_DELETE_AGENT_NOT_SUPPORTED',
-      domain: ErrorDomain.STORAGE,
-      category: ErrorCategory.SYSTEM,
-      text: `Agent storage is not supported by this storage adapter (${this.constructor.name})`,
-    });
-  }
-
-  /**
-   * Lists all agents with optional pagination.
-   * @param args - Pagination and ordering options
-   * @returns Paginated list of agents
-   * @throws {MastraError} if not supported by the storage adapter
-   */
-  async listAgents(args?: StorageListAgentsInput): Promise<StorageListAgentsOutput> {
-    if (this.stores?.agents) {
-      return this.stores.agents.listAgents(args);
-    }
-    throw new MastraError({
-      id: 'MASTRA_STORAGE_LIST_AGENTS_NOT_SUPPORTED',
-      domain: ErrorDomain.STORAGE,
-      category: ErrorCategory.SYSTEM,
-      text: `Agent storage is not supported by this storage adapter (${this.constructor.name})`,
-    });
-  }
->>>>>>> df3dcb02
 }