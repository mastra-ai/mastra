--- conflicted
+++ resolved
@@ -394,9 +394,7 @@
     }
   }
 
-  async saveMessages(
-    { messages }: { messages: MessageType[] },
-  ): Promise<MessageType[]> {
+  async saveMessages({ messages }: { messages: MessageType[] }): Promise<MessageType[]> {
     if (messages.length === 0) return messages;
 
     try {
@@ -406,18 +404,15 @@
       }
 
       // Prepare batch statements for all messages
-      const batchStatements = messages.map((message) => {
+      const batchStatements = messages.map(message => {
         const time = message.createdAt || new Date();
         return {
-          sql:
-            `INSERT INTO ${TABLE_MESSAGES} (id, thread_id, content, role, type, createdAt) 
+          sql: `INSERT INTO ${TABLE_MESSAGES} (id, thread_id, content, role, type, createdAt) 
                 VALUES (?, ?, ?, ?, ?, ?)`,
           args: [
             message.id,
             threadId,
-            typeof message.content === 'object'
-              ? JSON.stringify(message.content)
-              : message.content,
+            typeof message.content === 'object' ? JSON.stringify(message.content) : message.content,
             message.role,
             message.type,
             time instanceof Date ? time.toISOString() : time,
@@ -430,10 +425,7 @@
 
       return messages;
     } catch (error) {
-      this.logger.error(
-        'Failed to save messages in database: ' +
-        (error as { message: string })?.message,
-      );
+      this.logger.error('Failed to save messages in database: ' + (error as { message: string })?.message);
       throw error;
     }
   }
@@ -494,7 +486,6 @@
       page,
       perPage,
       attributes,
-<<<<<<< HEAD
       columnFilters,
     }: {
       name?: string;
@@ -507,12 +498,6 @@
       page: 0,
       perPage: 100,
     },
-=======
-    }: { name?: string; scope?: string; page: number; perPage: number; attributes?: Record<string, string> } = {
-        page: 0,
-        perPage: 100,
-      },
->>>>>>> ba710f3c
   ): Promise<any[]> {
     const limit = perPage;
     const offset = page * perPage;
@@ -533,7 +518,7 @@
     }
 
     if (columnFilters) {
-      Object.entries(columnFilters).forEach(([key, value]) => {
+      Object.entries(columnFilters).forEach(([key, _value]) => {
         conditions.push(`${key} = ?`);
       });
     }
@@ -549,6 +534,12 @@
 
     if (attributes) {
       for (const [, value] of Object.entries(attributes)) {
+        args.push(value);
+      }
+    }
+
+    if (columnFilters) {
+      for (const [key, value] of Object.entries(columnFilters)) {
         args.push(value);
       }
     }
