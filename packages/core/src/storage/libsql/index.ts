import { join, resolve, isAbsolute } from 'node:path';
import { createClient } from '@libsql/client';
import type { Client, InValue } from '@libsql/client';
import type { MetricResult, TestInfo } from '../../eval';
import type { MessageType, StorageThreadType } from '../../memory/types';
import type { WorkflowRunState } from '../../workflows';
import { MastraStorage } from '../base';
import { TABLE_EVALS, TABLE_MESSAGES, TABLE_THREADS, TABLE_TRACES, TABLE_WORKFLOW_SNAPSHOT } from '../constants';
import type { TABLE_NAMES } from '../constants';
import type { StorageColumn, StorageGetMessagesArg, EvalRow } from '../types';

function safelyParseJSON(jsonString: string): any {
  try {
    return JSON.parse(jsonString);
  } catch {
    return {};
  }
}

export interface LibSQLConfig {
  url: string;
  authToken?: string;
}

export class LibSQLStore extends MastraStorage {
  private client: Client;

  constructor({ config }: { config: LibSQLConfig }) {
    super({ name: `LibSQLStore` });

    // need to re-init every time for in memory dbs or the tables might not exist
    if (config.url === ':memory:' || config.url.startsWith('file::memory:')) {
      this.shouldCacheInit = false;
    }

    this.client = createClient({
      url: this.rewriteDbUrl(config.url),
      authToken: config.authToken,
    });
  }

  // If we're in the .mastra/output directory, use the dir outside .mastra dir
  // reason we need to do this is libsql relative file paths are based on cwd, not current file path
  // since mastra dev sets cwd to .mastra/output this means running an agent directly vs running with mastra dev
  // will put db files in different locations, leading to an inconsistent experience between the two.
  // Ex: with `file:ex.db`
  // 1. `mastra dev`: ${cwd}/.mastra/output/ex.db
  // 2. `tsx src/index.ts`: ${cwd}/ex.db
  // so if we're in .mastra/output we need to rewrite the file url to be relative to the project root dir
  // or the experience will be inconsistent
  // this means `file:` urls are always relative to project root
  // TODO: can we make this easier via bundling? https://github.com/mastra-ai/mastra/pull/2783#pullrequestreview-2662444241
  protected rewriteDbUrl(url: string): string {
    if (url.startsWith('file:') && url !== 'file::memory:') {
      const pathPart = url.slice('file:'.length);

      if (isAbsolute(pathPart)) {
        return url;
      }

      const cwd = process.cwd();

      if (cwd.includes('.mastra') && (cwd.endsWith(`output`) || cwd.endsWith(`output/`) || cwd.endsWith(`output\\`))) {
        const baseDir = join(cwd, `..`, `..`); // <- .mastra/output/../../

        const fullPath = resolve(baseDir, pathPart);

        this.logger.debug(
          `Initializing LibSQL db with url ${url} with relative file path from inside .mastra/output directory. Rewriting relative file url to "file:${fullPath}". This ensures it's outside the .mastra/output directory.`,
        );

        return `file:${fullPath}`;
      }
    }

    return url;
  }

  private getCreateTableSQL(tableName: TABLE_NAMES, schema: Record<string, StorageColumn>): string {
    const columns = Object.entries(schema).map(([name, col]) => {
      let type = col.type.toUpperCase();
      if (type === 'TEXT') type = 'TEXT';
      if (type === 'TIMESTAMP') type = 'TEXT'; // Store timestamps as ISO strings
      // if (type === 'BIGINT') type = 'INTEGER';

      const nullable = col.nullable ? '' : 'NOT NULL';
      const primaryKey = col.primaryKey ? 'PRIMARY KEY' : '';

      return `${name} ${type} ${nullable} ${primaryKey}`.trim();
    });

    // For workflow_snapshot table, create a composite primary key
    if (tableName === TABLE_WORKFLOW_SNAPSHOT) {
      const stmnt = `CREATE TABLE IF NOT EXISTS ${tableName} (
                ${columns.join(',\n')},
                PRIMARY KEY (workflow_name, run_id)
            )`;
      return stmnt;
    }

    return `CREATE TABLE IF NOT EXISTS ${tableName} (${columns.join(', ')})`;
  }

  async createTable({
    tableName,
    schema,
  }: {
    tableName: TABLE_NAMES;
    schema: Record<string, StorageColumn>;
  }): Promise<void> {
    try {
      this.logger.debug(`Creating database table`, { tableName, operation: 'schema init' });
      const sql = this.getCreateTableSQL(tableName, schema);
      await this.client.execute(sql);
    } catch (error) {
      this.logger.error(`Error creating table ${tableName}: ${error}`);
      throw error;
    }
  }

  async clearTable({ tableName }: { tableName: TABLE_NAMES }): Promise<void> {
    try {
      await this.client.execute(`DELETE FROM ${tableName}`);
    } catch (e) {
      if (e instanceof Error) {
        this.logger.error(e.message);
      }
    }
  }

  private prepareStatement({ tableName, record }: { tableName: TABLE_NAMES; record: Record<string, any> }): {
    sql: string;
    args: InValue[];
  } {
    const columns = Object.keys(record);
    const values = Object.values(record).map(v => {
      if (typeof v === `undefined`) {
        // returning an undefined value will cause libsql to throw
        return null;
      }
      if (v instanceof Date) {
        return v.toISOString();
      }
      return typeof v === 'object' ? JSON.stringify(v) : v;
    });
    const placeholders = values.map(() => '?').join(', ');

    return {
      sql: `INSERT OR REPLACE INTO ${tableName} (${columns.join(', ')}) VALUES (${placeholders})`,
      args: values,
    };
  }

  async insert({ tableName, record }: { tableName: TABLE_NAMES; record: Record<string, any> }): Promise<void> {
    try {
      await this.client.execute(
        this.prepareStatement({
          tableName,
          record,
        }),
      );
    } catch (error) {
      this.logger.error(`Error upserting into table ${tableName}: ${error}`);
      throw error;
    }
  }

  async batchInsert({ tableName, records }: { tableName: TABLE_NAMES; records: Record<string, any>[] }): Promise<void> {
    if (records.length === 0) return;

    try {
      const batchStatements = records.map(r => this.prepareStatement({ tableName, record: r }));
      await this.client.batch(batchStatements, 'write');
    } catch (error) {
      this.logger.error(`Error upserting into table ${tableName}: ${error}`);
      throw error;
    }
  }

  async load<R>({ tableName, keys }: { tableName: TABLE_NAMES; keys: Record<string, string> }): Promise<R | null> {
    const conditions = Object.entries(keys)
      .map(([key]) => `${key} = ?`)
      .join(' AND ');
    const values = Object.values(keys);

    const result = await this.client.execute({
      sql: `SELECT * FROM ${tableName} WHERE ${conditions} ORDER BY createdAt DESC LIMIT 1`,
      args: values,
    });

    if (!result.rows || result.rows.length === 0) {
      return null;
    }

    const row = result.rows[0];
    // Checks whether the string looks like a JSON object ({}) or array ([])
    // If the string starts with { or [, it assumes it's JSON and parses it
    // Otherwise, it just returns, preventing unintended number conversions
    const parsed = Object.fromEntries(
      Object.entries(row || {}).map(([k, v]) => {
        try {
          return [k, typeof v === 'string' ? (v.startsWith('{') || v.startsWith('[') ? JSON.parse(v) : v) : v];
        } catch {
          return [k, v];
        }
      }),
    );

    return parsed as R;
  }

  async getThreadById({ threadId }: { threadId: string }): Promise<StorageThreadType | null> {
    const result = await this.load<StorageThreadType>({
      tableName: TABLE_THREADS,
      keys: { id: threadId },
    });

    if (!result) {
      return null;
    }

    return {
      ...result,
      metadata: typeof result.metadata === 'string' ? JSON.parse(result.metadata) : result.metadata,
    };
  }

  async getThreadsByResourceId({ resourceId }: { resourceId: string }): Promise<StorageThreadType[]> {
    const result = await this.client.execute({
      sql: `SELECT * FROM ${TABLE_THREADS} WHERE resourceId = ?`,
      args: [resourceId],
    });

    if (!result.rows) {
      return [];
    }

    return result.rows.map(thread => ({
      id: thread.id,
      resourceId: thread.resourceId,
      title: thread.title,
      createdAt: thread.createdAt,
      updatedAt: thread.updatedAt,
      metadata: typeof thread.metadata === 'string' ? JSON.parse(thread.metadata) : thread.metadata,
    })) as any as StorageThreadType[];
  }

  async saveThread({ thread }: { thread: StorageThreadType }): Promise<StorageThreadType> {
    await this.insert({
      tableName: TABLE_THREADS,
      record: {
        ...thread,
        metadata: JSON.stringify(thread.metadata),
      },
    });

    return thread;
  }

  async updateThread({
    id,
    title,
    metadata,
  }: {
    id: string;
    title: string;
    metadata: Record<string, unknown>;
  }): Promise<StorageThreadType> {
    const thread = await this.getThreadById({ threadId: id });
    if (!thread) {
      throw new Error(`Thread ${id} not found`);
    }

    const updatedThread = {
      ...thread,
      title,
      metadata: {
        ...thread.metadata,
        ...metadata,
      },
    };

    await this.client.execute({
      sql: `UPDATE ${TABLE_THREADS} SET title = ?, metadata = ? WHERE id = ?`,
      args: [title, JSON.stringify(updatedThread.metadata), id],
    });

    return updatedThread;
  }

  async deleteThread({ threadId }: { threadId: string }): Promise<void> {
    await this.client.execute({
      sql: `DELETE FROM ${TABLE_THREADS} WHERE id = ?`,
      args: [threadId],
    });
    // Messages will be automatically deleted due to CASCADE constraint
  }

  private parseRow(row: any): MessageType {
    let content = row.content;
    try {
      content = JSON.parse(row.content);
    } catch {
      // use content as is if it's not JSON
    }
    return {
      id: row.id,
      content,
      role: row.role,
      type: row.type,
      createdAt: new Date(row.createdAt as string),
      threadId: row.thread_id,
    } as MessageType;
  }

  async getMessages<T extends MessageType[]>({ threadId, selectBy }: StorageGetMessagesArg): Promise<T> {
    try {
      const messages: MessageType[] = [];
      const limit = typeof selectBy?.last === `number` ? selectBy.last : 40;

      // If we have specific messages to select
      if (selectBy?.include?.length) {
        const includeIds = selectBy.include.map(i => i.id);
        const maxPrev = Math.max(...selectBy.include.map(i => i.withPreviousMessages || 0));
        const maxNext = Math.max(...selectBy.include.map(i => i.withNextMessages || 0));

        // Get messages around all specified IDs in one query using row numbers
        const includeResult = await this.client.execute({
          sql: `
            WITH numbered_messages AS (
              SELECT 
                id,
                content,
                role,
                type,
                "createdAt",
                thread_id,
                ROW_NUMBER() OVER (ORDER BY "createdAt" ASC) as row_num
              FROM "${TABLE_MESSAGES}"
              WHERE thread_id = ?
            ),
            target_positions AS (
              SELECT row_num as target_pos
              FROM numbered_messages
              WHERE id IN (${includeIds.map(() => '?').join(', ')})
            )
            SELECT DISTINCT m.*
            FROM numbered_messages m
            CROSS JOIN target_positions t
            WHERE m.row_num BETWEEN (t.target_pos - ?) AND (t.target_pos + ?)
            ORDER BY m."createdAt" ASC
          `,
          args: [threadId, ...includeIds, maxPrev, maxNext],
        });

        if (includeResult.rows) {
          messages.push(...includeResult.rows.map((row: any) => this.parseRow(row)));
        }
      }

      // Get remaining messages, excluding already fetched IDs
      const excludeIds = messages.map(m => m.id);
      const remainingSql = `
        SELECT 
          id, 
          content, 
          role, 
          type,
          "createdAt", 
          thread_id
        FROM "${TABLE_MESSAGES}"
        WHERE thread_id = ?
        ${excludeIds.length ? `AND id NOT IN (${excludeIds.map(() => '?').join(', ')})` : ''}
        ORDER BY "createdAt" DESC
        LIMIT ?
      `;
      const remainingArgs = [threadId, ...(excludeIds.length ? excludeIds : []), limit];

      const remainingResult = await this.client.execute({
        sql: remainingSql,
        args: remainingArgs,
      });

      if (remainingResult.rows) {
        messages.push(...remainingResult.rows.map((row: any) => this.parseRow(row)));
      }

      // Sort all messages by creation date
      messages.sort((a, b) => a.createdAt.getTime() - b.createdAt.getTime());

      return messages as T;
    } catch (error) {
      this.logger.error('Error getting messages:', error as Error);
      throw error;
    }
  }

  async saveMessages({ messages }: { messages: MessageType[] }): Promise<MessageType[]> {
    if (messages.length === 0) return messages;

    try {
      const threadId = messages[0]?.threadId;
      if (!threadId) {
        throw new Error('Thread ID is required');
      }

      // Prepare batch statements for all messages
      const batchStatements = messages.map(message => {
        const time = message.createdAt || new Date();
        return {
          sql: `INSERT INTO ${TABLE_MESSAGES} (id, thread_id, content, role, type, createdAt) 
                VALUES (?, ?, ?, ?, ?, ?)`,
          args: [
            message.id,
            threadId,
            typeof message.content === 'object' ? JSON.stringify(message.content) : message.content,
            message.role,
            message.type,
            time instanceof Date ? time.toISOString() : time,
          ],
        };
      });

      // Execute all inserts in a single batch
      await this.client.batch(batchStatements, 'write');

      return messages;
    } catch (error) {
      this.logger.error('Failed to save messages in database: ' + (error as { message: string })?.message);
      throw error;
    }
  }

  private transformEvalRow(row: Record<string, any>): EvalRow {
    const resultValue = JSON.parse(row.result as string);
    const testInfoValue = row.test_info ? JSON.parse(row.test_info as string) : undefined;

    if (!resultValue || typeof resultValue !== 'object' || !('score' in resultValue)) {
      throw new Error(`Invalid MetricResult format: ${JSON.stringify(resultValue)}`);
    }

    return {
      input: row.input as string,
      output: row.output as string,
      result: resultValue as MetricResult,
      agentName: row.agent_name as string,
      metricName: row.metric_name as string,
      instructions: row.instructions as string,
      testInfo: testInfoValue as TestInfo,
      globalRunId: row.global_run_id as string,
      runId: row.run_id as string,
      createdAt: row.created_at as string,
    };
  }

  async getEvalsByAgentName(agentName: string, type?: 'test' | 'live'): Promise<EvalRow[]> {
    try {
      const baseQuery = `SELECT * FROM ${TABLE_EVALS} WHERE agent_name = ?`;
      const typeCondition =
        type === 'test'
          ? " AND test_info IS NOT NULL AND test_info->>'testPath' IS NOT NULL"
          : type === 'live'
            ? " AND (test_info IS NULL OR test_info->>'testPath' IS NULL)"
            : '';

      const result = await this.client.execute({
        sql: `${baseQuery}${typeCondition} ORDER BY created_at DESC`,
        args: [agentName],
      });

      return result.rows?.map(row => this.transformEvalRow(row)) ?? [];
    } catch (error) {
      // Handle case where table doesn't exist yet
      if (error instanceof Error && error.message.includes('no such table')) {
        return [];
      }
      this.logger.error('Failed to get evals for the specified agent: ' + (error as any)?.message);
      throw error;
    }
  }

  // TODO: add types
  async getTraces(
    {
      name,
      scope,
      page,
      perPage,
      attributes,
<<<<<<< HEAD
      columnFilters,
    }: {
      name?: string;
      scope?: string;
      page: number;
      perPage: number;
      attributes?: Record<string, string>;
      columnFilters?: Record<string, any>;
    } = {
=======
    }: { name?: string; scope?: string; page: number; perPage: number; attributes?: Record<string, string> } = {
>>>>>>> 2a4b6486
      page: 0,
      perPage: 100,
    },
  ): Promise<any[]> {
    const limit = perPage;
    const offset = page * perPage;

    const args: (string | number)[] = [];

    const conditions: string[] = [];
    if (name) {
      conditions.push("name LIKE CONCAT(?, '%')");
    }
    if (scope) {
      conditions.push('scope = ?');
    }
    if (attributes) {
      Object.keys(attributes).forEach(key => {
        conditions.push(`attributes->>'$.${key}' = ?`);
      });
    }

    if (columnFilters) {
      Object.entries(columnFilters).forEach(([key, _value]) => {
        conditions.push(`${key} = ?`);
      });
    }
    const whereClause = conditions.length > 0 ? `WHERE ${conditions.join(' AND ')}` : '';

    if (name) {
      args.push(name);
    }

    if (scope) {
      args.push(scope);
    }

    if (attributes) {
      for (const [, value] of Object.entries(attributes)) {
        args.push(value);
      }
    }

    if (columnFilters) {
      for (const [, value] of Object.entries(columnFilters)) {
        args.push(value);
      }
    }

    args.push(limit, offset);

    const result = await this.client.execute({
      sql: `SELECT * FROM ${TABLE_TRACES} ${whereClause} ORDER BY "startTime" DESC LIMIT ? OFFSET ?`,
      args,
    });

    if (!result.rows) {
      return [];
    }

    return result.rows.map(row => ({
      id: row.id,
      parentSpanId: row.parentSpanId,
      traceId: row.traceId,
      name: row.name,
      scope: row.scope,
      kind: row.kind,
      status: safelyParseJSON(row.status as string),
      events: safelyParseJSON(row.events as string),
      links: safelyParseJSON(row.links as string),
      attributes: safelyParseJSON(row.attributes as string),
      startTime: row.startTime,
      endTime: row.endTime,
      other: safelyParseJSON(row.other as string),
      createdAt: row.createdAt,
    })) as any;
  }

  async getWorkflowRuns({
    workflowName,
    fromDate,
    toDate,
    limit,
    offset,
  }: {
    workflowName?: string;
    fromDate?: Date;
    toDate?: Date;
    limit?: number;
    offset?: number;
  } = {}): Promise<{
    runs: Array<{
      workflowName: string;
      runId: string;
      snapshot: WorkflowRunState | string;
      createdAt: Date;
      updatedAt: Date;
    }>;
    total: number;
  }> {
    const conditions: string[] = [];
    const args: InValue[] = [];

    if (workflowName) {
      conditions.push('workflow_name = ?');
      args.push(workflowName);
    }

    if (fromDate) {
      conditions.push('createdAt >= ?');
      args.push(fromDate.toISOString());
    }

    if (toDate) {
      conditions.push('createdAt <= ?');
      args.push(toDate.toISOString());
    }

    const whereClause = conditions.length > 0 ? `WHERE ${conditions.join(' AND ')}` : '';

    let total = 0;
    // Only get total count when using pagination
    if (limit !== undefined && offset !== undefined) {
      const countResult = await this.client.execute({
        sql: `SELECT COUNT(*) as count FROM ${TABLE_WORKFLOW_SNAPSHOT} ${whereClause}`,
        args,
      });
      total = Number(countResult.rows?.[0]?.count ?? 0);
    }

    // Get results
    const result = await this.client.execute({
      sql: `SELECT * FROM ${TABLE_WORKFLOW_SNAPSHOT} ${whereClause} ORDER BY createdAt DESC${limit !== undefined && offset !== undefined ? ` LIMIT ? OFFSET ?` : ''}`,
      args: limit !== undefined && offset !== undefined ? [...args, limit, offset] : args,
    });

    const runs = (result.rows || []).map(row => {
      let parsedSnapshot: WorkflowRunState | string = row.snapshot as string;
      if (typeof parsedSnapshot === 'string') {
        try {
          parsedSnapshot = JSON.parse(row.snapshot as string) as WorkflowRunState;
        } catch (e) {
          // If parsing fails, return the raw snapshot string
          console.warn(`Failed to parse snapshot for workflow ${row.workflow_name}: ${e}`);
        }
      }

      return {
        workflowName: row.workflow_name as string,
        runId: row.run_id as string,
        snapshot: parsedSnapshot,
        createdAt: new Date(row.createdAt as string),
        updatedAt: new Date(row.updatedAt as string),
      };
    });

    // Use runs.length as total when not paginating
    return { runs, total: total || runs.length };
  }
}

export { LibSQLStore as DefaultStorage };<|MERGE_RESOLUTION|>--- conflicted
+++ resolved
@@ -487,7 +487,6 @@
       page,
       perPage,
       attributes,
-<<<<<<< HEAD
       columnFilters,
     }: {
       name?: string;
@@ -497,9 +496,6 @@
       attributes?: Record<string, string>;
       columnFilters?: Record<string, any>;
     } = {
-=======
-    }: { name?: string; scope?: string; page: number; perPage: number; attributes?: Record<string, string> } = {
->>>>>>> 2a4b6486
       page: 0,
       perPage: 100,
     },
