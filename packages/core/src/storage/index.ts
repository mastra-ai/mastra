<<<<<<< HEAD
import { MastraBase } from '../base';
import { MemoryConfig, MessageType, ThreadType } from '../memory';
import { WorkflowRunState } from '../workflows';

export interface StorageColumn {
  type: 'text' | 'timestamp';
  primaryKey?: boolean;
  nullable?: boolean;
}

export interface WorkflowRow {
  workflow_name: string;
  run_id: string;
  snapshot: WorkflowRunState;
  created_at: Date;
  updated_at: Date;
}

export type StorageGetMessagesArg = {
  threadId: string;
  selectBy?: {
    vectorSearchString?: string;
    last?: number | false;
    include?: {
      id: string;
      withPreviousMessages?: number;
      withNextMessages?: number;
    }[];
  };
  threadConfig?: MemoryConfig;
};

export type TABLE_NAMES = typeof MastraStorage.TABLE_WORKFLOWS | typeof MastraStorage.TABLE_EVALS;

export abstract class MastraStorage extends MastraBase {
  static readonly TABLE_WORKFLOWS = 'workflows';
  static readonly TABLE_EVALS = 'evals';

  constructor(name: string) {
    super({
      component: 'STORAGE',
      name,
    });
  }

  protected abstract createTable(tableName: TABLE_NAMES, schema: Record<string, StorageColumn>): Promise<void>;
  protected abstract clearTable(tableName: TABLE_NAMES): Promise<void>;

  protected abstract insert(tableName: typeof MastraStorage.TABLE_WORKFLOWS, record: WorkflowRow): Promise<void>;
  protected abstract insert(tableName: TABLE_NAMES, record: Record<string, any>): Promise<void>;

  protected abstract load<R extends WorkflowRunState>(
    tableName: typeof MastraStorage.TABLE_WORKFLOWS,
    keys: { workflow_name: string; run_id: string },
  ): Promise<R>;
  protected abstract load<R>(tableName: TABLE_NAMES, keys: Record<string, string>): Promise<R | null>;

  async init(): Promise<void> {
    await this.createTable('workflows', {
      workflow_name: {
        type: 'text',
        primaryKey: true,
      },
      run_id: {
        type: 'text',
        primaryKey: true,
      },
      snapshot: {
        type: 'text',
        primaryKey: true,
      },
      created_at: {
        type: 'timestamp',
      },
      updated_at: {
        type: 'timestamp',
      },
    });

    await this.createTable('evals', {
      global_run_id: {
        type: 'text',
        primaryKey: true,
      },
      run_id: {
        type: 'text',
        primaryKey: true,
      },
      input: {
        type: 'text',
      },
      output: {
        type: 'text',
      },
      agent_name: {
        type: 'text',
      },
      metric_name: {
        type: 'text',
      },
      test_name: {
        type: 'text',
        nullable: true,
      },
      test_path: {
        type: 'text',
        nullable: true,
      },
      created_at: {
        type: 'timestamp',
      },
    });
  }

  async persistWorkflowSnapshot(params: {
    workflowName: string;
    runId: string;
    snapshot: WorkflowRunState;
  }): Promise<void> {
    const { workflowName, runId, snapshot } = params;
    const data = {
      workflow_name: workflowName,
      run_id: runId,
      snapshot,
      created_at: new Date(),
      updated_at: new Date(),
    };

    await this.insert(MastraStorage.TABLE_WORKFLOWS, data);
  }

  async loadWorkflowSnapshot(params: { workflowName: string; runId: string }): Promise<WorkflowRunState | null> {
    const { workflowName, runId } = params;

    const data = await this.load(MastraStorage.TABLE_WORKFLOWS, { workflow_name: workflowName, run_id: runId });

    return data;
  }

  // Memory Methods

  abstract getThreadById(params: { threadId: string }): Promise<ThreadType | null>;
  abstract getThreadsByResourceId(params: { resourceid: string }): Promise<ThreadType[]>;
  abstract saveThread(params: { thread: ThreadType }): Promise<ThreadType>;
  abstract updateThread(id: string, title: string, metadata: Record<string, unknown>): Promise<ThreadType>;
  abstract deleteThread(id: string): Promise<void>;
  abstract getMessages<T = unknown>(params: StorageGetMessagesArg): Promise<T>;
  abstract saveMessages(params: { messages: MessageType[] }): Promise<MessageType[]>;
}
=======
export * from './in-memory';
export * from './base';
>>>>>>> aaff03d3
<|MERGE_RESOLUTION|>--- conflicted
+++ resolved
@@ -1,154 +1,2 @@
-<<<<<<< HEAD
-import { MastraBase } from '../base';
-import { MemoryConfig, MessageType, ThreadType } from '../memory';
-import { WorkflowRunState } from '../workflows';
-
-export interface StorageColumn {
-  type: 'text' | 'timestamp';
-  primaryKey?: boolean;
-  nullable?: boolean;
-}
-
-export interface WorkflowRow {
-  workflow_name: string;
-  run_id: string;
-  snapshot: WorkflowRunState;
-  created_at: Date;
-  updated_at: Date;
-}
-
-export type StorageGetMessagesArg = {
-  threadId: string;
-  selectBy?: {
-    vectorSearchString?: string;
-    last?: number | false;
-    include?: {
-      id: string;
-      withPreviousMessages?: number;
-      withNextMessages?: number;
-    }[];
-  };
-  threadConfig?: MemoryConfig;
-};
-
-export type TABLE_NAMES = typeof MastraStorage.TABLE_WORKFLOWS | typeof MastraStorage.TABLE_EVALS;
-
-export abstract class MastraStorage extends MastraBase {
-  static readonly TABLE_WORKFLOWS = 'workflows';
-  static readonly TABLE_EVALS = 'evals';
-
-  constructor(name: string) {
-    super({
-      component: 'STORAGE',
-      name,
-    });
-  }
-
-  protected abstract createTable(tableName: TABLE_NAMES, schema: Record<string, StorageColumn>): Promise<void>;
-  protected abstract clearTable(tableName: TABLE_NAMES): Promise<void>;
-
-  protected abstract insert(tableName: typeof MastraStorage.TABLE_WORKFLOWS, record: WorkflowRow): Promise<void>;
-  protected abstract insert(tableName: TABLE_NAMES, record: Record<string, any>): Promise<void>;
-
-  protected abstract load<R extends WorkflowRunState>(
-    tableName: typeof MastraStorage.TABLE_WORKFLOWS,
-    keys: { workflow_name: string; run_id: string },
-  ): Promise<R>;
-  protected abstract load<R>(tableName: TABLE_NAMES, keys: Record<string, string>): Promise<R | null>;
-
-  async init(): Promise<void> {
-    await this.createTable('workflows', {
-      workflow_name: {
-        type: 'text',
-        primaryKey: true,
-      },
-      run_id: {
-        type: 'text',
-        primaryKey: true,
-      },
-      snapshot: {
-        type: 'text',
-        primaryKey: true,
-      },
-      created_at: {
-        type: 'timestamp',
-      },
-      updated_at: {
-        type: 'timestamp',
-      },
-    });
-
-    await this.createTable('evals', {
-      global_run_id: {
-        type: 'text',
-        primaryKey: true,
-      },
-      run_id: {
-        type: 'text',
-        primaryKey: true,
-      },
-      input: {
-        type: 'text',
-      },
-      output: {
-        type: 'text',
-      },
-      agent_name: {
-        type: 'text',
-      },
-      metric_name: {
-        type: 'text',
-      },
-      test_name: {
-        type: 'text',
-        nullable: true,
-      },
-      test_path: {
-        type: 'text',
-        nullable: true,
-      },
-      created_at: {
-        type: 'timestamp',
-      },
-    });
-  }
-
-  async persistWorkflowSnapshot(params: {
-    workflowName: string;
-    runId: string;
-    snapshot: WorkflowRunState;
-  }): Promise<void> {
-    const { workflowName, runId, snapshot } = params;
-    const data = {
-      workflow_name: workflowName,
-      run_id: runId,
-      snapshot,
-      created_at: new Date(),
-      updated_at: new Date(),
-    };
-
-    await this.insert(MastraStorage.TABLE_WORKFLOWS, data);
-  }
-
-  async loadWorkflowSnapshot(params: { workflowName: string; runId: string }): Promise<WorkflowRunState | null> {
-    const { workflowName, runId } = params;
-
-    const data = await this.load(MastraStorage.TABLE_WORKFLOWS, { workflow_name: workflowName, run_id: runId });
-
-    return data;
-  }
-
-  // Memory Methods
-
-  abstract getThreadById(params: { threadId: string }): Promise<ThreadType | null>;
-  abstract getThreadsByResourceId(params: { resourceid: string }): Promise<ThreadType[]>;
-  abstract saveThread(params: { thread: ThreadType }): Promise<ThreadType>;
-  abstract updateThread(id: string, title: string, metadata: Record<string, unknown>): Promise<ThreadType>;
-  abstract deleteThread(id: string): Promise<void>;
-  abstract getMessages<T = unknown>(params: StorageGetMessagesArg): Promise<T>;
-  abstract saveMessages(params: { messages: MessageType[] }): Promise<MessageType[]>;
-}
-=======
 export * from './in-memory';
-export * from './base';
->>>>>>> aaff03d3
+export * from './base';