import { randomUUID } from 'node:crypto';
import { describe, expect, it, beforeEach } from 'vitest';
import { MessageList } from '../agent';
import type { MastraMessageV1, MastraDBMessage, StorageThreadType } from '../memory/types';
import { deepMerge } from '../utils';
import { InMemoryStore } from './mock';

describe('InMemoryStore - Thread Sorting', () => {
  let store: InMemoryStore;
  const resourceId = 'test-resource-id';

  beforeEach(async () => {
    store = new InMemoryStore();

    // Create test threads with different dates
    const threads: StorageThreadType[] = [
      {
        id: 'thread-1',
        resourceId,
        title: 'Thread 1',
        createdAt: new Date('2024-01-01T10:00:00Z'),
        updatedAt: new Date('2024-01-03T10:00:00Z'),
        metadata: {},
      },
      {
        id: 'thread-2',
        resourceId,
        title: 'Thread 2',
        createdAt: new Date('2024-01-02T10:00:00Z'),
        updatedAt: new Date('2024-01-02T10:00:00Z'),
        metadata: {},
      },
      {
        id: 'thread-3',
        resourceId,
        title: 'Thread 3',
        createdAt: new Date('2024-01-03T10:00:00Z'),
        updatedAt: new Date('2024-01-01T10:00:00Z'),
        metadata: {},
      },
    ];

    // Save threads to store
    for (const thread of threads) {
      await store.saveThread({ thread });
    }
  });

  describe('getThreadsByResourceId', () => {
    it('should sort by createdAt DESC by default', async () => {
      const threads = await store.getThreadsByResourceId({ resourceId });

      expect(threads).toHaveLength(3);
      expect(threads[0].id).toBe('thread-3'); // 2024-01-03 (latest)
      expect(threads[1].id).toBe('thread-2'); // 2024-01-02
      expect(threads[2].id).toBe('thread-1'); // 2024-01-01 (earliest)
    });

    it('should sort by createdAt ASC when specified', async () => {
      const threads = await store.getThreadsByResourceId({
        resourceId,
        orderBy: 'createdAt',
        sortDirection: 'ASC',
      });

      expect(threads).toHaveLength(3);
      expect(threads[0].id).toBe('thread-1'); // 2024-01-01 (earliest)
      expect(threads[1].id).toBe('thread-2'); // 2024-01-02
      expect(threads[2].id).toBe('thread-3'); // 2024-01-03 (latest)
    });

    it('should sort by updatedAt DESC when specified', async () => {
      const threads = await store.getThreadsByResourceId({
        resourceId,
        orderBy: 'updatedAt',
        sortDirection: 'DESC',
      });

      expect(threads).toHaveLength(3);
      expect(threads[0].id).toBe('thread-1'); // 2024-01-03 (latest updatedAt)
      expect(threads[1].id).toBe('thread-2'); // 2024-01-02
      expect(threads[2].id).toBe('thread-3'); // 2024-01-01 (earliest updatedAt)
    });

    it('should sort by updatedAt ASC when specified', async () => {
      const threads = await store.getThreadsByResourceId({
        resourceId,
        orderBy: 'updatedAt',
        sortDirection: 'ASC',
      });

      expect(threads).toHaveLength(3);
      expect(threads[0].id).toBe('thread-3'); // 2024-01-01 (earliest updatedAt)
      expect(threads[1].id).toBe('thread-2'); // 2024-01-02
      expect(threads[2].id).toBe('thread-1'); // 2024-01-03 (latest updatedAt)
    });

    it('should handle empty results', async () => {
      const threads = await store.getThreadsByResourceId({
        resourceId: 'non-existent-resource',
      });

      expect(threads).toHaveLength(0);
    });

    it('should filter by resourceId correctly', async () => {
      // Add a thread with different resourceId
      await store.saveThread({
        thread: {
          id: 'thread-other',
          resourceId: 'other-resource',
          title: 'Other Thread',
          createdAt: new Date('2024-01-04T10:00:00Z'),
          updatedAt: new Date('2024-01-04T10:00:00Z'),
          metadata: {},
        },
      });

      const threads = await store.getThreadsByResourceId({ resourceId });

      expect(threads).toHaveLength(3);
      expect(threads.every(t => t.resourceId === resourceId)).toBe(true);
    });
  });

  describe('getThreadsByResourceIdPaginated', () => {
    it('should sort by createdAt DESC by default with pagination', async () => {
      const result = await store.getThreadsByResourceIdPaginated({
        resourceId,
        page: 0,
        perPage: 2,
      });

      expect(result.threads).toHaveLength(2);
      expect(result.threads[0].id).toBe('thread-3'); // 2024-01-03 (latest)
      expect(result.threads[1].id).toBe('thread-2'); // 2024-01-02
      expect(result.total).toBe(3);
      expect(result.page).toBe(0);
      expect(result.perPage).toBe(2);
      expect(result.hasMore).toBe(true);
    });

    it('should sort by updatedAt ASC with pagination', async () => {
      const result = await store.getThreadsByResourceIdPaginated({
        resourceId,
        page: 0,
        perPage: 2,
        orderBy: 'updatedAt',
        sortDirection: 'ASC',
      });

      expect(result.threads).toHaveLength(2);
      expect(result.threads[0].id).toBe('thread-3'); // 2024-01-01 (earliest updatedAt)
      expect(result.threads[1].id).toBe('thread-2'); // 2024-01-02
      expect(result.total).toBe(3);
      expect(result.hasMore).toBe(true);
    });

    it('should maintain sort order across pages', async () => {
      // First page
      const page1 = await store.getThreadsByResourceIdPaginated({
        resourceId,
        page: 0,
        perPage: 2,
        orderBy: 'createdAt',
        sortDirection: 'ASC',
      });

      // Second page
      const page2 = await store.getThreadsByResourceIdPaginated({
        resourceId,
        page: 1,
        perPage: 2,
        orderBy: 'createdAt',
        sortDirection: 'ASC',
      });

      expect(page1.threads).toHaveLength(2);
      expect(page1.threads[0].id).toBe('thread-1'); // 2024-01-01 (earliest)
      expect(page1.threads[1].id).toBe('thread-2'); // 2024-01-02

      expect(page2.threads).toHaveLength(1);
      expect(page2.threads[0].id).toBe('thread-3'); // 2024-01-03 (latest)
    });

    it('should calculate pagination info correctly after sorting', async () => {
      const result = await store.getThreadsByResourceIdPaginated({
        resourceId,
        page: 1,
        perPage: 2,
        orderBy: 'updatedAt',
        sortDirection: 'DESC',
      });

      expect(result.threads).toHaveLength(1);
      expect(result.threads[0].id).toBe('thread-3'); // Last item after sorting
      expect(result.total).toBe(3);
      expect(result.page).toBe(1);
      expect(result.perPage).toBe(2);
      expect(result.hasMore).toBe(false);
    });

    it('should handle empty results with pagination', async () => {
      const result = await store.getThreadsByResourceIdPaginated({
        resourceId: 'non-existent-resource',
        page: 0,
        perPage: 10,
      });

      expect(result.threads).toHaveLength(0);
      expect(result.total).toBe(0);
      expect(result.hasMore).toBe(false);
    });
  });
});

describe('InMemoryStore - Message Fetching', () => {
  let store: InMemoryStore;

  beforeEach(() => {
    store = new InMemoryStore();
  });

  it('getMessages should return empty array if threadId is an empty string or whitespace only', async () => {
    const messages = await store.getMessages({ threadId: '' });
    expect(messages).toHaveLength(0);

    const messages2 = await store.getMessages({ threadId: '   ' });
    expect(messages2).toHaveLength(0);
  });

  it('getMessagesPaginated should return empty array if threadId is an empty string or whitespace only', async () => {
    const result = await store.getMessagesPaginated({ threadId: '' });
    expect(result.messages).toHaveLength(0);

    const result2 = await store.getMessagesPaginated({ threadId: '   ' });
    expect(result2.messages).toHaveLength(0);
  });
});

describe('InMemoryStore - listMessagesById', () => {
  let store: InMemoryStore;
  const resourceId = 'test-resource-id';
  const resourceId2 = 'test-resource-id-2';
  let threads: StorageThreadType[] = [];
  let thread1Messages: MastraMessageV1[] = [];
  let thread2Messages: MastraMessageV1[] = [];
  let resource2Messages: MastraMessageV1[] = [];

  let messageCounter = 0;
  const createTestMessageV1 = (text: string, props?: Partial<Omit<MastraMessageV1, 'content'>>): MastraMessageV1 => {
    messageCounter += 1;

    const defaults = {
      id: randomUUID(),
      role: 'user' as const,
      resourceId,
      createdAt: new Date(Date.now() + messageCounter * 1000),
      content: text,
      type: 'text' as const,
    };

    return deepMerge<MastraMessageV1>(defaults, props ?? {});
  };

  beforeEach(async () => {
    store = new InMemoryStore();

    // Create test threads with different dates
    threads = [
      {
        id: 'thread-1',
        resourceId,
        title: 'Thread 1',
        createdAt: new Date('2024-01-01T10:00:00Z'),
        updatedAt: new Date('2024-01-03T10:00:00Z'),
        metadata: {},
      },
      {
        id: 'thread-2',
        resourceId,
        title: 'Thread 2',
        createdAt: new Date('2024-01-02T10:00:00Z'),
        updatedAt: new Date('2024-01-02T10:00:00Z'),
        metadata: {},
      },
      {
        id: 'thread-3',
        resourceId: resourceId2,
        title: 'Thread 3',
        createdAt: new Date('2024-01-03T10:00:00Z'),
        updatedAt: new Date('2024-01-01T10:00:00Z'),
        metadata: {},
      },
    ];

    // Save threads to store
    for (const thread of threads) {
      await store.saveThread({ thread });
    }

    thread1Messages = [
      createTestMessageV1('Message 1', { threadId: threads[0].id, resourceId }),
      createTestMessageV1('Message 2', { threadId: threads[0].id, resourceId }),
    ];

    thread2Messages = [
      createTestMessageV1('Message A', { threadId: threads[1].id, resourceId }),
      createTestMessageV1('Message B', { threadId: threads[1].id, resourceId }),
    ];

    resource2Messages = [
      createTestMessageV1('The quick brown fox jumps over the lazy dog', {
        threadId: threads[2].id,
        resourceId: resourceId2,
      }),
    ];

    await store.saveMessages({ messages: thread1Messages, format: 'v1' });
    await store.saveMessages({ messages: thread2Messages, format: 'v1' });
    await store.saveMessages({ messages: resource2Messages, format: 'v1' });
  });

  it('should return an empty array if no message IDs are provided', async () => {
    const messages = await store.listMessagesById({ messageIds: [] });
    expect(messages).toHaveLength(0);
  });

  it('should return messages sorted by createdAt DESC', async () => {
    const messageIds = [
      thread1Messages[1]!.id,
      thread2Messages[0]!.id,
      resource2Messages[0]!.id,
      thread1Messages[0]!.id,
      thread2Messages[1]!.id,
    ];
    const messages = await store.listMessagesById({
      messageIds,
    });

    expect(messages).toHaveLength(thread1Messages.length + thread2Messages.length + resource2Messages.length);
    expect(messages.every((msg, i, arr) => i === 0 || msg.createdAt >= arr[i - 1]!.createdAt)).toBe(true);
  });

<<<<<<< HEAD
  it('should return V2 messages by default', async () => {
    const messages: MastraDBMessage[] = await store.getMessagesById({ messageIds: thread1Messages.map(msg => msg.id) });

    expect(messages.length).toBeGreaterThan(0);
    expect(messages.every(MessageList.isMastraDBMessage)).toBe(true);
  });

  it('should return messages in the specified format', async () => {
    const v1messages: MastraMessageV1[] = await store.getMessagesById({
=======
  it('should return V2 messages', async () => {
    const messages: MastraMessageV2[] = await store.listMessagesById({
>>>>>>> 3defc80c
      messageIds: thread1Messages.map(msg => msg.id),
    });

<<<<<<< HEAD
    expect(v1messages.length).toBeGreaterThan(0);
    expect(v1messages.every(MessageList.isMastraMessageV1)).toBe(true);

    const v2messages: MastraDBMessage[] = await store.getMessagesById({
      messageIds: thread1Messages.map(msg => msg.id),
      format: 'v2',
    });

    expect(v2messages.length).toBeGreaterThan(0);
    expect(v2messages.every(MessageList.isMastraDBMessage)).toBe(true);
=======
    expect(messages.length).toBeGreaterThan(0);
    expect(messages.every(MessageList.isMastraMessageV2)).toBe(true);
>>>>>>> 3defc80c
  });

  it('should return messages from multiple threads', async () => {
    const messages = await store.listMessagesById({
      messageIds: [...thread1Messages.map(msg => msg.id), ...thread2Messages.map(msg => msg.id)],
    });

    expect(messages.length).toBeGreaterThan(0);
    expect(messages.some(msg => msg.threadId === threads[0]?.id)).toBe(true);
    expect(messages.some(msg => msg.threadId === threads[1]?.id)).toBe(true);
  });

  it('should return messages from multiple resources', async () => {
    const messages = await store.listMessagesById({
      messageIds: [...thread1Messages.map(msg => msg.id), ...resource2Messages.map(msg => msg.id)],
    });

    expect(messages).toHaveLength(thread1Messages.length + resource2Messages.length);
    expect(messages.some(msg => msg.resourceId === threads[0]?.resourceId)).toBe(true);
    expect(messages.some(msg => msg.resourceId === threads[2]?.resourceId)).toBe(true);
  });
});<|MERGE_RESOLUTION|>--- conflicted
+++ resolved
@@ -342,48 +342,21 @@
     expect(messages.every((msg, i, arr) => i === 0 || msg.createdAt >= arr[i - 1]!.createdAt)).toBe(true);
   });
 
-<<<<<<< HEAD
-  it('should return V2 messages by default', async () => {
-    const messages: MastraDBMessage[] = await store.getMessagesById({ messageIds: thread1Messages.map(msg => msg.id) });
-
-    expect(messages.length).toBeGreaterThan(0);
-    expect(messages.every(MessageList.isMastraDBMessage)).toBe(true);
-  });
-
-  it('should return messages in the specified format', async () => {
-    const v1messages: MastraMessageV1[] = await store.getMessagesById({
-=======
-  it('should return V2 messages', async () => {
-    const messages: MastraMessageV2[] = await store.listMessagesById({
->>>>>>> 3defc80c
-      messageIds: thread1Messages.map(msg => msg.id),
-    });
-
-<<<<<<< HEAD
-    expect(v1messages.length).toBeGreaterThan(0);
-    expect(v1messages.every(MessageList.isMastraMessageV1)).toBe(true);
-
-    const v2messages: MastraDBMessage[] = await store.getMessagesById({
-      messageIds: thread1Messages.map(msg => msg.id),
-      format: 'v2',
-    });
-
-    expect(v2messages.length).toBeGreaterThan(0);
-    expect(v2messages.every(MessageList.isMastraDBMessage)).toBe(true);
-=======
-    expect(messages.length).toBeGreaterThan(0);
-    expect(messages.every(MessageList.isMastraMessageV2)).toBe(true);
->>>>>>> 3defc80c
-  });
-
-  it('should return messages from multiple threads', async () => {
-    const messages = await store.listMessagesById({
+it('should return messages by ID', async () => {
+    const result = await store.listMessagesById({ messageIds: thread1Messages.map(msg => msg.id) });
+
+    expect(result.messages.length).toBeGreaterThan(0);
+    expect(result.messages.every(MessageList.isMastraDBMessage)).toBe(true);
+  });
+
+it('should return messages from multiple threads', async () => {
+    const result = await store.listMessagesById({
       messageIds: [...thread1Messages.map(msg => msg.id), ...thread2Messages.map(msg => msg.id)],
     });
 
-    expect(messages.length).toBeGreaterThan(0);
-    expect(messages.some(msg => msg.threadId === threads[0]?.id)).toBe(true);
-    expect(messages.some(msg => msg.threadId === threads[1]?.id)).toBe(true);
+    expect(result.messages.length).toBeGreaterThan(0);
+    expect(result.messages.some(msg => msg.threadId === threads[0]?.id)).toBe(true);
+    expect(result.messages.some(msg => msg.threadId === threads[1]?.id)).toBe(true);
   });
 
   it('should return messages from multiple resources', async () => {
