--- conflicted
+++ resolved
@@ -214,7 +214,6 @@
   });
 });
 
-<<<<<<< HEAD
 describe('InMemoryStore - Message Fetching', () => {
   let store: InMemoryStore;
 
@@ -238,7 +237,9 @@
     await expect(() => store.getMessagesPaginated({ threadId: '   ' })).rejects.toThrowError(
       'threadId must be a non-empty string',
     );
-=======
+  });
+});
+
 describe('InMemoryStore - getMessagesById', () => {
   let store: InMemoryStore;
   const resourceId = 'test-resource-id';
@@ -386,6 +387,5 @@
     expect(messages).toHaveLength(thread1Messages.length + resource2Messages.length);
     expect(messages.some(msg => msg.resourceId === threads[0]?.resourceId)).toBe(true);
     expect(messages.some(msg => msg.resourceId === threads[2]?.resourceId)).toBe(true);
->>>>>>> a5a23d98
   });
 });