--- conflicted
+++ resolved
@@ -242,24 +242,12 @@
     threadId,
     resourceId,
     selectBy,
-<<<<<<< HEAD
   }: StorageGetMessagesArg): Promise<{ messages: MastraDBMessage[] }> {
     return this.stores.memory.getMessages({ threadId, resourceId, selectBy }).catch(() => ({ messages: [] }));
   }
 
-  async getMessagesById({ messageIds }: { messageIds: string[] }): Promise<{ messages: MastraDBMessage[] }> {
-    return this.stores.memory.getMessagesById({ messageIds });
-=======
-    format,
-  }: StorageGetMessagesArg & { format?: 'v1' | 'v2' }): Promise<MastraMessageV1[] | MastraMessageV2[]> {
-    return this.stores.memory
-      .getMessages({ threadId, resourceId, selectBy, format })
-      .catch(() => []) as unknown as Promise<MastraMessageV1[] | MastraMessageV2[]>;
-  }
-
-  async listMessagesById({ messageIds }: { messageIds: string[] }): Promise<MastraMessageV2[]> {
+async listMessagesById({ messageIds }: { messageIds: string[] }): Promise<{ messages: MastraDBMessage[] }> {
     return this.stores.memory.listMessagesById({ messageIds });
->>>>>>> 3defc80c
   }
 
   async saveMessages(args: { messages: MastraDBMessage[] }): Promise<{ messages: MastraDBMessage[] }> {
