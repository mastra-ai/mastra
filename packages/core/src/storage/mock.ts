<<<<<<< HEAD
=======
import type { MastraDBMessage } from '../agent';
import type { ListScoresResponse, SaveScorePayload, ScoreRowData, ScoringSource } from '../evals/types';
import type { StorageThreadType } from '../memory/types';
import type { StepResult, WorkflowRunState } from '../workflows/types';
>>>>>>> df3dcb02
import { MastraStorage } from './base';
import type { StorageDomains } from './base';
import type {
  BatchCreateSpansArgs,
  BatchDeleteTracesArgs,
  BatchUpdateSpansArgs,
  GetTraceResponse,
  UpdateSpanArgs,
  CreateSpanArgs,
  GetTraceArgs,
} from './domains';
import { InMemoryAgentsStorage } from './domains/agents/inmemory';
import { InMemoryDB } from './domains/inmemory-db';
import { InMemoryMemory } from './domains/memory/inmemory';
import { ObservabilityInMemory } from './domains/observability/inmemory';
import { ScoresInMemory } from './domains/scores/inmemory';
import { WorkflowsInMemory } from './domains/workflows/inmemory';

<<<<<<< HEAD
/**
 * In-memory storage implementation for testing and development.
 *
 * All data is stored in memory and will be lost when the process ends.
 * Access domain-specific storage via `getStore()`:
 *
 * @example
 * ```typescript
 * const storage = new InMemoryStore();
 *
 * // Access memory domain
 * const memory = await storage.getStore('memory');
 * await memory?.saveThread({ thread });
 *
 * // Access workflows domain
 * const workflows = await storage.getStore('workflows');
 * await workflows?.persistWorkflowSnapshot({ workflowName, runId, snapshot });
 * ```
 */
=======
import type {
  StoragePagination,
  StorageResourceType,
  UpdateWorkflowStateOptions,
  WorkflowRun,
  StorageSupports,
} from './types';

>>>>>>> df3dcb02
export class InMemoryStore extends MastraStorage {
  stores: StorageDomains;

  /**
   * Internal database layer shared across all domains.
   * This is an implementation detail - domains interact with this
   * rather than managing their own data structures.
   */
  #db: InMemoryDB;

  constructor({ id = 'in-memory' }: { id?: string } = {}) {
    super({ id, name: 'InMemoryStorage' });
    // InMemoryStore doesn't need async initialization
    this.hasInitialized = Promise.resolve(true);

    // Create internal db layer - shared across all domains
    this.#db = new InMemoryDB();

    // Create all domain instances with the shared db
    this.stores = {
      memory: new InMemoryMemory({ db: this.#db }),
      workflows: new WorkflowsInMemory({ db: this.#db }),
      scores: new ScoresInMemory({ db: this.#db }),
      observability: new ObservabilityInMemory({ db: this.#db }),
      agents: new InMemoryAgentsStorage({ db: this.#db }),
    };
  }

  public get supports(): StorageSupports {
    return {
      selectByIncludeResourceScope: false,
      resourceWorkingMemory: true,
      hasColumn: false,
      createTable: false,
      deleteMessages: true,
      observability: true,
      indexManagement: false,
      listScoresBySpan: true,
      agents: true,
    };
  }

  /**
   * Clears all data from the in-memory database.
   * Useful for testing.
   * @deprecated Use dangerouslyClearAll() on individual domains instead.
   */
  clear(): void {
    this.#db.clear();
  }
<<<<<<< HEAD
=======

  async persistWorkflowSnapshot({
    workflowName,
    runId,
    resourceId,
    snapshot,
    createdAt,
    updatedAt,
  }: {
    workflowName: string;
    runId: string;
    resourceId?: string;
    snapshot: WorkflowRunState;
    createdAt?: Date;
    updatedAt?: Date;
  }): Promise<void> {
    await this.stores.workflows.persistWorkflowSnapshot({
      workflowName,
      runId,
      resourceId,
      snapshot,
      createdAt,
      updatedAt,
    });
  }

  async loadWorkflowSnapshot({
    workflowName,
    runId,
  }: {
    workflowName: string;
    runId: string;
  }): Promise<WorkflowRunState | null> {
    return this.stores.workflows.loadWorkflowSnapshot({ workflowName, runId });
  }

  async updateWorkflowResults({
    workflowName,
    runId,
    stepId,
    result,
    requestContext,
  }: {
    workflowName: string;
    runId: string;
    stepId: string;
    result: StepResult<any, any, any, any>;
    requestContext: Record<string, any>;
  }): Promise<Record<string, StepResult<any, any, any, any>>> {
    return this.stores.workflows.updateWorkflowResults({ workflowName, runId, stepId, result, requestContext });
  }

  async updateWorkflowState({
    workflowName,
    runId,
    opts,
  }: {
    workflowName: string;
    runId: string;
    opts: UpdateWorkflowStateOptions;
  }): Promise<WorkflowRunState | undefined> {
    return this.stores.workflows.updateWorkflowState({ workflowName, runId, opts });
  }
  async getThreadById({ threadId }: { threadId: string }): Promise<StorageThreadType | null> {
    return this.stores.memory.getThreadById({ threadId });
  }

  async saveThread({ thread }: { thread: StorageThreadType }): Promise<StorageThreadType> {
    return this.stores.memory.saveThread({ thread });
  }

  async updateThread({
    id,
    title,
    metadata,
  }: {
    id: string;
    title: string;
    metadata: Record<string, unknown>;
  }): Promise<StorageThreadType> {
    return this.stores.memory.updateThread({ id, title, metadata });
  }

  async deleteThread({ threadId }: { threadId: string }): Promise<void> {
    return this.stores.memory.deleteThread({ threadId });
  }

  async getResourceById({ resourceId }: { resourceId: string }): Promise<StorageResourceType | null> {
    return this.stores.memory.getResourceById({ resourceId });
  }

  async saveResource({ resource }: { resource: StorageResourceType }): Promise<StorageResourceType> {
    return this.stores.memory.saveResource({ resource });
  }

  async updateResource({
    resourceId,
    workingMemory,
    metadata,
  }: {
    resourceId: string;
    workingMemory?: string;
    metadata?: Record<string, unknown>;
  }): Promise<StorageResourceType> {
    return this.stores.memory.updateResource({ resourceId, workingMemory, metadata });
  }

  async listMessagesById({ messageIds }: { messageIds: string[] }): Promise<{ messages: MastraDBMessage[] }> {
    return this.stores.memory.listMessagesById({ messageIds });
  }

  async saveMessages(args: { messages: MastraDBMessage[] }): Promise<{ messages: MastraDBMessage[] }> {
    return this.stores.memory.saveMessages(args);
  }

  async updateMessages(args: { messages: (Partial<MastraDBMessage> & { id: string })[] }): Promise<MastraDBMessage[]> {
    return this.stores.memory.updateMessages(args);
  }

  async deleteMessages(messageIds: string[]): Promise<void> {
    return this.stores.memory.deleteMessages(messageIds);
  }

  async getScoreById({ id }: { id: string }): Promise<ScoreRowData | null> {
    return this.stores.scores.getScoreById({ id });
  }

  async saveScore(score: SaveScorePayload): Promise<{ score: ScoreRowData }> {
    return this.stores.scores.saveScore(score);
  }

  async listScoresByScorerId({
    scorerId,
    entityId,
    entityType,
    source,
    pagination,
  }: {
    scorerId: string;
    entityId?: string;
    entityType?: string;
    source?: ScoringSource;
    pagination: StoragePagination;
  }): Promise<ListScoresResponse> {
    return this.stores.scores.listScoresByScorerId({ scorerId, entityId, entityType, source, pagination });
  }

  async listScoresByRunId({
    runId,
    pagination,
  }: {
    runId: string;
    pagination: StoragePagination;
  }): Promise<ListScoresResponse> {
    return this.stores.scores.listScoresByRunId({ runId, pagination });
  }

  async listScoresByEntityId({
    entityId,
    entityType,
    pagination,
  }: {
    entityId: string;
    entityType: string;
    pagination: StoragePagination;
  }): Promise<ListScoresResponse> {
    return this.stores.scores.listScoresByEntityId({ entityId, entityType, pagination });
  }

  async listScoresBySpan({
    traceId,
    spanId,
    pagination,
  }: {
    traceId: string;
    spanId: string;
    pagination: StoragePagination;
  }): Promise<ListScoresResponse> {
    return this.stores.scores.listScoresBySpan({ traceId, spanId, pagination });
  }

  async getWorkflowRunById({
    runId,
    workflowName,
  }: {
    runId: string;
    workflowName?: string;
  }): Promise<WorkflowRun | null> {
    return this.stores.workflows.getWorkflowRunById({ runId, workflowName });
  }

  async deleteWorkflowRunById({ runId, workflowName }: { runId: string; workflowName: string }): Promise<void> {
    return this.stores.workflows.deleteWorkflowRunById({ runId, workflowName });
  }

  async createSpan(args: CreateSpanArgs): Promise<void> {
    return this.stores.observability!.createSpan(args);
  }

  async updateSpan(args: UpdateSpanArgs): Promise<void> {
    return this.stores.observability!.updateSpan(args);
  }

  async getTrace(args: GetTraceArgs): Promise<GetTraceResponse | null> {
    return this.stores.observability!.getTrace(args);
  }

  async batchCreateSpans(args: BatchCreateSpansArgs): Promise<void> {
    return this.stores.observability!.batchCreateSpans(args);
  }

  async batchUpdateSpans(args: BatchUpdateSpansArgs): Promise<void> {
    return this.stores.observability!.batchUpdateSpans(args);
  }

  async batchDeleteTraces(args: BatchDeleteTracesArgs): Promise<void> {
    return this.stores.observability!.batchDeleteTraces(args);
  }
>>>>>>> df3dcb02
}

export const MockStore = InMemoryStore;<|MERGE_RESOLUTION|>--- conflicted
+++ resolved
@@ -1,29 +1,12 @@
-<<<<<<< HEAD
-=======
-import type { MastraDBMessage } from '../agent';
-import type { ListScoresResponse, SaveScorePayload, ScoreRowData, ScoringSource } from '../evals/types';
-import type { StorageThreadType } from '../memory/types';
-import type { StepResult, WorkflowRunState } from '../workflows/types';
->>>>>>> df3dcb02
 import { MastraStorage } from './base';
 import type { StorageDomains } from './base';
-import type {
-  BatchCreateSpansArgs,
-  BatchDeleteTracesArgs,
-  BatchUpdateSpansArgs,
-  GetTraceResponse,
-  UpdateSpanArgs,
-  CreateSpanArgs,
-  GetTraceArgs,
-} from './domains';
 import { InMemoryAgentsStorage } from './domains/agents/inmemory';
 import { InMemoryDB } from './domains/inmemory-db';
 import { InMemoryMemory } from './domains/memory/inmemory';
 import { ObservabilityInMemory } from './domains/observability/inmemory';
 import { ScoresInMemory } from './domains/scores/inmemory';
 import { WorkflowsInMemory } from './domains/workflows/inmemory';
-
-<<<<<<< HEAD
+import type { StorageSupports } from './types';
 /**
  * In-memory storage implementation for testing and development.
  *
@@ -43,16 +26,6 @@
  * await workflows?.persistWorkflowSnapshot({ workflowName, runId, snapshot });
  * ```
  */
-=======
-import type {
-  StoragePagination,
-  StorageResourceType,
-  UpdateWorkflowStateOptions,
-  WorkflowRun,
-  StorageSupports,
-} from './types';
-
->>>>>>> df3dcb02
 export class InMemoryStore extends MastraStorage {
   stores: StorageDomains;
 
@@ -103,227 +76,6 @@
   clear(): void {
     this.#db.clear();
   }
-<<<<<<< HEAD
-=======
-
-  async persistWorkflowSnapshot({
-    workflowName,
-    runId,
-    resourceId,
-    snapshot,
-    createdAt,
-    updatedAt,
-  }: {
-    workflowName: string;
-    runId: string;
-    resourceId?: string;
-    snapshot: WorkflowRunState;
-    createdAt?: Date;
-    updatedAt?: Date;
-  }): Promise<void> {
-    await this.stores.workflows.persistWorkflowSnapshot({
-      workflowName,
-      runId,
-      resourceId,
-      snapshot,
-      createdAt,
-      updatedAt,
-    });
-  }
-
-  async loadWorkflowSnapshot({
-    workflowName,
-    runId,
-  }: {
-    workflowName: string;
-    runId: string;
-  }): Promise<WorkflowRunState | null> {
-    return this.stores.workflows.loadWorkflowSnapshot({ workflowName, runId });
-  }
-
-  async updateWorkflowResults({
-    workflowName,
-    runId,
-    stepId,
-    result,
-    requestContext,
-  }: {
-    workflowName: string;
-    runId: string;
-    stepId: string;
-    result: StepResult<any, any, any, any>;
-    requestContext: Record<string, any>;
-  }): Promise<Record<string, StepResult<any, any, any, any>>> {
-    return this.stores.workflows.updateWorkflowResults({ workflowName, runId, stepId, result, requestContext });
-  }
-
-  async updateWorkflowState({
-    workflowName,
-    runId,
-    opts,
-  }: {
-    workflowName: string;
-    runId: string;
-    opts: UpdateWorkflowStateOptions;
-  }): Promise<WorkflowRunState | undefined> {
-    return this.stores.workflows.updateWorkflowState({ workflowName, runId, opts });
-  }
-  async getThreadById({ threadId }: { threadId: string }): Promise<StorageThreadType | null> {
-    return this.stores.memory.getThreadById({ threadId });
-  }
-
-  async saveThread({ thread }: { thread: StorageThreadType }): Promise<StorageThreadType> {
-    return this.stores.memory.saveThread({ thread });
-  }
-
-  async updateThread({
-    id,
-    title,
-    metadata,
-  }: {
-    id: string;
-    title: string;
-    metadata: Record<string, unknown>;
-  }): Promise<StorageThreadType> {
-    return this.stores.memory.updateThread({ id, title, metadata });
-  }
-
-  async deleteThread({ threadId }: { threadId: string }): Promise<void> {
-    return this.stores.memory.deleteThread({ threadId });
-  }
-
-  async getResourceById({ resourceId }: { resourceId: string }): Promise<StorageResourceType | null> {
-    return this.stores.memory.getResourceById({ resourceId });
-  }
-
-  async saveResource({ resource }: { resource: StorageResourceType }): Promise<StorageResourceType> {
-    return this.stores.memory.saveResource({ resource });
-  }
-
-  async updateResource({
-    resourceId,
-    workingMemory,
-    metadata,
-  }: {
-    resourceId: string;
-    workingMemory?: string;
-    metadata?: Record<string, unknown>;
-  }): Promise<StorageResourceType> {
-    return this.stores.memory.updateResource({ resourceId, workingMemory, metadata });
-  }
-
-  async listMessagesById({ messageIds }: { messageIds: string[] }): Promise<{ messages: MastraDBMessage[] }> {
-    return this.stores.memory.listMessagesById({ messageIds });
-  }
-
-  async saveMessages(args: { messages: MastraDBMessage[] }): Promise<{ messages: MastraDBMessage[] }> {
-    return this.stores.memory.saveMessages(args);
-  }
-
-  async updateMessages(args: { messages: (Partial<MastraDBMessage> & { id: string })[] }): Promise<MastraDBMessage[]> {
-    return this.stores.memory.updateMessages(args);
-  }
-
-  async deleteMessages(messageIds: string[]): Promise<void> {
-    return this.stores.memory.deleteMessages(messageIds);
-  }
-
-  async getScoreById({ id }: { id: string }): Promise<ScoreRowData | null> {
-    return this.stores.scores.getScoreById({ id });
-  }
-
-  async saveScore(score: SaveScorePayload): Promise<{ score: ScoreRowData }> {
-    return this.stores.scores.saveScore(score);
-  }
-
-  async listScoresByScorerId({
-    scorerId,
-    entityId,
-    entityType,
-    source,
-    pagination,
-  }: {
-    scorerId: string;
-    entityId?: string;
-    entityType?: string;
-    source?: ScoringSource;
-    pagination: StoragePagination;
-  }): Promise<ListScoresResponse> {
-    return this.stores.scores.listScoresByScorerId({ scorerId, entityId, entityType, source, pagination });
-  }
-
-  async listScoresByRunId({
-    runId,
-    pagination,
-  }: {
-    runId: string;
-    pagination: StoragePagination;
-  }): Promise<ListScoresResponse> {
-    return this.stores.scores.listScoresByRunId({ runId, pagination });
-  }
-
-  async listScoresByEntityId({
-    entityId,
-    entityType,
-    pagination,
-  }: {
-    entityId: string;
-    entityType: string;
-    pagination: StoragePagination;
-  }): Promise<ListScoresResponse> {
-    return this.stores.scores.listScoresByEntityId({ entityId, entityType, pagination });
-  }
-
-  async listScoresBySpan({
-    traceId,
-    spanId,
-    pagination,
-  }: {
-    traceId: string;
-    spanId: string;
-    pagination: StoragePagination;
-  }): Promise<ListScoresResponse> {
-    return this.stores.scores.listScoresBySpan({ traceId, spanId, pagination });
-  }
-
-  async getWorkflowRunById({
-    runId,
-    workflowName,
-  }: {
-    runId: string;
-    workflowName?: string;
-  }): Promise<WorkflowRun | null> {
-    return this.stores.workflows.getWorkflowRunById({ runId, workflowName });
-  }
-
-  async deleteWorkflowRunById({ runId, workflowName }: { runId: string; workflowName: string }): Promise<void> {
-    return this.stores.workflows.deleteWorkflowRunById({ runId, workflowName });
-  }
-
-  async createSpan(args: CreateSpanArgs): Promise<void> {
-    return this.stores.observability!.createSpan(args);
-  }
-
-  async updateSpan(args: UpdateSpanArgs): Promise<void> {
-    return this.stores.observability!.updateSpan(args);
-  }
-
-  async getTrace(args: GetTraceArgs): Promise<GetTraceResponse | null> {
-    return this.stores.observability!.getTrace(args);
-  }
-
-  async batchCreateSpans(args: BatchCreateSpansArgs): Promise<void> {
-    return this.stores.observability!.batchCreateSpans(args);
-  }
-
-  async batchUpdateSpans(args: BatchUpdateSpansArgs): Promise<void> {
-    return this.stores.observability!.batchUpdateSpans(args);
-  }
-
-  async batchDeleteTraces(args: BatchDeleteTracesArgs): Promise<void> {
-    return this.stores.observability!.batchDeleteTraces(args);
-  }
->>>>>>> df3dcb02
 }
 
 export const MockStore = InMemoryStore;