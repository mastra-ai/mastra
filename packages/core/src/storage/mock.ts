import type { MastraMessageV2 } from '../agent';
import type { MastraMessageV1, StorageThreadType } from '../memory/types';
import type { ScoreRowData, ScoringSource } from '../scores/types';
import type { Trace } from '../telemetry';
<<<<<<< HEAD
import type { StepResult, WorkflowRunState } from '../workflows';
=======
import type { WorkflowRunState } from '../workflows';
>>>>>>> 65115aae
import { MastraStorage } from './base';
import type { StorageDomains } from './base';
import type { TABLE_NAMES } from './constants';
import { InMemoryLegacyEvals } from './domains/legacy-evals/inmemory';
import type { InMemoryEvals } from './domains/legacy-evals/inmemory';
import { InMemoryMemory } from './domains/memory/inmemory';
import type { InMemoryThreads, InMemoryResources, InMemoryMessages } from './domains/memory/inmemory';
import { StoreOperationsInMemory } from './domains/operations/inmemory';
import { ScoresInMemory } from './domains/scores/inmemory';
import type { InMemoryScores } from './domains/scores/inmemory';
import { TracesInMemory } from './domains/traces/inmemory';
import type { InMemoryTraces } from './domains/traces/inmemory';
import { WorkflowsInMemory } from './domains/workflows';
import type { InMemoryWorkflows } from './domains/workflows/inmemory';

import type {
  EvalRow,
  PaginationArgs,
  PaginationInfo,
  StorageColumn,
  StorageGetMessagesArg,
  StorageGetTracesPaginatedArg,
  StoragePagination,
  StorageResourceType,
  ThreadSortOptions,
  WorkflowRun,
  WorkflowRuns,
} from './types';

export class InMemoryStore extends MastraStorage {
  stores: StorageDomains;

  constructor() {
    super({ name: 'InMemoryStorage' });
    // MockStore doesn't need async initialization
    this.hasInitialized = Promise.resolve(true);

    const operationsStorage = new StoreOperationsInMemory();

    const database = operationsStorage.getDatabase();

    const scoresStorage = new ScoresInMemory({
      collection: database.mastra_scorers as InMemoryScores,
    });

    const workflowsStorage = new WorkflowsInMemory({
      collection: database.mastra_workflow_snapshot as InMemoryWorkflows,
      operations: operationsStorage,
    });

    const tracesStorage = new TracesInMemory({
      collection: database.mastra_traces as InMemoryTraces,
      operations: operationsStorage,
    });

    const memoryStorage = new InMemoryMemory({
      collection: {
        threads: database.mastra_threads as InMemoryThreads,
        resources: database.mastra_resources as InMemoryResources,
        messages: database.mastra_messages as InMemoryMessages,
      },
      operations: operationsStorage,
    });

    const legacyEvalsStorage = new InMemoryLegacyEvals({
      collection: database.mastra_evals as InMemoryEvals,
    });

    this.stores = {
      legacyEvals: legacyEvalsStorage,
      operations: operationsStorage,
      workflows: workflowsStorage,
      traces: tracesStorage,
      scores: scoresStorage,
      memory: memoryStorage,
    };
  }

  public get supports() {
    return {
      selectByIncludeResourceScope: false,
      resourceWorkingMemory: false,
      hasColumn: false,
      createTable: false,
      deleteMessages: true,
    };
  }

  async persistWorkflowSnapshot({
    workflowName,
    runId,
    snapshot,
  }: {
    workflowName: string;
    runId: string;
    snapshot: WorkflowRunState;
  }): Promise<void> {
    await this.stores.workflows.persistWorkflowSnapshot({ workflowName, runId, snapshot });
  }

  async loadWorkflowSnapshot({
    workflowName,
    runId,
  }: {
    workflowName: string;
    runId: string;
  }): Promise<WorkflowRunState | null> {
    return this.stores.workflows.loadWorkflowSnapshot({ workflowName, runId });
  }

  async createTable({
    tableName,
    schema,
  }: {
    tableName: TABLE_NAMES;
    schema: Record<string, StorageColumn>;
  }): Promise<void> {
    await this.stores.operations.createTable({ tableName, schema });
  }

  async alterTable({
    tableName,
    schema,
    ifNotExists,
  }: {
    tableName: TABLE_NAMES;
    schema: Record<string, StorageColumn>;
    ifNotExists: string[];
  }): Promise<void> {
    await this.stores.operations.alterTable({ tableName, schema, ifNotExists });
  }

  async clearTable({ tableName }: { tableName: TABLE_NAMES }): Promise<void> {
    await this.stores.operations.clearTable({ tableName });
  }

  async dropTable({ tableName }: { tableName: TABLE_NAMES }): Promise<void> {
    await this.stores.operations.dropTable({ tableName });
  }

  async insert({ tableName, record }: { tableName: TABLE_NAMES; record: Record<string, any> }): Promise<void> {
    await this.stores.operations.insert({ tableName, record });
  }

  async updateWorkflowResults({
    workflowName,
    runId,
    stepId,
    result,
    runtimeContext,
  }: {
    workflowName: string;
    runId: string;
    stepId: string;
    result: StepResult<any, any, any, any>;
    runtimeContext: Record<string, any>;
  }): Promise<Record<string, StepResult<any, any, any, any>>> {
    this.logger.debug(`MockStore: updateWorkflowResults called for ${workflowName} ${runId} ${stepId}`, result);
    const snapshot = this.data.mastra_workflow_snapshot[runId];

    if (!snapshot) {
      this.data.mastra_workflow_snapshot[runId] = {
        run_id: runId,
        workflow_name: workflowName,
        snapshot: {
          context: {},
        },
      };
    }

    if (!snapshot || !snapshot?.snapshot?.context) {
      throw new Error(`Snapshot not found for runId ${runId}`);
    }

    snapshot.snapshot.context[stepId] = result;
    snapshot.snapshot.runtimeContext = { ...snapshot.snapshot.runtimeContext, ...runtimeContext };

    return JSON.parse(JSON.stringify(snapshot.snapshot.context));
  }

  async updateWorkflowState({
    workflowName,
    runId,
    opts,
  }: {
    workflowName: string;
    runId: string;
    opts: {
      status: string;
      result?: StepResult<any, any, any, any>;
      error?: string;
      suspendedPaths?: Record<string, number[]>;
      waitingPaths?: Record<string, number[]>;
    };
  }): Promise<WorkflowRunState> {
    const snapshot = this.data.mastra_workflow_snapshot[runId];

    if (!snapshot) {
      this.data.mastra_workflow_snapshot[runId] = {
        run_id: runId,
        workflow_name: workflowName,
        snapshot: {
          context: {},
          suspendedPaths: opts.suspendedPaths || {},
          waitingPaths: opts.waitingPaths || {},
        },
      };
    }

    if (!snapshot || !snapshot?.snapshot?.context) {
      throw new Error(`Snapshot not found for runId ${runId}`);
    }

    this.data.mastra_workflow_snapshot[runId].snapshot = { ...snapshot.snapshot, ...opts };
    return this.data.mastra_workflow_snapshot[runId]?.snapshot;
  }

  async batchInsert({ tableName, records }: { tableName: TABLE_NAMES; records: Record<string, any>[] }): Promise<void> {
    await this.stores.operations.batchInsert({ tableName, records });
  }

  async load<R>({ tableName, keys }: { tableName: TABLE_NAMES; keys: Record<string, string> }): Promise<R | null> {
    return this.stores.operations.load({ tableName, keys });
  }

  async getThreadById({ threadId }: { threadId: string }): Promise<StorageThreadType | null> {
    return this.stores.memory.getThreadById({ threadId });
  }

  async getThreadsByResourceId({
    resourceId,
    orderBy,
    sortDirection,
  }: { resourceId: string } & ThreadSortOptions): Promise<StorageThreadType[]> {
    return this.stores.memory.getThreadsByResourceId({ resourceId, orderBy, sortDirection });
  }

  async saveThread({ thread }: { thread: StorageThreadType }): Promise<StorageThreadType> {
    return this.stores.memory.saveThread({ thread });
  }

  async updateThread({
    id,
    title,
    metadata,
  }: {
    id: string;
    title: string;
    metadata: Record<string, unknown>;
  }): Promise<StorageThreadType> {
    return this.stores.memory.updateThread({ id, title, metadata });
  }

  async deleteThread({ threadId }: { threadId: string }): Promise<void> {
    return this.stores.memory.deleteThread({ threadId });
  }

  async getResourceById({ resourceId }: { resourceId: string }): Promise<StorageResourceType | null> {
    return this.stores.memory.getResourceById({ resourceId });
  }

  async saveResource({ resource }: { resource: StorageResourceType }): Promise<StorageResourceType> {
    return this.stores.memory.saveResource({ resource });
  }

  async updateResource({
    resourceId,
    workingMemory,
    metadata,
  }: {
    resourceId: string;
    workingMemory?: string;
    metadata?: Record<string, unknown>;
  }): Promise<StorageResourceType> {
    return this.stores.memory.updateResource({ resourceId, workingMemory, metadata });
  }

  async getMessages(args: StorageGetMessagesArg & { format?: 'v1' }): Promise<MastraMessageV1[]>;
  async getMessages(args: StorageGetMessagesArg & { format: 'v2' }): Promise<MastraMessageV2[]>;
  async getMessages({
    threadId,
    resourceId,
    selectBy,
    format,
  }: StorageGetMessagesArg & { format?: 'v1' | 'v2' }): Promise<MastraMessageV1[] | MastraMessageV2[]> {
    return this.stores.memory.getMessages({ threadId, resourceId, selectBy, format }) as unknown as Promise<
      MastraMessageV1[] | MastraMessageV2[]
    >;
  }

  async saveMessages(args: { messages: MastraMessageV1[]; format?: undefined | 'v1' }): Promise<MastraMessageV1[]>;
  async saveMessages(args: { messages: MastraMessageV2[]; format: 'v2' }): Promise<MastraMessageV2[]>;
  async saveMessages(
    args: { messages: MastraMessageV1[]; format?: undefined | 'v1' } | { messages: MastraMessageV2[]; format: 'v2' },
  ): Promise<MastraMessageV2[] | MastraMessageV1[]> {
    return this.stores.memory.saveMessages(args);
  }

  async updateMessages(args: { messages: Partial<MastraMessageV2> & { id: string }[] }): Promise<MastraMessageV2[]> {
    return this.stores.memory.updateMessages(args);
  }

  async deleteMessages(messageIds: string[]): Promise<void> {
    return this.stores.memory.deleteMessages(messageIds);
  }

  async getThreadsByResourceIdPaginated(
    args: {
      resourceId: string;
      page: number;
      perPage: number;
    } & ThreadSortOptions,
  ): Promise<PaginationInfo & { threads: StorageThreadType[] }> {
    return this.stores.memory.getThreadsByResourceIdPaginated(args);
  }

  async getMessagesPaginated({
    threadId,
    selectBy,
  }: StorageGetMessagesArg & { format?: 'v1' | 'v2' }): Promise<
    PaginationInfo & { messages: MastraMessageV1[] | MastraMessageV2[] }
  > {
    return this.stores.memory.getMessagesPaginated({ threadId, selectBy });
  }

  async getTraces({
    name,
    scope,
    page,
    perPage,
    attributes,
    filters,
    fromDate,
    toDate,
  }: {
    name?: string;
    scope?: string;
    page: number;
    perPage: number;
    attributes?: Record<string, string>;
    filters?: Record<string, any>;
    fromDate?: Date;
    toDate?: Date;
  }): Promise<any[]> {
    return this.stores.traces.getTraces({ name, scope, page, perPage, attributes, filters, fromDate, toDate });
  }

  async getTracesPaginated(args: StorageGetTracesPaginatedArg): Promise<PaginationInfo & { traces: Trace[] }> {
    return this.stores.traces.getTracesPaginated(args);
  }

  async batchTraceInsert(args: { records: Record<string, any>[] }): Promise<void> {
    return this.stores.traces.batchTraceInsert(args);
  }

  async getScoreById({ id }: { id: string }): Promise<ScoreRowData | null> {
    return this.stores.scores.getScoreById({ id });
  }

  async saveScore(score: ScoreRowData): Promise<{ score: ScoreRowData }> {
    return this.stores.scores.saveScore(score);
  }

  async getScoresByScorerId({
    scorerId,
    entityId,
    entityType,
    source,
    pagination,
  }: {
    scorerId: string;
    entityId?: string;
    entityType?: string;
    source?: ScoringSource;
    pagination: StoragePagination;
  }): Promise<{ pagination: PaginationInfo; scores: ScoreRowData[] }> {
    return this.stores.scores.getScoresByScorerId({ scorerId, entityId, entityType, source, pagination });
  }

  async getScoresByRunId({
    runId,
    pagination,
  }: {
    runId: string;
    pagination: StoragePagination;
  }): Promise<{ pagination: PaginationInfo; scores: ScoreRowData[] }> {
    return this.stores.scores.getScoresByRunId({ runId, pagination });
  }

  async getScoresByEntityId({
    entityId,
    entityType,
    pagination,
  }: {
    entityId: string;
    entityType: string;
    pagination: StoragePagination;
  }): Promise<{ pagination: PaginationInfo; scores: ScoreRowData[] }> {
    return this.stores.scores.getScoresByEntityId({ entityId, entityType, pagination });
  }

  async getEvals(
    options: { agentName?: string; type?: 'test' | 'live' } & PaginationArgs,
  ): Promise<PaginationInfo & { evals: EvalRow[] }> {
    return this.stores.legacyEvals.getEvals(options);
  }

  async getEvalsByAgentName(agentName: string, type?: 'test' | 'live'): Promise<EvalRow[]> {
    return this.stores.legacyEvals.getEvalsByAgentName(agentName, type);
  }

  async getWorkflowRuns({
    workflowName,
    fromDate,
    toDate,
    limit,
    offset,
    resourceId,
  }: {
    workflowName?: string;
    fromDate?: Date;
    toDate?: Date;
    limit?: number;
    offset?: number;
    resourceId?: string;
  } = {}): Promise<WorkflowRuns> {
    return this.stores.workflows.getWorkflowRuns({ workflowName, fromDate, toDate, limit, offset, resourceId });
  }

  async getWorkflowRunById({
    runId,
    workflowName,
  }: {
    runId: string;
    workflowName?: string;
  }): Promise<WorkflowRun | null> {
    return this.stores.workflows.getWorkflowRunById({ runId, workflowName });
  }
}

export const MockStore = InMemoryStore;<|MERGE_RESOLUTION|>--- conflicted
+++ resolved
@@ -2,11 +2,7 @@
 import type { MastraMessageV1, StorageThreadType } from '../memory/types';
 import type { ScoreRowData, ScoringSource } from '../scores/types';
 import type { Trace } from '../telemetry';
-<<<<<<< HEAD
 import type { StepResult, WorkflowRunState } from '../workflows';
-=======
-import type { WorkflowRunState } from '../workflows';
->>>>>>> 65115aae
 import { MastraStorage } from './base';
 import type { StorageDomains } from './base';
 import type { TABLE_NAMES } from './constants';
@@ -164,27 +160,7 @@
     result: StepResult<any, any, any, any>;
     runtimeContext: Record<string, any>;
   }): Promise<Record<string, StepResult<any, any, any, any>>> {
-    this.logger.debug(`MockStore: updateWorkflowResults called for ${workflowName} ${runId} ${stepId}`, result);
-    const snapshot = this.data.mastra_workflow_snapshot[runId];
-
-    if (!snapshot) {
-      this.data.mastra_workflow_snapshot[runId] = {
-        run_id: runId,
-        workflow_name: workflowName,
-        snapshot: {
-          context: {},
-        },
-      };
-    }
-
-    if (!snapshot || !snapshot?.snapshot?.context) {
-      throw new Error(`Snapshot not found for runId ${runId}`);
-    }
-
-    snapshot.snapshot.context[stepId] = result;
-    snapshot.snapshot.runtimeContext = { ...snapshot.snapshot.runtimeContext, ...runtimeContext };
-
-    return JSON.parse(JSON.stringify(snapshot.snapshot.context));
+    return this.stores.workflows.updateWorkflowResults({ workflowName, runId, stepId, result, runtimeContext });
   }
 
   async updateWorkflowState({
@@ -201,27 +177,8 @@
       suspendedPaths?: Record<string, number[]>;
       waitingPaths?: Record<string, number[]>;
     };
-  }): Promise<WorkflowRunState> {
-    const snapshot = this.data.mastra_workflow_snapshot[runId];
-
-    if (!snapshot) {
-      this.data.mastra_workflow_snapshot[runId] = {
-        run_id: runId,
-        workflow_name: workflowName,
-        snapshot: {
-          context: {},
-          suspendedPaths: opts.suspendedPaths || {},
-          waitingPaths: opts.waitingPaths || {},
-        },
-      };
-    }
-
-    if (!snapshot || !snapshot?.snapshot?.context) {
-      throw new Error(`Snapshot not found for runId ${runId}`);
-    }
-
-    this.data.mastra_workflow_snapshot[runId].snapshot = { ...snapshot.snapshot, ...opts };
-    return this.data.mastra_workflow_snapshot[runId]?.snapshot;
+  }): Promise<WorkflowRunState | undefined> {
+    return this.stores.workflows.updateWorkflowState({ workflowName, runId, opts });
   }
 
   async batchInsert({ tableName, records }: { tableName: TABLE_NAMES; records: Record<string, any>[] }): Promise<void> {
