--- conflicted
+++ resolved
@@ -1,12 +1,6 @@
-<<<<<<< HEAD
 import type { MastraDBMessage } from '../agent';
 import type { StorageThreadType } from '../memory/types';
-import type { ScoreRowData, ScoringSource } from '../scores/types';
-=======
-import type { MastraMessageV2 } from '../agent';
 import type { ScoreRowData, ScoringSource } from '../evals/types';
-import type { MastraMessageV1, StorageThreadType } from '../memory/types';
->>>>>>> fec5129d
 import type { StepResult, WorkflowRunState } from '../workflows/types';
 import { MastraStorage } from './base';
 import type { StorageDomains } from './base';
