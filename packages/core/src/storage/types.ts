import type { MetricResult, TestInfo } from '../eval';
import type { MemoryConfig } from '../memory/types';
import type { WorkflowRunState } from '../workflows';
import type { LegacyWorkflowRunState } from '../workflows/legacy';

export interface StorageColumn {
  type: 'text' | 'timestamp' | 'uuid' | 'jsonb' | 'integer' | 'bigint';
  primaryKey?: boolean;
  nullable?: boolean;
  references?: {
    table: string;
    column: string;
  };
}

export interface LegacyWorkflowRuns {
  runs: LegacyWorkflowRun[];
  total: number;
}

export interface LegacyWorkflowRun {
  workflowName: string;
  runId: string;
  snapshot: LegacyWorkflowRunState | string;
  createdAt: Date;
  updatedAt: Date;
  resourceId?: string;
}

export interface WorkflowRuns {
  runs: WorkflowRun[];
  total: number;
}

export interface WorkflowRun {
  workflowName: string;
  runId: string;
  snapshot: WorkflowRunState | string;
  createdAt: Date;
  updatedAt: Date;
  resourceId?: string;
}

export type PaginationArgs = {
  dateRange?: {
    start?: Date;
    end?: Date;
  };
  page?: number;
  perPage?: number;
};

export type PaginationInfo = {
  total: number;
  page: number;
  perPage: number;
  hasMore: boolean;
};

export type StorageGetMessagesArg = {
  threadId: string;
  resourceId?: string;
  selectBy?: {
    vectorSearchString?: string;
    last?: number | false;
    include?: {
      id: string;
      withPreviousMessages?: number;
      withNextMessages?: number;
    }[];
<<<<<<< HEAD
    includeScope?: 'thread' | 'resource';
=======
    pagination?: PaginationArgs;
>>>>>>> f1309d31
  };
  threadConfig?: MemoryConfig;
  format?: 'v1' | 'v2';
};

export type EvalRow = {
  input: string;
  output: string;
  result: MetricResult;
  agentName: string;
  createdAt: string;
  metricName: string;
  instructions: string;
  runId: string;
  globalRunId: string;
  testInfo?: TestInfo;
};<|MERGE_RESOLUTION|>--- conflicted
+++ resolved
@@ -68,11 +68,8 @@
       withPreviousMessages?: number;
       withNextMessages?: number;
     }[];
-<<<<<<< HEAD
+    pagination?: PaginationArgs;
     includeScope?: 'thread' | 'resource';
-=======
-    pagination?: PaginationArgs;
->>>>>>> f1309d31
   };
   threadConfig?: MemoryConfig;
   format?: 'v1' | 'v2';
