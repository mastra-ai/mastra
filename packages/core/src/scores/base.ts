--- conflicted
+++ resolved
@@ -159,11 +159,7 @@
 
 class MastraScorer<TAccumulatedResults extends Record<string, any> = {}, TInput = any, TRunOutput = any> {
   constructor(
-<<<<<<< HEAD
-    public config: ScorerConfig,
-=======
     public config: ScorerConfig<TInput, TRunOutput>,
->>>>>>> 33943587
     private steps: Array<ScorerStepDefinition> = [],
     private originalPromptObjects: Map<
       string,
