import type { DeepPartial } from 'ai';
import type { Mastra } from './mastra';
import type { RuntimeContext } from './runtime-context';

export type DynamicArgument<T> =
  | T
  | (({ runtimeContext, mastra }: { runtimeContext: RuntimeContext; mastra?: Mastra }) => Promise<T> | T);

<<<<<<< HEAD
/**
 * Recursively makes all properties on T optional
 * except the ones specified, which become required
 */
export type RequireOnly<T, K extends keyof T> = DeepPartial<T> & Required<Pick<T, K>>;

/**
 * Provides clearer type hints for the passed type
 */
export type Resolve<T> = T extends Function ? T : { [K in keyof T]: T[K] };
=======
export type NonEmpty<T extends string> = T extends '' ? never : T;

export type MastraIdGenerator = () => NonEmpty<string>;
>>>>>>> 86659773
<|MERGE_RESOLUTION|>--- conflicted
+++ resolved
@@ -6,7 +6,6 @@
   | T
   | (({ runtimeContext, mastra }: { runtimeContext: RuntimeContext; mastra?: Mastra }) => Promise<T> | T);
 
-<<<<<<< HEAD
 /**
  * Recursively makes all properties on T optional
  * except the ones specified, which become required
@@ -17,8 +16,7 @@
  * Provides clearer type hints for the passed type
  */
 export type Resolve<T> = T extends Function ? T : { [K in keyof T]: T[K] };
-=======
+
 export type NonEmpty<T extends string> = T extends '' ? never : T;
 
-export type MastraIdGenerator = () => NonEmpty<string>;
->>>>>>> 86659773
+export type MastraIdGenerator = () => NonEmpty<string>;