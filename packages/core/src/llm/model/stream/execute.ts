--- conflicted
+++ resolved
@@ -1,5 +1,4 @@
 import { ReadableStream } from 'stream/web';
-import type { LanguageModelV1Prompt } from 'ai';
 import { generateId } from 'ai';
 import { z } from 'zod';
 import { MessageList } from '../../../agent';
@@ -191,11 +190,7 @@
               runId,
               providerMetadata,
               providerOptions,
-<<<<<<< HEAD
               inputMessages: messageList.get.all.aiV4.llmPrompt(),
-=======
-              inputMessages: messageList.get.all.aiV4.core() as any,
->>>>>>> 4ff60673
               tools,
               toolChoice,
               _internal,
@@ -228,11 +223,7 @@
               model,
               runId,
               providerMetadata,
-<<<<<<< HEAD
               inputMessages: messageList.get.all.aiV5.llmPrompt(),
-=======
-              inputMessages: messageList.get.all.aiV5.model() as any,
->>>>>>> 4ff60673
               tools,
               toolChoice,
               _internal,
@@ -1147,13 +1138,7 @@
   }
   messageList.add(userMessages, 'input');
 
-<<<<<<< HEAD
   const allCoreMessages = messageList.get.all.aiV4.llmPrompt();
-=======
-  const messageList = MessageList.fromArray(initMessages);
-
-  const allCoreMessages = messageList.get.all.aiV4.core() as LanguageModelV1Prompt;
->>>>>>> 4ff60673
 
   let _internalToUse = _internal
     ? {
