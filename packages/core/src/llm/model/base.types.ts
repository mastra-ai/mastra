import type {
  CoreMessage,
  GenerateTextResult as OriginalGenerateTextResult,
  GenerateObjectResult as OriginalGenerateObjectResult,
  StreamTextResult as OriginalStreamTextResult,
  StreamObjectResult as OriginalStreamObjectResult,
  TelemetrySettings,
  UIMessage,
  Tool,
  generateText,
  ToolSet,
  generateObject,
  streamText,
  streamObject,
  DeepPartial,
  StreamObjectOnFinishCallback as OriginalStreamObjectOnFinishCallback,
  StreamTextOnFinishCallback as OriginalStreamTextOnFinishCallback,
  StreamTextOnStepFinishCallback as OriginalStreamTextOnStepFinishCallback,
  GenerateTextOnStepFinishCallback as OriginalGenerateTextOnStepFinishCallback,
} from 'ai';
import type { JSONSchema7 } from 'json-schema';
import type { ZodSchema } from 'zod';
import type { RuntimeContext } from '../../runtime-context';
<<<<<<< HEAD
import type { MessageList } from '../../agent/types';
import type { ScorerRunInputForAgent, ScorerRunOutputForAgent } from '../../scores/types';

export type inferOutput<Output extends ZodSchema | JSONSchema7 | undefined = undefined> = Output extends ZodSchema
  ? z.infer<Output>
  : Output extends JSONSchema7
    ? unknown
    : undefined;
=======
import type { inferOutput, TripwireProperties } from './shared.types';
>>>>>>> 6720c519

export type { ToolSet } from 'ai';

type MastraCustomLLMOptions = {
  tools?: Record<string, Tool>;
  telemetry?: TelemetrySettings;
  threadId?: string;
  resourceId?: string;
  runtimeContext: RuntimeContext;
  runId?: string;
};
type MastraCustomLLMOptionsKeys = keyof MastraCustomLLMOptions;

export type OriginalStreamTextOnFinishEventArg<Tools extends ToolSet> = Parameters<
  OriginalStreamTextOnFinishCallback<Tools>
>[0];
export type OriginalStreamObjectOnFinishEventArg<RESULT> = Parameters<OriginalStreamObjectOnFinishCallback<RESULT>>[0];

export type StreamTextOnFinishCallback<Tools extends ToolSet> = (
  event: OriginalStreamTextOnFinishEventArg<Tools> & { runId: string },
) => Promise<void> | void;
export type StreamObjectOnFinishCallback<RESULT> = (
  event: OriginalStreamObjectOnFinishEventArg<RESULT> & { runId: string },
) => Promise<void> | void;

export type GenerateTextOnStepFinishCallback<Tools extends ToolSet> = (
  event: Parameters<OriginalGenerateTextOnStepFinishCallback<Tools>>[0] & { runId: string },
) => Promise<void> | void;

export type StreamTextOnStepFinishCallback<Tools extends ToolSet> = (
  event: Parameters<OriginalStreamTextOnStepFinishCallback<Tools>>[0] & { runId: string },
) => Promise<void> | void;

// #region scoringData
export type ScoringData = {
  input: Omit<ScorerRunInputForAgent, 'runId'>;
  output: ScorerRunOutputForAgent;
};

// #region generateText
export type OriginalGenerateTextOptions<
  TOOLS extends ToolSet,
  Output extends ZodSchema | JSONSchema7 | undefined = undefined,
> = Parameters<typeof generateText<TOOLS, inferOutput<Output>, DeepPartial<inferOutput<Output>>>>[0];
type GenerateTextOptions<Tools extends ToolSet, Output extends ZodSchema | JSONSchema7 | undefined = undefined> = Omit<
  OriginalGenerateTextOptions<Tools, Output>,
  MastraCustomLLMOptionsKeys | 'model' | 'onStepFinish'
> &
  MastraCustomLLMOptions & {
    onStepFinish?: GenerateTextOnStepFinishCallback<inferOutput<Output>>;
    experimental_output?: Output;
  };

export type GenerateTextWithMessagesArgs<
  Tools extends ToolSet,
  Output extends ZodSchema | JSONSchema7 | undefined = undefined,
> = {
  messages: UIMessage[] | CoreMessage[];
  output?: never;
} & GenerateTextOptions<Tools, Output>;

export type GenerateTextResult<
  Tools extends ToolSet,
  Output extends ZodSchema | JSONSchema7 | undefined = undefined,
> = Omit<OriginalGenerateTextResult<Tools, inferOutput<Output>>, 'experimental_output'> & {
  object?: Output extends undefined ? never : inferOutput<Output>;
  messageList?: MessageList;
} & TripwireProperties & {
    scoringData?: ScoringData;
  };

export type OriginalGenerateObjectOptions<Output extends ZodSchema | JSONSchema7 | undefined = undefined> =
  | Parameters<typeof generateObject<inferOutput<Output>>>[0]
  | (Parameters<typeof generateObject<inferOutput<Output>>>[0] & { output: 'array' })
  | (Parameters<typeof generateObject<string>>[0] & { output: 'enum' })
  | (Parameters<typeof generateObject>[0] & { output: 'no-schema' });

type GenerateObjectOptions<Output extends ZodSchema | JSONSchema7 | undefined = undefined> = Omit<
  OriginalGenerateObjectOptions<Output>,
  MastraCustomLLMOptionsKeys | 'model' | 'output'
> &
  MastraCustomLLMOptions;

export type GenerateObjectWithMessagesArgs<Output extends ZodSchema | JSONSchema7> = {
  messages: UIMessage[] | CoreMessage[];
  structuredOutput: Output;
  output?: never;
} & GenerateObjectOptions<Output>;

export type GenerateObjectResult<Output extends ZodSchema | JSONSchema7 | undefined = undefined> =
  OriginalGenerateObjectResult<inferOutput<Output>> & {
    readonly reasoning?: never;
  } & TripwireProperties & {
      scoringData?: ScoringData;
    };

export type GenerateReturn<
  Tools extends ToolSet,
  Output extends ZodSchema | JSONSchema7 | undefined = undefined,
  StructuredOutput extends ZodSchema | JSONSchema7 | undefined = undefined,
> = Output extends undefined ? GenerateTextResult<Tools, StructuredOutput> : GenerateObjectResult<Output>;
// #endregion

// #region streamText
export type OriginalStreamTextOptions<
  TOOLS extends ToolSet,
  Output extends ZodSchema | JSONSchema7 | undefined = undefined,
> = Parameters<typeof streamText<TOOLS, inferOutput<Output>, DeepPartial<inferOutput<Output>>>>[0];
type StreamTextOptions<Tools extends ToolSet, Output extends ZodSchema | JSONSchema7 | undefined = undefined> = Omit<
  OriginalStreamTextOptions<Tools, Output>,
  MastraCustomLLMOptionsKeys | 'model' | 'onStepFinish' | 'onFinish'
> &
  MastraCustomLLMOptions & {
    onStepFinish?: StreamTextOnStepFinishCallback<inferOutput<Output>>;
    onFinish?: StreamTextOnFinishCallback<inferOutput<Output>>;
    experimental_output?: Output;
  };

export type StreamTextWithMessagesArgs<
  Tools extends ToolSet,
  Output extends ZodSchema | JSONSchema7 | undefined = undefined,
> = {
  messages: UIMessage[] | CoreMessage[];
  output?: never;
} & StreamTextOptions<Tools, Output>;

export type StreamTextResult<
  Tools extends ToolSet,
  Output extends ZodSchema | JSONSchema7 | undefined = undefined,
> = Omit<OriginalStreamTextResult<Tools, DeepPartial<inferOutput<Output>>>, 'experimental_output'> & {
  object?: inferOutput<Output>;
} & TripwireProperties;

export type OriginalStreamObjectOptions<Output extends ZodSchema | JSONSchema7> =
  | Parameters<typeof streamObject<inferOutput<Output>>>[0]
  | (Parameters<typeof streamObject<inferOutput<Output>>>[0] & { output: 'array' })
  | (Parameters<typeof streamObject<string>>[0] & { output: 'enum' })
  | (Parameters<typeof streamObject>[0] & { output: 'no-schema' });

type StreamObjectOptions<Output extends ZodSchema | JSONSchema7> = Omit<
  OriginalStreamObjectOptions<Output>,
  MastraCustomLLMOptionsKeys | 'model' | 'output' | 'onFinish'
> &
  MastraCustomLLMOptions & {
    onFinish?: StreamObjectOnFinishCallback<inferOutput<Output>>;
  };

export type StreamObjectWithMessagesArgs<Output extends ZodSchema | JSONSchema7> = {
  messages: UIMessage[] | CoreMessage[];
  structuredOutput: Output;
  output?: never;
} & StreamObjectOptions<Output>;

export type StreamObjectResult<Output extends ZodSchema | JSONSchema7> = OriginalStreamObjectResult<
  DeepPartial<inferOutput<Output>>,
  inferOutput<Output>,
  any
> &
  TripwireProperties;

export type StreamReturn<
  Tools extends ToolSet,
  Output extends ZodSchema | JSONSchema7 | undefined = undefined,
  StructuredOutput extends ZodSchema | JSONSchema7 | undefined = undefined,
> = StreamTextResult<Tools, StructuredOutput> | StreamObjectResult<NonNullable<Output>>;
// #endregion<|MERGE_RESOLUTION|>--- conflicted
+++ resolved
@@ -21,18 +21,9 @@
 import type { JSONSchema7 } from 'json-schema';
 import type { ZodSchema } from 'zod';
 import type { RuntimeContext } from '../../runtime-context';
-<<<<<<< HEAD
 import type { MessageList } from '../../agent/types';
 import type { ScorerRunInputForAgent, ScorerRunOutputForAgent } from '../../scores/types';
-
-export type inferOutput<Output extends ZodSchema | JSONSchema7 | undefined = undefined> = Output extends ZodSchema
-  ? z.infer<Output>
-  : Output extends JSONSchema7
-    ? unknown
-    : undefined;
-=======
 import type { inferOutput, TripwireProperties } from './shared.types';
->>>>>>> 6720c519
 
 export type { ToolSet } from 'ai';
 
