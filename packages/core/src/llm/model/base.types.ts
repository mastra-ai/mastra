--- conflicted
+++ resolved
@@ -20,11 +20,8 @@
 } from 'ai';
 import type { JSONSchema7 } from 'json-schema';
 import type { ZodSchema } from 'zod';
-<<<<<<< HEAD
 import type { MessageList } from '../../agent/types';
-=======
 import type { AISpan, AISpanType } from '../../ai-tracing';
->>>>>>> 04dcd662
 import type { RuntimeContext } from '../../runtime-context';
 import type { ScorerRunInputForAgent, ScorerRunOutputForAgent } from '../../scores';
 import type { inferOutput, ScoringProperties, TripwireProperties } from './shared.types';
