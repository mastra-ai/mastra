import {
  generateText,
  type LanguageModel,
  type Tool,
  generateObject,
  jsonSchema,
  type Schema,
  type CoreMessage,
  streamText,
  streamObject,
} from 'ai';
import { type JSONSchema7 } from 'json-schema';
import { z, ZodSchema } from 'zod';

import {
  type GenerateReturn,
  type LLMTextOptions,
  type LLMInnerStreamOptions,
  type LLMStreamObjectOptions,
  type LLMStreamOptions,
  type LLMTextObjectOptions,
  type StreamReturn,
} from '../';
import { type MastraPrimitives } from '../../action';
import { type ToolsInput } from '../../agent/types';
import { delay } from '../../utils';

import { MastraLLMBase } from './base';

export class MastraLLM extends MastraLLMBase {
  #model: LanguageModel;
  #mastra?: MastraPrimitives;

  constructor({ model, mastra }: { model: LanguageModel; mastra?: MastraPrimitives }) {
    super({ name: 'aisdk', model });

    this.#model = model;

    if (mastra) {
      this.#mastra = mastra;
      if (mastra.logger) {
        this.__setLogger(mastra.logger);
      }
    }
  }

  __registerPrimitives(p: MastraPrimitives) {
    if (p.telemetry) {
      this.__setTelemetry(p.telemetry);
    }

    if (p.logger) {
      this.__setLogger(p.logger);
    }

    this.#mastra = p;
  }

  getProvider() {
    return this.#model.provider;
  }

  getModelId() {
    return this.#model.modelId;
  }

<<<<<<< HEAD
  convertTools(tools?: ToolsInput, runId?: string): Record<string, Tool> {
=======
  getModel() {
    return this.#model;
  }

  convertTools(tools?: ToolsInput): Record<string, Tool> {
>>>>>>> fe3dcb00
    this.logger.debug('Starting tool conversion for LLM');
    const converted = Object.entries(tools || {}).reduce(
      (memo, value) => {
        const k = value[0] as string;
        const tool = value[1];

        if (tool) {
          memo[k] = {
            description: tool.description!,
            parameters: tool.inputSchema,
            execute: async (props: any) => {
              try {
                this.logger.debug('Executing tool', {
                  tool: k,
                  props,
                });
                return tool.execute({
                  context: props,
                  mastra: this.#mastra,
                  runId,
                });
              } catch (error) {
                this.logger.error('Error executing tool', {
                  tool: k,
                  props,
                  error,
                });
                throw error;
              }
            },
          };
        }

        return memo;
      },
      {} as Record<string, Tool>,
    );
    this.logger.debug(`Converted tools for LLM`);
    return converted;
  }

  async __text({
    runId,
    messages,
    maxSteps,
    tools,
    convertedTools,
    temperature,
    toolChoice = 'auto',
    onStepFinish,
  }: LLMTextOptions) {
    const model = this.#model;

    this.logger.debug(`[LLM] - Generating text`, {
      runId,
      messages,
      maxSteps,
      tools: Object.keys(tools || convertedTools || {}),
    });

    const finalTools = convertedTools || this.convertTools(tools, runId);

    const argsForExecute = {
      model,
      temperature,
      tools: {
        ...finalTools,
      },
      toolChoice,
      maxSteps,
      onStepFinish: async (props: any) => {
        onStepFinish?.(JSON.stringify(props, null, 2));

        this.logger.debug('[LLM] - Step Change:', {
          text: props?.text,
          toolCalls: props?.toolCalls,
          toolResults: props?.toolResults,
          finishReason: props?.finishReason,
          usage: props?.usage,
          runId,
        });

        if (
          props?.response?.headers?.['x-ratelimit-remaining-tokens'] &&
          parseInt(props?.response?.headers?.['x-ratelimit-remaining-tokens'], 10) < 2000
        ) {
          this.logger.warn('Rate limit approaching, waiting 10 seconds');
          await delay(10 * 1000);
        }
      },
    };

    return await generateText({
      messages,
      ...argsForExecute,
      experimental_telemetry: this.experimental_telemetry,
    });
  }

  async __textObject<T>({
    messages,
    onStepFinish,
    maxSteps = 5,
    tools,
    convertedTools,
    structuredOutput,
    runId,
    temperature,
    toolChoice = 'auto',
  }: LLMTextObjectOptions<T>) {
    const model = this.#model;

    this.logger.debug(`[LLM] - Generating a text object`, { runId });

    const finalTools = convertedTools || this.convertTools(tools, runId);

    const argsForExecute = {
      model,
      temperature,
      tools: {
        ...finalTools,
      },
      maxSteps,
      toolChoice,
      onStepFinish: async (props: any) => {
        onStepFinish?.(JSON.stringify(props, null, 2));

        this.logger.debug('[LLM] - Step Change:', {
          text: props?.text,
          toolCalls: props?.toolCalls,
          toolResults: props?.toolResults,
          finishReason: props?.finishReason,
          usage: props?.usage,
          runId,
        });

        if (
          props?.response?.headers?.['x-ratelimit-remaining-tokens'] &&
          parseInt(props?.response?.headers?.['x-ratelimit-remaining-tokens'], 10) < 2000
        ) {
          this.logger.warn('Rate limit approaching, waiting 10 seconds', { runId });
          await delay(10 * 1000);
        }
      },
    };

    let schema: z.ZodType<T> | Schema<T>;
    let output = 'object';

    if (typeof (structuredOutput as any).parse === 'function') {
      schema = structuredOutput as z.ZodType<T>;
      if (schema instanceof z.ZodArray) {
        output = 'array';
        schema = schema._def.type as z.ZodType<T>;
      }
    } else {
      schema = jsonSchema(structuredOutput as JSONSchema7) as Schema<T>;
    }

    return await generateObject({
      messages,
      ...argsForExecute,
      output: output as any,
      schema,
      experimental_telemetry: this.experimental_telemetry,
    });
  }

  async __stream({
    messages,
    onStepFinish,
    onFinish,
    maxSteps = 5,
    tools,
    convertedTools,
    runId,
    temperature,
    toolChoice = 'auto',
  }: LLMInnerStreamOptions) {
    const model = this.#model;
    this.logger.debug(`[LLM] - Streaming text`, {
      runId,
      messages,
      maxSteps,
      tools: Object.keys(tools || convertedTools || {}),
    });

    const finalTools = convertedTools || this.convertTools(tools, runId);

    const argsForExecute = {
      model,
      temperature,
      tools: {
        ...finalTools,
      },
      maxSteps,
      toolChoice,
      onStepFinish: async (props: any) => {
        onStepFinish?.(JSON.stringify(props, null, 2));

        this.logger.debug('[LLM] - Stream Step Change:', {
          text: props?.text,
          toolCalls: props?.toolCalls,
          toolResults: props?.toolResults,
          finishReason: props?.finishReason,
          usage: props?.usage,
          runId,
        });

        if (
          props?.response?.headers?.['x-ratelimit-remaining-tokens'] &&
          parseInt(props?.response?.headers?.['x-ratelimit-remaining-tokens'], 10) < 2000
        ) {
          this.logger.warn('Rate limit approaching, waiting 10 seconds', { runId });
          await delay(10 * 1000);
        }
      },
      onFinish: async (props: any) => {
        onFinish?.(JSON.stringify(props, null, 2));

        this.logger.debug('[LLM] - Stream Finished:', {
          text: props?.text,
          toolCalls: props?.toolCalls,
          toolResults: props?.toolResults,
          finishReason: props?.finishReason,
          usage: props?.usage,
          runId,
        });
      },
    };

    return await streamText({
      messages,
      ...argsForExecute,
      experimental_telemetry: this.experimental_telemetry,
    });
  }

  async __streamObject<T>({
    messages,
    onStepFinish,
    onFinish,
    maxSteps = 5,
    tools,
    convertedTools,
    structuredOutput,
    runId,
    temperature,
    toolChoice = 'auto',
  }: LLMStreamObjectOptions<T>) {
    const model = this.#model;
    this.logger.debug(`[LLM] - Streaming structured output`, {
      runId,
      messages,
      maxSteps,
      tools: Object.keys(tools || convertedTools || {}),
    });

    const finalTools = convertedTools || this.convertTools(tools, runId);

    const argsForExecute = {
      model,
      temperature,
      tools: {
        ...finalTools,
      },
      maxSteps,
      toolChoice,
      onStepFinish: async (props: any) => {
        onStepFinish?.(JSON.stringify(props, null, 2));

        this.logger.debug('[LLM] - Stream Step Change:', {
          text: props?.text,
          toolCalls: props?.toolCalls,
          toolResults: props?.toolResults,
          finishReason: props?.finishReason,
          usage: props?.usage,
          runId,
        });

        if (
          props?.response?.headers?.['x-ratelimit-remaining-tokens'] &&
          parseInt(props?.response?.headers?.['x-ratelimit-remaining-tokens'], 10) < 2000
        ) {
          this.logger.warn('Rate limit approaching, waiting 10 seconds', { runId });
          await delay(10 * 1000);
        }
      },
      onFinish: async (props: any) => {
        onFinish?.(JSON.stringify(props, null, 2));

        this.logger.debug('[LLM] - Stream Finished:', {
          text: props?.text,
          toolCalls: props?.toolCalls,
          toolResults: props?.toolResults,
          finishReason: props?.finishReason,
          usage: props?.usage,
          runId,
        });
      },
    };

    let schema: z.ZodType<T> | Schema<T>;
    let output = 'object';

    if (typeof (structuredOutput as any).parse === 'function') {
      schema = structuredOutput as z.ZodType<T>;
      if (schema instanceof z.ZodArray) {
        output = 'array';
        schema = schema._def.type as z.ZodType<T>;
      }
    } else {
      schema = jsonSchema(structuredOutput as JSONSchema7) as Schema<T>;
    }

    return streamObject({
      messages,
      ...argsForExecute,
      output: output as any,
      schema,
      experimental_telemetry: this.experimental_telemetry,
    });
  }

  async generate<Z extends ZodSchema | JSONSchema7 | undefined = undefined>(
    messages: string | string[] | CoreMessage[],
    {
      maxSteps = 5,
      onStepFinish,
      tools,
      convertedTools,
      runId,
      output = 'text',
      temperature,
    }: LLMStreamOptions<Z> = {},
  ): Promise<GenerateReturn<Z>> {
    const msgs = this.convertToMessages(messages);

    if (output === 'text') {
      return (await this.__text({
        messages: msgs,
        onStepFinish,
        maxSteps,
        tools,
        convertedTools,
        runId,
        temperature,
      })) as unknown as GenerateReturn<Z>;
    }

    return (await this.__textObject({
      messages: msgs,
      structuredOutput: output,
      onStepFinish,
      maxSteps,
      tools,
      convertedTools,
      runId,
    })) as unknown as GenerateReturn<Z>;
  }

  async stream<Z extends ZodSchema | JSONSchema7 | undefined = undefined>(
    messages: string | string[] | CoreMessage[],
    {
      maxSteps = 5,
      onFinish,
      onStepFinish,
      tools,
      convertedTools,
      runId,
      output = 'text',
      temperature,
    }: LLMStreamOptions<Z> = {},
  ) {
    const msgs = this.convertToMessages(messages);

    console.log('Inside stream', { runId });

    if (output === 'text') {
      return (await this.__stream({
        messages: msgs as CoreMessage[],
        onStepFinish,
        onFinish,
        maxSteps,
        tools,
        convertedTools,
        runId,
        temperature,
      })) as unknown as StreamReturn<Z>;
    }

    return (await this.__streamObject({
      messages: msgs as CoreMessage[],
      structuredOutput: output,
      onStepFinish,
      onFinish,
      maxSteps,
      tools,
      convertedTools,
      runId,
      temperature,
    })) as unknown as StreamReturn<Z>;
  }
}<|MERGE_RESOLUTION|>--- conflicted
+++ resolved
@@ -64,15 +64,11 @@
     return this.#model.modelId;
   }
 
-<<<<<<< HEAD
-  convertTools(tools?: ToolsInput, runId?: string): Record<string, Tool> {
-=======
   getModel() {
     return this.#model;
   }
 
-  convertTools(tools?: ToolsInput): Record<string, Tool> {
->>>>>>> fe3dcb00
+  convertTools(tools?: ToolsInput, runId?: string): Record<string, Tool> {
     this.logger.debug('Starting tool conversion for LLM');
     const converted = Object.entries(tools || {}).reduce(
       (memo, value) => {
