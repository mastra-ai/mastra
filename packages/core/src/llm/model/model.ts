--- conflicted
+++ resolved
@@ -308,13 +308,14 @@
       structuredOutput = structuredOutput._def.type;
     }
 
-<<<<<<< HEAD
     try {
+      const processedSchema = this._applySchemaCompat(structuredOutput!);
+
       return await generateObject({
         messages,
         ...argsForExecute,
-        output: output as any,
-        schema,
+        output,
+        schema: processedSchema as Schema<T>,
         experimental_telemetry: {
           ...this.experimental_telemetry,
           ...telemetry,
@@ -339,20 +340,6 @@
       this.logger.trackException(mastraError);
       throw mastraError;
     }
-=======
-    const processedSchema = this._applySchemaCompat(structuredOutput!);
-
-    return await generateObject({
-      messages,
-      ...argsForExecute,
-      output,
-      schema: processedSchema as Schema<T>,
-      experimental_telemetry: {
-        ...this.experimental_telemetry,
-        ...telemetry,
-      },
-    });
->>>>>>> 3c77c0aa
   }
 
   async __stream<Z extends ZodSchema | JSONSchema7 | undefined = undefined>({
@@ -654,13 +641,14 @@
       structuredOutput = structuredOutput._def.type;
     }
 
-<<<<<<< HEAD
     try {
+      const processedSchema = this._applySchemaCompat(structuredOutput!);
+
       return streamObject({
         messages,
         ...argsForExecute,
-        output: output as any,
-        schema,
+        output,
+        schema: processedSchema as Schema<T>,
         experimental_telemetry: {
           ...this.experimental_telemetry,
           ...telemetry,
@@ -685,20 +673,6 @@
       this.logger.trackException(mastraError);
       throw mastraError;
     }
-=======
-    const processedSchema = this._applySchemaCompat(structuredOutput!);
-
-    return streamObject({
-      messages,
-      ...argsForExecute,
-      output,
-      schema: processedSchema as Schema<T>,
-      experimental_telemetry: {
-        ...this.experimental_telemetry,
-        ...telemetry,
-      },
-    });
->>>>>>> 3c77c0aa
   }
 
   async generate<Z extends ZodSchema | JSONSchema7 | undefined = undefined>(
