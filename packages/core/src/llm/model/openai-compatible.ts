import type {
  LanguageModelV2,
  LanguageModelV2CallOptions,
  LanguageModelV2FinishReason,
  LanguageModelV2StreamPart,
  LanguageModelV2CallWarning,
} from '@ai-sdk/provider-v5';
import { resolveModelConfig } from './gateway-resolver.js';
import { parseModelString, getProviderConfig } from './provider-registry.generated.js';
import type { ModelRouterModelId } from './provider-registry.generated.js';
import type { OpenAICompatibleConfig } from './shared.types';

// Helper function to resolve API key from environment
function resolveApiKey({ provider, apiKey }: { provider?: string; apiKey?: string }): string | undefined {
  if (apiKey) return apiKey;

  if (provider) {
    const config = getProviderConfig(provider);
    if (config?.apiKeyEnvVar) {
      return process.env[config.apiKeyEnvVar];
    }
  }

  return undefined;
}

// TODO: get these types from openai
interface OpenAIStreamChunk {
  id?: string;
  object?: string;
  created?: number;
  model?: string;
  choices?: Array<{
    index: number;
    delta?: {
      role?: string;
      content?: string | null;
      tool_calls?: Array<{
        index: number;
        id?: string;
        type?: string;
        function?: {
          name?: string;
          arguments?: string;
        };
      }>;
    };
    finish_reason?: string | null;
  }>;
  usage?: {
    prompt_tokens?: number;
    completion_tokens?: number;
    total_tokens?: number;
  };
}

export class OpenAICompatibleModel implements LanguageModelV2 {
  readonly specificationVersion = 'v2' as const;
  readonly defaultObjectGenerationMode = 'json' as const;
  readonly supportsStructuredOutputs = true;
  readonly supportsImageUrls = true;
  readonly supportedUrls = {} as Record<string, RegExp[]>;

  readonly modelId: string;
  readonly provider: string;

  private config: OpenAICompatibleConfig;
  private fullModelId: string; // Store the full model ID for gateway resolution

  constructor(config: ModelRouterModelId | OpenAICompatibleConfig) {
    // Parse configuration
    let parsedConfig: OpenAICompatibleConfig;

    if (typeof config === 'string') {
      // First check if it's a valid URL
      let isUrl = false;
      try {
        new URL(config);
        isUrl = true;
      } catch {
        // Not a URL, continue with provider parsing
      }

      if (isUrl) {
        // If it's a direct URL - use as-is
        parsedConfig = {
          id: 'unknown',
          url: config,
        };
        this.provider = 'openai-compatible';
        this.fullModelId = 'unknown';
        this.config = { id: 'unknown', url: config };
      } else {
        // Handle magic strings like "openai/gpt-4o" or "netlify/openai/gpt-4o"
        this.fullModelId = config;
        const firstSlashIndex = config.indexOf('/');

        if (firstSlashIndex !== -1) {
          const provider = config.substring(0, firstSlashIndex);
          const modelId = config.substring(firstSlashIndex + 1);

          parsedConfig = {
            id: modelId,
            apiKey: resolveApiKey({ provider }),
          };
          this.provider = provider;
        } else {
          // No slash at all, treat as direct model ID
          throw new Error(`Invalid model string: "${config}". Use "provider/model" format or a direct URL.`);
        }
      }
    } else {
      // Handle config object
      parsedConfig = config;
      this.fullModelId = config.id;

      // Extract provider from id if present
      const parsed = parseModelString(config.id);
      this.provider = parsed.provider || 'openai-compatible';

      if (parsed.provider && parsed.modelId !== config.id) {
        parsedConfig.id = parsed.modelId;
      }

      // Resolve API key if not provided
      if (!parsedConfig.apiKey) {
        parsedConfig.apiKey = resolveApiKey({ provider: parsed.provider || undefined });
      }
    }

    // Store the configuration
    this.modelId = parsedConfig.id;
    this.config = parsedConfig;
  }

  private convertMessagesToOpenAI(messages: LanguageModelV2CallOptions['prompt']): any[] {
    return messages
      .map(msg => {
        if (msg.role === 'system') {
          return {
            role: 'system',
            content: msg.content,
          };
        }

        if (msg.role === 'user') {
          // Handle content parts
          const contentParts = msg.content
            .map(part => {
              if (part.type === 'text') {
                return { type: 'text', text: part.text };
              }
              // Note: v2 uses 'file' type with image property
              if (part.type === 'file') {
                return {
                  type: 'image_url',
                  image_url: { url: part.data },
                };
              }
              return null;
            })
            .filter(Boolean);

          // If only text parts, flatten to string
          if (contentParts.every(p => p?.type === 'text')) {
            return {
              role: 'user',
              content: contentParts.map(p => p?.text || '').join(''),
            };
          }

          return {
            role: 'user',
            content: contentParts,
          };
        }

        if (msg.role === 'assistant') {
          const textContent = msg.content
            .filter(part => part.type === 'text')
            .map(part => part.text)
            .join('');

          const toolCalls = msg.content
            .filter(part => part.type === 'tool-call')
            .map(part => ({
              id: part.toolCallId,
              type: 'function',
              function: {
                name: part.toolName,
                arguments: JSON.stringify(part.input || {}),
              },
            }));

          return {
            role: 'assistant',
            content: textContent || null,
            ...(toolCalls.length > 0 && { tool_calls: toolCalls }),
          };
        }

        if (msg.role === 'tool') {
          return msg.content.map(toolResponse => ({
            role: 'tool',
            tool_call_id: toolResponse.toolCallId,
            content: JSON.stringify(toolResponse.output),
          }));
        }

        return msg;
      })
      .flat();
  }

  private convertToolsToOpenAI(tools: LanguageModelV2CallOptions['tools']): any[] | undefined {
    if (!tools || Object.keys(tools).length === 0) return undefined;

    return Object.entries(tools).map(([name, tool]) => {
      if (tool.type === 'function') {
        return {
          type: 'function',
          function: {
            name: tool.name,
            description: tool.description,
            parameters: tool.inputSchema || {},
          },
        };
      }
      // For provider-defined tools, use minimal definition
      return {
        type: 'function',
        function: {
          name,
          description: `Provider tool: ${name}`,
          parameters: {},
        },
      };
    });
  }

  private mapFinishReason(reason: string | null): LanguageModelV2FinishReason {
    switch (reason) {
      case 'stop':
        return 'stop';
      case 'length':
      case 'max_tokens':
        return 'length';
      case 'tool_calls':
      case 'function_call':
        return 'tool-calls';
      case 'content_filter':
        return 'content-filter';
      default:
        return 'unknown';
    }
  }

  /**
   * Resolve URL and headers for the request
   * This is called fresh for each request to ensure we get the latest values
   * (e.g., Netlify tokens can expire and need to be refreshed)
   */
  private async resolveRequestConfig(): Promise<{ url: string; headers: Record<string, string>; modelId: string }> {
    // If they provide a url as a string or in the config object, we shouldn't use our gateway classes
    const shouldUseGateway = !this.config.url;

    if (shouldUseGateway) {
      // Use gateway resolution - always get fresh values
      const { url, headers, resolvedModelId } = await resolveModelConfig(this.fullModelId);

      if (url === false) {
        throw new Error(`No gateway can handle model: ${this.fullModelId}`);
      }

      // Merge headers with custom headers
      const finalHeaders = {
        'Content-Type': 'application/json',
        ...headers,
        ...this.config.headers,
      };

      return { url, headers: finalHeaders, modelId: resolvedModelId };
    } else {
      // Use static configuration
      if (!this.config.url) {
        throw new Error('URL is required for OpenAI-compatible model');
      }

      const headers: Record<string, string> = {
        'Content-Type': 'application/json',
        ...this.config.headers,
      };

      // Add auth header if API key is available
      if (this.config.apiKey) {
        // Check if we need a special header format
        const providerConfig = this.provider !== 'openai-compatible' ? getProviderConfig(this.provider) : undefined;
        if (providerConfig?.apiKeyHeader === 'x-api-key') {
          headers['x-api-key'] = this.config.apiKey;
        } else {
          headers['Authorization'] = `Bearer ${this.config.apiKey}`;
        }
      }

      return { url: this.config.url, headers, modelId: this.modelId };
    }
  }

  private validateApiKey(): void {
    // Skip validation for models that will use gateway resolution
    // Gateway handles auth through its own mechanism (e.g., Netlify uses site ID + token)
    const willUseGateway = !this.config.url;
    if (willUseGateway) {
      return;
    }

    // Check if API key is required and missing
    if (!this.config.apiKey && this.provider !== 'openai-compatible') {
      // Get the provider config to find the env var name
      const providerConfig = getProviderConfig(this.provider);
      if (providerConfig?.apiKeyEnvVar) {
        throw new Error(
          `API key not found for provider "${this.provider}". Please set the ${providerConfig.apiKeyEnvVar} environment variable.`,
        );
      } else {
        throw new Error(
          `API key not found for provider "${this.provider}". Please provide an API key in the configuration.`,
        );
      }
    }
  }

  async doGenerate(): Promise<never> {
    throw new Error(
      'doGenerate is not supported by OpenAICompatibleModel. ' +
        'Mastra only uses streaming (doStream) for all LLM calls.',
    );
  }

  async doStream(options: LanguageModelV2CallOptions): Promise<{
    stream: ReadableStream<LanguageModelV2StreamPart>;
    request?: { body: string };
    response?: { headers: Record<string, string> };
    warnings: LanguageModelV2CallWarning[];
  }> {
<<<<<<< HEAD
    this.validateApiKey(); // Validate API key before making the request

    // Resolve URL and headers
    const { url, headers, modelId: resolvedModelId } = await this.resolveRequestConfig();
=======
    // Validate API key and return error stream if validation fails
    try {
      this.validateApiKey();
    } catch (error) {
      // Return an error stream instead of throwing
      return {
        stream: new ReadableStream({
          start(controller) {
            controller.enqueue({
              type: 'error',
              error: error instanceof Error ? error.message : String(error),
            } as LanguageModelV2StreamPart);
          },
        }),
        warnings: [],
      };
    }
>>>>>>> 3205508f

    const { prompt, tools, toolChoice, providerOptions } = options;

    // TODO: real body type, not any
    const body: any = {
      messages: this.convertMessagesToOpenAI(prompt),
      model: resolvedModelId,
      stream: true,
      ...providerOptions,
    };

    const openAITools = this.convertToolsToOpenAI(tools);
    if (openAITools) {
      body.tools = openAITools;
      if (toolChoice) {
        body.tool_choice =
          toolChoice.type === 'none'
            ? 'none'
            : toolChoice.type === 'required'
              ? 'required'
              : toolChoice.type === 'auto'
                ? 'auto'
                : toolChoice.type === 'tool'
                  ? { type: 'function', function: { name: toolChoice.toolName } }
                  : 'auto';
      }
    }

    // Handle structured output
    if (options.responseFormat?.type === 'json') {
      body.response_format = {
        type: 'json_schema',
        json_schema: {
          name: 'response',
          strict: true,
          schema: options.responseFormat.schema,
        },
      };
    }

    const fetchArgs = {
      method: 'POST',
      headers,
      body: JSON.stringify(body),
      signal: options.abortSignal,
    };
    const response = await fetch(url, fetchArgs);

    if (!response.ok) {
      const error = await response.text();

      // Check for authentication errors
      if (response.status === 401 || response.status === 403) {
        const providerConfig = getProviderConfig(this.provider);
        if (providerConfig?.apiKeyEnvVar) {
          throw new Error(
            `Authentication failed for provider "${this.provider}". Please ensure the ${providerConfig.apiKeyEnvVar} environment variable is set with a valid API key.`,
          );
        }
      }

      throw new Error(`OpenAI-compatible API error: ${response.status} - ${error}`);
    }

    const reader = response.body?.getReader();
    if (!reader) {
      throw new Error('Response body is not readable');
    }

    const decoder = new TextDecoder();
    let buffer = '';
    let sentStart = false;
    const toolCallBuffers = new Map<number, { id: string; name: string; args: string; sent?: boolean }>();
    const mapFinishReason = this.mapFinishReason.bind(this);
    const modelId = this.modelId; // Capture modelId for use in stream

    let isActiveText = false;

    const stream = new ReadableStream<LanguageModelV2StreamPart>({
      async start(controller) {
        try {
          // Send stream-start
          controller.enqueue({
            type: 'stream-start',
            warnings: [],
          });

          while (true) {
            const { done, value } = await reader.read();

            if (done) {
              // Parse and send any buffered tool calls that haven't been sent yet
              for (const [_, toolCall] of toolCallBuffers) {
                if (!toolCall.sent && toolCall.id && toolCall.name && toolCall.args) {
                  controller.enqueue({
                    type: 'tool-call',
                    toolCallId: toolCall.id,
                    toolName: toolCall.name,
                    input: toolCall.args || '{}',
                  });
                }
              }

              controller.close();
              break;
            }

            buffer += decoder.decode(value, { stream: true });
            const lines = buffer.split('\n');
            buffer = lines.pop() || '';

            for (const line of lines) {
              if (line.trim() === '' || line.trim() === 'data: [DONE]') {
                continue;
              }

              if (line.startsWith('data: ')) {
                try {
                  const data: OpenAIStreamChunk = JSON.parse(line.slice(6));

                  // Send response metadata from first chunk
                  if (!sentStart && data.id) {
                    controller.enqueue({
                      type: 'response-metadata',
                      id: data.id,
                      modelId: data.model || modelId,
                      timestamp: new Date(data.created ? data.created * 1000 : Date.now()),
                    });
                    sentStart = true;
                  }

                  const choice = data.choices?.[0];
                  if (!choice) continue;

                  // Handle text delta
                  if (choice.delta?.content) {
                    if (!isActiveText) {
                      controller.enqueue({ type: 'text-start', id: 'text-1' });
                      isActiveText = true;
                    }

                    controller.enqueue({
                      type: 'text-delta',
                      id: 'text-1',
                      delta: choice.delta.content,
                    });
                  } else if (isActiveText) {
                    controller.enqueue({ type: 'text-end', id: 'text-1' });
                    isActiveText = false;
                  }

                  // Handle tool call deltas
                  if (choice.delta?.tool_calls) {
                    for (const toolCall of choice.delta.tool_calls) {
                      const index = toolCall.index;

                      if (!toolCallBuffers.has(index)) {
                        // Send tool-input-start when we first see a tool call
                        if (toolCall.id && toolCall.function?.name) {
                          controller.enqueue({
                            type: 'tool-input-start',
                            id: toolCall.id,
                            toolName: toolCall.function.name,
                          });
                        }

                        toolCallBuffers.set(index, {
                          id: toolCall.id || '',
                          name: toolCall.function?.name || '',
                          args: '',
                        });
                      }

                      const buffer = toolCallBuffers.get(index)!;

                      if (toolCall.id) {
                        buffer.id = toolCall.id;
                      }

                      if (toolCall.function?.name) {
                        buffer.name = toolCall.function.name;
                      }

                      if (toolCall.function?.arguments) {
                        buffer.args += toolCall.function.arguments;
                        controller.enqueue({
                          type: 'tool-input-delta',
                          id: buffer.id,
                          delta: toolCall.function.arguments,
                        });

                        // Check if tool call is complete (parsable JSON)
                        try {
                          JSON.parse(buffer.args);
                          if (buffer.id && buffer.name) {
                            controller.enqueue({
                              type: 'tool-input-end',
                              id: buffer.id,
                            });

                            controller.enqueue({
                              type: 'tool-call',
                              toolCallId: buffer.id,
                              toolName: buffer.name,
                              input: buffer.args,
                            });

                            toolCallBuffers.set(index, {
                              id: buffer.id,
                              name: buffer.name,
                              args: buffer.args,
                              sent: true,
                            });
                          }
                        } catch {
                          // Not complete JSON yet, continue buffering
                        }
                      }
                    }
                  }

                  // Handle finish
                  if (choice.finish_reason) {
                    // Don't send tool calls again - they've already been sent when complete
                    toolCallBuffers.clear();

                    controller.enqueue({
                      type: 'finish',
                      finishReason: mapFinishReason(choice.finish_reason),
                      usage: data.usage
                        ? {
                            inputTokens: data.usage.prompt_tokens || 0,
                            outputTokens: data.usage.completion_tokens || 0,
                            totalTokens: data.usage.total_tokens || 0,
                          }
                        : {
                            inputTokens: 0,
                            outputTokens: 0,
                            totalTokens: 0,
                          },
                    });
                  }
                } catch (e) {
                  console.error('Error parsing SSE data:', e);
                }
              }
            }
          }
        } catch (error) {
          controller.error(error);
        }
      },
    });

    return {
      stream,
      request: { body: JSON.stringify(body) },
      response: { headers: Object.fromEntries(response.headers.entries()) },
      warnings: [],
    };
  }
}<|MERGE_RESOLUTION|>--- conflicted
+++ resolved
@@ -343,14 +343,8 @@
     response?: { headers: Record<string, string> };
     warnings: LanguageModelV2CallWarning[];
   }> {
-<<<<<<< HEAD
-    this.validateApiKey(); // Validate API key before making the request
-
-    // Resolve URL and headers
-    const { url, headers, modelId: resolvedModelId } = await this.resolveRequestConfig();
-=======
-    // Validate API key and return error stream if validation fails
     try {
+      // Validate API key and return error stream if validation fails
       this.validateApiKey();
     } catch (error) {
       // Return an error stream instead of throwing
@@ -366,7 +360,9 @@
         warnings: [],
       };
     }
->>>>>>> 3205508f
+
+    // Resolve URL and headers
+    const { url, headers, modelId: resolvedModelId } = await this.resolveRequestConfig();
 
     const { prompt, tools, toolChoice, providerOptions } = options;
 
