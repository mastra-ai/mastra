--- conflicted
+++ resolved
@@ -83,38 +83,6 @@
   };
 }
 
-<<<<<<< HEAD
-// TODO: get these types from openai
-interface OpenAICompletionResponse {
-  id: string;
-  object: string;
-  created: number;
-  model: string;
-  choices: Array<{
-    index: number;
-    message: {
-      role: string;
-      content: string | null;
-      tool_calls?: Array<{
-        id: string;
-        type: string;
-        function: {
-          name: string;
-          arguments: string;
-        };
-      }>;
-    };
-    finish_reason: string | null;
-  }>;
-  usage?: {
-    prompt_tokens: number;
-    completion_tokens: number;
-    total_tokens: number;
-  };
-}
-
-=======
->>>>>>> 318fd497
 export class OpenAICompatibleModel implements LanguageModelV2 {
   readonly specificationVersion = 'v2' as const;
   readonly defaultObjectGenerationMode = 'json' as const;
@@ -207,23 +175,13 @@
       throw new Error('URL is required for OpenAI-compatible model');
     }
 
-<<<<<<< HEAD
-    // Store the API key (might be undefined, we'll check later when making requests)
-    // This allows the model to be instantiated even without an API key,
-    // and we'll throw a proper error through the stream when the request is made
-
-=======
->>>>>>> 318fd497
     // Get provider config for headers
     const providerConfig = this.provider !== 'openai-compatible' ? getProviderConfig(this.provider) : undefined;
 
     // Set final properties
     this.modelId = parsedConfig.id;
     this.url = parsedConfig.url;
-<<<<<<< HEAD
-=======
     this.apiKey = parsedConfig.apiKey; // Store API key for later validation
->>>>>>> 318fd497
     this.headers = buildHeaders(parsedConfig.apiKey, providerConfig?.apiKeyHeader, parsedConfig.headers, this.provider);
   }
 
@@ -349,32 +307,44 @@
     }
   }
 
-<<<<<<< HEAD
-  async doGenerate(options: LanguageModelV2CallOptions): Promise<{
-    content: LanguageModelV2Content[];
-    finishReason: LanguageModelV2FinishReason;
-    usage: LanguageModelV2Usage;
-    providerMetadata?: SharedV2ProviderMetadata;
+  private validateApiKey(): void {
+    // Check if API key is required and missing
+    if (!this.apiKey && this.provider !== 'openai-compatible') {
+      // Get the provider config to find the env var name
+      const providerConfig = getProviderConfig(this.provider);
+      if (providerConfig?.apiKeyEnvVar) {
+        throw new Error(
+          `API key not found for provider "${this.provider}". Please set the ${providerConfig.apiKeyEnvVar} environment variable.`,
+        );
+      } else {
+        throw new Error(
+          `API key not found for provider "${this.provider}". Please provide an API key in the configuration.`,
+        );
+      }
+    }
+  }
+
+  async doGenerate(): Promise<never> {
+    throw new Error(
+      'doGenerate is not supported by OpenAICompatibleModel. ' +
+        'Mastra only uses streaming (doStream) for all LLM calls.',
+    );
+  }
+
+  async doStream(options: LanguageModelV2CallOptions): Promise<{
+    stream: ReadableStream<LanguageModelV2StreamPart>;
     request?: { body: string };
     response?: { headers: Record<string, string> };
     warnings: LanguageModelV2CallWarning[];
   }> {
-    // Check if API key is required and missing
-    if (!this.headers['Authorization'] && !this.headers['x-api-key'] && this.provider !== 'openai-compatible') {
-      const providerConfig = getProviderConfig(this.provider);
-      const errorMessage = providerConfig?.apiKeyEnvVar
-        ? `API key not found for provider "${this.provider}". Please set the ${providerConfig.apiKeyEnvVar} environment variable.`
-        : `API key not found for provider "${this.provider}". Please provide an API key in the configuration.`;
-
-      throw new Error(errorMessage);
-    }
-
+    this.validateApiKey(); // Validate API key before making the request
     const { prompt, tools, toolChoice, providerOptions } = options;
 
-    // TODO: lets get a real body type here, not any
+    // TODO: real body type, not any
     const body: any = {
       messages: this.convertMessagesToOpenAI(prompt),
       model: this.modelId,
+      stream: true,
       ...providerOptions,
     };
 
@@ -407,12 +377,13 @@
       };
     }
 
-    const response = await fetch(this.url, {
+    const fetchArgs = {
       method: 'POST',
       headers: this.headers,
       body: JSON.stringify(body),
       signal: options.abortSignal,
-    });
+    };
+    const response = await fetch(this.url, fetchArgs);
 
     if (!response.ok) {
       const error = await response.text();
@@ -427,142 +398,7 @@
         }
       }
 
-      throw new Error(`Mastra model router API error: ${response.status} - ${error}`);
-    }
-
-    const data: OpenAICompletionResponse = await response.json();
-    const choice = data.choices?.[0];
-
-    if (!choice) {
-      throw new Error('No choices returned from API');
-    }
-
-    const content: LanguageModelV2Content[] = [];
-
-    if (choice.message.content) {
-      content.push({
-        type: 'text',
-        text: choice.message.content,
-      });
-    }
-
-    if (choice.message.tool_calls) {
-      for (const toolCall of choice.message.tool_calls) {
-        content.push({
-          type: 'tool-call',
-          toolCallId: toolCall.id,
-          toolName: toolCall.function.name,
-          input: toolCall.function.arguments,
-        });
-=======
-  private validateApiKey(): void {
-    // Check if API key is required and missing
-    if (!this.apiKey && this.provider !== 'openai-compatible') {
-      // Get the provider config to find the env var name
-      const providerConfig = getProviderConfig(this.provider);
-      if (providerConfig?.apiKeyEnvVar) {
-        throw new Error(
-          `API key not found for provider "${this.provider}". Please set the ${providerConfig.apiKeyEnvVar} environment variable.`,
-        );
-      } else {
-        throw new Error(
-          `API key not found for provider "${this.provider}". Please provide an API key in the configuration.`,
-        );
->>>>>>> 318fd497
-      }
-    }
-  }
-
-  async doGenerate(): Promise<never> {
-    throw new Error(
-      'doGenerate is not supported by OpenAICompatibleModel. ' +
-        'Mastra only uses streaming (doStream) for all LLM calls.',
-    );
-  }
-
-  async doStream(options: LanguageModelV2CallOptions): Promise<{
-    stream: ReadableStream<LanguageModelV2StreamPart>;
-    request?: { body: string };
-    response?: { headers: Record<string, string> };
-    warnings: LanguageModelV2CallWarning[];
-  }> {
-<<<<<<< HEAD
-    // Check if API key is required and missing (do this check here so error goes through stream)
-    if (!this.headers['Authorization'] && !this.headers['x-api-key'] && this.provider !== 'openai-compatible') {
-      const providerConfig = getProviderConfig(this.provider);
-      const errorMessage = providerConfig?.apiKeyEnvVar
-        ? `API key not found for provider "${this.provider}". Please set the ${providerConfig.apiKeyEnvVar} environment variable.`
-        : `API key not found for provider "${this.provider}". Please provide an API key in the configuration.`;
-      // throw new Error(errorMessage)
-      // Return a stream that throws an error immediately
-      // This will be caught by the execute wrapper and properly handled
-      throw new Error(errorMessage);
-    }
-
-=======
-    this.validateApiKey(); // Validate API key before making the request
->>>>>>> 318fd497
-    const { prompt, tools, toolChoice, providerOptions } = options;
-
-    // TODO: real body type, not any
-    const body: any = {
-      messages: this.convertMessagesToOpenAI(prompt),
-      model: this.modelId,
-      stream: true,
-      ...providerOptions,
-    };
-
-    const openAITools = this.convertToolsToOpenAI(tools);
-    if (openAITools) {
-      body.tools = openAITools;
-      if (toolChoice) {
-        body.tool_choice =
-          toolChoice.type === 'none'
-            ? 'none'
-            : toolChoice.type === 'required'
-              ? 'required'
-              : toolChoice.type === 'auto'
-                ? 'auto'
-                : toolChoice.type === 'tool'
-                  ? { type: 'function', function: { name: toolChoice.toolName } }
-                  : 'auto';
-      }
-    }
-
-    // Handle structured output
-    if (options.responseFormat?.type === 'json') {
-      body.response_format = {
-        type: 'json_schema',
-        json_schema: {
-          name: 'response',
-          strict: true,
-          schema: options.responseFormat.schema,
-        },
-      };
-    }
-
-    const fetchArgs = {
-      method: 'POST',
-      headers: this.headers,
-      body: JSON.stringify(body),
-      signal: options.abortSignal,
-    };
-    const response = await fetch(this.url, fetchArgs);
-
-    if (!response.ok) {
-      const error = await response.text();
-
-      // Check for authentication errors
-      if (response.status === 401 || response.status === 403) {
-        const providerConfig = getProviderConfig(this.provider);
-        if (providerConfig?.apiKeyEnvVar) {
-          throw new Error(
-            `Authentication failed for provider "${this.provider}". Please ensure the ${providerConfig.apiKeyEnvVar} environment variable is set with a valid API key.`,
-          );
-        }
-      }
-
-      throw new Error(`Mastra model router API error: ${response.status} - ${error}`);
+      throw new Error(`OpenAI-compatible API error: ${response.status} - ${error}`);
     }
 
     const reader = response.body?.getReader();
