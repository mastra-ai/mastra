--- conflicted
+++ resolved
@@ -31,25 +31,15 @@
         const isProviderRegistry = gateway.id === 'models.dev';
 
         for (const [providerId, config] of Object.entries(providers)) {
-<<<<<<< HEAD
-          // If gateway has a prefix, prepend it to the provider ID for type generation
-          // This creates paths like: prefix/provider/model
-=======
           // For true gateways, use gateway.id as prefix (e.g., "netlify/anthropic")
-          // Special case: if providerId matches gateway.id, it's a unified gateway (e.g., netlify returning {netlify: {...}})
-          // In this case, use just the gateway ID to avoid duplication (netlify, not netlify/netlify)
+          // Special case: if providerId matches gateway.id, it's a unified gateway (e.g., azure-openai returning {azure-openai: {...}})
+          // In this case, use just the gateway ID to avoid duplication (azure-openai, not azure-openai/azure-openai)
           const typeProviderId = isProviderRegistry
             ? providerId
             : providerId === gateway.id
               ? gateway.id
               : `${gateway.id}/${providerId}`;
->>>>>>> 8a5a9f2c
 
-          // NOTE: If the provider ID equals the gateway prefix, don't double the prefix.
-          // This is the case for the AzureOpenAIGateway.
-
-          const typeProviderId =
-            gatewayPrefix && gatewayPrefix !== providerId ? `${gatewayPrefix}/${providerId}` : providerId;
           allProviders[typeProviderId] = config;
           // Sort models alphabetically for consistent ordering
           allModels[typeProviderId] = config.models.sort();
