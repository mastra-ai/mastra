import type { LanguageModelV2 } from '@ai-sdk/provider-v5';
import type { LanguageModelV1 } from 'ai';
import type { JSONSchema7 } from 'json-schema';
import type { z, ZodSchema } from 'zod';
import type { TracingPolicy } from '../../ai-tracing';
import type { ScoringData } from './base.types';

export type inferOutput<Output extends ZodSchema | JSONSchema7 | undefined = undefined> = Output extends ZodSchema
  ? z.infer<Output>
  : Output extends JSONSchema7
    ? unknown
    : undefined;

// Tripwire result extensions
export type TripwireProperties = {
  tripwire?: boolean;
  tripwireReason?: string;
};

export type ScoringProperties = {
  scoringData?: ScoringData;
};

export type MastraLanguageModel = LanguageModelV1 | LanguageModelV2;
<<<<<<< HEAD
export type MastraLanguageModelV2 = LanguageModelV2;
=======
export type MastraLanguageModelV2 = LanguageModelV2;

export type MastraModelOptions = {
  tracingPolicy?: TracingPolicy;
};
>>>>>>> 8f56160f
<|MERGE_RESOLUTION|>--- conflicted
+++ resolved
@@ -22,12 +22,8 @@
 };
 
 export type MastraLanguageModel = LanguageModelV1 | LanguageModelV2;
-<<<<<<< HEAD
-export type MastraLanguageModelV2 = LanguageModelV2;
-=======
 export type MastraLanguageModelV2 = LanguageModelV2;
 
 export type MastraModelOptions = {
   tracingPolicy?: TracingPolicy;
-};
->>>>>>> 8f56160f
+};