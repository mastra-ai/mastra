import type {
  ModelMessage,
  TelemetrySettings,
  UIMessage,
  ToolSet,
  DeepPartial,
  streamText,
  StreamTextResult as OriginalStreamTextResult,
  StreamTextOnFinishCallback as OriginalStreamTextOnFinishCallback,
  StreamTextOnStepFinishCallback as OriginalStreamTextOnStepFinishCallback,
  StopCondition,
} from 'ai-v5';
import type { JSONSchema7 } from 'json-schema';
<<<<<<< HEAD
import type { ZodSchema } from 'zod';
import type { LoopConfig, ObjectOptions } from '../../loop/types';
import type { RuntimeContext } from '../../runtime-context';
import type { ToolAction, VercelTool, VercelToolV5 } from '../../tools';
import type { inferOutput, TripwireProperties } from './shared.types';
import type { AgentMemoryOption } from '../../agent';
=======
import type { z, ZodSchema } from 'zod';
import type { LoopConfig, LoopOptions, ObjectOptions } from '../../loop/types';
import type { RuntimeContext } from '../../runtime-context';
import type { ToolAction, VercelTool, VercelToolV5 } from '../../tools';
import type { inferOutput, TripwireProperties } from './shared.types';
import type { StructuredOutputOptions } from '../../processors';
>>>>>>> fd439fc7

type ToolsInput = Record<string, ToolAction<any, any, any> | VercelTool | VercelToolV5>;

type MastraCustomLLMOptions = {
  tools?: ToolsInput;
  telemetry?: TelemetrySettings;
  threadId?: string;
  resourceId?: string;
  runtimeContext: RuntimeContext;
  runId?: string;
};

type MastraCustomLLMOptionsKeys = keyof MastraCustomLLMOptions;

export type OriginalStreamTextOptions<
  TOOLS extends ToolSet,
  Output extends ZodSchema | JSONSchema7 | undefined = undefined,
> = Parameters<typeof streamText<TOOLS, inferOutput<Output>, DeepPartial<inferOutput<Output>>>>[0];

export type OriginalStreamTextOnFinishEventArg<Tools extends ToolSet> = Parameters<
  OriginalStreamTextOnFinishCallback<Tools>
>[0];

export type StreamTextOnFinishCallback<Tools extends ToolSet> = (
  event: OriginalStreamTextOnFinishEventArg<Tools> & { runId: string },
) => Promise<void> | void;

export type StreamTextOnStepFinishCallback<Tools extends ToolSet> = (
  event: Parameters<OriginalStreamTextOnStepFinishCallback<Tools>>[0] & { runId: string },
) => Promise<void> | void;

type StreamTextOptions<Tools extends ToolSet, Output extends ZodSchema | JSONSchema7 | undefined = undefined> = Omit<
  OriginalStreamTextOptions<Tools, Output>,
  MastraCustomLLMOptionsKeys | 'model' | 'onStepFinish' | 'onFinish'
> &
  MastraCustomLLMOptions & {
    onStepFinish?: StreamTextOnStepFinishCallback<inferOutput<Output>>;
    onFinish?: StreamTextOnFinishCallback<inferOutput<Output>>;
    experimental_output?: Output;
  };

export type ModelLoopStreamArgs<
  Tools extends ToolSet,
  Output extends ZodSchema | JSONSchema7 | undefined = undefined,
  STRUCTURED_OUTPUT extends ZodSchema | JSONSchema7 | undefined = undefined,
> = {
  messages: UIMessage[] | ModelMessage[];
  objectOptions?: ObjectOptions;
  options?: LoopConfig;
<<<<<<< HEAD
  stopWhen?: StopCondition<any>;
=======
  stopWhen?: LoopOptions['stopWhen'];
  output?: Output;
  structuredOutput?: STRUCTURED_OUTPUT extends z.ZodTypeAny ? StructuredOutputOptions<STRUCTURED_OUTPUT> : never;
>>>>>>> fd439fc7
} & StreamTextOptions<Tools, Output>;

export type StreamTextResult<
  Tools extends ToolSet,
  Output extends ZodSchema | JSONSchema7 | undefined = undefined,
> = Omit<OriginalStreamTextResult<Tools, DeepPartial<inferOutput<Output>>>, 'experimental_output'> & {
  object?: inferOutput<Output>;
} & TripwireProperties;<|MERGE_RESOLUTION|>--- conflicted
+++ resolved
@@ -8,24 +8,14 @@
   StreamTextResult as OriginalStreamTextResult,
   StreamTextOnFinishCallback as OriginalStreamTextOnFinishCallback,
   StreamTextOnStepFinishCallback as OriginalStreamTextOnStepFinishCallback,
-  StopCondition,
 } from 'ai-v5';
 import type { JSONSchema7 } from 'json-schema';
-<<<<<<< HEAD
-import type { ZodSchema } from 'zod';
-import type { LoopConfig, ObjectOptions } from '../../loop/types';
-import type { RuntimeContext } from '../../runtime-context';
-import type { ToolAction, VercelTool, VercelToolV5 } from '../../tools';
-import type { inferOutput, TripwireProperties } from './shared.types';
-import type { AgentMemoryOption } from '../../agent';
-=======
 import type { z, ZodSchema } from 'zod';
 import type { LoopConfig, LoopOptions, ObjectOptions } from '../../loop/types';
 import type { RuntimeContext } from '../../runtime-context';
 import type { ToolAction, VercelTool, VercelToolV5 } from '../../tools';
 import type { inferOutput, TripwireProperties } from './shared.types';
 import type { StructuredOutputOptions } from '../../processors';
->>>>>>> fd439fc7
 
 type ToolsInput = Record<string, ToolAction<any, any, any> | VercelTool | VercelToolV5>;
 
@@ -75,13 +65,9 @@
   messages: UIMessage[] | ModelMessage[];
   objectOptions?: ObjectOptions;
   options?: LoopConfig;
-<<<<<<< HEAD
-  stopWhen?: StopCondition<any>;
-=======
   stopWhen?: LoopOptions['stopWhen'];
   output?: Output;
   structuredOutput?: STRUCTURED_OUTPUT extends z.ZodTypeAny ? StructuredOutputOptions<STRUCTURED_OUTPUT> : never;
->>>>>>> fd439fc7
 } & StreamTextOptions<Tools, Output>;
 
 export type StreamTextResult<
