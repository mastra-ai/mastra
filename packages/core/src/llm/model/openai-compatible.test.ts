--- conflicted
+++ resolved
@@ -51,7 +51,6 @@
       }).toThrow('Invalid model string: "invalid-string". Use "provider/model" format or a direct URL.');
     });
 
-<<<<<<< HEAD
     it('should throw error for unknown provider', async () => {
       const model = new OpenAICompatibleModel('unknown-provider/gpt-4o');
 
@@ -76,22 +75,6 @@
       });
 
       const model = new OpenAICompatibleModel('openai/gpt-4o');
-
-=======
-    it('should throw error for unknown provider', () => {
-      expect(() => {
-        new OpenAICompatibleModel('unknown-provider/gpt-4o');
-      }).toThrow('Unknown provider: unknown-provider. Use a custom URL instead.');
-    });
-
-    it('should return error stream for missing API key when calling doStream', async () => {
-      // Remove API key from environment
-      const originalEnv = process.env;
-      process.env = {};
-
-      const model = new OpenAICompatibleModel('openai/gpt-4o');
-
->>>>>>> 0992b8bf
       const result = await model.doStream({
         prompt: [],
         providerOptions: {},
