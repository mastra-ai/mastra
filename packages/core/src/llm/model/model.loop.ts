--- conflicted
+++ resolved
@@ -29,13 +29,6 @@
 export class MastraLLMVNext extends MastraBase {
   #models: ModelManagerModelConfig[];
   #mastra?: Mastra;
-<<<<<<< HEAD
-  #firstModel: ModelManagerModelConfig;
-
-  constructor({ mastra, models }: { mastra?: Mastra; models: ModelManagerModelConfig[] }) {
-    super({ name: 'aisdk' });
-
-=======
   #options?: MastraModelOptions;
   #firstModel: ModelManagerModelConfig;
 
@@ -52,7 +45,6 @@
 
     this.#options = options;
 
->>>>>>> 8f56160f
     if (mastra) {
       this.#mastra = mastra;
       if (mastra.getLogger()) {
