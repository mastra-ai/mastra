--- conflicted
+++ resolved
@@ -153,7 +153,6 @@
     telemetry_settings,
     threadId,
     resourceId,
-    output,
     structuredOutput,
     options,
     outputProcessors,
@@ -171,12 +170,6 @@
       stopWhenToUse = stepCountIs(maxSteps);
     } else {
       stopWhenToUse = stopWhen;
-    }
-
-    // If structuredOutput is provided without a model, extract the schema to use native structured output
-    let effectiveOutput = output;
-    if (structuredOutput && !structuredOutput.model) {
-      effectiveOutput = structuredOutput.schema as OUTPUT;
     }
 
     const messages = messageList.get.all.aiV5.model();
@@ -227,12 +220,7 @@
           ...telemetry_settings,
         },
         _internal,
-<<<<<<< HEAD
-        output,
         structuredOutput,
-=======
-        output: effectiveOutput,
->>>>>>> 6681d8d8
         outputProcessors,
         returnScorerData,
         llmAISpan,
