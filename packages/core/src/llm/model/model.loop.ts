--- conflicted
+++ resolved
@@ -159,11 +159,8 @@
     _internal,
     agentId,
     toolCallId,
-<<<<<<< HEAD
     requestContext,
-=======
     methodType,
->>>>>>> a0a5b4bb
   }: ModelLoopStreamArgs<Tools, OUTPUT>): MastraModelOutput<OUTPUT> {
     let stopWhenToUse;
 
@@ -227,11 +224,8 @@
         modelSpanTracker,
         requireToolApproval,
         agentId,
-<<<<<<< HEAD
         requestContext,
-=======
         methodType,
->>>>>>> a0a5b4bb
         options: {
           ...options,
           onStepFinish: async props => {
