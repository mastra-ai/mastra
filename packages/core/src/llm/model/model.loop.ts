import type { LanguageModelV2 } from '@ai-sdk/provider-v5';
import {
  AnthropicSchemaCompatLayer,
  applyCompatLayer,
  DeepSeekSchemaCompatLayer,
  GoogleSchemaCompatLayer,
  MetaSchemaCompatLayer,
  OpenAIReasoningSchemaCompatLayer,
  OpenAISchemaCompatLayer,
} from '@mastra/schema-compat';
import { stepCountIs } from 'ai-v5';
import type { Schema, ModelMessage, ToolSet } from 'ai-v5';
import type { JSONSchema7 } from 'json-schema';
import type { ZodSchema } from 'zod';

import type { MastraPrimitives } from '../../action';
import { MessageList } from '../../agent';
import { AISpanType } from '../../ai-tracing';
import { MastraBase } from '../../base';
import { MastraError, ErrorDomain, ErrorCategory } from '../../error';
import { loop } from '../../loop';
import type { LoopOptions } from '../../loop/types';
import type { Mastra } from '../../mastra';
import type { MastraModelOutput } from '../../stream/base/output';
import type { OutputSchema } from '../../stream/base/schema';
import { delay } from '../../utils';

import type { ModelLoopStreamArgs } from './model.loop.types';

export class MastraLLMVNext extends MastraBase {
  #model: LanguageModelV2;
  #mastra?: Mastra;

  constructor({ model, mastra }: { model: LanguageModelV2; mastra?: Mastra }) {
    super({ name: 'aisdk' });

    this.#model = model;

    if (mastra) {
      this.#mastra = mastra;
      if (mastra.getLogger()) {
        this.__setLogger(this.#mastra.getLogger());
      }
    }
  }

  __registerPrimitives(p: MastraPrimitives) {
    if (p.telemetry) {
      this.__setTelemetry(p.telemetry);
    }

    if (p.logger) {
      this.__setLogger(p.logger);
    }
  }

  __registerMastra(p: Mastra) {
    this.#mastra = p;
  }

  getProvider() {
    return this.#model.provider;
  }

  getModelId() {
    return this.#model.modelId;
  }

  getModel() {
    return this.#model;
  }

  private _applySchemaCompat(schema: OutputSchema): Schema {
    const model = this.#model;

    const schemaCompatLayers = [];

    if (model) {
      const modelInfo = {
        modelId: model.modelId,
        supportsStructuredOutputs: true,
        provider: model.provider,
      };
      schemaCompatLayers.push(
        new OpenAIReasoningSchemaCompatLayer(modelInfo),
        new OpenAISchemaCompatLayer(modelInfo),
        new GoogleSchemaCompatLayer(modelInfo),
        new AnthropicSchemaCompatLayer(modelInfo),
        new DeepSeekSchemaCompatLayer(modelInfo),
        new MetaSchemaCompatLayer(modelInfo),
      );
    }

    return applyCompatLayer({
      schema: schema as any,
      compatLayers: schemaCompatLayers,
      mode: 'aiSdkSchema',
    }) as unknown as Schema<ZodSchema | JSONSchema7>;
  }

  convertToMessages(messages: string | string[] | ModelMessage[]): ModelMessage[] {
    if (Array.isArray(messages)) {
      return messages.map(m => {
        if (typeof m === 'string') {
          return {
            role: 'user',
            content: m,
          };
        }
        return m;
      });
    }

    return [
      {
        role: 'user',
        content: messages,
      },
    ];
  }

  stream<Tools extends ToolSet, OUTPUT extends OutputSchema | undefined = undefined>({
    messages,
    stopWhen = stepCountIs(5),
    maxSteps,
    tools = {} as Tools,
    runId,
    modelSettings,
    toolChoice = 'auto',
    telemetry_settings,
    threadId,
    resourceId,
    output,
    options,
    outputProcessors,
    returnScorerData,
    providerOptions,
    tracingContext,
    // ...rest
  }: ModelLoopStreamArgs<Tools, OUTPUT>): MastraModelOutput<OUTPUT | undefined> {
    let stopWhenToUse;

    if (maxSteps && typeof maxSteps === 'number') {
      stopWhenToUse = stepCountIs(maxSteps);
    } else {
      stopWhenToUse = stopWhen;
    }

    const model = this.#model;
    this.logger.debug(`[LLM] - Streaming text`, {
      runId,
      threadId,
      resourceId,
      messages,
      tools: Object.keys(tools || {}),
    });

<<<<<<< HEAD
=======
    if (output) {
      output = this._applySchemaCompat(output) as any; // TODO: types for schema compat
    }

    const llmAISpan = tracingContext?.currentSpan?.createChildSpan({
      name: `llm stream: '${model.modelId}'`,
      type: AISpanType.LLM_GENERATION,
      input: messages,
      attributes: {
        model: model.modelId,
        provider: model.provider,
        streaming: true,
      },
      metadata: {
        threadId,
        resourceId,
      },
    });

>>>>>>> a64d2e30
    try {
      const messageList = new MessageList({
        threadId,
        resourceId,
      });
      messageList.add(messages, 'input');

      const loopOptions: LoopOptions<Tools, OUTPUT> = {
        messageList,
        model: this.#model,
        tools: tools as Tools,
        stopWhen: stopWhenToUse,
        toolChoice,
        modelSettings,
        providerOptions,
        telemetry_settings: {
          ...this.experimental_telemetry,
          ...telemetry_settings,
        },
        output,
        outputProcessors,
        returnScorerData,
        llmAISpan,
        options: {
          ...options,
          onStepFinish: async props => {
            try {
              await options?.onStepFinish?.({ ...props, runId: runId! });
            } catch (e: unknown) {
              const mastraError = new MastraError(
                {
                  id: 'LLM_STREAM_ON_STEP_FINISH_CALLBACK_EXECUTION_FAILED',
                  domain: ErrorDomain.LLM,
                  category: ErrorCategory.USER,
                  details: {
                    modelId: model.modelId,
                    modelProvider: model.provider,
                    runId: runId ?? 'unknown',
                    threadId: threadId ?? 'unknown',
                    resourceId: resourceId ?? 'unknown',
                    finishReason: props?.finishReason,
                    toolCalls: props?.toolCalls ? JSON.stringify(props.toolCalls) : '',
                    toolResults: props?.toolResults ? JSON.stringify(props.toolResults) : '',
                    usage: props?.usage ? JSON.stringify(props.usage) : '',
                  },
                },
                e,
              );
              this.logger.trackException(mastraError);
              throw mastraError;
            }

            this.logger.debug('[LLM] - Stream Step Change:', {
              text: props?.text,
              toolCalls: props?.toolCalls,
              toolResults: props?.toolResults,
              finishReason: props?.finishReason,
              usage: props?.usage,
              runId,
            });

            if (
              props?.response?.headers?.['x-ratelimit-remaining-tokens'] &&
              parseInt(props?.response?.headers?.['x-ratelimit-remaining-tokens'], 10) < 2000
            ) {
              this.logger.warn('Rate limit approaching, waiting 10 seconds', { runId });
              await delay(10 * 1000);
            }
          },

          onFinish: async props => {
            try {
              await options?.onFinish?.({ ...props, runId: runId! });
            } catch (e: unknown) {
              const mastraError = new MastraError(
                {
                  id: 'LLM_STREAM_ON_FINISH_CALLBACK_EXECUTION_FAILED',
                  domain: ErrorDomain.LLM,
                  category: ErrorCategory.USER,
                  details: {
                    modelId: model.modelId,
                    modelProvider: model.provider,
                    runId: runId ?? 'unknown',
                    threadId: threadId ?? 'unknown',
                    resourceId: resourceId ?? 'unknown',
                    finishReason: props?.finishReason,
                    toolCalls: props?.toolCalls ? JSON.stringify(props.toolCalls) : '',
                    toolResults: props?.toolResults ? JSON.stringify(props.toolResults) : '',
                    usage: props?.usage ? JSON.stringify(props.usage) : '',
                  },
                },
                e,
              );
              this.logger.trackException(mastraError);
              throw mastraError;
            }

            this.logger.debug('[LLM] - Stream Finished:', {
              text: props?.text,
              toolCalls: props?.toolCalls,
              toolResults: props?.toolResults,
              finishReason: props?.finishReason,
              usage: props?.usage,
              runId,
              threadId,
              resourceId,
            });
          },
        },
      };

      const result = loop(loopOptions);
      llmAISpan?.end({ output: result });
      return result;
    } catch (e: unknown) {
      const mastraError = new MastraError(
        {
          id: 'LLM_STREAM_TEXT_AI_SDK_EXECUTION_FAILED',
          domain: ErrorDomain.LLM,
          category: ErrorCategory.THIRD_PARTY,
          details: {
            modelId: model.modelId,
            modelProvider: model.provider,
            runId: runId ?? 'unknown',
            threadId: threadId ?? 'unknown',
            resourceId: resourceId ?? 'unknown',
          },
        },
        e,
      );
      llmAISpan?.error({ error: mastraError });
      throw mastraError;
    }
  }
}<|MERGE_RESOLUTION|>--- conflicted
+++ resolved
@@ -155,11 +155,9 @@
       tools: Object.keys(tools || {}),
     });
 
-<<<<<<< HEAD
-=======
-    if (output) {
-      output = this._applySchemaCompat(output) as any; // TODO: types for schema compat
-    }
+    // if (output) {
+    //   output = this._applySchemaCompat(output) as any; // TODO: types for schema compat
+    // }
 
     const llmAISpan = tracingContext?.currentSpan?.createChildSpan({
       name: `llm stream: '${model.modelId}'`,
@@ -176,7 +174,6 @@
       },
     });
 
->>>>>>> a64d2e30
     try {
       const messageList = new MessageList({
         threadId,
