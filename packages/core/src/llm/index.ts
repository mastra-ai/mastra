import type {
  CoreAssistantMessage as AiCoreAssistantMessage,
  CoreMessage as AiCoreMessage,
  CoreSystemMessage as AiCoreSystemMessage,
  CoreToolMessage as AiCoreToolMessage,
  CoreUserMessage as AiCoreUserMessage,
  EmbedManyResult as AiEmbedManyResult,
  EmbedResult as AiEmbedResult,
  TelemetrySettings,
  streamText,
  streamObject,
  generateText,
  generateObject,
<<<<<<< HEAD
  StopCondition,
=======
  UIMessage,
  StreamTextOnFinishCallback,
  StreamObjectOnFinishCallback,
>>>>>>> 6bd354cb
} from 'ai';
import type { JSONSchema7 } from 'json-schema';
import type { z, ZodSchema } from 'zod';

import type { MastraLanguageModel } from '../agent/types';
import type { Run } from '../run/types';
import type { RuntimeContext } from '../runtime-context';
import type { ConvertedCoreTool } from '../tools/types';

export { createMockModel } from './model/mock';

export type LanguageModel = MastraLanguageModel;

export type CoreMessage = AiCoreMessage;

export type CoreSystemMessage = AiCoreSystemMessage;

export type CoreAssistantMessage = AiCoreAssistantMessage;

export type CoreUserMessage = AiCoreUserMessage;

export type CoreToolMessage = AiCoreToolMessage;

export type EmbedResult<T> = AiEmbedResult<T>;

export type EmbedManyResult<T> = AiEmbedManyResult<T>;

export type BaseStructuredOutputType = 'string' | 'number' | 'boolean' | 'date';

export type StructuredOutputType = 'array' | 'string' | 'number' | 'object' | 'boolean' | 'date';

export type StructuredOutputArrayItem =
  | {
      type: BaseStructuredOutputType;
    }
  | {
      type: 'object';
      items: StructuredOutput;
    };

export type StructuredOutput = {
  [key: string]:
    | {
        type: BaseStructuredOutputType;
      }
    | {
        type: 'object';
        items: StructuredOutput;
      }
    | {
        type: 'array';
        items: StructuredOutputArrayItem;
      };
};

export type {
  GenerateReturn,
  StreamReturn,
  GenerateObjectResult,
  GenerateTextResult,
  StreamObjectResult,
  StreamTextResult,
} from './model/base.types';

export type OutputType = StructuredOutput | ZodSchema | JSONSchema7 | undefined;

type JSONValue = null | string | number | boolean | JSONObject | JSONArray;
type JSONObject = {
  [key: string]: JSONValue;
};
type JSONArray = JSONValue[];

// without <any> there's extremely deep type recursion happening here.
// not sure if there's a better fix than any, or if we even need one
type GenerateTextOptions = Parameters<typeof generateText<any, any, any>>[0];
type StreamTextOptions = Parameters<typeof streamText<any, any, any>>[0];
type GenerateObjectOptions = Parameters<typeof generateObject<any, any, any>>[0];
type StreamObjectOptions = Parameters<typeof streamObject<any, any, any>>[0];

type MastraCustomLLMOptionsKeys =
  | 'messages'
  | 'tools'
  | 'model'
  | 'onStepFinish'
  | 'experimental_output'
  | 'experimental_telemetry'
  | 'messages'
  | 'onFinish'
  | 'output';

export type DefaultLLMTextOptions = Omit<GenerateTextOptions, MastraCustomLLMOptionsKeys>;
export type DefaultLLMTextObjectOptions = Omit<GenerateObjectOptions, MastraCustomLLMOptionsKeys>;
export type DefaultLLMStreamOptions = Omit<StreamTextOptions, MastraCustomLLMOptionsKeys>;
export type DefaultLLMStreamObjectOptions = Omit<StreamObjectOptions, MastraCustomLLMOptionsKeys>;

export type StopConditionArgs = {
  // maxSteps was replaced with stopWhen. mapping it to stopWhen: stepCountIs(maxSteps) for now to make this easier on us
  maxSteps?: number;
  stopWhen?:
    | ((StopCondition<any> | StopCondition<any>[]) & (StopCondition<any> | StopCondition<any>[] | undefined))
    | undefined;
};

type MastraCustomLLMOptions<Z extends ZodSchema | JSONSchema7 | undefined = undefined> = {
  tools?: Record<string, ConvertedCoreTool>;
  onStepFinish?: (step: unknown) => Promise<void> | void;
  experimental_output?: Z;
  telemetry?: TelemetrySettings;
  threadId?: string;
  resourceId?: string;
  runtimeContext: RuntimeContext;
} & Run &
  StopConditionArgs;

export type LLMTextOptions<Z extends ZodSchema | JSONSchema7 | undefined = undefined> = {
  messages: CoreMessage[];
} & MastraCustomLLMOptions<Z> &
  DefaultLLMTextOptions;

export type LLMTextObjectOptions<T extends ZodSchema | JSONSchema7 | undefined = undefined> = LLMTextOptions<T> &
  DefaultLLMTextObjectOptions & {
    structuredOutput: JSONSchema7 | z.ZodType<T> | StructuredOutput;
  };

export type LLMStreamOptions<Z extends ZodSchema | JSONSchema7 | undefined = undefined> = {
  output?: OutputType | Z;
  onFinish?: StreamTextOnFinishCallback<any>;
} & MastraCustomLLMOptions<Z> &
  DefaultLLMStreamOptions;

export type LLMInnerStreamOptions<Z extends ZodSchema | JSONSchema7 | undefined = undefined> = {
<<<<<<< HEAD
  messages: CoreMessage[];
  onFinish?: (result: string) => Promise<void> | void;
=======
  messages: UIMessage[] | CoreMessage[];
>>>>>>> 6bd354cb
} & MastraCustomLLMOptions<Z> &
  DefaultLLMStreamOptions;

export type LLMStreamObjectOptions<Z extends ZodSchema | JSONSchema7 | undefined = undefined> = {
  structuredOutput: JSONSchema7 | z.ZodType<Z> | StructuredOutput;
  onFinish?: StreamObjectOnFinishCallback<any>;
} & LLMInnerStreamOptions<Z> &
  DefaultLLMStreamObjectOptions;<|MERGE_RESOLUTION|>--- conflicted
+++ resolved
@@ -11,13 +11,10 @@
   streamObject,
   generateText,
   generateObject,
-<<<<<<< HEAD
   StopCondition,
-=======
   UIMessage,
   StreamTextOnFinishCallback,
   StreamObjectOnFinishCallback,
->>>>>>> 6bd354cb
 } from 'ai';
 import type { JSONSchema7 } from 'json-schema';
 import type { z, ZodSchema } from 'zod';
@@ -149,12 +146,7 @@
   DefaultLLMStreamOptions;
 
 export type LLMInnerStreamOptions<Z extends ZodSchema | JSONSchema7 | undefined = undefined> = {
-<<<<<<< HEAD
-  messages: CoreMessage[];
-  onFinish?: (result: string) => Promise<void> | void;
-=======
   messages: UIMessage[] | CoreMessage[];
->>>>>>> 6bd354cb
 } & MastraCustomLLMOptions<Z> &
   DefaultLLMStreamOptions;
 
