--- conflicted
+++ resolved
@@ -103,12 +103,6 @@
   tools?: ToolsInput;
   convertedTools?: Record<string, CoreTool>;
   onStepFinish?: (step: string) => void;
-<<<<<<< HEAD
-  toolChoice?: 'auto' | 'none' | 'required' | { type: 'tool'; toolName: string };
-  maxSteps?: number;
-  temperature?: number;
-=======
->>>>>>> 2512a931
   experimental_output?: Z;
   telemetry?: TelemetrySettings;
 } & Run;
@@ -131,20 +125,9 @@
 
 export type LLMInnerStreamOptions<Z extends ZodSchema | JSONSchema7 | undefined = undefined> = {
   messages: CoreMessage[];
-<<<<<<< HEAD
-  onStepFinish?: (step: string) => unknown;
-  onFinish?: (result: string) => unknown;
-  maxSteps?: number;
-  temperature?: number;
-  toolChoice?: 'auto' | 'none' | 'required' | { type: 'tool'; toolName: string };
-  experimental_output?: Z;
-  telemetry?: TelemetrySettings;
-} & Run;
-=======
   onFinish?: (result: string) => Promise<void> | void;
 } & MastraCustomLLMOptions<Z> &
   DefaultLLMStreamOptions;
->>>>>>> 2512a931
 
 export type LLMStreamObjectOptions<T extends ZodSchema | JSONSchema7 | undefined = undefined> = {
   structuredOutput: JSONSchema7 | z.ZodType<T> | StructuredOutput;
