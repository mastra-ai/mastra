--- conflicted
+++ resolved
@@ -19,14 +19,9 @@
 import { createAnthropicVertex } from 'anthropic-vertex-ai';
 import { z, ZodSchema } from 'zod';
 
-<<<<<<< HEAD
 import { ToolsInput } from '../agent/types';
 import { MastraBase } from '../base';
 import { LogLevel, RegisteredLogger } from '../logger';
-=======
-import { Integration } from '../integration';
-import { BaseLogMessage, createLogger, Logger, LogLevel, RegisteredLogger } from '../logger';
->>>>>>> e06f3186
 import { Run } from '../run/types';
 import { InstrumentClass } from '../telemetry/telemetry.decorators';
 import { CoreTool } from '../tools/types';
