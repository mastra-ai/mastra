--- conflicted
+++ resolved
@@ -7,19 +7,16 @@
 import { afterAll, beforeEach, describe, expect, it, vi } from 'vitest';
 import { z } from 'zod';
 import { z as zv4 } from 'zod-v4';
-<<<<<<< HEAD
-import { createTool, Mastra } from '..';
-=======
 import { createTool, Mastra, Telemetry } from '..';
->>>>>>> 226a1467
 import { Agent } from '../agent';
-import { RequestContext } from '../di';
-import { MastraError } from '../error';
+import { RuntimeContext } from '../di';
 import { MockStore } from '../storage/mock';
 import type { ChunkType, StreamEvent, WatchEvent } from './types';
 import { cloneStep, cloneWorkflow, createStep, createWorkflow, mapVariable } from './workflow';
 
 const testStorage = new MockStore();
+
+(globalThis as any).___MASTRA_TELEMETRY___ = true;
 
 vi.mock('crypto', () => {
   return {
@@ -1690,77 +1687,6 @@
         startedAt: expect.any(Number),
         endedAt: expect.any(Number),
       });
-    });
-
-    it('should generate a stream for a single step workflow successfully with state', async () => {
-      const step1 = createStep({
-        id: 'step1',
-        execute: async ({ state }) => {
-          return { result: 'success', value: state.value };
-        },
-        inputSchema: z.object({}),
-        outputSchema: z.object({ result: z.string(), value: z.string() }),
-        stateSchema: z.object({
-          value: z.string(),
-          // someOtherValue: z.string(),
-        }),
-      });
-
-      const workflow = createWorkflow({
-        id: 'test-workflow',
-        inputSchema: z.object({}),
-        outputSchema: z.object({
-          result: z.string(),
-          value: z.string(),
-        }),
-        stateSchema: z.object({
-          value: z.string(),
-          otherValue: z.string(),
-        }),
-        steps: [step1],
-      });
-
-      workflow.then(step1).commit();
-
-      const run = await workflow.createRunAsync();
-      const streamResult = run.streamVNext({
-        inputData: {},
-        initialState: { value: 'test-state', otherValue: 'test-other-state' },
-        outputOptions: { includeState: true },
-      });
-
-      const executionResult = await streamResult.result;
-
-      // Verify execution completed successfully
-      expect(executionResult.steps.step1).toEqual({
-        status: 'success',
-        output: { result: 'success', value: 'test-state' },
-        payload: {},
-        startedAt: expect.any(Number),
-        endedAt: expect.any(Number),
-      });
-
-      expect(executionResult.state).toEqual({ value: 'test-state', otherValue: 'test-other-state' });
-
-      const run2 = await workflow.createRunAsync();
-      const streamResult2 = run2.stream({
-        inputData: {},
-        initialState: { value: 'test-state', otherValue: 'test-other-state' },
-        outputOptions: { includeState: true },
-      });
-
-      const executionResult2 = await streamResult2.result;
-
-      // Verify execution completed successfully
-      expect(executionResult2.steps.step1).toEqual({
-        status: 'success',
-        output: { result: 'success', value: 'test-state' },
-        payload: {},
-        startedAt: expect.any(Number),
-        endedAt: expect.any(Number),
-      });
-
-      expect(executionResult2.state).toEqual({ value: 'test-state', otherValue: 'test-other-state' });
     });
 
     it('should handle basic suspend and resume flow', async () => {
@@ -3866,7 +3792,6 @@
       const initialStepAction = vi.fn().mockImplementation(async () => {
         await new Promise(resolve => setTimeout(resolve, 100));
         return { result: 'initial step done' };
-<<<<<<< HEAD
       });
 
       const parallelStep1Action = vi.fn().mockImplementation(async () => {
@@ -4134,275 +4059,6 @@
 
       const run = await workflow.createRunAsync();
       const result = await run.start({ inputData: {}, initialState: { value: 'test-state' } });
-=======
-      });
-
-      const parallelStep1Action = vi.fn().mockImplementation(async () => {
-        await new Promise(resolve => setTimeout(resolve, 500));
-        return { result: 'parallelStep1 done' };
-      });
-
-      const parallelStep2Action = vi.fn().mockImplementation(async () => {
-        await new Promise(resolve => setTimeout(resolve, 500));
-        return { result: 'parallelStep2 done' };
-      });
-
-      const parallelStep3Action = vi.fn().mockImplementation(async () => {
-        await new Promise(resolve => setTimeout(resolve, 500));
-        return { result: 'parallelStep3 done' };
-      });
-
-      const finalStepAction = vi.fn().mockImplementation(async () => {
-        return { result: 'All done!' };
-      });
->>>>>>> 226a1467
-
-      // Create steps
-      const initialStep = createStep({
-        id: 'initialStep',
-        inputSchema: z.object({ input: z.string() }),
-        outputSchema: z.object({ result: z.string() }),
-        execute: initialStepAction,
-      });
-
-      const parallelStep1 = createStep({
-        id: 'parallelStep1',
-        inputSchema: z.object({ result: z.string() }),
-        outputSchema: z.object({ result: z.string() }),
-        execute: parallelStep1Action,
-      });
-
-      const parallelStep2 = createStep({
-        id: 'parallelStep2',
-        inputSchema: z.object({ result: z.string() }),
-        outputSchema: z.object({ result: z.string() }),
-        execute: parallelStep2Action,
-      });
-
-      const parallelStep3 = createStep({
-        id: 'parallelStep3',
-        inputSchema: z.object({ result: z.string() }),
-        outputSchema: z.object({ result: z.string() }),
-        execute: parallelStep3Action,
-      });
-
-      const finalStep = createStep({
-        id: 'finalStep',
-        inputSchema: z.object({
-          parallelStep1: z.object({ result: z.string() }),
-          parallelStep2: z.object({ result: z.string() }),
-          parallelStep3: z.object({ result: z.string() }),
-        }),
-        outputSchema: z.object({ result: z.string() }),
-        execute: finalStepAction,
-      });
-
-      // Create workflow
-      const testParallelWorkflow = createWorkflow({
-        id: 'test-parallel-workflow',
-        inputSchema: z.object({ input: z.string() }),
-        outputSchema: z.object({ result: z.string() }),
-        steps: [initialStep, parallelStep1, parallelStep2, parallelStep3, finalStep],
-      })
-        .then(initialStep)
-        .parallel([parallelStep1, parallelStep2, parallelStep3])
-        .then(finalStep)
-        .commit();
-
-      // Initialize Mastra with testStorage
-      new Mastra({
-        logger: false,
-        storage: testStorage,
-        workflows: { 'test-parallel-workflow': testParallelWorkflow },
-      });
-
-      // Create and start workflow run (fire and forget)
-      const run = await testParallelWorkflow.createRunAsync();
-
-      // Start workflow without awaiting
-      const workflowPromise = run.start({ inputData: { input: 'test' } });
-
-      // Poll to verify parallel steps go through "running" state
-      let foundAllRunning = false;
-      let allStepsPresentThroughout = true;
-      const seenSteps = new Set<string>();
-      const pollResults: any[] = [];
-
-      // Wait a bit for the workflow to start
-      await new Promise(resolve => setTimeout(resolve, 50));
-
-      // Poll until workflow completes
-      while (true) {
-        const currentResult = await testParallelWorkflow.getWorkflowRunExecutionResult(run.runId);
-
-        if (!currentResult) {
-          allStepsPresentThroughout = false;
-          break;
-        }
-
-        pollResults.push({
-          status: currentResult.status,
-          stepStatuses: {
-            initialStep: currentResult.steps?.['initialStep']?.status,
-            parallelStep1: currentResult.steps?.['parallelStep1']?.status,
-            parallelStep2: currentResult.steps?.['parallelStep2']?.status,
-            parallelStep3: currentResult.steps?.['parallelStep3']?.status,
-            finalStep: currentResult.steps?.['finalStep']?.status,
-          },
-        });
-
-        // Track which steps we've seen
-        if (currentResult.steps) {
-          Object.keys(currentResult.steps).forEach(stepName => {
-            if (stepName !== 'input' && stepName !== 'metadata') {
-              seenSteps.add(stepName);
-            }
-          });
-        }
-
-        // Check if all three parallel steps are running simultaneously
-        const parallelStep1Status = currentResult.steps?.['parallelStep1']?.status;
-        const parallelStep2Status = currentResult.steps?.['parallelStep2']?.status;
-        const parallelStep3Status = currentResult.steps?.['parallelStep3']?.status;
-
-        if (
-          parallelStep1Status === 'running' &&
-          parallelStep2Status === 'running' &&
-          parallelStep3Status === 'running'
-        ) {
-          foundAllRunning = true;
-        }
-
-        // Verify no step disappears once it has appeared
-        if (seenSteps.has('parallelStep1') && !currentResult.steps?.['parallelStep1']) {
-          allStepsPresentThroughout = false;
-        }
-        if (seenSteps.has('parallelStep2') && !currentResult.steps?.['parallelStep2']) {
-          allStepsPresentThroughout = false;
-        }
-        if (seenSteps.has('parallelStep3') && !currentResult.steps?.['parallelStep3']) {
-          allStepsPresentThroughout = false;
-        }
-
-        // Break if workflow is complete
-        if (currentResult.status === 'success' || currentResult.status === 'failed') {
-          break;
-        }
-
-        // Poll every 50ms
-        await new Promise(resolve => setTimeout(resolve, 50));
-      }
-
-      // Wait for workflow to complete
-      await workflowPromise;
-
-      // Get final workflow execution result
-      const result = await testParallelWorkflow.getWorkflowRunExecutionResult(run.runId);
-
-      // Verify all parallel steps went through running state
-      expect(foundAllRunning).toBe(true);
-
-      // Verify no step information disappeared during polling
-      expect(allStepsPresentThroughout).toBe(true);
-
-      // Verify all step actions were called
-      expect(initialStepAction).toHaveBeenCalled();
-      expect(parallelStep1Action).toHaveBeenCalled();
-      expect(parallelStep2Action).toHaveBeenCalled();
-      expect(parallelStep3Action).toHaveBeenCalled();
-      expect(finalStepAction).toHaveBeenCalled();
-
-      // Verify workflow status
-      expect(result?.status).toBe('success');
-
-      // Verify all steps have correct status and output
-      expect(result?.steps).toMatchObject({
-        initialStep: {
-          status: 'success',
-          output: { result: 'initial step done' },
-          payload: {},
-          startedAt: expect.any(Number),
-          endedAt: expect.any(Number),
-        },
-        parallelStep1: {
-          status: 'success',
-          output: { result: 'parallelStep1 done' },
-          payload: {},
-          startedAt: expect.any(Number),
-          endedAt: expect.any(Number),
-        },
-        parallelStep2: {
-          status: 'success',
-          output: { result: 'parallelStep2 done' },
-          payload: {},
-          startedAt: expect.any(Number),
-          endedAt: expect.any(Number),
-        },
-        parallelStep3: {
-          status: 'success',
-          output: { result: 'parallelStep3 done' },
-          payload: {},
-          startedAt: expect.any(Number),
-          endedAt: expect.any(Number),
-        },
-        finalStep: {
-          status: 'success',
-          output: { result: 'All done!' },
-          payload: {},
-          startedAt: expect.any(Number),
-          endedAt: expect.any(Number),
-        },
-      });
-
-      // Verify that parallel steps started after initial step
-      expect(result?.steps['parallelStep1']?.startedAt).toBeGreaterThanOrEqual(result?.steps['initialStep']?.endedAt!);
-      expect(result?.steps['parallelStep2']?.startedAt).toBeGreaterThanOrEqual(result?.steps['initialStep']?.endedAt!);
-      expect(result?.steps['parallelStep3']?.startedAt).toBeGreaterThanOrEqual(result?.steps['initialStep']?.endedAt!);
-
-      // Verify that final step started after all parallel steps completed
-      const maxParallelEndTime = Math.max(
-        result?.steps['parallelStep1']?.endedAt!,
-        result?.steps['parallelStep2']?.endedAt!,
-        result?.steps['parallelStep3']?.endedAt!,
-      );
-      expect(result?.steps['finalStep']?.startedAt).toBeGreaterThanOrEqual(maxParallelEndTime);
-    });
-
-    it('should execute multiple steps in parallel with state', async () => {
-      const step1Action = vi.fn().mockImplementation(async ({ state }) => {
-        return { value: 'step1', value2: state.value };
-      });
-      const step2Action = vi.fn().mockImplementation(async ({ state }) => {
-        return { value: 'step2', value2: state.value };
-      });
-
-      const step1 = createStep({
-        id: 'step1',
-        execute: step1Action,
-        inputSchema: z.object({}),
-        outputSchema: z.object({ value: z.string() }),
-        stateSchema: z.object({ value: z.string() }),
-      });
-      const step2 = createStep({
-        id: 'step2',
-        execute: step2Action,
-        inputSchema: z.object({}),
-        outputSchema: z.object({ value: z.string() }),
-        stateSchema: z.object({ value: z.string() }),
-      });
-
-      const workflow = createWorkflow({
-        id: 'test-workflow',
-        inputSchema: z.object({}),
-        outputSchema: z.object({ value: z.string() }),
-        stateSchema: z.object({ value: z.string() }),
-        steps: [step1, step2],
-      });
-
-      workflow.parallel([step1, step2]).commit();
-
-      const run = await workflow.createRunAsync();
-      const result = await run.start({ inputData: {}, initialState: { value: 'test-state' } });
 
       expect(step1Action).toHaveBeenCalled();
       expect(step2Action).toHaveBeenCalled();
@@ -4722,7 +4378,7 @@
         });
       });
 
-      it('should resolve trigger data and DI requestContext values via .map()', async () => {
+      it('should resolve trigger data and DI runtimeContext values via .map()', async () => {
         const execute = vi.fn<any>().mockResolvedValue({ result: 'success' });
         const triggerSchema = z.object({
           cool: z.string(),
@@ -4758,18 +4414,18 @@
               path: 'cool',
             }),
             test2: {
-              requestContextPath: 'life',
+              runtimeContextPath: 'life',
               schema: z.number(),
             },
           })
           .then(step2)
           .commit();
 
-        const requestContext = new RequestContext<{ life: number }>();
-        requestContext.set('life', 42);
+        const runtimeContext = new RuntimeContext<{ life: number }>();
+        runtimeContext.set('life', 42);
 
         const run = await workflow.createRunAsync();
-        const result = await run.start({ inputData: { cool: 'test-input' }, requestContext });
+        const result = await run.start({ inputData: { cool: 'test-input' }, runtimeContext });
 
         expect(execute).toHaveBeenCalledWith(
           expect.objectContaining({
@@ -6451,118 +6107,6 @@
           },
         },
       });
-    });
-
-    it('should persist error message without stack trace in snapshot', async () => {
-      const mockStorage = new MockStore();
-      const persistSpy = vi.spyOn(mockStorage, 'persistWorkflowSnapshot');
-
-      const mastra = new Mastra({
-        storage: mockStorage,
-      });
-
-      const errorMessage = 'Test error: step execution failed.';
-      const failingAction = vi.fn<any>().mockImplementation(() => {
-        throw new Error(errorMessage);
-      });
-
-      const step1 = createStep({
-        id: 'step1',
-        execute: failingAction,
-        inputSchema: z.object({}),
-        outputSchema: z.object({}),
-      });
-
-      const workflow = createWorkflow({
-        id: 'test-workflow',
-        inputSchema: z.object({}),
-        outputSchema: z.object({}),
-        mastra,
-      });
-
-      workflow.then(step1).commit();
-
-      const run = await workflow.createRunAsync();
-      const result = await run.start({ inputData: {} });
-
-      expect(result.status).toBe('failed');
-      expect(persistSpy).toHaveBeenCalled();
-
-      const persistCall = persistSpy.mock.calls[persistSpy.mock.calls.length - 1];
-      const snapshot = persistCall?.[0]?.snapshot;
-
-      expect(snapshot).toBeDefined();
-      expect(snapshot.status).toBe('failed');
-
-      const step1Result = snapshot.context.step1;
-      expect(step1Result).toBeDefined();
-      expect(step1Result?.status).toBe('failed');
-
-      const failedStepResult = step1Result as Extract<typeof step1Result, { status: 'failed' }>;
-      expect(failedStepResult.error).toBeDefined();
-      expect(failedStepResult.error).toBe('Error: ' + errorMessage);
-      expect(String(failedStepResult.error)).not.toContain('at Object.execute');
-      expect(String(failedStepResult.error)).not.toContain('at ');
-      expect(String(failedStepResult.error)).not.toContain('\n');
-    });
-
-    it('should persist MastraError message without stack trace in snapshot', async () => {
-      const mockStorage = new MockStore();
-      const persistSpy = vi.spyOn(mockStorage, 'persistWorkflowSnapshot');
-
-      const mastra = new Mastra({
-        storage: mockStorage,
-      });
-
-      const errorMessage = 'Step execution failed.';
-      const failingAction = vi.fn<any>().mockImplementation(() => {
-        throw new MastraError({
-          id: 'VALIDATION_ERROR',
-          domain: 'MASTRA_WORKFLOW',
-          category: 'USER',
-          text: errorMessage,
-          details: { field: 'test' },
-        });
-      });
-
-      const step1 = createStep({
-        id: 'step1',
-        execute: failingAction,
-        inputSchema: z.object({}),
-        outputSchema: z.object({}),
-      });
-
-      const workflow = createWorkflow({
-        id: 'test-workflow',
-        inputSchema: z.object({}),
-        outputSchema: z.object({}),
-        mastra,
-      });
-
-      workflow.then(step1).commit();
-
-      const run = await workflow.createRunAsync();
-      const result = await run.start({ inputData: {} });
-
-      expect(result.status).toBe('failed');
-      expect(persistSpy).toHaveBeenCalled();
-
-      const persistCall = persistSpy.mock.calls[persistSpy.mock.calls.length - 1];
-      const snapshot = persistCall?.[0]?.snapshot;
-
-      expect(snapshot).toBeDefined();
-      expect(snapshot.status).toBe('failed');
-
-      const step1Result = snapshot.context.step1;
-      expect(step1Result).toBeDefined();
-      expect(step1Result?.status).toBe('failed');
-
-      const failedStepResult = step1Result as Extract<typeof step1Result, { status: 'failed' }>;
-      expect(failedStepResult.error).toBeDefined();
-      expect(failedStepResult.error).toBe('Error: ' + errorMessage);
-      expect(String(failedStepResult.error)).not.toContain('at Object.execute');
-      expect(String(failedStepResult.error)).not.toContain('at ');
-      expect(String(failedStepResult.error)).not.toContain('\n');
     });
 
     it('should handle step execution errors within branches', async () => {
@@ -9005,738 +8549,6 @@
         execute: async ({ inputData }) => {
           return { start: inputData.start };
         },
-<<<<<<< HEAD
-        inputSchema: z.object({
-          start: z.number(),
-        }),
-        outputSchema: z.object({
-          start: z.number(),
-        }),
-      });
-
-      const step2 = createStep({
-        id: 'step2',
-        execute: successAction,
-        inputSchema: z.object({
-          start: z.string(),
-        }),
-        outputSchema: z.object({
-          result: z.string(),
-        }),
-      });
-
-      const workflow = createWorkflow({
-        id: 'test-workflow',
-        inputSchema: z.object({
-          start: z.number(),
-        }),
-        outputSchema: z.object({
-          result: z.string(),
-        }),
-        options: { validateInputs: true },
-      });
-
-      workflow
-        .then(step1)
-        .map(async ({ inputData }) => {
-          return {
-            start: inputData.start,
-          };
-        })
-        .then(step2)
-        .commit();
-
-      const run = await workflow.createRunAsync();
-
-      const result = await run.start({
-        inputData: {
-          start: 2,
-        },
-      });
-
-      expect(result.status).toBe('failed'); // Assert status first
-
-      // Type guard for result.error
-      if (result.status === 'failed') {
-        // This check helps TypeScript narrow down the type of 'result'
-        expect(result.error).toContain(
-          'Error: Step input validation failed: \n- start: Expected string, received number',
-        ); // Now safe to access
-      } else {
-        // This case should not be reached in this specific test.
-        // If it is, the test should fail clearly.
-        throw new Error("Assertion failed: workflow status was not 'failed' as expected.");
-      }
-
-      expect(result.steps?.input).toEqual({ start: 2 });
-      const step1Result = result.steps?.step1;
-      expect(step1Result).toBeDefined();
-      expect(step1Result).toMatchObject({
-        status: 'success',
-        payload: { start: 2 },
-        output: { start: 2 },
-        startedAt: expect.any(Number),
-        endedAt: expect.any(Number),
-      });
-      const step2Result = result.steps?.step2;
-      expect(step2Result).toBeDefined();
-      expect(step2Result).toMatchObject({
-        status: 'failed',
-        payload: { start: 2 },
-        startedAt: expect.any(Number),
-        endedAt: expect.any(Number),
-        error: expect.any(String),
-      });
-      expect((step2Result as any)?.error).toContain(
-        'Error: Step input validation failed: \n- start: Expected string, received number',
-      );
-    });
-
-    it('should throw error when you try to resume a workflow step with invalid resume data', async () => {
-      const resumeStep = createStep({
-        id: 'resume',
-        inputSchema: z.object({ value: z.number() }),
-        outputSchema: z.object({ value: z.number() }),
-        resumeSchema: z.object({ value: z.number() }),
-        suspendSchema: z.object({ message: z.string() }),
-        execute: async ({ inputData, resumeData, suspend }) => {
-          const finalValue = (resumeData?.value ?? 0) + inputData.value;
-
-          if (!resumeData?.value || finalValue < 10) {
-            return await suspend({ message: `Please provide additional information. now value is ${inputData.value}` });
-          }
-
-          return { value: finalValue };
-        },
-      });
-
-      const incrementStep = createStep({
-        id: 'increment',
-        inputSchema: z.object({
-          value: z.number(),
-        }),
-        outputSchema: z.object({
-          value: z.number(),
-        }),
-        execute: async ({ inputData }) => {
-          return {
-            value: inputData.value + 1,
-          };
-        },
-      });
-
-      const incrementWorkflow = createWorkflow({
-        id: 'increment-workflow',
-        inputSchema: z.object({ value: z.number() }),
-        outputSchema: z.object({ value: z.number() }),
-        options: { validateInputs: true },
-      })
-        .then(incrementStep)
-        .then(resumeStep)
-        .then(
-          createStep({
-            id: 'final',
-            inputSchema: z.object({ value: z.number() }),
-            outputSchema: z.object({ value: z.number() }),
-            execute: async ({ inputData }) => ({ value: inputData.value }),
-          }),
-        )
-        .commit();
-
-      new Mastra({
-        logger: false,
-        storage: testStorage,
-        workflows: { incrementWorkflow },
-      });
-
-      const run = await incrementWorkflow.createRunAsync();
-      const result = await run.start({ inputData: { value: 0 } });
-      expect(result.status).toBe('suspended');
-
-      try {
-        await run.resume({
-          resumeData: { number: 2 },
-          step: ['resume'],
-        });
-      } catch (error) {
-        const errMessage = (error as { message: string })?.message;
-        expect(errMessage).toBe('Invalid resume data: \n- value: Required');
-      }
-
-      const wflowRun = await incrementWorkflow.getWorkflowRunExecutionResult(run.runId);
-      expect(wflowRun?.status).toBe('suspended');
-
-      const resumeResult = await run.resume({
-        resumeData: { value: 21 },
-        step: ['resume'],
-      });
-
-      expect(resumeResult.status).toBe('success');
-    });
-
-    it('should use default value from resumeSchema when resuming a workflow', async () => {
-      const resumeStep = createStep({
-        id: 'resume',
-        inputSchema: z.object({ value: z.number() }),
-        outputSchema: z.object({ value: z.number() }),
-        resumeSchema: z.object({ value: z.number().optional().default(21) }),
-        suspendSchema: z.object({ message: z.string() }),
-        execute: async ({ inputData, resumeData, suspend }) => {
-          const finalValue = (resumeData?.value ?? 0) + inputData.value;
-
-          if (!resumeData?.value || finalValue < 10) {
-            return await suspend({ message: `Please provide additional information. now value is ${inputData.value}` });
-          }
-
-          return { value: finalValue };
-        },
-      });
-
-      const incrementStep = createStep({
-        id: 'increment',
-        inputSchema: z.object({
-          value: z.number(),
-        }),
-        outputSchema: z.object({
-          value: z.number(),
-        }),
-        execute: async ({ inputData }) => {
-          return {
-            value: inputData.value + 1,
-          };
-        },
-      });
-
-      const incrementWorkflow = createWorkflow({
-        id: 'increment-workflow',
-        inputSchema: z.object({ value: z.number() }),
-        outputSchema: z.object({ value: z.number() }),
-        options: { validateInputs: true },
-      })
-        .then(incrementStep)
-        .then(resumeStep)
-        .then(
-          createStep({
-            id: 'final',
-            inputSchema: z.object({ value: z.number() }),
-            outputSchema: z.object({ value: z.number() }),
-            execute: async ({ inputData }) => ({ value: inputData.value }),
-          }),
-        )
-        .commit();
-
-      new Mastra({
-        logger: false,
-        storage: testStorage,
-        workflows: { incrementWorkflow },
-      });
-
-      const run = await incrementWorkflow.createRunAsync();
-      const result = await run.start({ inputData: { value: 0 } });
-      expect(result.status).toBe('suspended');
-
-      const resumeResult = await run.resume({
-        resumeData: {},
-        step: ['resume'],
-      });
-
-      expect(resumeResult.steps.resume).toEqual({
-        status: 'success',
-        payload: { value: 1 },
-        resumePayload: { value: 21 },
-        startedAt: expect.any(Number),
-        endedAt: expect.any(Number),
-        resumedAt: expect.any(Number),
-        suspendedAt: expect.any(Number),
-        suspendPayload: { message: 'Please provide additional information. now value is 1' },
-        output: { value: 22 },
-      });
-
-      expect(resumeResult.status).toBe('success');
-    });
-
-    it('should throw error if inputData is invalid in nested workflows', async () => {
-      const start = vi.fn().mockImplementation(async ({ inputData }) => {
-        // Get the current value (either from trigger or previous increment)
-        const currentValue = inputData.startValue || 0;
-
-        // Increment the value
-        const newValue = currentValue + 1;
-
-        return { newValue };
-      });
-      const startStep = createStep({
-        id: 'start',
-        inputSchema: z.object({ startValue: z.number() }),
-        outputSchema: z.object({
-          newValue: z.number(),
-        }),
-        execute: start,
-      });
-
-      const other = vi.fn().mockImplementation(async () => {
-        return { other: 26 };
-      });
-      const otherStep = createStep({
-        id: 'other',
-        inputSchema: z.object({ newValue: z.number() }),
-        outputSchema: z.object({ newValue: z.number(), other: z.number() }),
-        execute: other,
-      });
-
-      const final = vi.fn().mockImplementation(async ({ getStepResult }) => {
-        const startVal = getStepResult(startStep)?.newValue ?? 0;
-        const otherVal = getStepResult(otherStep)?.other ?? 0;
-        return { finalValue: startVal + otherVal };
-      });
-      const last = vi.fn().mockImplementation(async () => {
-        return { success: true };
-      });
-      const finalStep = createStep({
-        id: 'final',
-        inputSchema: z.object({ newValue: z.number(), other: z.number() }),
-        outputSchema: z.object({ success: z.boolean() }),
-        execute: final,
-      });
-
-      const counterWorkflow = createWorkflow({
-        id: 'counter-workflow',
-        inputSchema: z.object({
-          startValue: z.number(),
-        }),
-        outputSchema: z.object({ success: z.boolean() }),
-        options: { validateInputs: true },
-      });
-
-      const wfA = createWorkflow({
-        id: 'nested-workflow-a',
-        inputSchema: counterWorkflow.inputSchema,
-        outputSchema: z.object({ finalValue: z.number() }),
-      })
-        .then(startStep)
-        .then(otherStep)
-        .then(finalStep)
-        .commit();
-      const wfB = createWorkflow({
-        id: 'nested-workflow-b',
-        inputSchema: counterWorkflow.inputSchema,
-        outputSchema: z.object({ finalValue: z.number() }),
-      })
-        .then(startStep)
-        .map({
-          other: mapVariable({
-            step: startStep,
-            path: 'newValue',
-          }),
-          newValue: mapVariable({
-            step: startStep,
-            path: 'newValue',
-          }),
-        })
-        .then(finalStep)
-        .commit();
-      counterWorkflow
-        .parallel([wfA, wfB])
-        .then(
-          createStep({
-            id: 'last-step',
-            inputSchema: z.object({
-              'nested-workflow-a': z.object({ finalValue: z.number() }),
-              'nested-workflow-b': z.object({ finalValue: z.number() }),
-            }),
-            outputSchema: z.object({ success: z.boolean() }),
-            execute: last,
-          }),
-        )
-        .commit();
-
-      const run = await counterWorkflow.createRunAsync();
-      const result = await run.start({ inputData: { startValue: 0 } });
-
-      expect(result.status).toBe('failed');
-
-      expect(start).toHaveBeenCalledTimes(2);
-      expect(other).toHaveBeenCalledTimes(1);
-      expect(final).toHaveBeenCalledTimes(1);
-      expect(last).toHaveBeenCalledTimes(0);
-      // @ts-ignore
-      expect(result.steps['nested-workflow-a'].error).toContain(
-        'Error: Step input validation failed: \n- newValue: Required',
-      );
-
-      // @ts-ignore
-      expect(result.steps['nested-workflow-b'].output).toEqual({
-        finalValue: 1,
-      });
-
-      expect(result.steps['last-step']).toBeUndefined();
-    });
-  });
-
-  describe('Schema Validation Zod-v4', () => {
-    it('should throw error if trigger data is invalid', async () => {
-      const triggerSchema = zv4.object({
-        required: zv4.string(),
-        nested: zv4.object({
-          value: zv4.number(),
-        }),
-      });
-
-      const step1 = createStep({
-        id: 'step1',
-        // @ts-ignore
-        execute: vi.fn<any>().mockResolvedValue({ result: 'success' }),
-        inputSchema: zv4.object({
-          required: zv4.string(),
-          nested: zv4.object({
-            value: zv4.number(),
-          }),
-        }),
-        outputSchema: zv4.object({
-          result: zv4.string(),
-        }),
-      });
-
-      // @ts-ignore
-      const step2 = createStep({
-        id: 'step2',
-        execute: vi.fn<any>().mockResolvedValue({ result: 'step2 success' }),
-        inputSchema: zv4.object({
-          required: zv4.string(),
-          nested: zv4.object({
-            value: zv4.number(),
-          }),
-        }),
-        outputSchema: z.object({
-          result: z.string(),
-        }),
-      });
-
-      const step3 = createStep({
-        id: 'step3',
-        // @ts-ignore
-        execute: vi.fn<any>().mockResolvedValue({ result: 'step3 success' }),
-        inputSchema: zv4.object({
-          required: zv4.string(),
-          nested: zv4.object({
-            value: zv4.number(),
-          }),
-        }),
-        outputSchema: zv4.object({
-          result: zv4.string(),
-        }),
-      });
-
-      const workflow = createWorkflow({
-        id: 'test-workflow',
-        // @ts-ignore
-        inputSchema: triggerSchema,
-        // @ts-ignore
-        outputSchema: zv4.object({
-          result: zv4.string(),
-        }),
-        steps: [step1],
-        options: { validateInputs: true },
-      });
-
-      const parallelWorkflow = createWorkflow({
-        id: 'parallel-workflow',
-        // @ts-ignore
-        inputSchema: zv4.object({
-          required: zv4.string(),
-          nested: zv4.object({
-            value: zv4.number(),
-          }),
-        }),
-        // @ts-ignore
-        outputSchema: zv4.object({
-          result: zv4.string(),
-        }),
-        steps: [step1, step2, step3],
-        options: { validateInputs: true },
-      });
-
-      parallelWorkflow.parallel([step1, step2, step3]).commit();
-
-      workflow.then(step1).commit();
-
-      try {
-        const run = await workflow.createRunAsync();
-        await run.start({
-          inputData: {
-            required: 'test',
-            // @ts-expect-error
-            nested: { value: 'not-a-number' },
-          },
-        });
-        expect.fail('Invalid input: expected error to be thrown');
-      } catch (error) {
-        expect((error as any)?.stack).toContain(
-          'Error: Invalid input data: \n- nested.value: Invalid input: expected number, received string',
-        );
-      }
-
-      try {
-        const run = await parallelWorkflow.createRunAsync();
-        await run.start({
-          inputData: {
-            required: 'test',
-            // @ts-expect-error
-            nested: { value: 'not-a-number' },
-          },
-        });
-
-        expect.fail('Invalid input: expected error to be thrown');
-      } catch (error) {
-        expect((error as any)?.stack).toContain(
-          'Error: Invalid input data: \n- nested.value: Invalid input: expected number, received string',
-        );
-      }
-    });
-
-    it('should use default value from inputSchema', async () => {
-      const triggerSchema = zv4.object({
-        required: zv4.string(),
-        nested: zv4
-          .object({
-            value: zv4.number(),
-          })
-          .optional()
-          .default({ value: 1 }),
-      });
-
-      const step1 = createStep({
-        id: 'step1',
-        // @ts-ignore
-        execute: async ({ inputData }) => {
-          return inputData;
-        },
-        inputSchema: triggerSchema,
-        outputSchema: triggerSchema,
-      });
-
-      const workflow = createWorkflow({
-        id: 'test-workflow',
-        // @ts-ignore
-        inputSchema: triggerSchema,
-        // @ts-ignore
-        outputSchema: triggerSchema,
-        steps: [step1],
-        options: { validateInputs: true },
-      });
-
-      workflow.then(step1).commit();
-
-      const run = await workflow.createRunAsync();
-      const result = await run.start({
-        inputData: {
-          required: 'test',
-        },
-      });
-
-      expect(result.status).toBe('success');
-      expect(result.steps.step1).toEqual({
-        status: 'success',
-        payload: { required: 'test', nested: { value: 1 } },
-        output: { required: 'test', nested: { value: 1 } },
-        startedAt: expect.any(Number),
-        endedAt: expect.any(Number),
-      });
-
-      // @ts-ignore
-      expect(result.result).toEqual({ required: 'test', nested: { value: 1 } });
-    });
-
-    it('should throw error if inputData is invalid', async () => {
-      const successAction = vi.fn<any>().mockImplementation(() => {
-        return { result: 'success' };
-      });
-
-      const step1 = createStep({
-        id: 'step1',
-        // @ts-ignore
-        execute: successAction,
-        inputSchema: zv4.object({
-          start: zv4.string(),
-        }),
-        outputSchema: zv4.object({
-          start: zv4.string(),
-        }),
-      });
-
-      const step2 = createStep({
-        id: 'step2',
-        // @ts-ignore
-        execute: successAction,
-        inputSchema: zv4.object({
-          start: zv4.string(),
-        }),
-        outputSchema: zv4.object({
-          result: zv4.string(),
-        }),
-      });
-
-      const workflow = createWorkflow({
-        id: 'test-workflow',
-        // @ts-ignore
-        inputSchema: zv4.object({
-          start: zv4.string(),
-        }),
-        // @ts-ignore
-        outputSchema: zv4.object({
-          result: zv4.string(),
-        }),
-        options: { validateInputs: true },
-      });
-
-      workflow.then(step1).then(step2).commit();
-
-      const run = await workflow.createRunAsync();
-
-      const result = await run.start({
-        inputData: {
-          start: '2',
-        },
-      });
-
-      expect(result.status).toBe('failed'); // Assert status first
-
-      // Type guard for result.error
-      if (result.status === 'failed') {
-        // This check helps TypeScript narrow down the type of 'result'
-        expect(result.error).toContain(
-          'Error: Step input validation failed: \n- start: Invalid input: expected string, received undefined',
-        ); // Now safe to access
-      } else {
-        // This case should not be reached in this specific test.
-        // If it is, the test should fail clearly.
-        throw new Error("Assertion failed: workflow status was not 'failed' as expected.");
-      }
-
-      expect(result.steps?.input).toEqual({ start: '2' });
-      const step1Result = result.steps?.step1;
-      expect(step1Result).toBeDefined();
-      expect(step1Result).toMatchObject({
-        status: 'success',
-        payload: { start: '2' },
-        startedAt: expect.any(Number),
-        endedAt: expect.any(Number),
-        output: { result: 'success' },
-      });
-      const step2Result = result.steps?.step2;
-      expect(step2Result).toBeDefined();
-      expect(step2Result).toMatchObject({
-        status: 'failed',
-        payload: { result: 'success' },
-        startedAt: expect.any(Number),
-        endedAt: expect.any(Number),
-        error: expect.any(String),
-      });
-      expect((step2Result as any)?.error).toContain(
-        'Error: Step input validation failed: \n- start: Invalid input: expected string, received undefined',
-      );
-    });
-
-    it('should use default value from inputSchema for step input', async () => {
-      const successAction = vi.fn<any>().mockImplementation(() => {
-        return { result: 'success' };
-      });
-
-      const step1 = createStep({
-        id: 'step1',
-        // @ts-ignore
-        execute: async () => {
-          return {};
-        },
-        inputSchema: zv4.object({
-          start: zv4.string(),
-        }),
-        outputSchema: zv4.object({
-          start: zv4.string().optional(),
-        }),
-      });
-
-      const step2 = createStep({
-        id: 'step2',
-        // @ts-ignore
-        execute: successAction,
-        inputSchema: zv4.object({
-          start: zv4.string().optional().default('test'),
-        }),
-        outputSchema: zv4.object({
-          result: zv4.string(),
-        }),
-      });
-
-      const workflow = createWorkflow({
-        id: 'test-workflow',
-        // @ts-ignore
-        inputSchema: zv4.object({
-          start: zv4.string(),
-        }),
-        // @ts-ignore
-        outputSchema: zv4.object({
-          result: zv4.string(),
-        }),
-        options: { validateInputs: true },
-      });
-
-      workflow
-        .then(step1)
-        .map({
-          // @ts-ignore
-          start: mapVariable({
-            step: step1,
-            path: 'start',
-          }),
-        })
-        .then(step2)
-        .commit();
-
-      const run = await workflow.createRunAsync();
-
-      const result = await run.start({
-        inputData: {
-          start: '2',
-        },
-      });
-
-      expect(result.status).toBe('success');
-
-      expect(result.steps?.input).toEqual({ start: '2' });
-      const step1Result = result.steps?.step1;
-      expect(step1Result).toBeDefined();
-      expect(step1Result).toMatchObject({
-        status: 'success',
-        payload: { start: '2' },
-        startedAt: expect.any(Number),
-        endedAt: expect.any(Number),
-        output: {},
-      });
-      const step2Result = result.steps?.step2;
-      expect(step2Result).toBeDefined();
-      expect(step2Result).toMatchObject({
-        status: 'success',
-        payload: { start: 'test' },
-        startedAt: expect.any(Number),
-        endedAt: expect.any(Number),
-        output: { result: 'success' },
-      });
-    });
-
-    it('should throw error if inputData is invalid in workflow with .map()', async () => {
-      const successAction = vi.fn<any>().mockImplementation(() => {
-        return { result: 'success' };
-      });
-
-      const step1 = createStep({
-        id: 'step1',
-        // @ts-ignore
-        execute: async ({ inputData }) => {
-          return { start: inputData.start };
-        },
-=======
->>>>>>> 226a1467
         inputSchema: zv4.object({
           start: zv4.number(),
         }),
@@ -11832,20 +10644,20 @@
       expect(promptAgentAction).toHaveBeenCalledTimes(2);
     });
 
-    it('should work with requestContext - bug #4442', async () => {
+    it('should work with runtimeContext - bug #4442', async () => {
       const getUserInputAction = vi.fn().mockResolvedValue({ userInput: 'test input' });
-      const promptAgentAction = vi.fn().mockImplementation(async ({ suspend, requestContext, resumeData }) => {
+      const promptAgentAction = vi.fn().mockImplementation(async ({ suspend, runtimeContext, resumeData }) => {
         if (!resumeData) {
-          requestContext.set('responses', [...(requestContext.get('responses') ?? []), 'first message']);
+          runtimeContext.set('responses', [...(runtimeContext.get('responses') ?? []), 'first message']);
           return await suspend({ testPayload: 'hello' });
         }
 
-        requestContext.set('responses', [...(requestContext.get('responses') ?? []), 'promptAgentAction']);
+        runtimeContext.set('responses', [...(runtimeContext.get('responses') ?? []), 'promptAgentAction']);
 
         return undefined;
       });
-      const requestContextAction = vi.fn().mockImplementation(async ({ requestContext }) => {
-        return requestContext.get('responses');
+      const runtimeContextAction = vi.fn().mockImplementation(async ({ runtimeContext }) => {
+        return runtimeContext.get('responses');
       });
 
       const getUserInput = createStep({
@@ -11862,9 +10674,9 @@
         suspendSchema: z.object({ testPayload: z.string() }),
         resumeSchema: z.object({ userInput: z.string() }),
       });
-      const requestContextStep = createStep({
-        id: 'requestContextAction',
-        execute: requestContextAction,
+      const runtimeContextStep = createStep({
+        id: 'runtimeContextAction',
+        execute: runtimeContextAction,
         inputSchema: z.object({ modelOutput: z.string() }),
         outputSchema: z.array(z.string()),
       });
@@ -11875,7 +10687,7 @@
         outputSchema: z.object({}),
       });
 
-      promptEvalWorkflow.then(getUserInput).then(promptAgent).then(requestContextStep).commit();
+      promptEvalWorkflow.then(getUserInput).then(promptAgent).then(runtimeContextStep).commit();
 
       new Mastra({
         logger: false,
@@ -11895,25 +10707,25 @@
 
       const firstResumeResult = await run.resume({ step: 'promptAgent', resumeData: newCtx });
       expect(promptAgentAction).toHaveBeenCalledTimes(2);
-      expect(firstResumeResult.steps.requestContextAction.status).toBe('success');
+      expect(firstResumeResult.steps.runtimeContextAction.status).toBe('success');
       // @ts-ignore
-      expect(firstResumeResult.steps.requestContextAction.output).toEqual(['first message', 'promptAgentAction']);
+      expect(firstResumeResult.steps.runtimeContextAction.output).toEqual(['first message', 'promptAgentAction']);
     });
 
-    it('should work with custom requestContext - bug #4442', async () => {
+    it('should work with custom runtimeContext - bug #4442', async () => {
       const getUserInputAction = vi.fn().mockResolvedValue({ userInput: 'test input' });
-      const promptAgentAction = vi.fn().mockImplementation(async ({ suspend, requestContext, resumeData }) => {
+      const promptAgentAction = vi.fn().mockImplementation(async ({ suspend, runtimeContext, resumeData }) => {
         if (!resumeData) {
-          requestContext.set('responses', [...(requestContext.get('responses') ?? []), 'first message']);
+          runtimeContext.set('responses', [...(runtimeContext.get('responses') ?? []), 'first message']);
           return await suspend({ testPayload: 'hello' });
         }
 
-        requestContext.set('responses', [...(requestContext.get('responses') ?? []), 'promptAgentAction']);
+        runtimeContext.set('responses', [...(runtimeContext.get('responses') ?? []), 'promptAgentAction']);
 
         return undefined;
       });
-      const requestContextAction = vi.fn().mockImplementation(async ({ requestContext }) => {
-        return requestContext.get('responses');
+      const runtimeContextAction = vi.fn().mockImplementation(async ({ runtimeContext }) => {
+        return runtimeContext.get('responses');
       });
 
       const getUserInput = createStep({
@@ -11930,9 +10742,9 @@
         suspendSchema: z.object({ testPayload: z.string() }),
         resumeSchema: z.object({ userInput: z.string() }),
       });
-      const requestContextStep = createStep({
-        id: 'requestContextAction',
-        execute: requestContextAction,
+      const runtimeContextStep = createStep({
+        id: 'runtimeContextAction',
+        execute: runtimeContextAction,
         inputSchema: z.object({ modelOutput: z.string() }),
         outputSchema: z.array(z.string()),
       });
@@ -11943,7 +10755,7 @@
         outputSchema: z.object({}),
       });
 
-      promptEvalWorkflow.then(getUserInput).then(promptAgent).then(requestContextStep).commit();
+      promptEvalWorkflow.then(getUserInput).then(promptAgent).then(runtimeContextStep).commit();
 
       new Mastra({
         logger: false,
@@ -11953,21 +10765,21 @@
 
       const run = await promptEvalWorkflow.createRunAsync();
 
-      const requestContext = new RequestContext();
-      const initialResult = await run.start({ inputData: { input: 'test' }, requestContext });
+      const runtimeContext = new RuntimeContext();
+      const initialResult = await run.start({ inputData: { input: 'test' }, runtimeContext });
       expect(initialResult.steps.promptAgent.status).toBe('suspended');
       expect(promptAgentAction).toHaveBeenCalledTimes(1);
-      expect(requestContext.get('responses')).toEqual(['first message']);
+      expect(runtimeContext.get('responses')).toEqual(['first message']);
 
       const newCtx = {
         userInput: 'test input for resumption',
       };
 
-      const firstResumeResult = await run.resume({ step: 'promptAgent', resumeData: newCtx, requestContext });
+      const firstResumeResult = await run.resume({ step: 'promptAgent', resumeData: newCtx, runtimeContext });
       expect(promptAgentAction).toHaveBeenCalledTimes(2);
-      expect(firstResumeResult.steps.requestContextAction.status).toBe('success');
+      expect(firstResumeResult.steps.runtimeContextAction.status).toBe('success');
       // @ts-ignore
-      expect(firstResumeResult.steps.requestContextAction.output).toEqual(['first message', 'promptAgentAction']);
+      expect(firstResumeResult.steps.runtimeContextAction.output).toEqual(['first message', 'promptAgentAction']);
     });
 
     it('should handle basic suspend and resume in a dountil workflow', async () => {
@@ -12074,8 +10886,8 @@
         id: 'resume',
         inputSchema: z.object({ value: z.number() }),
         outputSchema: z.object({ value: z.number() }),
-        execute: async ({ inputData, requestContext, getInitData }) => {
-          const shouldNotExist = requestContext?.get('__mastraWorflowInputData');
+        execute: async ({ inputData, runtimeContext, getInitData }) => {
+          const shouldNotExist = runtimeContext?.get('__mastraWorflowInputData');
           expect(shouldNotExist).toBeUndefined();
           const initData = getInitData();
 
@@ -12099,8 +10911,8 @@
         suspendSchema: z.object({
           optionsToIncrementBy: z.array(z.number()),
         }),
-        execute: async ({ inputData, resumeData, suspend, requestContext }) => {
-          const shouldNotExist = requestContext?.get('__mastraWorflowInputData');
+        execute: async ({ inputData, resumeData, suspend, runtimeContext }) => {
+          const shouldNotExist = runtimeContext?.get('__mastraWorflowInputData');
           expect(shouldNotExist).toBeUndefined();
           if (!resumeData?.amountToIncrementBy) {
             return suspend({ optionsToIncrementBy: [1, 2, 3] });
@@ -12932,6 +11744,37 @@
       const { runs } = await workflow.getWorkflowRuns({ resourceId });
       expect(runs).toHaveLength(1);
       expect(runs[0]?.resourceId).toBe(resourceId);
+    });
+  });
+
+  describe('Accessing Mastra', () => {
+    it('should be able to access the deprecated mastra primitives', async () => {
+      let telemetry: Telemetry | undefined;
+      const step1 = createStep({
+        id: 'step1',
+        inputSchema: z.object({}),
+        outputSchema: z.object({}),
+        execute: async ({ mastra }) => {
+          telemetry = mastra?.getTelemetry();
+          return {};
+        },
+      });
+
+      const workflow = createWorkflow({ id: 'test-workflow', inputSchema: z.object({}), outputSchema: z.object({}) });
+      workflow.then(step1).commit();
+
+      new Mastra({
+        logger: false,
+        storage: testStorage,
+        workflows: { 'test-workflow': workflow },
+      });
+
+      // Access new instance properties directly - should work without warning
+      const run = await workflow.createRunAsync();
+      await run.start({ inputData: {} });
+
+      expect(telemetry).toBeDefined();
+      expect(telemetry).toBeInstanceOf(Telemetry);
     });
   });
 
@@ -14671,18 +13514,18 @@
         expect((secondResumeResult as any).result).toEqual({ suspect: 'second-suspect' });
       });
 
-      it('should preserve request context in nested workflows after suspend/resume', async () => {
+      it('should preserve runtime context in nested workflows after suspend/resume', async () => {
         const testStorage = new MockStore();
 
-        // Step that sets request context data
+        // Step that sets runtime context data
         const setupStep = createStep({
           id: 'setup-step',
           inputSchema: z.object({}),
           outputSchema: z.object({
             setup: z.boolean(),
           }),
-          execute: async ({ requestContext }) => {
-            requestContext.set('test-key', 'test-context-value');
+          execute: async ({ runtimeContext }) => {
+            runtimeContext.set('test-key', 'test-context-value');
             return { setup: true };
           },
         });
@@ -14702,9 +13545,9 @@
           resumeSchema: z.object({
             confirmed: z.boolean(),
           }),
-          execute: async ({ resumeData, suspend, requestContext }) => {
-            // Verify request context is still available during suspend
-            expect(requestContext.get('test-key')).toBe('test-context-value');
+          execute: async ({ resumeData, suspend, runtimeContext }) => {
+            // Verify runtime context is still available during suspend
+            expect(runtimeContext.get('test-key')).toBe('test-context-value');
 
             if (!resumeData?.confirmed) {
               return await suspend({ message: 'Workflow suspended for testing' });
@@ -14713,7 +13556,7 @@
           },
         });
 
-        // Step in nested workflow that verifies request context access
+        // Step in nested workflow that verifies runtime context access
         const verifyContextStep = createStep({
           id: 'verify-context-step',
           inputSchema: z.object({
@@ -14723,14 +13566,14 @@
             success: z.boolean(),
             hasTestData: z.boolean(),
           }),
-          execute: async ({ requestContext, mastra, getInitData, inputData }) => {
+          execute: async ({ runtimeContext, mastra, getInitData, inputData }) => {
             // Verify all context is available in nested workflow after suspend/resume
-            const testData = requestContext.get('test-key');
+            const testData = runtimeContext.get('test-key');
             const initData = getInitData();
 
             expect(testData).toBe('test-context-value');
             expect(mastra).toBeDefined();
-            expect(requestContext).toBeDefined();
+            expect(runtimeContext).toBeDefined();
             expect(inputData).toEqual({ resumed: true });
             expect(initData).toEqual({ resumed: true });
 
@@ -15345,15 +14188,15 @@
   });
 
   describe('Dependency Injection', () => {
-    it('should inject requestContext dependencies into steps during run', async () => {
-      const requestContext = new RequestContext();
+    it('should inject runtimeContext dependencies into steps during run', async () => {
+      const runtimeContext = new RuntimeContext();
       const testValue = 'test-dependency';
-      requestContext.set('testKey', testValue);
+      runtimeContext.set('testKey', testValue);
 
       const step = createStep({
         id: 'step1',
-        execute: async ({ requestContext }) => {
-          const value = requestContext.get('testKey');
+        execute: async ({ runtimeContext }) => {
+          const value = runtimeContext.get('testKey');
           return { injectedValue: value };
         },
         inputSchema: z.object({}),
@@ -15363,30 +14206,30 @@
       workflow.then(step).commit();
 
       const run = await workflow.createRunAsync();
-      const result = await run.start({ requestContext });
+      const result = await run.start({ runtimeContext });
 
       // @ts-ignore
       expect(result.steps.step1.output.injectedValue).toBe(testValue);
     });
 
-    it('should inject requestContext dependencies into steps during resume', async () => {
+    it('should inject runtimeContext dependencies into steps during resume', async () => {
       const initialStorage = new MockStore();
 
-      const requestContext = new RequestContext();
+      const runtimeContext = new RuntimeContext();
       const testValue = 'test-dependency';
-      requestContext.set('testKey', testValue);
+      runtimeContext.set('testKey', testValue);
 
       const mastra = new Mastra({
         logger: false,
         storage: initialStorage,
       });
 
-      const execute = vi.fn(async ({ requestContext, suspend, resumeData }) => {
+      const execute = vi.fn(async ({ runtimeContext, suspend, resumeData }) => {
         if (!resumeData?.human) {
           return await suspend();
         }
 
-        const value = requestContext.get('testKey');
+        const value = runtimeContext.get('testKey');
         return { injectedValue: value };
       });
 
@@ -15405,24 +14248,24 @@
       workflow.then(step).commit();
 
       const run = await workflow.createRunAsync();
-      await run.start({ requestContext });
-
-      const resumerequestContext = new RequestContext();
-      resumerequestContext.set('testKey', testValue + '2');
+      await run.start({ runtimeContext });
+
+      const resumeruntimeContext = new RuntimeContext();
+      resumeruntimeContext.set('testKey', testValue + '2');
 
       const result = await run.resume({
         step: step,
         resumeData: {
           human: true,
         },
-        requestContext: resumerequestContext,
+        runtimeContext: resumeruntimeContext,
       });
 
       // @ts-ignore
       expect(result?.steps.step1.output.injectedValue).toBe(testValue + '2');
     });
 
-    it('should have access to requestContext from before suspension during workflow resume', async () => {
+    it('should have access to runtimeContext from before suspension during workflow resume', async () => {
       const testValue = 'test-dependency';
       const resumeStep = createStep({
         id: 'resume',
@@ -15451,8 +14294,8 @@
         outputSchema: z.object({
           value: z.number(),
         }),
-        execute: async ({ inputData, requestContext }) => {
-          requestContext.set('testKey', testValue);
+        execute: async ({ inputData, runtimeContext }) => {
+          runtimeContext.set('testKey', testValue);
           return {
             value: inputData.value + 1,
           };
@@ -15471,8 +14314,8 @@
             id: 'final',
             inputSchema: z.object({ value: z.number() }),
             outputSchema: z.object({ value: z.number() }),
-            execute: async ({ inputData, requestContext }) => {
-              const testKey = requestContext.get('testKey');
+            execute: async ({ inputData, runtimeContext }) => {
+              const testKey = runtimeContext.get('testKey');
               expect(testKey).toBe(testValue);
               return { value: inputData.value };
             },
@@ -15498,7 +14341,7 @@
       expect(resumeResult.status).toBe('success');
     });
 
-    it('should not show removed requestContext values in subsequent steps', async () => {
+    it('should not show removed runtimeContext values in subsequent steps', async () => {
       const testValue = 'test-dependency';
       const resumeStep = createStep({
         id: 'resume',
@@ -15506,7 +14349,7 @@
         outputSchema: z.object({ value: z.number() }),
         resumeSchema: z.object({ value: z.number() }),
         suspendSchema: z.object({ message: z.string() }),
-        execute: async ({ inputData, resumeData, suspend, requestContext }) => {
+        execute: async ({ inputData, resumeData, suspend, runtimeContext }) => {
           const finalValue = (resumeData?.value ?? 0) + inputData.value;
 
           if (!resumeData?.value || finalValue < 10) {
@@ -15515,10 +14358,10 @@
             });
           }
 
-          const testKey = requestContext.get('testKey');
+          const testKey = runtimeContext.get('testKey');
           expect(testKey).toBe(testValue);
 
-          requestContext.delete('testKey');
+          runtimeContext.delete('testKey');
 
           return { value: finalValue };
         },
@@ -15532,8 +14375,8 @@
         outputSchema: z.object({
           value: z.number(),
         }),
-        execute: async ({ inputData, requestContext }) => {
-          requestContext.set('testKey', testValue);
+        execute: async ({ inputData, runtimeContext }) => {
+          runtimeContext.set('testKey', testValue);
           return {
             value: inputData.value + 1,
           };
@@ -15552,8 +14395,8 @@
             id: 'final',
             inputSchema: z.object({ value: z.number() }),
             outputSchema: z.object({ value: z.number() }),
-            execute: async ({ inputData, requestContext }) => {
-              const testKey = requestContext.get('testKey');
+            execute: async ({ inputData, runtimeContext }) => {
+              const testKey = runtimeContext.get('testKey');
               expect(testKey).toBeUndefined();
               return { value: inputData.value };
             },
@@ -15745,21 +14588,8 @@
         outputSchema: z.object({
           count: z.number(),
         }),
-        execute: async ({ runCount, retryCount }) => {
-          expect(retryCount).toBe(runCount);
+        execute: async ({ runCount }) => {
           return { count: runCount };
-        },
-      });
-
-      const repeatingStepWithRetryCount = createStep({
-        id: 'repeatingStepWithRetryCount',
-        inputSchema: repeatingStep.outputSchema,
-        outputSchema: z.object({
-          count: z.number(),
-        }),
-        execute: async ({ retryCount, runCount }) => {
-          expect(retryCount).toBe(runCount);
-          return { count: retryCount };
         },
       });
 
@@ -15769,7 +14599,6 @@
         outputSchema: repeatingStep.outputSchema,
       })
         .dountil(repeatingStep, async ({ inputData }) => inputData.count === 3)
-        .dountil(repeatingStepWithRetryCount, async ({ inputData }) => inputData.count === 3)
         .commit();
 
       const run = await workflow.createRunAsync();
@@ -15797,8 +14626,8 @@
         outputSchema: z.object({
           count: z.number(),
         }),
-        execute: async ({ retryCount }) => {
-          return { count: retryCount };
+        execute: async ({ runCount }) => {
+          return { count: runCount };
         },
       });
 
@@ -15823,9 +14652,6 @@
       const mockExec = vi.fn().mockImplementation(async ({ runCount }) => {
         return { count: runCount };
       });
-      const mockExecWithRetryCount = vi.fn().mockImplementation(async ({ retryCount }) => {
-        return { count: retryCount };
-      });
       const step = createStep({
         id: 'step',
         inputSchema: z.object({}),
@@ -15833,14 +14659,6 @@
           count: z.number(),
         }),
         execute: mockExec,
-      });
-      const step2 = createStep({
-        id: 'step2',
-        inputSchema: z.object({ count: z.number() }),
-        outputSchema: z.object({
-          count: z.number(),
-        }),
-        execute: mockExecWithRetryCount,
       });
 
       const workflow = createWorkflow({
@@ -15849,7 +14667,6 @@
         outputSchema: z.object({}),
       })
         .then(step)
-        .then(step2)
         .commit();
 
       const run = await workflow.createRunAsync();
@@ -15857,8 +14674,6 @@
 
       expect(mockExec).toHaveBeenCalledTimes(1);
       expect(mockExec).toHaveBeenCalledWith(expect.objectContaining({ runCount: 0 }));
-      expect(mockExecWithRetryCount).toHaveBeenCalledTimes(1);
-      expect(mockExecWithRetryCount).toHaveBeenCalledWith(expect.objectContaining({ retryCount: 0 }));
     });
   });
   describe('Parallel Suspended Steps', () => {
