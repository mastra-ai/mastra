import fs from 'fs';
import path from 'path';
import { afterAll, beforeEach, describe, expect, it, vi } from 'vitest';
import { z } from 'zod';

import { createLogger } from '../logger';
import { Mastra } from '../mastra';
import { DefaultStorage } from '../storage/libsql';
import { Telemetry } from '../telemetry';
import { createTool } from '../tools';

import { Step } from './step';
<<<<<<< HEAD
import type { WorkflowContext, WorkflowResumeResult } from './types';
import { WhenConditionReturnValue } from './types';
=======
import { StepConfig, WhenConditionReturnValue } from './types';
import type { WorkflowContext, WorkflowResumeResult } from './types';
>>>>>>> 304397c5
import { Workflow } from './workflow';

const storage = new DefaultStorage({
  config: {
    url: 'file::memory:?cache=shared',
  },
});

const logger = createLogger({
  level: 'info',
});

describe('Workflow', async () => {
  beforeEach(async () => {
    await storage.init();
  });

  describe('Basic Workflow Execution', () => {
    it('should execute a single step workflow successfully', async () => {
      const execute = vi.fn<any>().mockResolvedValue({ result: 'success' });
      const step1 = new Step({ id: 'step1', execute });

      const workflow = new Workflow({
        name: 'test-workflow',
      });

      workflow.step(step1).commit();

      const run = workflow.createRun();
      const result = await run.start();

      expect(execute).toHaveBeenCalled();
      expect(result.results['step1']).toEqual({
        status: 'success',
        output: { result: 'success' },
      });
    });

    it('should execute multiple steps in parallel', async () => {
      const step1Action = vi.fn().mockImplementation(async () => {
        return { value: 'step1' };
      });
      const step2Action = vi.fn().mockImplementation(async () => {
        return { value: 'step2' };
      });

      const step1 = new Step({ id: 'step1', execute: step1Action });
      const step2 = new Step({ id: 'step2', execute: step2Action });

      const workflow = new Workflow({
        name: 'test-workflow',
      });

      workflow.step(step1).step(step2).commit();

      const run = workflow.createRun();
      const result = await run.start();

      expect(step1Action).toHaveBeenCalled();
      expect(step2Action).toHaveBeenCalled();
      expect(result.results).toEqual({
        step1: { status: 'success', output: { value: 'step1' } },
        step2: { status: 'success', output: { value: 'step2' } },
      });
    });

    it('should execute steps sequentially', async () => {
      const executionOrder: string[] = [];

      const step1Action = vi.fn().mockImplementation(() => {
        executionOrder.push('step1');
        return { value: 'step1' };
      });
      const step2Action = vi.fn().mockImplementation(() => {
        executionOrder.push('step2');
        return { value: 'step2' };
      });

      const step1 = new Step({ id: 'step1', execute: step1Action });
      const step2 = new Step({ id: 'step2', execute: step2Action });

      const workflow = new Workflow({
        name: 'test-workflow',
      });

      workflow.step(step1).then(step2).commit();

      const run = workflow.createRun();
      const result = await run.start();

      expect(executionOrder).toEqual(['step1', 'step2']);
      expect(result.results).toEqual({
        step1: { status: 'success', output: { value: 'step1' } },
        step2: { status: 'success', output: { value: 'step2' } },
      });
    });
  });

  describe('Simple Conditions', () => {
    it('should follow conditional chains', async () => {
      const step1Action = vi.fn().mockImplementation(() => {
        return Promise.resolve({ status: 'success' });
      });
      const step2Action = vi.fn().mockImplementation(() => {
        return Promise.resolve({ result: 'step2' });
      });
      const step3Action = vi.fn().mockImplementation(() => {
        return Promise.resolve({ result: 'step3' });
      });

      const step1 = new Step({
        id: 'step1',
        execute: step1Action,
        outputSchema: z.object({ status: z.string() }),
      });
      const step2 = new Step({
        id: 'step2',
        execute: step2Action,
      });
      const step3 = new Step({ id: 'step3', execute: step3Action });

      const workflow = new Workflow({
        name: 'test-workflow',
        triggerSchema: z.object({
          status: z.enum(['pending', 'success', 'failed']),
        }),
      });

      workflow
        .step(step1, {
          variables: {
            status: { step: 'trigger', path: 'status' },
          },
        })
        .then(step2, {
          when: {
            ref: { step: step1, path: 'status' },
            query: { $eq: 'success' },
          },
        })
        .then(step3, {
          when: {
            ref: { step: step1, path: 'status' },
            query: { $eq: 'failed' },
          },
        })
        .commit();

      const run = workflow.createRun();
      const result = await run.start({ triggerData: { status: 'pending' } });

      expect(step1Action).toHaveBeenCalled();
      expect(step2Action).toHaveBeenCalled();
      expect(step3Action).not.toHaveBeenCalled();
      expect(result.results).toEqual({
        step1: { status: 'success', output: { status: 'success' } },
        step2: { status: 'success', output: { result: 'step2' } },
        step3: { status: 'failed', error: 'Step:step3 condition check failed' },
      });
    });

    it('should handle failing dependencies', async () => {
      const step1Action = vi.fn<any>().mockRejectedValue(new Error('Failed'));
      const step2Action = vi.fn<any>();

      const step1 = new Step({ id: 'step1', execute: step1Action });
      const step2 = new Step({ id: 'step2', execute: step2Action });

      const workflow = new Workflow({
        name: 'test-workflow',
      });

      workflow.step(step1).then(step2).commit();

      const run = workflow.createRun();
      let result: Awaited<ReturnType<typeof run.start>> | undefined = undefined;
      try {
        result = await run.start();
      } catch {
        // do nothing
      }

      expect(step1Action).toHaveBeenCalled();
      expect(step2Action).not.toHaveBeenCalled();
      expect(result?.results).toEqual({
        step1: { status: 'failed', error: 'Failed' },
      });
    });

    it('should support simple string conditions', async () => {
      const step1Action = vi.fn<any>().mockResolvedValue({ status: 'success' });
      const step2Action = vi.fn<any>().mockResolvedValue({ result: 'step2' });
      const step3Action = vi.fn<any>().mockResolvedValue({ result: 'step3' });
      const step1 = new Step({ id: 'step1', execute: step1Action });
      const step2 = new Step({ id: 'step2', execute: step2Action });
      const step3 = new Step({ id: 'step3', execute: step3Action });

      const workflow = new Workflow({ name: 'test-workflow' });
      workflow
        .step(step1)
        .then(step2, {
          when: {
            'step1.status': 'success',
          },
        })
        .then(step3, {
          when: {
            'step2.status': 'unexpected value',
          },
        })
        .commit();

      const run = workflow.createRun();
      const result = await run.start();

      expect(step1Action).toHaveBeenCalled();
      expect(step2Action).toHaveBeenCalled();
      expect(step3Action).not.toHaveBeenCalled();
      expect(result.results).toEqual({
        step1: { status: 'success', output: { status: 'success' } },
        step2: { status: 'success', output: { result: 'step2' } },
        step3: { status: 'failed', error: 'Step:step3 condition check failed' },
      });
    });

    it('should support custom condition functions', async () => {
      const step1Action = vi.fn<any>().mockResolvedValue({ count: 5 });
      const step2Action = vi.fn<any>();

      const step1 = new Step({
        id: 'step1',
        execute: step1Action,
        outputSchema: z.object({ count: z.number() }),
      });
      const step2 = new Step({ id: 'step2', execute: step2Action });

      const workflow = new Workflow({
        name: 'test-workflow',
      });

      workflow
        .step(step1)
        .then(step2, {
          when: async ({ context }) => {
            const step1Result = context.getStepResult(step1);

            return step1Result ? step1Result.count > 3 : false;
          },
        })
        .commit();

      const run = workflow.createRun();
      const result = await run.start();

      expect(step2Action).toHaveBeenCalled();
      expect(result.results.step1).toEqual({
        status: 'success',
        output: { count: 5 },
      });
      expect(result.results.step2).toEqual({
        status: 'success',
        output: undefined,
      });
    });
  });

  describe('Variable Resolution', () => {
    it('should resolve trigger data', async () => {
      const execute = vi.fn<any>().mockResolvedValue({ result: 'success' });
      const triggerSchema = z.object({
        inputData: z.string(),
      });

      const step1 = new Step({ id: 'step1', execute });
      const step2 = new Step({ id: 'step2', execute });

      const workflow = new Workflow({
        name: 'test-workflow',
        triggerSchema,
      });

      workflow
        .step(step1, {
          variables: {
            inputData: { step: 'trigger', path: 'inputData' },
          },
        })
        .then(step2)
        .commit();

      const run = workflow.createRun();
      const result = await run.start({ triggerData: { inputData: 'test-input' } });

      expect(result.results.step1).toEqual({ status: 'success', output: { result: 'success' } });
      expect(result.results.step2).toEqual({ status: 'success', output: { result: 'success' } });
    });

    it('should provide access to step results and trigger data via getStepResult helper', async () => {
      type TestTriggerSchema = z.ZodObject<{ inputValue: z.ZodString }>;

      const step1Action = vi
        .fn()
        .mockImplementation(async ({ context }: { context: WorkflowContext<TestTriggerSchema> }) => {
          // Test accessing trigger data with correct type
          const triggerData = context?.getStepResult<{ inputValue: string }>('trigger');
          expect(triggerData).toEqual({ inputValue: 'test-input' });
          return { value: 'step1-result' };
        });

      const step2Action = vi
        .fn()
        .mockImplementation(async ({ context }: { context: WorkflowContext<TestTriggerSchema> }) => {
          // Test accessing previous step result with type
          type Step1Result = { value: string };
          const step1Result = context?.getStepResult<Step1Result>('step1');
          expect(step1Result).toEqual({ value: 'step1-result' });

          // Verify that failed steps return undefined
          // @ts-ignore
          const failedStep = context?.getStepResult<never>('non-existent-step');
          expect(failedStep).toBeUndefined();

          return { value: 'step2-result' };
        });

      const step1 = new Step({ id: 'step1', execute: step1Action });
      const step2 = new Step({ id: 'step2', execute: step2Action });

      const workflow = new Workflow({
        name: 'test-workflow',
        triggerSchema: z.object({
          inputValue: z.string(),
        }),
      });

      workflow.step(step1).then(step2).commit();

      const run = workflow.createRun();
      const result = await run.start({ triggerData: { inputValue: 'test-input' } });

      expect(step1Action).toHaveBeenCalled();
      expect(step2Action).toHaveBeenCalled();
      expect(result.results).toEqual({
        step1: { status: 'success', output: { value: 'step1-result' } },
        step2: { status: 'success', output: { value: 'step2-result' } },
      });
    });

    it('should resolve trigger data from context', async () => {
      const execute = vi.fn<any>().mockResolvedValue({ result: 'success' });
      const triggerSchema = z.object({
        inputData: z.string(),
      });

      const step1 = new Step({ id: 'step1', execute });

      const workflow = new Workflow({
        name: 'test-workflow',
        triggerSchema,
      });

      workflow.step(step1).commit();

      const run = workflow.createRun();
      const results = await run.start({ triggerData: { inputData: 'test-input' } });

      const baseContext = {
        attempts: { step1: 0 },
        steps: {},
        triggerData: { inputData: 'test-input' },
        getStepResult: expect.any(Function),
      };

      expect(execute).toHaveBeenCalledWith(
        expect.objectContaining({
          context: expect.objectContaining(baseContext),
          runId: results.runId,
        }),
      );
    });

    it('should resolve variables from trigger data', async () => {
      const execute = vi.fn<any>().mockResolvedValue({ result: 'success' });
      const triggerSchema = z.object({
        inputData: z.object({
          nested: z.object({
            value: z.string(),
          }),
        }),
      });

      const step1 = new Step({ id: 'step1', execute });

      const workflow = new Workflow({
        name: 'test-workflow',
        triggerSchema,
      });

      workflow
        .step(step1, {
          variables: {
            tData: { step: 'trigger', path: '.' },
          },
        })
        .commit();

      const baseContext = {
        attempts: { step1: 0 },
        steps: {},
        triggerData: { inputData: { nested: { value: 'test' } } },
        getStepResult: expect.any(Function),
      };

      const run = workflow.createRun();
      await run.start({ triggerData: { inputData: { nested: { value: 'test' } } } });

      expect(execute).toHaveBeenCalledWith(
        expect.objectContaining({
          context: {
            ...baseContext,
            inputData: {
              tData: { inputData: { nested: { value: 'test' } } },
            },
            triggerData: { inputData: { nested: { value: 'test' } } },
          },
          runId: expect.any(String),
        }),
      );
    });

    it('should resolve variables from previous steps', async () => {
      const step1Action = vi.fn<any>().mockResolvedValue({
        nested: { value: 'step1-data' },
      });
      const step2Action = vi.fn<any>().mockResolvedValue({ result: 'success' });

      const step1 = new Step({
        id: 'step1',
        execute: step1Action,
        outputSchema: z.object({ nested: z.object({ value: z.string() }) }),
      });
      const step2 = new Step({
        id: 'step2',
        execute: step2Action,
        inputSchema: z.object({ previousValue: z.string() }),
      });

      const workflow = new Workflow({
        name: 'test-workflow',
      });

      workflow
        .step(step1)
        .then(step2, {
          variables: {
            previousValue: { step: step1, path: 'nested.value' },
          },
        })
        .commit();

      const run = workflow.createRun();
      const results = await run.start();

      const baseContext = {
        attempts: { step1: 0, step2: 0 },
        steps: {},
        triggerData: {},
        getStepResult: expect.any(Function),
      };

      expect(step2Action).toHaveBeenCalledWith(
        expect.objectContaining({
          context: expect.objectContaining({
            ...baseContext,
            steps: {
              step1: {
                output: {
                  nested: {
                    value: 'step1-data',
                  },
                },
                status: 'success',
              },
            },
            inputData: {
              previousValue: 'step1-data',
            },
          }),
          runId: results.runId,
        }),
      );
    });
  });

  describe('Error Handling', () => {
    it('should handle step execution errors', async () => {
      const error = new Error('Step execution failed');
      const failingAction = vi.fn<any>().mockRejectedValue(error);

      const step1 = new Step({ id: 'step1', execute: failingAction });

      const workflow = new Workflow({
        name: 'test-workflow',
      });

      workflow.step(step1).commit();

      const run = workflow.createRun();

      await expect(run.start()).resolves.toMatchObject({
        results: {
          step1: {
            error: 'Step execution failed',
            status: 'failed',
          },
        },
        runId: expect.any(String),
      });
    });

    it('should handle variable resolution errors', async () => {
      const step1 = new Step({
        id: 'step1',
        execute: vi.fn<any>().mockResolvedValue({ data: 'success' }),
        outputSchema: z.object({ data: z.string() }),
      });
      const step2 = new Step({ id: 'step2', execute: vi.fn<any>() });

      const workflow = new Workflow({
        name: 'test-workflow',
      });

      workflow
        .step(step1)
        .then(step2, {
          variables: {
            data: { step: step1, path: 'data' },
          },
        })
        .commit();

      const run = workflow.createRun();
      await expect(run.start()).resolves.toMatchObject({
        results: {
          step1: {
            status: 'success',
            output: {
              data: 'success',
            },
          },
          step2: {
            output: undefined,
            status: 'success',
          },
        },
        runId: expect.any(String),
      });
    });
  });

  describe('Complex Conditions', () => {
    it('should handle nested AND/OR conditions', async () => {
      const step1Action = vi.fn<any>().mockResolvedValue({
        status: 'partial',
        score: 75,
        flags: { isValid: true },
      });
      const step2Action = vi.fn<any>().mockResolvedValue({ result: 'step2' });
      const step3Action = vi.fn<any>().mockResolvedValue({ result: 'step3' });

      const step1 = new Step({
        id: 'step1',
        execute: step1Action,
        outputSchema: z.object({
          status: z.string(),
          score: z.number(),
          flags: z.object({ isValid: z.boolean() }),
        }),
      });
      const step2 = new Step({
        id: 'step2',
        execute: step2Action,
        outputSchema: z.object({ result: z.string() }),
      });
      const step3 = new Step({ id: 'step3', execute: step3Action });

      const workflow = new Workflow({
        name: 'test-workflow',
      });

      workflow
        .step(step1)
        .then(step2, {
          when: {
            and: [
              {
                or: [
                  {
                    ref: { step: step1, path: 'status' },
                    query: { $eq: 'success' },
                  },
                  {
                    and: [
                      {
                        ref: { step: step1, path: 'status' },
                        query: { $eq: 'partial' },
                      },
                      {
                        ref: { step: step1, path: 'score' },
                        query: { $gte: 70 },
                      },
                    ],
                  },
                ],
              },
              {
                ref: { step: step1, path: 'flags.isValid' },
                query: { $eq: true },
              },
            ],
          },
        })
        .then(step3, {
          when: {
            or: [
              {
                ref: { step: step1, path: 'status' },
                query: { $eq: 'failed' },
              },
              {
                ref: { step: step1, path: 'score' },
                query: { $lt: 70 },
              },
            ],
          },
        })
        .commit();

      const run = workflow.createRun();
      const result = await run.start();

      expect(step2Action).toHaveBeenCalled();
      expect(step3Action).not.toHaveBeenCalled();
      expect(result.results.step2).toEqual({ status: 'success', output: { result: 'step2' } });
    });
  });

  describe('Loops', () => {
    it('should run an until loop', async () => {
      const increment = vi.fn().mockImplementation(async ({ context }) => {
        // Get the current value (either from trigger or previous increment)
        const currentValue =
          context.getStepResult('increment')?.newValue || context.getStepResult('trigger')?.startValue || 0;

        // Increment the value
        const newValue = currentValue + 1;

        return { newValue };
      });
      const incrementStep = new Step({
        id: 'increment',
        description: 'Increments the current value by 1',
        outputSchema: z.object({
          newValue: z.number(),
        }),
        execute: increment,
      });

      const final = vi
        .fn()
        .mockImplementation(
          async ({ context }: { context: WorkflowContext<any, [typeof incrementStep, typeof finalStep]> }) => {
            return { finalValue: context.getStepResult(incrementStep).newValue };
          },
        );
      const finalStep = new Step({
        id: 'final',
        description: 'Final step that prints the result',
        execute: final,
      });

      const counterWorkflow = new Workflow<[typeof incrementStep, typeof finalStep]>({
        name: 'counter-workflow',
        triggerSchema: z.object({
          target: z.number(),
          startValue: z.number(),
        }),
      });

      counterWorkflow
        .step(incrementStep)
        .until(async ({ context }) => {
          const res = context.getStepResult('increment');
          return (res?.newValue ?? 0) >= 12;
        }, incrementStep)
        .then(finalStep)
        .commit();

      const run = counterWorkflow.createRun();
      const { results } = await run.start({ triggerData: { target: 10, startValue: 0 } });

      expect(increment).toHaveBeenCalledTimes(12);
      expect(final).toHaveBeenCalledTimes(1);
      // @ts-ignore
      expect(results.final.output).toEqual({ finalValue: 12 });
      // @ts-ignore
      expect(results.increment.output).toEqual({ newValue: 12 });
    });

    it('should run a while loop', async () => {
      const increment = vi.fn().mockImplementation(async ({ context }) => {
        // Get the current value (either from trigger or previous increment)
        const currentValue =
          context.getStepResult('increment')?.newValue || context.getStepResult('trigger')?.startValue || 0;

        // Increment the value
        const newValue = currentValue + 1;

        return { newValue };
      });
      const incrementStep = new Step({
        id: 'increment',
        description: 'Increments the current value by 1',
        outputSchema: z.object({
          newValue: z.number(),
        }),
        execute: increment,
      });

      const final = vi.fn().mockImplementation(async ({ context }) => {
        return { finalValue: context.getStepResult(incrementStep).newValue };
      });
      const finalStep = new Step({
        id: 'final',
        description: 'Final step that prints the result',
        execute: final,
      });

      const counterWorkflow = new Workflow({
        name: 'counter-workflow',
        triggerSchema: z.object({
          target: z.number(),
          startValue: z.number(),
        }),
      });

      counterWorkflow
        .step(incrementStep)
        .while(
          {
            ref: { step: incrementStep, path: 'newValue' },
            query: { $lt: 10 },
          },
          incrementStep,
        )
        .then(finalStep)
        .commit();

      const run = counterWorkflow.createRun();
      const { results } = await run.start({ triggerData: { target: 10, startValue: 0 } });

      expect(increment).toHaveBeenCalledTimes(10);
      expect(final).toHaveBeenCalledTimes(1);
      // @ts-ignore
      expect(results.final.output).toEqual({ finalValue: 10 });
      // @ts-ignore
      expect(results.increment.output).toEqual({ newValue: 10 });
    });

    it('should run a while loop with a condition function', async () => {
      const increment = vi.fn().mockImplementation(async ({ context }) => {
        // Get the current value (either from trigger or previous increment)
        const currentValue =
          context.getStepResult('increment')?.newValue || context.getStepResult('trigger')?.startValue || 0;

        // Increment the value
        const newValue = currentValue + 1;

        return { newValue };
      });
      const incrementStep = new Step({
        id: 'increment',
        description: 'Increments the current value by 1',
        outputSchema: z.object({
          newValue: z.number(),
        }),
        execute: increment,
      });

      const final = vi.fn().mockImplementation(async ({ context }) => {
        return { finalValue: context.getStepResult('increment')?.newValue };
      });
      const finalStep = new Step({
        id: 'final',
        description: 'Final step that prints the result',
        execute: final,
      });

      const counterWorkflow = new Workflow({
        name: 'counter-workflow',
        triggerSchema: z.object({
          target: z.number(),
          startValue: z.number(),
        }),
      });

      counterWorkflow
        .step(incrementStep)
        .while(async ({ context }) => {
          const res = context.getStepResult<{ newValue: number }>('increment');
          return (res?.newValue ?? 0) < 10;
        }, incrementStep)
        .then(finalStep)
        .commit();

      const run = counterWorkflow.createRun();
      const { results } = await run.start({ triggerData: { target: 10, startValue: 0 } });

      expect(increment).toHaveBeenCalledTimes(10);
      expect(final).toHaveBeenCalledTimes(1);
      // @ts-ignore
      expect(results.final.output).toEqual({ finalValue: 10 });
      // @ts-ignore
      expect(results.increment.output).toEqual({ newValue: 10 });
    });

    it('should run a while loop after a `.after` call', async () => {
      const step1Action = vi.fn();
      const step2Action = vi.fn();
      const step3Action = vi.fn();
      const step4Action = vi.fn();
      const step5Action = vi.fn();

      const step1 = new Step({
        id: 'step1',
        execute: step1Action,
      });

      const step2 = new Step({
        id: 'step2',
        execute: step2Action,
      });

      const step3 = new Step({
        id: 'step3',
        execute: step3Action,
      });

      const step4 = new Step({
        id: 'step4',
        execute: step4Action,
      });

      const step5 = new Step({
        id: 'step5',
        execute: step5Action,
      });

      const wf = new Workflow({
        name: 'counter-workflow',
        triggerSchema: z.object({
          target: z.number(),
          startValue: z.number(),
        }),
      });

      wf.step(step1)
        .then(step2)
        .after(step2)
        .while(async () => false, step3)
        .then(step4)
        .step(step5)
        .commit();

      const run = wf.createRun();
      await run.start({ triggerData: { target: 10, startValue: 0 } });

      expect(step5Action).toHaveBeenCalledTimes(1);
      expect(step4Action).toHaveBeenCalledTimes(1);
      expect(step3Action).toHaveBeenCalledTimes(0);
      expect(step2Action).toHaveBeenCalledTimes(1);
      expect(step1Action).toHaveBeenCalledTimes(1);
    });

    it('should run a `.step` call once after a while loop', async () => {
      const step1Action = vi.fn();
      const step2Action = vi.fn();
      const step3Action = vi.fn().mockImplementation(async ({ context }) => {
        count++;
        return { count };
      });
      const step4Action = vi.fn();
      const step5Action = vi.fn();

      let count = 0;

      const step1 = new Step({
        id: 'step1',
        execute: step1Action,
      });

      const step2 = new Step({
        id: 'step2',
        execute: step2Action,
      });

      const step3 = new Step({
        id: 'step3',
        execute: step3Action,
      });

      const step4 = new Step({
        id: 'step4',
        execute: step4Action,
      });

      const step5 = new Step({
        id: 'step5',
        execute: step5Action,
      });

      const wf = new Workflow({
        name: 'counter-workflow',
        triggerSchema: z.object({
          target: z.number(),
          startValue: z.number(),
        }),
      });

      wf.step(step1)
        .then(step2)
        .after(step2)
        .while(async () => count < 10, step3)
        .then(step4)
        .step(step5)
        .commit();

      const run = wf.createRun();
      await run.start({ triggerData: { target: 10, startValue: 0 } });

      expect(step5Action).toHaveBeenCalledTimes(1);
      expect(step4Action).toHaveBeenCalledTimes(1);
      expect(step3Action).toHaveBeenCalledTimes(10);
      expect(step2Action).toHaveBeenCalledTimes(1);
      expect(step1Action).toHaveBeenCalledTimes(1);
    });
  });

  describe('if-else branching', () => {
    it('should run the if-then branch', async () => {
      const start = vi.fn().mockImplementation(async ({ context }) => {
        // Get the current value (either from trigger or previous increment)
        const currentValue =
          context.getStepResult('start')?.newValue || context.getStepResult('trigger')?.startValue || 0;

        // Increment the value
        const newValue = currentValue + 1;

        return { newValue };
      });
      const startStep = new Step({
        id: 'start',
        description: 'Increments the current value by 1',
        outputSchema: z.object({
          newValue: z.number(),
        }),
        execute: start,
      });

      const other = vi.fn().mockImplementation(async () => {
        return { other: 26 };
      });
      const otherStep = new Step({
        id: 'other',
        description: 'Other step',
        execute: other,
      });

      const final = vi.fn().mockImplementation(async ({ context }) => {
        const startVal = context.getStepResult('start')?.newValue ?? 0;
        const otherVal = context.getStepResult('other')?.other ?? 0;
        return { finalValue: startVal + otherVal };
      });
      const finalStep = new Step({
        id: 'final',
        description: 'Final step that prints the result',
        execute: final,
      });

      const counterWorkflow = new Workflow({
        name: 'counter-workflow',
        triggerSchema: z.object({
          startValue: z.number(),
        }),
      });

      counterWorkflow
        .step(startStep)
        .if(async ({ context }) => {
          const current = context.getStepResult<{ newValue: number }>('start')?.newValue;
          return !current || current < 5;
        })
        .then(finalStep)
        .else()
        .then(otherStep)
        .then(finalStep)
        .commit();

      const run = counterWorkflow.createRun();
      const { results } = await run.start({ triggerData: { startValue: 1 } });

      expect(start).toHaveBeenCalledTimes(1);
      expect(other).toHaveBeenCalledTimes(0);
      expect(final).toHaveBeenCalledTimes(1);
      // @ts-ignore
      expect(results.final.output).toEqual({ finalValue: 2 });
      // @ts-ignore
      expect(results.start.output).toEqual({ newValue: 2 });
    });

    it('should run the else branch', async () => {
      const start = vi.fn().mockImplementation(async ({ context }) => {
        // Get the current value (either from trigger or previous increment)
        const currentValue =
          context.getStepResult('start')?.newValue || context.getStepResult('trigger')?.startValue || 0;

        // Increment the value
        const newValue = currentValue + 1;

        return { newValue };
      });
      const startStep = new Step({
        id: 'start',
        description: 'Increments the current value by 1',
        outputSchema: z.object({
          newValue: z.number(),
        }),
        execute: start,
      });

      const other = vi.fn().mockImplementation(async () => {
        return { other: 26 };
      });
      const otherStep = new Step({
        id: 'other',
        description: 'Other step',
        execute: other,
      });

      const final = vi.fn().mockImplementation(async ({ context }) => {
        const startVal = context.getStepResult('start')?.newValue ?? 0;
        const otherVal = context.getStepResult('other')?.other ?? 0;
        return { finalValue: startVal + otherVal };
      });
      const finalStep = new Step({
        id: 'final',
        description: 'Final step that prints the result',
        execute: final,
      });

      const counterWorkflow = new Workflow({
        name: 'counter-workflow',
        triggerSchema: z.object({
          startValue: z.number(),
        }),
      });

      counterWorkflow
        .step(startStep)
        .if(async ({ context }) => {
          const current = context.getStepResult<{ newValue: number }>('start')?.newValue;
          return !current || current < 5;
        })
        .then(finalStep)
        .else()
        .then(otherStep)
        .then(finalStep)
        .commit();

      const run = counterWorkflow.createRun();
      const { results } = await run.start({ triggerData: { startValue: 6 } });

      expect(start).toHaveBeenCalledTimes(1);
      expect(other).toHaveBeenCalledTimes(1);
      expect(final).toHaveBeenCalledTimes(1);
      // @ts-ignore
      expect(results.start.output).toEqual({ newValue: 7 });
      // @ts-ignore
      expect(results.other.output).toEqual({ other: 26 });

      // @ts-ignore
      expect(results.final.output).toEqual({ finalValue: 26 + 7 });
    });

    it('should run the else branch (when query)', async () => {
      const start = vi.fn().mockImplementation(async ({ context }) => {
        // Get the current value (either from trigger or previous increment)
        const currentValue =
          context.getStepResult('start')?.newValue || context.getStepResult('trigger')?.startValue || 0;

        // Increment the value
        const newValue = currentValue + 1;

        return { newValue };
      });
      const startStep = new Step({
        id: 'start',
        description: 'Increments the current value by 1',
        outputSchema: z.object({
          newValue: z.number(),
        }),
        execute: start,
      });

      const other = vi.fn().mockImplementation(async () => {
        return { other: 26 };
      });
      const otherStep = new Step({
        id: 'other',
        description: 'Other step',
        execute: other,
      });

      const final = vi.fn().mockImplementation(async ({ context }) => {
        const startVal = context.getStepResult('start')?.newValue ?? 0;
        const otherVal = context.getStepResult('other')?.other ?? 0;
        return { finalValue: startVal + otherVal };
      });
      const finalStep = new Step({
        id: 'final',
        description: 'Final step that prints the result',
        execute: final,
      });

      const counterWorkflow = new Workflow({
        name: 'counter-workflow',
        triggerSchema: z.object({
          startValue: z.number(),
        }),
      });

      counterWorkflow
        .step(startStep)
        .if({
          ref: { step: startStep, path: 'newValue' },
          query: { $lt: 5 },
        })
        .then(finalStep)
        .else()
        .then(otherStep)
        .then(finalStep)
        .commit();

      const run = counterWorkflow.createRun();
      const { results } = await run.start({ triggerData: { startValue: 6 } });

      expect(start).toHaveBeenCalledTimes(1);
      expect(other).toHaveBeenCalledTimes(1);
      expect(final).toHaveBeenCalledTimes(1);
      // @ts-ignore
      expect(results.start.output).toEqual({ newValue: 7 });
      // @ts-ignore
      expect(results.other.output).toEqual({ other: 26 });

      // @ts-ignore
      expect(results.final.output).toEqual({ finalValue: 26 + 7 });
    });

    it('should run else-then and a nested if-then branch', async () => {
      const start = vi.fn().mockImplementation(async ({ context }) => {
        // Get the current value (either from trigger or previous increment)
        const currentValue =
          context.getStepResult('start')?.newValue || context.getStepResult('trigger')?.startValue || 0;

        // Increment the value
        const newValue = currentValue + 1;

        return { newValue };
      });
      const startStep = new Step({
        id: 'start',
        description: 'Increments the current value by 1',
        outputSchema: z.object({
          newValue: z.number(),
        }),
        execute: start,
      });

      const other = vi.fn().mockImplementation(async () => {
        return { other: 26 };
      });
      const otherStep = new Step({
        id: 'other',
        description: 'Other step',
        execute: other,
      });

      const final = vi.fn().mockImplementation(async ({ context }) => {
        const startVal = context.getStepResult('start')?.newValue ?? 0;
        const otherVal = context.getStepResult('other')?.other ?? 0;
        return { finalValue: startVal + otherVal };
      });
      const finalStep = new Step({
        id: 'final',
        description: 'Final step that prints the result',
        execute: final,
      });

      const counterWorkflow = new Workflow({
        name: 'counter-workflow',
        triggerSchema: z.object({
          startValue: z.number(),
        }),
      });

      counterWorkflow
        .step(startStep)
        .if(async ({ context }) => {
          const current = context.getStepResult<{ newValue: number }>('start')?.newValue;
          return !current || current > 5;
        })
        .then(finalStep)
        .else()
        .if(async ({ context }) => {
          const current = context.getStepResult<{ newValue: number }>('start')?.newValue;
          return current === 2;
        })
        .then(otherStep)
        .then(finalStep)
        .else()
        .then(finalStep)
        .commit();

      const run = counterWorkflow.createRun();
      const { results } = await run.start({ triggerData: { startValue: 1 } });

      expect(start).toHaveBeenCalledTimes(1);
      expect(other).toHaveBeenCalledTimes(1);
      expect(final).toHaveBeenCalledTimes(1);
      // @ts-ignore
      expect(results.start.output).toEqual({ newValue: 2 });
      // @ts-ignore
      expect(results.other.output).toEqual({ other: 26 });

      // @ts-ignore
      expect(results.final.output).toEqual({ finalValue: 26 + 2 });
    });

    it('should run if-then and a nested else-then branch', async () => {
      const start = vi.fn().mockImplementation(async ({ context }) => {
        // Get the current value (either from trigger or previous increment)
        const currentValue =
          context.getStepResult('start')?.newValue || context.getStepResult('trigger')?.startValue || 0;

        // Increment the value
        const newValue = currentValue + 1;

        return { newValue };
      });
      const startStep = new Step({
        id: 'start',
        description: 'Increments the current value by 1',
        outputSchema: z.object({
          newValue: z.number(),
        }),
        execute: start,
      });

      const other = vi.fn().mockImplementation(async () => {
        return { other: 26 };
      });
      const otherStep = new Step({
        id: 'other',
        description: 'Other step',
        execute: other,
      });

      const final = vi.fn().mockImplementation(async ({ context }) => {
        const startVal = context.getStepResult('start')?.newValue ?? 0;
        const otherVal = context.getStepResult('other')?.other ?? 0;
        return { finalValue: startVal + otherVal };
      });
      const finalStep = new Step({
        id: 'final',
        description: 'Final step that prints the result',
        execute: final,
      });

      const counterWorkflow = new Workflow({
        name: 'counter-workflow',
        triggerSchema: z.object({
          startValue: z.number(),
        }),
      });

      counterWorkflow
        .step(startStep)
        .if(async ({ context }) => {
          const current = context.getStepResult<{ newValue: number }>('start')?.newValue;
          return !current || current < 5;
        })
        .if(async ({ context }) => {
          const current = context.getStepResult<{ newValue: number }>('start')?.newValue;
          return current === 2;
        })
        .then(otherStep)
        .then(finalStep)
        .else()
        .then(finalStep)

        .else()
        .then(finalStep)
        .commit();

      const run = counterWorkflow.createRun();
      const { results } = await run.start({ triggerData: { startValue: 1 } });

      expect(start).toHaveBeenCalledTimes(1);
      expect(other).toHaveBeenCalledTimes(1);
      expect(final).toHaveBeenCalledTimes(1);
      // @ts-ignore
      expect(results.start.output).toEqual({ newValue: 2 });
      // @ts-ignore
      expect(results.other.output).toEqual({ other: 26 });

      // @ts-ignore
      expect(results.final.output).toEqual({ finalValue: 26 + 2 });
    });

    it('should run an until loop inside an if-then branch', async () => {
      const increment = vi.fn().mockImplementation(async ({ context }) => {
        // Get the current value (either from trigger or previous increment)
        const currentValue =
          context.getStepResult('increment')?.newValue || context.getStepResult('trigger')?.startValue || 0;

        // Increment the value
        const newValue = currentValue + 1;

        return { newValue };
      });
      const other = vi.fn().mockImplementation(async () => {
        return { other: 26 };
      });
      const incrementStep = new Step({
        id: 'increment',
        description: 'Increments the current value by 1',
        outputSchema: z.object({
          newValue: z.number(),
        }),
        execute: increment,
      });

      const otherStep = new Step({
        id: 'other',
        description: 'Other step',
        execute: other,
      });

      const final = vi
        .fn()
        .mockImplementation(
          async ({ context }: { context: WorkflowContext<any, [typeof incrementStep, typeof finalStep]> }) => {
            return { finalValue: context.getStepResult(incrementStep).newValue };
          },
        );
      const finalStep = new Step({
        id: 'final',
        description: 'Final step that prints the result',
        execute: final,
      });

      const counterWorkflow = new Workflow<[typeof incrementStep, typeof finalStep]>({
        name: 'counter-workflow',
        triggerSchema: z.object({
          target: z.number(),
          startValue: z.number(),
        }),
      });

      counterWorkflow
        .step(incrementStep)
        .if(async () => {
          return false;
        })
        .then(incrementStep)
        .until(async ({ context }) => {
          const res = context.getStepResult('increment');
          return (res?.newValue ?? 0) >= 12;
        }, incrementStep)
        .then(finalStep)
        .else()
        .then(otherStep)
        .then(finalStep)
        .commit();

      const run = counterWorkflow.createRun();
      const { results } = await run.start({ triggerData: { target: 10, startValue: 0 } });

      expect(increment).toHaveBeenCalledTimes(1);
      expect(other).toHaveBeenCalledTimes(1);
      expect(final).toHaveBeenCalledTimes(1);
      // @ts-ignore
      expect(results.final.output).toEqual({ finalValue: 1 });
      // @ts-ignore
      expect(results.increment.output).toEqual({ newValue: 1 });
    });
  });

  describe('Schema Validation', () => {
    it('should validate trigger data against schema', async () => {
      const triggerSchema = z.object({
        required: z.string(),
        nested: z.object({
          value: z.number(),
        }),
      });

      const step1 = new Step({
        id: 'step1',
        execute: vi.fn<any>().mockResolvedValue({ result: 'success' }),
      });

      const workflow = new Workflow({
        name: 'test-workflow',
        triggerSchema,
      });

      workflow.step(step1).commit();

      // // Should fail validation
      // await expect(
      //   workflow.execute({
      //     triggerData: {
      //       required: 'test',
      //       // @ts-expect-error
      //       nested: { value: 'not-a-number' },
      //     },
      //   }),
      // ).rejects.toThrow();

      // Should pass validation
      const run = workflow.createRun();
      await run.start({
        triggerData: {
          required: 'test',
          nested: { value: 42 },
        },
      });
    });
  });

  describe('Action Context', () => {
    it('should pass the correct context to the action', async () => {
      const action1 = vi.fn().mockResolvedValue({ result: 'success1' });
      const action2 = vi.fn().mockResolvedValue({ result: 'success2' });
      const action3 = vi.fn().mockResolvedValue({ result: 'success3' });
      const action4 = vi.fn().mockResolvedValue({ result: 'success4' });
      const action5 = vi.fn().mockResolvedValue({ result: 'success5' });

      const step1 = new Step({ id: 'step1', execute: action1 });
      const step2 = new Step({ id: 'step2', execute: action2, payload: { name: 'Dero Israel' } });
      const step3 = new Step({ id: 'step3', execute: action3 });
      const step4 = new Step({ id: 'step4', execute: action4 });
      const step5 = new Step({ id: 'step5', execute: action5 });

      const baseContext = {
        attempts: { step1: 0, step2: 0, step3: 0, step4: 0, step5: 0 },
        steps: {},
        inputData: {},
        triggerData: {},
        getStepResult: expect.any(Function),
      };

      const workflow = new Workflow({
        name: 'test-workflow',
      });

      workflow.step(step1).then(step2).then(step3).step(step4).then(step5).commit();

      const run = workflow.createRun();
      await run.start();

      expect(action1).toHaveBeenCalledWith(
        expect.objectContaining({
          mastra: undefined,
          context: expect.objectContaining(baseContext),
          suspend: expect.any(Function),
          runId: expect.any(String),
        }),
      );
      expect(action2).toHaveBeenCalledWith(
        expect.objectContaining({
          mastra: undefined,
          context: {
            ...baseContext,
            steps: {
              step1: { status: 'success', output: { result: 'success1' } },
              step4: { status: 'success', output: { result: 'success4' } },
            },
            inputData: {
              name: 'Dero Israel',
            },
          },
          suspend: expect.any(Function),
          runId: expect.any(String),
        }),
      );
      expect(action3).toHaveBeenCalledWith(
        expect.objectContaining({
          mastra: undefined,
          context: expect.objectContaining({
            ...baseContext,
            steps: {
              step1: { status: 'success', output: { result: 'success1' } },
              step2: { status: 'success', output: { result: 'success2' } },
              step4: { status: 'success', output: { result: 'success4' } },
              step5: { status: 'success', output: { result: 'success5' } },
            },
          }),
          suspend: expect.any(Function),
          runId: expect.any(String),
        }),
      );
      expect(action5).toHaveBeenCalledWith(
        expect.objectContaining({
          mastra: undefined,
          context: expect.objectContaining({
            ...baseContext,
            steps: {
              step1: { status: 'success', output: { result: 'success1' } },
              step4: { status: 'success', output: { result: 'success4' } },
            },
          }),
          suspend: expect.any(Function),
          runId: expect.any(String),
        }),
      );
    });
  });

  describe('multiple chains', () => {
    it('should run multiple chains in parallel', async () => {
      const step1 = new Step({ id: 'step1', execute: vi.fn<any>().mockResolvedValue({ result: 'success1' }) });
      const step2 = new Step({ id: 'step2', execute: vi.fn<any>().mockResolvedValue({ result: 'success2' }) });
      const step3 = new Step({ id: 'step3', execute: vi.fn<any>().mockResolvedValue({ result: 'success3' }) });
      const step4 = new Step({ id: 'step4', execute: vi.fn<any>().mockResolvedValue({ result: 'success4' }) });
      const step5 = new Step({ id: 'step5', execute: vi.fn<any>().mockResolvedValue({ result: 'success5' }) });

      const workflow = new Workflow({ name: 'test-workflow' });
      workflow.step(step1).then(step2).then(step3).step(step4).then(step5).commit();

      const run = workflow.createRun();
      const result = await run.start();

      expect(result.results.step1).toEqual({ status: 'success', output: { result: 'success1' } });
      expect(result.results.step2).toEqual({ status: 'success', output: { result: 'success2' } });
      expect(result.results.step3).toEqual({ status: 'success', output: { result: 'success3' } });
      expect(result.results.step4).toEqual({ status: 'success', output: { result: 'success4' } });
      expect(result.results.step5).toEqual({ status: 'success', output: { result: 'success5' } });
    });
  });

  describe('Retry', () => {
    it('should retry a step default 0 times', async () => {
      const step1 = new Step({ id: 'step1', execute: vi.fn<any>().mockResolvedValue({ result: 'success' }) });
      const step2 = new Step({ id: 'step2', execute: vi.fn<any>().mockRejectedValue(new Error('Step failed')) });

      const mastra = new Mastra({
        logger: createLogger({
          name: 'Workflow',
        }),
        storage,
      });

      const workflow = new Workflow({
        name: 'test-workflow',
        mastra,
      });

      workflow.step(step1).then(step2).commit();

      const run = workflow.createRun();
      const result = await run.start();

      expect(result.results.step1).toEqual({ status: 'success', output: { result: 'success' } });
      expect(result.results.step2).toEqual({ status: 'failed', error: 'Step failed' });
      expect(step1.execute).toHaveBeenCalledTimes(1);
      expect(step2.execute).toHaveBeenCalledTimes(1); // 0 retries + 1 initial call
    });

    it('should retry a step with a custom retry config', async () => {
      const step1 = new Step({ id: 'step1', execute: vi.fn<any>().mockResolvedValue({ result: 'success' }) });
      const step2 = new Step({ id: 'step2', execute: vi.fn<any>().mockRejectedValue(new Error('Step failed')) });

      const mastra = new Mastra({
        logger: createLogger({
          name: 'Workflow',
        }),
        storage,
      });

      const workflow = new Workflow({
        name: 'test-workflow',
        mastra,
        retryConfig: { attempts: 5, delay: 200 },
      });

      workflow.step(step1).then(step2).commit();

      const run = workflow.createRun();
      const result = await run.start();

      expect(result.results.step1).toEqual({ status: 'success', output: { result: 'success' } });
      expect(result.results.step2).toEqual({ status: 'failed', error: 'Step failed' });
      expect(step1.execute).toHaveBeenCalledTimes(1);
      expect(step2.execute).toHaveBeenCalledTimes(6); // 5 retries + 1 initial call
    });
  });

  describe('Subscribers (.after)', () => {
    it('should spawn subscribers for each step', async () => {
      const step1Action = vi.fn<any>().mockResolvedValue({ result: 'success1' });
      const step2Action = vi.fn<any>().mockResolvedValue({ result: 'success2' });
      const step3Action = vi.fn<any>().mockResolvedValue({ result: 'success3' });
      const step4Action = vi.fn<any>().mockResolvedValue({ result: 'success4' });
      const step5Action = vi.fn<any>().mockResolvedValue({ result: 'success5' });

      const step1 = new Step({ id: 'step1', execute: step1Action });
      const step2 = new Step({ id: 'step2', execute: step2Action });
      const step3 = new Step({ id: 'step3', execute: step3Action });
      const step4 = new Step({ id: 'step4', execute: step4Action });
      const step5 = new Step({ id: 'step5', execute: step5Action });
      const workflow = new Workflow({ name: 'test-workflow' });
      workflow.step(step1).then(step2).then(step5).after(step1).step(step3).then(step4).then(step5).commit();

      const run = workflow.createRun();
      const result = await run.start();

      expect(step1Action).toHaveBeenCalled();
      expect(step2Action).toHaveBeenCalled();
      expect(step3Action).toHaveBeenCalled();
      expect(step4Action).toHaveBeenCalled();
      expect(step5Action).toHaveBeenCalledTimes(2);
      expect(result.results.step1).toEqual({ status: 'success', output: { result: 'success1' } });
      expect(result.results.step2).toEqual({ status: 'success', output: { result: 'success2' } });
      expect(result.results.step3).toEqual({ status: 'success', output: { result: 'success3' } });
      expect(result.results.step4).toEqual({ status: 'success', output: { result: 'success4' } });
      expect(result.results.step5).toEqual({ status: 'success', output: { result: 'success5' } });
    });

    it('should conditionally run subscribers', async () => {
      const step1Action = vi.fn<any>().mockResolvedValue({ result: 'success1' });
      const step2Action = vi.fn<any>().mockResolvedValue({ result: 'success2' });
      const step3Action = vi.fn<any>().mockResolvedValue({ result: 'success3' });
      const step4Action = vi.fn<any>().mockResolvedValue({ result: 'success4' });
      const step5Action = vi.fn<any>().mockResolvedValue({ result: 'success5' });

      const step1 = new Step({ id: 'step1', execute: step1Action, outputSchema: z.object({ status: z.string() }) });
      const step2 = new Step({ id: 'step2', execute: step2Action });
      const step3 = new Step({ id: 'step3', execute: step3Action });
      const step4 = new Step({ id: 'step4', execute: step4Action });
      const step5 = new Step({ id: 'step5', execute: step5Action });
      const workflow = new Workflow({ name: 'test-workflow' });
      workflow
        .step(step1)
        .then(step2)
        .then(step5)
        .after(step1)
        .step(step3, {
          when: {
            ref: { step: step1, path: 'status' },
            query: { $eq: 'failed' },
          },
        })
        .then(step4)
        .then(step5)
        .commit();

      const run = workflow.createRun();
      const result = await run.start();

      expect(step1Action).toHaveBeenCalled();
      expect(step2Action).toHaveBeenCalled();
      expect(step3Action).not.toHaveBeenCalled();
      expect(step4Action).not.toHaveBeenCalled();
      expect(step5Action).toHaveBeenCalledTimes(1);
      expect(result.results.step1).toEqual({ status: 'success', output: { result: 'success1' } });
      expect(result.results.step2).toEqual({ status: 'success', output: { result: 'success2' } });
      expect(result.results.step5).toEqual({ status: 'success', output: { result: 'success5' } });
    });

    it('should run compound subscribers', async () => {
      const step1Action = vi.fn<any>().mockResolvedValue({ result: 'success1' });
      const step2Action = vi.fn<any>().mockResolvedValue({ result: 'success2' });
      const step3Action = vi.fn<any>().mockResolvedValue({ result: 'success3' });
      const step4Action = vi.fn<any>().mockResolvedValue({ result: 'success4' });
      const step5Action = vi.fn<any>().mockResolvedValue({ result: 'success5' });

      const step1 = new Step({ id: 'step1', execute: step1Action, outputSchema: z.object({ status: z.string() }) });
      const step2 = new Step({ id: 'step2', execute: step2Action });
      const step3 = new Step({ id: 'step3', execute: step3Action });
      const step4 = new Step({ id: 'step4', execute: step4Action });
      const step5 = new Step({ id: 'step5', execute: step5Action });
      const workflow = new Workflow({ name: 'test-workflow' });
      workflow.step(step1).then(step2).then(step5).after([step1, step5]).step(step3).then(step4).then(step5).commit();

      const run = workflow.createRun();
      const result = await run.start();

      expect(step1Action).toHaveBeenCalled();
      expect(step2Action).toHaveBeenCalled();
      expect(step3Action).toHaveBeenCalled();
      expect(step4Action).toHaveBeenCalled();
      expect(step5Action).toHaveBeenCalledTimes(2);
      expect(result.results.step1).toEqual({ status: 'success', output: { result: 'success1' } });
      expect(result.results.step2).toEqual({ status: 'success', output: { result: 'success2' } });
      expect(result.results.step5).toEqual({ status: 'success', output: { result: 'success5' } });
    });

    it('should run compount subscribers with when conditions', async () => {
      const step1Action = vi.fn<any>().mockResolvedValue({ result: 'success1' });
      const step2Action = vi.fn<any>().mockResolvedValue({ result: 'success2' });
      const step3Action = vi.fn<any>().mockResolvedValue({ result: 'success3' });
      const step4Action = vi.fn<any>().mockResolvedValue({ result: 'success4' });
      const step5Action = vi.fn<any>().mockResolvedValue({ result: 'success5' });

      const step1 = new Step({ id: 'step1', execute: step1Action, outputSchema: z.object({ status: z.string() }) });
      const step2 = new Step({ id: 'step2', execute: step2Action });
      const step3 = new Step({ id: 'step3', execute: step3Action });
      const step4 = new Step({ id: 'step4', execute: step4Action });
      const step5 = new Step({ id: 'step5', execute: step5Action });
      const workflow = new Workflow({ name: 'test-workflow' });
      workflow
        .step(step1, { when: async () => true })
        .then(step2, { when: async () => false })
        .after([step1, step2])
        .step(step3)
        .then(step4)
        .then(step5)
        .commit();

      const run = workflow.createRun();
      const result = await run.start();

      expect(step1Action).toHaveBeenCalled();
      expect(step2Action).not.toHaveBeenCalled();
      expect(step3Action).toHaveBeenCalled();
      expect(step4Action).toHaveBeenCalled();
      expect(step5Action).toHaveBeenCalledTimes(1);
      expect(result.results.step1).toEqual({ status: 'success', output: { result: 'success1' } });
      expect(result.results.step2).toEqual({ status: 'skipped' });
      expect(result.results.step5).toEqual({ status: 'success', output: { result: 'success5' } });
    });

    it('should run complex compound subscribers', async () => {
      const step1Action = vi.fn<any>().mockResolvedValue({ result: 'success1' });
      const step2Action = vi.fn<any>().mockResolvedValue({ result: 'success2' });
      const step3Action = vi.fn<any>().mockResolvedValue({ result: 'success3' });
      const step4Action = vi.fn<any>().mockResolvedValue({ result: 'success4' });
      const step5Action = vi.fn<any>().mockResolvedValue({ result: 'success5' });
      const step6Action = vi.fn<any>().mockResolvedValue({ result: 'success6' });
      const step7Action = vi.fn<any>().mockResolvedValue({ result: 'success7' });
      const step8Action = vi.fn<any>().mockResolvedValue({ result: 'success8' });

      const step1 = new Step({ id: 'step1', execute: step1Action, outputSchema: z.object({ status: z.string() }) });
      const step2 = new Step({ id: 'step2', execute: step2Action });
      const step3 = new Step({ id: 'step3', execute: step3Action });
      const step4 = new Step({ id: 'step4', execute: step4Action });
      const step5 = new Step({ id: 'step5', execute: step5Action });
      const step6 = new Step({ id: 'step6', execute: step6Action });
      const step7 = new Step({ id: 'step7', execute: step7Action });
      const step8 = new Step({ id: 'step8', execute: step8Action });

      const workflow = new Workflow({ name: 'test-workflow' });
      workflow
        .step(step1)
        .then(step2)
        .then(step5)
        .after([step1, step5])
        .step(step3)
        .then(step4)
        .then(step5)
        .after([step3, step4])
        .step(step6)
        .then(step8)
        .then(step7)
        .after(step5)
        .step(step8)
        .commit();

      const run = workflow.createRun();
      const result = await run.start();

      expect(step1Action).toHaveBeenCalled();
      expect(step2Action).toHaveBeenCalled();
      expect(step3Action).toHaveBeenCalled();
      expect(step4Action).toHaveBeenCalled();
      expect(step5Action).toHaveBeenCalledTimes(2);
      expect(step6Action).toHaveBeenCalled();
      expect(step7Action).toHaveBeenCalled();
      expect(step8Action).toHaveBeenCalledTimes(3);
      expect(result.results.step1).toEqual({ status: 'success', output: { result: 'success1' } });
      expect(result.results.step2).toEqual({ status: 'success', output: { result: 'success2' } });
      expect(result.results.step5).toEqual({ status: 'success', output: { result: 'success5' } });
    });

    it('should run compound subscribers on a loop', async () => {
      const increment = vi.fn().mockImplementation(async ({ context }) => {
        // Get the current value (either from trigger or previous increment)
        const currentValue =
          context.getStepResult('increment')?.newValue || context.getStepResult('trigger')?.startValue || 0;

        // Increment the value
        const newValue = currentValue + 1;

        return { newValue };
      });
      const incrementStep = new Step({
        id: 'increment',
        description: 'Increments the current value by 1',
        outputSchema: z.object({
          newValue: z.number(),
        }),
        execute: increment,
      });

      const final = vi.fn().mockImplementation(async ({ context }) => {
        return { finalValue: context.getStepResult(incrementStep).newValue };
      });
      const finalStep = new Step({
        id: 'final',
        description: 'Final step that prints the result',
        execute: async (...rest) => {
          return final(...rest);
        },
      });

      const mockAction = vi.fn<any>().mockResolvedValue({ result: 'success' });
      const dummyStep = new Step({
        id: 'dummy',
        description: 'Dummy step',
        execute: async (...rest) => {
          return mockAction(...rest);
        },
      });

      const mockAction2 = vi.fn<any>().mockResolvedValue({ result: 'success' });
      const dummyStep2 = new Step({
        id: 'dummy2',
        description: 'Dummy step',
        execute: async (...rest) => {
          return mockAction2(...rest);
        },
      });

      const mockAction3 = vi.fn<any>().mockResolvedValue({ result: 'success' });
      const dummyStep3 = new Step({
        id: 'dummy3',
        description: 'Dummy step',
        execute: async (...rest) => {
          return mockAction3(...rest);
        },
      });

      const counterWorkflow = new Workflow({
        name: 'counter-workflow',
        triggerSchema: z.object({
          target: z.number(),
          startValue: z.number(),
        }),
      });

      counterWorkflow
        .step(incrementStep)
        .after(incrementStep)
        .step(dummyStep)
        .after(incrementStep)
        .step(dummyStep2)
        .after([dummyStep, dummyStep2])
        .step(dummyStep3)
        .after(dummyStep3)
        .step(incrementStep, {
          when: async ({ context }) => {
            const isPassed = context.getStepResult(incrementStep)?.newValue < 10;
            if (isPassed) {
              return true;
            } else {
              return WhenConditionReturnValue.LIMBO;
            }
          },
        })
        .step(finalStep, {
          when: async ({ context }) => {
            const isPassed = context.getStepResult(incrementStep)?.newValue >= 10;
            return isPassed;
          },
        })
        .commit();

      const run = counterWorkflow.createRun();
      await run.start({ triggerData: { target: 10, startValue: 0 } });

      expect(increment).toHaveBeenCalledTimes(10);
      expect(mockAction).toHaveBeenCalledTimes(10);
      expect(mockAction2).toHaveBeenCalledTimes(10);
      expect(mockAction3).toHaveBeenCalledTimes(10);
      expect(final).toHaveBeenCalledTimes(1);
    });

    // don't unskip this please.. actually unskip it 😈
    it.skip('should spawn cyclic subscribers for each step (legacy)', async () => {
      const step1Action = vi.fn<any>().mockResolvedValue({ result: 'success1' });
      const step3Action = vi.fn<any>().mockResolvedValue({ result: 'success3' });

      const step1 = new Step({ id: 'step1', execute: step1Action });
      const step3 = new Step({ id: 'step3', execute: step3Action });

      const workflow = new Workflow({ name: 'test-workflow' });
      workflow.step(step1).step(step3).after(step1).step(step3).after(step3).step(step1).commit();

      const run = workflow.createRun();
      const result = await run.start();

      expect(step1Action).toHaveBeenCalled();

      expect(step3Action).toHaveBeenCalled();
      expect(result.results.step1).toEqual({ status: 'success', output: { result: 'success1' } });
      expect(result.results.step3).toEqual({ status: 'success', output: { result: 'success3' } });
    });
  });

  describe('Interoperability (Actions)', () => {
    it('should be able to use all action types in a workflow', async () => {
      const step1Action = vi.fn<any>().mockResolvedValue({ name: 'step1' });

      const step1 = new Step({ id: 'step1', execute: step1Action, outputSchema: z.object({ name: z.string() }) });

      const toolAction = vi.fn<any>().mockResolvedValue({ age: 100 });

      const randomTool = createTool({
        id: 'random-tool',
        execute: toolAction,
        description: 'random-tool',
        inputSchema: z.object({ name: z.string() }),
        outputSchema: z.object({ age: z.number() }),
      });

      const workflow = new Workflow({ name: 'test-workflow' });

      // @ts-expect-error - tools are not type-safe compatible with step actions
      workflow.step(step1).after(step1).step(randomTool).commit();

      await workflow.createRun().start();

      expect(step1Action).toHaveBeenCalled();
      expect(toolAction).toHaveBeenCalled();
    }, 10000);
  });

  describe('Watch', () => {
    it('should watch workflow state changes and call onTransition', async () => {
      const step1Action = vi.fn<any>().mockResolvedValue({ result: 'success1' });
      const step2Action = vi.fn<any>().mockResolvedValue({ result: 'success2' });

      const step1 = new Step({ id: 'step1', execute: step1Action });
      const step2 = new Step({ id: 'step2', execute: step2Action });

      const workflow = new Workflow({ name: 'test-workflow' });
      workflow.step(step1).then(step2).commit();

      const onTransition = vi.fn();

      const run = workflow.createRun();

      // Start watching the workflow
      run.watch(onTransition);

      const executionResult = await run.start();

      expect(onTransition).toHaveBeenCalledTimes(6);
      expect(onTransition).toHaveBeenCalledWith(
        expect.objectContaining({
          runId: expect.any(String),
          results: {
            step1: {
              output: {
                result: 'success1',
              },
              status: 'success',
            },
          },
          activePaths: new Map([
            [
              'step1',
              {
                status: 'runningSubscribers',
              },
            ],
          ]),
          timestamp: expect.any(Number),
        }),
      );

      // Verify execution completed successfully
      expect(executionResult.results.step1).toEqual({
        status: 'success',
        output: { result: 'success1' },
      });
      expect(executionResult.results.step2).toEqual({
        status: 'success',
        output: { result: 'success2' },
      });
    });

    it('should unsubscribe from transitions when unwatch is called', async () => {
      const step1Action = vi.fn<any>().mockResolvedValue({ result: 'success1' });
      const step2Action = vi.fn<any>().mockResolvedValue({ result: 'success2' });

      const step1 = new Step({ id: 'step1', execute: step1Action });
      const step2 = new Step({ id: 'step2', execute: step2Action });

      const workflow = new Workflow({ name: 'test-workflow' });
      workflow.step(step1).then(step2).commit();

      const onTransition = vi.fn();
      const onTransition2 = vi.fn();

      const run = workflow.createRun();

      run.watch(onTransition);
      run.watch(onTransition2);

      await run.start();

      expect(onTransition).toHaveBeenCalledTimes(6);
      expect(onTransition2).toHaveBeenCalledTimes(6);

      const run2 = workflow.createRun();

      run2.watch(onTransition2);

      await run2.start();

      expect(onTransition).toHaveBeenCalledTimes(6);
      expect(onTransition2).toHaveBeenCalledTimes(12);

      const run3 = workflow.createRun();

      run3.watch(onTransition);

      await run3.start();

      expect(onTransition).toHaveBeenCalledTimes(12);
      expect(onTransition2).toHaveBeenCalledTimes(12);
    });

    it('should handle parallel transitions', async () => {
      const step1Action = vi.fn<any>().mockResolvedValue({ result: 'success1' });
      const step2Action = vi.fn<any>().mockResolvedValue({ result: 'success2' });

      const step1 = new Step({ id: 'step1', execute: step1Action });
      const step2 = new Step({ id: 'step2', execute: step2Action });

      const workflow = new Workflow({ name: 'test-workflow' });
      workflow.step(step1).step(step2).commit();

      const onTransition = vi.fn();

      const run = workflow.createRun();

      run.watch(onTransition);

      await run.start();

      expect(onTransition).toHaveBeenCalledTimes(6);
      expect(onTransition).toHaveBeenCalledWith(
        expect.objectContaining({
          activePaths: new Map([
            ['step1', { status: 'runningSubscribers' }],
            ['step2', { status: 'runningSubscribers' }],
          ]),
        }),
      );
    });
  });

  describe('Suspend and Resume', () => {
    afterAll(async () => {
      const pathToDb = path.join(process.cwd(), 'mastra.db');

      if (fs.existsSync(pathToDb)) {
        fs.rmSync(pathToDb);
      }
    });
    it('should return the correct runId', async () => {
      const workflow = new Workflow({ name: 'test-workflow' });
      const run = workflow.createRun();
      const run2 = workflow.createRun({ runId: run.runId });

      expect(run.runId).toBeDefined();
      expect(run2.runId).toBeDefined();
      expect(run.runId).toBe(run2.runId);
    });
    it('should handle basic suspend and resume flow', async () => {
      const getUserInputAction = vi.fn().mockResolvedValue({ userInput: 'test input' });
      const promptAgentAction = vi
        .fn()
        .mockImplementationOnce(async ({ suspend }) => {
          await suspend();
          return undefined;
        })
        .mockImplementationOnce(() => ({ modelOutput: 'test output' }));
      const evaluateToneAction = vi.fn().mockResolvedValue({
        toneScore: { score: 0.8 },
        completenessScore: { score: 0.7 },
      });
      const improveResponseAction = vi.fn().mockResolvedValue({ improvedOutput: 'improved output' });
      const evaluateImprovedAction = vi.fn().mockResolvedValue({
        toneScore: { score: 0.9 },
        completenessScore: { score: 0.8 },
      });

      const getUserInput = new Step({
        id: 'getUserInput',
        execute: getUserInputAction,
        outputSchema: z.object({ userInput: z.string() }),
      });
      const promptAgent = new Step({
        id: 'promptAgent',
        execute: promptAgentAction,
        outputSchema: z.object({ modelOutput: z.string() }),
      });
      const evaluateTone = new Step({
        id: 'evaluateToneConsistency',
        execute: evaluateToneAction,
        outputSchema: z.object({
          toneScore: z.any(),
          completenessScore: z.any(),
        }),
      });
      const improveResponse = new Step({
        id: 'improveResponse',
        execute: improveResponseAction,
        outputSchema: z.object({ improvedOutput: z.string() }),
      });
      const evaluateImproved = new Step({
        id: 'evaluateImprovedResponse',
        execute: evaluateImprovedAction,
        outputSchema: z.object({
          toneScore: z.any(),
          completenessScore: z.any(),
        }),
      });

      const promptEvalWorkflow = new Workflow({
        name: 'test-workflow',
        triggerSchema: z.object({ input: z.string() }),
      });

      promptEvalWorkflow
        .step(getUserInput)
        .then(promptAgent)
        .then(evaluateTone)
        .then(improveResponse)
        .then(evaluateImproved)
        .commit();

      // Create a new storage instance for initial run
      const initialStorage = new DefaultStorage({
        config: {
          url: 'file::memory:',
        },
      });
      await initialStorage.init();

      const mastra = new Mastra({
        logger,
        storage: initialStorage,
        workflows: { 'test-workflow': promptEvalWorkflow },
      });

      const wf = mastra.getWorkflow('test-workflow');
      const run = wf.createRun();

      // Create a promise to track when the workflow is ready to resume
      let resolveWorkflowSuspended: (value: unknown) => void;
      const workflowSuspended = new Promise(resolve => {
        resolveWorkflowSuspended = resolve;
      });

      run.watch(data => {
        const isPromptAgentSuspended = data.activePaths.get('promptAgent')?.status === 'suspended';
        if (isPromptAgentSuspended) {
          const newCtx = {
            ...data.results,
          };
          // @ts-ignore
          newCtx.getUserInput.output = {
            userInput: 'test input for resumption',
          };
          resolveWorkflowSuspended({ stepId: 'promptAgent', context: newCtx });
        }
      });

      const initialResult = await run.start({ triggerData: { input: 'test' } });
      expect(initialResult.results.promptAgent.status).toBe('suspended');
      expect(promptAgentAction).toHaveBeenCalledTimes(1);

      // Wait for the workflow to be ready to resume
      const resumeData = await workflowSuspended;
      const resumeResult = await run.resume(resumeData as any);

      if (!resumeResult) {
        throw new Error('Resume failed to return a result');
      }

      expect(resumeResult.results).toEqual({
        getUserInput: { status: 'success', output: { userInput: 'test input for resumption' } },
        promptAgent: { status: 'success', output: { modelOutput: 'test output' } },
        evaluateToneConsistency: {
          status: 'success',
          output: { toneScore: { score: 0.8 }, completenessScore: { score: 0.7 } },
        },
        improveResponse: { status: 'success', output: { improvedOutput: 'improved output' } },
        evaluateImprovedResponse: {
          status: 'success',
          output: { toneScore: { score: 0.9 }, completenessScore: { score: 0.8 } },
        },
      });
    });

    it('should handle parallel steps with conditional suspend', async () => {
      const getUserInputAction = vi.fn().mockResolvedValue({ userInput: 'test input' });
      const promptAgentAction = vi.fn().mockResolvedValue({ modelOutput: 'test output' });
      const evaluateToneAction = vi.fn().mockResolvedValue({
        toneScore: { score: 0.8 },
        completenessScore: { score: 0.7 },
      });
      const humanInterventionAction = vi
        .fn()
        .mockImplementationOnce(async ({ suspend, context }) => {
          const { humanPrompt } = context.getStepResult('humanIntervention') ?? {};

          if (!humanPrompt) {
            await suspend();
          }
        })
        .mockImplementationOnce(() => ({ improvedOutput: 'human intervention output' }));
      const explainResponseAction = vi.fn().mockResolvedValue({
        improvedOutput: 'explanation output',
      });

      const getUserInput = new Step({
        id: 'getUserInput',
        execute: getUserInputAction,
        outputSchema: z.object({ userInput: z.string() }),
      });
      const promptAgent = new Step({
        id: 'promptAgent',
        execute: promptAgentAction,
        outputSchema: z.object({ modelOutput: z.string() }),
      });
      const evaluateTone = new Step({
        id: 'evaluateToneConsistency',
        execute: evaluateToneAction,
        outputSchema: z.object({
          toneScore: z.any(),
          completenessScore: z.any(),
        }),
      });
      const humanIntervention = new Step({
        id: 'humanIntervention',
        execute: humanInterventionAction,
        outputSchema: z.object({ improvedOutput: z.string() }),
      });
      const explainResponse = new Step({
        id: 'explainResponse',
        execute: explainResponseAction,
        outputSchema: z.object({ improvedOutput: z.string() }),
      });

      const workflow = new Workflow({
        name: 'test-workflow',
        triggerSchema: z.object({ input: z.string() }),
      });

      workflow
        .step(getUserInput)
        .then(promptAgent)
        .then(evaluateTone)
        .after(evaluateTone)
        .step(humanIntervention, {
          when: () => Promise.resolve(true),
        })
        .step(explainResponse, {
          when: () => Promise.resolve(false),
        })
        .commit();

      const mastra = new Mastra({
        logger,
        workflows: { 'test-workflow': workflow },
        storage,
      });

      const wf = mastra.getWorkflow('test-workflow');
      const run = wf.createRun();

      const started = run.start({ triggerData: { input: 'test' } });

      const result = await new Promise<WorkflowResumeResult<any>>((resolve, reject) => {
        let hasResumed = false;
        run.watch(async data => {
          const suspended = data.activePaths.get('humanIntervention');
          if (suspended?.status === 'suspended') {
            const newCtx = {
              ...data.results,
              humanPrompt: 'What improvements would you suggest?',
            };
            if (!hasResumed) {
              hasResumed = true;

              try {
                const resumed = await run.resume({
                  stepId: 'humanIntervention',
                  context: newCtx,
                });

                resolve(resumed as any);
              } catch (error) {
                reject(error);
              }
            }
          }
        });
      });

      const initialResult = await started;

      expect(initialResult.results.humanIntervention.status).toBe('suspended');
      expect(initialResult.results.explainResponse.status).toBe('skipped');
      expect(humanInterventionAction).toHaveBeenCalledTimes(2);
      expect(explainResponseAction).not.toHaveBeenCalled();

      if (!result) {
        throw new Error('Resume failed to return a result');
      }

      expect(result.results).toEqual({
        getUserInput: { status: 'success', output: { userInput: 'test input' } },
        promptAgent: { status: 'success', output: { modelOutput: 'test output' } },
        evaluateToneConsistency: {
          status: 'success',
          output: { toneScore: { score: 0.8 }, completenessScore: { score: 0.7 } },
        },
        humanIntervention: { status: 'success', output: { improvedOutput: 'human intervention output' } },
        explainResponse: { status: 'skipped' },
      });
    });

    it('should handle complex workflow with multiple suspends', async () => {
      const getUserInputAction = vi.fn().mockResolvedValue({ userInput: 'test input' });
      const promptAgentAction = vi.fn().mockResolvedValue({ modelOutput: 'test output' });

      const evaluateToneAction = vi.fn().mockResolvedValue({
        toneScore: { score: 0.8 },
        completenessScore: { score: 0.7 },
      });
      const improveResponseAction = vi
        .fn()
        .mockImplementationOnce(async ({ suspend }) => {
          await suspend();
        })
        .mockImplementationOnce(() => ({ improvedOutput: 'improved output' }));
      const evaluateImprovedAction = vi.fn().mockResolvedValue({
        toneScore: { score: 0.9 },
        completenessScore: { score: 0.8 },
      });
      const humanInterventionAction = vi
        .fn()
        .mockImplementationOnce(async ({ suspend }) => {
          await suspend();
        })
        .mockImplementationOnce(() => ({ improvedOutput: 'human intervention output' }));
      const explainResponseAction = vi.fn().mockResolvedValue({
        improvedOutput: 'explanation output',
      });

      const getUserInput = new Step({
        id: 'getUserInput',
        execute: getUserInputAction,
        outputSchema: z.object({ userInput: z.string() }),
      });
      const promptAgent = new Step({
        id: 'promptAgent',
        execute: promptAgentAction,
        outputSchema: z.object({ modelOutput: z.string() }),
      });
      const evaluateTone = new Step({
        id: 'evaluateToneConsistency',
        execute: evaluateToneAction,
        outputSchema: z.object({
          toneScore: z.any(),
          completenessScore: z.any(),
        }),
      });
      const improveResponse = new Step({
        id: 'improveResponse',
        execute: improveResponseAction,
        outputSchema: z.object({ improvedOutput: z.string() }),
      });
      const evaluateImproved = new Step({
        id: 'evaluateImprovedResponse',
        execute: evaluateImprovedAction,
        outputSchema: z.object({
          toneScore: z.any(),
          completenessScore: z.any(),
        }),
      });
      const humanIntervention = new Step({
        id: 'humanIntervention',
        execute: humanInterventionAction,
        outputSchema: z.object({ improvedOutput: z.string() }),
      });
      const explainResponse = new Step({
        id: 'explainResponse',
        execute: explainResponseAction,
        outputSchema: z.object({ improvedOutput: z.string() }),
      });

      const workflow = new Workflow({
        name: 'test-workflow',
        triggerSchema: z.object({ input: z.string() }),
      });

      workflow
        .step(getUserInput)
        .then(promptAgent)
        .then(evaluateTone)
        .then(improveResponse)
        .then(evaluateImproved)
        .after(evaluateImproved)
        .step(humanIntervention, {
          when: () => Promise.resolve(true),
        })
        .step(explainResponse, {
          when: () => Promise.resolve(false),
        })
        .commit();

      const mastra = new Mastra({
        logger,
        workflows: { 'test-workflow': workflow },
        storage,
      });

      const wf = mastra.getWorkflow('test-workflow');
      const run = wf.createRun();
      const started = run.start({ triggerData: { input: 'test' } });
      let improvedResponseResultPromise: Promise<WorkflowResumeResult<any> | undefined>;

      const result = await new Promise<WorkflowResumeResult<any>>((resolve, reject) => {
        let hasResumed = false;
        run.watch(async data => {
          const isHumanInterventionSuspended = data.activePaths.get('humanIntervention')?.status === 'suspended';
          const isImproveResponseSuspended = data.activePaths.get('improveResponse')?.status === 'suspended';

          if (isHumanInterventionSuspended) {
            const newCtx = {
              ...data.results,
              humanPrompt: 'What improvements would you suggest?',
            };
            if (!hasResumed) {
              hasResumed = true;

              try {
                const resumed = await run.resume({
                  stepId: 'humanIntervention',
                  context: newCtx,
                });
                resolve(resumed as any);
              } catch (error) {
                reject(error);
              }
            }
          } else if (isImproveResponseSuspended) {
            const resumed = run.resume({
              stepId: 'improveResponse',
              context: {
                ...data.results,
              },
            });
            improvedResponseResultPromise = resumed;
          }
        });
      });

      const initialResult = await started;

      // @ts-ignore
      const improvedResponseResult = await improvedResponseResultPromise;
      expect(initialResult?.results.improveResponse.status).toBe('suspended');

      expect(improvedResponseResult?.results.humanIntervention.status).toBe('suspended');
      expect(improvedResponseResult?.results.improveResponse.status).toBe('success');
      expect(improvedResponseResult?.results.evaluateImprovedResponse.status).toBe('success');
      expect(improvedResponseResult?.results.explainResponse.status).toBe('skipped');
      expect(humanInterventionAction).toHaveBeenCalledTimes(2);
      expect(explainResponseAction).not.toHaveBeenCalled();

      if (!result) {
        throw new Error('Resume failed to return a result');
      }

      expect(result.results).toEqual({
        getUserInput: { status: 'success', output: { userInput: 'test input' } },
        promptAgent: { status: 'success', output: { modelOutput: 'test output' } },
        evaluateToneConsistency: {
          status: 'success',
          output: { toneScore: { score: 0.8 }, completenessScore: { score: 0.7 } },
        },
        improveResponse: { status: 'success', output: { improvedOutput: 'improved output' } },
        evaluateImprovedResponse: {
          status: 'success',
          output: { toneScore: { score: 0.9 }, completenessScore: { score: 0.8 } },
        },
        humanIntervention: { status: 'success', output: { improvedOutput: 'human intervention output' } },
        explainResponse: { status: 'skipped' },
      });
    });

    it('should handle basic suspend and resume flow with async await syntax', async () => {
      const getUserInputAction = vi.fn().mockResolvedValue({ userInput: 'test input' });
      const promptAgentAction = vi
        .fn()
        .mockImplementationOnce(async ({ suspend }) => {
          await suspend({ testPayload: 'hello' });
          return undefined;
        })
        .mockImplementationOnce(() => ({ modelOutput: 'test output' }));
      const evaluateToneAction = vi.fn().mockResolvedValue({
        toneScore: { score: 0.8 },
        completenessScore: { score: 0.7 },
      });
      const improveResponseAction = vi
        .fn()
        .mockImplementationOnce(async ({ suspend }) => {
          await suspend();
          return undefined;
        })
        .mockImplementationOnce(() => ({ improvedOutput: 'improved output' }));
      const evaluateImprovedAction = vi.fn().mockResolvedValue({
        toneScore: { score: 0.9 },
        completenessScore: { score: 0.8 },
      });

      const getUserInput = new Step({
        id: 'getUserInput',
        execute: getUserInputAction,
        outputSchema: z.object({ userInput: z.string() }),
      });
      const promptAgent = new Step({
        id: 'promptAgent',
        execute: promptAgentAction,
        outputSchema: z.object({ modelOutput: z.string() }),
      });
      const evaluateTone = new Step({
        id: 'evaluateToneConsistency',
        execute: evaluateToneAction,
        outputSchema: z.object({
          toneScore: z.any(),
          completenessScore: z.any(),
        }),
      });
      const improveResponse = new Step({
        id: 'improveResponse',
        execute: improveResponseAction,
        outputSchema: z.object({ improvedOutput: z.string() }),
      });
      const evaluateImproved = new Step({
        id: 'evaluateImprovedResponse',
        execute: evaluateImprovedAction,
        outputSchema: z.object({
          toneScore: z.any(),
          completenessScore: z.any(),
        }),
      });

      const promptEvalWorkflow = new Workflow<
        [typeof getUserInput, typeof promptAgent, typeof evaluateTone, typeof improveResponse, typeof evaluateImproved]
      >({
        name: 'test-workflow',
        triggerSchema: z.object({ input: z.string() }),
      });

      promptEvalWorkflow
        .step(getUserInput)
        .then(promptAgent)
        .then(evaluateTone)
        .then(improveResponse)
        .then(evaluateImproved)
        .commit();

      const mastra = new Mastra({
        logger,
        workflows: { 'test-workflow': promptEvalWorkflow },
        storage,
      });

      const wf = mastra.getWorkflow('test-workflow');
      const run = wf.createRun();

      const initialResult = await run.start({ triggerData: { input: 'test' } });
      expect(initialResult.results.promptAgent.status).toBe('suspended');
      expect(promptAgentAction).toHaveBeenCalledTimes(1);
      expect(initialResult.activePaths.size).toBe(1);
      expect(initialResult.activePaths.get('promptAgent')?.status).toBe('suspended');
      expect(initialResult.activePaths.get('promptAgent')?.suspendPayload).toEqual({ testPayload: 'hello' });
      expect(initialResult.results).toEqual({
        getUserInput: { status: 'success', output: { userInput: 'test input' } },
        promptAgent: { status: 'suspended', suspendPayload: { testPayload: 'hello' } },
      });

      const newCtx = {
        userInput: 'test input for resumption',
      };

      expect(initialResult.results.promptAgent.status).toBe('suspended');
      expect(promptAgentAction).toHaveBeenCalledTimes(1);

      const firstResumeResult = await run.resume({ stepId: 'promptAgent', context: newCtx });

      if (!firstResumeResult) {
        throw new Error('Resume failed to return a result');
      }

      expect(firstResumeResult.activePaths.size).toBe(1);
      expect(firstResumeResult.activePaths.get('improveResponse')?.status).toBe('suspended');
      expect(firstResumeResult.results).toEqual({
        getUserInput: { status: 'success', output: { userInput: 'test input' } },
        promptAgent: { status: 'success', output: { modelOutput: 'test output' } },
        evaluateToneConsistency: {
          status: 'success',
          output: {
            toneScore: { score: 0.8 },
            completenessScore: { score: 0.7 },
          },
        },
        improveResponse: { status: 'suspended' },
      });

      const secondResumeResult = await run.resume({ stepId: 'improveResponse', context: newCtx });
      if (!secondResumeResult) {
        throw new Error('Resume failed to return a result');
      }

      expect(secondResumeResult.results).toEqual({
        getUserInput: { status: 'success', output: { userInput: 'test input' } },
        promptAgent: { status: 'success', output: { modelOutput: 'test output' } },
        evaluateToneConsistency: {
          status: 'success',
          output: { toneScore: { score: 0.8 }, completenessScore: { score: 0.7 } },
        },
        improveResponse: { status: 'success', output: { improvedOutput: 'improved output' } },
        evaluateImprovedResponse: {
          status: 'success',
          output: { toneScore: { score: 0.9 }, completenessScore: { score: 0.8 } },
        },
      });
    });

    it('should handle basic event based resume flow', async () => {
      const getUserInputAction = vi.fn().mockResolvedValue({ userInput: 'test input' });
      const promptAgentAction = vi
        .fn()
        .mockImplementationOnce(async () => {
          return { test: 'yes' };
        })
        .mockImplementationOnce(() => ({ modelOutput: 'test output' }));
      const getUserInput = new Step({
        id: 'getUserInput',
        execute: getUserInputAction,
        outputSchema: z.object({ userInput: z.string() }),
      });
      const promptAgent = new Step({
        id: 'promptAgent',
        execute: promptAgentAction,
        outputSchema: z.object({ modelOutput: z.string() }),
      });

      const promptEvalWorkflow = new Workflow({
        name: 'test-workflow',
        triggerSchema: z.object({ input: z.string() }),
        events: {
          testev: {
            schema: z.object({
              catName: z.string(),
            }),
          },
        },
      });

      promptEvalWorkflow.step(getUserInput).afterEvent('testev').step(promptAgent).commit();

      const mastra = new Mastra({
        logger,
        workflows: { 'test-workflow': promptEvalWorkflow },
      });

      const wf = mastra.getWorkflow('test-workflow');
      const run = wf.createRun({
        events: {
          testev: {
            schema: z.object({
              catName: z.string(),
            }),
          },
        },
      });

      const initialResult = await run.start({ triggerData: { input: 'test' } });
      expect(initialResult.activePaths.size).toBe(1);
      expect(initialResult.results).toEqual({
        getUserInput: { status: 'success', output: { userInput: 'test input' } },
        __testev_event: { status: 'suspended' },
      });
      expect(getUserInputAction).toHaveBeenCalledTimes(1);

      const firstResumeResult = await run.resumeWithEvent('testev', {
        catName: 'test input for resumption',
      });

      if (!firstResumeResult) {
        throw new Error('Resume failed to return a result');
      }

      expect(firstResumeResult.activePaths.size).toBe(1);
      expect(firstResumeResult.results).toEqual({
        getUserInput: { status: 'success', output: { userInput: 'test input' } },
        promptAgent: { status: 'success', output: { test: 'yes' } },
        __testev_event: {
          status: 'success',
          output: {
            executed: true,
            resumedEvent: {
              catName: 'test input for resumption',
            },
          },
        },
      });
    });
  });

  describe('Accessing Mastra', () => {
    it('should be able to access the deprecated mastra primitives', async () => {
      let telemetry: Telemetry | undefined;
      const step1 = new Step({
        id: 'step1',
        execute: async ({ mastra }) => {
          telemetry = mastra?.telemetry;
        },
      });

      const workflow = new Workflow({ name: 'test-workflow' });
      workflow.step(step1).commit();

      const mastra = new Mastra({
        logger,
        workflows: { 'test-workflow': workflow },
        storage,
      });

      const wf = mastra.getWorkflow('test-workflow');

      expect(mastra?.getLogger()).toBe(logger);

      // Access new instance properties directly - should work without warning
      const run = wf.createRun();
      await run.start();

      expect(telemetry).toBeDefined();
      expect(telemetry).toBeInstanceOf(Telemetry);
    });

    it('should be able to access the new Mastra primitives', async () => {
      let telemetry: Telemetry | undefined;
      const step1 = new Step({
        id: 'step1',
        execute: async ({ mastra }) => {
          telemetry = mastra?.getTelemetry();
        },
      });

      const workflow = new Workflow({ name: 'test-workflow' });
      workflow.step(step1).commit();

      const mastra = new Mastra({
        logger,
        workflows: { 'test-workflow': workflow },
        storage,
      });

      const wf = mastra.getWorkflow('test-workflow');

      expect(mastra?.getLogger()).toBe(logger);

      // Access new instance properties directly - should work without warning
      const run = wf.createRun();
      run.watch(_ => {});
      await run.start();

      expect(telemetry).toBeDefined();
      expect(telemetry).toBeInstanceOf(Telemetry);
    });
  });

  describe('Nested workflows', () => {
    it('should be able to nest workflows', async () => {
      const start = vi.fn().mockImplementation(async ({ context }) => {
        // Get the current value (either from trigger or previous increment)
        const currentValue =
          context.getStepResult('start')?.newValue || context.getStepResult('trigger')?.startValue || 0;

        // Increment the value
        const newValue = currentValue + 1;

        return { newValue };
      });
      const startStep = new Step({
        id: 'start',
        description: 'Increments the current value by 1',
        outputSchema: z.object({
          newValue: z.number(),
        }),
        execute: start,
      });

      const other = vi.fn().mockImplementation(async ({ context }) => {
        return { other: 26 };
      });
      const otherStep = new Step({
        id: 'other',
        description: 'Other step',
        execute: other,
      });

      const final = vi.fn().mockImplementation(async ({ context }) => {
        const startVal = context.getStepResult('start')?.newValue ?? 0;
        const otherVal = context.getStepResult('other')?.other ?? 0;
        return { finalValue: startVal + otherVal };
      });
      const last = vi.fn().mockImplementation(async ({ context }) => {
        return { success: true };
      });
      const finalStep = new Step({
        id: 'final',
        description: 'Final step that prints the result',
        execute: final,
      });

      const counterWorkflow = new Workflow({
        name: 'counter-workflow',
        triggerSchema: z.object({
          startValue: z.number(),
        }),
      });

      const wfA = new Workflow({ name: 'nested-workflow-a' }).step(startStep).then(otherStep).then(finalStep).commit();
      const wfB = new Workflow({ name: 'nested-workflow-b' }).step(startStep).then(finalStep).commit();
      counterWorkflow
        .step(wfA)
        .step(wfB)
        .after([wfA, wfB])
        .step(
          new Step({
            id: 'last-step',
            execute: last,
          }),
        )
        .commit();

      const run = counterWorkflow.createRun();
      const { results } = await run.start({ triggerData: { startValue: 1 } });

      expect(start).toHaveBeenCalledTimes(2);
      expect(other).toHaveBeenCalledTimes(1);
      expect(final).toHaveBeenCalledTimes(2);
      expect(last).toHaveBeenCalledTimes(1);
      // @ts-ignore
      expect(results['nested-workflow-a'].output.results).toEqual({
        start: { output: { newValue: 1 }, status: 'success' },
        other: { output: { other: 26 }, status: 'success' },
        final: { output: { finalValue: 26 + 1 }, status: 'success' },
      });

      // @ts-ignore
      expect(results['nested-workflow-b'].output.results).toEqual({
        start: { output: { newValue: 1 }, status: 'success' },
        final: { output: { finalValue: 1 }, status: 'success' },
      });

      expect(results['last-step']).toEqual({
        output: { success: true },
        status: 'success',
      });
    });

    it('should be able to nest workflows with conditions', async () => {
      const start = vi.fn().mockImplementation(async ({ context }) => {
        // Get the current value (either from trigger or previous increment)
        const currentValue =
          context.getStepResult('start')?.newValue || context.getStepResult('trigger')?.startValue || 0;

        // Increment the value
        const newValue = currentValue + 1;

        return { newValue };
      });
      const startStep = new Step({
        id: 'start',
        description: 'Increments the current value by 1',
        outputSchema: z.object({
          newValue: z.number(),
        }),
        execute: start,
      });

      const other = vi.fn().mockImplementation(async ({ context }) => {
        return { other: 26 };
      });
      const otherStep = new Step({
        id: 'other',
        description: 'Other step',
        execute: other,
      });

      const final = vi.fn().mockImplementation(async ({ context }) => {
        const startVal = context.getStepResult('start')?.newValue ?? 0;
        const otherVal = context.getStepResult('other')?.other ?? 0;
        return { finalValue: startVal + otherVal };
      });
      const last = vi.fn().mockImplementation(async ({ context }) => {
        return { success: true };
      });
      const finalStep = new Step({
        id: 'final',
        description: 'Final step that prints the result',
        execute: final,
      });

      const counterWorkflow = new Workflow({
        name: 'counter-workflow',
        triggerSchema: z.object({
          startValue: z.number(),
        }),
      });

      const wfA = new Workflow({ name: 'nested-workflow-a' }).step(startStep).then(otherStep).then(finalStep).commit();
      const wfB = new Workflow({ name: 'nested-workflow-b' })
        .step(startStep)
        .if(async ({ context }) => false)
        .then(otherStep)
        .else()
        .then(finalStep)
        .commit();
      counterWorkflow
        .step(wfA)
        .step(wfB)
        .after([wfA, wfB])
        .step(
          new Step({
            id: 'last-step',
            execute: last,
          }),
        )
        .commit();

      const run = counterWorkflow.createRun();
      const { results } = await run.start({ triggerData: { startValue: 1 } });

      expect(start).toHaveBeenCalledTimes(2);
      expect(other).toHaveBeenCalledTimes(1);
      expect(final).toHaveBeenCalledTimes(2);
      expect(last).toHaveBeenCalledTimes(1);
      // @ts-ignore
      expect(results['nested-workflow-a'].output.results).toEqual({
        start: { output: { newValue: 1 }, status: 'success' },
        other: { output: { other: 26 }, status: 'success' },
        final: { output: { finalValue: 26 + 1 }, status: 'success' },
      });

      // @ts-ignore
      expect(results['nested-workflow-b'].output.results).toEqual({
        start: { output: { newValue: 1 }, status: 'success' },
        final: { output: { finalValue: 1 }, status: 'success' },
        __start_else: {
          output: {
            executed: true,
          },
          status: 'success',
        },
        __start_if: {
          status: 'skipped',
        },
      });

      expect(results['last-step']).toEqual({
        output: { success: true },
        status: 'success',
      });
    });

    describe('new if else branching syntax with nested workflows', () => {
      it('should execute if-branch', async () => {
        const start = vi.fn().mockImplementation(async ({ context }) => {
          // Get the current value (either from trigger or previous increment)
          const currentValue =
            context.getStepResult('start')?.newValue || context.getStepResult('trigger')?.startValue || 0;

          // Increment the value
          const newValue = currentValue + 1;

          return { newValue };
        });
        const startStep = new Step({
          id: 'start',
          description: 'Increments the current value by 1',
          outputSchema: z.object({
            newValue: z.number(),
          }),
          execute: start,
        });

        const other = vi.fn().mockImplementation(async ({ context }) => {
          return { other: 26 };
        });
        const otherStep = new Step({
          id: 'other',
          description: 'Other step',
          execute: other,
        });

        const final = vi.fn().mockImplementation(async ({ context }) => {
          const startVal = context.getStepResult('start')?.newValue ?? 0;
          const otherVal = context.getStepResult('other')?.other ?? 0;
          return { finalValue: startVal + otherVal };
        });
        const first = vi.fn().mockImplementation(async ({ context }) => {
          return { success: true };
        });
        const last = vi.fn().mockImplementation(async ({ context }) => {
          return { success: true };
        });
        const finalStep = new Step({
          id: 'final',
          description: 'Final step that prints the result',
          execute: final,
        });

        const counterWorkflow = new Workflow({
          name: 'counter-workflow',
          triggerSchema: z.object({
            startValue: z.number(),
          }),
        });

        const wfA = new Workflow({ name: 'nested-workflow-a' })
          .step(startStep)
          .then(otherStep)
          .then(finalStep)
          .commit();
        const wfB = new Workflow({ name: 'nested-workflow-b' }).step(startStep).then(finalStep).commit();

        counterWorkflow
          .step(
            new Step({
              id: 'first-step',
              execute: first,
            }),
          )
          .if(async ({ context }) => true, wfA, wfB)
          .then(
            new Step({
              id: 'last-step',
              execute: last,
            }),
          )
          .commit();

        const run = counterWorkflow.createRun();
        const { results } = await run.start({ triggerData: { startValue: 1 } });

        expect(start).toHaveBeenCalledTimes(1);
        expect(other).toHaveBeenCalledTimes(1);
        expect(final).toHaveBeenCalledTimes(1);
        expect(first).toHaveBeenCalledTimes(1);
        expect(last).toHaveBeenCalledTimes(1);
        // @ts-ignore
        expect(results['nested-workflow-a'].output.results).toEqual({
          start: { output: { newValue: 1 }, status: 'success' },
          other: { output: { other: 26 }, status: 'success' },
          final: { output: { finalValue: 26 + 1 }, status: 'success' },
        });

        expect(results['nested-workflow-b']).toEqual({
          status: 'skipped',
        });

        expect(results['first-step']).toEqual({
          output: { success: true },
          status: 'success',
        });

        expect(results['last-step']).toEqual({
          output: { success: true },
          status: 'success',
        });
      });

      it('should execute else-branch', async () => {
        const start = vi.fn().mockImplementation(async ({ context }) => {
          // Get the current value (either from trigger or previous increment)
          const currentValue =
            context.getStepResult('start')?.newValue || context.getStepResult('trigger')?.startValue || 0;

          // Increment the value
          const newValue = currentValue + 1;

          return { newValue };
        });
        const startStep = new Step({
          id: 'start',
          description: 'Increments the current value by 1',
          outputSchema: z.object({
            newValue: z.number(),
          }),
          execute: start,
        });

        const other = vi.fn().mockImplementation(async ({ context }) => {
          return { other: 26 };
        });
        const otherStep = new Step({
          id: 'other',
          description: 'Other step',
          execute: other,
        });

        const final = vi.fn().mockImplementation(async ({ context }) => {
          const startVal = context.getStepResult('start')?.newValue ?? 0;
          const otherVal = context.getStepResult('other')?.other ?? 0;
          return { finalValue: startVal + otherVal };
        });
        const first = vi.fn().mockImplementation(async ({ context }) => {
          return { success: true };
        });
        const last = vi.fn().mockImplementation(async ({ context }) => {
          return { success: true };
        });
        const finalStep = new Step({
          id: 'final',
          description: 'Final step that prints the result',
          execute: final,
        });

        const counterWorkflow = new Workflow({
          name: 'counter-workflow',
          triggerSchema: z.object({
            startValue: z.number(),
          }),
        });

        const wfA = new Workflow({ name: 'nested-workflow-a' })
          .step(startStep)
          .then(otherStep)
          .then(finalStep)
          .commit();
        const wfB = new Workflow({ name: 'nested-workflow-b' }).step(startStep).then(finalStep).commit();

        counterWorkflow
          .step(
            new Step({
              id: 'first-step',
              execute: first,
            }),
          )
          .if(async ({ context }) => false, wfA, wfB)
          .then(
            new Step({
              id: 'last-step',
              execute: last,
            }),
          )
          .commit();

        const run = counterWorkflow.createRun();
        const { results } = await run.start({ triggerData: { startValue: 1 } });

        expect(start).toHaveBeenCalledTimes(1);
        expect(other).toHaveBeenCalledTimes(0);
        expect(final).toHaveBeenCalledTimes(1);
        expect(first).toHaveBeenCalledTimes(1);
        expect(last).toHaveBeenCalledTimes(1);

        expect(results['nested-workflow-a']).toEqual({
          status: 'skipped',
        });

        // @ts-ignore
        expect(results['nested-workflow-b'].output.results).toEqual({
          start: { output: { newValue: 1 }, status: 'success' },
          final: { output: { finalValue: 1 }, status: 'success' },
        });

        expect(results['first-step']).toEqual({
          output: { success: true },
          status: 'success',
        });

        expect(results['last-step']).toEqual({
          output: { success: true },
          status: 'success',
        });
      });

      it('should execute nested else and if-branch', async () => {
        const start = vi.fn().mockImplementation(async ({ context }) => {
          // Get the current value (either from trigger or previous increment)
          const currentValue =
            context.getStepResult('start')?.newValue || context.getStepResult('trigger')?.startValue || 0;

          // Increment the value
          const newValue = currentValue + 1;

          return { newValue };
        });
        const startStep = new Step({
          id: 'start',
          description: 'Increments the current value by 1',
          outputSchema: z.object({
            newValue: z.number(),
          }),
          execute: start,
        });

        const other = vi.fn().mockImplementation(async ({ context }) => {
          return { other: 26 };
        });
        const otherStep = new Step({
          id: 'other',
          description: 'Other step',
          execute: other,
        });

        const final = vi.fn().mockImplementation(async ({ context }) => {
          const startVal = context.getStepResult('start')?.newValue ?? 0;
          const otherVal = context.getStepResult('other')?.other ?? 0;
          return { finalValue: startVal + otherVal };
        });
        const first = vi.fn().mockImplementation(async ({ context }) => {
          return { success: true };
        });
        const last = vi.fn().mockImplementation(async ({ context }) => {
          return { success: true };
        });
        const finalStep = new Step({
          id: 'final',
          description: 'Final step that prints the result',
          execute: final,
        });

        const counterWorkflow = new Workflow({
          name: 'counter-workflow',
          triggerSchema: z.object({
            startValue: z.number(),
          }),
        });

        const wfA = new Workflow({ name: 'nested-workflow-a' })
          .step(startStep)
          .then(otherStep)
          .then(finalStep)
          .commit();
        const wfB = new Workflow({ name: 'nested-workflow-b' })
          .step(startStep)
          .if(
            async () => true,
            new Workflow({ name: 'nested-workflow-c' }).step(otherStep).commit(),
            new Workflow({ name: 'nested-workflow-d' }).step(otherStep).commit(),
          )
          .then(finalStep)
          .commit();

        counterWorkflow
          .step(
            new Step({
              id: 'first-step',
              execute: first,
            }),
          )
          .if(async ({ context }) => false, wfA, wfB)
          .then(
            new Step({
              id: 'last-step',
              execute: last,
            }),
          )
          .commit();

        const run = counterWorkflow.createRun();
        const { results } = await run.start({ triggerData: { startValue: 1 } });

        expect(start).toHaveBeenCalledTimes(1);
        expect(other).toHaveBeenCalledTimes(1);
        expect(final).toHaveBeenCalledTimes(1);
        expect(first).toHaveBeenCalledTimes(1);
        expect(last).toHaveBeenCalledTimes(1);

        expect(results['nested-workflow-a']).toEqual({
          status: 'skipped',
        });

        // @ts-ignore
        delete results['nested-workflow-b'].output.results['nested-workflow-c'].output.runId;
        // @ts-ignore
        delete results['nested-workflow-b'].output.results['nested-workflow-c'].output.activePaths;

        // @ts-ignore
        expect(results['nested-workflow-b'].output.results).toEqual({
          start: { output: { newValue: 1 }, status: 'success' },
          final: { output: { finalValue: 1 }, status: 'success' },
          'nested-workflow-c': {
            output: {
              results: {
                other: {
                  output: {
                    other: 26,
                  },
                  status: 'success',
                },
              },
              timestamp: expect.any(Number),
            },
            status: 'success',
          },
          'nested-workflow-d': {
            status: 'skipped',
          },
          start_if_else: {
            output: {
              executed: true,
            },
            status: 'success',
          },
        });

        expect(results['first-step']).toEqual({
          output: { success: true },
          status: 'success',
        });

        expect(results['last-step']).toEqual({
          output: { success: true },
          status: 'success',
        });
      });
    });

    describe('new .step/.then array syntax for concurrent execution', () => {
      it('should be able to nest workflows with .step([])', async () => {
        const start = vi.fn().mockImplementation(async ({ context }) => {
          // Get the current value (either from trigger or previous increment)
          const currentValue =
            context.getStepResult('start')?.newValue || context.getStepResult('trigger')?.startValue || 0;

          // Increment the value
          const newValue = currentValue + 1;

          return { newValue };
        });
        const startStep = new Step({
          id: 'start',
          description: 'Increments the current value by 1',
          outputSchema: z.object({
            newValue: z.number(),
          }),
          execute: start,
        });

        const other = vi.fn().mockImplementation(async ({ context }) => {
          return { other: 26 };
        });
        const otherStep = new Step({
          id: 'other',
          description: 'Other step',
          execute: other,
        });

        const final = vi.fn().mockImplementation(async ({ context }) => {
          const startVal = context.getStepResult('start')?.newValue ?? 0;
          const otherVal = context.getStepResult('other')?.other ?? 0;
          return { finalValue: startVal + otherVal };
        });
        const last = vi.fn().mockImplementation(async ({ context }) => {
          return { success: true };
        });
        const finalStep = new Step({
          id: 'final',
          description: 'Final step that prints the result',
          execute: final,
        });

        const counterWorkflow = new Workflow({
          name: 'counter-workflow',
          triggerSchema: z.object({
            startValue: z.number(),
          }),
        });

        const wfA = new Workflow({ name: 'nested-workflow-a' })
          .step(startStep)
          .then(otherStep)
          .then(finalStep)
          .commit();
        const wfB = new Workflow({ name: 'nested-workflow-b' }).step(startStep).then(finalStep).commit();
        counterWorkflow
          .step([wfA, wfB])
          .then(
            new Step({
              id: 'last-step',
              execute: last,
            }),
          )
          .commit();

        const run = counterWorkflow.createRun();
        const { results } = await run.start({ triggerData: { startValue: 1 } });

        expect(start).toHaveBeenCalledTimes(2);
        expect(other).toHaveBeenCalledTimes(1);
        expect(final).toHaveBeenCalledTimes(2);
        expect(last).toHaveBeenCalledTimes(1);
        // @ts-ignore
        expect(results['nested-workflow-a'].output.results).toEqual({
          start: { output: { newValue: 1 }, status: 'success' },
          other: { output: { other: 26 }, status: 'success' },
          final: { output: { finalValue: 26 + 1 }, status: 'success' },
        });

        // @ts-ignore
        expect(results['nested-workflow-b'].output.results).toEqual({
          start: { output: { newValue: 1 }, status: 'success' },
          final: { output: { finalValue: 1 }, status: 'success' },
        });

        expect(results['last-step']).toEqual({
          output: { success: true },
          status: 'success',
        });
      });

      it('should be able to nest workflows with .step([]) and run more concurrent steps with .then([])', async () => {
        const start = vi.fn().mockImplementation(async ({ context }) => {
          // Get the current value (either from trigger or previous increment)
          const currentValue =
            context.getStepResult('start')?.newValue || context.getStepResult('trigger')?.startValue || 0;

          // Increment the value
          const newValue = currentValue + 1;

          return { newValue };
        });
        const startStep = new Step({
          id: 'start',
          description: 'Increments the current value by 1',
          outputSchema: z.object({
            newValue: z.number(),
          }),
          execute: start,
        });

        const other = vi.fn().mockImplementation(async ({ context }) => {
          return { other: 26 };
        });
        const otherStep = new Step({
          id: 'other',
          description: 'Other step',
          execute: other,
        });

        const final = vi.fn().mockImplementation(async ({ context }) => {
          const startVal = context.getStepResult('start')?.newValue ?? 0;
          const otherVal = context.getStepResult('other')?.other ?? 0;
          return { finalValue: startVal + otherVal };
        });
        const last = vi.fn().mockImplementation(async ({ context }) => {
          return { success: true };
        });
        const finalStep = new Step({
          id: 'final',
          description: 'Final step that prints the result',
          execute: final,
        });

        const counterWorkflow = new Workflow({
          name: 'counter-workflow',
          triggerSchema: z.object({
            startValue: z.number(),
          }),
        });

        const wfA = new Workflow({ name: 'nested-workflow-a' })
          .step(startStep)
          .then(otherStep)
          .then(finalStep)
          .commit();
        const wfB = new Workflow({ name: 'nested-workflow-b' }).step(startStep).then(finalStep).commit();
        counterWorkflow
          .step([wfA, wfB])
          .then([
            new Step({
              id: 'last-step',
              execute: last,
            }),
            new Step({
              id: 'last-step-2',
              execute: last,
            }),
          ])
          .then(
            new Step({
              id: 'last-step-3',
              execute: last,
            }),
          )
          .commit();

        const run = counterWorkflow.createRun();
        const { results } = await run.start({ triggerData: { startValue: 1 } });

        expect(start).toHaveBeenCalledTimes(2);
        expect(other).toHaveBeenCalledTimes(1);
        expect(final).toHaveBeenCalledTimes(2);
        expect(last).toHaveBeenCalledTimes(3);
        // @ts-ignore
        expect(results['nested-workflow-a'].output.results).toEqual({
          start: { output: { newValue: 1 }, status: 'success' },
          other: { output: { other: 26 }, status: 'success' },
          final: { output: { finalValue: 26 + 1 }, status: 'success' },
        });

        // @ts-ignore
        expect(results['nested-workflow-b'].output.results).toEqual({
          start: { output: { newValue: 1 }, status: 'success' },
          final: { output: { finalValue: 1 }, status: 'success' },
        });

        expect(results['last-step']).toEqual({
          output: { success: true },
          status: 'success',
        });

        expect(results['last-step-2']).toEqual({
          output: { success: true },
          status: 'success',
        });

        expect(results['last-step-3']).toEqual({
          output: { success: true },
          status: 'success',
        });
      });
    });

    describe('watching nested workflows', () => {
      // TODO: craft a test out of this
      it.skip('should be able to watch nested workflows with .step([])', async () => {
        const start = vi.fn().mockImplementation(async ({ context }) => {
          // Get the current value (either from trigger or previous increment)
          const currentValue =
            context.getStepResult('start')?.newValue || context.getStepResult('trigger')?.startValue || 0;

          // Increment the value
          const newValue = currentValue + 1;

          return { newValue };
        });
        const startStep = new Step({
          id: 'start',
          description: 'Increments the current value by 1',
          outputSchema: z.object({
            newValue: z.number(),
          }),
          execute: start,
        });

        const other = vi.fn().mockImplementation(async ({ context }) => {
          return { other: 26 };
        });
        const otherStep = new Step({
          id: 'other',
          description: 'Other step',
          execute: other,
        });

        const final = vi.fn().mockImplementation(async ({ context }) => {
          const startVal = context.getStepResult('start')?.newValue ?? 0;
          const otherVal = context.getStepResult('other')?.other ?? 0;
          return { finalValue: startVal + otherVal };
        });
        const last = vi.fn().mockImplementation(async ({ context }) => {
          return { success: true };
        });
        const finalStep = new Step({
          id: 'final',
          description: 'Final step that prints the result',
          execute: final,
        });

        const counterWorkflow = new Workflow({
          name: 'counter-workflow',
          triggerSchema: z.object({
            startValue: z.number(),
          }),
        });

        const wfA = new Workflow({ name: 'nested-workflow-a' })
          .step(startStep)
          .then(otherStep)
          .then(finalStep)
          .commit();
        const wfB = new Workflow({ name: 'nested-workflow-b' }).step(startStep).then(finalStep).commit();
        counterWorkflow
          .step([wfA, wfB])
          .then(
            new Step({
              id: 'last-step',
              execute: last,
            }),
          )
          .commit();

        const run = counterWorkflow.createRun();
        const unwatch = counterWorkflow.watch(state => {
          console.log('state', JSON.stringify(state.results, null, 2));
        });
        const { results } = await run.start({ triggerData: { startValue: 1 } });

        expect(start).toHaveBeenCalledTimes(2);
        expect(other).toHaveBeenCalledTimes(1);
        expect(final).toHaveBeenCalledTimes(2);
        expect(last).toHaveBeenCalledTimes(1);
        // @ts-ignore
        expect(results['nested-workflow-a'].output.results).toEqual({
          start: { output: { newValue: 1 }, status: 'success' },
          other: { output: { other: 26 }, status: 'success' },
          final: { output: { finalValue: 26 + 1 }, status: 'success' },
        });

        // @ts-ignore
        expect(results['nested-workflow-b'].output.results).toEqual({
          start: { output: { newValue: 1 }, status: 'success' },
          final: { output: { finalValue: 1 }, status: 'success' },
        });

        expect(results['last-step']).toEqual({
          output: { success: true },
          status: 'success',
        });

        unwatch();
      });
    });

    describe('suspending and resuming nested workflows', () => {
      it('should be able to suspend nested workflow step', async () => {
        const start = vi.fn().mockImplementation(async ({ context }) => {
          // Get the current value (either from trigger or previous increment)
          const currentValue =
            context.getStepResult('start')?.newValue || context.getStepResult('trigger')?.startValue || 0;

          // Increment the value
          const newValue = currentValue + 1;

          return { newValue };
        });
        const startStep = new Step({
          id: 'start',
          description: 'Increments the current value by 1',
          outputSchema: z.object({
            newValue: z.number(),
          }),
          execute: start,
        });

        let wasSuspended = false;
        const other = vi.fn().mockImplementation(async ({ context, suspend }) => {
          if (!wasSuspended) {
            wasSuspended = true;
            await suspend();
          }
          return { other: 26 };
        });
        const otherStep = new Step({
          id: 'other',
          description: 'Other step',
          execute: other,
        });

        const final = vi.fn().mockImplementation(async ({ context }) => {
          const startVal = context.getStepResult('start')?.newValue ?? 0;
          const otherVal = context.getStepResult('other')?.other ?? 0;
          return { finalValue: startVal + otherVal };
        });
        const last = vi.fn().mockImplementation(async ({ context }) => {
          return { success: true };
        });
        const begin = vi.fn().mockImplementation(async ({ context }) => {
          return { success: true };
        });
        const finalStep = new Step({
          id: 'final',
          description: 'Final step that prints the result',
          outputSchema: z.object({
            finalValue: z.number(),
          }),
          execute: final,
        });

        const counterWorkflow = new Workflow({
          name: 'counter-workflow',
          triggerSchema: z.object({
            startValue: z.number(),
          }),
          result: {
            schema: z.object({
              finalValue: z.number(),
            }),
            mapping: {
              finalValue: {
                step: finalStep,
                path: 'finalValue',
              },
            },
          },
        });

        const wfA = new Workflow({ name: 'nested-workflow-a' })
          .step(startStep)
          .then(otherStep)
          .then(finalStep)
          .commit();
        counterWorkflow
          .step(
            new Step({
              id: 'begin-step',
              execute: begin,
            }),
          )
          .then(wfA)
          .then(
            new Step({
              id: 'last-step',
              execute: last,
            }),
          )
          .commit();

        const mastra = new Mastra({
          logger,
          workflows: { counterWorkflow },
        });

        const run = counterWorkflow.createRun();
        const { runId, results, activePaths } = await run.start({ triggerData: { startValue: 1 } });

        expect(begin).toHaveBeenCalledTimes(1);
        expect(start).toHaveBeenCalledTimes(1);
        expect(other).toHaveBeenCalledTimes(1);
        expect(final).toHaveBeenCalledTimes(0);
        expect(last).toHaveBeenCalledTimes(0);
        // @ts-ignore
        expect(results['nested-workflow-a']).toMatchObject({
          status: 'suspended',
        });

        // @ts-ignore
        expect(results['last-step']).toEqual(undefined);

        vi.clearAllMocks();
        const resumedResults = await run.resume({ stepId: 'nested-workflow-a', context: { startValue: 0 } });

        // @ts-ignore
        expect(resumedResults.results['nested-workflow-a'].output.results).toEqual({
          start: { output: { newValue: 1 }, status: 'success' },
          other: { output: { other: 26 }, status: 'success' },
          final: { output: { finalValue: 26 + 1 }, status: 'success' },
        });

        expect(start).toHaveBeenCalledTimes(1);
        expect(other).toHaveBeenCalledTimes(1);
        expect(final).toHaveBeenCalledTimes(1);
        expect(last).toHaveBeenCalledTimes(1);
      });

      it('should be able to suspend nested workflow specific nested step', async () => {
        const start = vi.fn().mockImplementation(async ({ context }) => {
          // Get the current value (either from trigger or previous increment)
          const currentValue =
            context.getStepResult('start')?.newValue || context.getStepResult('trigger')?.startValue || 0;

          // Increment the value
          const newValue = currentValue + 1;

          return { newValue };
        });
        const startStep = new Step({
          id: 'start',
          description: 'Increments the current value by 1',
          outputSchema: z.object({
            newValue: z.number(),
          }),
          execute: start,
        });

        let wasSuspended = false;
        const other = vi.fn().mockImplementation(async ({ context, suspend }) => {
          if (!wasSuspended) {
            wasSuspended = true;
            await suspend();
          }
          return { other: 26 };
        });
        const otherStep = new Step({
          id: 'other',
          description: 'Other step',
          execute: other,
        });

        const final = vi.fn().mockImplementation(async ({ context }) => {
          const startVal = context.getStepResult('start')?.newValue ?? 0;
          const otherVal = context.getStepResult('other')?.other ?? 0;
          return { finalValue: startVal + otherVal };
        });
        const last = vi.fn().mockImplementation(async ({ context }) => {
          return { success: true };
        });
        const begin = vi.fn().mockImplementation(async ({ context }) => {
          return { success: true };
        });
        const finalStep = new Step({
          id: 'final',
          description: 'Final step that prints the result',
          outputSchema: z.object({
            finalValue: z.number(),
          }),
          execute: final,
        });

        const counterWorkflow = new Workflow({
          name: 'counter-workflow',
          triggerSchema: z.object({
            startValue: z.number(),
          }),
          result: {
            schema: z.object({
              finalValue: z.number(),
            }),
            mapping: {
              finalValue: {
                step: finalStep,
                path: 'finalValue',
              },
            },
          },
        });

        const wfA = new Workflow({ name: 'nested-workflow-a' })
          .step(startStep)
          .then(otherStep)
          .then(finalStep)
          .commit();
        counterWorkflow
          .step(
            new Step({
              id: 'begin-step',
              execute: begin,
            }),
          )
          .then(wfA)
          .then(
            new Step({
              id: 'last-step',
              execute: last,
            }),
          )
          .commit();

        const mastra = new Mastra({
          logger,
          workflows: { counterWorkflow },
        });

        const run = counterWorkflow.createRun();
        const data = await run.start({ triggerData: { startValue: 1 } });
        const { runId, results, activePaths } = data;
        console.dir(data, { depth: null });

        expect(begin).toHaveBeenCalledTimes(1);
        expect(start).toHaveBeenCalledTimes(1);
        expect(other).toHaveBeenCalledTimes(1);
        expect(final).toHaveBeenCalledTimes(0);
        expect(last).toHaveBeenCalledTimes(0);
        // @ts-ignore
        expect(results['nested-workflow-a']).toMatchObject({
          status: 'suspended',
          output: {
            results: {
              other: {
                status: 'suspended',
              },
              start: {
                output: {
                  newValue: 1,
                },
                status: 'success',
              },
            },
          },
        });

        // @ts-ignore
        expect(results['last-step']).toEqual(undefined);
        // @ts-ignore
        expect(results['nested-workflow-a'].output.activePaths).toEqual(
          new Map([['other', { status: 'suspended', stepPath: ['start', 'other'] }]]),
        );

        const resumedResults = await run.resume({ stepId: 'nested-workflow-a.other', context: { startValue: 1 } });

        // @ts-ignore
        expect(resumedResults.results['nested-workflow-a'].output.results).toEqual({
          start: { output: { newValue: 1 }, status: 'success' },
          other: { output: { other: 26 }, status: 'success' },
          final: { output: { finalValue: 26 + 1 }, status: 'success' },
        });

        expect(begin).toHaveBeenCalledTimes(1);
        expect(start).toHaveBeenCalledTimes(1);
        expect(other).toHaveBeenCalledTimes(2);
        expect(final).toHaveBeenCalledTimes(1);
        expect(last).toHaveBeenCalledTimes(1);
      });
    });

    describe('Workflow results', () => {
      it('should be able to spec out workflow result via variables', async () => {
        const start = vi.fn().mockImplementation(async ({ context }) => {
          // Get the current value (either from trigger or previous increment)
          const currentValue =
            context.getStepResult('start')?.newValue || context.getStepResult('trigger')?.startValue || 0;

          // Increment the value
          const newValue = currentValue + 1;

          return { newValue };
        });
        const startStep = new Step({
          id: 'start',
          description: 'Increments the current value by 1',
          outputSchema: z.object({
            newValue: z.number(),
          }),
          execute: start,
        });

        const other = vi.fn().mockImplementation(async ({ context, suspend }) => {
          return { other: 26 };
        });
        const otherStep = new Step({
          id: 'other',
          description: 'Other step',
          execute: other,
        });

        const final = vi.fn().mockImplementation(async ({ context }) => {
          const startVal = context.getStepResult('start')?.newValue ?? 0;
          const otherVal = context.getStepResult('other')?.other ?? 0;
          return { finalValue: startVal + otherVal };
        });
        const last = vi.fn().mockImplementation(async ({ context }) => {
          return { success: true };
        });
        const finalStep = new Step({
          id: 'final',
          description: 'Final step that prints the result',
          outputSchema: z.object({
            finalValue: z.number(),
          }),
          execute: final,
        });

        const wfA = new Workflow({
          steps: [startStep, otherStep, finalStep],
          name: 'nested-workflow-a',
          result: {
            schema: z.object({
              finalValue: z.number(),
            }),
            mapping: {
              finalValue: {
                step: finalStep,
                path: 'finalValue',
              },
            },
          },
        })
          .step(startStep)
          .then(otherStep)
          .then(finalStep)
          .commit();

        const counterWorkflow = new Workflow({
          name: 'counter-workflow',
          steps: [wfA.toStep()],
          triggerSchema: z.object({
            startValue: z.number(),
          }),
          result: {
            schema: z.object({
              finalValue: z.number(),
            }),
            mapping: {
              finalValue: {
                step: wfA,
                path: 'result.finalValue',
              },
            },
          },
        });

        const myStep = new Step({
          id: 'my-step',
          inputSchema: z.object({
            input: z.string(),
          }),
          outputSchema: z.object({
            output: z.string(),
          }),
          description: 'My step',
          execute: async ({ context }) => {
            return { output: 'lolo' };
          },
        });

        counterWorkflow
          .step(wfA)
          .then(
            new Step({
              id: 'last-step',
              execute: last,
            }),
          )
          .commit();

        const run = counterWorkflow.createRun();
        const result = await run.start({ triggerData: { startValue: 1 } });
        const results = result.results;
        const x = result.results['nested-workflow-a'];
        // if (x.status === 'success') {
        //   const lastStepVal =
        //     x.output.results.final.status === 'success' ? x.output.results.final.output.finalValue : undefined;
        //   const r = x.output.result;
        // }

        expect(start).toHaveBeenCalledTimes(1);
        expect(other).toHaveBeenCalledTimes(1);
        expect(final).toHaveBeenCalledTimes(1);
        expect(last).toHaveBeenCalledTimes(1);

        // @ts-ignore
        expect(results['nested-workflow-a']).toMatchObject({
          status: 'success',
          output: {
            result: {
              finalValue: 26 + 1,
            },

            results: {
              start: { output: { newValue: 1 }, status: 'success' },
              other: { output: { other: 26 }, status: 'success' },
              final: { output: { finalValue: 26 + 1 }, status: 'success' },
            },
          },
        });

        expect(result.result).toEqual({
          finalValue: 26 + 1,
        });
      });
    });
  });
});<|MERGE_RESOLUTION|>--- conflicted
+++ resolved
@@ -10,13 +10,8 @@
 import { createTool } from '../tools';
 
 import { Step } from './step';
-<<<<<<< HEAD
 import type { WorkflowContext, WorkflowResumeResult } from './types';
-import { WhenConditionReturnValue } from './types';
-=======
 import { StepConfig, WhenConditionReturnValue } from './types';
-import type { WorkflowContext, WorkflowResumeResult } from './types';
->>>>>>> 304397c5
 import { Workflow } from './workflow';
 
 const storage = new DefaultStorage({
