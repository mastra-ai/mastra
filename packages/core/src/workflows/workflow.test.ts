--- conflicted
+++ resolved
@@ -12,12 +12,8 @@
 import { MastraError } from '../error';
 import { Mastra } from '../mastra';
 import { MockStore } from '../storage/mock';
-<<<<<<< HEAD
+import { createTool } from '../tools';
 import type { ChunkType, StreamEvent } from './types';
-=======
-import { createTool } from '../tools';
-import type { ChunkType, StreamEvent, WatchEvent } from './types';
->>>>>>> 6d8066d0
 import { cloneStep, cloneWorkflow, createStep, createWorkflow, mapVariable } from './workflow';
 
 const testStorage = new MockStore();
