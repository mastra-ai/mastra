import { randomUUID } from 'crypto';
import fs from 'fs';
import path from 'path';
import { simulateReadableStream } from 'ai';
import { MockLanguageModelV1 } from 'ai/test';
import { afterAll, beforeEach, describe, expect, it, vi } from 'vitest';
import { z } from 'zod';
import { createTool, Mastra, Telemetry } from '..';
import { Agent } from '../agent';
import { RuntimeContext } from '../di';
import { MockStore } from '../storage/mock';
import type { StreamEvent, WatchEvent } from './types';
import { cloneStep, cloneWorkflow, createStep, createWorkflow, mapVariable } from './workflow';

const testStorage = new MockStore();

vi.mock('crypto', () => {
  return {
    randomUUID: vi.fn(() => 'mock-uuid-1'),
  };
});

describe('Workflow', () => {
  beforeEach(() => {
    vi.resetAllMocks();

    let counter = 0;
    (randomUUID as vi.Mock).mockImplementation(() => {
      return `mock-uuid-${++counter}`;
    });
  });

  describe('Streaming', () => {
    it('should generate a stream', async () => {
      const step1Action = vi.fn<any>().mockResolvedValue({ result: 'success1' });
      const step2Action = vi.fn<any>().mockResolvedValue({ result: 'success2' });

      const step1 = createStep({
        id: 'step1',
        execute: step1Action,
        inputSchema: z.object({}),
        outputSchema: z.object({ value: z.string() }),
      });
      const step2 = createStep({
        id: 'step2',
        execute: step2Action,
        inputSchema: z.object({ value: z.string() }),
        outputSchema: z.object({}),
      });

      const workflow = createWorkflow({
        id: 'test-workflow',
        inputSchema: z.object({}),
        outputSchema: z.object({}),
        steps: [step1, step2],
      });
      workflow.then(step1).then(step2).commit();

      const runId = 'test-run-id';
      let watchData: StreamEvent[] = [];
      const run = await workflow.createRunAsync({
        runId,
      });

      const { stream, getWorkflowState } = run.stream({ inputData: {} });

      // Start watching the workflow
      const collectedStreamData: StreamEvent[] = [];
      for await (const data of stream) {
        collectedStreamData.push(JSON.parse(JSON.stringify(data)));
      }
      watchData = collectedStreamData;

      const executionResult = await getWorkflowState();

      expect(watchData.length).toBe(8);
      expect(watchData).toMatchObject([
        {
          payload: {
            runId: 'test-run-id',
          },
          type: 'start',
        },
        {
          payload: {
            id: 'step1',
            payload: {},
            startedAt: expect.any(Number),
          },
          type: 'step-start',
        },
        {
          payload: {
            id: 'step1',
            output: {
              result: 'success1',
            },
            endedAt: expect.any(Number),
            status: 'success',
          },
          type: 'step-result',
        },
        {
          payload: {
            id: 'step1',
            metadata: {},
          },
          type: 'step-finish',
        },
        {
          payload: {
            id: 'step2',
            payload: {
              result: 'success1',
            },
            startedAt: expect.any(Number),
          },
          type: 'step-start',
        },
        {
          payload: {
            id: 'step2',
            output: {
              result: 'success2',
            },
            endedAt: expect.any(Number),
            status: 'success',
          },
          type: 'step-result',
        },
        {
          payload: {
            id: 'step2',
            metadata: {},
          },
          type: 'step-finish',
        },
        {
          payload: {
            runId: 'test-run-id',
          },
          type: 'finish',
        },
      ]);
      // Verify execution completed successfully
      expect(executionResult.steps.step1).toEqual({
        status: 'success',
        output: { result: 'success1' },
        payload: {},
        startedAt: expect.any(Number),
        endedAt: expect.any(Number),
      });
      expect(executionResult.steps.step2).toEqual({
        status: 'success',
        output: { result: 'success2' },
        payload: {
          result: 'success1',
        },
        startedAt: expect.any(Number),
        endedAt: expect.any(Number),
      });
    });

    it('should handle basic suspend and resume flow', async () => {
      const getUserInputAction = vi.fn().mockResolvedValue({ userInput: 'test input' });
      const promptAgentAction = vi
        .fn()
        .mockImplementationOnce(async ({ suspend }) => {
          console.log('suspend');
          await suspend();
          return undefined;
        })
        .mockImplementationOnce(() => ({ modelOutput: 'test output' }));
      const evaluateToneAction = vi.fn().mockResolvedValue({
        toneScore: { score: 0.8 },
        completenessScore: { score: 0.7 },
      });
      const improveResponseAction = vi.fn().mockResolvedValue({ improvedOutput: 'improved output' });
      const evaluateImprovedAction = vi.fn().mockResolvedValue({
        toneScore: { score: 0.9 },
        completenessScore: { score: 0.8 },
      });

      const getUserInput = createStep({
        id: 'getUserInput',
        execute: getUserInputAction,
        inputSchema: z.object({ input: z.string() }),
        outputSchema: z.object({ userInput: z.string() }),
      });
      const promptAgent = createStep({
        id: 'promptAgent',
        execute: promptAgentAction,
        inputSchema: z.object({ userInput: z.string() }),
        outputSchema: z.object({ modelOutput: z.string() }),
      });
      const evaluateTone = createStep({
        id: 'evaluateToneConsistency',
        execute: evaluateToneAction,
        inputSchema: z.object({ modelOutput: z.string() }),
        outputSchema: z.object({
          toneScore: z.any(),
          completenessScore: z.any(),
        }),
      });
      const improveResponse = createStep({
        id: 'improveResponse',
        execute: improveResponseAction,
        inputSchema: z.object({ toneScore: z.any(), completenessScore: z.any() }),
        outputSchema: z.object({ improvedOutput: z.string() }),
      });
      const evaluateImproved = createStep({
        id: 'evaluateImprovedResponse',
        execute: evaluateImprovedAction,
        inputSchema: z.object({ improvedOutput: z.string() }),
        outputSchema: z.object({
          toneScore: z.any(),
          completenessScore: z.any(),
        }),
      });

      const promptEvalWorkflow = createWorkflow({
        id: 'test-workflow',
        inputSchema: z.object({ input: z.string() }),
        outputSchema: z.object({}),
        steps: [getUserInput, promptAgent, evaluateTone, improveResponse, evaluateImproved],
      });

      promptEvalWorkflow
        .then(getUserInput)
        .then(promptAgent)
        .then(evaluateTone)
        .then(improveResponse)
        .then(evaluateImproved)
        .commit();

      new Mastra({
        storage: testStorage,
        workflows: { 'test-workflow': promptEvalWorkflow },
      });

      const run = await promptEvalWorkflow.createRunAsync();

      const { stream, getWorkflowState } = run.stream({ inputData: { input: 'test' } });

      for await (const data of stream) {
        if (data.type === 'step-suspended') {
          expect(promptAgentAction).toHaveBeenCalledTimes(1);

          // make it async to show that execution is not blocked
          setImmediate(() => {
            const resumeData = { stepId: 'promptAgent', context: { userInput: 'test input for resumption' } };
            run.resume({ resumeData: resumeData as any, step: promptAgent });
          });
          expect(evaluateToneAction).not.toHaveBeenCalledTimes(1);
        }
      }

      expect(evaluateToneAction).toHaveBeenCalledTimes(1);

      const resumeResult = await getWorkflowState();

      expect(resumeResult.steps).toEqual({
        input: { input: 'test' },
        getUserInput: {
          status: 'success',
          output: { userInput: 'test input' },
          payload: { input: 'test' },
          startedAt: expect.any(Number),
          endedAt: expect.any(Number),
        },
        promptAgent: {
          status: 'success',
          output: { modelOutput: 'test output' },
          payload: { userInput: 'test input' },
          startedAt: expect.any(Number),
          endedAt: expect.any(Number),
          resumePayload: { stepId: 'promptAgent', context: { userInput: 'test input for resumption' } },
          resumedAt: expect.any(Number),
          suspendedAt: expect.any(Number),
        },
        evaluateToneConsistency: {
          status: 'success',
          output: { toneScore: { score: 0.8 }, completenessScore: { score: 0.7 } },
          payload: { modelOutput: 'test output' },
          startedAt: expect.any(Number),
          endedAt: expect.any(Number),
        },
        improveResponse: {
          status: 'success',
          output: { improvedOutput: 'improved output' },
          payload: { toneScore: { score: 0.8 }, completenessScore: { score: 0.7 } },
          startedAt: expect.any(Number),
          endedAt: expect.any(Number),
        },
        evaluateImprovedResponse: {
          status: 'success',
          output: { toneScore: { score: 0.9 }, completenessScore: { score: 0.8 } },
          payload: { improvedOutput: 'improved output' },
          startedAt: expect.any(Number),
          endedAt: expect.any(Number),
        },
      });
    });

    it('should be able to use an agent as a step', async () => {
      const workflow = createWorkflow({
        id: 'test-workflow',
        inputSchema: z.object({
          prompt1: z.string(),
          prompt2: z.string(),
        }),
        outputSchema: z.object({}),
      });

      const agent = new Agent({
        name: 'test-agent-1',
        instructions: 'test agent instructions"',
        model: new MockLanguageModelV1({
          doStream: async () => ({
            stream: simulateReadableStream({
              chunks: [
                { type: 'text-delta', textDelta: 'Paris' },
                {
                  type: 'finish',
                  finishReason: 'stop',
                  logprobs: undefined,
                  usage: { completionTokens: 10, promptTokens: 3 },
                },
              ],
            }),
            rawCall: { rawPrompt: null, rawSettings: {} },
          }),
        }),
      });

      const agent2 = new Agent({
        name: 'test-agent-2',
        instructions: 'test agent instructions',
        model: new MockLanguageModelV1({
          doStream: async () => ({
            stream: simulateReadableStream({
              chunks: [
                { type: 'text-delta', textDelta: 'London' },
                {
                  type: 'finish',
                  finishReason: 'stop',
                  logprobs: undefined,
                  usage: { completionTokens: 10, promptTokens: 3 },
                },
              ],
            }),
            rawCall: { rawPrompt: null, rawSettings: {} },
          }),
        }),
      });

      const startStep = createStep({
        id: 'start',
        inputSchema: z.object({
          prompt1: z.string(),
          prompt2: z.string(),
        }),
        outputSchema: z.object({ prompt1: z.string(), prompt2: z.string() }),
        execute: async ({ inputData }) => {
          return {
            prompt1: inputData.prompt1,
            prompt2: inputData.prompt2,
          };
        },
      });

      new Mastra({
        workflows: { 'test-workflow': workflow },
        agents: { 'test-agent-1': agent, 'test-agent-2': agent2 },
      });

      const agentStep1 = createStep(agent);
      const agentStep2 = createStep(agent2);

      workflow
        .then(startStep)
        .map({
          prompt: {
            step: startStep,
            path: 'prompt1',
          },
        })
        .then(agentStep1)
        .map({
          prompt: {
            step: startStep,
            path: 'prompt2',
          },
        })
        .then(agentStep2)
        .commit();

      const run = await workflow.createRunAsync({
        runId: 'test-run-id',
      });
      const { stream } = await run.stream({
        inputData: {
          prompt1: 'Capital of France, just the name',
          prompt2: 'Capital of UK, just the name',
        },
      });

      const values: StreamEvent[] = [];
      for await (const value of stream.values()) {
        values.push(value);
      }

      expect(values).toMatchObject([
        {
          payload: {
            runId: 'test-run-id',
          },
          type: 'start',
        },
        {
          payload: {
            id: 'start',
            payload: {
              prompt1: 'Capital of France, just the name',
              prompt2: 'Capital of UK, just the name',
            },
            startedAt: expect.any(Number),
          },
          type: 'step-start',
        },
        {
          payload: {
            id: 'start',
            output: {
              prompt1: 'Capital of France, just the name',
              prompt2: 'Capital of UK, just the name',
            },
            endedAt: expect.any(Number),
            status: 'success',
          },
          type: 'step-result',
        },
        {
          payload: {
            id: 'start',
            metadata: {},
          },
          type: 'step-finish',
        },
        {
          payload: {
            id: 'mapping_mock-uuid-1',
            payload: {
              prompt1: 'Capital of France, just the name',
              prompt2: 'Capital of UK, just the name',
            },
            startedAt: expect.any(Number),
          },
          type: 'step-start',
        },
        {
          payload: {
            id: 'mapping_mock-uuid-1',
            endedAt: expect.any(Number),
            output: {
              prompt: 'Capital of France, just the name',
            },
            status: 'success',
          },
          type: 'step-result',
        },
        {
          payload: {
            id: 'mapping_mock-uuid-1',
            metadata: {},
          },
          type: 'step-finish',
        },
        {
          payload: {
            id: 'test-agent-1',
            payload: {
              prompt: 'Capital of France, just the name',
            },
            startedAt: expect.any(Number),
          },
          type: 'step-start',
        },
        {
          args: {
            prompt: 'Capital of France, just the name',
          },
          name: 'test-agent-1',
          type: 'tool-call-streaming-start',
        },
        {
          args: {
            prompt: 'Capital of France, just the name',
          },
          argsTextDelta: 'Paris',
          name: 'test-agent-1',
          type: 'tool-call-delta',
        },
        {
          payload: {
            id: 'test-agent-1',
            output: {
              text: 'Paris',
            },
            endedAt: expect.any(Number),
            status: 'success',
          },
          type: 'step-result',
        },
        {
          payload: {
            id: 'test-agent-1',
            metadata: {},
          },
          type: 'step-finish',
        },
        {
          payload: {
            id: 'mapping_mock-uuid-2',
            payload: {
              text: 'Paris',
            },
            startedAt: expect.any(Number),
          },
          type: 'step-start',
        },
        {
          payload: {
            id: 'mapping_mock-uuid-2',
            endedAt: expect.any(Number),
            output: {
              prompt: 'Capital of UK, just the name',
            },
            status: 'success',
          },
          type: 'step-result',
        },
        {
          payload: {
            id: 'mapping_mock-uuid-2',
            metadata: {},
          },
          type: 'step-finish',
        },
        {
          payload: {
            id: 'test-agent-2',
            payload: {
              prompt: 'Capital of UK, just the name',
            },
            startedAt: expect.any(Number),
          },
          type: 'step-start',
        },
        {
          args: {
            prompt: 'Capital of UK, just the name',
          },
          name: 'test-agent-2',
          type: 'tool-call-streaming-start',
        },
        {
          args: {
            prompt: 'Capital of UK, just the name',
          },
          argsTextDelta: 'London',
          name: 'test-agent-2',
          type: 'tool-call-delta',
        },
        {
          payload: {
            id: 'test-agent-2',
            endedAt: expect.any(Number),
            output: {
              text: 'London',
            },
            status: 'success',
          },
          type: 'step-result',
        },
        {
          payload: {
            id: 'test-agent-2',
            metadata: {},
          },
          type: 'step-finish',
        },
        {
          payload: {
            runId: 'test-run-id',
          },
          type: 'finish',
        },
      ]);
    });

    it('should handle sleep waiting flow', async () => {
      const step1Action = vi.fn<any>().mockResolvedValue({ result: 'success1' });
      const step2Action = vi.fn<any>().mockResolvedValue({ result: 'success2' });

      const step1 = createStep({
        id: 'step1',
        execute: step1Action,
        inputSchema: z.object({}),
        outputSchema: z.object({ value: z.string() }),
      });
      const step2 = createStep({
        id: 'step2',
        execute: step2Action,
        inputSchema: z.object({ value: z.string() }),
        outputSchema: z.object({}),
      });

      const workflow = createWorkflow({
        id: 'test-workflow',
        inputSchema: z.object({}),
        outputSchema: z.object({}),
        steps: [step1, step2],
      });
      workflow.then(step1).sleep(1000).then(step2).commit();

      const runId = 'test-run-id';
      let watchData: StreamEvent[] = [];
      const run = await workflow.createRunAsync({
        runId,
      });

      const { stream, getWorkflowState } = run.stream({ inputData: {} });

      // Start watching the workflow
      const collectedStreamData: StreamEvent[] = [];
      for await (const data of stream) {
        collectedStreamData.push(JSON.parse(JSON.stringify(data)));
      }
      watchData = collectedStreamData;

      const executionResult = await getWorkflowState();

      expect(watchData.length).toBe(11);
      expect(watchData).toMatchObject([
        {
          payload: {
            runId: 'test-run-id',
          },
          type: 'start',
        },
        {
          payload: {
            id: 'step1',
            startedAt: expect.any(Number),
            status: 'running',
            payload: {},
          },
          type: 'step-start',
        },
        {
          payload: {
            id: 'step1',
            output: {
              result: 'success1',
            },
            endedAt: expect.any(Number),
            status: 'success',
          },
          type: 'step-result',
        },
        {
          payload: {
            id: 'step1',
            metadata: {},
          },
          type: 'step-finish',
        },
        {
          payload: {
            id: 'sleep_mock-uuid-1',
            startedAt: expect.any(Number),
            status: 'waiting',
            payload: {
              result: 'success1',
            },
          },
          type: 'step-waiting',
        },
        {
          payload: {
            id: 'sleep_mock-uuid-1',
            endedAt: expect.any(Number),
            status: 'success',
            output: {
              result: 'success1',
            },
          },
          type: 'step-result',
        },
        {
          type: 'step-finish',
          payload: {
            id: 'sleep_mock-uuid-1',
            metadata: {},
          },
        },
        {
          payload: {
            id: 'step2',
            payload: {
              result: 'success1',
            },
            startedAt: expect.any(Number),
            status: 'running',
          },
          type: 'step-start',
        },
        {
          payload: {
            id: 'step2',
            output: {
              result: 'success2',
            },
            endedAt: expect.any(Number),
            status: 'success',
          },
          type: 'step-result',
        },
        {
          payload: {
            id: 'step2',
            metadata: {},
          },
          type: 'step-finish',
        },
        {
          payload: {
            runId: 'test-run-id',
          },
          type: 'finish',
        },
      ]);
      // Verify execution completed successfully
      expect(executionResult.steps.step1).toEqual({
        status: 'success',
        output: { result: 'success1' },
        payload: {},
        startedAt: expect.any(Number),
        endedAt: expect.any(Number),
      });
      expect(executionResult.steps.step2).toEqual({
        status: 'success',
        output: { result: 'success2' },
        payload: {
          result: 'success1',
        },
        startedAt: expect.any(Number),
        endedAt: expect.any(Number),
      });
    });

    it('should handle sleep waiting flow with fn parameter', async () => {
      const step1Action = vi.fn<any>().mockResolvedValue({ value: 1000 });
      const step2Action = vi.fn<any>().mockResolvedValue({ value: 2000 });

      const step1 = createStep({
        id: 'step1',
        execute: step1Action,
        inputSchema: z.object({}),
        outputSchema: z.object({ value: z.number() }),
      });
      const step2 = createStep({
        id: 'step2',
        execute: step2Action,
        inputSchema: z.object({ value: z.number() }),
        outputSchema: z.object({}),
      });

      const workflow = createWorkflow({
        id: 'test-workflow',
        inputSchema: z.object({}),
        outputSchema: z.object({}),
        steps: [step1, step2],
      });
      workflow
        .then(step1)
        .sleep(async ({ inputData }) => {
          return inputData.value;
        })
        .then(step2)
        .commit();

      const runId = 'test-run-id';
      let watchData: StreamEvent[] = [];
      const run = await workflow.createRunAsync({
        runId,
      });

      const { stream, getWorkflowState } = run.stream({ inputData: {} });

      // Start watching the workflow
      const collectedStreamData: StreamEvent[] = [];
      for await (const data of stream) {
        collectedStreamData.push(JSON.parse(JSON.stringify(data)));
      }
      watchData = collectedStreamData;

      const executionResult = await getWorkflowState();

      expect(watchData.length).toBe(11);
      expect(watchData).toMatchObject([
        {
          payload: {
            runId: 'test-run-id',
          },
          type: 'start',
        },
        {
          payload: {
            id: 'step1',
            startedAt: expect.any(Number),
            status: 'running',
            payload: {},
          },
          type: 'step-start',
        },
        {
          payload: {
            id: 'step1',
            output: {
              value: 1000,
            },
            endedAt: expect.any(Number),
            status: 'success',
          },
          type: 'step-result',
        },
        {
          payload: {
            id: 'step1',
            metadata: {},
          },
          type: 'step-finish',
        },
        {
          payload: {
            id: 'sleep_mock-uuid-1',
            startedAt: expect.any(Number),
            status: 'waiting',
            payload: {
              value: 1000,
            },
          },
          type: 'step-waiting',
        },
        {
          payload: {
            id: 'sleep_mock-uuid-1',
            endedAt: expect.any(Number),
            status: 'success',
            output: {
              value: 1000,
            },
          },
          type: 'step-result',
        },
        {
          type: 'step-finish',
          payload: {
            id: 'sleep_mock-uuid-1',
            metadata: {},
          },
        },
        {
          payload: {
            id: 'step2',
            payload: {
              value: 1000,
            },
            startedAt: expect.any(Number),
            status: 'running',
          },
          type: 'step-start',
        },
        {
          payload: {
            id: 'step2',
            output: {
              value: 2000,
            },
            endedAt: expect.any(Number),
            status: 'success',
          },
          type: 'step-result',
        },
        {
          payload: {
            id: 'step2',
            metadata: {},
          },
          type: 'step-finish',
        },
        {
          payload: {
            runId: 'test-run-id',
          },
          type: 'finish',
        },
      ]);
      // Verify execution completed successfully
      expect(executionResult.steps.step1).toEqual({
        status: 'success',
        output: { value: 1000 },
        payload: {},
        startedAt: expect.any(Number),
        endedAt: expect.any(Number),
      });
      expect(executionResult.steps.step2).toEqual({
        status: 'success',
        output: { value: 2000 },
        payload: {
          value: 1000,
        },
        startedAt: expect.any(Number),
        endedAt: expect.any(Number),
      });
    });

    it('should handle waitForEvent waiting flow', async () => {
      const step1Action = vi.fn<any>().mockResolvedValue({ result: 'success1' });
      const step2Action = vi.fn<any>().mockResolvedValue({ result: 'success2' });

      const step1 = createStep({
        id: 'step1',
        execute: step1Action,
        inputSchema: z.object({}),
        outputSchema: z.object({ value: z.string() }),
      });
      const step2 = createStep({
        id: 'step2',
        execute: step2Action,
        inputSchema: z.object({ value: z.string() }),
        outputSchema: z.object({}),
      });

      const workflow = createWorkflow({
        id: 'test-workflow',
        inputSchema: z.object({}),
        outputSchema: z.object({}),
        steps: [step1, step2],
      });
      workflow.then(step1).waitForEvent('user-event-test', step2).commit();

      const runId = 'test-run-id';
      let watchData: StreamEvent[] = [];
      const run = await workflow.createRunAsync({
        runId,
      });

      const { stream, getWorkflowState } = run.stream({ inputData: {} });

      setTimeout(() => {
        run.sendEvent('user-event-test', {
          value: 'eventdata',
        });
      }, 2000);

      // Start watching the workflow
      const collectedStreamData: StreamEvent[] = [];
      for await (const data of stream) {
        collectedStreamData.push(JSON.parse(JSON.stringify(data)));
      }
      watchData = collectedStreamData;

      const executionResult = await getWorkflowState();

      expect(watchData.length).toBe(9);
      expect(watchData).toMatchObject([
        {
          payload: {
            runId: 'test-run-id',
          },
          type: 'start',
        },
        {
          payload: {
            id: 'step1',
          },
          type: 'step-start',
        },
        {
          payload: {
            id: 'step1',
            output: {
              result: 'success1',
            },
            status: 'success',
          },
          type: 'step-result',
        },
        {
          payload: {
            id: 'step1',
            metadata: {},
          },
          type: 'step-finish',
        },
        {
          payload: {
            id: 'step2',
          },
          type: 'step-waiting',
        },
        {
          payload: {
            id: 'step2',
          },
          type: 'step-start',
        },
        {
          payload: {
            id: 'step2',
            output: {
              result: 'success2',
            },
            status: 'success',
          },
          type: 'step-result',
        },
        {
          payload: {
            id: 'step2',
            metadata: {},
          },
          type: 'step-finish',
        },
        {
          payload: {
            runId: 'test-run-id',
          },
          type: 'finish',
        },
      ]);
      // Verify execution completed successfully
      expect(executionResult.steps.step1).toEqual({
        status: 'success',
        output: { result: 'success1' },
        payload: {},
        startedAt: expect.any(Number),
        endedAt: expect.any(Number),
      });
      expect(executionResult.steps.step2).toEqual({
        status: 'success',
        output: { result: 'success2' },
        payload: {
          result: 'success1',
        },
        resumePayload: {
          value: 'eventdata',
        },
        resumedAt: expect.any(Number),
        startedAt: expect.any(Number),
        endedAt: expect.any(Number),
      });
    });
  });

  describe('Basic Workflow Execution', () => {
    it('should be able to bail workflow execution', async () => {
      const step1 = createStep({
        id: 'step1',
        execute: async ({ bail, inputData }) => {
          if (inputData.value === 'bail') {
            return bail({ result: 'bailed' });
          }

          return { result: 'step1: ' + inputData.value };
        },
        inputSchema: z.object({ value: z.string() }),
        outputSchema: z.object({ result: z.string() }),
      });
      const step2 = createStep({
        id: 'step2',
        execute: async ({ inputData }) => {
          return { result: 'step2: ' + inputData.result };
        },
        inputSchema: z.object({ result: z.string() }),
        outputSchema: z.object({ result: z.string() }),
      });

      const workflow = createWorkflow({
        id: 'test-workflow',
        inputSchema: z.object({}),
        outputSchema: z.object({
          result: z.string(),
        }),
        steps: [step1, step2],
      });

      workflow.then(step1).then(step2).commit();

      const run = await workflow.createRunAsync();
      const result = await run.start({ inputData: { value: 'bail' } });

      expect(result.steps['step1']).toEqual({
        status: 'success',
        output: { result: 'bailed' },
        payload: { value: 'bail' },
        startedAt: expect.any(Number),
        endedAt: expect.any(Number),
      });

      expect(result.steps['step2']).toBeUndefined();

      const run2 = await workflow.createRunAsync();
      const result2 = await run2.start({ inputData: { value: 'no-bail' } });

      expect(result2.steps['step1']).toEqual({
        status: 'success',
        output: { result: 'step1: no-bail' },
        payload: { value: 'no-bail' },
        startedAt: expect.any(Number),
        endedAt: expect.any(Number),
      });

      expect(result2.steps['step2']).toEqual({
        status: 'success',
        output: { result: 'step2: step1: no-bail' },
        payload: { result: 'step1: no-bail' },
        startedAt: expect.any(Number),
        endedAt: expect.any(Number),
      });
    });

    it('should throw error when execution flow not defined', () => {
      const execute = vi.fn<any>().mockResolvedValue({ result: 'success' });
      const step1 = createStep({
        id: 'step1',
        execute,
        inputSchema: z.object({}),
        outputSchema: z.object({ result: z.string() }),
      });

      const workflow = createWorkflow({
        id: 'test-workflow',
        inputSchema: z.object({}),
        outputSchema: z.object({
          result: z.string(),
        }),
        steps: [step1],
      });

      expect(() => workflow.createRun()).toThrowError(
        'Execution flow of workflow is not defined. Add steps to the workflow via .then(), .branch(), etc.',
      );
    });

    it('should throw error when execution graph is not committed', () => {
      const execute = vi.fn<any>().mockResolvedValue({ result: 'success' });
      const step1 = createStep({
        id: 'step1',
        execute,
        inputSchema: z.object({}),
        outputSchema: z.object({ result: z.string() }),
      });

      const workflow = createWorkflow({
        id: 'test-workflow',
        inputSchema: z.object({}),
        outputSchema: z.object({
          result: z.string(),
        }),
        steps: [step1],
      });

      workflow.then(step1);

      expect(() => workflow.createRun()).toThrowError(
        'Uncommitted step flow changes detected. Call .commit() to register the steps.',
      );
    });

    it('should execute a single step workflow successfully', async () => {
      const execute = vi.fn<any>().mockResolvedValue({ result: 'success' });
      const step1 = createStep({
        id: 'step1',
        execute,
        inputSchema: z.object({}),
        outputSchema: z.object({ result: z.string() }),
      });

      const workflow = createWorkflow({
        id: 'test-workflow',
        inputSchema: z.object({}),
        outputSchema: z.object({
          result: z.string(),
        }),
        steps: [step1],
      });

      workflow.then(step1).commit();

      const run = await workflow.createRunAsync();
      const result = await run.start({ inputData: {} });

      expect(execute).toHaveBeenCalled();
      expect(result.steps['step1']).toEqual({
        status: 'success',
        output: { result: 'success' },
        payload: {},
        startedAt: expect.any(Number),
        endedAt: expect.any(Number),
      });
    });

    it('should have access to typed workflow results', async () => {
      const execute = vi.fn<any>().mockResolvedValue({ result: 'success' });
      const step1 = createStep({
        id: 'step1',
        execute,
        inputSchema: z.object({}),
        suspendSchema: z.object({ hello: z.string() }).strict(),
        resumeSchema: z.object({ resumeInfo: z.object({ hello: z.string() }).strict() }),
        outputSchema: z.object({ result: z.string() }),
      });

      const workflow = createWorkflow({
        id: 'test-workflow',
        inputSchema: z.object({}),
        outputSchema: z.object({
          result: z.string(),
        }),
        steps: [step1],
      });

      workflow.then(step1).commit();

      const run = await workflow.createRunAsync();
      const result = await run.start({ inputData: {} });

      expect(execute).toHaveBeenCalled();
      expect(result.steps['step1']).toEqual({
        status: 'success',
        output: { result: 'success' },
        payload: {},
        startedAt: expect.any(Number),
        endedAt: expect.any(Number),
      });
    });

    it('should execute multiple steps in parallel', async () => {
      const step1Action = vi.fn().mockImplementation(async () => {
        return { value: 'step1' };
      });
      const step2Action = vi.fn().mockImplementation(async () => {
        return { value: 'step2' };
      });

      const step1 = createStep({
        id: 'step1',
        execute: step1Action,
        inputSchema: z.object({}),
        outputSchema: z.object({ value: z.string() }),
      });
      const step2 = createStep({
        id: 'step2',
        execute: step2Action,
        inputSchema: z.object({}),
        outputSchema: z.object({ value: z.string() }),
      });

      const workflow = createWorkflow({
        id: 'test-workflow',
        inputSchema: z.object({}),
        outputSchema: z.object({ value: z.string() }),
        steps: [step1, step2],
      });

      workflow.parallel([step1, step2]).commit();

      const run = await workflow.createRunAsync();
      const result = await run.start({ inputData: {} });

      expect(step1Action).toHaveBeenCalled();
      expect(step2Action).toHaveBeenCalled();
      expect(result.steps).toEqual({
        input: {},
        step1: {
          status: 'success',
          output: { value: 'step1' },
          payload: {},

          startedAt: expect.any(Number),
          endedAt: expect.any(Number),
        },
        step2: {
          status: 'success',
          output: { value: 'step2' },
          payload: {},

          startedAt: expect.any(Number),
          endedAt: expect.any(Number),
        },
      });
    });

    it('should have runId in the step execute function - bug #4260', async () => {
      const step1Action = vi.fn().mockImplementation(({ runId }) => {
        return { value: runId };
      });

      const step1 = createStep({
        id: 'step1',
        execute: step1Action,
        inputSchema: z.object({}),
        outputSchema: z.object({ value: z.string() }),
      });

      const workflow = createWorkflow({
        id: 'test-workflow',
        inputSchema: z.object({}),
        outputSchema: z.object({ value: z.string() }),
        steps: [step1],
      });

      workflow.then(step1).commit();

      const run = await workflow.createRunAsync();
      const result = await run.start({ inputData: {} });

      expect(result.steps).toEqual({
        input: {},
        step1: {
          status: 'success',
          output: { value: run.runId },
          payload: {},

          startedAt: expect.any(Number),
          endedAt: expect.any(Number),
        },
      });
    });

    describe('Variable Resolution', () => {
      it('should resolve trigger data', async () => {
        const execute = vi.fn<any>().mockResolvedValue({ result: 'success' });

        const step1 = createStep({
          id: 'step1',
          execute,
          inputSchema: z.object({ inputData: z.string() }),
          outputSchema: z.object({ result: z.string() }),
        });
        const step2 = createStep({
          id: 'step2',
          execute,
          inputSchema: z.object({ result: z.string() }),
          outputSchema: z.object({ result: z.string() }),
        });

        const workflow = createWorkflow({
          id: 'test-workflow',
          inputSchema: z.object({ inputData: z.string() }),
          outputSchema: z.object({}),
        });

        workflow.then(step1).then(step2).commit();

        const run = await workflow.createRunAsync();
        const result = await run.start({ inputData: { inputData: 'test-input' } });

        expect(result.steps.step1).toEqual({
          status: 'success',
          output: { result: 'success' },
          payload: {
            inputData: 'test-input',
          },

          startedAt: expect.any(Number),
          endedAt: expect.any(Number),
        });
        expect(result.steps.step2).toEqual({
          status: 'success',
          output: { result: 'success' },
          payload: { result: 'success' },

          startedAt: expect.any(Number),
          endedAt: expect.any(Number),
        });
      });

      it('should provide access to step results and trigger data via getStepResult helper', async () => {
        const step1Action = vi.fn().mockImplementation(async ({ inputData }) => {
          // Test accessing trigger data with correct type
          expect(inputData).toEqual({ inputValue: 'test-input' });
          return { value: 'step1-result' };
        });

        const step2Action = vi.fn().mockImplementation(async ({ getStepResult }) => {
          // Test accessing previous step result with type
          const step1Result = getStepResult(step1);
          expect(step1Result).toEqual({ value: 'step1-result' });

          const failedStep = getStepResult(nonExecutedStep);
          expect(failedStep).toBe(null);

          return { value: 'step2-result' };
        });

        const step1 = createStep({
          id: 'step1',
          execute: step1Action,
          inputSchema: z.object({ inputValue: z.string() }),
          outputSchema: z.object({ value: z.string() }),
        });
        const step2 = createStep({
          id: 'step2',
          execute: step2Action,
          inputSchema: z.object({ value: z.string() }),
          outputSchema: z.object({ value: z.string() }),
        });

        const nonExecutedStep = createStep({
          id: 'non-executed-step',
          execute: vi.fn(),
          inputSchema: z.object({}),
          outputSchema: z.object({}),
        });

        const workflow = createWorkflow({
          id: 'test-workflow',
          inputSchema: z.object({ inputValue: z.string() }),
          outputSchema: z.object({ value: z.string() }),
        });

        workflow.then(step1).then(step2).commit();

        const run = await workflow.createRunAsync();
        const result = await run.start({ inputData: { inputValue: 'test-input' } });

        expect(step1Action).toHaveBeenCalled();
        expect(step2Action).toHaveBeenCalled();
        expect(result.steps).toEqual({
          input: { inputValue: 'test-input' },
          step1: {
            status: 'success',
            output: { value: 'step1-result' },
            payload: {
              inputValue: 'test-input',
            },

            startedAt: expect.any(Number),
            endedAt: expect.any(Number),
          },
          step2: {
            status: 'success',
            output: { value: 'step2-result' },
            payload: {
              value: 'step1-result',
            },

            startedAt: expect.any(Number),
            endedAt: expect.any(Number),
          },
        });
      });

      it('should resolve trigger data from context', async () => {
        const execute = vi.fn<any>().mockResolvedValue({ result: 'success' });
        const triggerSchema = z.object({
          inputData: z.string(),
        });

        const step1 = createStep({
          id: 'step1',
          execute,
          inputSchema: triggerSchema,
          outputSchema: z.object({ result: z.string() }),
        });

        const workflow = createWorkflow({
          id: 'test-workflow',
          inputSchema: triggerSchema,
          outputSchema: z.object({ result: z.string() }),
        });

        workflow.then(step1).commit();

        const run = await workflow.createRunAsync();
        await run.start({ inputData: { inputData: 'test-input' } });

        expect(execute).toHaveBeenCalledWith(
          expect.objectContaining({
            inputData: { inputData: 'test-input' },
          }),
        );
      });

      it('should resolve trigger data from getInitData', async () => {
        const execute = vi.fn<any>().mockResolvedValue({ result: 'success' });
        const triggerSchema = z.object({
          cool: z.string(),
        });

        const step1 = createStep({
          id: 'step1',
          execute,
          inputSchema: triggerSchema,
          outputSchema: z.object({ result: z.string() }),
        });

        const step2 = createStep({
          id: 'step2',
          execute: async ({ getInitData }) => {
            const initData = getInitData<typeof triggerSchema>();
            return { result: initData };
          },
          inputSchema: z.object({ result: z.string() }),
          outputSchema: z.object({ result: z.object({ cool: z.string() }) }),
        });

        const workflow = createWorkflow({
          id: 'test-workflow',
          inputSchema: triggerSchema,
          outputSchema: z.object({ result: z.string() }),
          steps: [step1, step2],
        });

        workflow.then(step1).then(step2).commit();

        const run = await workflow.createRunAsync();
        const result = await run.start({ inputData: { cool: 'test-input' } });

        expect(execute).toHaveBeenCalledWith(
          expect.objectContaining({
            inputData: { cool: 'test-input' },
          }),
        );

        expect(result.steps.step2).toEqual({
          status: 'success',
          output: { result: { cool: 'test-input' } },
          payload: {
            result: 'success',
          },

          startedAt: expect.any(Number),
          endedAt: expect.any(Number),
        });
      });

      it('should resolve trigger data from getInitData with workflow schema', async () => {
        const execute = vi.fn<any>().mockResolvedValue({ result: 'success' });
        const triggerSchema = z.object({
          cool: z.string(),
        });

        const step1 = createStep({
          id: 'step1',
          execute,
          inputSchema: triggerSchema,
          outputSchema: z.object({ result: z.string() }),
        });

        const step2 = createStep({
          id: 'step2',
          execute: async ({ getInitData }) => {
            const initData = getInitData<typeof workflow>();
            return { result: initData };
          },
          inputSchema: z.object({ result: z.string() }),
          outputSchema: z.object({ result: z.object({ cool: z.string() }) }),
        });

        const workflow = createWorkflow({
          id: 'test-workflow',
          inputSchema: triggerSchema,
          outputSchema: z.object({ result: z.string() }),
        });

        workflow.then(step1).then(step2).commit();

        const run = await workflow.createRunAsync();
        const result = await run.start({ inputData: { cool: 'test-input' } });

        expect(execute).toHaveBeenCalledWith(
          expect.objectContaining({
            inputData: { cool: 'test-input' },
          }),
        );

        expect(result.steps.step2).toEqual({
          status: 'success',
          output: { result: { cool: 'test-input' } },
          payload: { result: 'success' },

          startedAt: expect.any(Number),
          endedAt: expect.any(Number),
        });
      });

      it('should resolve trigger data and DI runtimeContext values via .map()', async () => {
        const execute = vi.fn<any>().mockResolvedValue({ result: 'success' });
        const triggerSchema = z.object({
          cool: z.string(),
        });

        const step1 = createStep({
          id: 'step1',
          execute,
          inputSchema: triggerSchema,
          outputSchema: z.object({ result: z.string() }),
        });

        const step2 = createStep({
          id: 'step2',
          execute: async ({ inputData }) => {
            return { result: inputData.test, second: inputData.test2 };
          },
          inputSchema: z.object({ test: z.string(), test2: z.number() }),
          outputSchema: z.object({ result: z.string(), second: z.number() }),
        });

        const workflow = createWorkflow({
          id: 'test-workflow',
          inputSchema: triggerSchema,
          outputSchema: z.object({ result: z.string(), second: z.number() }),
        });

        workflow
          .then(step1)
          .map({
            test: mapVariable({
              initData: workflow,
              path: 'cool',
            }),
            test2: {
              runtimeContextPath: 'life',
              schema: z.number(),
            },
          })
          .then(step2)
          .commit();

        const runtimeContext = new RuntimeContext<{ life: number }>();
        runtimeContext.set('life', 42);

        const run = await workflow.createRunAsync();
        const result = await run.start({ inputData: { cool: 'test-input' }, runtimeContext });

        expect(execute).toHaveBeenCalledWith(
          expect.objectContaining({
            inputData: { cool: 'test-input' },
          }),
        );

        expect(result.steps.step2).toEqual({
          status: 'success',
          output: { result: 'test-input', second: 42 },
          payload: { test: 'test-input', test2: 42 },

          startedAt: expect.any(Number),
          endedAt: expect.any(Number),
        });
      });

      it('should resolve dynamic mappings via .map()', async () => {
        const execute = vi.fn<any>().mockResolvedValue({ result: 'success' });
        const triggerSchema = z.object({
          cool: z.string(),
        });

        const step1 = createStep({
          id: 'step1',
          execute,
          inputSchema: triggerSchema,
          outputSchema: z.object({ result: z.string() }),
        });

        const step2 = createStep({
          id: 'step2',
          execute: async ({ inputData }) => {
            return { result: inputData.test, second: inputData.test2 };
          },
          inputSchema: z.object({ test: z.string(), test2: z.string() }),
          outputSchema: z.object({ result: z.string(), second: z.string() }),
        });

        const workflow = createWorkflow({
          id: 'test-workflow',
          inputSchema: triggerSchema,
          outputSchema: z.object({ result: z.string(), second: z.string() }),
        });

        workflow
          .then(step1)
          .map({
            test: mapVariable({
              initData: workflow,
              path: 'cool',
            }),
            test2: {
              schema: z.string(),
              fn: async ({ inputData }) => {
                return 'Hello ' + inputData.result;
              },
            },
          })
          .then(step2)
          .map({
            result: mapVariable({
              step: step2,
              path: 'result',
            }),
            second: {
              schema: z.string(),
              fn: async ({ getStepResult }) => {
                return getStepResult(step1).result;
              },
            },
          })
          .commit();

        const run = await workflow.createRunAsync();
        const result = await run.start({ inputData: { cool: 'test-input' } });

        if (result.status !== 'success') {
          expect.fail('Workflow should have succeeded');
        }

        expect(execute).toHaveBeenCalledWith(
          expect.objectContaining({
            inputData: { cool: 'test-input' },
          }),
        );

        expect(result.steps.step2).toEqual({
          status: 'success',
          output: { result: 'test-input', second: 'Hello success' },
          payload: { test: 'test-input', test2: 'Hello success' },
          startedAt: expect.any(Number),
          endedAt: expect.any(Number),
        });

        expect(result.result).toEqual({
          result: 'test-input',
          second: 'success',
        });
      });

      it('should resolve variables from previous steps', async () => {
        const step1Action = vi.fn<any>().mockResolvedValue({
          nested: { value: 'step1-data' },
        });
        const step2Action = vi.fn<any>().mockResolvedValue({ result: 'success' });

        const step1 = createStep({
          id: 'step1',
          execute: step1Action,
          inputSchema: z.object({}),
          outputSchema: z.object({ nested: z.object({ value: z.string() }) }),
        });
        const step2 = createStep({
          id: 'step2',
          execute: step2Action,
          inputSchema: z.object({ previousValue: z.string() }),
          outputSchema: z.object({ result: z.string() }),
        });

        const workflow = createWorkflow({
          id: 'test-workflow',
          inputSchema: z.object({}),
          outputSchema: z.object({ result: z.string() }),
        });

        workflow
          .then(step1)
          .map({
            previousValue: mapVariable({
              step: step1,
              path: 'nested.value',
            }),
          })
          .then(step2)
          .commit();

        const run = await workflow.createRunAsync();
        await run.start({ inputData: {} });

        expect(step2Action).toHaveBeenCalledWith(
          expect.objectContaining({
            inputData: {
              previousValue: 'step1-data',
            },
          }),
        );
      });

      it('should resolve inputs from previous steps that are not objects', async () => {
        const step1 = createStep({
          id: 'step1',
          execute: async () => {
            return 'step1-data';
          },
          inputSchema: z.object({}),
          outputSchema: z.string(),
        });
        const step2 = createStep({
          id: 'step2',
          execute: async ({ inputData }) => {
            return { result: 'success', input: inputData };
          },
          inputSchema: z.string(),
          outputSchema: z.object({ result: z.string(), input: z.string() }),
        });

        const workflow = createWorkflow({
          id: 'test-workflow',
          inputSchema: z.object({}),
          outputSchema: z.object({ result: z.string() }),
        });

        workflow.then(step1).then(step2).commit();

        const run = await workflow.createRunAsync();
        const result = await run.start({ inputData: {} });

        expect(result.steps).toEqual({
          input: {},
          step1: {
            status: 'success',
            output: 'step1-data',
            payload: {},

            startedAt: expect.any(Number),
            endedAt: expect.any(Number),
          },
          step2: {
            status: 'success',
            output: { result: 'success', input: 'step1-data' },
            payload: 'step1-data',

            startedAt: expect.any(Number),
            endedAt: expect.any(Number),
          },
        });
      });

      it('should resolve inputs from previous steps that are arrays', async () => {
        const step1 = createStep({
          id: 'step1',
          execute: async () => {
            return [{ str: 'step1-data' }];
          },
          inputSchema: z.object({}),
          outputSchema: z.array(z.object({ str: z.string() })),
        });
        const step2 = createStep({
          id: 'step2',
          execute: async ({ inputData }) => {
            return { result: 'success', input: inputData };
          },
          inputSchema: z.array(z.object({ str: z.string() })),
          outputSchema: z.object({ result: z.string(), input: z.array(z.object({ str: z.string() })) }),
        });

        const workflow = createWorkflow({
          id: 'test-workflow',
          inputSchema: z.object({}),
          outputSchema: z.object({ result: z.string() }),
        });

        workflow.then(step1).then(step2).commit();

        const run = await workflow.createRunAsync();
        const result = await run.start({ inputData: {} });

        expect(result.steps).toEqual({
          input: {},
          step1: {
            status: 'success',
            output: [{ str: 'step1-data' }],
            payload: {},

            startedAt: expect.any(Number),
            endedAt: expect.any(Number),
          },
          step2: {
            status: 'success',
            output: { result: 'success', input: [{ str: 'step1-data' }] },
            payload: [{ str: 'step1-data' }],

            startedAt: expect.any(Number),
            endedAt: expect.any(Number),
          },
        });
      });

      it('should resolve inputs from previous steps that are arrays via .map()', async () => {
        const step1 = createStep({
          id: 'step1',
          execute: async () => {
            return [{ str: 'step1-data' }];
          },
          inputSchema: z.object({}),
          outputSchema: z.array(z.object({ str: z.string() })),
        });
        const step2 = createStep({
          id: 'step2',
          execute: async ({ inputData }) => {
            return { result: 'success', input: inputData.ary };
          },
          inputSchema: z.object({ ary: z.array(z.object({ str: z.string() })) }),
          outputSchema: z.object({ result: z.string(), input: z.array(z.object({ str: z.string() })) }),
        });

        const workflow = createWorkflow({
          id: 'test-workflow',
          inputSchema: z.object({}),
          outputSchema: z.object({ result: z.string() }),
        });

        workflow
          .then(step1)
          .map({
            ary: mapVariable({
              step: step1,
              path: '.',
            }),
          })
          .then(step2)
          .commit();

        const run = await workflow.createRunAsync();
        const result = await run.start({ inputData: {} });

        expect(result.steps).toMatchObject({
          input: {},
          step1: {
            status: 'success',
            output: [{ str: 'step1-data' }],
            payload: {},

            startedAt: expect.any(Number),
            endedAt: expect.any(Number),
          },
          step2: {
            status: 'success',
            output: { result: 'success', input: [{ str: 'step1-data' }] },
            payload: { ary: [{ str: 'step1-data' }] },

            startedAt: expect.any(Number),
            endedAt: expect.any(Number),
          },
        });
      });

      it('should resolve constant values via .map()', async () => {
        const execute = vi.fn<any>().mockResolvedValue({ result: 'success' });
        const triggerSchema = z.object({
          cool: z.string(),
        });

        const step1 = createStep({
          id: 'step1',
          execute,
          inputSchema: triggerSchema,
          outputSchema: z.object({ result: z.string() }),
        });

        const step2 = createStep({
          id: 'step2',
          execute: async ({ inputData }) => {
            return { result: inputData.candidates.map(c => c.name).join('') || 'none', second: inputData.iteration };
          },
          inputSchema: z.object({ candidates: z.array(z.object({ name: z.string() })), iteration: z.number() }),
          outputSchema: z.object({ result: z.string(), second: z.number() }),
        });

        const workflow = createWorkflow({
          id: 'test-workflow',
          inputSchema: triggerSchema,
          outputSchema: z.object({ result: z.string(), second: z.number() }),
        });

        workflow
          .then(step1)
          .map({
            candidates: {
              value: [],
              schema: z.array(z.object({ name: z.string() })),
            },
            iteration: {
              value: 0,
              schema: z.number(),
            },
          })
          .then(step2)
          .commit();

        const run = await workflow.createRunAsync();
        const result = await run.start({ inputData: { cool: 'test-input' } });

        expect(execute).toHaveBeenCalledWith(
          expect.objectContaining({
            inputData: { cool: 'test-input' },
          }),
        );

        expect(result.steps.step2).toEqual({
          status: 'success',
          output: { result: 'none', second: 0 },
          payload: { candidates: [], iteration: 0 },

          startedAt: expect.any(Number),
          endedAt: expect.any(Number),
        });
      });

      it('should resolve fully dynamic input via .map()', async () => {
        const execute = vi.fn<any>().mockResolvedValue({ result: 'success' });
        const triggerSchema = z.object({
          cool: z.string(),
        });

        const step1 = createStep({
          id: 'step1',
          execute,
          inputSchema: triggerSchema,
          outputSchema: z.object({ result: z.string() }),
        });

        const step2 = createStep({
          id: 'step2',
          execute: async ({ inputData }) => {
            return { result: inputData.candidates.map(c => c.name).join(', ') || 'none', second: inputData.iteration };
          },
          inputSchema: z.object({ candidates: z.array(z.object({ name: z.string() })), iteration: z.number() }),
          outputSchema: z.object({ result: z.string(), second: z.number() }),
        });

        const workflow = createWorkflow({
          id: 'test-workflow',
          inputSchema: triggerSchema,
          outputSchema: z.object({ result: z.string(), second: z.number() }),
        });

        workflow
          .then(step1)
          .map(async ({ inputData }) => {
            return {
              candidates: [{ name: inputData.result }, { name: 'hello' }],
              iteration: 0,
            };
          })
          .then(step2)
          .commit();

        const run = await workflow.createRunAsync();
        const result = await run.start({ inputData: { cool: 'test-input' } });

        expect(execute).toHaveBeenCalledWith(
          expect.objectContaining({
            inputData: { cool: 'test-input' },
          }),
        );

        expect(result.steps.step2).toEqual({
          status: 'success',
          output: { result: 'success, hello', second: 0 },
          payload: { candidates: [{ name: 'success' }, { name: 'hello' }], iteration: 0 },

          startedAt: expect.any(Number),
          endedAt: expect.any(Number),
        });
      });
    });

    describe('Simple Conditions', () => {
      it('should follow conditional chains', async () => {
        const step1Action = vi.fn().mockImplementation(() => {
          return Promise.resolve({ status: 'success' });
        });
        const step2Action = vi.fn().mockImplementation(() => {
          return Promise.resolve({ result: 'step2' });
        });
        const step3Action = vi.fn().mockImplementation(() => {
          return Promise.resolve({ result: 'step3' });
        });

        const step1 = createStep({
          id: 'step1',
          execute: step1Action,
          inputSchema: z.object({ status: z.string() }),
          outputSchema: z.object({ status: z.string() }),
        });
        const step2 = createStep({
          id: 'step2',
          execute: step2Action,
          inputSchema: z.object({ status: z.string() }),
          outputSchema: z.object({ result: z.string() }),
        });
        const step3 = createStep({
          id: 'step3',
          execute: step3Action,
          inputSchema: z.object({ status: z.string() }),
          outputSchema: z.object({ result: z.string() }),
        });
        const step4 = createStep({
          id: 'step4',
          execute: async ({ inputData }) => {
            return { result: inputData.result };
          },
          inputSchema: z.object({ result: z.string() }),
          outputSchema: z.object({ result: z.string() }),
        });

        const workflow = createWorkflow({
          id: 'test-workflow',
          inputSchema: z.object({ status: z.string() }),
          outputSchema: z.object({ result: z.string() }),
          steps: [step1, step2, step3],
        });

        workflow
          .then(step1)
          .branch([
            [
              async ({ inputData }) => {
                return inputData.status === 'success';
              },
              step2,
            ],
            [
              async ({ inputData }) => {
                return inputData.status === 'failed';
              },
              step3,
            ],
          ])
          .map({
            result: {
              step: [step3, step2],
              path: 'result',
            },
          })
          .then(step4)
          .commit();

        const run = await workflow.createRunAsync();
        const result = await run.start({ inputData: { status: 'success' } });

        expect(step1Action).toHaveBeenCalled();
        expect(step2Action).toHaveBeenCalled();
        expect(step3Action).not.toHaveBeenCalled();
        expect(result.steps).toMatchObject({
          input: { status: 'success' },
          step1: { status: 'success', output: { status: 'success' } },
          step2: { status: 'success', output: { result: 'step2' } },
          step4: { status: 'success', output: { result: 'step2' } },
        });
      });

      it('should handle failing dependencies', async () => {
        let err: Error | undefined;
        const step1Action = vi.fn<any>().mockImplementation(() => {
          err = new Error('Failed');
          throw err;
        });
        const step2Action = vi.fn<any>();

        const step1 = createStep({
          id: 'step1',
          execute: step1Action,
          inputSchema: z.object({}),
          outputSchema: z.object({}),
        });
        const step2 = createStep({
          id: 'step2',
          execute: step2Action,
          inputSchema: z.object({}),
          outputSchema: z.object({}),
        });

        const workflow = createWorkflow({
          id: 'test-workflow',
          inputSchema: z.object({}),
          outputSchema: z.object({}),
          steps: [step1, step2],
        });

        workflow.then(step1).then(step2).commit();

        const run = await workflow.createRunAsync();
        let result: Awaited<ReturnType<typeof run.start>> | undefined = undefined;
        try {
          result = await run.start({ inputData: {} });
        } catch {
          // do nothing
        }

        expect(step1Action).toHaveBeenCalled();
        expect(step2Action).not.toHaveBeenCalled();
        expect((result?.steps as any)?.input).toEqual({});

        const step1Result = result?.steps?.step1;
        expect(step1Result).toBeDefined();
        expect(step1Result).toMatchObject({
          status: 'failed',
          payload: {},
          startedAt: expect.any(Number),
          endedAt: expect.any(Number),
        });
        expect((step1Result as any)?.error).toMatch(/^Error: Failed/);
      });

      it('should support simple string conditions', async () => {
        const step1Action = vi.fn<any>().mockResolvedValue({ status: 'success' });
        const step2Action = vi.fn<any>().mockResolvedValue({ result: 'step2' });
        const step3Action = vi.fn<any>().mockResolvedValue({ result: 'step3' });
        const step1 = createStep({
          id: 'step1',
          execute: step1Action,
          inputSchema: z.object({}),
          outputSchema: z.object({ status: z.string() }),
        });
        const step2 = createStep({
          id: 'step2',
          execute: step2Action,
          inputSchema: z.object({ status: z.string() }),
          outputSchema: z.object({ result: z.string() }),
        });
        const step3 = createStep({
          id: 'step3',
          execute: step3Action,
          inputSchema: z.object({ result: z.string() }),
          outputSchema: z.object({ result: z.string() }),
        });

        const workflow = createWorkflow({
          id: 'test-workflow',
          inputSchema: z.object({}),
          outputSchema: z.object({}),
          steps: [step1, step2, step3],
        });
        workflow
          .then(step1)
          .branch([
            [
              async ({ inputData }) => {
                return inputData.status === 'success';
              },
              step2,
            ],
          ])
          .map({
            result: {
              step: step3,
              path: 'result',
            },
          })
          .branch([
            [
              async ({ inputData }) => {
                return inputData.result === 'unexpected value';
              },
              step3,
            ],
          ])
          .commit();

        const run = await workflow.createRunAsync();
        const result = await run.start({ inputData: { status: 'success' } });

        expect(step1Action).toHaveBeenCalled();
        expect(step2Action).toHaveBeenCalled();
        expect(step3Action).not.toHaveBeenCalled();
        expect(result.steps).toMatchObject({
          input: { status: 'success' },
          step1: {
            status: 'success',
            output: { status: 'success' },
            payload: {},

            startedAt: expect.any(Number),
            endedAt: expect.any(Number),
          },
          step2: {
            status: 'success',
            output: { result: 'step2' },
            payload: { status: 'success' },

            startedAt: expect.any(Number),
            endedAt: expect.any(Number),
          },
        });
      });

      it('should support custom condition functions', async () => {
        const step1Action = vi.fn<any>().mockResolvedValue({ count: 5 });
        const step2Action = vi.fn<any>();

        const step1 = createStep({
          id: 'step1',
          execute: step1Action,
          inputSchema: z.object({}),
          outputSchema: z.object({ count: z.number() }),
        });
        const step2 = createStep({
          id: 'step2',
          execute: step2Action,
          inputSchema: z.object({ count: z.number() }),
          outputSchema: z.object({}),
        });

        const workflow = createWorkflow({
          id: 'test-workflow',
          inputSchema: z.object({}),
          outputSchema: z.object({}),
        });

        workflow
          .then(step1)
          .branch([
            [
              async ({ getStepResult }) => {
                const step1Result = getStepResult(step1);

                return step1Result ? step1Result.count > 3 : false;
              },
              step2,
            ],
          ])
          .commit();

        const run = await workflow.createRunAsync();
        const result = await run.start({ inputData: { count: 5 } });

        expect(step2Action).toHaveBeenCalled();
        expect(result.steps.step1).toEqual({
          status: 'success',
          output: { count: 5 },
          payload: { count: 5 },

          startedAt: expect.any(Number),
          endedAt: expect.any(Number),
        });
        expect(result.steps.step2).toEqual({
          status: 'success',
          output: undefined,
          payload: { count: 5 },

          startedAt: expect.any(Number),
          endedAt: expect.any(Number),
        });
      });
    });

    it('should execute a a sleep step', async () => {
      const execute = vi.fn<any>().mockResolvedValue({ result: 'success' });
      const step1 = createStep({
        id: 'step1',
        execute,
        inputSchema: z.object({}),
        outputSchema: z.object({ result: z.string() }),
      });
      const step2 = createStep({
        id: 'step2',
        execute: async ({ inputData }) => {
          return { result: 'slept successfully: ' + inputData.result };
        },
        inputSchema: z.object({ result: z.string() }),
        outputSchema: z.object({ result: z.string() }),
      });

      const workflow = createWorkflow({
        id: 'test-workflow',
        inputSchema: z.object({}),
        outputSchema: z.object({
          result: z.string(),
        }),
        steps: [step1],
      });

      workflow.then(step1).sleep(1000).then(step2).commit();

      const run = await workflow.createRunAsync();
      const startTime = Date.now();
      const result = await run.start({ inputData: {} });
      const endTime = Date.now();

      expect(execute).toHaveBeenCalled();
      expect(result.steps['step1']).toEqual({
        status: 'success',
        output: { result: 'success' },
        payload: {},
        startedAt: expect.any(Number),
        endedAt: expect.any(Number),
      });

      expect(result.steps['step2']).toEqual({
        status: 'success',
        output: { result: 'slept successfully: success' },
        payload: { result: 'success' },
        startedAt: expect.any(Number),
        endedAt: expect.any(Number),
      });

      expect(endTime - startTime).toBeGreaterThanOrEqual(1000);
    });

    it('should execute a sleep step with fn parameter', async () => {
      const execute = vi.fn<any>().mockResolvedValue({ value: 1000 });
      const step1 = createStep({
        id: 'step1',
        execute,
        inputSchema: z.object({}),
        outputSchema: z.object({ value: z.number() }),
      });
      const step2 = createStep({
        id: 'step2',
        execute: async ({ inputData }) => {
          return { value: inputData.value + 1000 };
        },
        inputSchema: z.object({ value: z.number() }),
        outputSchema: z.object({ value: z.number() }),
      });

      const workflow = createWorkflow({
        id: 'test-workflow',
        inputSchema: z.object({}),
        outputSchema: z.object({
          result: z.string(),
        }),
        steps: [step1],
      });

      workflow
        .then(step1)
        .sleep(async ({ inputData }) => {
          return inputData.value;
        })
        .then(step2)
        .commit();

      const run = await workflow.createRunAsync();
      const startTime = Date.now();
      const result = await run.start({ inputData: {} });
      const endTime = Date.now();

      expect(execute).toHaveBeenCalled();
      expect(result.steps['step1']).toEqual({
        status: 'success',
        output: { value: 1000 },
        payload: {},
        startedAt: expect.any(Number),
        endedAt: expect.any(Number),
      });

      expect(result.steps['step2']).toEqual({
        status: 'success',
        output: { value: 2000 },
        payload: { value: 1000 },
        startedAt: expect.any(Number),
        endedAt: expect.any(Number),
      });

      expect(endTime - startTime).toBeGreaterThanOrEqual(900);
    });

    it('should execute a a sleep until step', async () => {
      const execute = vi.fn<any>().mockResolvedValue({ result: 'success' });
      const step1 = createStep({
        id: 'step1',
        execute,
        inputSchema: z.object({}),
        outputSchema: z.object({ result: z.string() }),
      });
      const step2 = createStep({
        id: 'step2',
        execute: async ({ inputData }) => {
          return { result: 'slept successfully: ' + inputData.result };
        },
        inputSchema: z.object({ result: z.string() }),
        outputSchema: z.object({ result: z.string() }),
      });

      const workflow = createWorkflow({
        id: 'test-workflow',
        inputSchema: z.object({}),
        outputSchema: z.object({
          result: z.string(),
        }),
        steps: [step1],
      });

      workflow
        .then(step1)
        .sleepUntil(new Date(Date.now() + 1000))
        .then(step2)
        .commit();

      const run = await workflow.createRunAsync();
      const startTime = Date.now();
      const result = await run.start({ inputData: {} });
      const endTime = Date.now();

      expect(execute).toHaveBeenCalled();
      expect(result.steps['step1']).toEqual({
        status: 'success',
        output: { result: 'success' },
        payload: {},
        startedAt: expect.any(Number),
        endedAt: expect.any(Number),
      });

      expect(result.steps['step2']).toEqual({
        status: 'success',
        output: { result: 'slept successfully: success' },
        payload: { result: 'success' },
        startedAt: expect.any(Number),
        endedAt: expect.any(Number),
      });

      expect(endTime - startTime).toBeGreaterThan(900);
    });

    it('should execute a sleep until step with fn parameter', async () => {
      const execute = vi.fn<any>().mockResolvedValue({ value: 1000 });
      const step1 = createStep({
        id: 'step1',
        execute,
        inputSchema: z.object({}),
        outputSchema: z.object({ value: z.number() }),
      });
      const step2 = createStep({
        id: 'step2',
        execute: async ({ inputData }) => {
          return { value: inputData.value + 1000 };
        },
        inputSchema: z.object({ value: z.number() }),
        outputSchema: z.object({ value: z.number() }),
      });

      const workflow = createWorkflow({
        id: 'test-workflow',
        inputSchema: z.object({}),
        outputSchema: z.object({
          result: z.string(),
        }),
        steps: [step1],
      });

      workflow
        .then(step1)
        .sleepUntil(async ({ inputData }) => {
          return new Date(Date.now() + inputData.value);
        })
        .then(step2)
        .commit();

      const run = await workflow.createRunAsync();
      const startTime = Date.now();
      const result = await run.start({ inputData: {} });
      const endTime = Date.now();

      expect(execute).toHaveBeenCalled();
      expect(result.steps['step1']).toEqual({
        status: 'success',
        output: { value: 1000 },
        payload: {},
        startedAt: expect.any(Number),
        endedAt: expect.any(Number),
      });

      expect(result.steps['step2']).toEqual({
        status: 'success',
        output: { value: 2000 },
        payload: { value: 1000 },
        startedAt: expect.any(Number),
        endedAt: expect.any(Number),
      });

      expect(endTime - startTime).toBeGreaterThan(900);
    });

    it('should execute a waitForEvent step', async () => {
      const execute = vi.fn<any>().mockResolvedValue({ result: 'success' });
      const step1 = createStep({
        id: 'step1',
        execute,
        inputSchema: z.object({}),
        outputSchema: z.object({ result: z.string() }),
      });
      const step2 = createStep({
        id: 'step2',
        execute: async ({ inputData, resumeData }) => {
          return { result: inputData.result, resumed: resumeData };
        },
        inputSchema: z.object({ result: z.string() }),
        outputSchema: z.object({ result: z.string(), resumed: z.any() }),
        resumeSchema: z.any(),
      });

      const workflow = createWorkflow({
        id: 'test-workflow',
        inputSchema: z.object({}),
        outputSchema: z.object({
          result: z.string(),
          resumed: z.any(),
        }),
        steps: [step1],
      });

      workflow.then(step1).waitForEvent('hello-event', step2).commit();

      const run = await workflow.createRunAsync();
      const startTime = Date.now();
      setTimeout(() => {
        run.sendEvent('hello-event', { data: 'hello' });
      }, 1000);
      const result = await run.start({ inputData: {} });
      console.dir({ result }, { depth: null });
      const endTime = Date.now();

      expect(execute).toHaveBeenCalled();
      expect(result.steps['step1']).toEqual({
        status: 'success',
        output: { result: 'success' },
        payload: {},
        startedAt: expect.any(Number),
        endedAt: expect.any(Number),
      });

      expect(result.steps['step2']).toEqual({
        status: 'success',
        output: { result: 'success', resumed: { data: 'hello' } },
        payload: { result: 'success' },
        resumePayload: { data: 'hello' },
        resumedAt: expect.any(Number),
        startedAt: expect.any(Number),
        endedAt: expect.any(Number),
      });

      expect(endTime - startTime).toBeGreaterThan(900);
    });

    it('should execute a waitForEvent step after timeout', async () => {
      const execute = vi.fn<any>().mockResolvedValue({ result: 'success' });
      const step1 = createStep({
        id: 'step1',
        execute,
        inputSchema: z.object({}),
        outputSchema: z.object({ result: z.string() }),
      });
      const step2 = createStep({
        id: 'step2',
        execute: async ({ inputData, resumeData }) => {
          return { result: inputData.result, resumed: resumeData };
        },
        inputSchema: z.object({ result: z.string() }),
        outputSchema: z.object({ result: z.string(), resumed: z.any() }),
        resumeSchema: z.any(),
      });

      const workflow = createWorkflow({
        id: 'test-workflow',
        inputSchema: z.object({}),
        outputSchema: z.object({
          result: z.string(),
          resumed: z.any(),
        }),
        steps: [step1],
      });

      workflow.then(step1).waitForEvent('hello-event', step2, { timeout: 1000 }).commit();

      const run = await workflow.createRunAsync();
      const startTime = Date.now();
      const result = await run.start({ inputData: {} });
      const endTime = Date.now();

      expect(execute).toHaveBeenCalled();
      expect(result.steps['step1']).toEqual({
        status: 'success',
        output: { result: 'success' },
        payload: {},
        startedAt: expect.any(Number),
        endedAt: expect.any(Number),
      });

      expect(result.steps['step2']).toEqual({
        status: 'failed',
        error: expect.any(Error),
        payload: { result: 'success' },
        startedAt: expect.any(Number),
        endedAt: expect.any(Number),
      });

      expect(endTime - startTime).toBeGreaterThan(900);
    });

    it('should only update workflow status to success after all steps have run successfully', async () => {
      const incrementStep = createStep({
        id: 'increment',
        inputSchema: z.object({
          value: z.number(),
        }),
        outputSchema: z.object({
          value: z.number(),
        }),
        execute: async ({ inputData }) => {
          return {
            value: inputData.value + 1,
          };
        },
      });

      const incrementWorkflow = createWorkflow({
        id: 'increment-workflow',
        inputSchema: z.object({ value: z.number() }),
        outputSchema: z.object({ value: z.number() }),
      })
        .then(incrementStep)
        .then(
          createStep({
            id: 'final',
            inputSchema: z.object({ value: z.number() }),
            outputSchema: z.object({ value: z.number() }),
            execute: async ({ inputData }) => {
              await new Promise(resolve => setTimeout(resolve, 6000));
              return { value: inputData.value };
            },
          }),
        )
        .commit();

      new Mastra({
        logger: false,
        storage: testStorage,
        workflows: { incrementWorkflow },
      });

      const run = await incrementWorkflow.createRunAsync();
      const { stream, getWorkflowState } = run.stream({ inputData: { value: 0 } });

      for await (const data of stream) {
        if (data.type === 'step-finish' && (data as any).payload.id === 'increment') {
          setTimeout(async () => {
            const currentExecResult = await incrementWorkflow.getWorkflowRunExecutionResult(run.runId);
            expect(currentExecResult?.status).toBe('running');
          }, 500);
        }
      }
      const finalResult = await getWorkflowState();
      expect(finalResult.status).toBe('success');
    });
  }, 10000); //we have a 5 second timeout for the final step in the workflow

  describe('abort', () => {
    it('should be able to abort workflow execution in between steps', async () => {
      const step1 = createStep({
        id: 'step1',
        execute: async ({ inputData }) => {
          return { result: 'step1: ' + inputData.value };
        },
        inputSchema: z.object({ value: z.string() }),
        outputSchema: z.object({ result: z.string() }),
      });
      const step2 = createStep({
        id: 'step2',
        execute: async ({ inputData }) => {
          return { result: 'step2: ' + inputData.result };
        },
        inputSchema: z.object({ result: z.string() }),
        outputSchema: z.object({ result: z.string() }),
      });

      const workflow = createWorkflow({
        id: 'test-workflow',
        inputSchema: z.object({}),
        outputSchema: z.object({
          result: z.string(),
        }),
        steps: [step1, step2],
      });

      workflow.then(step1).sleep(1000).then(step2).commit();

      const run = await workflow.createRunAsync();
      const p = run.start({ inputData: { value: 'test' } });

      setTimeout(() => {
        run.cancel();
      }, 300);

      const result = await p;

      expect(result.status).toBe('canceled');
      expect(result.steps['step1']).toEqual({
        status: 'success',
        output: { result: 'step1: test' },
        payload: { value: 'test' },
        startedAt: expect.any(Number),
        endedAt: expect.any(Number),
      });

      expect(result.steps['step2']).toBeUndefined();
    });

    it('should be able to abort workflow execution immediately', async () => {
      const step1 = createStep({
        id: 'step1',
        execute: async ({ inputData }) => {
          return { result: 'step1: ' + inputData.value };
        },
        inputSchema: z.object({ value: z.string() }),
        outputSchema: z.object({ result: z.string() }),
      });
      const step2 = createStep({
        id: 'step2',
        execute: async ({ inputData }) => {
          return { result: 'step2: ' + inputData.result };
        },
        inputSchema: z.object({ result: z.string() }),
        outputSchema: z.object({ result: z.string() }),
      });

      const workflow = createWorkflow({
        id: 'test-workflow',
        inputSchema: z.object({}),
        outputSchema: z.object({
          result: z.string(),
        }),
        steps: [step1, step2],
      });

      workflow.then(step1).then(step2).commit();

      const run = await workflow.createRunAsync();
      const p = run.start({ inputData: { value: 'test' } });

      await run.cancel();

      const result = await p;

      expect(result.status).toBe('canceled');
      expect(result.steps['step1']).toEqual({
        status: 'success',
        output: { result: 'step1: test' },
        payload: { value: 'test' },
        startedAt: expect.any(Number),
        endedAt: expect.any(Number),
      });

      expect(result.steps['step2']).toBeUndefined();
    });

    it('should be able to abort workflow execution during a step', async () => {
      const step1 = createStep({
        id: 'step1',
        execute: async ({ inputData }) => {
          return { result: 'step1: ' + inputData.value };
        },
        inputSchema: z.object({ value: z.string() }),
        outputSchema: z.object({ result: z.string() }),
      });
      const step2 = createStep({
        id: 'step2',
        execute: async ({ inputData, abortSignal, abort }) => {
          const timeout: Promise<string> = new Promise((resolve, _reject) => {
            const ref = setTimeout(() => {
              resolve('step2: ' + inputData.result);
            }, 1000);

            abortSignal.addEventListener('abort', () => {
              resolve('');
              clearTimeout(ref);
            });
          });

          const result = await timeout;
          if (abortSignal.aborted) {
            return abort();
          }
          return { result };
        },
        inputSchema: z.object({ result: z.string() }),
        outputSchema: z.object({ result: z.string() }),
      });

      const workflow = createWorkflow({
        id: 'test-workflow',
        inputSchema: z.object({}),
        outputSchema: z.object({
          result: z.string(),
        }),
        steps: [step1, step2],
      });

      workflow.then(step1).then(step2).commit();

      const run = await workflow.createRunAsync();
      const p = run.start({ inputData: { value: 'test' } });

      setTimeout(() => {
        run.cancel();
      }, 300);

      const result = await p;

      expect(result.status).toBe('canceled');
      expect(result.steps['step1']).toEqual({
        status: 'success',
        output: { result: 'step1: test' },
        payload: { value: 'test' },
        startedAt: expect.any(Number),
        endedAt: expect.any(Number),
      });

      // expect(result.steps['step2']).toEqual({
      //   status: 'success',
      //   payload: { result: 'step1: test' },
      //   output: undefined,
      //   startedAt: expect.any(Number),
      //   endedAt: expect.any(Number),
      // });
    });
  });

  describe('Error Handling', () => {
    it('should handle step execution errors', async () => {
      const error = new Error('Step execution failed');
      const failingAction = vi.fn<any>().mockImplementation(() => {
        throw error;
      });

      const step1 = createStep({
        id: 'step1',
        execute: failingAction,
        inputSchema: z.object({}),
        outputSchema: z.object({}),
      });

      const workflow = createWorkflow({
        id: 'test-workflow',
        inputSchema: z.object({}),
        outputSchema: z.object({}),
      });

      workflow.then(step1).commit();

      const run = await workflow.createRunAsync();

      const result = await run.start({ inputData: {} });

      expect(result.status).toBe('failed'); // Assert status first

      // Type guard for result.error
      if (result.status === 'failed') {
        // This check helps TypeScript narrow down the type of 'result'
        expect(result.error).toMatch(/^Error: Step execution failed/); // Now safe to access
      } else {
        // This case should not be reached in this specific test.
        // If it is, the test should fail clearly.
        throw new Error("Assertion failed: workflow status was not 'failed' as expected.");
      }

      expect(result.steps?.input).toEqual({});
      const step1Result = result.steps?.step1;
      expect(step1Result).toBeDefined();
      expect(step1Result).toMatchObject({
        status: 'failed',
        payload: {},
        startedAt: expect.any(Number),
        endedAt: expect.any(Number),
      });
      expect((step1Result as any)?.error).toMatch(/^Error: Step execution failed/); // Check message prefix
    });

    it('should handle variable resolution errors', async () => {
      const step1 = createStep({
        id: 'step1',
        execute: vi.fn<any>().mockResolvedValue({ data: 'success' }),
        inputSchema: z.object({}),
        outputSchema: z.object({ data: z.string() }),
      });
      const step2 = createStep({
        id: 'step2',
        execute: vi.fn<any>(),
        inputSchema: z.object({ data: z.string() }),
        outputSchema: z.object({}),
      });

      const workflow = createWorkflow({
        id: 'test-workflow',
        inputSchema: z.object({}),
        outputSchema: z.object({}),
      });

      workflow
        .then(step1)
        .map({
          data: { step: step1, path: 'data' },
        })
        .then(step2)
        .commit();

      const run = await workflow.createRunAsync();
      await expect(run.start({ inputData: {} })).resolves.toMatchObject({
        steps: {
          step1: {
            status: 'success',
            output: {
              data: 'success',
            },
            payload: {},
            startedAt: expect.any(Number),
            endedAt: expect.any(Number),
          },
          step2: {
            output: undefined,
            status: 'success',
            payload: {
              data: 'success',
            },
            startedAt: expect.any(Number),
            endedAt: expect.any(Number),
          },
        },
      });
    });

    it('should handle step execution errors within branches', async () => {
      const error = new Error('Step execution failed');
      const failingAction = vi.fn<any>().mockRejectedValue(error);

      const successAction = vi.fn<any>().mockResolvedValue({});

      const step1 = createStep({
        id: 'step1',
        execute: successAction,
        inputSchema: z.object({}),
        outputSchema: z.object({}),
      });

      const step2 = createStep({
        id: 'step2',
        execute: failingAction,
        inputSchema: z.object({}),
        outputSchema: z.object({}),
      });

      const step3 = createStep({
        id: 'step3',
        execute: successAction,
        inputSchema: z.object({
          step1: z.object({}),
          step2: z.object({}),
        }),
        outputSchema: z.object({}),
      });

      const workflow = createWorkflow({
        id: 'test-workflow',
        inputSchema: z.object({}),
        outputSchema: z.object({}),
      });

      workflow.parallel([step1, step2]).then(step3).commit();

      const run = await workflow.createRunAsync();
      const result = await run.start({ inputData: {} });

      expect(result.steps).toMatchObject({
        step1: {
          status: 'success',
          payload: {},
          startedAt: expect.any(Number),
          endedAt: expect.any(Number),
        },
        step2: {
          status: 'failed',
          // error: error?.stack ?? error, // Removed this line
          payload: {},
          startedAt: expect.any(Number),
          endedAt: expect.any(Number),
        },
      });
      expect((result.steps?.step2 as any)?.error).toMatch(/^Error: Step execution failed/);
    });

    it('should handle step execution errors within nested workflows', async () => {
      const error = new Error('Step execution failed');
      const failingAction = vi.fn<any>().mockImplementation(() => {
        throw error;
      });

      const successAction = vi.fn<any>().mockResolvedValue({});

      const step1 = createStep({
        id: 'step1',
        execute: successAction,
        inputSchema: z.object({}),
        outputSchema: z.object({}),
      });

      const step2 = createStep({
        id: 'step2',
        execute: failingAction,
        inputSchema: z.object({}),
        outputSchema: z.object({}),
      });

      const step3 = createStep({
        id: 'step3',
        execute: successAction,
        inputSchema: z.object({
          step1: z.object({}),
          step2: z.object({}),
        }),
        outputSchema: z.object({}),
      });

      const workflow = createWorkflow({
        id: 'test-workflow',
        inputSchema: z.object({}),
        outputSchema: z.object({}),
      });

      workflow.parallel([step1, step2]).then(step3).commit();

      const mainWorkflow = createWorkflow({
        id: 'main-workflow',
        inputSchema: z.object({}),
        outputSchema: z.object({}),
      })
        .then(workflow)
        .commit();

      const run = await mainWorkflow.createRunAsync();
      const result = await run.start({ inputData: {} });

      expect(result.steps).toMatchObject({
        'test-workflow': {
          status: 'failed',
          // error: error?.stack ?? error, // Removed this line
          payload: {},
          startedAt: expect.any(Number),
          endedAt: expect.any(Number),
        },
      });
      expect((result.steps?.['test-workflow'] as any)?.error).toMatch(/^Error: Error: Step execution failed/);
    });
  });

  describe('Complex Conditions', () => {
    it('should handle nested AND/OR conditions', async () => {
      const step1Action = vi.fn<any>().mockResolvedValue({
        status: 'partial',
        score: 75,
        flags: { isValid: true },
      });
      const step2Action = vi.fn<any>().mockResolvedValue({ result: 'step2' });
      const step3Action = vi.fn<any>().mockResolvedValue({ result: 'step3' });

      const step1 = createStep({
        id: 'step1',
        execute: step1Action,
        inputSchema: z.object({}),
        outputSchema: z.object({
          status: z.string(),
          score: z.number(),
          flags: z.object({ isValid: z.boolean() }),
        }),
      });
      const step2 = createStep({
        id: 'step2',
        execute: step2Action,
        inputSchema: z.object({
          status: z.string(),
          score: z.number(),
          flags: z.object({ isValid: z.boolean() }),
        }),
        outputSchema: z.object({ result: z.string() }),
      });
      const step3 = createStep({
        id: 'step3',
        execute: step3Action,
        inputSchema: z.object({
          result: z.string(),
        }),
        outputSchema: z.object({ result: z.string() }),
      });

      const workflow = createWorkflow({
        id: 'test-workflow',
        inputSchema: z.object({}),
        outputSchema: z.object({}),
      });

      workflow
        .then(step1)
        .branch([
          [
            async ({ getStepResult }) => {
              const step1Result = getStepResult(step1);
              return (
                step1Result?.status === 'success' || (step1Result?.status === 'partial' && step1Result?.score >= 70)
              );
            },
            step2,
          ],
        ])
        .map({
          result: {
            step: step2,
            path: 'result',
          },
        })
        .branch([
          [
            async ({ inputData, getStepResult }) => {
              const step1Result = getStepResult(step1);
              return !inputData.result || step1Result?.score < 70;
            },
            step3,
          ],
        ])
        .map({
          result: {
            step: step3,
            path: 'result',
          },
        })
        .commit();

      const run = await workflow.createRunAsync();
      const result = await run.start({ inputData: {} });

      expect(step2Action).toHaveBeenCalled();
      expect(step3Action).not.toHaveBeenCalled();
      expect(result.steps.step2).toEqual({
        status: 'success',
        output: { result: 'step2' },
        payload: {
          status: 'partial',
          score: 75,
          flags: { isValid: true },
        },

        startedAt: expect.any(Number),
        endedAt: expect.any(Number),
      });
    });
  });

  describe('Loops', () => {
    it('should run an until loop', async () => {
      const increment = vi.fn().mockImplementation(async ({ inputData }) => {
        // Get the current value (either from trigger or previous increment)
        const currentValue = inputData.value;

        // Increment the value
        const newValue = currentValue + 1;

        return { value: newValue };
      });
      const incrementStep = createStep({
        id: 'increment',
        description: 'Increments the current value by 1',
        inputSchema: z.object({
          value: z.number(),
          target: z.number(),
        }),
        outputSchema: z.object({
          value: z.number(),
        }),
        execute: increment,
      });

      const final = vi.fn().mockImplementation(async ({ inputData }) => {
        return { finalValue: inputData?.value };
      });
      const finalStep = createStep({
        id: 'final',
        description: 'Final step that prints the result',
        inputSchema: z.object({
          value: z.number(),
        }),
        outputSchema: z.object({
          finalValue: z.number(),
        }),
        execute: final,
      });

      const counterWorkflow = createWorkflow({
        steps: [incrementStep, finalStep],
        id: 'counter-workflow',
        inputSchema: z.object({
          target: z.number(),
          value: z.number(),
        }),
        outputSchema: z.object({
          finalValue: z.number(),
        }),
      });

      counterWorkflow
        .dountil(incrementStep, async ({ inputData }) => {
          return (inputData?.value ?? 0) >= 12;
        })
        .then(finalStep)
        .commit();

      const run = await counterWorkflow.createRunAsync();
      const result = await run.start({ inputData: { target: 10, value: 0 } });

      expect(increment).toHaveBeenCalledTimes(12);
      expect(final).toHaveBeenCalledTimes(1);
      // @ts-ignore
      expect(result.result).toEqual({ finalValue: 12 });
      // @ts-ignore
      expect(result.steps.increment.output).toEqual({ value: 12 });
    });

    it('should run a while loop', async () => {
      const increment = vi.fn().mockImplementation(async ({ inputData }) => {
        // Get the current value (either from trigger or previous increment)
        const currentValue = inputData.value;

        // Increment the value
        const newValue = currentValue + 1;

        return { value: newValue };
      });
      const incrementStep = createStep({
        id: 'increment',
        description: 'Increments the current value by 1',
        inputSchema: z.object({
          value: z.number(),
          target: z.number(),
        }),
        outputSchema: z.object({
          value: z.number(),
        }),
        execute: increment,
      });

      const final = vi.fn().mockImplementation(async ({ inputData }) => {
        return { finalValue: inputData?.value };
      });
      const finalStep = createStep({
        id: 'final',
        description: 'Final step that prints the result',
        inputSchema: z.object({
          value: z.number(),
        }),
        outputSchema: z.object({
          finalValue: z.number(),
        }),
        execute: final,
      });

      const counterWorkflow = createWorkflow({
        steps: [incrementStep, finalStep],
        id: 'counter-workflow',
        inputSchema: z.object({
          target: z.number(),
          value: z.number(),
        }),
        outputSchema: z.object({
          finalValue: z.number(),
        }),
      });

      counterWorkflow
        .dowhile(incrementStep, async ({ inputData }) => {
          return (inputData?.value ?? 0) < 12;
        })
        .then(finalStep)
        .commit();

      const run = await counterWorkflow.createRunAsync();
      const result = await run.start({ inputData: { target: 10, value: 0 } });

      expect(increment).toHaveBeenCalledTimes(12);
      expect(final).toHaveBeenCalledTimes(1);
      // @ts-ignore
      expect(result.result).toEqual({ finalValue: 12 });
      // @ts-ignore
      expect(result.steps.increment.output).toEqual({ value: 12 });
    });
  });

  describe('foreach', () => {
    it('should run a single item concurrency (default) for loop', async () => {
      const startTime = Date.now();
      const map = vi.fn().mockImplementation(async ({ inputData }) => {
        await new Promise(resolve => setTimeout(resolve, 1e3));
        return { value: inputData.value + 11 };
      });
      const mapStep = createStep({
        id: 'map',
        description: 'Maps (+11) on the current value',
        inputSchema: z.object({
          value: z.number(),
        }),
        outputSchema: z.object({
          value: z.number(),
        }),
        execute: map,
      });

      const finalStep = createStep({
        id: 'final',
        description: 'Final step that prints the result',
        inputSchema: z.array(z.object({ value: z.number() })),
        outputSchema: z.object({
          finalValue: z.number(),
        }),
        execute: async ({ inputData }) => {
          return { finalValue: inputData.reduce((acc, curr) => acc + curr.value, 0) };
        },
      });

      const counterWorkflow = createWorkflow({
        steps: [mapStep, finalStep],
        id: 'counter-workflow',
        inputSchema: z.array(z.object({ value: z.number() })),
        outputSchema: z.object({
          finalValue: z.number(),
        }),
      });

      counterWorkflow.foreach(mapStep).then(finalStep).commit();

      const run = await counterWorkflow.createRunAsync();
      const result = await run.start({ inputData: [{ value: 1 }, { value: 22 }, { value: 333 }] });

      const endTime = Date.now();
      const duration = endTime - startTime;
      expect(duration).toBeGreaterThan(3e3 - 200);

      expect(map).toHaveBeenCalledTimes(3);
      expect(result.steps).toEqual({
        input: [{ value: 1 }, { value: 22 }, { value: 333 }],
        map: {
          status: 'success',
          output: [{ value: 12 }, { value: 33 }, { value: 344 }],
          payload: [{ value: 1 }, { value: 22 }, { value: 333 }],
          startedAt: expect.any(Number),
          endedAt: expect.any(Number),
        },
        final: {
          status: 'success',
          output: { finalValue: 1 + 11 + (22 + 11) + (333 + 11) },
          payload: [{ value: 12 }, { value: 33 }, { value: 344 }],
          startedAt: expect.any(Number),
          endedAt: expect.any(Number),
        },
      });
    });

    it('should run a all item concurrency for loop', async () => {
      const startTime = Date.now();
      const map = vi.fn().mockImplementation(async ({ inputData }) => {
        await new Promise(resolve => setTimeout(resolve, 1e3));
        return { value: inputData.value + 11 };
      });
      const mapStep = createStep({
        id: 'map',
        description: 'Maps (+11) on the current value',
        inputSchema: z.object({
          value: z.number(),
        }),
        outputSchema: z.object({
          value: z.number(),
        }),
        execute: map,
      });

      const finalStep = createStep({
        id: 'final',
        description: 'Final step that prints the result',
        inputSchema: z.array(z.object({ value: z.number() })),
        outputSchema: z.object({
          finalValue: z.number(),
        }),
        execute: async ({ inputData }) => {
          return { finalValue: inputData.reduce((acc, curr) => acc + curr.value, 0) };
        },
      });

      const counterWorkflow = createWorkflow({
        steps: [mapStep, finalStep],
        id: 'counter-workflow',
        inputSchema: z.array(z.object({ value: z.number() })),
        outputSchema: z.object({
          finalValue: z.number(),
        }),
      });

      counterWorkflow.foreach(mapStep, { concurrency: 3 }).then(finalStep).commit();

      const run = await counterWorkflow.createRunAsync();
      const result = await run.start({ inputData: [{ value: 1 }, { value: 22 }, { value: 333 }] });

      const endTime = Date.now();
      const duration = endTime - startTime;
      expect(duration).toBeLessThan(1e3 * 1.2);

      expect(map).toHaveBeenCalledTimes(3);
      expect(result.steps).toEqual({
        input: [{ value: 1 }, { value: 22 }, { value: 333 }],
        map: {
          status: 'success',
          output: [{ value: 12 }, { value: 33 }, { value: 344 }],
          payload: [{ value: 1 }, { value: 22 }, { value: 333 }],

          startedAt: expect.any(Number),
          endedAt: expect.any(Number),
        },
        final: {
          status: 'success',
          output: { finalValue: 1 + 11 + (22 + 11) + (333 + 11) },
          payload: [{ value: 12 }, { value: 33 }, { value: 344 }],

          startedAt: expect.any(Number),
          endedAt: expect.any(Number),
        },
      });
    });

    it('should run a partial item concurrency for loop', async () => {
      const startTime = Date.now();
      const map = vi.fn().mockImplementation(async ({ inputData }) => {
        await new Promise(resolve => setTimeout(resolve, 1e3));
        return { value: inputData.value + 11 };
      });
      const mapStep = createStep({
        id: 'map',
        description: 'Maps (+11) on the current value',
        inputSchema: z.object({
          value: z.number(),
        }),
        outputSchema: z.object({
          value: z.number(),
        }),
        execute: map,
      });

      const finalStep = createStep({
        id: 'final',
        description: 'Final step that prints the result',
        inputSchema: z.array(z.object({ value: z.number() })),
        outputSchema: z.object({
          finalValue: z.number(),
        }),
        execute: async ({ inputData }) => {
          return { finalValue: inputData.reduce((acc, curr) => acc + curr.value, 0) };
        },
      });

      const counterWorkflow = createWorkflow({
        steps: [mapStep, finalStep],
        id: 'counter-workflow',
        inputSchema: z.array(z.object({ value: z.number() })),
        outputSchema: z.object({
          finalValue: z.number(),
        }),
      });

      counterWorkflow.foreach(mapStep, { concurrency: 2 }).then(finalStep).commit();

      const run = await counterWorkflow.createRunAsync();
      const result = await run.start({ inputData: [{ value: 1 }, { value: 22 }, { value: 333 }] });

      const endTime = Date.now();
      const duration = endTime - startTime;
      expect(duration).toBeGreaterThan(1e3 * 1.2);
      expect(duration).toBeLessThan(1e3 * 2.2);

      expect(map).toHaveBeenCalledTimes(3);
      expect(result.steps).toEqual({
        input: [{ value: 1 }, { value: 22 }, { value: 333 }],
        map: {
          status: 'success',
          output: [{ value: 12 }, { value: 33 }, { value: 344 }],
          payload: [{ value: 1 }, { value: 22 }, { value: 333 }],
          startedAt: expect.any(Number),
          endedAt: expect.any(Number),
        },
        final: {
          status: 'success',
          output: { finalValue: 1 + 11 + (22 + 11) + (333 + 11) },
          payload: [{ value: 12 }, { value: 33 }, { value: 344 }],
          startedAt: expect.any(Number),
          endedAt: expect.any(Number),
        },
      });
    });
  });

  describe('if-else branching', () => {
    it('should run the if-then branch', async () => {
      const start = vi.fn().mockImplementation(async ({ inputData }) => {
        // Get the current value (either from trigger or previous increment)

        // Increment the value
        const newValue = (inputData?.startValue ?? 0) + 1;

        return { newValue };
      });
      const startStep = createStep({
        id: 'start',
        description: 'Increments the current value by 1',
        inputSchema: z.object({
          startValue: z.number(),
        }),
        outputSchema: z.object({
          newValue: z.number(),
        }),
        execute: start,
      });

      const other = vi.fn().mockImplementation(async () => {
        return { other: 26 };
      });
      const otherStep = createStep({
        id: 'other',
        description: 'Other step',
        inputSchema: z.object({ newValue: z.number() }),
        outputSchema: z.object({
          other: z.number(),
        }),
        execute: other,
      });

      const final = vi.fn().mockImplementation(async ({ getStepResult }) => {
        const startVal = getStepResult(startStep)?.newValue ?? 0;
        const otherVal = getStepResult(otherStep)?.other ?? 0;
        return { finalValue: startVal + otherVal };
      });
      const finalIf = createStep({
        id: 'finalIf',
        description: 'Final step that prints the result',
        inputSchema: z.object({ newValue: z.number() }),
        outputSchema: z.object({
          finalValue: z.number(),
        }),
        execute: final,
      });
      const finalElse = createStep({
        id: 'finalElse',
        description: 'Final step that prints the result',
        inputSchema: z.object({ other: z.number() }),
        outputSchema: z.object({
          finalValue: z.number(),
        }),
        execute: final,
      });

      const counterWorkflow = createWorkflow({
        id: 'counter-workflow',
        inputSchema: z.object({
          startValue: z.number(),
        }),
        outputSchema: z.object({
          finalValue: z.number(),
        }),
        steps: [startStep, finalIf],
      });

      const elseBranch = createWorkflow({
        id: 'else-branch',
        inputSchema: z.object({ newValue: z.number() }),
        outputSchema: z.object({
          finalValue: z.number(),
        }),
        steps: [otherStep, finalElse],
      })
        .then(otherStep)
        .then(finalElse)
        .commit();

      counterWorkflow
        .then(startStep)
        .branch([
          [
            async ({ inputData }) => {
              const current = inputData.newValue;
              return !current || current < 5;
            },
            finalIf,
          ],
          [
            async ({ inputData }) => {
              const current = inputData.newValue;
              return current >= 5;
            },
            elseBranch,
          ],
        ])
        .commit();

      const run = await counterWorkflow.createRunAsync();
      const result = await run.start({ inputData: { startValue: 1 } });

      expect(start).toHaveBeenCalledTimes(1);
      expect(other).toHaveBeenCalledTimes(0);
      expect(final).toHaveBeenCalledTimes(1);
      // @ts-ignore
      expect(result.steps.finalIf.output).toEqual({ finalValue: 2 });
      // @ts-ignore
      expect(result.steps.start.output).toEqual({ newValue: 2 });
    });

    it('should run the else branch', async () => {
      const start = vi.fn().mockImplementation(async ({ inputData }) => {
        // Get the current value (either from trigger or previous increment)

        // Increment the value
        const newValue = (inputData?.startValue ?? 0) + 1;

        return { newValue };
      });
      const startStep = createStep({
        id: 'start',
        description: 'Increments the current value by 1',
        inputSchema: z.object({
          startValue: z.number(),
        }),
        outputSchema: z.object({
          newValue: z.number(),
        }),
        execute: start,
      });

      const other = vi.fn().mockImplementation(async ({ inputData }) => {
        return { newValue: inputData.newValue, other: 26 };
      });
      const otherStep = createStep({
        id: 'other',
        description: 'Other step',
        inputSchema: z.object({ newValue: z.number() }),
        outputSchema: z.object({
          other: z.number(),
          newValue: z.number(),
        }),
        execute: other,
      });

      const final = vi.fn().mockImplementation(async ({ inputData }) => {
        const startVal = inputData?.newValue ?? 0;
        const otherVal = inputData?.other ?? 0;
        return { finalValue: startVal + otherVal };
      });
      const finalIf = createStep({
        id: 'finalIf',
        description: 'Final step that prints the result',
        inputSchema: z.object({ newValue: z.number() }),
        outputSchema: z.object({
          finalValue: z.number(),
        }),
        execute: final,
      });
      const finalElse = createStep({
        id: 'finalElse',
        description: 'Final step that prints the result',
        inputSchema: z.object({ other: z.number(), newValue: z.number() }),
        outputSchema: z.object({
          finalValue: z.number(),
        }),
        execute: final,
      });

      const counterWorkflow = createWorkflow({
        id: 'counter-workflow',
        inputSchema: z.object({
          startValue: z.number(),
        }),
        outputSchema: z.object({
          finalValue: z.number(),
        }),
        steps: [startStep, finalIf],
      });

      const elseBranch = createWorkflow({
        id: 'else-branch',
        inputSchema: z.object({ newValue: z.number() }),
        outputSchema: z.object({
          finalValue: z.number(),
        }),
        steps: [otherStep, finalElse],
      })
        .then(otherStep)
        .then(finalElse)
        .commit();

      counterWorkflow
        .then(startStep)
        .branch([
          [
            async ({ inputData }) => {
              const current = inputData.newValue;
              return !current || current < 5;
            },
            finalIf,
          ],
          [
            async ({ inputData }) => {
              const current = inputData.newValue;
              return current >= 5;
            },
            elseBranch,
          ],
        ])
        .commit();

      const run = await counterWorkflow.createRunAsync();
      const result = await run.start({ inputData: { startValue: 6 } });

      expect(start).toHaveBeenCalledTimes(1);
      expect(other).toHaveBeenCalledTimes(1);
      expect(final).toHaveBeenCalledTimes(1);
      // @ts-ignore
      expect(result.steps['else-branch'].output).toEqual({ finalValue: 26 + 6 + 1 });
      // @ts-ignore
      expect(result.steps.start.output).toEqual({ newValue: 7 });
    });
  });

  describe('Schema Validation', () => {
    it.skip('should validate trigger data against schema', async () => {
      const triggerSchema = z.object({
        required: z.string(),
        nested: z.object({
          value: z.number(),
        }),
      });

      const step1 = createStep({
        id: 'step1',
        execute: vi.fn<any>().mockResolvedValue({ result: 'success' }),
        inputSchema: z.object({
          required: z.string(),
          nested: z.object({
            value: z.number(),
          }),
        }),
        outputSchema: z.object({
          result: z.string(),
        }),
      });

      const workflow = createWorkflow({
        id: 'test-workflow',
        inputSchema: triggerSchema,
        outputSchema: z.object({}),
        steps: [step1],
      });

      workflow.then(step1).commit();

      // Should fail validation
      await expect(
        workflow.execute({
          inputData: {
            required: 'test',
            // @ts-expect-error
            nested: { value: 'not-a-number' },
          },
        }),
      ).rejects.toThrow();

      // Should pass validation
      const run = await workflow.createRunAsync();
      await run.start({
        inputData: {
          required: 'test',
          nested: { value: 42 },
        },
      });
    });
  });

  describe('multiple chains', () => {
    it('should run multiple chains in parallel', async () => {
      const step1 = createStep({
        id: 'step1',
        execute: vi.fn<any>().mockResolvedValue({ result: 'success1' }),
        inputSchema: z.object({}),
        outputSchema: z.object({}),
      });
      const step2 = createStep({
        id: 'step2',
        execute: vi.fn<any>().mockResolvedValue({ result: 'success2' }),
        inputSchema: z.object({}),
        outputSchema: z.object({}),
      });
      const step3 = createStep({
        id: 'step3',
        execute: vi.fn<any>().mockResolvedValue({ result: 'success3' }),
        inputSchema: z.object({}),
        outputSchema: z.object({}),
      });
      const step4 = createStep({
        id: 'step4',
        execute: vi.fn<any>().mockResolvedValue({ result: 'success4' }),
        inputSchema: z.object({}),
        outputSchema: z.object({}),
      });
      const step5 = createStep({
        id: 'step5',
        execute: vi.fn<any>().mockResolvedValue({ result: 'success5' }),
        inputSchema: z.object({}),
        outputSchema: z.object({}),
      });

      const workflow = createWorkflow({
        id: 'test-workflow',
        inputSchema: z.object({}),
        outputSchema: z.object({}),
        steps: [step1, step2, step3, step4, step5],
      });
      workflow
        .parallel([
          createWorkflow({
            id: 'nested-a',
            inputSchema: z.object({}),
            outputSchema: z.object({}),
            steps: [step1, step2, step3],
          })
            .then(step1)
            .then(step2)
            .then(step3)
            .commit(),
          createWorkflow({
            id: 'nested-b',
            inputSchema: z.object({}),
            outputSchema: z.object({}),
            steps: [step4, step5],
          })
            .then(step4)
            .then(step5)
            .commit(),
        ])
        .commit();

      const run = await workflow.createRunAsync();
      const result = await run.start({ inputData: {} });

      expect(result.steps['nested-a']).toEqual({
        status: 'success',
        output: { result: 'success3' },
        payload: {},
        startedAt: expect.any(Number),
        endedAt: expect.any(Number),
      });
      expect(result.steps['nested-b']).toEqual({
        status: 'success',
        output: { result: 'success5' },
        payload: {},
        startedAt: expect.any(Number),
        endedAt: expect.any(Number),
      });
    });
  });

  describe('Retry', () => {
    it('should retry a step default 0 times', async () => {
      let err: Error | undefined;
      const step1 = createStep({
        id: 'step1',
        execute: vi.fn<any>().mockResolvedValue({ result: 'success' }),
        inputSchema: z.object({}),
        outputSchema: z.object({}),
      });
      const step2 = createStep({
        id: 'step2',
        execute: vi.fn<any>().mockImplementation(() => {
          err = new Error('Step failed');
          throw err;
        }),
        inputSchema: z.object({}),
        outputSchema: z.object({}),
      });

      const workflow = createWorkflow({
        id: 'test-workflow',
        inputSchema: z.object({}),
        outputSchema: z.object({}),
      });

      new Mastra({
        logger: false,
        workflows: {
          'test-workflow': workflow,
        },
        storage: testStorage,
      });

      workflow.then(step1).then(step2).commit();

      const run = await workflow.createRunAsync();
      const step1Spy = vi.spyOn(step1, 'execute');
      const step2Spy = vi.spyOn(step2, 'execute');
      const result = await run.start({ inputData: {} });

      expect(result.steps.step1).toEqual({
        status: 'success',
        output: { result: 'success' },
        payload: {},
        startedAt: expect.any(Number),
        endedAt: expect.any(Number),
      });
      expect(result.steps.step2).toMatchObject({
        // Change to toMatchObject
        status: 'failed',
        // error: err?.stack ?? err, // REMOVE THIS LINE
        payload: { result: 'success' },
        startedAt: expect.any(Number),
        endedAt: expect.any(Number),
      });
      // ADD THIS SEPARATE ASSERTION
      expect((result.steps.step2 as any)?.error).toMatch(/^Error: Step failed/);
      expect(step1Spy).toHaveBeenCalledTimes(1);
      expect(step2Spy).toHaveBeenCalledTimes(1); // 0 retries + 1 initial call
    });

    it('should retry a step with a custom retry config', async () => {
      let err: Error | undefined;
      const step1 = createStep({
        id: 'step1',
        execute: vi.fn<any>().mockResolvedValue({ result: 'success' }),
        inputSchema: z.object({}),
        outputSchema: z.object({}),
      });
      const step2 = createStep({
        id: 'step2',
        execute: vi.fn<any>().mockImplementation(() => {
          err = new Error('Step failed');
          throw err;
        }),
        inputSchema: z.object({}),
        outputSchema: z.object({}),
      });

      const workflow = createWorkflow({
        id: 'test-workflow',
        inputSchema: z.object({}),
        outputSchema: z.object({}),
        retryConfig: { attempts: 5, delay: 200 },
      });

      new Mastra({
        logger: false,
        storage: testStorage,
        workflows: {
          'test-workflow': workflow,
        },
      });

      workflow.then(step1).then(step2).commit();

      const run = await workflow.createRunAsync();
      const step1Spy = vi.spyOn(step1, 'execute');
      const step2Spy = vi.spyOn(step2, 'execute');
      const result = await run.start({ inputData: {} });

      expect(result.steps.step1).toEqual({
        status: 'success',
        output: { result: 'success' },
        payload: {},
        startedAt: expect.any(Number),
        endedAt: expect.any(Number),
      });
      expect(result.steps.step2).toMatchObject({
        // Change to toMatchObject
        status: 'failed',
        // error: err?.stack ?? err, // REMOVE THIS LINE
        payload: { result: 'success' },
        startedAt: expect.any(Number),
        endedAt: expect.any(Number),
      });
      // ADD THIS SEPARATE ASSERTION
      expect((result.steps.step2 as any)?.error).toMatch(/^Error: Step failed/);
      expect(step1Spy).toHaveBeenCalledTimes(1);
      expect(step2Spy).toHaveBeenCalledTimes(6); // 5 retries + 1 initial call
    });
  });

  describe('Interoperability (Actions)', () => {
    it('should be able to use all action types in a workflow', async () => {
      const step1Action = vi.fn<any>().mockResolvedValue({ name: 'step1' });

      const step1 = createStep({
        id: 'step1',
        execute: step1Action,
        inputSchema: z.object({}),
        outputSchema: z.object({ name: z.string() }),
      });

      // @ts-ignore
      const toolAction = vi.fn<any>().mockImplementation(async ({ context }) => {
        return { name: context.name };
      });

      const randomTool = createTool({
        id: 'random-tool',
        execute: toolAction,
        description: 'random-tool',
        inputSchema: z.object({ name: z.string() }),
        outputSchema: z.object({ name: z.string() }),
      });

      const workflow = createWorkflow({
        id: 'test-workflow',
        inputSchema: z.object({}),
        outputSchema: z.object({ name: z.string() }),
      });

      workflow.then(step1).then(createStep(randomTool)).commit();

      const run = await workflow.createRunAsync();
      const result = await run.start({ inputData: {} });

      expect(step1Action).toHaveBeenCalled();
      expect(toolAction).toHaveBeenCalled();
      // @ts-ignore
      expect(result.steps.step1).toEqual({
        status: 'success',
        output: { name: 'step1' },
        payload: {},
        startedAt: expect.any(Number),
        endedAt: expect.any(Number),
      });
      // @ts-ignore
      expect(result.steps['random-tool']).toEqual({
        status: 'success',
        output: { name: 'step1' },
        payload: { name: 'step1' },
        startedAt: expect.any(Number),
        endedAt: expect.any(Number),
      });
    });
  });

  describe('Watch', () => {
    it('should watch workflow state changes and call onTransition', async () => {
      const step1Action = vi.fn<any>().mockResolvedValue({ result: 'success1' });
      const step2Action = vi.fn<any>().mockResolvedValue({ result: 'success2' });

      const step1 = createStep({
        id: 'step1',
        execute: step1Action,
        inputSchema: z.object({}),
        outputSchema: z.object({ value: z.string() }),
      });
      const step2 = createStep({
        id: 'step2',
        execute: step2Action,
        inputSchema: z.object({ value: z.string() }),
        outputSchema: z.object({}),
      });

      const workflow = createWorkflow({
        id: 'test-workflow',
        inputSchema: z.object({}),
        outputSchema: z.object({}),
        steps: [step1, step2],
      });
      workflow.then(step1).then(step2).commit();

      let watchData: WatchEvent[] = [];
      const onTransition = data => {
        watchData.push(JSON.parse(JSON.stringify(data)));
      };

      const run = await workflow.createRunAsync();

      // Start watching the workflow
      run.watch(onTransition);

      const executionResult = await run.start({ inputData: {} });

      expect(watchData.length).toBe(5);
      expect(watchData[1]).toEqual({
        type: 'watch',
        payload: {
          currentStep: {
            id: 'step1',
            status: 'success',
            output: { result: 'success1' },
            payload: {},
            startedAt: expect.any(Number),
            endedAt: expect.any(Number),
          },
          workflowState: {
            status: 'running',
            steps: {
              input: {},
              step1: {
                status: 'success',
                output: { result: 'success1' },
                payload: {},
                startedAt: expect.any(Number),
                endedAt: expect.any(Number),
              },
            },
            result: null,
            error: null,
          },
        },
        eventTimestamp: expect.any(Number),
      });

      expect(watchData[watchData.length - 1]).toEqual({
        type: 'watch',
        payload: {
          currentStep: undefined,
          workflowState: {
            status: 'success',
            steps: {
              input: {},
              step1: {
                status: 'success',
                output: { result: 'success1' },
                payload: {},
                startedAt: expect.any(Number),
                endedAt: expect.any(Number),
              },
              step2: {
                status: 'success',
                output: { result: 'success2' },
                payload: { result: 'success1' },
                startedAt: expect.any(Number),
                endedAt: expect.any(Number),
              },
            },
            result: { result: 'success2' },
            error: null,
          },
        },
        eventTimestamp: expect.any(Number),
      });

      // Verify execution completed successfully
      expect(executionResult.steps.step1).toEqual({
        status: 'success',
        output: { result: 'success1' },
        payload: {},
        startedAt: expect.any(Number),
        endedAt: expect.any(Number),
      });
      expect(executionResult.steps.step2).toEqual({
        status: 'success',
        output: { result: 'success2' },
        payload: { result: 'success1' },
        startedAt: expect.any(Number),
        endedAt: expect.any(Number),
      });
    });

    it('should watch workflow state changes and call onTransition when attaching from separate run', async () => {
      const step1Action = vi.fn<any>().mockResolvedValue({ result: 'success1' });
      const step2Action = vi.fn<any>().mockResolvedValue({ result: 'success2' });

      const step1 = createStep({
        id: 'step1',
        execute: step1Action,
        inputSchema: z.object({}),
        outputSchema: z.object({ value: z.string() }),
      });
      const step2 = createStep({
        id: 'step2',
        execute: step2Action,
        inputSchema: z.object({ value: z.string() }),
        outputSchema: z.object({}),
      });

      const workflow = createWorkflow({
        id: 'test-workflow',
        inputSchema: z.object({}),
        outputSchema: z.object({}),
        steps: [step1, step2],
      });
      workflow.then(step1).then(step2).commit();

      let watchData: WatchEvent[] = [];
      const onTransition = data => {
        watchData.push(JSON.parse(JSON.stringify(data)));
      };

      const run = await workflow.createRunAsync();
      const run2 = await workflow.createRunAsync({ runId: run.runId });

      // Start watching the workflow
      run2.watch(onTransition);

      const executionResult = await run.start({ inputData: {} });

      expect(watchData.length).toBe(5);
      expect(watchData[1]).toEqual({
        type: 'watch',
        payload: {
          currentStep: {
            id: 'step1',
            status: 'success',
            output: { result: 'success1' },
            payload: {},
            startedAt: expect.any(Number),
            endedAt: expect.any(Number),
          },
          workflowState: {
            status: 'running',
            steps: {
              input: {},
              step1: {
                status: 'success',
                output: { result: 'success1' },
                payload: {},
                startedAt: expect.any(Number),
                endedAt: expect.any(Number),
              },
            },
            result: null,
            error: null,
          },
        },
        eventTimestamp: expect.any(Number),
      });
      expect(watchData[watchData.length - 1]).toEqual({
        type: 'watch',
        payload: {
          currentStep: undefined,
          workflowState: {
            status: 'success',
            steps: {
              input: {},
              step1: {
                status: 'success',
                output: { result: 'success1' },
                payload: {},
                startedAt: expect.any(Number),
                endedAt: expect.any(Number),
              },
              step2: {
                status: 'success',
                output: { result: 'success2' },
                payload: { result: 'success1' },
                startedAt: expect.any(Number),
                endedAt: expect.any(Number),
              },
            },
            result: { result: 'success2' },
            error: null,
          },
        },
        eventTimestamp: expect.any(Number),
      });

      // Verify execution completed successfully
      expect(executionResult.steps.step1).toEqual({
        status: 'success',
        output: { result: 'success1' },
        payload: {},
        startedAt: expect.any(Number),
        endedAt: expect.any(Number),
      });
      expect(executionResult.steps.step2).toEqual({
        status: 'success',
        output: { result: 'success2' },
        payload: { result: 'success1' },
        startedAt: expect.any(Number),
        endedAt: expect.any(Number),
      });
    });

    it('should unsubscribe from transitions when unwatch is called', async () => {
      const step1Action = vi.fn<any>().mockResolvedValue({ result: 'success1' });
      const step2Action = vi.fn<any>().mockResolvedValue({ result: 'success2' });

      const step1 = createStep({
        id: 'step1',
        execute: step1Action,
        inputSchema: z.object({}),
        outputSchema: z.object({}),
      });
      const step2 = createStep({
        id: 'step2',
        execute: step2Action,
        inputSchema: z.object({}),
        outputSchema: z.object({}),
      });

      const workflow = createWorkflow({
        id: 'test-workflow',
        inputSchema: z.object({}),
        outputSchema: z.object({}),
        steps: [step1, step2],
      });
      workflow.then(step1).then(step2).commit();

      const onTransition = vi.fn();
      const onTransition2 = vi.fn();

      const run = await workflow.createRunAsync();

      run.watch(onTransition);
      run.watch(onTransition2);

      await run.start({ inputData: {} });

      expect(onTransition).toHaveBeenCalledTimes(5);
      expect(onTransition2).toHaveBeenCalledTimes(5);

      const run2 = await workflow.createRunAsync();

      run2.watch(onTransition2);

      await run2.start({ inputData: {} });

      expect(onTransition).toHaveBeenCalledTimes(5);
      expect(onTransition2).toHaveBeenCalledTimes(10);

      const run3 = await workflow.createRunAsync();

      run3.watch(onTransition);

      await run3.start({ inputData: {} });

      expect(onTransition).toHaveBeenCalledTimes(10);
      expect(onTransition2).toHaveBeenCalledTimes(10);
    });

    it('should be able to use all action types in a workflow', async () => {
      const step1Action = vi.fn<any>().mockResolvedValue({ name: 'step1' });

      const step1 = createStep({
        id: 'step1',
        execute: step1Action,
        inputSchema: z.object({}),
        outputSchema: z.object({ name: z.string() }),
      });

      // @ts-ignore
      const toolAction = vi.fn<any>().mockImplementation(async ({ context }) => {
        console.log('tool call context', context);
        return { name: context.name };
      });

      const randomTool = createTool({
        id: 'random-tool',
        execute: toolAction,
        description: 'random-tool',
        inputSchema: z.object({ name: z.string() }),
        outputSchema: z.object({ name: z.string() }),
      });

      const workflow = createWorkflow({
        id: 'test-workflow',
        inputSchema: z.object({}),
        outputSchema: z.object({ name: z.string() }),
      });

      workflow.then(step1).then(createStep(randomTool)).commit();

      const { stream, getWorkflowState } = (await workflow.createRunAsync()).stream({ inputData: {} });

      const values: StreamEvent[] = [];
      for await (const value of stream.values()) {
        values.push(value);
      }

      expect(values).toMatchObject([
        {
          payload: {
            runId: 'mock-uuid-1',
          },
          type: 'start',
        },
        {
          payload: {
            id: 'step1',
            payload: {},
            startedAt: expect.any(Number),
          },
          type: 'step-start',
        },
        {
          payload: {
            id: 'step1',
            endedAt: expect.any(Number),
            output: {
              name: 'step1',
            },
            status: 'success',
          },
          type: 'step-result',
        },
        {
          payload: {
            id: 'step1',
            metadata: {},
          },
          type: 'step-finish',
        },
        {
          payload: {
            id: 'random-tool',
            payload: {
              name: 'step1',
            },
            startedAt: expect.any(Number),
          },
          type: 'step-start',
        },
        {
          payload: {
            id: 'random-tool',
            endedAt: expect.any(Number),
            output: {
              name: 'step1',
            },
            status: 'success',
          },
          type: 'step-result',
        },
        {
          payload: {
            id: 'random-tool',
            metadata: {},
          },
          type: 'step-finish',
        },
        {
          payload: {
            runId: 'mock-uuid-1',
          },
          type: 'finish',
        },
      ]);

      const result = await getWorkflowState();

      expect(step1Action).toHaveBeenCalled();
      expect(toolAction).toHaveBeenCalled();
      expect(result.steps.step1).toEqual({
        status: 'success',
        output: { name: 'step1' },
        payload: {},
        startedAt: expect.any(Number),
        endedAt: expect.any(Number),
      });
      expect(result.steps['random-tool']).toEqual({
        status: 'success',
        output: { name: 'step1' },
        payload: { name: 'step1' },
        startedAt: expect.any(Number),
        endedAt: expect.any(Number),
      });
    });
  });

  describe('Suspend and Resume', () => {
    afterAll(async () => {
      const pathToDb = path.join(process.cwd(), 'mastra.db');

      if (fs.existsSync(pathToDb)) {
        fs.rmSync(pathToDb);
      }
    });
    it('should return the correct runId', async () => {
      const execute = vi.fn<any>().mockResolvedValue({ result: 'success' });
      const step1 = createStep({
        id: 'step1',
        execute,
        inputSchema: z.object({}),
        outputSchema: z.object({ result: z.string() }),
      });

      const workflow = createWorkflow({
        id: 'test-workflow',
        inputSchema: z.object({}),
        outputSchema: z.object({}),
        steps: [step1],
      })
        .then(step1)
        .commit();
      const run = await workflow.createRunAsync();
      const run2 = await workflow.createRunAsync({ runId: run.runId });

      expect(run.runId).toBeDefined();
      expect(run2.runId).toBeDefined();
      expect(run.runId).toBe(run2.runId);
    });
    it('should handle basic suspend and resume flow', async () => {
      const getUserInputAction = vi.fn().mockResolvedValue({ userInput: 'test input' });
      const promptAgentAction = vi
        .fn()
        .mockImplementationOnce(async ({ suspend }) => {
          await suspend();
          return undefined;
        })
        .mockImplementationOnce(() => ({ modelOutput: 'test output' }));
      const evaluateToneAction = vi.fn().mockResolvedValue({
        toneScore: { score: 0.8 },
        completenessScore: { score: 0.7 },
      });
      const improveResponseAction = vi.fn().mockResolvedValue({ improvedOutput: 'improved output' });
      const evaluateImprovedAction = vi.fn().mockResolvedValue({
        toneScore: { score: 0.9 },
        completenessScore: { score: 0.8 },
      });

      const getUserInput = createStep({
        id: 'getUserInput',
        execute: getUserInputAction,
        inputSchema: z.object({ input: z.string() }),
        outputSchema: z.object({ userInput: z.string() }),
      });
      const promptAgent = createStep({
        id: 'promptAgent',
        execute: promptAgentAction,
        inputSchema: z.object({ userInput: z.string() }),
        outputSchema: z.object({ modelOutput: z.string() }),
      });
      const evaluateTone = createStep({
        id: 'evaluateToneConsistency',
        execute: evaluateToneAction,
        inputSchema: z.object({ modelOutput: z.string() }),
        outputSchema: z.object({
          toneScore: z.any(),
          completenessScore: z.any(),
        }),
      });
      const improveResponse = createStep({
        id: 'improveResponse',
        execute: improveResponseAction,
        inputSchema: z.object({ toneScore: z.any(), completenessScore: z.any() }),
        outputSchema: z.object({ improvedOutput: z.string() }),
      });
      const evaluateImproved = createStep({
        id: 'evaluateImprovedResponse',
        execute: evaluateImprovedAction,
        inputSchema: z.object({ improvedOutput: z.string() }),
        outputSchema: z.object({
          toneScore: z.any(),
          completenessScore: z.any(),
        }),
      });

      const promptEvalWorkflow = createWorkflow({
        id: 'test-workflow',
        inputSchema: z.object({ input: z.string() }),
        outputSchema: z.object({}),
        steps: [getUserInput, promptAgent, evaluateTone, improveResponse, evaluateImproved],
      });

      promptEvalWorkflow
        .then(getUserInput)
        .then(promptAgent)
        .then(evaluateTone)
        .then(improveResponse)
        .then(evaluateImproved)
        .commit();

      // Create a new storage instance for initial run
      const initialStorage = new MockStore();

      new Mastra({
        logger: false,
        storage: initialStorage,
        workflows: { 'test-workflow': promptEvalWorkflow },
      });

      const run = await promptEvalWorkflow.createRunAsync();

      // Create a promise to track when the workflow is ready to resume
      let resolveWorkflowSuspended: (value: unknown) => void;
      const workflowSuspended = new Promise(resolve => {
        resolveWorkflowSuspended = resolve;
      });

      run.watch(data => {
        const isPromptAgentSuspended =
          data?.payload?.currentStep?.id === 'promptAgent' && data?.payload?.currentStep?.status === 'suspended';
        if (isPromptAgentSuspended) {
          resolveWorkflowSuspended({ stepId: 'promptAgent', context: { userInput: 'test input for resumption' } });
        }
      });

      const initialResult = await run.start({ inputData: { input: 'test' } });
      expect(initialResult.steps.promptAgent.status).toBe('suspended');
      expect(promptAgentAction).toHaveBeenCalledTimes(1);

      // Wait for the workflow to be ready to resume
      const resumeData = await workflowSuspended;
      const resumeResult = await run.resume({ resumeData: resumeData as any, step: promptAgent });

      if (!resumeResult) {
        throw new Error('Resume failed to return a result');
      }

      expect(resumeResult.steps).toEqual({
        input: { input: 'test' },
        getUserInput: {
          status: 'success',
          output: { userInput: 'test input' },
          payload: { input: 'test' },
          startedAt: expect.any(Number),
          endedAt: expect.any(Number),
        },
        promptAgent: {
          status: 'success',
          output: { modelOutput: 'test output' },
          payload: { userInput: 'test input' },
          resumePayload: { context: { userInput: 'test input for resumption' }, stepId: 'promptAgent' },
          resumedAt: expect.any(Number),
          suspendedAt: expect.any(Number),
          startedAt: expect.any(Number),
          endedAt: expect.any(Number),
        },
        evaluateToneConsistency: {
          status: 'success',
          output: { toneScore: { score: 0.8 }, completenessScore: { score: 0.7 } },
          payload: { modelOutput: 'test output' },
          startedAt: expect.any(Number),
          endedAt: expect.any(Number),
        },
        improveResponse: {
          status: 'success',
          output: { improvedOutput: 'improved output' },
          payload: { toneScore: { score: 0.8 }, completenessScore: { score: 0.7 } },
          startedAt: expect.any(Number),
          endedAt: expect.any(Number),
        },
        evaluateImprovedResponse: {
          status: 'success',
          output: { toneScore: { score: 0.9 }, completenessScore: { score: 0.8 } },
          payload: { improvedOutput: 'improved output' },
          startedAt: expect.any(Number),
          endedAt: expect.any(Number),
        },
      });
    });

    it('should handle parallel steps with conditional suspend', async () => {
      const getUserInputAction = vi.fn().mockResolvedValue({ userInput: 'test input' });
      const promptAgentAction = vi.fn().mockResolvedValue({ modelOutput: 'test output' });
      const evaluateToneAction = vi.fn().mockResolvedValue({
        toneScore: { score: 0.8 },
        completenessScore: { score: 0.7 },
      });
      const humanInterventionAction = vi
        .fn()
        .mockImplementationOnce(async ({ suspend, resumeData }) => {
          if (!resumeData?.humanPrompt) {
            return suspend();
          }
        })
        .mockImplementationOnce(() => ({ improvedOutput: 'human intervention output' }));
      const explainResponseAction = vi.fn().mockResolvedValue({
        improvedOutput: 'explanation output',
      });

      const getUserInput = createStep({
        id: 'getUserInput',
        execute: getUserInputAction,
        inputSchema: z.object({ input: z.string() }),
        outputSchema: z.object({ userInput: z.string() }),
      });
      const promptAgent = createStep({
        id: 'promptAgent',
        execute: promptAgentAction,
        inputSchema: z.object({ userInput: z.string() }),
        outputSchema: z.object({ modelOutput: z.string() }),
      });
      const evaluateTone = createStep({
        id: 'evaluateToneConsistency',
        execute: evaluateToneAction,
        inputSchema: z.object({ modelOutput: z.string() }),
        outputSchema: z.object({
          toneScore: z.any(),
          completenessScore: z.any(),
        }),
      });
      const humanIntervention = createStep({
        id: 'humanIntervention',
        execute: humanInterventionAction,
        inputSchema: z.object({ toneScore: z.any(), completenessScore: z.any() }),
        outputSchema: z.object({ improvedOutput: z.string() }),
      });
      const explainResponse = createStep({
        id: 'explainResponse',
        execute: explainResponseAction,
        inputSchema: z.object({ toneScore: z.any(), completenessScore: z.any() }),
        outputSchema: z.object({ improvedOutput: z.string() }),
      });

      const workflow = createWorkflow({
        id: 'test-workflow',
        inputSchema: z.object({ input: z.string() }),
        outputSchema: z.object({}),
        steps: [getUserInput, promptAgent, evaluateTone, humanIntervention, explainResponse],
      });

      workflow
        .then(getUserInput)
        .then(promptAgent)
        .then(evaluateTone)
        .branch([
          [() => Promise.resolve(true), humanIntervention],
          [() => Promise.resolve(false), explainResponse],
        ])
        .commit();

      new Mastra({
        logger: false,
        workflows: { 'test-workflow': workflow },
        storage: testStorage,
      });

      const run = await workflow.createRunAsync();

      // Create a promise to track when the workflow is ready to resume
      let resolveWorkflowSuspended: (value: unknown) => void;
      const workflowSuspended = new Promise(resolve => {
        resolveWorkflowSuspended = resolve;
      });

      run.watch(async data => {
        const suspended =
          data.payload?.currentStep?.id === 'humanIntervention' && data.payload?.currentStep?.status === 'suspended';
        if (suspended) {
          resolveWorkflowSuspended({
            humanPrompt: 'What improvements would you suggest?',
          });
        }
      });

      const initialResult = await run.start({ inputData: { input: 'test' } });

      expect(initialResult.steps.humanIntervention.status).toBe('suspended');
      expect(initialResult.steps.explainResponse).toBeUndefined();
      expect(getUserInputAction).toHaveBeenCalledTimes(1);
      expect(promptAgentAction).toHaveBeenCalledTimes(1);
      expect(evaluateToneAction).toHaveBeenCalledTimes(1);
      expect(humanInterventionAction).toHaveBeenCalledTimes(1);
      expect(explainResponseAction).not.toHaveBeenCalled();

      // Wait for the workflow to be ready to resume
      const resumeData = await workflowSuspended;
      const run2 = await workflow.createRunAsync({ runId: run.runId });
      const resumeResult = await run2.resume({ resumeData: resumeData as any, step: humanIntervention });

      if (!resumeResult) {
        throw new Error('Resume failed to return a result');
      }

      expect(getUserInputAction).toHaveBeenCalledTimes(1);
      expect(promptAgentAction).toHaveBeenCalledTimes(1);
      expect(evaluateToneAction).toHaveBeenCalledTimes(1);
      expect(humanInterventionAction).toHaveBeenCalledTimes(2);

      expect(resumeResult.steps).toEqual({
        input: { input: 'test' },
        getUserInput: {
          status: 'success',
          output: { userInput: 'test input' },
          payload: { input: 'test' },
          startedAt: expect.any(Number),
          endedAt: expect.any(Number),
        },
        promptAgent: {
          status: 'success',
          output: { modelOutput: 'test output' },
          payload: { userInput: 'test input' },
          startedAt: expect.any(Number),
          endedAt: expect.any(Number),
        },
        evaluateToneConsistency: {
          status: 'success',
          output: { toneScore: { score: 0.8 }, completenessScore: { score: 0.7 } },
          payload: { modelOutput: 'test output' },
          startedAt: expect.any(Number),
          endedAt: expect.any(Number),
        },
        humanIntervention: {
          status: 'success',
          output: { improvedOutput: 'human intervention output' },
          payload: { toneScore: { score: 0.8 }, completenessScore: { score: 0.7 } },
          resumePayload: { humanPrompt: 'What improvements would you suggest?' },
          startedAt: expect.any(Number),
          endedAt: expect.any(Number),
          resumedAt: expect.any(Number),
          suspendedAt: expect.any(Number),
        },
      });
    });

    it('should handle complex workflow with multiple suspends', async () => {
      const getUserInputAction = vi.fn().mockResolvedValue({ userInput: 'test input' });
      const promptAgentAction = vi.fn().mockResolvedValue({ modelOutput: 'test output' });

      const evaluateToneAction = vi.fn().mockResolvedValue({
        toneScore: { score: 0.8 },
        completenessScore: { score: 0.7 },
      });
      const improveResponseAction = vi
        .fn()
        .mockImplementationOnce(async ({ suspend }) => {
          await suspend();
        })
        .mockImplementationOnce(() => ({ improvedOutput: 'improved output' }));
      const evaluateImprovedAction = vi.fn().mockResolvedValue({
        toneScore: { score: 0.9 },
        completenessScore: { score: 0.8 },
      });
      const humanInterventionAction = vi
        .fn()
        .mockImplementationOnce(async ({ suspend }) => {
          await suspend();
        })
        .mockImplementationOnce(({ resumeData }) => {
          console.log('resumeData', resumeData);
          return { improvedOutput: 'human intervention output' };
        });
      const explainResponseAction = vi.fn().mockResolvedValue({
        improvedOutput: 'explanation output',
      });

      const getUserInput = createStep({
        id: 'getUserInput',
        execute: getUserInputAction,
        inputSchema: z.object({ input: z.string() }),
        outputSchema: z.object({ userInput: z.string() }),
      });
      const promptAgent = createStep({
        id: 'promptAgent',
        execute: promptAgentAction,
        inputSchema: z.object({ userInput: z.string() }),
        outputSchema: z.object({ modelOutput: z.string() }),
      });
      const evaluateTone = createStep({
        id: 'evaluateToneConsistency',
        execute: evaluateToneAction,
        inputSchema: z.object({ modelOutput: z.string() }),
        outputSchema: z.object({
          toneScore: z.any(),
          completenessScore: z.any(),
        }),
      });
      const improveResponse = createStep({
        id: 'improveResponse',
        execute: improveResponseAction,
        inputSchema: z.object({ toneScore: z.any(), completenessScore: z.any() }),
        outputSchema: z.object({ improvedOutput: z.string() }),
      });
      const evaluateImproved = createStep({
        id: 'evaluateImprovedResponse',
        execute: evaluateImprovedAction,
        inputSchema: z.object({ improvedOutput: z.string() }),
        outputSchema: z.object({
          toneScore: z.any(),
          completenessScore: z.any(),
        }),
      });
      const humanIntervention = createStep({
        id: 'humanIntervention',
        execute: humanInterventionAction,
        inputSchema: z.object({ toneScore: z.any(), completenessScore: z.any() }),
        outputSchema: z.object({ improvedOutput: z.string() }),
      });
      const explainResponse = createStep({
        id: 'explainResponse',
        execute: explainResponseAction,
        inputSchema: z.object({ toneScore: z.any(), completenessScore: z.any() }),
        outputSchema: z.object({ improvedOutput: z.string() }),
      });

      const workflow = createWorkflow({
        id: 'test-workflow',
        inputSchema: z.object({ input: z.string() }),
        outputSchema: z.object({}),
        steps: [
          getUserInput,
          promptAgent,
          evaluateTone,
          improveResponse,
          evaluateImproved,
          humanIntervention,
          explainResponse,
        ],
      });

      workflow
        .then(getUserInput)
        .then(promptAgent)
        .then(evaluateTone)
        .then(improveResponse)
        .then(evaluateImproved)
        .map({
          toneScore: {
            step: evaluateTone,
            path: 'toneScore',
          },
          completenessScore: {
            step: evaluateTone,
            path: 'completenessScore',
          },
        })
        .parallel([humanIntervention, explainResponse])
        .commit();

      new Mastra({
        logger: false,
        workflows: { 'test-workflow': workflow },
        storage: testStorage,
      });

      const run = await workflow.createRunAsync();
      const started = run.start({ inputData: { input: 'test' } });
      let improvedResponseResultPromise: Promise<any | undefined>;

      const resultPromise = new Promise<any>((resolve, reject) => {
        let hasResumed = false;
        let hasResumedImproveResponse = false;
        run.watch(async data => {
          const state = data.payload?.workflowState;

          if (state.status !== 'suspended') {
            return;
          }

          const isHumanInterventionSuspended = state.steps?.humanIntervention?.status === 'suspended';
          const isImproveResponseSuspended = state.steps?.improveResponse?.status === 'suspended';

          if (isHumanInterventionSuspended) {
            if (!hasResumed) {
              hasResumed = true;

              try {
                const resumed = await run.resume({
                  step: humanIntervention,
                  resumeData: {
                    humanPrompt: 'What improvements would you suggest?',
                  },
                });
                resolve(resumed as any);
              } catch (error) {
                reject(error);
              }
            }
          } else if (isImproveResponseSuspended) {
            if (!hasResumedImproveResponse) {
              hasResumedImproveResponse = true;
              const resumed = run.resume({
                step: improveResponse,
                resumeData: {
                  ...data.payload.workflowState.steps,
                },
              });
              improvedResponseResultPromise = resumed;
            }
          }
        });
      });

      const result = await resultPromise;
      const initialResult = await started;
      expect(initialResult?.steps.improveResponse.status).toBe('suspended');
      // @ts-ignore
      const improvedResponseResult = await improvedResponseResultPromise;

      expect(improvedResponseResult?.steps.humanIntervention.status).toBe('suspended');
      expect(improvedResponseResult?.steps.improveResponse.status).toBe('success');
      expect(improvedResponseResult?.steps.evaluateImprovedResponse.status).toBe('success');

      if (!result) {
        throw new Error('Resume failed to return a result');
      }

      expect(humanInterventionAction).toHaveBeenCalledTimes(2);
      expect(explainResponseAction).toHaveBeenCalledTimes(1);

      expect(result.steps).toMatchObject({
        input: { input: 'test' },
        getUserInput: { status: 'success', output: { userInput: 'test input' } },
        promptAgent: { status: 'success', output: { modelOutput: 'test output' } },
        evaluateToneConsistency: {
          status: 'success',
          output: { toneScore: { score: 0.8 }, completenessScore: { score: 0.7 } },
        },
        improveResponse: { status: 'success', output: { improvedOutput: 'improved output' } },
        evaluateImprovedResponse: {
          status: 'success',
          output: { toneScore: { score: 0.9 }, completenessScore: { score: 0.8 } },
        },
        humanIntervention: { status: 'success', output: { improvedOutput: 'human intervention output' } },
      });
    });

    it('should handle basic suspend and resume flow with async await syntax', async () => {
      const getUserInputAction = vi.fn().mockResolvedValue({ userInput: 'test input' });
      const promptAgentAction = vi
        .fn()
        .mockImplementationOnce(async ({ suspend }) => {
          return suspend({ testPayload: 'hello' });
        })
        .mockImplementationOnce(() => ({ modelOutput: 'test output' }));
      const evaluateToneAction = vi.fn().mockResolvedValue({
        toneScore: { score: 0.8 },
        completenessScore: { score: 0.7 },
      });
      const improveResponseAction = vi
        .fn()
        .mockImplementationOnce(async ({ suspend }) => {
          await suspend();
          return undefined;
        })
        .mockImplementationOnce(() => ({ improvedOutput: 'improved output' }));
      const evaluateImprovedAction = vi.fn().mockResolvedValue({
        toneScore: { score: 0.9 },
        completenessScore: { score: 0.8 },
      });

      const getUserInput = createStep({
        id: 'getUserInput',
        execute: getUserInputAction,
        inputSchema: z.object({ input: z.string() }),
        outputSchema: z.object({ userInput: z.string() }),
      });
      const promptAgent = createStep({
        id: 'promptAgent',
        execute: promptAgentAction,
        inputSchema: z.object({ userInput: z.string() }),
        outputSchema: z.object({ modelOutput: z.string() }),
        suspendSchema: z.object({ testPayload: z.string() }),
        resumeSchema: z.object({ userInput: z.string() }),
      });
      const evaluateTone = createStep({
        id: 'evaluateToneConsistency',
        execute: evaluateToneAction,
        inputSchema: z.object({ modelOutput: z.string() }),
        outputSchema: z.object({
          toneScore: z.any(),
          completenessScore: z.any(),
        }),
      });
      const improveResponse = createStep({
        id: 'improveResponse',
        execute: improveResponseAction,
        resumeSchema: z.object({
          toneScore: z.object({ score: z.number() }),
          completenessScore: z.object({ score: z.number() }),
        }),
        inputSchema: z.object({ toneScore: z.any(), completenessScore: z.any() }),
        outputSchema: z.object({ improvedOutput: z.string() }),
      });
      const evaluateImproved = createStep({
        id: 'evaluateImprovedResponse',
        execute: evaluateImprovedAction,
        inputSchema: z.object({ improvedOutput: z.string() }),
        outputSchema: z.object({
          toneScore: z.any(),
          completenessScore: z.any(),
        }),
      });

      const promptEvalWorkflow = createWorkflow({
        id: 'test-workflow',
        inputSchema: z.object({ input: z.string() }),
        outputSchema: z.object({}),
      });

      promptEvalWorkflow
        .then(getUserInput)
        .then(promptAgent)
        .then(evaluateTone)
        .then(improveResponse)
        .then(evaluateImproved)
        .commit();

      new Mastra({
        logger: false,
        storage: testStorage,
        workflows: { 'test-workflow': promptEvalWorkflow },
      });

      const run = await promptEvalWorkflow.createRunAsync();

      const initialResult = await run.start({ inputData: { input: 'test' } });
      expect(initialResult.steps.promptAgent.status).toBe('suspended');
      expect(promptAgentAction).toHaveBeenCalledTimes(1);
      // expect(initialResult.activePaths.size).toBe(1);
      // expect(initialResult.activePaths.get('promptAgent')?.status).toBe('suspended');
      // expect(initialResult.activePaths.get('promptAgent')?.suspendPayload).toEqual({ testPayload: 'hello' });
      expect(initialResult.steps).toEqual({
        input: { input: 'test' },
        getUserInput: {
          status: 'success',
          output: { userInput: 'test input' },
          payload: { input: 'test' },
          startedAt: expect.any(Number),
          endedAt: expect.any(Number),
        },
        promptAgent: {
          status: 'suspended',
          payload: { userInput: 'test input' },
          suspendPayload: { testPayload: 'hello' },
          startedAt: expect.any(Number),
          suspendedAt: expect.any(Number),
        },
      });

      const newCtx = {
        userInput: 'test input for resumption',
      };

      expect(initialResult.steps.promptAgent.status).toBe('suspended');
      expect(promptAgentAction).toHaveBeenCalledTimes(1);

      const firstResumeResult = await run.resume({ step: 'promptAgent', resumeData: newCtx });
      if (!firstResumeResult) {
        throw new Error('Resume failed to return a result');
      }

      // expect(firstResumeResult.activePaths.size).toBe(1);
      // expect(firstResumeResult.activePaths.get('improveResponse')?.status).toBe('suspended');
      expect(firstResumeResult.steps).toEqual({
        input: { input: 'test' },
        getUserInput: {
          status: 'success',
          output: { userInput: 'test input' },
          payload: { input: 'test' },
          startedAt: expect.any(Number),
          endedAt: expect.any(Number),
        },
        promptAgent: {
          status: 'success',
          output: { modelOutput: 'test output' },
          payload: { userInput: 'test input' },
          suspendPayload: { testPayload: 'hello' },
          resumePayload: { userInput: 'test input for resumption' },
          startedAt: expect.any(Number),
          endedAt: expect.any(Number),
          suspendedAt: expect.any(Number),
          resumedAt: expect.any(Number),
        },
        evaluateToneConsistency: {
          status: 'success',
          output: {
            toneScore: { score: 0.8 },
            completenessScore: { score: 0.7 },
          },
          payload: { modelOutput: 'test output' },
          startedAt: expect.any(Number),
          endedAt: expect.any(Number),
        },
        improveResponse: {
          status: 'suspended',
          payload: { toneScore: { score: 0.8 }, completenessScore: { score: 0.7 } },
          startedAt: expect.any(Number),
          suspendedAt: expect.any(Number),
        },
      });

      const secondResumeResult = await run.resume({
        step: improveResponse,
        resumeData: {
          toneScore: { score: 0.8 },
          completenessScore: { score: 0.7 },
        },
      });
      if (!secondResumeResult) {
        throw new Error('Resume failed to return a result');
      }

      expect(promptAgentAction).toHaveBeenCalledTimes(2);

      expect(secondResumeResult.steps).toEqual({
        input: { input: 'test' },
        getUserInput: {
          status: 'success',
          output: { userInput: 'test input' },
          payload: { input: 'test' },
          startedAt: expect.any(Number),
          endedAt: expect.any(Number),
        },
        promptAgent: {
          status: 'success',
          output: { modelOutput: 'test output' },
          payload: { userInput: 'test input' },
          suspendPayload: { testPayload: 'hello' },
          resumePayload: { userInput: 'test input for resumption' },
          startedAt: expect.any(Number),
          endedAt: expect.any(Number),
          suspendedAt: expect.any(Number),
          resumedAt: expect.any(Number),
        },
        evaluateToneConsistency: {
          status: 'success',
          output: {
            toneScore: { score: 0.8 },
            completenessScore: { score: 0.7 },
          },
          payload: { modelOutput: 'test output' },
          startedAt: expect.any(Number),
          endedAt: expect.any(Number),
        },
        improveResponse: {
          status: 'success',
          output: { improvedOutput: 'improved output' },
          payload: { toneScore: { score: 0.8 }, completenessScore: { score: 0.7 } },
          resumePayload: {
            toneScore: { score: 0.8 },
            completenessScore: { score: 0.7 },
          },
          startedAt: expect.any(Number),
          endedAt: expect.any(Number),
          suspendedAt: expect.any(Number),
          resumedAt: expect.any(Number),
        },
        evaluateImprovedResponse: {
          status: 'success',
          output: { toneScore: { score: 0.9 }, completenessScore: { score: 0.8 } },
          payload: { improvedOutput: 'improved output' },
          startedAt: expect.any(Number),
          endedAt: expect.any(Number),
        },
      });

      expect(promptAgentAction).toHaveBeenCalledTimes(2);
    });

    it('should work with runtimeContext - bug #4442', async () => {
      const getUserInputAction = vi.fn().mockResolvedValue({ userInput: 'test input' });
      const promptAgentAction = vi.fn().mockImplementation(async ({ suspend, runtimeContext, resumeData }) => {
        if (!resumeData) {
          runtimeContext.set('responses', [...(runtimeContext.get('responses') ?? []), 'first message']);
          return await suspend({ testPayload: 'hello' });
        }

        runtimeContext.set('responses', [...(runtimeContext.get('responses') ?? []), 'promptAgentAction']);

        return undefined;
      });
      const runtimeContextAction = vi.fn().mockImplementation(async ({ runtimeContext }) => {
        return runtimeContext.get('responses');
      });

      const getUserInput = createStep({
        id: 'getUserInput',
        execute: getUserInputAction,
        inputSchema: z.object({ input: z.string() }),
        outputSchema: z.object({ userInput: z.string() }),
      });
      const promptAgent = createStep({
        id: 'promptAgent',
        execute: promptAgentAction,
        inputSchema: z.object({ userInput: z.string() }),
        outputSchema: z.object({ modelOutput: z.string() }),
        suspendSchema: z.object({ testPayload: z.string() }),
        resumeSchema: z.object({ userInput: z.string() }),
      });
      const runtimeContextStep = createStep({
        id: 'runtimeContextAction',
        execute: runtimeContextAction,
        inputSchema: z.object({ modelOutput: z.string() }),
        outputSchema: z.array(z.string()),
      });

      const promptEvalWorkflow = createWorkflow({
        id: 'test-workflow',
        inputSchema: z.object({ input: z.string() }),
        outputSchema: z.object({}),
      });

      promptEvalWorkflow.then(getUserInput).then(promptAgent).then(runtimeContextStep).commit();

      new Mastra({
        logger: false,
        storage: testStorage,
        workflows: { 'test-workflow': promptEvalWorkflow },
      });

      const run = await promptEvalWorkflow.createRunAsync();

      const initialResult = await run.start({ inputData: { input: 'test' } });
      expect(initialResult.steps.promptAgent.status).toBe('suspended');
      expect(promptAgentAction).toHaveBeenCalledTimes(1);

      const newCtx = {
        userInput: 'test input for resumption',
      };

      const firstResumeResult = await run.resume({ step: 'promptAgent', resumeData: newCtx });
      expect(promptAgentAction).toHaveBeenCalledTimes(2);
      expect(firstResumeResult.steps.runtimeContextAction.status).toBe('success');
      // @ts-ignore
      expect(firstResumeResult.steps.runtimeContextAction.output).toEqual(['first message', 'promptAgentAction']);
    });

    it('should work with custom runtimeContext - bug #4442', async () => {
      const getUserInputAction = vi.fn().mockResolvedValue({ userInput: 'test input' });
      const promptAgentAction = vi.fn().mockImplementation(async ({ suspend, runtimeContext, resumeData }) => {
        if (!resumeData) {
          runtimeContext.set('responses', [...(runtimeContext.get('responses') ?? []), 'first message']);
          return await suspend({ testPayload: 'hello' });
        }

        runtimeContext.set('responses', [...(runtimeContext.get('responses') ?? []), 'promptAgentAction']);

        return undefined;
      });
      const runtimeContextAction = vi.fn().mockImplementation(async ({ runtimeContext }) => {
        return runtimeContext.get('responses');
      });

      const getUserInput = createStep({
        id: 'getUserInput',
        execute: getUserInputAction,
        inputSchema: z.object({ input: z.string() }),
        outputSchema: z.object({ userInput: z.string() }),
      });
      const promptAgent = createStep({
        id: 'promptAgent',
        execute: promptAgentAction,
        inputSchema: z.object({ userInput: z.string() }),
        outputSchema: z.object({ modelOutput: z.string() }),
        suspendSchema: z.object({ testPayload: z.string() }),
        resumeSchema: z.object({ userInput: z.string() }),
      });
      const runtimeContextStep = createStep({
        id: 'runtimeContextAction',
        execute: runtimeContextAction,
        inputSchema: z.object({ modelOutput: z.string() }),
        outputSchema: z.array(z.string()),
      });

      const promptEvalWorkflow = createWorkflow({
        id: 'test-workflow',
        inputSchema: z.object({ input: z.string() }),
        outputSchema: z.object({}),
      });

      promptEvalWorkflow.then(getUserInput).then(promptAgent).then(runtimeContextStep).commit();

      new Mastra({
        logger: false,
        storage: testStorage,
        workflows: { 'test-workflow': promptEvalWorkflow },
      });

      const run = await promptEvalWorkflow.createRunAsync();

      const runtimeContext = new RuntimeContext();
      const initialResult = await run.start({ inputData: { input: 'test' }, runtimeContext });
      expect(initialResult.steps.promptAgent.status).toBe('suspended');
      expect(promptAgentAction).toHaveBeenCalledTimes(1);
      expect(runtimeContext.get('responses')).toEqual(['first message']);

      const newCtx = {
        userInput: 'test input for resumption',
      };

      const firstResumeResult = await run.resume({ step: 'promptAgent', resumeData: newCtx, runtimeContext });
      expect(promptAgentAction).toHaveBeenCalledTimes(2);
      expect(firstResumeResult.steps.runtimeContextAction.status).toBe('success');
      // @ts-ignore
      expect(firstResumeResult.steps.runtimeContextAction.output).toEqual(['first message', 'promptAgentAction']);
    });

    it('should handle basic suspend and resume in a dountil workflow', async () => {
      const resumeStep = createStep({
        id: 'resume',
        inputSchema: z.object({ value: z.number() }),
        outputSchema: z.object({ value: z.number() }),
        resumeSchema: z.object({ value: z.number() }),
        suspendSchema: z.object({ message: z.string() }),
        execute: async ({ inputData, resumeData, suspend }) => {
          console.info('inputData is ', inputData);
          console.info('resumeData is ', resumeData);

          const finalValue = (resumeData?.value ?? 0) + inputData.value;

          if (!resumeData?.value || finalValue < 10) {
            return await suspend({ message: `Please provide additional information. now value is ${inputData.value}` });
          }

          return { value: finalValue };
        },
      });

      const incrementStep = createStep({
        id: 'increment',
        inputSchema: z.object({
          value: z.number(),
        }),
        outputSchema: z.object({
          value: z.number(),
        }),
        execute: async ({ inputData }) => {
          return {
            value: inputData.value + 1,
          };
        },
      });

      const dowhileWorkflow = createWorkflow({
        id: 'dowhile-workflow',
        inputSchema: z.object({ value: z.number() }),
        outputSchema: z.object({ value: z.number() }),
      })
        .dountil(
          createWorkflow({
            id: 'simple-resume-workflow',
            inputSchema: z.object({ value: z.number() }),
            outputSchema: z.object({ value: z.number() }),
            steps: [incrementStep, resumeStep],
          })
            .then(incrementStep)
            .then(resumeStep)
            .commit(),
          async ({ inputData }) => inputData.value >= 10,
        )
        .then(
          createStep({
            id: 'final',
            inputSchema: z.object({ value: z.number() }),
            outputSchema: z.object({ value: z.number() }),
            execute: async ({ inputData }) => ({ value: inputData.value }),
          }),
        )
        .commit();

      new Mastra({
        logger: false,
        storage: testStorage,
        workflows: { dowhileWorkflow },
      });

      const run = await dowhileWorkflow.createRunAsync();
      const result = await run.start({ inputData: { value: 0 } });
      expect(result.steps['simple-resume-workflow']).toMatchObject({
        status: 'suspended',
      });

      const resumeResult = await run.resume({
        resumeData: { value: 2 },
        step: ['simple-resume-workflow', 'resume'],
      });

      expect(resumeResult.steps['simple-resume-workflow']).toMatchObject({
        status: 'suspended',
      });

      const lastResumeResult = await run.resume({
        resumeData: { value: 21 },
        step: ['simple-resume-workflow', 'resume'],
      });

      expect(lastResumeResult.steps['simple-resume-workflow']).toMatchObject({
        status: 'success',
      });
    });

    it('should handle basic suspend and resume in nested dountil workflow - bug #5650', async () => {
      let incrementLoopValue = 2;
      const resumeStep = createStep({
        id: 'resume',
        inputSchema: z.object({ value: z.number() }),
        outputSchema: z.object({ value: z.number() }),
        execute: async ({ inputData, runtimeContext, getInitData }) => {
          const shouldNotExist = runtimeContext?.get('__mastraWorflowInputData');
          expect(shouldNotExist).toBeUndefined();
          const initData = getInitData();

          expect(initData.value).toBe(incrementLoopValue);
          incrementLoopValue = inputData.value; // we expect the input of the nested workflow to be updated with the output of this step - inputData.value
          return { value: inputData.value };
        },
      });

      const incrementStep = createStep({
        id: 'increment',
        inputSchema: z.object({
          value: z.number(),
        }),
        outputSchema: z.object({
          value: z.number(),
        }),
        resumeSchema: z.object({
          amountToIncrementBy: z.number(),
        }),
        suspendSchema: z.object({
          optionsToIncrementBy: z.array(z.number()),
        }),
        execute: async ({ inputData, resumeData, suspend, runtimeContext }) => {
          const shouldNotExist = runtimeContext?.get('__mastraWorflowInputData');
          expect(shouldNotExist).toBeUndefined();
          if (!resumeData?.amountToIncrementBy) {
            return suspend({ optionsToIncrementBy: [1, 2, 3] });
          }

          const result = inputData.value + resumeData.amountToIncrementBy;

          return { value: result };
        },
      });

      const dowhileWorkflow = createWorkflow({
        id: 'dowhile-workflow',
        inputSchema: z.object({ value: z.number() }),
        outputSchema: z.object({ value: z.number() }),
      })
        .dountil(
          createWorkflow({
            id: 'simple-resume-workflow',
            inputSchema: z.object({ value: z.number() }),
            outputSchema: z.object({ value: z.number() }),
            steps: [incrementStep, resumeStep],
          })
            .then(incrementStep)
            .then(resumeStep)
            .commit(),
          async ({ inputData }) => {
            return inputData.value >= 10;
          },
        )
        .then(
          createStep({
            id: 'final',
            inputSchema: z.object({ value: z.number() }),
            outputSchema: z.object({ value: z.number() }),
            execute: async ({ inputData }) => ({ value: inputData.value }),
          }),
        )
        .commit();

      new Mastra({
        logger: false,
        storage: testStorage,
        workflows: { dowhileWorkflow },
      });

      const run = await dowhileWorkflow.createRunAsync();
      const result = await run.start({ inputData: { value: 2 } });
      expect(result.steps['simple-resume-workflow']).toMatchObject({
        status: 'suspended',
      });

      const resumeResult = await run.resume({
        resumeData: { amountToIncrementBy: 2 },
        step: ['simple-resume-workflow', 'increment'],
      });

      expect(resumeResult.steps['simple-resume-workflow']).toMatchObject({
        status: 'success',
      });
    });

    it('should throw error when you try to resume a workflow that is not suspended', async () => {
      const incrementStep = createStep({
        id: 'increment',
        inputSchema: z.object({
          value: z.number(),
        }),
        outputSchema: z.object({
          value: z.number(),
        }),
        execute: async ({ inputData }) => {
          return {
            value: inputData.value + 1,
          };
        },
      });

      const incrementWorkflow = createWorkflow({
        id: 'increment-workflow',
        inputSchema: z.object({ value: z.number() }),
        outputSchema: z.object({ value: z.number() }),
      })
        .then(incrementStep)
        .then(
          createStep({
            id: 'final',
            inputSchema: z.object({ value: z.number() }),
            outputSchema: z.object({ value: z.number() }),
            execute: async ({ inputData }) => ({ value: inputData.value }),
          }),
        )
        .commit();

      new Mastra({
        logger: false,
        storage: testStorage,
        workflows: { incrementWorkflow },
      });

      const run = await incrementWorkflow.createRunAsync();
      const result = await run.start({ inputData: { value: 0 } });
      expect(result.status).toBe('success');

      try {
        await run.resume({
          resumeData: { value: 2 },
          step: ['increment'],
        });
      } catch (error) {
        const errMessage = (error as { message: string })?.message;
        expect(errMessage).toBe('This workflow run was not suspended');
      }
    });

    it('should throw error when you try to resume a workflow step that is not suspended', async () => {
      const resumeStep = createStep({
        id: 'resume',
        inputSchema: z.object({ value: z.number() }),
        outputSchema: z.object({ value: z.number() }),
        resumeSchema: z.object({ value: z.number() }),
        suspendSchema: z.object({ message: z.string() }),
        execute: async ({ inputData, resumeData, suspend }) => {
          const finalValue = (resumeData?.value ?? 0) + inputData.value;

          if (!resumeData?.value || finalValue < 10) {
            return await suspend({ message: `Please provide additional information. now value is ${inputData.value}` });
          }

          return { value: finalValue };
        },
      });

      const incrementStep = createStep({
        id: 'increment',
        inputSchema: z.object({
          value: z.number(),
        }),
        outputSchema: z.object({
          value: z.number(),
        }),
        execute: async ({ inputData }) => {
          return {
            value: inputData.value + 1,
          };
        },
      });

      const incrementWorkflow = createWorkflow({
        id: 'increment-workflow',
        inputSchema: z.object({ value: z.number() }),
        outputSchema: z.object({ value: z.number() }),
      })
        .then(incrementStep)
        .then(resumeStep)
        .then(
          createStep({
            id: 'final',
            inputSchema: z.object({ value: z.number() }),
            outputSchema: z.object({ value: z.number() }),
            execute: async ({ inputData }) => ({ value: inputData.value }),
          }),
        )
        .commit();

      new Mastra({
        logger: false,
        storage: testStorage,
        workflows: { incrementWorkflow },
      });

      const run = await incrementWorkflow.createRunAsync();
      const result = await run.start({ inputData: { value: 0 } });
      expect(result.status).toBe('suspended');

      try {
        await run.resume({
          resumeData: { value: 2 },
          step: ['increment'],
        });
      } catch (error) {
        const errMessage = (error as { message: string })?.message;
        expect(errMessage).toBe('This workflow step was not suspended');
      }

      const resumeResult = await run.resume({
        resumeData: { value: 21 },
        step: ['resume'],
      });

      expect(resumeResult.status).toBe('success');
    });
  });

  describe('Workflow Runs', () => {
    let testStorage: MockStore;

    beforeEach(async () => {
      testStorage = new MockStore();
    });

    it('should return empty result when mastra is not initialized', async () => {
      const workflow = createWorkflow({ id: 'test', inputSchema: z.object({}), outputSchema: z.object({}) });
      const result = await workflow.getWorkflowRuns();
      expect(result).toEqual({ runs: [], total: 0 });
    });

    it('should get workflow runs from storage', async () => {
      const step1Action = vi.fn<any>().mockResolvedValue({ result: 'success1' });
      const step2Action = vi.fn<any>().mockResolvedValue({ result: 'success2' });

      const step1 = createStep({
        id: 'step1',
        execute: step1Action,
        inputSchema: z.object({}),
        outputSchema: z.object({}),
      });
      const step2 = createStep({
        id: 'step2',
        execute: step2Action,
        inputSchema: z.object({}),
        outputSchema: z.object({}),
      });

      const workflow = createWorkflow({ id: 'test-workflow', inputSchema: z.object({}), outputSchema: z.object({}) });
      workflow.then(step1).then(step2).commit();

      new Mastra({
        workflows: {
          'test-workflow': workflow,
        },
        logger: false,
        storage: testStorage,
      });

      // Create a few runs
      const run1 = await workflow.createRunAsync();
      await run1.start({ inputData: {} });

      const run2 = await workflow.createRunAsync();
      await run2.start({ inputData: {} });

      const { runs, total } = await workflow.getWorkflowRuns();
      expect(total).toBe(2);
      expect(runs).toHaveLength(2);
      expect(runs.map(r => r.runId)).toEqual(expect.arrayContaining([run1.runId, run2.runId]));
      expect(runs[0]?.workflowName).toBe('test-workflow');
      expect(runs[0]?.snapshot).toBeDefined();
      expect(runs[1]?.snapshot).toBeDefined();
    });

    it('should get workflow run by id from storage', async () => {
      const step1Action = vi.fn<any>().mockResolvedValue({ result: 'success1' });
      const step2Action = vi.fn<any>().mockResolvedValue({ result: 'success2' });

      const step1 = createStep({
        id: 'step1',
        execute: step1Action,
        inputSchema: z.object({}),
        outputSchema: z.object({}),
      });
      const step2 = createStep({
        id: 'step2',
        execute: step2Action,
        inputSchema: z.object({}),
        outputSchema: z.object({}),
      });

      const workflow = createWorkflow({ id: 'test-workflow', inputSchema: z.object({}), outputSchema: z.object({}) });
      workflow.then(step1).then(step2).commit();

      new Mastra({
        logger: false,
        storage: testStorage,
        workflows: {
          'test-workflow': workflow,
        },
      });

      // Create a few runs
      const run1 = await workflow.createRunAsync();
      await run1.start({ inputData: {} });

      const { runs, total } = await workflow.getWorkflowRuns();
      expect(total).toBe(1);
      expect(runs).toHaveLength(1);
      expect(runs.map(r => r.runId)).toEqual(expect.arrayContaining([run1.runId]));
      expect(runs[0]?.workflowName).toBe('test-workflow');
      expect(runs[0]?.snapshot).toBeDefined();

      const run3 = await workflow.getWorkflowRunById(run1.runId);
      expect(run3?.runId).toBe(run1.runId);
      expect(run3?.workflowName).toBe('test-workflow');
      expect(run3?.snapshot).toEqual(runs[0].snapshot);
    });
  });

  describe('Accessing Mastra', () => {
    it('should be able to access the deprecated mastra primitives', async () => {
      let telemetry: Telemetry | undefined;
      const step1 = createStep({
        id: 'step1',
        inputSchema: z.object({}),
        outputSchema: z.object({}),
        execute: async ({ mastra }) => {
          telemetry = mastra?.getTelemetry();
          return {};
        },
      });

      const workflow = createWorkflow({ id: 'test-workflow', inputSchema: z.object({}), outputSchema: z.object({}) });
      workflow.then(step1).commit();

      new Mastra({
        logger: false,
        storage: testStorage,
        workflows: { 'test-workflow': workflow },
      });

      // Access new instance properties directly - should work without warning
      const run = await workflow.createRunAsync();
      await run.start({ inputData: {} });

      expect(telemetry).toBeDefined();
      expect(telemetry).toBeInstanceOf(Telemetry);
    });
  });

  describe('Agent as step', () => {
    it('should be able to use an agent as a step', async () => {
      const workflow = createWorkflow({
        id: 'test-workflow',
        inputSchema: z.object({
          prompt1: z.string(),
          prompt2: z.string(),
        }),
        outputSchema: z.object({}),
      });

      const agent = new Agent({
        name: 'test-agent-1',
        instructions: 'test agent instructions',
        model: new MockLanguageModelV1({
          doStream: async () => ({
            stream: simulateReadableStream({
              chunks: [
                { type: 'text-delta', textDelta: 'Paris' },
                {
                  type: 'finish',
                  finishReason: 'stop',
                  logprobs: undefined,
                  usage: { completionTokens: 10, promptTokens: 3 },
                },
              ],
            }),
            rawCall: { rawPrompt: null, rawSettings: {} },
          }),
        }),
      });

      const agent2 = new Agent({
        name: 'test-agent-2',
        instructions: 'test agent instructions',
        model: new MockLanguageModelV1({
          doStream: async () => ({
            stream: simulateReadableStream({
              chunks: [
                { type: 'text-delta', textDelta: 'London' },
                {
                  type: 'finish',
                  finishReason: 'stop',
                  logprobs: undefined,
                  usage: { completionTokens: 10, promptTokens: 3 },
                },
              ],
            }),
            rawCall: { rawPrompt: null, rawSettings: {} },
          }),
        }),
      });

      const startStep = createStep({
        id: 'start',
        inputSchema: z.object({
          prompt1: z.string(),
          prompt2: z.string(),
        }),
        outputSchema: z.object({ prompt1: z.string(), prompt2: z.string() }),
        execute: async ({ inputData }) => {
          return {
            prompt1: inputData.prompt1,
            prompt2: inputData.prompt2,
          };
        },
      });

      new Mastra({
        workflows: { 'test-workflow': workflow },
        agents: { 'test-agent-1': agent, 'test-agent-2': agent2 },
        logger: false,
        storage: testStorage,
      });
      const agentStep1 = createStep(agent);
      const agentStep2 = createStep(agent2);

      workflow
        .then(startStep)
        .map({
          prompt: {
            step: startStep,
            path: 'prompt1',
          },
        })
        .then(agentStep1)
        .map({
          prompt: {
            step: startStep,
            path: 'prompt2',
          },
        })
        .then(agentStep2)
        .commit();

      const run = await workflow.createRunAsync();
      const result = await run.start({
        inputData: { prompt1: 'Capital of France, just the name', prompt2: 'Capital of UK, just the name' },
      });

      expect(result.steps['test-agent-1']).toEqual({
        status: 'success',
        output: { text: 'Paris' },
        payload: {
          prompt: 'Capital of France, just the name',
        },
        startedAt: expect.any(Number),
        endedAt: expect.any(Number),
      });

      expect(result.steps['test-agent-2']).toEqual({
        status: 'success',
        output: { text: 'London' },
        payload: {
          prompt: 'Capital of UK, just the name',
        },
        startedAt: expect.any(Number),
        endedAt: expect.any(Number),
      });
    });

    it('should be able to use an agent in parallel', async () => {
      const execute = vi.fn<any>().mockResolvedValue({ result: 'success' });
      const finalStep = createStep({
        id: 'finalStep',
        inputSchema: z.object({
          'nested-workflow': z.object({ text: z.string() }),
          'nested-workflow-2': z.object({ text: z.string() }),
        }),
        outputSchema: z.object({
          result: z.string(),
        }),
        execute,
      });

      const workflow = createWorkflow({
        id: 'test-workflow',
        inputSchema: z.object({
          prompt1: z.string(),
          prompt2: z.string(),
        }),
        outputSchema: z.object({
          'nested-workflow': z.object({ text: z.string() }),
          'nested-workflow-2': z.object({ text: z.string() }),
        }),
      });

      const agent = new Agent({
        name: 'test-agent-1',
        instructions: 'test agent instructions',
        model: new MockLanguageModelV1({
          doStream: async () => ({
            stream: simulateReadableStream({
              chunks: [
                { type: 'text-delta', textDelta: 'Paris' },
                {
                  type: 'finish',
                  finishReason: 'stop',
                  logprobs: undefined,
                  usage: { completionTokens: 10, promptTokens: 3 },
                },
              ],
            }),
            rawCall: { rawPrompt: null, rawSettings: {} },
          }),
        }),
      });

      const agent2 = new Agent({
        name: 'test-agent-2',
        instructions: 'test agent instructions',
        model: new MockLanguageModelV1({
          doStream: async () => ({
            stream: simulateReadableStream({
              chunks: [
                { type: 'text-delta', textDelta: 'London' },
                {
                  type: 'finish',
                  finishReason: 'stop',
                  logprobs: undefined,
                  usage: { completionTokens: 10, promptTokens: 3 },
                },
              ],
            }),
            rawCall: { rawPrompt: null, rawSettings: {} },
          }),
        }),
      });

      const startStep = createStep({
        id: 'start',
        inputSchema: z.object({
          prompt1: z.string(),
          prompt2: z.string(),
        }),
        outputSchema: z.object({ prompt1: z.string(), prompt2: z.string() }),
        execute: async ({ inputData }) => {
          return {
            prompt1: inputData.prompt1,
            prompt2: inputData.prompt2,
          };
        },
      });

      new Mastra({
        logger: false,
        storage: testStorage,
        workflows: { 'test-workflow': workflow },
        agents: { 'test-agent-1': agent, 'test-agent-2': agent2 },
      });

      const nestedWorkflow1 = createWorkflow({
        id: 'nested-workflow',
        inputSchema: z.object({ prompt1: z.string(), prompt2: z.string() }),
        outputSchema: z.object({ text: z.string() }),
      })
        .then(startStep)
        .map({
          prompt: {
            step: startStep,
            path: 'prompt1',
          },
        })
        .then(createStep(agent))
        .commit();

      const nestedWorkflow2 = createWorkflow({
        id: 'nested-workflow-2',
        inputSchema: z.object({ prompt1: z.string(), prompt2: z.string() }),
        outputSchema: z.object({ text: z.string() }),
      })
        .then(startStep)
        .map({
          prompt: {
            step: startStep,
            path: 'prompt2',
          },
        })
        .then(createStep(agent2))
        .commit();

      workflow.parallel([nestedWorkflow1, nestedWorkflow2]).then(finalStep).commit();

      const run = workflow.createRun();
      const result = await run.start({
        inputData: { prompt1: 'Capital of France, just the name', prompt2: 'Capital of UK, just the name' },
      });

      expect(execute).toHaveBeenCalledTimes(1);
      expect(result.steps['finalStep']).toEqual({
        status: 'success',
        output: { result: 'success' },
        payload: {
          'nested-workflow': {
            text: 'Paris',
          },
          'nested-workflow-2': {
            text: 'London',
          },
        },
        startedAt: expect.any(Number),
        endedAt: expect.any(Number),
      });

      expect(result.steps['nested-workflow']).toEqual({
        status: 'success',
        output: { text: 'Paris' },
        payload: {
          prompt1: 'Capital of France, just the name',
          prompt2: 'Capital of UK, just the name',
        },
        startedAt: expect.any(Number),
        endedAt: expect.any(Number),
      });

      expect(result.steps['nested-workflow-2']).toEqual({
        status: 'success',
        output: { text: 'London' },
        payload: {
          prompt1: 'Capital of France, just the name',
          prompt2: 'Capital of UK, just the name',
        },
        startedAt: expect.any(Number),
        endedAt: expect.any(Number),
      });
    });

    it('should be able to use an agent as a step via mastra instance', async () => {
      const workflow = createWorkflow({
        id: 'test-workflow',
        inputSchema: z.object({
          prompt1: z.string(),
          prompt2: z.string(),
        }),
        outputSchema: z.object({}),
      });

      const agent = new Agent({
        name: 'test-agent-1',
        instructions: 'test agent instructions',
        model: new MockLanguageModelV1({
          doGenerate: async () => ({
            rawCall: { rawPrompt: null, rawSettings: {} },
            finishReason: 'stop',
            usage: { promptTokens: 10, completionTokens: 20 },
            text: `Paris`,
          }),
        }),
      });

      const agent2 = new Agent({
        name: 'test-agent-2',
        instructions: 'test agent instructions',
        model: new MockLanguageModelV1({
          doGenerate: async () => ({
            rawCall: { rawPrompt: null, rawSettings: {} },
            finishReason: 'stop',
            usage: { promptTokens: 10, completionTokens: 20 },
            text: `London`,
          }),
        }),
      });

      const startStep = createStep({
        id: 'start',
        inputSchema: z.object({
          prompt1: z.string(),
          prompt2: z.string(),
        }),
        outputSchema: z.object({ prompt1: z.string(), prompt2: z.string() }),
        execute: async ({ inputData }) => {
          return {
            prompt1: inputData.prompt1,
            prompt2: inputData.prompt2,
          };
        },
      });

      new Mastra({
        logger: false,
        storage: testStorage,
        workflows: { 'test-workflow': workflow },
        agents: { 'test-agent-1': agent, 'test-agent-2': agent2 },
      });
      workflow
        .then(startStep)
        .map({
          prompt: {
            step: startStep,
            path: 'prompt1',
          },
        })
        .then(
          createStep({
            id: 'agent-step-1',
            inputSchema: z.object({ prompt: z.string() }),
            outputSchema: z.object({ text: z.string() }),
            execute: async ({ inputData, mastra }) => {
              const agent = mastra.getAgent('test-agent-1');
              const result = await agent.generate([{ role: 'user', content: inputData.prompt }]);
              return { text: result.text };
            },
          }),
        )
        .map({
          prompt: {
            step: startStep,
            path: 'prompt2',
          },
        })
        .then(
          createStep({
            id: 'agent-step-2',
            inputSchema: z.object({ prompt: z.string() }),
            outputSchema: z.object({ text: z.string() }),
            execute: async ({ inputData, mastra }) => {
              const agent = mastra.getAgent('test-agent-2');
              const result = await agent.generate([{ role: 'user', content: inputData.prompt }]);
              return { text: result.text };
            },
          }),
        )

        .commit();

      const run = workflow.createRun();
      const result = await run.start({
        inputData: { prompt1: 'Capital of France, just the name', prompt2: 'Capital of UK, just the name' },
      });

      expect(result.steps['agent-step-1']).toEqual({
        status: 'success',
        output: { text: 'Paris' },
        payload: {
          prompt: 'Capital of France, just the name',
        },
        startedAt: expect.any(Number),
        endedAt: expect.any(Number),
      });

      expect(result.steps['agent-step-2']).toEqual({
        status: 'success',
        output: { text: 'London' },
        payload: {
          prompt: 'Capital of UK, just the name',
        },
        startedAt: expect.any(Number),
        endedAt: expect.any(Number),
      });
    });

    it('should be able to use an agent as a step in nested workflow via mastra instance', async () => {
      const workflow = createWorkflow({
        id: 'test-workflow',
        inputSchema: z.object({
          prompt1: z.string(),
          prompt2: z.string(),
        }),
        outputSchema: z.object({}),
      });

      const agent = new Agent({
        name: 'test-agent-1',
        instructions: 'test agent instructions',
        model: new MockLanguageModelV1({
          doGenerate: async () => ({
            rawCall: { rawPrompt: null, rawSettings: {} },
            finishReason: 'stop',
            usage: { promptTokens: 10, completionTokens: 20 },
            text: `Paris`,
          }),
        }),
      });
      const agent2 = new Agent({
        name: 'test-agent-2',
        instructions: 'test agent instructions',
        model: new MockLanguageModelV1({
          doGenerate: async () => ({
            rawCall: { rawPrompt: null, rawSettings: {} },
            finishReason: 'stop',
            usage: { promptTokens: 10, completionTokens: 20 },
            text: `London`,
          }),
        }),
      });
      new Mastra({
        logger: false,
        storage: testStorage,
        workflows: { 'test-workflow': workflow },
        agents: { 'test-agent-1': agent, 'test-agent-2': agent2 },
      });

      const agentStep = createStep({
        id: 'agent-step',
        inputSchema: z.object({ agentName: z.string(), prompt: z.string() }),
        outputSchema: z.object({ text: z.string() }),
        execute: async ({ inputData, mastra }) => {
          const agent = mastra.getAgent(inputData.agentName);
          const result = await agent.generate([{ role: 'user', content: inputData.prompt }]);
          return { text: result.text };
        },
      });

      const agentStep2 = cloneStep(agentStep, { id: 'agent-step-2' });

      workflow
        .then(
          createWorkflow({
            id: 'nested-workflow',
            inputSchema: z.object({ prompt1: z.string(), prompt2: z.string() }),
            outputSchema: z.object({ text: z.string() }),
          })
            .map({
              agentName: {
                value: 'test-agent-1',
                schema: z.string(),
              },
              prompt: {
                initData: workflow,
                path: 'prompt1',
              },
            })
            .then(agentStep)
            .map({
              agentName: {
                value: 'test-agent-2',
                schema: z.string(),
              },
              prompt: {
                initData: workflow,
                path: 'prompt2',
              },
            })
            .then(agentStep2)
            .then(
              createStep({
                id: 'final-step',
                inputSchema: z.object({ text: z.string() }),
                outputSchema: z.object({ text: z.string() }),
                execute: async ({ getStepResult }) => {
                  return { text: `${getStepResult(agentStep)?.text} ${getStepResult(agentStep2)?.text}` };
                },
              }),
            )
            .commit(),
        )
        .commit();

      const run = workflow.createRun();
      const result = await run.start({
        inputData: { prompt1: 'Capital of France, just the name', prompt2: 'Capital of UK, just the name' },
      });

      expect(result.steps['nested-workflow']).toEqual({
        status: 'success',
        output: { text: 'Paris London' },
        payload: {
          prompt1: 'Capital of France, just the name',
          prompt2: 'Capital of UK, just the name',
        },
        startedAt: expect.any(Number),
        endedAt: expect.any(Number),
      });
    });
  });

  describe('Nested workflows', () => {
    it('should be able to nest workflows', async () => {
      const start = vi.fn().mockImplementation(async ({ inputData }) => {
        // Get the current value (either from trigger or previous increment)
        const currentValue = inputData.startValue || 0;

        // Increment the value
        const newValue = currentValue + 1;

        return { newValue };
      });
      const startStep = createStep({
        id: 'start',
        inputSchema: z.object({ startValue: z.number() }),
        outputSchema: z.object({
          newValue: z.number(),
        }),
        execute: start,
      });

      const other = vi.fn().mockImplementation(async () => {
        return { other: 26 };
      });
      const otherStep = createStep({
        id: 'other',
        inputSchema: z.object({ newValue: z.number() }),
        outputSchema: z.object({ other: z.number() }),
        execute: other,
      });

      const final = vi.fn().mockImplementation(async ({ getStepResult }) => {
        const startVal = getStepResult(startStep)?.newValue ?? 0;
        const otherVal = getStepResult(otherStep)?.other ?? 0;
        return { finalValue: startVal + otherVal };
      });
      const last = vi.fn().mockImplementation(async () => {
        return { success: true };
      });
      const finalStep = createStep({
        id: 'final',
        inputSchema: z.object({ newValue: z.number(), other: z.number() }),
        outputSchema: z.object({ success: z.boolean() }),
        execute: final,
      });

      const counterWorkflow = createWorkflow({
        id: 'counter-workflow',
        inputSchema: z.object({
          startValue: z.number(),
        }),
        outputSchema: z.object({ success: z.boolean() }),
      });

      const wfA = createWorkflow({
        id: 'nested-workflow-a',
        inputSchema: counterWorkflow.inputSchema,
        outputSchema: z.object({ success: z.boolean() }),
      })
        .then(startStep)
        .then(otherStep)
        .then(finalStep)
        .commit();
      const wfB = createWorkflow({
        id: 'nested-workflow-b',
        inputSchema: counterWorkflow.inputSchema,
        outputSchema: z.object({ success: z.boolean() }),
      })
        .then(startStep)
        .then(finalStep)
        .commit();
      counterWorkflow
        .parallel([wfA, wfB])
        .then(
          createStep({
            id: 'last-step',
            inputSchema: z.object({
              'nested-workflow-a': z.object({ success: z.boolean() }),
              'nested-workflow-b': z.object({ success: z.boolean() }),
            }),
            outputSchema: z.object({ success: z.boolean() }),
            execute: last,
          }),
        )
        .commit();

      const run = counterWorkflow.createRun();
      const result = await run.start({ inputData: { startValue: 0 } });

      expect(start).toHaveBeenCalledTimes(2);
      expect(other).toHaveBeenCalledTimes(1);
      expect(final).toHaveBeenCalledTimes(2);
      expect(last).toHaveBeenCalledTimes(1);
      // @ts-ignore
      expect(result.steps['nested-workflow-a'].output).toEqual({
        finalValue: 26 + 1,
      });

      // @ts-ignore
      expect(result.steps['nested-workflow-b'].output).toEqual({
        finalValue: 1,
      });

      expect(result.steps['last-step']).toEqual({
        output: { success: true },
        status: 'success',
        payload: {
          'nested-workflow-a': {
            finalValue: 27,
          },
          'nested-workflow-b': {
            finalValue: 1,
          },
        },
        startedAt: expect.any(Number),
        endedAt: expect.any(Number),
      });
    });

    it('should be able clone workflows as steps', async () => {
      const start = vi.fn().mockImplementation(async ({ inputData }) => {
        // Get the current value (either from trigger or previous increment)
        const currentValue = inputData.startValue || 0;

        // Increment the value
        const newValue = currentValue + 1;

        return { newValue };
      });
      const startStep = createStep({
        id: 'start',
        inputSchema: z.object({ startValue: z.number() }),
        outputSchema: z.object({
          newValue: z.number(),
        }),
        execute: start,
      });

      const other = vi.fn().mockImplementation(async () => {
        return { other: 26 };
      });
      const otherStep = createStep({
        id: 'other',
        inputSchema: z.object({ newValue: z.number() }),
        outputSchema: z.object({ other: z.number() }),
        execute: other,
      });

      const final = vi.fn().mockImplementation(async ({ getStepResult }) => {
        const startVal = getStepResult(startStep)?.newValue ?? 0;
        const otherVal = getStepResult(cloneStep(otherStep, { id: 'other-clone' }))?.other ?? 0;
        return { finalValue: startVal + otherVal };
      });
      const last = vi.fn().mockImplementation(async ({ inputData }) => {
        console.log('inputData', inputData);
        return { success: true };
      });
      const finalStep = createStep({
        id: 'final',
        inputSchema: z.object({ newValue: z.number(), other: z.number() }),
        outputSchema: z.object({ success: z.boolean() }),
        execute: final,
      });

      const counterWorkflow = createWorkflow({
        id: 'counter-workflow',
        inputSchema: z.object({
          startValue: z.number(),
        }),
        outputSchema: z.object({ success: z.boolean() }),
      });

      const wfA = createWorkflow({
        id: 'nested-workflow-a',
        inputSchema: counterWorkflow.inputSchema,
        outputSchema: z.object({ success: z.boolean() }),
      })
        .then(startStep)
        .then(cloneStep(otherStep, { id: 'other-clone' }))
        .then(finalStep)
        .commit();
      const wfB = createWorkflow({
        id: 'nested-workflow-b',
        inputSchema: counterWorkflow.inputSchema,
        outputSchema: z.object({ success: z.boolean() }),
      })
        .then(startStep)
        .then(cloneStep(finalStep, { id: 'final-clone' }))
        .commit();

      const wfAClone = cloneWorkflow(wfA, { id: 'nested-workflow-a-clone' });

      counterWorkflow
        .parallel([wfAClone, wfB])
        .then(
          createStep({
            id: 'last-step',
            inputSchema: z.object({
              'nested-workflow-b': z.object({ success: z.boolean() }),
              'nested-workflow-a-clone': z.object({ success: z.boolean() }),
            }),
            outputSchema: z.object({ success: z.boolean() }),
            execute: last,
          }),
        )
        .commit();

      const run = counterWorkflow.createRun();
      const result = await run.start({ inputData: { startValue: 0 } });

      expect(start).toHaveBeenCalledTimes(2);
      expect(other).toHaveBeenCalledTimes(1);
      expect(final).toHaveBeenCalledTimes(2);
      expect(last).toHaveBeenCalledTimes(1);
      // @ts-ignore
      expect(result.steps['nested-workflow-a-clone'].output).toEqual({
        finalValue: 26 + 1,
      });

      // @ts-ignore
      expect(result.steps['nested-workflow-b'].output).toEqual({
        finalValue: 1,
      });

      expect(result.steps['last-step']).toEqual({
        output: { success: true },
        status: 'success',
        payload: {
          'nested-workflow-a-clone': {
            finalValue: 27,
          },
          'nested-workflow-b': {
            finalValue: 1,
          },
        },
        startedAt: expect.any(Number),
        endedAt: expect.any(Number),
      });
    });

    it('should be able to nest workflows with conditions', async () => {
      const start = vi.fn().mockImplementation(async ({ inputData }) => {
        // Get the current value (either from trigger or previous increment)
        const currentValue = inputData.startValue || 0;

        // Increment the value
        const newValue = currentValue + 1;

        return { newValue };
      });
      const startStep = createStep({
        id: 'start',
        inputSchema: z.object({ startValue: z.number() }),
        outputSchema: z.object({
          newValue: z.number(),
        }),
        execute: start,
      });

      const other = vi.fn().mockImplementation(async () => {
        return { other: 26 };
      });
      const otherStep = createStep({
        id: 'other',
        inputSchema: z.object({ newValue: z.number() }),
        outputSchema: z.object({ other: z.number() }),
        execute: other,
      });

      const final = vi.fn().mockImplementation(async ({ getStepResult }) => {
        const startVal = getStepResult(startStep)?.newValue ?? 0;
        const otherVal = getStepResult(otherStep)?.other ?? 0;
        return { finalValue: startVal + otherVal };
      });
      const last = vi.fn().mockImplementation(async () => {
        return { success: true };
      });
      const finalStep = createStep({
        id: 'final',
        inputSchema: z.object({ newValue: z.number(), other: z.number() }),
        outputSchema: z.object({ finalValue: z.number() }),
        execute: final,
      });

      const counterWorkflow = createWorkflow({
        id: 'counter-workflow',
        inputSchema: z.object({
          startValue: z.number(),
        }),
        outputSchema: z.object({ success: z.boolean() }),
      });

      const wfA = createWorkflow({
        id: 'nested-workflow-a',
        inputSchema: counterWorkflow.inputSchema,
        outputSchema: finalStep.outputSchema,
      })
        .then(startStep)
        .then(otherStep)
        .then(finalStep)
        .commit();
      const wfB = createWorkflow({
        id: 'nested-workflow-b',
        inputSchema: counterWorkflow.inputSchema,
        outputSchema: z.object({ other: otherStep.outputSchema, final: finalStep.outputSchema }),
      })
        .then(startStep)
        .branch([
          [async () => false, otherStep],
          // @ts-ignore
          [async () => true, finalStep],
        ])
        .map({
          finalValue: mapVariable({
            step: finalStep,
            path: 'finalValue',
          }),
        })
        .commit();
      counterWorkflow
        .parallel([wfA, wfB])
        .then(
          createStep({
            id: 'last-step',
            inputSchema: z.object({
              'nested-workflow-a': wfA.outputSchema,
              'nested-workflow-b': wfB.outputSchema,
            }),
            outputSchema: z.object({ success: z.boolean() }),
            execute: last,
          }),
        )
        .commit();

      const run = counterWorkflow.createRun();
      const result = await run.start({ inputData: { startValue: 0 } });

      expect(start).toHaveBeenCalledTimes(2);
      expect(other).toHaveBeenCalledTimes(1);
      expect(final).toHaveBeenCalledTimes(2);
      expect(last).toHaveBeenCalledTimes(1);
      // @ts-ignore
      expect(result.steps['nested-workflow-a'].output).toEqual({
        finalValue: 26 + 1,
      });

      // @ts-ignore
      expect(result.steps['nested-workflow-b'].output).toEqual({
        finalValue: 1,
      });

      expect(result.steps['last-step']).toEqual({
        output: { success: true },
        status: 'success',
        payload: {
          'nested-workflow-a': {
            finalValue: 27,
          },
          'nested-workflow-b': {
            finalValue: 1,
          },
        },
        startedAt: expect.any(Number),
        endedAt: expect.any(Number),
      });
    });

    describe('new if else branching syntax with nested workflows', () => {
      it('should execute if-branch', async () => {
        const start = vi.fn().mockImplementation(async ({ inputData }) => {
          // Get the current value (either from trigger or previous increment)
          const currentValue = inputData.startValue || 0;

          // Increment the value
          const newValue = currentValue + 1;

          return { newValue };
        });
        const startStep = createStep({
          id: 'start',
          inputSchema: z.object({ startValue: z.number() }),
          outputSchema: z.object({
            newValue: z.number(),
          }),
          execute: start,
        });

        const other = vi.fn().mockImplementation(async () => {
          return { other: 26 };
        });
        const otherStep = createStep({
          id: 'other',
          inputSchema: z.object({ newValue: z.number() }),
          outputSchema: z.object({ other: z.number() }),
          execute: other,
        });

        const final = vi.fn().mockImplementation(async ({ getStepResult }) => {
          const startVal = getStepResult(startStep)?.newValue ?? 0;
          const otherVal = getStepResult(otherStep)?.other ?? 0;
          return { finalValue: startVal + otherVal };
        });
        const first = vi.fn().mockImplementation(async () => {
          return { success: true };
        });
        const last = vi.fn().mockImplementation(async () => {
          return { success: true };
        });
        const finalStep = createStep({
          id: 'final',
          inputSchema: z.object({ newValue: z.number(), other: z.number() }),
          outputSchema: z.object({ finalValue: z.number() }),
          execute: final,
        });

        const counterWorkflow = createWorkflow({
          id: 'counter-workflow',
          inputSchema: z.object({
            startValue: z.number(),
          }),
          outputSchema: z.object({ success: z.boolean() }),
        });

        const wfA = createWorkflow({
          id: 'nested-workflow-a',
          inputSchema: counterWorkflow.inputSchema,
          outputSchema: finalStep.outputSchema,
        })
          .then(startStep)
          .then(otherStep)
          .then(finalStep)
          .commit();
        const wfB = createWorkflow({
          id: 'nested-workflow-b',
          inputSchema: counterWorkflow.inputSchema,
          outputSchema: finalStep.outputSchema,
        })
          .then(startStep)
          .then(finalStep)
          .commit();
        counterWorkflow
          .then(
            createStep({
              id: 'first-step',
              inputSchema: z.object({ startValue: z.number() }),
              outputSchema: wfA.inputSchema,
              execute: first,
            }),
          )
          .branch([
            [async () => true, wfA],
            [async () => false, wfB],
          ])
          .then(
            createStep({
              id: 'last-step',
              inputSchema: z.object({
                'nested-workflow-a': wfA.outputSchema,
                'nested-workflow-b': wfB.outputSchema,
              }),
              outputSchema: z.object({ success: z.boolean() }),
              execute: last,
            }),
          )
          .commit();

        const run = counterWorkflow.createRun();
        const result = await run.start({ inputData: { startValue: 0 } });

        expect(start).toHaveBeenCalledTimes(1);
        expect(other).toHaveBeenCalledTimes(1);
        expect(final).toHaveBeenCalledTimes(1);
        expect(first).toHaveBeenCalledTimes(1);
        expect(last).toHaveBeenCalledTimes(1);
        // @ts-ignore
        expect(result.steps['nested-workflow-a'].output).toEqual({
          finalValue: 26 + 1,
        });

        expect(result.steps['first-step']).toEqual({
          output: { success: true },
          status: 'success',
          payload: {
            startValue: 0,
          },
          startedAt: expect.any(Number),
          endedAt: expect.any(Number),
        });

        expect(result.steps['last-step']).toEqual({
          output: { success: true },
          status: 'success',
          payload: {
            'nested-workflow-a': {
              finalValue: 27,
            },
            'nested-workflow-b': undefined,
          },
          startedAt: expect.any(Number),
          endedAt: expect.any(Number),
        });
      });

      it('should execute else-branch', async () => {
        const start = vi.fn().mockImplementation(async ({ inputData }) => {
          // Get the current value (either from trigger or previous increment)
          const currentValue = inputData.startValue || 0;

          // Increment the value
          const newValue = currentValue + 1;

          return { newValue };
        });
        const startStep = createStep({
          id: 'start',
          inputSchema: z.object({ startValue: z.number() }),
          outputSchema: z.object({
            newValue: z.number(),
          }),
          execute: start,
        });

        const other = vi.fn().mockImplementation(async () => {
          return { other: 26 };
        });
        const otherStep = createStep({
          id: 'other',
          inputSchema: z.object({ newValue: z.number() }),
          outputSchema: z.object({ other: z.number() }),
          execute: other,
        });

        const final = vi.fn().mockImplementation(async ({ getStepResult }) => {
          const startVal = getStepResult(startStep)?.newValue ?? 0;
          const otherVal = getStepResult(otherStep)?.other ?? 0;
          return { finalValue: startVal + otherVal };
        });
        const first = vi.fn().mockImplementation(async () => {
          return { success: true };
        });
        const last = vi.fn().mockImplementation(async () => {
          return { success: true };
        });
        const finalStep = createStep({
          id: 'final',
          inputSchema: z.object({ newValue: z.number(), other: z.number() }),
          outputSchema: z.object({ finalValue: z.number() }),
          execute: final,
        });

        const counterWorkflow = createWorkflow({
          id: 'counter-workflow',
          inputSchema: z.object({
            startValue: z.number(),
          }),
          outputSchema: z.object({ success: z.boolean() }),
        });

        const wfA = createWorkflow({
          id: 'nested-workflow-a',
          inputSchema: counterWorkflow.inputSchema,
          outputSchema: finalStep.outputSchema,
        })
          .then(startStep)
          .then(otherStep)
          .then(finalStep)
          .commit();
        const wfB = createWorkflow({
          id: 'nested-workflow-b',
          inputSchema: counterWorkflow.inputSchema,
          outputSchema: finalStep.outputSchema,
        })
          .then(startStep)
          .then(finalStep)
          .commit();
        counterWorkflow
          .then(
            createStep({
              id: 'first-step',
              inputSchema: z.object({ startValue: z.number() }),
              outputSchema: wfA.inputSchema,
              execute: first,
            }),
          )
          .branch([
            [async () => false, wfA],
            [async () => true, wfB],
          ])
          .then(
            createStep({
              id: 'last-step',
              inputSchema: z.object({
                'nested-workflow-a': wfA.outputSchema,
                'nested-workflow-b': wfB.outputSchema,
              }),
              outputSchema: z.object({ success: z.boolean() }),
              execute: last,
            }),
          )
          .commit();

        const run = counterWorkflow.createRun();
        const result = await run.start({ inputData: { startValue: 0 } });

        expect(start).toHaveBeenCalledTimes(1);
        expect(other).toHaveBeenCalledTimes(0);
        expect(final).toHaveBeenCalledTimes(1);
        expect(first).toHaveBeenCalledTimes(1);
        expect(last).toHaveBeenCalledTimes(1);

        // @ts-ignore
        expect(result.steps['nested-workflow-b'].output).toEqual({
          finalValue: 1,
        });

        expect(result.steps['first-step']).toEqual({
          output: { success: true },
          status: 'success',
          payload: {
            startValue: 0,
          },
          startedAt: expect.any(Number),
          endedAt: expect.any(Number),
        });

        expect(result.steps['last-step']).toEqual({
          output: { success: true },
          status: 'success',
          payload: {
            'nested-workflow-b': {
              finalValue: 1,
            },
            'nested-workflow-a': undefined,
          },
          startedAt: expect.any(Number),
          endedAt: expect.any(Number),
        });
      });

      it('should execute nested else and if-branch', async () => {
        const start = vi.fn().mockImplementation(async ({ inputData }) => {
          // Get the current value (either from trigger or previous increment)
          const currentValue = inputData.startValue || 0;

          // Increment the value
          const newValue = currentValue + 1;

          return { newValue };
        });
        const startStep = createStep({
          id: 'start',
          inputSchema: z.object({ startValue: z.number() }),
          outputSchema: z.object({
            newValue: z.number(),
          }),
          execute: start,
        });

        const other = vi.fn().mockImplementation(async () => {
          return { other: 26 };
        });
        const otherStep = createStep({
          id: 'other',
          inputSchema: z.object({ newValue: z.number() }),
          outputSchema: z.object({ other: z.number() }),
          execute: other,
        });

        const final = vi.fn().mockImplementation(async ({ getStepResult }) => {
          const startVal = getStepResult(startStep)?.newValue ?? 0;
          const otherVal = getStepResult(otherStep)?.other ?? 0;
          return { finalValue: startVal + otherVal };
        });
        const first = vi.fn().mockImplementation(async () => {
          return { success: true };
        });
        const last = vi.fn().mockImplementation(async () => {
          return { success: true };
        });
        const finalStep = createStep({
          id: 'final',
          inputSchema: z.object({ newValue: z.number(), other: z.number() }),
          outputSchema: z.object({ finalValue: z.number() }),
          execute: final,
        });

        const counterWorkflow = createWorkflow({
          id: 'counter-workflow',
          inputSchema: z.object({
            startValue: z.number(),
          }),
          outputSchema: z.object({ success: z.boolean() }),
        });

        const wfA = createWorkflow({
          id: 'nested-workflow-a',
          inputSchema: counterWorkflow.inputSchema,
          outputSchema: finalStep.outputSchema,
        })
          .then(startStep)
          .then(otherStep)
          .then(finalStep)
          .commit();
        const wfB = createWorkflow({
          id: 'nested-workflow-b',
          inputSchema: counterWorkflow.inputSchema,
          outputSchema: finalStep.outputSchema,
        })
          .then(startStep)
          .branch([
            [
              async () => true,
              createWorkflow({
                id: 'nested-workflow-c',
                inputSchema: startStep.outputSchema,
                outputSchema: otherStep.outputSchema,
              })
                .then(otherStep)
                .commit(),
            ],
            [
              async () => false,
              createWorkflow({
                id: 'nested-workflow-d',
                inputSchema: startStep.outputSchema,
                outputSchema: otherStep.outputSchema,
              })
                .then(otherStep)
                .commit(),
            ],
          ])
          // TODO: maybe make this a little nicer to do with .map()?
          .then(
            createStep({
              id: 'map-results',
              inputSchema: z.object({
                'nested-workflow-c': otherStep.outputSchema,
                'nested-workflow-d': otherStep.outputSchema,
              }),
              outputSchema: otherStep.outputSchema,
              execute: async ({ inputData }) => {
                return { other: inputData['nested-workflow-c']?.other ?? inputData['nested-workflow-d']?.other };
              },
            }),
          )
          .then(finalStep)
          .commit();

        counterWorkflow
          .then(
            createStep({
              id: 'first-step',
              inputSchema: z.object({ startValue: z.number() }),
              outputSchema: wfA.inputSchema,
              execute: first,
            }),
          )
          .branch([
            [async () => false, wfA],
            [async () => true, wfB],
          ])
          .then(
            createStep({
              id: 'last-step',
              inputSchema: z.object({
                'nested-workflow-a': wfA.outputSchema,
                'nested-workflow-b': wfB.outputSchema,
              }),
              outputSchema: z.object({ success: z.boolean() }),
              execute: last,
            }),
          )
          .commit();

        const run = counterWorkflow.createRun();
        const result = await run.start({ inputData: { startValue: 1 } });

        expect(start).toHaveBeenCalledTimes(1);
        expect(other).toHaveBeenCalledTimes(1);
        expect(final).toHaveBeenCalledTimes(1);
        expect(first).toHaveBeenCalledTimes(1);
        expect(last).toHaveBeenCalledTimes(1);

        // @ts-ignore
        expect(result.steps['nested-workflow-b'].output).toEqual({
          finalValue: 1,
        });

        expect(result.steps['first-step']).toEqual({
          output: { success: true },
          status: 'success',
          payload: {
            startValue: 1,
          },
          startedAt: expect.any(Number),
          endedAt: expect.any(Number),
        });

        expect(result.steps['last-step']).toEqual({
          output: { success: true },
          status: 'success',
          payload: {
            'nested-workflow-a': undefined,
            'nested-workflow-b': {
              finalValue: 1,
            },
          },
          startedAt: expect.any(Number),
          endedAt: expect.any(Number),
        });
      });
    });

    describe('suspending and resuming nested workflows', () => {
      it('should be able to suspend nested workflow step', async () => {
        const start = vi.fn().mockImplementation(async ({ inputData }) => {
          // Get the current value (either from trigger or previous increment)
          const currentValue = inputData.startValue || 0;

          // Increment the value
          const newValue = currentValue + 1;

          return { newValue };
        });
        const startStep = createStep({
          id: 'start',
          inputSchema: z.object({ startValue: z.number() }),
          outputSchema: z.object({
            newValue: z.number(),
          }),
          execute: start,
        });

        const other = vi.fn().mockImplementation(async ({ suspend, resumeData }) => {
          if (!resumeData) {
            return await suspend();
          }
          return { other: 26 };
        });
        const otherStep = createStep({
          id: 'other',
          inputSchema: z.object({ newValue: z.number() }),
          outputSchema: z.object({ other: z.number() }),
          execute: other,
        });

        const final = vi.fn().mockImplementation(async ({ getStepResult }) => {
          const startVal = getStepResult(startStep)?.newValue ?? 0;
          const otherVal = getStepResult(otherStep)?.other ?? 0;
          return { finalValue: startVal + otherVal };
        });
        const last = vi.fn().mockImplementation(async ({}) => {
          return { success: true };
        });
        const begin = vi.fn().mockImplementation(async ({ inputData }) => {
          return inputData;
        });
        const finalStep = createStep({
          id: 'final',
          inputSchema: z.object({ newValue: z.number(), other: z.number() }),
          outputSchema: z.object({
            finalValue: z.number(),
          }),
          execute: final,
        });

        const counterWorkflow = createWorkflow({
          id: 'counter-workflow',
          inputSchema: z.object({
            startValue: z.number(),
          }),
          outputSchema: z.object({
            finalValue: z.number(),
          }),
        });

        const wfA = createWorkflow({
          id: 'nested-workflow-a',
          inputSchema: counterWorkflow.inputSchema,
          outputSchema: finalStep.outputSchema,
        })
          .then(startStep)
          .then(otherStep)
          .then(finalStep)
          .commit();

        counterWorkflow
          .then(
            createStep({
              id: 'begin-step',
              inputSchema: counterWorkflow.inputSchema,
              outputSchema: counterWorkflow.inputSchema,
              execute: begin,
            }),
          )
          .then(wfA)
          .then(
            createStep({
              id: 'last-step',
              inputSchema: wfA.outputSchema,
              outputSchema: z.object({ success: z.boolean() }),
              execute: last,
            }),
          )
          .commit();

        new Mastra({
          logger: false,
          storage: testStorage,
          workflows: { counterWorkflow },
        });

        const run = counterWorkflow.createRun();
        const result = await run.start({ inputData: { startValue: 0 } });
        expect(begin).toHaveBeenCalledTimes(1);
        expect(start).toHaveBeenCalledTimes(1);
        expect(other).toHaveBeenCalledTimes(1);
        expect(final).toHaveBeenCalledTimes(0);
        expect(last).toHaveBeenCalledTimes(0);
        expect(result.steps['nested-workflow-a']).toMatchObject({
          status: 'suspended',
        });

        // @ts-ignore
        expect(result.steps['last-step']).toEqual(undefined);

        const resumedResults = await run.resume({ step: [wfA, otherStep], resumeData: { newValue: 0 } });

        // @ts-ignore
        expect(resumedResults.steps['nested-workflow-a'].output).toEqual({
          finalValue: 26 + 1,
        });

        expect(start).toHaveBeenCalledTimes(1);
        expect(other).toHaveBeenCalledTimes(2);
        expect(final).toHaveBeenCalledTimes(1);
        expect(last).toHaveBeenCalledTimes(1);
      });

      it('should handle consecutive nested workflows with suspend/resume', async () => {
        const step1 = vi.fn().mockImplementation(async ({ resumeData, suspend }) => {
          if (!resumeData?.suspect) {
            return await suspend({ message: 'What is the suspect?' });
          }
          return { suspect: resumeData.suspect };
        });
        const step1Definition = createStep({
          id: 'step-1',
          inputSchema: z.object({ suspect: z.string() }),
          outputSchema: z.object({ suspect: z.string() }),
          suspendSchema: z.object({ message: z.string() }),
          resumeSchema: z.object({ suspect: z.string() }),
          execute: step1,
        });

        const step2 = vi.fn().mockImplementation(async ({ resumeData, suspend }) => {
          if (!resumeData?.suspect) {
            return await suspend({ message: 'What is the second suspect?' });
          }
          return { suspect: resumeData.suspect };
        });
        const step2Definition = createStep({
          id: 'step-2',
          inputSchema: z.object({ suspect: z.string() }),
          outputSchema: z.object({ suspect: z.string() }),
          suspendSchema: z.object({ message: z.string() }),
          resumeSchema: z.object({ suspect: z.string() }),
          execute: step2,
        });

        const subWorkflow1 = createWorkflow({
          id: 'sub-workflow-1',
          inputSchema: z.object({ suspect: z.string() }),
          outputSchema: z.object({ suspect: z.string() }),
        })
          .then(step1Definition)
          .commit();

        const subWorkflow2 = createWorkflow({
          id: 'sub-workflow-2',
          inputSchema: z.object({ suspect: z.string() }),
          outputSchema: z.object({ suspect: z.string() }),
        })
          .then(step2Definition)
          .commit();

        const mainWorkflow = createWorkflow({
          id: 'main-workflow',
          inputSchema: z.object({ suspect: z.string() }),
          outputSchema: z.object({ suspect: z.string() }),
        })
          .then(subWorkflow1)
          .then(subWorkflow2)
          .commit();

        new Mastra({
          logger: false,
          storage: testStorage,
          workflows: { mainWorkflow },
        });

        const run = mainWorkflow.createRun();

        const initialResult = await run.start({ inputData: { suspect: 'initial-suspect' } });

        expect(step1).toHaveBeenCalledTimes(1);
        expect(step2).toHaveBeenCalledTimes(0);
        expect(initialResult.status).toBe('suspended');
        expect(initialResult.steps['sub-workflow-1']).toMatchObject({
          status: 'suspended',
        });

        const firstResumeResult = await run.resume({
          step: ['sub-workflow-1', 'step-1'],
          resumeData: { suspect: 'first-suspect' },
        });

        expect(step1).toHaveBeenCalledTimes(2);
        expect(step2).toHaveBeenCalledTimes(1);
        expect(firstResumeResult.status).toBe('suspended');
        expect(firstResumeResult.steps['sub-workflow-1']).toMatchObject({
          status: 'success',
        });
        expect(firstResumeResult.steps['sub-workflow-2']).toMatchObject({
          status: 'suspended',
        });

        const secondResumeResult = await run.resume({
          step: ['sub-workflow-2', 'step-2'],
          resumeData: { suspect: 'second-suspect' },
        });

        expect(step1).toHaveBeenCalledTimes(2);
        expect(step2).toHaveBeenCalledTimes(2);
        expect(secondResumeResult.status).toBe('success');
        expect(secondResumeResult.steps['sub-workflow-1']).toMatchObject({
          status: 'success',
        });
        expect(secondResumeResult.steps['sub-workflow-2']).toMatchObject({
          status: 'success',
        });
        expect((secondResumeResult as any).result).toEqual({ suspect: 'second-suspect' });
      });
<<<<<<< HEAD
=======

      it('should preserve runtime context in nested workflows after suspend/resume', async () => {
        const testStorage = new MockStore();

        // Step that sets runtime context data
        const setupStep = createStep({
          id: 'setup-step',
          inputSchema: z.object({}),
          outputSchema: z.object({
            setup: z.boolean(),
          }),
          execute: async ({ runtimeContext }) => {
            runtimeContext.set('test-key', 'test-context-value');
            return { setup: true };
          },
        });

        // Suspend step
        const suspendStep = createStep({
          id: 'suspend-step',
          inputSchema: z.object({
            setup: z.boolean(),
          }),
          outputSchema: z.object({
            resumed: z.boolean(),
          }),
          suspendSchema: z.object({
            message: z.string(),
          }),
          resumeSchema: z.object({
            confirmed: z.boolean(),
          }),
          execute: async ({ resumeData, suspend, runtimeContext }) => {
            // Verify runtime context is still available during suspend
            expect(runtimeContext.get('test-key')).toBe('test-context-value');

            if (!resumeData?.confirmed) {
              return await suspend({ message: 'Workflow suspended for testing' });
            }
            return { resumed: true };
          },
        });

        // Step in nested workflow that verifies runtime context access
        const verifyContextStep = createStep({
          id: 'verify-context-step',
          inputSchema: z.object({
            resumed: z.boolean(),
          }),
          outputSchema: z.object({
            success: z.boolean(),
            hasTestData: z.boolean(),
          }),
          execute: async ({ runtimeContext, mastra, getInitData, inputData }) => {
            // Verify all context is available in nested workflow after suspend/resume
            const testData = runtimeContext.get('test-key');
            const initData = getInitData();

            expect(testData).toBe('test-context-value');
            expect(mastra).toBeDefined();
            expect(runtimeContext).toBeDefined();
            expect(inputData).toEqual({ resumed: true });
            expect(initData).toEqual({ resumed: true });

            return { success: true, hasTestData: !!testData };
          },
        });

        // Nested workflow that runs after suspend/resume
        const nestedWorkflow = createWorkflow({
          id: 'nested-workflow-after-suspend',
          inputSchema: z.object({
            resumed: z.boolean(),
          }),
          outputSchema: z.object({
            success: z.boolean(),
            hasTestData: z.boolean(),
          }),
        })
          .then(verifyContextStep)
          .commit();

        // Main workflow
        const mainWorkflow = createWorkflow({
          id: 'main-workflow-with-suspend',
          inputSchema: z.object({}),
          outputSchema: z.object({
            success: z.boolean(),
            hasTestData: z.boolean(),
          }),
        })
          .then(setupStep)
          .then(suspendStep)
          .then(nestedWorkflow)
          .commit();

        // Initialize Mastra with storage for suspend/resume
        new Mastra({
          logger: false,
          storage: testStorage,
          workflows: { mainWorkflow, nestedWorkflow },
        });

        const run = mainWorkflow.createRun();

        // Start workflow (should suspend)
        const suspendResult = await run.start({ inputData: {} });
        expect(suspendResult.status).toBe('suspended');

        // Resume workflow
        const resumeResult = await run.resume({
          step: 'suspend-step',
          resumeData: { confirmed: true },
        });

        expect(resumeResult.status).toBe('success');
        if (resumeResult.status === 'success') {
          expect(resumeResult.result.success).toBe(true);
          expect(resumeResult.result.hasTestData).toBe(true);
        }
      });
>>>>>>> 1009f36c
    });

    describe('Workflow results', () => {
      it('should be able to spec out workflow result via variables', async () => {
        const start = vi.fn().mockImplementation(async ({ inputData }) => {
          // Get the current value (either from trigger or previous increment)
          const currentValue = inputData.startValue || 0;

          // Increment the value
          const newValue = currentValue + 1;

          return { newValue };
        });
        const startStep = createStep({
          id: 'start',
          inputSchema: z.object({ startValue: z.number() }),
          outputSchema: z.object({
            newValue: z.number(),
          }),
          execute: start,
        });

        const other = vi.fn().mockImplementation(async () => {
          return { other: 26 };
        });
        const otherStep = createStep({
          id: 'other',
          inputSchema: z.object({ newValue: z.number() }),
          outputSchema: z.object({ other: z.number() }),
          execute: other,
        });

        const final = vi.fn().mockImplementation(async ({ getStepResult }) => {
          const startVal = getStepResult(startStep)?.newValue ?? 0;
          const otherVal = getStepResult(otherStep)?.other ?? 0;
          return { finalValue: startVal + otherVal };
        });
        const last = vi.fn().mockImplementation(async () => {
          return { success: true };
        });
        const finalStep = createStep({
          id: 'final',
          inputSchema: z.object({ newValue: z.number(), other: z.number() }),
          outputSchema: z.object({
            finalValue: z.number(),
          }),
          execute: final,
        });

        const wfA = createWorkflow({
          steps: [startStep, otherStep, finalStep],
          id: 'nested-workflow-a',
          inputSchema: z.object({
            startValue: z.number(),
          }),
          outputSchema: z.object({
            finalValue: z.number(),
          }),
        })
          .then(startStep)
          .then(otherStep)
          .then(finalStep)
          .commit();

        const counterWorkflow = createWorkflow({
          id: 'counter-workflow',
          inputSchema: z.object({
            startValue: z.number(),
          }),
          outputSchema: z.object({
            finalValue: z.number(),
          }),
        });

        counterWorkflow
          .then(wfA)
          .then(
            createStep({
              id: 'last-step',
              inputSchema: wfA.outputSchema,
              outputSchema: z.object({ success: z.boolean() }),
              execute: last,
            }),
          )
          .commit();

        const run = counterWorkflow.createRun();
        const result = await run.start({ inputData: { startValue: 0 } });
        const results = result.steps;

        expect(start).toHaveBeenCalledTimes(1);
        expect(other).toHaveBeenCalledTimes(1);
        expect(final).toHaveBeenCalledTimes(1);
        expect(last).toHaveBeenCalledTimes(1);

        // @ts-ignore
        expect(results['nested-workflow-a']).toMatchObject({
          status: 'success',
          output: {
            finalValue: 26 + 1,
          },
        });

        expect(result.steps['last-step']).toEqual({
          status: 'success',
          output: { success: true },
          payload: {
            finalValue: 26 + 1,
          },
          startedAt: expect.any(Number),
          endedAt: expect.any(Number),
        });
      });
    });

    it('should be able to suspend nested workflow step in a nested workflow step', async () => {
      const start = vi.fn().mockImplementation(async ({ inputData }) => {
        // Get the current value (either from trigger or previous increment)
        const currentValue = inputData.startValue || 0;

        // Increment the value
        const newValue = currentValue + 1;

        return { newValue };
      });
      const startStep = createStep({
        id: 'start',
        inputSchema: z.object({ startValue: z.number() }),
        outputSchema: z.object({
          newValue: z.number(),
        }),
        execute: start,
      });

      const other = vi.fn().mockImplementation(async ({ suspend, resumeData }) => {
        if (!resumeData) {
          return await suspend();
        }
        return { other: 26 };
      });
      const otherStep = createStep({
        id: 'other',
        inputSchema: z.object({ newValue: z.number() }),
        outputSchema: z.object({ other: z.number() }),
        execute: other,
      });

      const final = vi.fn().mockImplementation(async ({ getStepResult }) => {
        const startVal = getStepResult(startStep)?.newValue ?? 0;
        const otherVal = getStepResult(otherStep)?.other ?? 0;
        return { finalValue: startVal + otherVal };
      });
      const last = vi.fn().mockImplementation(async ({}) => {
        return { success: true };
      });
      const begin = vi.fn().mockImplementation(async ({ inputData }) => {
        return inputData;
      });
      const finalStep = createStep({
        id: 'final',
        inputSchema: z.object({ newValue: z.number(), other: z.number() }),
        outputSchema: z.object({
          finalValue: z.number(),
        }),
        execute: final,
      });

      const counterInputSchema = z.object({
        startValue: z.number(),
      });
      const counterOutputSchema = z.object({
        finalValue: z.number(),
      });

      const passthroughStep = createStep({
        id: 'passthrough',
        inputSchema: counterInputSchema,
        outputSchema: counterInputSchema,
        execute: vi.fn().mockImplementation(async ({ inputData }) => {
          return inputData;
        }),
      });

      const wfA = createWorkflow({
        id: 'nested-workflow-a',
        inputSchema: counterInputSchema,
        outputSchema: finalStep.outputSchema,
      })
        .then(startStep)
        .then(otherStep)
        .then(finalStep)
        .commit();

      const wfB = createWorkflow({
        id: 'nested-workflow-b',
        inputSchema: counterInputSchema,
        outputSchema: finalStep.outputSchema,
      })
        .then(passthroughStep)
        .then(wfA)
        .commit();

      const wfC = createWorkflow({
        id: 'nested-workflow-c',
        inputSchema: counterInputSchema,
        outputSchema: finalStep.outputSchema,
      })
        .then(passthroughStep)
        .then(wfB)
        .commit();

      const counterWorkflow = createWorkflow({
        id: 'counter-workflow',
        inputSchema: counterInputSchema,
        outputSchema: counterOutputSchema,
        steps: [wfC, passthroughStep],
      });

      counterWorkflow
        .then(
          createStep({
            id: 'begin-step',
            inputSchema: counterWorkflow.inputSchema,
            outputSchema: counterWorkflow.inputSchema,
            execute: begin,
          }),
        )
        .then(wfC)
        .then(
          createStep({
            id: 'last-step',
            inputSchema: wfA.outputSchema,
            outputSchema: z.object({ success: z.boolean() }),
            execute: last,
          }),
        )
        .commit();

      new Mastra({
        logger: false,
        storage: testStorage,
        workflows: { counterWorkflow },
      });

      const run = counterWorkflow.createRun();
      const passthroughSpy = vi.spyOn(passthroughStep, 'execute');
      const result = await run.start({ inputData: { startValue: 0 } });
      expect(passthroughSpy).toHaveBeenCalledTimes(2);
      expect(result.steps['nested-workflow-c']).toMatchObject({
        status: 'suspended',
        suspendPayload: {
          __workflow_meta: {
            path: ['nested-workflow-b', 'nested-workflow-a', 'other'],
          },
        },
      });

      // @ts-ignore
      expect(result.steps['last-step']).toEqual(undefined);

      if (result.status !== 'suspended') {
        expect.fail('Workflow should be suspended');
      }
      expect(result.suspended[0]).toEqual(['nested-workflow-c', 'nested-workflow-b', 'nested-workflow-a', 'other']);
      const resumedResults = await run.resume({ step: result.suspended[0], resumeData: { newValue: 0 } });

      // @ts-ignore
      expect(resumedResults.steps['nested-workflow-c'].output).toEqual({
        finalValue: 26 + 1,
      });

      expect(start).toHaveBeenCalledTimes(1);
      expect(other).toHaveBeenCalledTimes(2);
      expect(final).toHaveBeenCalledTimes(1);
      expect(last).toHaveBeenCalledTimes(1);
      expect(passthroughSpy).toHaveBeenCalledTimes(2);
    });
  });

  describe('Dependency Injection', () => {
    it('should inject runtimeContext dependencies into steps during run', async () => {
      const runtimeContext = new RuntimeContext();
      const testValue = 'test-dependency';
      runtimeContext.set('testKey', testValue);

      const step = createStep({
        id: 'step1',
        execute: async ({ runtimeContext }) => {
          const value = runtimeContext.get('testKey');
          return { injectedValue: value };
        },
        inputSchema: z.object({}),
        outputSchema: z.object({}),
      });
      const workflow = createWorkflow({ id: 'test-workflow', inputSchema: z.object({}), outputSchema: z.object({}) });
      workflow.then(step).commit();

      const run = workflow.createRun();
      const result = await run.start({ runtimeContext });

      // @ts-ignore
      expect(result.steps.step1.output.injectedValue).toBe(testValue);
    });

    it('should inject runtimeContext dependencies into steps during resume', async () => {
      const initialStorage = new MockStore();

      const runtimeContext = new RuntimeContext();
      const testValue = 'test-dependency';
      runtimeContext.set('testKey', testValue);

      const mastra = new Mastra({
        logger: false,
        storage: initialStorage,
      });

      const execute = vi.fn(async ({ runtimeContext, suspend, resumeData }) => {
        if (!resumeData?.human) {
          return await suspend();
        }

        const value = runtimeContext.get('testKey');
        return { injectedValue: value };
      });

      const step = createStep({
        id: 'step1',
        execute,
        inputSchema: z.object({ human: z.boolean() }),
        outputSchema: z.object({}),
      });
      const workflow = createWorkflow({
        id: 'test-workflow',
        mastra,
        inputSchema: z.object({}),
        outputSchema: z.object({}),
      });
      workflow.then(step).commit();

      const run = workflow.createRun();
      await run.start({ runtimeContext });

      const resumeruntimeContext = new RuntimeContext();
      resumeruntimeContext.set('testKey', testValue + '2');

      const result = await run.resume({
        step: step,
        resumeData: {
          human: true,
        },
        runtimeContext: resumeruntimeContext,
      });

      // @ts-ignore
      expect(result?.steps.step1.output.injectedValue).toBe(testValue + '2');
    });

    it('should have access to runtimeContext from before suspension during workflow resume', async () => {
      const testValue = 'test-dependency';
      const resumeStep = createStep({
        id: 'resume',
        inputSchema: z.object({ value: z.number() }),
        outputSchema: z.object({ value: z.number() }),
        resumeSchema: z.object({ value: z.number() }),
        suspendSchema: z.object({ message: z.string() }),
        execute: async ({ inputData, resumeData, suspend }) => {
          const finalValue = (resumeData?.value ?? 0) + inputData.value;

          if (!resumeData?.value || finalValue < 10) {
            return await suspend({
              message: `Please provide additional information. now value is ${inputData.value}`,
            });
          }

          return { value: finalValue };
        },
      });

      const incrementStep = createStep({
        id: 'increment',
        inputSchema: z.object({
          value: z.number(),
        }),
        outputSchema: z.object({
          value: z.number(),
        }),
        execute: async ({ inputData, runtimeContext }) => {
          runtimeContext.set('testKey', testValue);
          return {
            value: inputData.value + 1,
          };
        },
      });

      const incrementWorkflow = createWorkflow({
        id: 'increment-workflow',
        inputSchema: z.object({ value: z.number() }),
        outputSchema: z.object({ value: z.number() }),
      })
        .then(incrementStep)
        .then(resumeStep)
        .then(
          createStep({
            id: 'final',
            inputSchema: z.object({ value: z.number() }),
            outputSchema: z.object({ value: z.number() }),
            execute: async ({ inputData, runtimeContext }) => {
              const testKey = runtimeContext.get('testKey');
              expect(testKey).toBe(testValue);
              return { value: inputData.value };
            },
          }),
        )
        .commit();

      new Mastra({
        logger: false,
        storage: testStorage,
        workflows: { incrementWorkflow },
      });

      const run = await incrementWorkflow.createRunAsync();
      const result = await run.start({ inputData: { value: 0 } });
      expect(result.status).toBe('suspended');

      const resumeResult = await run.resume({
        resumeData: { value: 21 },
        step: ['resume'],
      });

      expect(resumeResult.status).toBe('success');
    });

    it('should not show removed runtimeContext values in subsequent steps', async () => {
      const testValue = 'test-dependency';
      const resumeStep = createStep({
        id: 'resume',
        inputSchema: z.object({ value: z.number() }),
        outputSchema: z.object({ value: z.number() }),
        resumeSchema: z.object({ value: z.number() }),
        suspendSchema: z.object({ message: z.string() }),
        execute: async ({ inputData, resumeData, suspend, runtimeContext }) => {
          const finalValue = (resumeData?.value ?? 0) + inputData.value;

          if (!resumeData?.value || finalValue < 10) {
            return await suspend({
              message: `Please provide additional information. now value is ${inputData.value}`,
            });
          }

          const testKey = runtimeContext.get('testKey');
          expect(testKey).toBe(testValue);

          runtimeContext.delete('testKey');

          return { value: finalValue };
        },
      });

      const incrementStep = createStep({
        id: 'increment',
        inputSchema: z.object({
          value: z.number(),
        }),
        outputSchema: z.object({
          value: z.number(),
        }),
        execute: async ({ inputData, runtimeContext }) => {
          runtimeContext.set('testKey', testValue);
          return {
            value: inputData.value + 1,
          };
        },
      });

      const incrementWorkflow = createWorkflow({
        id: 'increment-workflow',
        inputSchema: z.object({ value: z.number() }),
        outputSchema: z.object({ value: z.number() }),
      })
        .then(incrementStep)
        .then(resumeStep)
        .then(
          createStep({
            id: 'final',
            inputSchema: z.object({ value: z.number() }),
            outputSchema: z.object({ value: z.number() }),
            execute: async ({ inputData, runtimeContext }) => {
              const testKey = runtimeContext.get('testKey');
              expect(testKey).toBeUndefined();
              return { value: inputData.value };
            },
          }),
        )
        .commit();

      new Mastra({
        logger: false,
        storage: testStorage,
        workflows: { incrementWorkflow },
      });

      const run = await incrementWorkflow.createRunAsync();
      const result = await run.start({ inputData: { value: 0 } });
      expect(result.status).toBe('suspended');

      const resumeResult = await run.resume({
        resumeData: { value: 21 },
        step: ['resume'],
      });

      expect(resumeResult.status).toBe('success');
    });
  });

  describe('consecutive parallel executions', () => {
    it('should support consecutive parallel calls with proper type inference', async () => {
      // First parallel stage steps
      const step1 = createStep({
        id: 'step1',
        inputSchema: z.object({
          input: z.string(),
        }),
        outputSchema: z.object({
          result1: z.string(),
        }),
        execute: vi.fn<any>().mockImplementation(async ({ inputData }) => ({
          result1: `processed-${inputData.input}`,
        })),
      });

      const step2 = createStep({
        id: 'step2',
        inputSchema: z.object({
          input: z.string(),
        }),
        outputSchema: z.object({
          result2: z.string(),
        }),
        execute: vi.fn<any>().mockImplementation(async ({ inputData }) => ({
          result2: `transformed-${inputData.input}`,
        })),
      });

      // Second parallel stage steps
      const step3 = createStep({
        id: 'step3',
        inputSchema: z.object({
          step1: z.object({
            result1: z.string(),
          }),
          step2: z.object({
            result2: z.string(),
          }),
        }),
        outputSchema: z.object({
          result3: z.string(),
        }),
        execute: vi.fn<any>().mockImplementation(async ({ inputData }) => ({
          result3: `combined-${inputData.step1.result1}-${inputData.step2.result2}`,
        })),
      });

      const step4 = createStep({
        id: 'step4',
        inputSchema: z.object({
          step1: z.object({
            result1: z.string(),
          }),
          step2: z.object({
            result2: z.string(),
          }),
        }),
        outputSchema: z.object({
          result4: z.string(),
        }),
        execute: vi.fn<any>().mockImplementation(async ({ inputData }) => ({
          result4: `final-${inputData.step1.result1}-${inputData.step2.result2}`,
        })),
      });

      const workflow = createWorkflow({
        id: 'consecutive-parallel-workflow',
        inputSchema: z.object({
          input: z.string(),
        }),
        outputSchema: z.object({
          result3: z.string(),
          result4: z.string(),
        }),
        steps: [step1, step2, step3, step4],
      });

      // This tests the fix: consecutive parallel calls should work with proper type inference
      workflow.parallel([step1, step2]).parallel([step3, step4]).commit();

      const run = workflow.createRun();
      const step1Spy = vi.spyOn(step1, 'execute');
      const step2Spy = vi.spyOn(step2, 'execute');
      const step3Spy = vi.spyOn(step3, 'execute');
      const step4Spy = vi.spyOn(step4, 'execute');
      const result = await run.start({ inputData: { input: 'test-data' } });

      // Verify the first parallel stage executed correctly
      expect(step1Spy).toHaveBeenCalledWith(
        expect.objectContaining({
          inputData: { input: 'test-data' },
        }),
      );
      expect(step2Spy).toHaveBeenCalledWith(
        expect.objectContaining({
          inputData: { input: 'test-data' },
        }),
      );

      // Verify the second parallel stage received the correct input
      expect(step3Spy).toHaveBeenCalledWith(
        expect.objectContaining({
          inputData: {
            step1: { result1: 'processed-test-data' },
            step2: { result2: 'transformed-test-data' },
          },
        }),
      );
      expect(step4Spy).toHaveBeenCalledWith(
        expect.objectContaining({
          inputData: {
            step1: { result1: 'processed-test-data' },
            step2: { result2: 'transformed-test-data' },
          },
        }),
      );

      // Verify the final results
      expect(result.status).toBe('success');
      expect(result.steps.step1).toEqual({
        status: 'success',
        output: { result1: 'processed-test-data' },
        payload: { input: 'test-data' },
        startedAt: expect.any(Number),
        endedAt: expect.any(Number),
      });
      expect(result.steps.step2).toEqual({
        status: 'success',
        output: { result2: 'transformed-test-data' },
        payload: { input: 'test-data' },
        startedAt: expect.any(Number),
        endedAt: expect.any(Number),
      });
      expect(result.steps.step3).toEqual({
        status: 'success',
        output: { result3: 'combined-processed-test-data-transformed-test-data' },
        payload: {
          step1: { result1: 'processed-test-data' },
          step2: { result2: 'transformed-test-data' },
        },
        startedAt: expect.any(Number),
        endedAt: expect.any(Number),
      });
      expect(result.steps.step4).toEqual({
        status: 'success',
        output: { result4: 'final-processed-test-data-transformed-test-data' },
        payload: {
          step1: { result1: 'processed-test-data' },
          step2: { result2: 'transformed-test-data' },
        },
        startedAt: expect.any(Number),
        endedAt: expect.any(Number),
      });
    });
  });

  describe('Run count', () => {
    it('runCount property should increment the run count when a step is executed multiple times', async () => {
      const repeatingStep = createStep({
        id: 'repeatingStep',
        inputSchema: z.object({}),
        outputSchema: z.object({
          count: z.number(),
        }),
        execute: async ({ runCount }) => {
          return { count: runCount };
        },
      });

      const workflow = createWorkflow({
        id: 'test-workflow',
        inputSchema: z.object({}),
        outputSchema: repeatingStep.outputSchema,
      })
        .dountil(repeatingStep, async ({ inputData }) => inputData.count === 3)
        .commit();

      const result = await workflow.createRun().start({ inputData: {} });

      expect(result.status).toBe('success');
      expect(result.steps.repeatingStep).toHaveProperty('output', { count: 3 });
    });

    it('multiple steps should have different run counts', async () => {
      const step1 = createStep({
        id: 'step1',
        inputSchema: z.object({}),
        outputSchema: z.object({
          count: z.number(),
        }),
        execute: async ({ runCount }) => {
          return { count: runCount };
        },
      });

      const step2 = createStep({
        id: 'step2',
        inputSchema: step1.outputSchema,
        outputSchema: z.object({
          count: z.number(),
        }),
        execute: async ({ runCount }) => {
          return { count: runCount };
        },
      });

      const workflow = createWorkflow({
        id: 'test-workflow',
        inputSchema: z.object({}),
        outputSchema: z.object({}),
      })
        .dowhile(step1, async ({ inputData }) => inputData.count < 3)
        .dountil(step2, async ({ inputData }) => inputData.count === 10)
        .commit();

      const result = await workflow.createRun().start({ inputData: {} });

      expect(result.status).toBe('success');
      expect(result.steps.step1).toHaveProperty('output', { count: 3 });
      expect(result.steps.step2).toHaveProperty('output', { count: 10 });
    });

    it('runCount should exist and equal zero for the first run', async () => {
      const mockExec = vi.fn().mockImplementation(async ({ runCount }) => {
        return { count: runCount };
      });
      const step = createStep({
        id: 'step',
        inputSchema: z.object({}),
        outputSchema: z.object({
          count: z.number(),
        }),
        execute: mockExec,
      });

      const workflow = createWorkflow({
        id: 'test-workflow',
        inputSchema: z.object({}),
        outputSchema: z.object({}),
      })
        .then(step)
        .commit();

      const run = workflow.createRun();
      await run.start({ inputData: {} });

      expect(mockExec).toHaveBeenCalledTimes(1);
      expect(mockExec).toHaveBeenCalledWith(expect.objectContaining({ runCount: 0 }));
    });
  });
});<|MERGE_RESOLUTION|>--- conflicted
+++ resolved
@@ -7498,8 +7498,6 @@
         });
         expect((secondResumeResult as any).result).toEqual({ suspect: 'second-suspect' });
       });
-<<<<<<< HEAD
-=======
 
       it('should preserve runtime context in nested workflows after suspend/resume', async () => {
         const testStorage = new MockStore();
@@ -7621,7 +7619,6 @@
           expect(resumeResult.result.hasTestData).toBe(true);
         }
       });
->>>>>>> 1009f36c
     });
 
     describe('Workflow results', () => {
