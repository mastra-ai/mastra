--- conflicted
+++ resolved
@@ -2059,7 +2059,6 @@
       });
     });
 
-<<<<<<< HEAD
     it('should handle custom event emission using writer', async () => {
       const getUserInput = createStep({
         id: 'getUserInput',
@@ -2166,18 +2165,6 @@
     });
 
     it('should be able to use an agent as a step', async () => {
-      const workflow = createWorkflow({
-        id: 'test-workflow',
-        inputSchema: z.object({
-          prompt1: z.string(),
-          prompt2: z.string(),
-        }),
-        outputSchema: z.object({}),
-      });
-
-=======
-    it('should be able to use an agent as a step', async () => {
->>>>>>> 7dbd7073
       const agent = new Agent({
         name: 'test-agent-1',
         instructions: 'test agent instructions"',
@@ -6922,7 +6909,6 @@
         },
       });
 
-<<<<<<< HEAD
       const counterWorkflow = createWorkflow({
         steps: [mapStep, finalStep],
         id: 'counter-workflow',
@@ -6939,7 +6925,565 @@
         storage: testStorage,
         workflows: { counterWorkflow },
       });
-=======
+
+      const run = await counterWorkflow.createRunAsync();
+      const result = await run.start({ inputData: [{ value: 22 }, { value: 1 }, { value: 333 }] });
+
+      expect(result.status).toBe('suspended');
+
+      let resumedResult = await run.resume({ resumeData: { resumeValue: 5 } });
+      expect(resumedResult.status).toBe('success');
+
+      expect(map).toHaveBeenCalledTimes(5);
+      expect(resumedResult.steps).toEqual({
+        input: [{ value: 22 }, { value: 1 }, { value: 333 }],
+        map: {
+          status: 'success',
+          output: [{ value: 33 + 5 }, { value: 12 }, { value: 344 + 5 }],
+          payload: [{ value: 22 }, { value: 1 }, { value: 333 }],
+          resumePayload: { resumeValue: 5 },
+          suspendPayload: { __workflow_meta: expect.any(Object) },
+          startedAt: expect.any(Number),
+          endedAt: expect.any(Number),
+          suspendedAt: expect.any(Number),
+          resumedAt: expect.any(Number),
+        },
+        final: {
+          status: 'success',
+          output: { finalValue: 22 + 11 + 5 + 1 + 11 + (333 + 11 + 5) },
+          payload: [{ value: 33 + 5 }, { value: 12 }, { value: 344 + 5 }],
+          startedAt: expect.any(Number),
+          endedAt: expect.any(Number),
+        },
+      });
+    });
+
+    it('should suspend and resume provided index when running all items concurrency for loop', async () => {
+      const map = vi.fn().mockImplementation(async ({ inputData, resumeData, suspend }) => {
+        if (!resumeData) {
+          return suspend({});
+        }
+        return { value: inputData.value + 11 + resumeData.resumeValue };
+      });
+      const mapStep = createStep({
+        id: 'map',
+        description: 'Maps (+11) on the current value',
+        inputSchema: z.object({
+          value: z.number(),
+        }),
+        resumeSchema: z.object({
+          resumeValue: z.number(),
+        }),
+        outputSchema: z.object({
+          value: z.number(),
+        }),
+        execute: map,
+      });
+
+      const finalStep = createStep({
+        id: 'final',
+        description: 'Final step that prints the result',
+        inputSchema: z.array(z.object({ value: z.number() })),
+        outputSchema: z.object({
+          finalValue: z.number(),
+        }),
+        execute: async ({ inputData }) => {
+          return { finalValue: inputData.reduce((acc, curr) => acc + curr.value, 0) };
+        },
+      });
+
+      const counterWorkflow = createWorkflow({
+        steps: [mapStep, finalStep],
+        id: 'counter-workflow',
+        inputSchema: z.array(z.object({ value: z.number() })),
+        outputSchema: z.object({
+          finalValue: z.number(),
+        }),
+      });
+
+      counterWorkflow.foreach(mapStep, { concurrency: 3 }).then(finalStep).commit();
+
+      new Mastra({
+        logger: false,
+        storage: testStorage,
+        workflows: { counterWorkflow },
+      });
+
+      const run = await counterWorkflow.createRunAsync();
+      const result = await run.start({ inputData: [{ value: 1 }, { value: 22 }, { value: 333 }] });
+      expect(result.status).toBe('suspended');
+
+      let resumedResult = await run.resume({ resumeData: { resumeValue: 5 }, forEachIndex: 2 });
+      expect(resumedResult.status).toBe('suspended');
+
+      resumedResult = await run.resume({ resumeData: { resumeValue: 0 }, forEachIndex: 1 });
+      expect(resumedResult.status).toBe('suspended');
+
+      resumedResult = await run.resume({ resumeData: { resumeValue: 3 }, forEachIndex: 0 });
+      expect(resumedResult.status).toBe('success');
+
+      expect(map).toHaveBeenCalledTimes(6);
+      expect(resumedResult.steps).toEqual({
+        input: [{ value: 1 }, { value: 22 }, { value: 333 }],
+        map: {
+          status: 'success',
+          output: [{ value: 12 + 3 }, { value: 33 + 0 }, { value: 344 + 5 }],
+          payload: [{ value: 1 }, { value: 22 }, { value: 333 }],
+          resumePayload: { resumeValue: 3 },
+          suspendPayload: { __workflow_meta: expect.any(Object) },
+          startedAt: expect.any(Number),
+          endedAt: expect.any(Number),
+          suspendedAt: expect.any(Number),
+          resumedAt: expect.any(Number),
+        },
+        final: {
+          status: 'success',
+          output: { finalValue: 1 + 11 + 3 + (22 + 11 + 0) + (333 + 11 + 5) },
+          payload: [{ value: 12 + 3 }, { value: 33 + 0 }, { value: 344 + 5 }],
+          startedAt: expect.any(Number),
+          endedAt: expect.any(Number),
+        },
+      });
+
+      const run2 = await counterWorkflow.createRunAsync();
+      const result2 = await run2.start({ inputData: [{ value: 1 }, { value: 22 }, { value: 333 }] });
+      expect(result2.status).toBe('suspended');
+
+      let resumedResult2 = await run2.resume({ resumeData: { resumeValue: 5 }, forEachIndex: 0 });
+      expect(resumedResult2.status).toBe('suspended');
+
+      resumedResult2 = await run2.resume({ resumeData: { resumeValue: 0 }, forEachIndex: 1 });
+      expect(resumedResult2.status).toBe('suspended');
+
+      resumedResult2 = await run2.resume({ resumeData: { resumeValue: 3 }, forEachIndex: 2 });
+      expect(resumedResult2.status).toBe('success');
+
+      expect(map).toHaveBeenCalledTimes(12);
+      expect(resumedResult2.steps).toEqual({
+        input: [{ value: 1 }, { value: 22 }, { value: 333 }],
+        map: {
+          status: 'success',
+          output: [{ value: 12 + 5 }, { value: 33 + 0 }, { value: 344 + 3 }],
+          payload: [{ value: 1 }, { value: 22 }, { value: 333 }],
+          resumePayload: { resumeValue: 3 },
+          suspendPayload: { __workflow_meta: expect.any(Object) },
+          startedAt: expect.any(Number),
+          endedAt: expect.any(Number),
+          suspendedAt: expect.any(Number),
+          resumedAt: expect.any(Number),
+        },
+        final: {
+          status: 'success',
+          output: { finalValue: 1 + 11 + 5 + (22 + 11 + 0) + (333 + 11 + 3) },
+          payload: [{ value: 12 + 5 }, { value: 33 + 0 }, { value: 344 + 3 }],
+          startedAt: expect.any(Number),
+          endedAt: expect.any(Number),
+        },
+      });
+    });
+
+    it('should suspend and resume provided label when running all items concurrency for loop', async () => {
+      let rl = 0;
+      const map = vi.fn().mockImplementation(async ({ inputData, resumeData, suspend }) => {
+        if (!resumeData) {
+          const newRl = rl++;
+          console.log('suspend', `test-label-${newRl}`);
+          return suspend({}, { resumeLabel: `test-label-${newRl}` });
+        }
+        return { value: inputData.value + 11 + resumeData.resumeValue };
+      });
+      const mapStep = createStep({
+        id: 'map',
+        description: 'Maps (+11) on the current value',
+        inputSchema: z.object({
+          value: z.number(),
+        }),
+        resumeSchema: z.object({
+          resumeValue: z.number(),
+        }),
+        outputSchema: z.object({
+          value: z.number(),
+        }),
+        execute: map,
+      });
+
+      const finalStep = createStep({
+        id: 'final',
+        description: 'Final step that prints the result',
+        inputSchema: z.array(z.object({ value: z.number() })),
+        outputSchema: z.object({
+          finalValue: z.number(),
+        }),
+        execute: async ({ inputData }) => {
+          return { finalValue: inputData.reduce((acc, curr) => acc + curr.value, 0) };
+        },
+      });
+
+      const counterWorkflow = createWorkflow({
+        steps: [mapStep, finalStep],
+        id: 'counter-workflow',
+        inputSchema: z.array(z.object({ value: z.number() })),
+        outputSchema: z.object({
+          finalValue: z.number(),
+        }),
+      });
+
+      counterWorkflow.foreach(mapStep, { concurrency: 3 }).then(finalStep).commit();
+
+      new Mastra({
+        logger: false,
+        storage: testStorage,
+        workflows: { counterWorkflow },
+      });
+
+      const run = await counterWorkflow.createRunAsync();
+      const result = await run.start({ inputData: [{ value: 1 }, { value: 22 }, { value: 333 }] });
+      expect(result.status).toBe('suspended');
+
+      let resumedResult = await run.resume({ resumeData: { resumeValue: 5 }, label: 'test-label-2' });
+      expect(resumedResult.status).toBe('suspended');
+
+      resumedResult = await run.resume({ resumeData: { resumeValue: 0 }, label: 'test-label-1' });
+      expect(resumedResult.status).toBe('suspended');
+
+      resumedResult = await run.resume({ resumeData: { resumeValue: 3 }, label: 'test-label-0' });
+      expect(resumedResult.status).toBe('success');
+
+      expect(map).toHaveBeenCalledTimes(6);
+      expect(resumedResult.steps).toEqual({
+        input: [{ value: 1 }, { value: 22 }, { value: 333 }],
+        map: {
+          status: 'success',
+          output: [{ value: 12 + 3 }, { value: 33 + 0 }, { value: 344 + 5 }],
+          payload: [{ value: 1 }, { value: 22 }, { value: 333 }],
+          resumePayload: { resumeValue: 3 },
+          suspendPayload: { __workflow_meta: expect.any(Object) },
+          startedAt: expect.any(Number),
+          endedAt: expect.any(Number),
+          suspendedAt: expect.any(Number),
+          resumedAt: expect.any(Number),
+        },
+        final: {
+          status: 'success',
+          output: { finalValue: 1 + 11 + 3 + (22 + 11 + 0) + (333 + 11 + 5) },
+          payload: [{ value: 12 + 3 }, { value: 33 + 0 }, { value: 344 + 5 }],
+          startedAt: expect.any(Number),
+          endedAt: expect.any(Number),
+        },
+      });
+    });
+
+    it('should run a partial item concurrency for loop', async () => {
+      const startTime = Date.now();
+      const map = vi.fn().mockImplementation(async ({ inputData }) => {
+        await new Promise(resolve => setTimeout(resolve, 1e3));
+        return { value: inputData.value + 11 };
+      });
+      const mapStep = createStep({
+        id: 'map',
+        description: 'Maps (+11) on the current value',
+        inputSchema: z.object({
+          value: z.number(),
+        }),
+        outputSchema: z.object({
+          value: z.number(),
+        }),
+        execute: map,
+      });
+
+      const finalStep = createStep({
+        id: 'final',
+        description: 'Final step that prints the result',
+        inputSchema: z.array(z.object({ value: z.number() })),
+        outputSchema: z.object({
+          finalValue: z.number(),
+        }),
+        execute: async ({ inputData }) => {
+          return { finalValue: inputData.reduce((acc, curr) => acc + curr.value, 0) };
+        },
+      });
+
+      const counterWorkflow = createWorkflow({
+        steps: [mapStep, finalStep],
+        id: 'counter-workflow',
+        inputSchema: z.array(z.object({ value: z.number() })),
+        outputSchema: z.object({
+          finalValue: z.number(),
+        }),
+      });
+
+      counterWorkflow.foreach(mapStep, { concurrency: 2 }).then(finalStep).commit();
+
+      const run = await counterWorkflow.createRunAsync();
+      const result = await run.start({ inputData: [{ value: 1 }, { value: 22 }, { value: 333 }] });
+
+      const endTime = Date.now();
+      const duration = endTime - startTime;
+      expect(duration).toBeGreaterThan(1e3 * 1.2);
+      expect(duration).toBeLessThan(1e3 * 2.2);
+
+      expect(map).toHaveBeenCalledTimes(3);
+      expect(result.steps).toEqual({
+        input: [{ value: 1 }, { value: 22 }, { value: 333 }],
+        map: {
+          status: 'success',
+          output: [{ value: 12 }, { value: 33 }, { value: 344 }],
+          payload: [{ value: 1 }, { value: 22 }, { value: 333 }],
+          startedAt: expect.any(Number),
+          endedAt: expect.any(Number),
+        },
+        final: {
+          status: 'success',
+          output: { finalValue: 1 + 11 + (22 + 11) + (333 + 11) },
+          payload: [{ value: 12 }, { value: 33 }, { value: 344 }],
+          startedAt: expect.any(Number),
+          endedAt: expect.any(Number),
+        },
+      });
+    });
+
+    it('should suspend and resume when running a partial item concurrency for loop', async () => {
+      const map = vi.fn().mockImplementation(async ({ inputData, resumeData, suspend }) => {
+        if (!resumeData && inputData.value > 5) {
+          return suspend({});
+        }
+        return { value: inputData.value + 11 + (resumeData?.resumeValue ?? 0) };
+      });
+      const mapStep = createStep({
+        id: 'map',
+        description: 'Maps (+11) on the current value',
+        inputSchema: z.object({
+          value: z.number(),
+        }),
+        resumeSchema: z.object({
+          resumeValue: z.number(),
+        }),
+        outputSchema: z.object({
+          value: z.number(),
+        }),
+        execute: map,
+      });
+
+      const finalStep = createStep({
+        id: 'final',
+        description: 'Final step that prints the result',
+        inputSchema: z.array(z.object({ value: z.number() })),
+        outputSchema: z.object({
+          finalValue: z.number(),
+        }),
+        execute: async ({ inputData }) => {
+          return { finalValue: inputData.reduce((acc, curr) => acc + curr.value, 0) };
+        },
+      });
+
+      const counterWorkflow = createWorkflow({
+        steps: [mapStep, finalStep],
+        id: 'counter-workflow',
+        inputSchema: z.array(z.object({ value: z.number() })),
+        outputSchema: z.object({
+          finalValue: z.number(),
+        }),
+      });
+
+      counterWorkflow.foreach(mapStep, { concurrency: 3 }).then(finalStep).commit();
+
+      new Mastra({
+        logger: false,
+        storage: testStorage,
+        workflows: { counterWorkflow },
+      });
+
+      const run = await counterWorkflow.createRunAsync();
+      const result = await run.start({
+        inputData: [{ value: 22 }, { value: 1 }, { value: 333 }, { value: 444 }, { value: 1000 }],
+      });
+
+      expect(result.status).toBe('suspended');
+
+      let resumedResult = await run.resume({ resumeData: { resumeValue: 5 } });
+      expect(resumedResult.status).toBe('suspended');
+
+      resumedResult = await run.resume({ resumeData: { resumeValue: 5 } });
+      expect(resumedResult.status).toBe('success');
+
+      expect(map).toHaveBeenCalledTimes(9);
+      expect(resumedResult.steps).toEqual({
+        input: [{ value: 22 }, { value: 1 }, { value: 333 }, { value: 444 }, { value: 1000 }],
+        map: {
+          status: 'success',
+          output: [{ value: 33 + 5 }, { value: 12 }, { value: 344 + 5 }, { value: 455 + 5 }, { value: 1011 + 5 }],
+          payload: [{ value: 22 }, { value: 1 }, { value: 333 }, { value: 444 }, { value: 1000 }],
+          resumePayload: { resumeValue: 5 },
+          suspendPayload: { __workflow_meta: expect.any(Object) },
+          startedAt: expect.any(Number),
+          endedAt: expect.any(Number),
+          suspendedAt: expect.any(Number),
+          resumedAt: expect.any(Number),
+        },
+        final: {
+          status: 'success',
+          output: { finalValue: 22 + 11 + 5 + 1 + 11 + (333 + 11 + 5) + (444 + 11 + 5) + (1000 + 11 + 5) },
+          payload: [{ value: 33 + 5 }, { value: 12 }, { value: 344 + 5 }, { value: 455 + 5 }, { value: 1011 + 5 }],
+          startedAt: expect.any(Number),
+          endedAt: expect.any(Number),
+        },
+      });
+    });
+
+    it('should suspend and resume provided index when running a partial item concurrency for loop', async () => {
+      const map = vi.fn().mockImplementation(async ({ inputData, resumeData, suspend }) => {
+        if (!resumeData && inputData.value > 5) {
+          return suspend({});
+        }
+        return { value: inputData.value + 11 + (resumeData?.resumeValue ?? 0) };
+      });
+      const mapStep = createStep({
+        id: 'map',
+        description: 'Maps (+11) on the current value',
+        inputSchema: z.object({
+          value: z.number(),
+        }),
+        resumeSchema: z.object({
+          resumeValue: z.number(),
+        }),
+        outputSchema: z.object({
+          value: z.number(),
+        }),
+        execute: map,
+      });
+
+      const finalStep = createStep({
+        id: 'final',
+        description: 'Final step that prints the result',
+        inputSchema: z.array(z.object({ value: z.number() })),
+        outputSchema: z.object({
+          finalValue: z.number(),
+        }),
+        execute: async ({ inputData }) => {
+          return { finalValue: inputData.reduce((acc, curr) => acc + curr.value, 0) };
+        },
+      });
+
+      const counterWorkflow = createWorkflow({
+        steps: [mapStep, finalStep],
+        id: 'counter-workflow',
+        inputSchema: z.array(z.object({ value: z.number() })),
+        outputSchema: z.object({
+          finalValue: z.number(),
+        }),
+      });
+
+      counterWorkflow.foreach(mapStep, { concurrency: 3 }).then(finalStep).commit();
+
+      new Mastra({
+        logger: false,
+        storage: testStorage,
+        workflows: { counterWorkflow },
+      });
+
+      const run = await counterWorkflow.createRunAsync();
+      const result = await run.start({
+        inputData: [{ value: 22 }, { value: 1 }, { value: 333 }, { value: 444 }, { value: 1000 }],
+      });
+
+      expect(result.status).toBe('suspended');
+
+      let resumedResult = await run.resume({ resumeData: { resumeValue: 5 }, forEachIndex: 2 });
+      expect(resumedResult.status).toBe('suspended');
+
+      resumedResult = await run.resume({ resumeData: { resumeValue: 3 }, forEachIndex: 0 });
+      expect(resumedResult.status).toBe('suspended');
+
+      resumedResult = await run.resume({ resumeData: { resumeValue: 2 }, forEachIndex: 3 });
+      expect(resumedResult.status).toBe('suspended');
+
+      resumedResult = await run.resume({ resumeData: { resumeValue: 8 }, forEachIndex: 4 });
+      expect(resumedResult.status).toBe('success');
+
+      expect(map).toHaveBeenCalledTimes(9);
+      expect(resumedResult.steps).toEqual({
+        input: [{ value: 22 }, { value: 1 }, { value: 333 }, { value: 444 }, { value: 1000 }],
+        map: {
+          status: 'success',
+          output: [{ value: 33 + 3 }, { value: 12 }, { value: 344 + 5 }, { value: 455 + 2 }, { value: 1011 + 8 }],
+          payload: [{ value: 22 }, { value: 1 }, { value: 333 }, { value: 444 }, { value: 1000 }],
+          resumePayload: { resumeValue: 8 },
+          suspendPayload: { __workflow_meta: expect.any(Object) },
+          startedAt: expect.any(Number),
+          endedAt: expect.any(Number),
+          suspendedAt: expect.any(Number),
+          resumedAt: expect.any(Number),
+        },
+        final: {
+          status: 'success',
+          output: { finalValue: 22 + 11 + 3 + 1 + 11 + (333 + 11 + 5) + (444 + 11 + 2) + (1000 + 11 + 8) },
+          payload: [{ value: 33 + 3 }, { value: 12 }, { value: 344 + 5 }, { value: 455 + 2 }, { value: 1011 + 8 }],
+          startedAt: expect.any(Number),
+          endedAt: expect.any(Number),
+        },
+      });
+    });
+  });
+
+  describe('if-else branching', () => {
+    it('should run the if-then branch', async () => {
+      const start = vi.fn().mockImplementation(async ({ inputData }) => {
+        // Get the current value (either from trigger or previous increment)
+
+        // Increment the value
+        const newValue = (inputData?.startValue ?? 0) + 1;
+
+        return { newValue };
+      });
+      const startStep = createStep({
+        id: 'start',
+        description: 'Increments the current value by 1',
+        inputSchema: z.object({
+          startValue: z.number(),
+        }),
+        outputSchema: z.object({
+          newValue: z.number(),
+        }),
+        execute: start,
+      });
+
+      const other = vi.fn().mockImplementation(async () => {
+        return { other: 26 };
+      });
+      const otherStep = createStep({
+        id: 'other',
+        description: 'Other step',
+        inputSchema: z.object({ newValue: z.number() }),
+        outputSchema: z.object({
+          other: z.number(),
+        }),
+        execute: other,
+      });
+
+      const final = vi.fn().mockImplementation(async ({ getStepResult }) => {
+        const startVal = getStepResult(startStep)?.newValue ?? 0;
+        const otherVal = getStepResult(otherStep)?.other ?? 0;
+        return { finalValue: startVal + otherVal };
+      });
+      const finalIf = createStep({
+        id: 'finalIf',
+        description: 'Final step that prints the result',
+        inputSchema: z.object({ newValue: z.number() }),
+        outputSchema: z.object({
+          finalValue: z.number(),
+        }),
+        execute: final,
+      });
+      const finalElse = createStep({
+        id: 'finalElse',
+        description: 'Final step that prints the result',
+        inputSchema: z.object({ other: z.number() }),
+        outputSchema: z.object({
+          finalValue: z.number(),
+        }),
+        execute: final,
+      });
+
       const elseBranch = createWorkflow({
         id: 'else-branch',
         inputSchema: z.object({ newValue: z.number() }),
@@ -6985,509 +7529,20 @@
           ],
         ])
         .commit();
->>>>>>> 7dbd7073
 
       const run = await counterWorkflow.createRunAsync();
-      const result = await run.start({ inputData: [{ value: 22 }, { value: 1 }, { value: 333 }] });
-
-      expect(result.status).toBe('suspended');
-
-      let resumedResult = await run.resume({ resumeData: { resumeValue: 5 } });
-      expect(resumedResult.status).toBe('success');
-
-      expect(map).toHaveBeenCalledTimes(5);
-      expect(resumedResult.steps).toEqual({
-        input: [{ value: 22 }, { value: 1 }, { value: 333 }],
-        map: {
-          status: 'success',
-          output: [{ value: 33 + 5 }, { value: 12 }, { value: 344 + 5 }],
-          payload: [{ value: 22 }, { value: 1 }, { value: 333 }],
-          resumePayload: { resumeValue: 5 },
-          suspendPayload: { __workflow_meta: expect.any(Object) },
-          startedAt: expect.any(Number),
-          endedAt: expect.any(Number),
-          suspendedAt: expect.any(Number),
-          resumedAt: expect.any(Number),
-        },
-        final: {
-          status: 'success',
-          output: { finalValue: 22 + 11 + 5 + 1 + 11 + (333 + 11 + 5) },
-          payload: [{ value: 33 + 5 }, { value: 12 }, { value: 344 + 5 }],
-          startedAt: expect.any(Number),
-          endedAt: expect.any(Number),
-        },
-      });
+      const result = await run.start({ inputData: { startValue: 1 } });
+
+      expect(start).toHaveBeenCalledTimes(1);
+      expect(other).toHaveBeenCalledTimes(0);
+      expect(final).toHaveBeenCalledTimes(1);
+      // @ts-ignore
+      expect(result.steps.finalIf.output).toEqual({ finalValue: 2 });
+      // @ts-ignore
+      expect(result.steps.start.output).toEqual({ newValue: 2 });
     });
 
-    it('should suspend and resume provided index when running all items concurrency for loop', async () => {
-      const map = vi.fn().mockImplementation(async ({ inputData, resumeData, suspend }) => {
-        if (!resumeData) {
-          return suspend({});
-        }
-        return { value: inputData.value + 11 + resumeData.resumeValue };
-      });
-      const mapStep = createStep({
-        id: 'map',
-        description: 'Maps (+11) on the current value',
-        inputSchema: z.object({
-          value: z.number(),
-        }),
-        resumeSchema: z.object({
-          resumeValue: z.number(),
-        }),
-        outputSchema: z.object({
-          value: z.number(),
-        }),
-        execute: map,
-      });
-
-      const finalStep = createStep({
-        id: 'final',
-        description: 'Final step that prints the result',
-        inputSchema: z.array(z.object({ value: z.number() })),
-        outputSchema: z.object({
-          finalValue: z.number(),
-        }),
-        execute: async ({ inputData }) => {
-          return { finalValue: inputData.reduce((acc, curr) => acc + curr.value, 0) };
-        },
-      });
-
-      const counterWorkflow = createWorkflow({
-        steps: [mapStep, finalStep],
-        id: 'counter-workflow',
-        inputSchema: z.array(z.object({ value: z.number() })),
-        outputSchema: z.object({
-          finalValue: z.number(),
-        }),
-      });
-
-      counterWorkflow.foreach(mapStep, { concurrency: 3 }).then(finalStep).commit();
-
-      new Mastra({
-        logger: false,
-        storage: testStorage,
-        workflows: { counterWorkflow },
-      });
-
-      const run = await counterWorkflow.createRunAsync();
-      const result = await run.start({ inputData: [{ value: 1 }, { value: 22 }, { value: 333 }] });
-      expect(result.status).toBe('suspended');
-
-      let resumedResult = await run.resume({ resumeData: { resumeValue: 5 }, forEachIndex: 2 });
-      expect(resumedResult.status).toBe('suspended');
-
-      resumedResult = await run.resume({ resumeData: { resumeValue: 0 }, forEachIndex: 1 });
-      expect(resumedResult.status).toBe('suspended');
-
-      resumedResult = await run.resume({ resumeData: { resumeValue: 3 }, forEachIndex: 0 });
-      expect(resumedResult.status).toBe('success');
-
-      expect(map).toHaveBeenCalledTimes(6);
-      expect(resumedResult.steps).toEqual({
-        input: [{ value: 1 }, { value: 22 }, { value: 333 }],
-        map: {
-          status: 'success',
-          output: [{ value: 12 + 3 }, { value: 33 + 0 }, { value: 344 + 5 }],
-          payload: [{ value: 1 }, { value: 22 }, { value: 333 }],
-          resumePayload: { resumeValue: 3 },
-          suspendPayload: { __workflow_meta: expect.any(Object) },
-          startedAt: expect.any(Number),
-          endedAt: expect.any(Number),
-          suspendedAt: expect.any(Number),
-          resumedAt: expect.any(Number),
-        },
-        final: {
-          status: 'success',
-          output: { finalValue: 1 + 11 + 3 + (22 + 11 + 0) + (333 + 11 + 5) },
-          payload: [{ value: 12 + 3 }, { value: 33 + 0 }, { value: 344 + 5 }],
-          startedAt: expect.any(Number),
-          endedAt: expect.any(Number),
-        },
-      });
-
-      const run2 = await counterWorkflow.createRunAsync();
-      const result2 = await run2.start({ inputData: [{ value: 1 }, { value: 22 }, { value: 333 }] });
-      expect(result2.status).toBe('suspended');
-
-      let resumedResult2 = await run2.resume({ resumeData: { resumeValue: 5 }, forEachIndex: 0 });
-      expect(resumedResult2.status).toBe('suspended');
-
-      resumedResult2 = await run2.resume({ resumeData: { resumeValue: 0 }, forEachIndex: 1 });
-      expect(resumedResult2.status).toBe('suspended');
-
-      resumedResult2 = await run2.resume({ resumeData: { resumeValue: 3 }, forEachIndex: 2 });
-      expect(resumedResult2.status).toBe('success');
-
-      expect(map).toHaveBeenCalledTimes(12);
-      expect(resumedResult2.steps).toEqual({
-        input: [{ value: 1 }, { value: 22 }, { value: 333 }],
-        map: {
-          status: 'success',
-          output: [{ value: 12 + 5 }, { value: 33 + 0 }, { value: 344 + 3 }],
-          payload: [{ value: 1 }, { value: 22 }, { value: 333 }],
-          resumePayload: { resumeValue: 3 },
-          suspendPayload: { __workflow_meta: expect.any(Object) },
-          startedAt: expect.any(Number),
-          endedAt: expect.any(Number),
-          suspendedAt: expect.any(Number),
-          resumedAt: expect.any(Number),
-        },
-        final: {
-          status: 'success',
-          output: { finalValue: 1 + 11 + 5 + (22 + 11 + 0) + (333 + 11 + 3) },
-          payload: [{ value: 12 + 5 }, { value: 33 + 0 }, { value: 344 + 3 }],
-          startedAt: expect.any(Number),
-          endedAt: expect.any(Number),
-        },
-      });
-    });
-
-    it('should suspend and resume provided label when running all items concurrency for loop', async () => {
-      let rl = 0;
-      const map = vi.fn().mockImplementation(async ({ inputData, resumeData, suspend }) => {
-        if (!resumeData) {
-          const newRl = rl++;
-          console.log('suspend', `test-label-${newRl}`);
-          return suspend({}, { resumeLabel: `test-label-${newRl}` });
-        }
-        return { value: inputData.value + 11 + resumeData.resumeValue };
-      });
-      const mapStep = createStep({
-        id: 'map',
-        description: 'Maps (+11) on the current value',
-        inputSchema: z.object({
-          value: z.number(),
-        }),
-        resumeSchema: z.object({
-          resumeValue: z.number(),
-        }),
-        outputSchema: z.object({
-          value: z.number(),
-        }),
-        execute: map,
-      });
-
-      const finalStep = createStep({
-        id: 'final',
-        description: 'Final step that prints the result',
-        inputSchema: z.array(z.object({ value: z.number() })),
-        outputSchema: z.object({
-          finalValue: z.number(),
-        }),
-        execute: async ({ inputData }) => {
-          return { finalValue: inputData.reduce((acc, curr) => acc + curr.value, 0) };
-        },
-      });
-
-      const counterWorkflow = createWorkflow({
-        steps: [mapStep, finalStep],
-        id: 'counter-workflow',
-        inputSchema: z.array(z.object({ value: z.number() })),
-        outputSchema: z.object({
-          finalValue: z.number(),
-        }),
-      });
-
-      counterWorkflow.foreach(mapStep, { concurrency: 3 }).then(finalStep).commit();
-
-      new Mastra({
-        logger: false,
-        storage: testStorage,
-        workflows: { counterWorkflow },
-      });
-
-      const run = await counterWorkflow.createRunAsync();
-      const result = await run.start({ inputData: [{ value: 1 }, { value: 22 }, { value: 333 }] });
-      expect(result.status).toBe('suspended');
-
-      let resumedResult = await run.resume({ resumeData: { resumeValue: 5 }, label: 'test-label-2' });
-      expect(resumedResult.status).toBe('suspended');
-
-      resumedResult = await run.resume({ resumeData: { resumeValue: 0 }, label: 'test-label-1' });
-      expect(resumedResult.status).toBe('suspended');
-
-      resumedResult = await run.resume({ resumeData: { resumeValue: 3 }, label: 'test-label-0' });
-      expect(resumedResult.status).toBe('success');
-
-      expect(map).toHaveBeenCalledTimes(6);
-      expect(resumedResult.steps).toEqual({
-        input: [{ value: 1 }, { value: 22 }, { value: 333 }],
-        map: {
-          status: 'success',
-          output: [{ value: 12 + 3 }, { value: 33 + 0 }, { value: 344 + 5 }],
-          payload: [{ value: 1 }, { value: 22 }, { value: 333 }],
-          resumePayload: { resumeValue: 3 },
-          suspendPayload: { __workflow_meta: expect.any(Object) },
-          startedAt: expect.any(Number),
-          endedAt: expect.any(Number),
-          suspendedAt: expect.any(Number),
-          resumedAt: expect.any(Number),
-        },
-        final: {
-          status: 'success',
-          output: { finalValue: 1 + 11 + 3 + (22 + 11 + 0) + (333 + 11 + 5) },
-          payload: [{ value: 12 + 3 }, { value: 33 + 0 }, { value: 344 + 5 }],
-          startedAt: expect.any(Number),
-          endedAt: expect.any(Number),
-        },
-      });
-    });
-
-    it('should run a partial item concurrency for loop', async () => {
-      const startTime = Date.now();
-      const map = vi.fn().mockImplementation(async ({ inputData }) => {
-        await new Promise(resolve => setTimeout(resolve, 1e3));
-        return { value: inputData.value + 11 };
-      });
-      const mapStep = createStep({
-        id: 'map',
-        description: 'Maps (+11) on the current value',
-        inputSchema: z.object({
-          value: z.number(),
-        }),
-        outputSchema: z.object({
-          value: z.number(),
-        }),
-        execute: map,
-      });
-
-      const finalStep = createStep({
-        id: 'final',
-        description: 'Final step that prints the result',
-        inputSchema: z.array(z.object({ value: z.number() })),
-        outputSchema: z.object({
-          finalValue: z.number(),
-        }),
-        execute: async ({ inputData }) => {
-          return { finalValue: inputData.reduce((acc, curr) => acc + curr.value, 0) };
-        },
-      });
-
-      const counterWorkflow = createWorkflow({
-        steps: [mapStep, finalStep],
-        id: 'counter-workflow',
-        inputSchema: z.array(z.object({ value: z.number() })),
-        outputSchema: z.object({
-          finalValue: z.number(),
-        }),
-      });
-
-      counterWorkflow.foreach(mapStep, { concurrency: 2 }).then(finalStep).commit();
-
-      const run = await counterWorkflow.createRunAsync();
-      const result = await run.start({ inputData: [{ value: 1 }, { value: 22 }, { value: 333 }] });
-
-      const endTime = Date.now();
-      const duration = endTime - startTime;
-      expect(duration).toBeGreaterThan(1e3 * 1.2);
-      expect(duration).toBeLessThan(1e3 * 2.2);
-
-      expect(map).toHaveBeenCalledTimes(3);
-      expect(result.steps).toEqual({
-        input: [{ value: 1 }, { value: 22 }, { value: 333 }],
-        map: {
-          status: 'success',
-          output: [{ value: 12 }, { value: 33 }, { value: 344 }],
-          payload: [{ value: 1 }, { value: 22 }, { value: 333 }],
-          startedAt: expect.any(Number),
-          endedAt: expect.any(Number),
-        },
-        final: {
-          status: 'success',
-          output: { finalValue: 1 + 11 + (22 + 11) + (333 + 11) },
-          payload: [{ value: 12 }, { value: 33 }, { value: 344 }],
-          startedAt: expect.any(Number),
-          endedAt: expect.any(Number),
-        },
-      });
-    });
-
-    it('should suspend and resume when running a partial item concurrency for loop', async () => {
-      const map = vi.fn().mockImplementation(async ({ inputData, resumeData, suspend }) => {
-        if (!resumeData && inputData.value > 5) {
-          return suspend({});
-        }
-        return { value: inputData.value + 11 + (resumeData?.resumeValue ?? 0) };
-      });
-      const mapStep = createStep({
-        id: 'map',
-        description: 'Maps (+11) on the current value',
-        inputSchema: z.object({
-          value: z.number(),
-        }),
-        resumeSchema: z.object({
-          resumeValue: z.number(),
-        }),
-        outputSchema: z.object({
-          value: z.number(),
-        }),
-        execute: map,
-      });
-
-      const finalStep = createStep({
-        id: 'final',
-        description: 'Final step that prints the result',
-        inputSchema: z.array(z.object({ value: z.number() })),
-        outputSchema: z.object({
-          finalValue: z.number(),
-        }),
-        execute: async ({ inputData }) => {
-          return { finalValue: inputData.reduce((acc, curr) => acc + curr.value, 0) };
-        },
-      });
-
-      const counterWorkflow = createWorkflow({
-        steps: [mapStep, finalStep],
-        id: 'counter-workflow',
-        inputSchema: z.array(z.object({ value: z.number() })),
-        outputSchema: z.object({
-          finalValue: z.number(),
-        }),
-      });
-
-      counterWorkflow.foreach(mapStep, { concurrency: 3 }).then(finalStep).commit();
-
-      new Mastra({
-        logger: false,
-        storage: testStorage,
-        workflows: { counterWorkflow },
-      });
-
-      const run = await counterWorkflow.createRunAsync();
-      const result = await run.start({
-        inputData: [{ value: 22 }, { value: 1 }, { value: 333 }, { value: 444 }, { value: 1000 }],
-      });
-
-      expect(result.status).toBe('suspended');
-
-      let resumedResult = await run.resume({ resumeData: { resumeValue: 5 } });
-      expect(resumedResult.status).toBe('suspended');
-
-      resumedResult = await run.resume({ resumeData: { resumeValue: 5 } });
-      expect(resumedResult.status).toBe('success');
-
-      expect(map).toHaveBeenCalledTimes(9);
-      expect(resumedResult.steps).toEqual({
-        input: [{ value: 22 }, { value: 1 }, { value: 333 }, { value: 444 }, { value: 1000 }],
-        map: {
-          status: 'success',
-          output: [{ value: 33 + 5 }, { value: 12 }, { value: 344 + 5 }, { value: 455 + 5 }, { value: 1011 + 5 }],
-          payload: [{ value: 22 }, { value: 1 }, { value: 333 }, { value: 444 }, { value: 1000 }],
-          resumePayload: { resumeValue: 5 },
-          suspendPayload: { __workflow_meta: expect.any(Object) },
-          startedAt: expect.any(Number),
-          endedAt: expect.any(Number),
-          suspendedAt: expect.any(Number),
-          resumedAt: expect.any(Number),
-        },
-        final: {
-          status: 'success',
-          output: { finalValue: 22 + 11 + 5 + 1 + 11 + (333 + 11 + 5) + (444 + 11 + 5) + (1000 + 11 + 5) },
-          payload: [{ value: 33 + 5 }, { value: 12 }, { value: 344 + 5 }, { value: 455 + 5 }, { value: 1011 + 5 }],
-          startedAt: expect.any(Number),
-          endedAt: expect.any(Number),
-        },
-      });
-    });
-
-    it('should suspend and resume provided index when running a partial item concurrency for loop', async () => {
-      const map = vi.fn().mockImplementation(async ({ inputData, resumeData, suspend }) => {
-        if (!resumeData && inputData.value > 5) {
-          return suspend({});
-        }
-        return { value: inputData.value + 11 + (resumeData?.resumeValue ?? 0) };
-      });
-      const mapStep = createStep({
-        id: 'map',
-        description: 'Maps (+11) on the current value',
-        inputSchema: z.object({
-          value: z.number(),
-        }),
-        resumeSchema: z.object({
-          resumeValue: z.number(),
-        }),
-        outputSchema: z.object({
-          value: z.number(),
-        }),
-        execute: map,
-      });
-
-      const finalStep = createStep({
-        id: 'final',
-        description: 'Final step that prints the result',
-        inputSchema: z.array(z.object({ value: z.number() })),
-        outputSchema: z.object({
-          finalValue: z.number(),
-        }),
-        execute: async ({ inputData }) => {
-          return { finalValue: inputData.reduce((acc, curr) => acc + curr.value, 0) };
-        },
-      });
-
-      const counterWorkflow = createWorkflow({
-        steps: [mapStep, finalStep],
-        id: 'counter-workflow',
-        inputSchema: z.array(z.object({ value: z.number() })),
-        outputSchema: z.object({
-          finalValue: z.number(),
-        }),
-      });
-
-      counterWorkflow.foreach(mapStep, { concurrency: 3 }).then(finalStep).commit();
-
-      new Mastra({
-        logger: false,
-        storage: testStorage,
-        workflows: { counterWorkflow },
-      });
-
-      const run = await counterWorkflow.createRunAsync();
-      const result = await run.start({
-        inputData: [{ value: 22 }, { value: 1 }, { value: 333 }, { value: 444 }, { value: 1000 }],
-      });
-
-      expect(result.status).toBe('suspended');
-
-      let resumedResult = await run.resume({ resumeData: { resumeValue: 5 }, forEachIndex: 2 });
-      expect(resumedResult.status).toBe('suspended');
-
-      resumedResult = await run.resume({ resumeData: { resumeValue: 3 }, forEachIndex: 0 });
-      expect(resumedResult.status).toBe('suspended');
-
-      resumedResult = await run.resume({ resumeData: { resumeValue: 2 }, forEachIndex: 3 });
-      expect(resumedResult.status).toBe('suspended');
-
-      resumedResult = await run.resume({ resumeData: { resumeValue: 8 }, forEachIndex: 4 });
-      expect(resumedResult.status).toBe('success');
-
-      expect(map).toHaveBeenCalledTimes(9);
-      expect(resumedResult.steps).toEqual({
-        input: [{ value: 22 }, { value: 1 }, { value: 333 }, { value: 444 }, { value: 1000 }],
-        map: {
-          status: 'success',
-          output: [{ value: 33 + 3 }, { value: 12 }, { value: 344 + 5 }, { value: 455 + 2 }, { value: 1011 + 8 }],
-          payload: [{ value: 22 }, { value: 1 }, { value: 333 }, { value: 444 }, { value: 1000 }],
-          resumePayload: { resumeValue: 8 },
-          suspendPayload: { __workflow_meta: expect.any(Object) },
-          startedAt: expect.any(Number),
-          endedAt: expect.any(Number),
-          suspendedAt: expect.any(Number),
-          resumedAt: expect.any(Number),
-        },
-        final: {
-          status: 'success',
-          output: { finalValue: 22 + 11 + 3 + 1 + 11 + (333 + 11 + 5) + (444 + 11 + 2) + (1000 + 11 + 8) },
-          payload: [{ value: 33 + 3 }, { value: 12 }, { value: 344 + 5 }, { value: 455 + 2 }, { value: 1011 + 8 }],
-          startedAt: expect.any(Number),
-          endedAt: expect.any(Number),
-        },
-      });
-    });
-  });
-
-  describe('if-else branching', () => {
-    it('should run the if-then branch', async () => {
+    it('should run the else branch', async () => {
       const start = vi.fn().mockImplementation(async ({ inputData }) => {
         // Get the current value (either from trigger or previous increment)
 
@@ -7508,8 +7563,8 @@
         execute: start,
       });
 
-      const other = vi.fn().mockImplementation(async () => {
-        return { other: 26 };
+      const other = vi.fn().mockImplementation(async ({ inputData }) => {
+        return { newValue: inputData.newValue, other: 26 };
       });
       const otherStep = createStep({
         id: 'other',
@@ -7517,13 +7572,14 @@
         inputSchema: z.object({ newValue: z.number() }),
         outputSchema: z.object({
           other: z.number(),
+          newValue: z.number(),
         }),
         execute: other,
       });
 
-      const final = vi.fn().mockImplementation(async ({ getStepResult }) => {
-        const startVal = getStepResult(startStep)?.newValue ?? 0;
-        const otherVal = getStepResult(otherStep)?.other ?? 0;
+      const final = vi.fn().mockImplementation(async ({ inputData }) => {
+        const startVal = inputData?.newValue ?? 0;
+        const otherVal = inputData?.other ?? 0;
         return { finalValue: startVal + otherVal };
       });
       const finalIf = createStep({
@@ -7538,22 +7594,11 @@
       const finalElse = createStep({
         id: 'finalElse',
         description: 'Final step that prints the result',
-        inputSchema: z.object({ other: z.number() }),
+        inputSchema: z.object({ other: z.number(), newValue: z.number() }),
         outputSchema: z.object({
           finalValue: z.number(),
         }),
         execute: final,
-      });
-
-      const counterWorkflow = createWorkflow({
-        id: 'counter-workflow',
-        inputSchema: z.object({
-          startValue: z.number(),
-        }),
-        outputSchema: z.object({
-          finalValue: z.number(),
-        }),
-        steps: [startStep, finalIf],
       });
 
       const elseBranch = createWorkflow({
@@ -7568,7 +7613,21 @@
         .then(finalElse)
         .commit();
 
-      counterWorkflow
+      const counterWorkflow = createWorkflow({
+        id: 'counter-workflow',
+        inputSchema: z.object({
+          startValue: z.number(),
+        }),
+        outputSchema: z.object({
+          finalIf: z.object({
+            finalValue: z.number(),
+          }),
+          'else-branch': z.object({
+            finalValue: z.number(),
+          }),
+        }),
+        steps: [startStep, finalIf],
+      })
         .then(startStep)
         .branch([
           [
@@ -7589,120 +7648,6 @@
         .commit();
 
       const run = await counterWorkflow.createRunAsync();
-      const result = await run.start({ inputData: { startValue: 1 } });
-
-      expect(start).toHaveBeenCalledTimes(1);
-      expect(other).toHaveBeenCalledTimes(0);
-      expect(final).toHaveBeenCalledTimes(1);
-      // @ts-ignore
-      expect(result.steps.finalIf.output).toEqual({ finalValue: 2 });
-      // @ts-ignore
-      expect(result.steps.start.output).toEqual({ newValue: 2 });
-    });
-
-    it('should run the else branch', async () => {
-      const start = vi.fn().mockImplementation(async ({ inputData }) => {
-        // Get the current value (either from trigger or previous increment)
-
-        // Increment the value
-        const newValue = (inputData?.startValue ?? 0) + 1;
-
-        return { newValue };
-      });
-      const startStep = createStep({
-        id: 'start',
-        description: 'Increments the current value by 1',
-        inputSchema: z.object({
-          startValue: z.number(),
-        }),
-        outputSchema: z.object({
-          newValue: z.number(),
-        }),
-        execute: start,
-      });
-
-      const other = vi.fn().mockImplementation(async ({ inputData }) => {
-        return { newValue: inputData.newValue, other: 26 };
-      });
-      const otherStep = createStep({
-        id: 'other',
-        description: 'Other step',
-        inputSchema: z.object({ newValue: z.number() }),
-        outputSchema: z.object({
-          other: z.number(),
-          newValue: z.number(),
-        }),
-        execute: other,
-      });
-
-      const final = vi.fn().mockImplementation(async ({ inputData }) => {
-        const startVal = inputData?.newValue ?? 0;
-        const otherVal = inputData?.other ?? 0;
-        return { finalValue: startVal + otherVal };
-      });
-      const finalIf = createStep({
-        id: 'finalIf',
-        description: 'Final step that prints the result',
-        inputSchema: z.object({ newValue: z.number() }),
-        outputSchema: z.object({
-          finalValue: z.number(),
-        }),
-        execute: final,
-      });
-      const finalElse = createStep({
-        id: 'finalElse',
-        description: 'Final step that prints the result',
-        inputSchema: z.object({ other: z.number(), newValue: z.number() }),
-        outputSchema: z.object({
-          finalValue: z.number(),
-        }),
-        execute: final,
-      });
-
-      const counterWorkflow = createWorkflow({
-        id: 'counter-workflow',
-        inputSchema: z.object({
-          startValue: z.number(),
-        }),
-        outputSchema: z.object({
-          finalValue: z.number(),
-        }),
-        steps: [startStep, finalIf],
-      });
-
-      const elseBranch = createWorkflow({
-        id: 'else-branch',
-        inputSchema: z.object({ newValue: z.number() }),
-        outputSchema: z.object({
-          finalValue: z.number(),
-        }),
-        steps: [otherStep, finalElse],
-      })
-        .then(otherStep)
-        .then(finalElse)
-        .commit();
-
-      counterWorkflow
-        .then(startStep)
-        .branch([
-          [
-            async ({ inputData }) => {
-              const current = inputData.newValue;
-              return !current || current < 5;
-            },
-            finalIf,
-          ],
-          [
-            async ({ inputData }) => {
-              const current = inputData.newValue;
-              return current >= 5;
-            },
-            elseBranch,
-          ],
-        ])
-        .commit();
-
-      const run = await counterWorkflow.createRunAsync();
       const result = await run.start({ inputData: { startValue: 6 } });
 
       expect(start).toHaveBeenCalledTimes(1);
@@ -7785,13 +7730,21 @@
           }),
         }),
         outputSchema: z.object({
-          result: z.string(),
+          step1: z.object({
+            result: z.string(),
+          }),
+          step2: z.object({
+            result: z.string(),
+          }),
+          step3: z.object({
+            result: z.string(),
+          }),
         }),
         steps: [step1, step2, step3],
         options: { validateInputs: true },
-      });
-
-      parallelWorkflow.parallel([step1, step2, step3]).commit();
+      })
+        .parallel([step1, step2, step3])
+        .commit();
 
       workflow.then(step1).commit();
 
@@ -7999,9 +7952,7 @@
           result: z.string(),
         }),
         options: { validateInputs: true },
-      });
-
-      workflow
+      })
         .then(step1)
         .map({
           start: mapVariable({
@@ -8081,9 +8032,7 @@
           result: z.string(),
         }),
         options: { validateInputs: true },
-      });
-
-      workflow
+      })
         .then(step1)
         .map(async ({ inputData }) => {
           return {
@@ -8346,7 +8295,6 @@
         execute: final,
       });
 
-<<<<<<< HEAD
       const counterWorkflow = createWorkflow({
         id: 'counter-workflow',
         inputSchema: z.object({
@@ -8359,43 +8307,16 @@
       const wfA = createWorkflow({
         id: 'nested-workflow-a',
         inputSchema: counterWorkflow.inputSchema,
-        outputSchema: z.object({ finalValue: z.number() }),
-=======
-      const elseBranch = createWorkflow({
-        id: 'else-branch',
-        inputSchema: z.object({ newValue: z.number() }),
-        outputSchema: z.object({
-          finalValue: z.number(),
-        }),
-        steps: [otherStep, finalElse],
->>>>>>> 7dbd7073
+        outputSchema: finalStep.outputSchema,
       })
         .then(startStep)
         .then(otherStep)
         .then(finalStep)
         .commit();
-<<<<<<< HEAD
       const wfB = createWorkflow({
         id: 'nested-workflow-b',
         inputSchema: counterWorkflow.inputSchema,
-        outputSchema: z.object({ finalValue: z.number() }),
-=======
-
-      const counterWorkflow = createWorkflow({
-        id: 'counter-workflow',
-        inputSchema: z.object({
-          startValue: z.number(),
-        }),
-        outputSchema: z.object({
-          finalIf: z.object({
-            finalValue: z.number(),
-          }),
-          'else-branch': z.object({
-            finalValue: z.number(),
-          }),
-        }),
-        steps: [startStep, finalIf],
->>>>>>> 7dbd7073
+        outputSchema: finalStep.outputSchema,
       })
         .then(startStep)
         .map({
@@ -8523,28 +8444,15 @@
             value: zv4.number(),
           }),
         }),
-<<<<<<< HEAD
         // @ts-ignore
         outputSchema: zv4.object({
           result: zv4.string(),
-=======
-        outputSchema: z.object({
-          step1: z.object({
-            result: z.string(),
-          }),
-          step2: z.object({
-            result: z.string(),
-          }),
-          step3: z.object({
-            result: z.string(),
-          }),
->>>>>>> 7dbd7073
         }),
         steps: [step1, step2, step3],
         options: { validateInputs: true },
-      })
-        .parallel([step1, step2, step3])
-        .commit();
+      });
+
+      parallelWorkflow.parallel([step1, step2, step3]).commit();
 
       workflow.then(step1).commit();
 
@@ -8767,7 +8675,9 @@
           result: zv4.string(),
         }),
         options: { validateInputs: true },
-      })
+      });
+
+      workflow
         .then(step1)
         .map({
           // @ts-ignore
@@ -8852,7 +8762,9 @@
           result: zv4.string(),
         }),
         options: { validateInputs: true },
-      })
+      });
+
+      workflow
         .then(step1)
         .map(async ({ inputData }) => {
           return {
@@ -9157,12 +9069,8 @@
       const wfA = createWorkflow({
         id: 'nested-workflow-a',
         inputSchema: counterWorkflow.inputSchema,
-<<<<<<< HEAD
         // @ts-ignore
         outputSchema: zv4.object({ finalValue: zv4.number() }),
-=======
-        outputSchema: finalStep.outputSchema,
->>>>>>> 7dbd7073
       })
         .then(startStep)
         .then(otherStep)
@@ -9171,12 +9079,8 @@
       const wfB = createWorkflow({
         id: 'nested-workflow-b',
         inputSchema: counterWorkflow.inputSchema,
-<<<<<<< HEAD
         // @ts-ignore
         outputSchema: zv4.object({ finalValue: zv4.number() }),
-=======
-        outputSchema: finalStep.outputSchema,
->>>>>>> 7dbd7073
       })
         .then(startStep)
         .map({
