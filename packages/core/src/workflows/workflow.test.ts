import fs from 'fs';
import path from 'path';
import { openai } from '@ai-sdk/openai';
import { afterAll, beforeEach, describe, expect, it, vi } from 'vitest';
import { z } from 'zod';

import { Agent } from '../agent';
import { createLogger } from '../logger';
import { Mastra } from '../mastra';
import { DefaultStorage } from '../storage/libsql';
import { Telemetry } from '../telemetry';
import { createTool } from '../tools';

import { Step } from './step';
<<<<<<< HEAD
=======
import { WhenConditionReturnValue } from './types';
>>>>>>> 81996d97
import type { WorkflowContext, WorkflowResumeResult } from './types';
import { StepConfig, WhenConditionReturnValue } from './types';
import { Workflow } from './workflow';

const storage = new DefaultStorage({
  config: {
    url: 'file::memory:?cache=shared',
  },
});

const logger = createLogger({
  level: 'info',
});

describe('Workflow', async () => {
  beforeEach(async () => {
    await storage.init();
  });

  describe('Basic Workflow Execution', () => {
    it('should execute a single step workflow successfully', async () => {
      const execute = vi.fn<any>().mockResolvedValue({ result: 'success' });
      const step1 = new Step({ id: 'step1', execute });

      const workflow = new Workflow({
        name: 'test-workflow',
      });

      workflow.step(step1).commit();

      const run = workflow.createRun();
      const result = await run.start();

      expect(execute).toHaveBeenCalled();
      expect(result.results['step1']).toEqual({
        status: 'success',
        output: { result: 'success' },
      });
    });

    it('should execute multiple steps in parallel', async () => {
      const step1Action = vi.fn().mockImplementation(async () => {
        return { value: 'step1' };
      });
      const step2Action = vi.fn().mockImplementation(async () => {
        return { value: 'step2' };
      });

      const step1 = new Step({ id: 'step1', execute: step1Action });
      const step2 = new Step({ id: 'step2', execute: step2Action });

      const workflow = new Workflow({
        name: 'test-workflow',
      });

      workflow.step(step1).step(step2).commit();

      const run = workflow.createRun();
      const result = await run.start();

      expect(step1Action).toHaveBeenCalled();
      expect(step2Action).toHaveBeenCalled();
      expect(result.results).toEqual({
        step1: { status: 'success', output: { value: 'step1' } },
        step2: { status: 'success', output: { value: 'step2' } },
      });
    });

    it('should execute steps sequentially', async () => {
      const executionOrder: string[] = [];

      const step1Action = vi.fn().mockImplementation(() => {
        executionOrder.push('step1');
        return { value: 'step1' };
      });
      const step2Action = vi.fn().mockImplementation(() => {
        executionOrder.push('step2');
        return { value: 'step2' };
      });

      const step1 = new Step({ id: 'step1', execute: step1Action });
      const step2 = new Step({ id: 'step2', execute: step2Action });

      const workflow = new Workflow({
        name: 'test-workflow',
      });

      workflow.step(step1).then(step2).commit();

      const run = workflow.createRun();
      const result = await run.start();

      expect(executionOrder).toEqual(['step1', 'step2']);
      expect(result.results).toEqual({
        step1: { status: 'success', output: { value: 'step1' } },
        step2: { status: 'success', output: { value: 'step2' } },
      });
    });
  });

  describe('Simple Conditions', () => {
    it('should follow conditional chains', async () => {
      const step1Action = vi.fn().mockImplementation(() => {
        return Promise.resolve({ status: 'success' });
      });
      const step2Action = vi.fn().mockImplementation(() => {
        return Promise.resolve({ result: 'step2' });
      });
      const step3Action = vi.fn().mockImplementation(() => {
        return Promise.resolve({ result: 'step3' });
      });

      const step1 = new Step({
        id: 'step1',
        execute: step1Action,
        outputSchema: z.object({ status: z.string() }),
      });
      const step2 = new Step({
        id: 'step2',
        execute: step2Action,
      });
      const step3 = new Step({ id: 'step3', execute: step3Action });

      const workflow = new Workflow({
        name: 'test-workflow',
        triggerSchema: z.object({
          status: z.enum(['pending', 'success', 'failed']),
        }),
      });

      workflow
        .step(step1, {
          variables: {
            status: { step: 'trigger', path: 'status' },
          },
        })
        .then(step2, {
          when: {
            ref: { step: step1, path: 'status' },
            query: { $eq: 'success' },
          },
        })
        .then(step3, {
          when: {
            ref: { step: step1, path: 'status' },
            query: { $eq: 'failed' },
          },
        })
        .commit();

      const run = workflow.createRun();
      const result = await run.start({ triggerData: { status: 'pending' } });

      expect(step1Action).toHaveBeenCalled();
      expect(step2Action).toHaveBeenCalled();
      expect(step3Action).not.toHaveBeenCalled();
      expect(result.results).toEqual({
        step1: { status: 'success', output: { status: 'success' } },
        step2: { status: 'success', output: { result: 'step2' } },
        step3: { status: 'failed', error: 'Step:step3 condition check failed' },
      });
    });

    it('should handle failing dependencies', async () => {
      const step1Action = vi.fn<any>().mockRejectedValue(new Error('Failed'));
      const step2Action = vi.fn<any>();

      const step1 = new Step({ id: 'step1', execute: step1Action });
      const step2 = new Step({ id: 'step2', execute: step2Action });

      const workflow = new Workflow({
        name: 'test-workflow',
      });

      workflow.step(step1).then(step2).commit();

      const run = workflow.createRun();
      let result: Awaited<ReturnType<typeof run.start>> | undefined = undefined;
      try {
        result = await run.start();
      } catch {
        // do nothing
      }

      expect(step1Action).toHaveBeenCalled();
      expect(step2Action).not.toHaveBeenCalled();
      expect(result?.results).toEqual({
        step1: { status: 'failed', error: 'Failed' },
      });
    });

    it('should support simple string conditions', async () => {
      const step1Action = vi.fn<any>().mockResolvedValue({ status: 'success' });
      const step2Action = vi.fn<any>().mockResolvedValue({ result: 'step2' });
      const step3Action = vi.fn<any>().mockResolvedValue({ result: 'step3' });
      const step1 = new Step({ id: 'step1', execute: step1Action });
      const step2 = new Step({ id: 'step2', execute: step2Action });
      const step3 = new Step({ id: 'step3', execute: step3Action });

      const workflow = new Workflow({ name: 'test-workflow' });
      workflow
        .step(step1)
        .then(step2, {
          when: {
            'step1.status': 'success',
          },
        })
        .then(step3, {
          when: {
            'step2.status': 'unexpected value',
          },
        })
        .commit();

      const run = workflow.createRun();
      const result = await run.start();

      expect(step1Action).toHaveBeenCalled();
      expect(step2Action).toHaveBeenCalled();
      expect(step3Action).not.toHaveBeenCalled();
      expect(result.results).toEqual({
        step1: { status: 'success', output: { status: 'success' } },
        step2: { status: 'success', output: { result: 'step2' } },
        step3: { status: 'failed', error: 'Step:step3 condition check failed' },
      });
    });

    it('should support custom condition functions', async () => {
      const step1Action = vi.fn<any>().mockResolvedValue({ count: 5 });
      const step2Action = vi.fn<any>();

      const step1 = new Step({
        id: 'step1',
        execute: step1Action,
        outputSchema: z.object({ count: z.number() }),
      });
      const step2 = new Step({ id: 'step2', execute: step2Action });

      const workflow = new Workflow({
        name: 'test-workflow',
      });

      workflow
        .step(step1)
        .then(step2, {
          when: async ({ context }) => {
            const step1Result = context.getStepResult(step1);

            return step1Result ? step1Result.count > 3 : false;
          },
        })
        .commit();

      const run = workflow.createRun();
      const result = await run.start();

      expect(step2Action).toHaveBeenCalled();
      expect(result.results.step1).toEqual({
        status: 'success',
        output: { count: 5 },
      });
      expect(result.results.step2).toEqual({
        status: 'success',
        output: undefined,
      });
    });
  });

  describe('Variable Resolution', () => {
    it('should resolve trigger data', async () => {
      const execute = vi.fn<any>().mockResolvedValue({ result: 'success' });
      const triggerSchema = z.object({
        inputData: z.string(),
      });

      const step1 = new Step({ id: 'step1', execute });
      const step2 = new Step({ id: 'step2', execute });

      const workflow = new Workflow({
        name: 'test-workflow',
        triggerSchema,
      });

      workflow
        .step(step1, {
          variables: {
            inputData: { step: 'trigger', path: 'inputData' },
          },
        })
        .then(step2)
        .commit();

      const run = workflow.createRun();
      const result = await run.start({ triggerData: { inputData: 'test-input' } });

      expect(result.results.step1).toEqual({ status: 'success', output: { result: 'success' } });
      expect(result.results.step2).toEqual({ status: 'success', output: { result: 'success' } });
    });

    it('should provide access to step results and trigger data via getStepResult helper', async () => {
      type TestTriggerSchema = z.ZodObject<{ inputValue: z.ZodString }>;

      const step1Action = vi
        .fn()
        .mockImplementation(async ({ context }: { context: WorkflowContext<TestTriggerSchema> }) => {
          // Test accessing trigger data with correct type
          const triggerData = context?.getStepResult<{ inputValue: string }>('trigger');
          expect(triggerData).toEqual({ inputValue: 'test-input' });
          return { value: 'step1-result' };
        });

      const step2Action = vi
        .fn()
        .mockImplementation(async ({ context }: { context: WorkflowContext<TestTriggerSchema> }) => {
          // Test accessing previous step result with type
          type Step1Result = { value: string };
          const step1Result = context?.getStepResult<Step1Result>('step1');
          expect(step1Result).toEqual({ value: 'step1-result' });

          // Verify that failed steps return undefined
          // @ts-ignore
          const failedStep = context?.getStepResult<never>('non-existent-step');
          expect(failedStep).toBeUndefined();

          return { value: 'step2-result' };
        });

      const step1 = new Step({ id: 'step1', execute: step1Action });
      const step2 = new Step({ id: 'step2', execute: step2Action });

      const workflow = new Workflow({
        name: 'test-workflow',
        triggerSchema: z.object({
          inputValue: z.string(),
        }),
      });

      workflow.step(step1).then(step2).commit();

      const run = workflow.createRun();
      const result = await run.start({ triggerData: { inputValue: 'test-input' } });

      expect(step1Action).toHaveBeenCalled();
      expect(step2Action).toHaveBeenCalled();
      expect(result.results).toEqual({
        step1: { status: 'success', output: { value: 'step1-result' } },
        step2: { status: 'success', output: { value: 'step2-result' } },
      });
    });

    it('should resolve trigger data from context', async () => {
      const execute = vi.fn<any>().mockResolvedValue({ result: 'success' });
      const triggerSchema = z.object({
        inputData: z.string(),
      });

      const step1 = new Step({ id: 'step1', execute });

      const workflow = new Workflow({
        name: 'test-workflow',
        triggerSchema,
      });

      workflow.step(step1).commit();

      const run = workflow.createRun();
      const results = await run.start({ triggerData: { inputData: 'test-input' } });

      const baseContext = {
        attempts: { step1: 0 },
        steps: {},
        triggerData: { inputData: 'test-input' },
        getStepResult: expect.any(Function),
      };

      expect(execute).toHaveBeenCalledWith(
        expect.objectContaining({
          context: expect.objectContaining(baseContext),
          runId: results.runId,
        }),
      );
    });

    it('should resolve variables from trigger data', async () => {
      const execute = vi.fn<any>().mockResolvedValue({ result: 'success' });
      const triggerSchema = z.object({
        inputData: z.object({
          nested: z.object({
            value: z.string(),
          }),
        }),
      });

      const step1 = new Step({ id: 'step1', execute });

      const workflow = new Workflow({
        name: 'test-workflow',
        triggerSchema,
      });

      workflow
        .step(step1, {
          variables: {
            tData: { step: 'trigger', path: '.' },
          },
        })
        .commit();

      const baseContext = {
        attempts: { step1: 0 },
        steps: {},
        triggerData: { inputData: { nested: { value: 'test' } } },
        getStepResult: expect.any(Function),
      };

      const run = workflow.createRun();
      await run.start({ triggerData: { inputData: { nested: { value: 'test' } } } });

      expect(execute).toHaveBeenCalledWith(
        expect.objectContaining({
          context: {
            ...baseContext,
            inputData: {
              tData: { inputData: { nested: { value: 'test' } } },
            },
            triggerData: { inputData: { nested: { value: 'test' } } },
          },
          runId: expect.any(String),
        }),
      );
    });

    it('should resolve variables from previous steps', async () => {
      const step1Action = vi.fn<any>().mockResolvedValue({
        nested: { value: 'step1-data' },
      });
      const step2Action = vi.fn<any>().mockResolvedValue({ result: 'success' });

      const step1 = new Step({
        id: 'step1',
        execute: step1Action,
        outputSchema: z.object({ nested: z.object({ value: z.string() }) }),
      });
      const step2 = new Step({
        id: 'step2',
        execute: step2Action,
        inputSchema: z.object({ previousValue: z.string() }),
      });

      const workflow = new Workflow({
        name: 'test-workflow',
      });

      workflow
        .step(step1)
        .then(step2, {
          variables: {
            previousValue: { step: step1, path: 'nested.value' },
          },
        })
        .commit();

      const run = workflow.createRun();
      const results = await run.start();

      const baseContext = {
        attempts: { step1: 0, step2: 0 },
        steps: {},
        triggerData: {},
        getStepResult: expect.any(Function),
      };

      expect(step2Action).toHaveBeenCalledWith(
        expect.objectContaining({
          context: expect.objectContaining({
            ...baseContext,
            steps: {
              step1: {
                output: {
                  nested: {
                    value: 'step1-data',
                  },
                },
                status: 'success',
              },
            },
            inputData: {
              previousValue: 'step1-data',
            },
          }),
          runId: results.runId,
        }),
      );
    });
  });

  describe('Error Handling', () => {
    it('should handle step execution errors', async () => {
      const error = new Error('Step execution failed');
      const failingAction = vi.fn<any>().mockRejectedValue(error);

      const step1 = new Step({ id: 'step1', execute: failingAction });

      const workflow = new Workflow({
        name: 'test-workflow',
      });

      workflow.step(step1).commit();

      const run = workflow.createRun();

      await expect(run.start()).resolves.toMatchObject({
        results: {
          step1: {
            error: 'Step execution failed',
            status: 'failed',
          },
        },
        runId: expect.any(String),
      });
    });

    it('should handle variable resolution errors', async () => {
      const step1 = new Step({
        id: 'step1',
        execute: vi.fn<any>().mockResolvedValue({ data: 'success' }),
        outputSchema: z.object({ data: z.string() }),
      });
      const step2 = new Step({ id: 'step2', execute: vi.fn<any>() });

      const workflow = new Workflow({
        name: 'test-workflow',
      });

      workflow
        .step(step1)
        .then(step2, {
          variables: {
            data: { step: step1, path: 'data' },
          },
        })
        .commit();

      const run = workflow.createRun();
      await expect(run.start()).resolves.toMatchObject({
        results: {
          step1: {
            status: 'success',
            output: {
              data: 'success',
            },
          },
          step2: {
            output: undefined,
            status: 'success',
          },
        },
        runId: expect.any(String),
      });
    });
  });

  describe('Complex Conditions', () => {
    it('should handle nested AND/OR conditions', async () => {
      const step1Action = vi.fn<any>().mockResolvedValue({
        status: 'partial',
        score: 75,
        flags: { isValid: true },
      });
      const step2Action = vi.fn<any>().mockResolvedValue({ result: 'step2' });
      const step3Action = vi.fn<any>().mockResolvedValue({ result: 'step3' });

      const step1 = new Step({
        id: 'step1',
        execute: step1Action,
        outputSchema: z.object({
          status: z.string(),
          score: z.number(),
          flags: z.object({ isValid: z.boolean() }),
        }),
      });
      const step2 = new Step({
        id: 'step2',
        execute: step2Action,
        outputSchema: z.object({ result: z.string() }),
      });
      const step3 = new Step({ id: 'step3', execute: step3Action });

      const workflow = new Workflow({
        name: 'test-workflow',
      });

      workflow
        .step(step1)
        .then(step2, {
          when: {
            and: [
              {
                or: [
                  {
                    ref: { step: step1, path: 'status' },
                    query: { $eq: 'success' },
                  },
                  {
                    and: [
                      {
                        ref: { step: step1, path: 'status' },
                        query: { $eq: 'partial' },
                      },
                      {
                        ref: { step: step1, path: 'score' },
                        query: { $gte: 70 },
                      },
                    ],
                  },
                ],
              },
              {
                ref: { step: step1, path: 'flags.isValid' },
                query: { $eq: true },
              },
            ],
          },
        })
        .then(step3, {
          when: {
            or: [
              {
                ref: { step: step1, path: 'status' },
                query: { $eq: 'failed' },
              },
              {
                ref: { step: step1, path: 'score' },
                query: { $lt: 70 },
              },
            ],
          },
        })
        .commit();

      const run = workflow.createRun();
      const result = await run.start();

      expect(step2Action).toHaveBeenCalled();
      expect(step3Action).not.toHaveBeenCalled();
      expect(result.results.step2).toEqual({ status: 'success', output: { result: 'step2' } });
    });
  });

  describe('Loops', () => {
    it('should run an until loop', async () => {
      const increment = vi.fn().mockImplementation(async ({ context }) => {
        // Get the current value (either from trigger or previous increment)
        const currentValue =
          context.getStepResult('increment')?.newValue || context.getStepResult('trigger')?.startValue || 0;

        // Increment the value
        const newValue = currentValue + 1;

        return { newValue };
      });
      const incrementStep = new Step({
        id: 'increment',
        description: 'Increments the current value by 1',
        outputSchema: z.object({
          newValue: z.number(),
        }),
        execute: increment,
      });

      const final = vi
        .fn()
        .mockImplementation(
          async ({ context }: { context: WorkflowContext<any, [typeof incrementStep, typeof finalStep]> }) => {
            return { finalValue: context.getStepResult(incrementStep).newValue };
          },
        );
      const finalStep = new Step({
        id: 'final',
        description: 'Final step that prints the result',
        execute: final,
      });

      const counterWorkflow = new Workflow<[typeof incrementStep, typeof finalStep]>({
        name: 'counter-workflow',
        triggerSchema: z.object({
          target: z.number(),
          startValue: z.number(),
        }),
      });

      counterWorkflow
        .step(incrementStep)
        .until(async ({ context }) => {
          const res = context.getStepResult('increment');
          return (res?.newValue ?? 0) >= 12;
        }, incrementStep)
        .then(finalStep)
        .commit();

      const run = counterWorkflow.createRun();
      const { results } = await run.start({ triggerData: { target: 10, startValue: 0 } });

      expect(increment).toHaveBeenCalledTimes(12);
      expect(final).toHaveBeenCalledTimes(1);
      // @ts-ignore
      expect(results.final.output).toEqual({ finalValue: 12 });
      // @ts-ignore
      expect(results.increment.output).toEqual({ newValue: 12 });
    });

    it('should run a while loop', async () => {
      const increment = vi.fn().mockImplementation(async ({ context }) => {
        // Get the current value (either from trigger or previous increment)
        const currentValue =
          context.getStepResult('increment')?.newValue || context.getStepResult('trigger')?.startValue || 0;

        // Increment the value
        const newValue = currentValue + 1;

        return { newValue };
      });
      const incrementStep = new Step({
        id: 'increment',
        description: 'Increments the current value by 1',
        outputSchema: z.object({
          newValue: z.number(),
        }),
        execute: increment,
      });

      const final = vi.fn().mockImplementation(async ({ context }) => {
        return { finalValue: context.getStepResult(incrementStep).newValue };
      });
      const finalStep = new Step({
        id: 'final',
        description: 'Final step that prints the result',
        execute: final,
      });

      const counterWorkflow = new Workflow({
        name: 'counter-workflow',
        triggerSchema: z.object({
          target: z.number(),
          startValue: z.number(),
        }),
      });

      counterWorkflow
        .step(incrementStep)
        .while(
          {
            ref: { step: incrementStep, path: 'newValue' },
            query: { $lt: 10 },
          },
          incrementStep,
        )
        .then(finalStep)
        .commit();

      const run = counterWorkflow.createRun();
      const { results } = await run.start({ triggerData: { target: 10, startValue: 0 } });

      expect(increment).toHaveBeenCalledTimes(10);
      expect(final).toHaveBeenCalledTimes(1);
      // @ts-ignore
      expect(results.final.output).toEqual({ finalValue: 10 });
      // @ts-ignore
      expect(results.increment.output).toEqual({ newValue: 10 });
    });

    it('should run a while loop with a condition function', async () => {
      const increment = vi.fn().mockImplementation(async ({ context }) => {
        // Get the current value (either from trigger or previous increment)
        const currentValue =
          context.getStepResult('increment')?.newValue || context.getStepResult('trigger')?.startValue || 0;

        // Increment the value
        const newValue = currentValue + 1;

        return { newValue };
      });
      const incrementStep = new Step({
        id: 'increment',
        description: 'Increments the current value by 1',
        outputSchema: z.object({
          newValue: z.number(),
        }),
        execute: increment,
      });

      const final = vi.fn().mockImplementation(async ({ context }) => {
        return { finalValue: context.getStepResult('increment')?.newValue };
      });
      const finalStep = new Step({
        id: 'final',
        description: 'Final step that prints the result',
        execute: final,
      });

      const counterWorkflow = new Workflow({
        name: 'counter-workflow',
        triggerSchema: z.object({
          target: z.number(),
          startValue: z.number(),
        }),
      });

      counterWorkflow
        .step(incrementStep)
        .while(async ({ context }) => {
          const res = context.getStepResult<{ newValue: number }>('increment');
          return (res?.newValue ?? 0) < 10;
        }, incrementStep)
        .then(finalStep)
        .commit();

      const run = counterWorkflow.createRun();
      const { results } = await run.start({ triggerData: { target: 10, startValue: 0 } });

      expect(increment).toHaveBeenCalledTimes(10);
      expect(final).toHaveBeenCalledTimes(1);
      // @ts-ignore
      expect(results.final.output).toEqual({ finalValue: 10 });
      // @ts-ignore
      expect(results.increment.output).toEqual({ newValue: 10 });
    });

    it('should run a while loop after a `.after` call', async () => {
      const step1Action = vi.fn();
      const step2Action = vi.fn();
      const step3Action = vi.fn();
      const step4Action = vi.fn();
      const step5Action = vi.fn();

      const step1 = new Step({
        id: 'step1',
        execute: step1Action,
      });

      const step2 = new Step({
        id: 'step2',
        execute: step2Action,
      });

      const step3 = new Step({
        id: 'step3',
        execute: step3Action,
      });

      const step4 = new Step({
        id: 'step4',
        execute: step4Action,
      });

      const step5 = new Step({
        id: 'step5',
        execute: step5Action,
      });

      const wf = new Workflow({
        name: 'counter-workflow',
        triggerSchema: z.object({
          target: z.number(),
          startValue: z.number(),
        }),
      });

      wf.step(step1)
        .then(step2)
        .after(step2)
        .while(async () => false, step3)
        .then(step4)
        .step(step5)
        .commit();

      const run = wf.createRun();
      await run.start({ triggerData: { target: 10, startValue: 0 } });

      expect(step5Action).toHaveBeenCalledTimes(1);
      expect(step4Action).toHaveBeenCalledTimes(1);
      expect(step3Action).toHaveBeenCalledTimes(0);
      expect(step2Action).toHaveBeenCalledTimes(1);
      expect(step1Action).toHaveBeenCalledTimes(1);
    });

    it('should run a `.step` call once after a while loop', async () => {
      const step1Action = vi.fn();
      const step2Action = vi.fn();
      const step3Action = vi.fn().mockImplementation(async () => {
        count++;
        return { count };
      });
      const step4Action = vi.fn();
      const step5Action = vi.fn();

      let count = 0;

      const step1 = new Step({
        id: 'step1',
        execute: step1Action,
      });

      const step2 = new Step({
        id: 'step2',
        execute: step2Action,
      });

      const step3 = new Step({
        id: 'step3',
        execute: step3Action,
      });

      const step4 = new Step({
        id: 'step4',
        execute: step4Action,
      });

      const step5 = new Step({
        id: 'step5',
        execute: step5Action,
      });

      const wf = new Workflow({
        name: 'counter-workflow',
        triggerSchema: z.object({
          target: z.number(),
          startValue: z.number(),
        }),
      });

      wf.step(step1)
        .then(step2)
        .after(step2)
        .while(async () => count < 10, step3)
        .then(step4)
        .step(step5)
        .commit();

      const run = wf.createRun();
      await run.start({ triggerData: { target: 10, startValue: 0 } });

      expect(step5Action).toHaveBeenCalledTimes(1);
      expect(step4Action).toHaveBeenCalledTimes(1);
      expect(step3Action).toHaveBeenCalledTimes(10);
      expect(step2Action).toHaveBeenCalledTimes(1);
      expect(step1Action).toHaveBeenCalledTimes(1);
    });
  });

  describe('if-else branching', () => {
    it('should run the if-then branch', async () => {
      const start = vi.fn().mockImplementation(async ({ context }) => {
        // Get the current value (either from trigger or previous increment)
        const currentValue =
          context.getStepResult('start')?.newValue || context.getStepResult('trigger')?.startValue || 0;

        // Increment the value
        const newValue = currentValue + 1;

        return { newValue };
      });
      const startStep = new Step({
        id: 'start',
        description: 'Increments the current value by 1',
        outputSchema: z.object({
          newValue: z.number(),
        }),
        execute: start,
      });

      const other = vi.fn().mockImplementation(async () => {
        return { other: 26 };
      });
      const otherStep = new Step({
        id: 'other',
        description: 'Other step',
        execute: other,
      });

      const final = vi.fn().mockImplementation(async ({ context }) => {
        const startVal = context.getStepResult('start')?.newValue ?? 0;
        const otherVal = context.getStepResult('other')?.other ?? 0;
        return { finalValue: startVal + otherVal };
      });
      const finalStep = new Step({
        id: 'final',
        description: 'Final step that prints the result',
        execute: final,
      });

      const counterWorkflow = new Workflow({
        name: 'counter-workflow',
        triggerSchema: z.object({
          startValue: z.number(),
        }),
      });

      counterWorkflow
        .step(startStep)
        .if(async ({ context }) => {
          const current = context.getStepResult<{ newValue: number }>('start')?.newValue;
          return !current || current < 5;
        })
        .then(finalStep)
        .else()
        .then(otherStep)
        .then(finalStep)
        .commit();

      const run = counterWorkflow.createRun();
      const { results } = await run.start({ triggerData: { startValue: 1 } });

      expect(start).toHaveBeenCalledTimes(1);
      expect(other).toHaveBeenCalledTimes(0);
      expect(final).toHaveBeenCalledTimes(1);
      // @ts-ignore
      expect(results.final.output).toEqual({ finalValue: 2 });
      // @ts-ignore
      expect(results.start.output).toEqual({ newValue: 2 });
    });

    it('should run the else branch', async () => {
      const start = vi.fn().mockImplementation(async ({ context }) => {
        // Get the current value (either from trigger or previous increment)
        const currentValue =
          context.getStepResult('start')?.newValue || context.getStepResult('trigger')?.startValue || 0;

        // Increment the value
        const newValue = currentValue + 1;

        return { newValue };
      });
      const startStep = new Step({
        id: 'start',
        description: 'Increments the current value by 1',
        outputSchema: z.object({
          newValue: z.number(),
        }),
        execute: start,
      });

      const other = vi.fn().mockImplementation(async () => {
        return { other: 26 };
      });
      const otherStep = new Step({
        id: 'other',
        description: 'Other step',
        execute: other,
      });

      const final = vi.fn().mockImplementation(async ({ context }) => {
        const startVal = context.getStepResult('start')?.newValue ?? 0;
        const otherVal = context.getStepResult('other')?.other ?? 0;
        return { finalValue: startVal + otherVal };
      });
      const finalStep = new Step({
        id: 'final',
        description: 'Final step that prints the result',
        execute: final,
      });

      const counterWorkflow = new Workflow({
        name: 'counter-workflow',
        triggerSchema: z.object({
          startValue: z.number(),
        }),
      });

      counterWorkflow
        .step(startStep)
        .if(async ({ context }) => {
          const current = context.getStepResult<{ newValue: number }>('start')?.newValue;
          return !current || current < 5;
        })
        .then(finalStep)
        .else()
        .then(otherStep)
        .then(finalStep)
        .commit();

      const run = counterWorkflow.createRun();
      const { results } = await run.start({ triggerData: { startValue: 6 } });

      expect(start).toHaveBeenCalledTimes(1);
      expect(other).toHaveBeenCalledTimes(1);
      expect(final).toHaveBeenCalledTimes(1);
      // @ts-ignore
      expect(results.start.output).toEqual({ newValue: 7 });
      // @ts-ignore
      expect(results.other.output).toEqual({ other: 26 });

      // @ts-ignore
      expect(results.final.output).toEqual({ finalValue: 26 + 7 });
    });

    it('should run the else branch (when query)', async () => {
      const start = vi.fn().mockImplementation(async ({ context }) => {
        // Get the current value (either from trigger or previous increment)
        const currentValue =
          context.getStepResult('start')?.newValue || context.getStepResult('trigger')?.startValue || 0;

        // Increment the value
        const newValue = currentValue + 1;

        return { newValue };
      });
      const startStep = new Step({
        id: 'start',
        description: 'Increments the current value by 1',
        outputSchema: z.object({
          newValue: z.number(),
        }),
        execute: start,
      });

      const other = vi.fn().mockImplementation(async () => {
        return { other: 26 };
      });
      const otherStep = new Step({
        id: 'other',
        description: 'Other step',
        execute: other,
      });

      const final = vi.fn().mockImplementation(async ({ context }) => {
        const startVal = context.getStepResult('start')?.newValue ?? 0;
        const otherVal = context.getStepResult('other')?.other ?? 0;
        return { finalValue: startVal + otherVal };
      });
      const finalStep = new Step({
        id: 'final',
        description: 'Final step that prints the result',
        execute: final,
      });

      const counterWorkflow = new Workflow({
        name: 'counter-workflow',
        triggerSchema: z.object({
          startValue: z.number(),
        }),
      });

      counterWorkflow
        .step(startStep)
        .if({
          ref: { step: startStep, path: 'newValue' },
          query: { $lt: 5 },
        })
        .then(finalStep)
        .else()
        .then(otherStep)
        .then(finalStep)
        .commit();

      const run = counterWorkflow.createRun();
      const { results } = await run.start({ triggerData: { startValue: 6 } });

      expect(start).toHaveBeenCalledTimes(1);
      expect(other).toHaveBeenCalledTimes(1);
      expect(final).toHaveBeenCalledTimes(1);
      // @ts-ignore
      expect(results.start.output).toEqual({ newValue: 7 });
      // @ts-ignore
      expect(results.other.output).toEqual({ other: 26 });

      // @ts-ignore
      expect(results.final.output).toEqual({ finalValue: 26 + 7 });
    });

    it('should run else-then and a nested if-then branch', async () => {
      const start = vi.fn().mockImplementation(async ({ context }) => {
        // Get the current value (either from trigger or previous increment)
        const currentValue =
          context.getStepResult('start')?.newValue || context.getStepResult('trigger')?.startValue || 0;

        // Increment the value
        const newValue = currentValue + 1;

        return { newValue };
      });
      const startStep = new Step({
        id: 'start',
        description: 'Increments the current value by 1',
        outputSchema: z.object({
          newValue: z.number(),
        }),
        execute: start,
      });

      const other = vi.fn().mockImplementation(async () => {
        return { other: 26 };
      });
      const otherStep = new Step({
        id: 'other',
        description: 'Other step',
        execute: other,
      });

      const final = vi.fn().mockImplementation(async ({ context }) => {
        const startVal = context.getStepResult('start')?.newValue ?? 0;
        const otherVal = context.getStepResult('other')?.other ?? 0;
        return { finalValue: startVal + otherVal };
      });
      const finalStep = new Step({
        id: 'final',
        description: 'Final step that prints the result',
        execute: final,
      });

      const counterWorkflow = new Workflow({
        name: 'counter-workflow',
        triggerSchema: z.object({
          startValue: z.number(),
        }),
      });

      counterWorkflow
        .step(startStep)
        .if(async ({ context }) => {
          const current = context.getStepResult<{ newValue: number }>('start')?.newValue;
          return !current || current > 5;
        })
        .then(finalStep)
        .else()
        .if(async ({ context }) => {
          const current = context.getStepResult<{ newValue: number }>('start')?.newValue;
          return current === 2;
        })
        .then(otherStep)
        .then(finalStep)
        .else()
        .then(finalStep)
        .commit();

      const run = counterWorkflow.createRun();
      const { results } = await run.start({ triggerData: { startValue: 1 } });

      expect(start).toHaveBeenCalledTimes(1);
      expect(other).toHaveBeenCalledTimes(1);
      expect(final).toHaveBeenCalledTimes(1);
      // @ts-ignore
      expect(results.start.output).toEqual({ newValue: 2 });
      // @ts-ignore
      expect(results.other.output).toEqual({ other: 26 });

      // @ts-ignore
      expect(results.final.output).toEqual({ finalValue: 26 + 2 });
    });

    it('should run if-then and a nested else-then branch', async () => {
      const start = vi.fn().mockImplementation(async ({ context }) => {
        // Get the current value (either from trigger or previous increment)
        const currentValue =
          context.getStepResult('start')?.newValue || context.getStepResult('trigger')?.startValue || 0;

        // Increment the value
        const newValue = currentValue + 1;

        return { newValue };
      });
      const startStep = new Step({
        id: 'start',
        description: 'Increments the current value by 1',
        outputSchema: z.object({
          newValue: z.number(),
        }),
        execute: start,
      });

      const other = vi.fn().mockImplementation(async () => {
        return { other: 26 };
      });
      const otherStep = new Step({
        id: 'other',
        description: 'Other step',
        execute: other,
      });

      const final = vi.fn().mockImplementation(async ({ context }) => {
        const startVal = context.getStepResult('start')?.newValue ?? 0;
        const otherVal = context.getStepResult('other')?.other ?? 0;
        return { finalValue: startVal + otherVal };
      });
      const finalStep = new Step({
        id: 'final',
        description: 'Final step that prints the result',
        execute: final,
      });

      const counterWorkflow = new Workflow({
        name: 'counter-workflow',
        triggerSchema: z.object({
          startValue: z.number(),
        }),
      });

      counterWorkflow
        .step(startStep)
        .if(async ({ context }) => {
          const current = context.getStepResult<{ newValue: number }>('start')?.newValue;
          return !current || current < 5;
        })
        .if(async ({ context }) => {
          const current = context.getStepResult<{ newValue: number }>('start')?.newValue;
          return current === 2;
        })
        .then(otherStep)
        .then(finalStep)
        .else()
        .then(finalStep)

        .else()
        .then(finalStep)
        .commit();

      const run = counterWorkflow.createRun();
      const { results } = await run.start({ triggerData: { startValue: 1 } });

      expect(start).toHaveBeenCalledTimes(1);
      expect(other).toHaveBeenCalledTimes(1);
      expect(final).toHaveBeenCalledTimes(1);
      // @ts-ignore
      expect(results.start.output).toEqual({ newValue: 2 });
      // @ts-ignore
      expect(results.other.output).toEqual({ other: 26 });

      // @ts-ignore
      expect(results.final.output).toEqual({ finalValue: 26 + 2 });
    });

    it('should run an until loop inside an if-then branch', async () => {
      const increment = vi.fn().mockImplementation(async ({ context }) => {
        // Get the current value (either from trigger or previous increment)
        const currentValue =
          context.getStepResult('increment')?.newValue || context.getStepResult('trigger')?.startValue || 0;

        // Increment the value
        const newValue = currentValue + 1;

        return { newValue };
      });
      const other = vi.fn().mockImplementation(async () => {
        return { other: 26 };
      });
      const incrementStep = new Step({
        id: 'increment',
        description: 'Increments the current value by 1',
        outputSchema: z.object({
          newValue: z.number(),
        }),
        execute: increment,
      });

      const otherStep = new Step({
        id: 'other',
        description: 'Other step',
        execute: other,
      });

      const final = vi
        .fn()
        .mockImplementation(
          async ({ context }: { context: WorkflowContext<any, [typeof incrementStep, typeof finalStep]> }) => {
            return { finalValue: context.getStepResult(incrementStep).newValue };
          },
        );
      const finalStep = new Step({
        id: 'final',
        description: 'Final step that prints the result',
        execute: final,
      });

      const counterWorkflow = new Workflow<[typeof incrementStep, typeof finalStep]>({
        name: 'counter-workflow',
        triggerSchema: z.object({
          target: z.number(),
          startValue: z.number(),
        }),
      });

      counterWorkflow
        .step(incrementStep)
        .if(async () => {
          return false;
        })
        .then(incrementStep)
        .until(async ({ context }) => {
          const res = context.getStepResult('increment');
          return (res?.newValue ?? 0) >= 12;
        }, incrementStep)
        .then(finalStep)
        .else()
        .then(otherStep)
        .then(finalStep)
        .commit();

      const run = counterWorkflow.createRun();
      const { results } = await run.start({ triggerData: { target: 10, startValue: 0 } });

      expect(increment).toHaveBeenCalledTimes(1);
      expect(other).toHaveBeenCalledTimes(1);
      expect(final).toHaveBeenCalledTimes(1);
      // @ts-ignore
      expect(results.final.output).toEqual({ finalValue: 1 });
      // @ts-ignore
      expect(results.increment.output).toEqual({ newValue: 1 });
    });
  });

  describe('Schema Validation', () => {
    it('should validate trigger data against schema', async () => {
      const triggerSchema = z.object({
        required: z.string(),
        nested: z.object({
          value: z.number(),
        }),
      });

      const step1 = new Step({
        id: 'step1',
        execute: vi.fn<any>().mockResolvedValue({ result: 'success' }),
      });

      const workflow = new Workflow({
        name: 'test-workflow',
        triggerSchema,
      });

      workflow.step(step1).commit();

      // // Should fail validation
      // await expect(
      //   workflow.execute({
      //     triggerData: {
      //       required: 'test',
      //       // @ts-expect-error
      //       nested: { value: 'not-a-number' },
      //     },
      //   }),
      // ).rejects.toThrow();

      // Should pass validation
      const run = workflow.createRun();
      await run.start({
        triggerData: {
          required: 'test',
          nested: { value: 42 },
        },
      });
    });
  });

  describe('Action Context', () => {
    it('should pass the correct context to the action', async () => {
      const action1 = vi.fn().mockResolvedValue({ result: 'success1' });
      const action2 = vi.fn().mockResolvedValue({ result: 'success2' });
      const action3 = vi.fn().mockResolvedValue({ result: 'success3' });
      const action4 = vi.fn().mockResolvedValue({ result: 'success4' });
      const action5 = vi.fn().mockResolvedValue({ result: 'success5' });

      const step1 = new Step({ id: 'step1', execute: action1 });
      const step2 = new Step({ id: 'step2', execute: action2, payload: { name: 'Dero Israel' } });
      const step3 = new Step({ id: 'step3', execute: action3 });
      const step4 = new Step({ id: 'step4', execute: action4 });
      const step5 = new Step({ id: 'step5', execute: action5 });

      const baseContext = {
        attempts: { step1: 0, step2: 0, step3: 0, step4: 0, step5: 0 },
        steps: {},
        inputData: {},
        triggerData: {},
        getStepResult: expect.any(Function),
      };

      const workflow = new Workflow({
        name: 'test-workflow',
      });

      workflow.step(step1).then(step2).then(step3).step(step4).then(step5).commit();

      const run = workflow.createRun();
      await run.start();

      expect(action1).toHaveBeenCalledWith(
        expect.objectContaining({
          mastra: undefined,
          context: expect.objectContaining(baseContext),
          suspend: expect.any(Function),
          runId: expect.any(String),
        }),
      );
      expect(action2).toHaveBeenCalledWith(
        expect.objectContaining({
          mastra: undefined,
          context: {
            ...baseContext,
            steps: {
              step1: { status: 'success', output: { result: 'success1' } },
              step4: { status: 'success', output: { result: 'success4' } },
            },
            inputData: {
              name: 'Dero Israel',
            },
          },
          suspend: expect.any(Function),
          runId: expect.any(String),
        }),
      );
      expect(action3).toHaveBeenCalledWith(
        expect.objectContaining({
          mastra: undefined,
          context: expect.objectContaining({
            ...baseContext,
            steps: {
              step1: { status: 'success', output: { result: 'success1' } },
              step2: { status: 'success', output: { result: 'success2' } },
              step4: { status: 'success', output: { result: 'success4' } },
              step5: { status: 'success', output: { result: 'success5' } },
            },
          }),
          suspend: expect.any(Function),
          runId: expect.any(String),
        }),
      );
      expect(action5).toHaveBeenCalledWith(
        expect.objectContaining({
          mastra: undefined,
          context: expect.objectContaining({
            ...baseContext,
            steps: {
              step1: { status: 'success', output: { result: 'success1' } },
              step4: { status: 'success', output: { result: 'success4' } },
            },
          }),
          suspend: expect.any(Function),
          runId: expect.any(String),
        }),
      );
    });
  });

  describe('multiple chains', () => {
    it('should run multiple chains in parallel', async () => {
      const step1 = new Step({ id: 'step1', execute: vi.fn<any>().mockResolvedValue({ result: 'success1' }) });
      const step2 = new Step({ id: 'step2', execute: vi.fn<any>().mockResolvedValue({ result: 'success2' }) });
      const step3 = new Step({ id: 'step3', execute: vi.fn<any>().mockResolvedValue({ result: 'success3' }) });
      const step4 = new Step({ id: 'step4', execute: vi.fn<any>().mockResolvedValue({ result: 'success4' }) });
      const step5 = new Step({ id: 'step5', execute: vi.fn<any>().mockResolvedValue({ result: 'success5' }) });

      const workflow = new Workflow({ name: 'test-workflow' });
      workflow.step(step1).then(step2).then(step3).step(step4).then(step5).commit();

      const run = workflow.createRun();
      const result = await run.start();

      expect(result.results.step1).toEqual({ status: 'success', output: { result: 'success1' } });
      expect(result.results.step2).toEqual({ status: 'success', output: { result: 'success2' } });
      expect(result.results.step3).toEqual({ status: 'success', output: { result: 'success3' } });
      expect(result.results.step4).toEqual({ status: 'success', output: { result: 'success4' } });
      expect(result.results.step5).toEqual({ status: 'success', output: { result: 'success5' } });
    });
  });

  describe('Retry', () => {
    it('should retry a step default 0 times', async () => {
      const step1 = new Step({ id: 'step1', execute: vi.fn<any>().mockResolvedValue({ result: 'success' }) });
      const step2 = new Step({ id: 'step2', execute: vi.fn<any>().mockRejectedValue(new Error('Step failed')) });

      const mastra = new Mastra({
        logger: createLogger({
          name: 'Workflow',
        }),
        storage,
      });

      const workflow = new Workflow({
        name: 'test-workflow',
        mastra,
      });

      workflow.step(step1).then(step2).commit();

      const run = workflow.createRun();
      const result = await run.start();

      expect(result.results.step1).toEqual({ status: 'success', output: { result: 'success' } });
      expect(result.results.step2).toEqual({ status: 'failed', error: 'Step failed' });
      expect(step1.execute).toHaveBeenCalledTimes(1);
      expect(step2.execute).toHaveBeenCalledTimes(1); // 0 retries + 1 initial call
    });

    it('should retry a step with a custom retry config', async () => {
      const step1 = new Step({ id: 'step1', execute: vi.fn<any>().mockResolvedValue({ result: 'success' }) });
      const step2 = new Step({ id: 'step2', execute: vi.fn<any>().mockRejectedValue(new Error('Step failed')) });

      const mastra = new Mastra({
        logger: createLogger({
          name: 'Workflow',
        }),
        storage,
      });

      const workflow = new Workflow({
        name: 'test-workflow',
        mastra,
        retryConfig: { attempts: 5, delay: 200 },
      });

      workflow.step(step1).then(step2).commit();

      const run = workflow.createRun();
      const result = await run.start();

      expect(result.results.step1).toEqual({ status: 'success', output: { result: 'success' } });
      expect(result.results.step2).toEqual({ status: 'failed', error: 'Step failed' });
      expect(step1.execute).toHaveBeenCalledTimes(1);
      expect(step2.execute).toHaveBeenCalledTimes(6); // 5 retries + 1 initial call
    });
  });

  describe('Subscribers (.after)', () => {
    it('should spawn subscribers for each step', async () => {
      const step1Action = vi.fn<any>().mockResolvedValue({ result: 'success1' });
      const step2Action = vi.fn<any>().mockResolvedValue({ result: 'success2' });
      const step3Action = vi.fn<any>().mockResolvedValue({ result: 'success3' });
      const step4Action = vi.fn<any>().mockResolvedValue({ result: 'success4' });
      const step5Action = vi.fn<any>().mockResolvedValue({ result: 'success5' });

      const step1 = new Step({ id: 'step1', execute: step1Action });
      const step2 = new Step({ id: 'step2', execute: step2Action });
      const step3 = new Step({ id: 'step3', execute: step3Action });
      const step4 = new Step({ id: 'step4', execute: step4Action });
      const step5 = new Step({ id: 'step5', execute: step5Action });
      const workflow = new Workflow({ name: 'test-workflow' });
      workflow.step(step1).then(step2).then(step5).after(step1).step(step3).then(step4).then(step5).commit();

      const run = workflow.createRun();
      const result = await run.start();

      expect(step1Action).toHaveBeenCalled();
      expect(step2Action).toHaveBeenCalled();
      expect(step3Action).toHaveBeenCalled();
      expect(step4Action).toHaveBeenCalled();
      expect(step5Action).toHaveBeenCalledTimes(2);
      expect(result.results.step1).toEqual({ status: 'success', output: { result: 'success1' } });
      expect(result.results.step2).toEqual({ status: 'success', output: { result: 'success2' } });
      expect(result.results.step3).toEqual({ status: 'success', output: { result: 'success3' } });
      expect(result.results.step4).toEqual({ status: 'success', output: { result: 'success4' } });
      expect(result.results.step5).toEqual({ status: 'success', output: { result: 'success5' } });
    });

    it('should conditionally run subscribers', async () => {
      const step1Action = vi.fn<any>().mockResolvedValue({ result: 'success1' });
      const step2Action = vi.fn<any>().mockResolvedValue({ result: 'success2' });
      const step3Action = vi.fn<any>().mockResolvedValue({ result: 'success3' });
      const step4Action = vi.fn<any>().mockResolvedValue({ result: 'success4' });
      const step5Action = vi.fn<any>().mockResolvedValue({ result: 'success5' });

      const step1 = new Step({ id: 'step1', execute: step1Action, outputSchema: z.object({ status: z.string() }) });
      const step2 = new Step({ id: 'step2', execute: step2Action });
      const step3 = new Step({ id: 'step3', execute: step3Action });
      const step4 = new Step({ id: 'step4', execute: step4Action });
      const step5 = new Step({ id: 'step5', execute: step5Action });
      const workflow = new Workflow({ name: 'test-workflow' });
      workflow
        .step(step1)
        .then(step2)
        .then(step5)
        .after(step1)
        .step(step3, {
          when: {
            ref: { step: step1, path: 'status' },
            query: { $eq: 'failed' },
          },
        })
        .then(step4)
        .then(step5)
        .commit();

      const run = workflow.createRun();
      const result = await run.start();

      expect(step1Action).toHaveBeenCalled();
      expect(step2Action).toHaveBeenCalled();
      expect(step3Action).not.toHaveBeenCalled();
      expect(step4Action).not.toHaveBeenCalled();
      expect(step5Action).toHaveBeenCalledTimes(1);
      expect(result.results.step1).toEqual({ status: 'success', output: { result: 'success1' } });
      expect(result.results.step2).toEqual({ status: 'success', output: { result: 'success2' } });
      expect(result.results.step5).toEqual({ status: 'success', output: { result: 'success5' } });
    });

    it('should run compound subscribers', async () => {
      const step1Action = vi.fn<any>().mockResolvedValue({ result: 'success1' });
      const step2Action = vi.fn<any>().mockResolvedValue({ result: 'success2' });
      const step3Action = vi.fn<any>().mockResolvedValue({ result: 'success3' });
      const step4Action = vi.fn<any>().mockResolvedValue({ result: 'success4' });
      const step5Action = vi.fn<any>().mockResolvedValue({ result: 'success5' });

      const step1 = new Step({ id: 'step1', execute: step1Action, outputSchema: z.object({ status: z.string() }) });
      const step2 = new Step({ id: 'step2', execute: step2Action });
      const step3 = new Step({ id: 'step3', execute: step3Action });
      const step4 = new Step({ id: 'step4', execute: step4Action });
      const step5 = new Step({ id: 'step5', execute: step5Action });
      const workflow = new Workflow({ name: 'test-workflow' });
      workflow.step(step1).then(step2).then(step5).after([step1, step5]).step(step3).then(step4).then(step5).commit();

      const run = workflow.createRun();
      const result = await run.start();

      expect(step1Action).toHaveBeenCalled();
      expect(step2Action).toHaveBeenCalled();
      expect(step3Action).toHaveBeenCalled();
      expect(step4Action).toHaveBeenCalled();
      expect(step5Action).toHaveBeenCalledTimes(2);
      expect(result.results.step1).toEqual({ status: 'success', output: { result: 'success1' } });
      expect(result.results.step2).toEqual({ status: 'success', output: { result: 'success2' } });
      expect(result.results.step5).toEqual({ status: 'success', output: { result: 'success5' } });
    });

    it('should run compount subscribers with when conditions', async () => {
      const step1Action = vi.fn<any>().mockResolvedValue({ result: 'success1' });
      const step2Action = vi.fn<any>().mockResolvedValue({ result: 'success2' });
      const step3Action = vi.fn<any>().mockResolvedValue({ result: 'success3' });
      const step4Action = vi.fn<any>().mockResolvedValue({ result: 'success4' });
      const step5Action = vi.fn<any>().mockResolvedValue({ result: 'success5' });

      const step1 = new Step({ id: 'step1', execute: step1Action, outputSchema: z.object({ status: z.string() }) });
      const step2 = new Step({ id: 'step2', execute: step2Action });
      const step3 = new Step({ id: 'step3', execute: step3Action });
      const step4 = new Step({ id: 'step4', execute: step4Action });
      const step5 = new Step({ id: 'step5', execute: step5Action });
      const workflow = new Workflow({ name: 'test-workflow' });
      workflow
        .step(step1, { when: async () => true })
        .then(step2, { when: async () => false })
        .after([step1, step2])
        .step(step3)
        .then(step4)
        .then(step5)
        .commit();

      const run = workflow.createRun();
      const result = await run.start();

      expect(step1Action).toHaveBeenCalled();
      expect(step2Action).not.toHaveBeenCalled();
      expect(step3Action).toHaveBeenCalled();
      expect(step4Action).toHaveBeenCalled();
      expect(step5Action).toHaveBeenCalledTimes(1);
      expect(result.results.step1).toEqual({ status: 'success', output: { result: 'success1' } });
      expect(result.results.step2).toEqual({ status: 'skipped' });
      expect(result.results.step5).toEqual({ status: 'success', output: { result: 'success5' } });
    });

    it('should run complex compound subscribers', async () => {
      const step1Action = vi.fn<any>().mockResolvedValue({ result: 'success1' });
      const step2Action = vi.fn<any>().mockResolvedValue({ result: 'success2' });
      const step3Action = vi.fn<any>().mockResolvedValue({ result: 'success3' });
      const step4Action = vi.fn<any>().mockResolvedValue({ result: 'success4' });
      const step5Action = vi.fn<any>().mockResolvedValue({ result: 'success5' });
      const step6Action = vi.fn<any>().mockResolvedValue({ result: 'success6' });
      const step7Action = vi.fn<any>().mockResolvedValue({ result: 'success7' });
      const step8Action = vi.fn<any>().mockResolvedValue({ result: 'success8' });

      const step1 = new Step({ id: 'step1', execute: step1Action, outputSchema: z.object({ status: z.string() }) });
      const step2 = new Step({ id: 'step2', execute: step2Action });
      const step3 = new Step({ id: 'step3', execute: step3Action });
      const step4 = new Step({ id: 'step4', execute: step4Action });
      const step5 = new Step({ id: 'step5', execute: step5Action });
      const step6 = new Step({ id: 'step6', execute: step6Action });
      const step7 = new Step({ id: 'step7', execute: step7Action });
      const step8 = new Step({ id: 'step8', execute: step8Action });

      const workflow = new Workflow({ name: 'test-workflow' });
      workflow
        .step(step1)
        .then(step2)
        .then(step5)
        .after([step1, step5])
        .step(step3)
        .then(step4)
        .then(step5)
        .after([step3, step4])
        .step(step6)
        .then(step8)
        .then(step7)
        .after(step5)
        .step(step8)
        .commit();

      const run = workflow.createRun();
      const result = await run.start();

      expect(step1Action).toHaveBeenCalled();
      expect(step2Action).toHaveBeenCalled();
      expect(step3Action).toHaveBeenCalled();
      expect(step4Action).toHaveBeenCalled();
      expect(step5Action).toHaveBeenCalledTimes(2);
      expect(step6Action).toHaveBeenCalled();
      expect(step7Action).toHaveBeenCalled();
      expect(step8Action).toHaveBeenCalledTimes(3);
      expect(result.results.step1).toEqual({ status: 'success', output: { result: 'success1' } });
      expect(result.results.step2).toEqual({ status: 'success', output: { result: 'success2' } });
      expect(result.results.step5).toEqual({ status: 'success', output: { result: 'success5' } });
    });

    it('should run compound subscribers on a loop', async () => {
      const increment = vi.fn().mockImplementation(async ({ context }) => {
        // Get the current value (either from trigger or previous increment)
        const currentValue =
          context.getStepResult('increment')?.newValue || context.getStepResult('trigger')?.startValue || 0;

        // Increment the value
        const newValue = currentValue + 1;

        return { newValue };
      });
      const incrementStep = new Step({
        id: 'increment',
        description: 'Increments the current value by 1',
        outputSchema: z.object({
          newValue: z.number(),
        }),
        execute: increment,
      });

      const final = vi.fn().mockImplementation(async ({ context }) => {
        return { finalValue: context.getStepResult(incrementStep).newValue };
      });
      const finalStep = new Step({
        id: 'final',
        description: 'Final step that prints the result',
        execute: async (...rest) => {
          return final(...rest);
        },
      });

      const mockAction = vi.fn<any>().mockResolvedValue({ result: 'success' });
      const dummyStep = new Step({
        id: 'dummy',
        description: 'Dummy step',
        execute: async (...rest) => {
          return mockAction(...rest);
        },
      });

      const mockAction2 = vi.fn<any>().mockResolvedValue({ result: 'success' });
      const dummyStep2 = new Step({
        id: 'dummy2',
        description: 'Dummy step',
        execute: async (...rest) => {
          return mockAction2(...rest);
        },
      });

      const mockAction3 = vi.fn<any>().mockResolvedValue({ result: 'success' });
      const dummyStep3 = new Step({
        id: 'dummy3',
        description: 'Dummy step',
        execute: async (...rest) => {
          return mockAction3(...rest);
        },
      });

      const counterWorkflow = new Workflow({
        name: 'counter-workflow',
        triggerSchema: z.object({
          target: z.number(),
          startValue: z.number(),
        }),
      });

      counterWorkflow
        .step(incrementStep)
        .after(incrementStep)
        .step(dummyStep)
        .after(incrementStep)
        .step(dummyStep2)
        .after([dummyStep, dummyStep2])
        .step(dummyStep3)
        .after(dummyStep3)
        .step(incrementStep, {
          when: async ({ context }) => {
            const isPassed = context.getStepResult(incrementStep)?.newValue < 10;
            if (isPassed) {
              return true;
            } else {
              return WhenConditionReturnValue.LIMBO;
            }
          },
        })
        .step(finalStep, {
          when: async ({ context }) => {
            const isPassed = context.getStepResult(incrementStep)?.newValue >= 10;
            return isPassed;
          },
        })
        .commit();

      const run = counterWorkflow.createRun();
      await run.start({ triggerData: { target: 10, startValue: 0 } });

      expect(increment).toHaveBeenCalledTimes(10);
      expect(mockAction).toHaveBeenCalledTimes(10);
      expect(mockAction2).toHaveBeenCalledTimes(10);
      expect(mockAction3).toHaveBeenCalledTimes(10);
      expect(final).toHaveBeenCalledTimes(1);
    });

    // don't unskip this please.. actually unskip it 😈
    it.skip('should spawn cyclic subscribers for each step (legacy)', async () => {
      const step1Action = vi.fn<any>().mockResolvedValue({ result: 'success1' });
      const step3Action = vi.fn<any>().mockResolvedValue({ result: 'success3' });

      const step1 = new Step({ id: 'step1', execute: step1Action });
      const step3 = new Step({ id: 'step3', execute: step3Action });

      const workflow = new Workflow({ name: 'test-workflow' });
      workflow.step(step1).step(step3).after(step1).step(step3).after(step3).step(step1).commit();

      const run = workflow.createRun();
      const result = await run.start();

      expect(step1Action).toHaveBeenCalled();

      expect(step3Action).toHaveBeenCalled();
      expect(result.results.step1).toEqual({ status: 'success', output: { result: 'success1' } });
      expect(result.results.step3).toEqual({ status: 'success', output: { result: 'success3' } });
    });
  });

  describe('Interoperability (Actions)', () => {
    it('should be able to use all action types in a workflow', async () => {
      const step1Action = vi.fn<any>().mockResolvedValue({ name: 'step1' });

      const step1 = new Step({ id: 'step1', execute: step1Action, outputSchema: z.object({ name: z.string() }) });

      const toolAction = vi.fn<any>().mockResolvedValue({ age: 100 });

      const randomTool = createTool({
        id: 'random-tool',
        execute: toolAction,
        description: 'random-tool',
        inputSchema: z.object({ name: z.string() }),
        outputSchema: z.object({ age: z.number() }),
      });

      const workflow = new Workflow({ name: 'test-workflow' });

      // @ts-expect-error - tools are not type-safe compatible with step actions
      workflow.step(step1).after(step1).step(randomTool).commit();

      await workflow.createRun().start();

      expect(step1Action).toHaveBeenCalled();
      expect(toolAction).toHaveBeenCalled();
    }, 10000);
  });

  describe('Watch', () => {
    it('should watch workflow state changes and call onTransition', async () => {
      const step1Action = vi.fn<any>().mockResolvedValue({ result: 'success1' });
      const step2Action = vi.fn<any>().mockResolvedValue({ result: 'success2' });

      const step1 = new Step({ id: 'step1', execute: step1Action });
      const step2 = new Step({ id: 'step2', execute: step2Action });

      const workflow = new Workflow({ name: 'test-workflow' });
      workflow.step(step1).then(step2).commit();

      const onTransition = vi.fn();

      const run = workflow.createRun();

      // Start watching the workflow
      run.watch(onTransition);

      const executionResult = await run.start();

      expect(onTransition).toHaveBeenCalledTimes(6);
      expect(onTransition).toHaveBeenCalledWith(
        expect.objectContaining({
          runId: expect.any(String),
          results: {
            step1: {
              output: {
                result: 'success1',
              },
              status: 'success',
            },
          },
          activePaths: new Map([
            [
              'step1',
              {
                status: 'runningSubscribers',
              },
            ],
          ]),
          timestamp: expect.any(Number),
        }),
      );

      // Verify execution completed successfully
      expect(executionResult.results.step1).toEqual({
        status: 'success',
        output: { result: 'success1' },
      });
      expect(executionResult.results.step2).toEqual({
        status: 'success',
        output: { result: 'success2' },
      });
    });

    it('should unsubscribe from transitions when unwatch is called', async () => {
      const step1Action = vi.fn<any>().mockResolvedValue({ result: 'success1' });
      const step2Action = vi.fn<any>().mockResolvedValue({ result: 'success2' });

      const step1 = new Step({ id: 'step1', execute: step1Action });
      const step2 = new Step({ id: 'step2', execute: step2Action });

      const workflow = new Workflow({ name: 'test-workflow' });
      workflow.step(step1).then(step2).commit();

      const onTransition = vi.fn();
      const onTransition2 = vi.fn();

      const run = workflow.createRun();

      run.watch(onTransition);
      run.watch(onTransition2);

      await run.start();

      expect(onTransition).toHaveBeenCalledTimes(6);
      expect(onTransition2).toHaveBeenCalledTimes(6);

      const run2 = workflow.createRun();

      run2.watch(onTransition2);

      await run2.start();

      expect(onTransition).toHaveBeenCalledTimes(6);
      expect(onTransition2).toHaveBeenCalledTimes(12);

      const run3 = workflow.createRun();

      run3.watch(onTransition);

      await run3.start();

      expect(onTransition).toHaveBeenCalledTimes(12);
      expect(onTransition2).toHaveBeenCalledTimes(12);
    });

    it('should handle parallel transitions', async () => {
      const step1Action = vi.fn<any>().mockResolvedValue({ result: 'success1' });
      const step2Action = vi.fn<any>().mockResolvedValue({ result: 'success2' });

      const step1 = new Step({ id: 'step1', execute: step1Action });
      const step2 = new Step({ id: 'step2', execute: step2Action });

      const workflow = new Workflow({ name: 'test-workflow' });
      workflow.step(step1).step(step2).commit();

      const onTransition = vi.fn();

      const run = workflow.createRun();

      run.watch(onTransition);

      await run.start();

      expect(onTransition).toHaveBeenCalledTimes(6);
      expect(onTransition).toHaveBeenCalledWith(
        expect.objectContaining({
          activePaths: new Map([
            ['step1', { status: 'runningSubscribers' }],
            ['step2', { status: 'runningSubscribers' }],
          ]),
        }),
      );
    });
  });

  describe('Suspend and Resume', () => {
    afterAll(async () => {
      const pathToDb = path.join(process.cwd(), 'mastra.db');

      if (fs.existsSync(pathToDb)) {
        fs.rmSync(pathToDb);
      }
    });
    it('should return the correct runId', async () => {
      const workflow = new Workflow({ name: 'test-workflow' });
      const run = workflow.createRun();
      const run2 = workflow.createRun({ runId: run.runId });

      expect(run.runId).toBeDefined();
      expect(run2.runId).toBeDefined();
      expect(run.runId).toBe(run2.runId);
    });
    it('should handle basic suspend and resume flow', async () => {
      const getUserInputAction = vi.fn().mockResolvedValue({ userInput: 'test input' });
      const promptAgentAction = vi
        .fn()
        .mockImplementationOnce(async ({ suspend }) => {
          await suspend();
          return undefined;
        })
        .mockImplementationOnce(() => ({ modelOutput: 'test output' }));
      const evaluateToneAction = vi.fn().mockResolvedValue({
        toneScore: { score: 0.8 },
        completenessScore: { score: 0.7 },
      });
      const improveResponseAction = vi.fn().mockResolvedValue({ improvedOutput: 'improved output' });
      const evaluateImprovedAction = vi.fn().mockResolvedValue({
        toneScore: { score: 0.9 },
        completenessScore: { score: 0.8 },
      });

      const getUserInput = new Step({
        id: 'getUserInput',
        execute: getUserInputAction,
        outputSchema: z.object({ userInput: z.string() }),
      });
      const promptAgent = new Step({
        id: 'promptAgent',
        execute: promptAgentAction,
        outputSchema: z.object({ modelOutput: z.string() }),
      });
      const evaluateTone = new Step({
        id: 'evaluateToneConsistency',
        execute: evaluateToneAction,
        outputSchema: z.object({
          toneScore: z.any(),
          completenessScore: z.any(),
        }),
      });
      const improveResponse = new Step({
        id: 'improveResponse',
        execute: improveResponseAction,
        outputSchema: z.object({ improvedOutput: z.string() }),
      });
      const evaluateImproved = new Step({
        id: 'evaluateImprovedResponse',
        execute: evaluateImprovedAction,
        outputSchema: z.object({
          toneScore: z.any(),
          completenessScore: z.any(),
        }),
      });

      const promptEvalWorkflow = new Workflow({
        name: 'test-workflow',
        triggerSchema: z.object({ input: z.string() }),
      });

      promptEvalWorkflow
        .step(getUserInput)
        .then(promptAgent)
        .then(evaluateTone)
        .then(improveResponse)
        .then(evaluateImproved)
        .commit();

      // Create a new storage instance for initial run
      const initialStorage = new DefaultStorage({
        config: {
          url: 'file::memory:',
        },
      });
      await initialStorage.init();

      const mastra = new Mastra({
        logger,
        storage: initialStorage,
        workflows: { 'test-workflow': promptEvalWorkflow },
      });

      const wf = mastra.getWorkflow('test-workflow');
      const run = wf.createRun();

      // Create a promise to track when the workflow is ready to resume
      let resolveWorkflowSuspended: (value: unknown) => void;
      const workflowSuspended = new Promise(resolve => {
        resolveWorkflowSuspended = resolve;
      });

      run.watch(data => {
        const isPromptAgentSuspended = data.activePaths.get('promptAgent')?.status === 'suspended';
        if (isPromptAgentSuspended) {
          const newCtx = {
            ...data.results,
          };
          // @ts-ignore
          newCtx.getUserInput.output = {
            userInput: 'test input for resumption',
          };
          resolveWorkflowSuspended({ stepId: 'promptAgent', context: newCtx });
        }
      });

      const initialResult = await run.start({ triggerData: { input: 'test' } });
      expect(initialResult.results.promptAgent.status).toBe('suspended');
      expect(promptAgentAction).toHaveBeenCalledTimes(1);

      // Wait for the workflow to be ready to resume
      const resumeData = await workflowSuspended;
      const resumeResult = await run.resume(resumeData as any);

      if (!resumeResult) {
        throw new Error('Resume failed to return a result');
      }

      expect(resumeResult.results).toEqual({
        getUserInput: { status: 'success', output: { userInput: 'test input for resumption' } },
        promptAgent: { status: 'success', output: { modelOutput: 'test output' } },
        evaluateToneConsistency: {
          status: 'success',
          output: { toneScore: { score: 0.8 }, completenessScore: { score: 0.7 } },
        },
        improveResponse: { status: 'success', output: { improvedOutput: 'improved output' } },
        evaluateImprovedResponse: {
          status: 'success',
          output: { toneScore: { score: 0.9 }, completenessScore: { score: 0.8 } },
        },
      });
    });

    it('should handle parallel steps with conditional suspend', async () => {
      const getUserInputAction = vi.fn().mockResolvedValue({ userInput: 'test input' });
      const promptAgentAction = vi.fn().mockResolvedValue({ modelOutput: 'test output' });
      const evaluateToneAction = vi.fn().mockResolvedValue({
        toneScore: { score: 0.8 },
        completenessScore: { score: 0.7 },
      });
      const humanInterventionAction = vi
        .fn()
        .mockImplementationOnce(async ({ suspend, context }) => {
          const { humanPrompt } = context.getStepResult('humanIntervention') ?? {};

          if (!humanPrompt) {
            await suspend();
          }
        })
        .mockImplementationOnce(() => ({ improvedOutput: 'human intervention output' }));
      const explainResponseAction = vi.fn().mockResolvedValue({
        improvedOutput: 'explanation output',
      });

      const getUserInput = new Step({
        id: 'getUserInput',
        execute: getUserInputAction,
        outputSchema: z.object({ userInput: z.string() }),
      });
      const promptAgent = new Step({
        id: 'promptAgent',
        execute: promptAgentAction,
        outputSchema: z.object({ modelOutput: z.string() }),
      });
      const evaluateTone = new Step({
        id: 'evaluateToneConsistency',
        execute: evaluateToneAction,
        outputSchema: z.object({
          toneScore: z.any(),
          completenessScore: z.any(),
        }),
      });
      const humanIntervention = new Step({
        id: 'humanIntervention',
        execute: humanInterventionAction,
        outputSchema: z.object({ improvedOutput: z.string() }),
      });
      const explainResponse = new Step({
        id: 'explainResponse',
        execute: explainResponseAction,
        outputSchema: z.object({ improvedOutput: z.string() }),
      });

      const workflow = new Workflow({
        name: 'test-workflow',
        triggerSchema: z.object({ input: z.string() }),
      });

      workflow
        .step(getUserInput)
        .then(promptAgent)
        .then(evaluateTone)
        .after(evaluateTone)
        .step(humanIntervention, {
          when: () => Promise.resolve(true),
        })
        .step(explainResponse, {
          when: () => Promise.resolve(false),
        })
        .commit();

      const mastra = new Mastra({
        logger,
        workflows: { 'test-workflow': workflow },
        storage,
      });

      const wf = mastra.getWorkflow('test-workflow');
      const run = wf.createRun();

      const started = run.start({ triggerData: { input: 'test' } });

      const result = await new Promise<WorkflowResumeResult<any>>((resolve, reject) => {
        let hasResumed = false;
        run.watch(async data => {
          const suspended = data.activePaths.get('humanIntervention');
          if (suspended?.status === 'suspended') {
            const newCtx = {
              ...data.results,
              humanPrompt: 'What improvements would you suggest?',
            };
            if (!hasResumed) {
              hasResumed = true;

              try {
                const resumed = await run.resume({
                  stepId: 'humanIntervention',
                  context: newCtx,
                });

                resolve(resumed as any);
              } catch (error) {
                reject(error);
              }
            }
          }
        });
      });

      const initialResult = await started;

      expect(initialResult.results.humanIntervention.status).toBe('suspended');
      expect(initialResult.results.explainResponse.status).toBe('skipped');
      expect(humanInterventionAction).toHaveBeenCalledTimes(2);
      expect(explainResponseAction).not.toHaveBeenCalled();

      if (!result) {
        throw new Error('Resume failed to return a result');
      }

      expect(result.results).toEqual({
        getUserInput: { status: 'success', output: { userInput: 'test input' } },
        promptAgent: { status: 'success', output: { modelOutput: 'test output' } },
        evaluateToneConsistency: {
          status: 'success',
          output: { toneScore: { score: 0.8 }, completenessScore: { score: 0.7 } },
        },
        humanIntervention: { status: 'success', output: { improvedOutput: 'human intervention output' } },
        explainResponse: { status: 'skipped' },
      });
    });

    it('should handle complex workflow with multiple suspends', async () => {
      const getUserInputAction = vi.fn().mockResolvedValue({ userInput: 'test input' });
      const promptAgentAction = vi.fn().mockResolvedValue({ modelOutput: 'test output' });

      const evaluateToneAction = vi.fn().mockResolvedValue({
        toneScore: { score: 0.8 },
        completenessScore: { score: 0.7 },
      });
      const improveResponseAction = vi
        .fn()
        .mockImplementationOnce(async ({ suspend }) => {
          await suspend();
        })
        .mockImplementationOnce(() => ({ improvedOutput: 'improved output' }));
      const evaluateImprovedAction = vi.fn().mockResolvedValue({
        toneScore: { score: 0.9 },
        completenessScore: { score: 0.8 },
      });
      const humanInterventionAction = vi
        .fn()
        .mockImplementationOnce(async ({ suspend }) => {
          await suspend();
        })
        .mockImplementationOnce(() => ({ improvedOutput: 'human intervention output' }));
      const explainResponseAction = vi.fn().mockResolvedValue({
        improvedOutput: 'explanation output',
      });

      const getUserInput = new Step({
        id: 'getUserInput',
        execute: getUserInputAction,
        outputSchema: z.object({ userInput: z.string() }),
      });
      const promptAgent = new Step({
        id: 'promptAgent',
        execute: promptAgentAction,
        outputSchema: z.object({ modelOutput: z.string() }),
      });
      const evaluateTone = new Step({
        id: 'evaluateToneConsistency',
        execute: evaluateToneAction,
        outputSchema: z.object({
          toneScore: z.any(),
          completenessScore: z.any(),
        }),
      });
      const improveResponse = new Step({
        id: 'improveResponse',
        execute: improveResponseAction,
        outputSchema: z.object({ improvedOutput: z.string() }),
      });
      const evaluateImproved = new Step({
        id: 'evaluateImprovedResponse',
        execute: evaluateImprovedAction,
        outputSchema: z.object({
          toneScore: z.any(),
          completenessScore: z.any(),
        }),
      });
      const humanIntervention = new Step({
        id: 'humanIntervention',
        execute: humanInterventionAction,
        outputSchema: z.object({ improvedOutput: z.string() }),
      });
      const explainResponse = new Step({
        id: 'explainResponse',
        execute: explainResponseAction,
        outputSchema: z.object({ improvedOutput: z.string() }),
      });

      const workflow = new Workflow({
        name: 'test-workflow',
        triggerSchema: z.object({ input: z.string() }),
      });

      workflow
        .step(getUserInput)
        .then(promptAgent)
        .then(evaluateTone)
        .then(improveResponse)
        .then(evaluateImproved)
        .after(evaluateImproved)
        .step(humanIntervention, {
          when: () => Promise.resolve(true),
        })
        .step(explainResponse, {
          when: () => Promise.resolve(false),
        })
        .commit();

      const mastra = new Mastra({
        logger,
        workflows: { 'test-workflow': workflow },
        storage,
      });

      const wf = mastra.getWorkflow('test-workflow');
      const run = wf.createRun();
      const started = run.start({ triggerData: { input: 'test' } });
      let improvedResponseResultPromise: Promise<WorkflowResumeResult<any> | undefined>;

      const result = await new Promise<WorkflowResumeResult<any>>((resolve, reject) => {
        let hasResumed = false;
        run.watch(async data => {
          const isHumanInterventionSuspended = data.activePaths.get('humanIntervention')?.status === 'suspended';
          const isImproveResponseSuspended = data.activePaths.get('improveResponse')?.status === 'suspended';

          if (isHumanInterventionSuspended) {
            const newCtx = {
              ...data.results,
              humanPrompt: 'What improvements would you suggest?',
            };
            if (!hasResumed) {
              hasResumed = true;

              try {
                const resumed = await run.resume({
                  stepId: 'humanIntervention',
                  context: newCtx,
                });
                resolve(resumed as any);
              } catch (error) {
                reject(error);
              }
            }
          } else if (isImproveResponseSuspended) {
            const resumed = run.resume({
              stepId: 'improveResponse',
              context: {
                ...data.results,
              },
            });
            improvedResponseResultPromise = resumed;
          }
        });
      });

      const initialResult = await started;

      // @ts-ignore
      const improvedResponseResult = await improvedResponseResultPromise;
      expect(initialResult?.results.improveResponse.status).toBe('suspended');

      expect(improvedResponseResult?.results.humanIntervention.status).toBe('suspended');
      expect(improvedResponseResult?.results.improveResponse.status).toBe('success');
      expect(improvedResponseResult?.results.evaluateImprovedResponse.status).toBe('success');
      expect(improvedResponseResult?.results.explainResponse.status).toBe('skipped');
      expect(humanInterventionAction).toHaveBeenCalledTimes(2);
      expect(explainResponseAction).not.toHaveBeenCalled();

      if (!result) {
        throw new Error('Resume failed to return a result');
      }

      expect(result.results).toEqual({
        getUserInput: { status: 'success', output: { userInput: 'test input' } },
        promptAgent: { status: 'success', output: { modelOutput: 'test output' } },
        evaluateToneConsistency: {
          status: 'success',
          output: { toneScore: { score: 0.8 }, completenessScore: { score: 0.7 } },
        },
        improveResponse: { status: 'success', output: { improvedOutput: 'improved output' } },
        evaluateImprovedResponse: {
          status: 'success',
          output: { toneScore: { score: 0.9 }, completenessScore: { score: 0.8 } },
        },
        humanIntervention: { status: 'success', output: { improvedOutput: 'human intervention output' } },
        explainResponse: { status: 'skipped' },
      });
    });

    it('should handle basic suspend and resume flow with async await syntax', async () => {
      const getUserInputAction = vi.fn().mockResolvedValue({ userInput: 'test input' });
      const promptAgentAction = vi
        .fn()
        .mockImplementationOnce(async ({ suspend }) => {
          await suspend({ testPayload: 'hello' });
          return undefined;
        })
        .mockImplementationOnce(() => ({ modelOutput: 'test output' }));
      const evaluateToneAction = vi.fn().mockResolvedValue({
        toneScore: { score: 0.8 },
        completenessScore: { score: 0.7 },
      });
      const improveResponseAction = vi
        .fn()
        .mockImplementationOnce(async ({ suspend }) => {
          await suspend();
          return undefined;
        })
        .mockImplementationOnce(() => ({ improvedOutput: 'improved output' }));
      const evaluateImprovedAction = vi.fn().mockResolvedValue({
        toneScore: { score: 0.9 },
        completenessScore: { score: 0.8 },
      });

      const getUserInput = new Step({
        id: 'getUserInput',
        execute: getUserInputAction,
        outputSchema: z.object({ userInput: z.string() }),
      });
      const promptAgent = new Step({
        id: 'promptAgent',
        execute: promptAgentAction,
        outputSchema: z.object({ modelOutput: z.string() }),
      });
      const evaluateTone = new Step({
        id: 'evaluateToneConsistency',
        execute: evaluateToneAction,
        outputSchema: z.object({
          toneScore: z.any(),
          completenessScore: z.any(),
        }),
      });
      const improveResponse = new Step({
        id: 'improveResponse',
        execute: improveResponseAction,
        outputSchema: z.object({ improvedOutput: z.string() }),
      });
      const evaluateImproved = new Step({
        id: 'evaluateImprovedResponse',
        execute: evaluateImprovedAction,
        outputSchema: z.object({
          toneScore: z.any(),
          completenessScore: z.any(),
        }),
      });

      const promptEvalWorkflow = new Workflow<
        [typeof getUserInput, typeof promptAgent, typeof evaluateTone, typeof improveResponse, typeof evaluateImproved]
      >({
        name: 'test-workflow',
        triggerSchema: z.object({ input: z.string() }),
      });

      promptEvalWorkflow
        .step(getUserInput)
        .then(promptAgent)
        .then(evaluateTone)
        .then(improveResponse)
        .then(evaluateImproved)
        .commit();

      const mastra = new Mastra({
        logger,
        workflows: { 'test-workflow': promptEvalWorkflow },
        storage,
      });

      const wf = mastra.getWorkflow('test-workflow');
      const run = wf.createRun();

      const initialResult = await run.start({ triggerData: { input: 'test' } });
      expect(initialResult.results.promptAgent.status).toBe('suspended');
      expect(promptAgentAction).toHaveBeenCalledTimes(1);
      expect(initialResult.activePaths.size).toBe(1);
      expect(initialResult.activePaths.get('promptAgent')?.status).toBe('suspended');
      expect(initialResult.activePaths.get('promptAgent')?.suspendPayload).toEqual({ testPayload: 'hello' });
      expect(initialResult.results).toEqual({
        getUserInput: { status: 'success', output: { userInput: 'test input' } },
        promptAgent: { status: 'suspended', suspendPayload: { testPayload: 'hello' } },
      });

      const newCtx = {
        userInput: 'test input for resumption',
      };

      expect(initialResult.results.promptAgent.status).toBe('suspended');
      expect(promptAgentAction).toHaveBeenCalledTimes(1);

      const firstResumeResult = await run.resume({ stepId: 'promptAgent', context: newCtx });

      if (!firstResumeResult) {
        throw new Error('Resume failed to return a result');
      }

      expect(firstResumeResult.activePaths.size).toBe(1);
      expect(firstResumeResult.activePaths.get('improveResponse')?.status).toBe('suspended');
      expect(firstResumeResult.results).toEqual({
        getUserInput: { status: 'success', output: { userInput: 'test input' } },
        promptAgent: { status: 'success', output: { modelOutput: 'test output' } },
        evaluateToneConsistency: {
          status: 'success',
          output: {
            toneScore: { score: 0.8 },
            completenessScore: { score: 0.7 },
          },
        },
        improveResponse: { status: 'suspended' },
      });

      const secondResumeResult = await run.resume({ stepId: 'improveResponse', context: newCtx });
      if (!secondResumeResult) {
        throw new Error('Resume failed to return a result');
      }

      expect(secondResumeResult.results).toEqual({
        getUserInput: { status: 'success', output: { userInput: 'test input' } },
        promptAgent: { status: 'success', output: { modelOutput: 'test output' } },
        evaluateToneConsistency: {
          status: 'success',
          output: { toneScore: { score: 0.8 }, completenessScore: { score: 0.7 } },
        },
        improveResponse: { status: 'success', output: { improvedOutput: 'improved output' } },
        evaluateImprovedResponse: {
          status: 'success',
          output: { toneScore: { score: 0.9 }, completenessScore: { score: 0.8 } },
        },
      });
    });

    it('should handle basic event based resume flow', async () => {
      const getUserInputAction = vi.fn().mockResolvedValue({ userInput: 'test input' });
      const promptAgentAction = vi
        .fn()
        .mockImplementationOnce(async () => {
          return { test: 'yes' };
        })
        .mockImplementationOnce(() => ({ modelOutput: 'test output' }));
      const getUserInput = new Step({
        id: 'getUserInput',
        execute: getUserInputAction,
        outputSchema: z.object({ userInput: z.string() }),
      });
      const promptAgent = new Step({
        id: 'promptAgent',
        execute: promptAgentAction,
        outputSchema: z.object({ modelOutput: z.string() }),
      });

      const promptEvalWorkflow = new Workflow({
        name: 'test-workflow',
        triggerSchema: z.object({ input: z.string() }),
        events: {
          testev: {
            schema: z.object({
              catName: z.string(),
            }),
          },
        },
      });

      promptEvalWorkflow.step(getUserInput).afterEvent('testev').step(promptAgent).commit();

      const mastra = new Mastra({
        logger,
        workflows: { 'test-workflow': promptEvalWorkflow },
      });

      const wf = mastra.getWorkflow('test-workflow');
      const run = wf.createRun({
        events: {
          testev: {
            schema: z.object({
              catName: z.string(),
            }),
          },
        },
      });

      const initialResult = await run.start({ triggerData: { input: 'test' } });
      expect(initialResult.activePaths.size).toBe(1);
      expect(initialResult.results).toEqual({
        getUserInput: { status: 'success', output: { userInput: 'test input' } },
        __testev_event: { status: 'suspended' },
      });
      expect(getUserInputAction).toHaveBeenCalledTimes(1);

      const firstResumeResult = await run.resumeWithEvent('testev', {
        catName: 'test input for resumption',
      });

      if (!firstResumeResult) {
        throw new Error('Resume failed to return a result');
      }

      expect(firstResumeResult.activePaths.size).toBe(1);
      expect(firstResumeResult.results).toEqual({
        getUserInput: { status: 'success', output: { userInput: 'test input' } },
        promptAgent: { status: 'success', output: { test: 'yes' } },
        __testev_event: {
          status: 'success',
          output: {
            executed: true,
            resumedEvent: {
              catName: 'test input for resumption',
            },
          },
        },
      });
    });
  });

  describe('Accessing Mastra', () => {
    it('should be able to access the deprecated mastra primitives', async () => {
      let telemetry: Telemetry | undefined;
      const step1 = new Step({
        id: 'step1',
        execute: async ({ mastra }) => {
          telemetry = mastra?.telemetry;
        },
      });

      const workflow = new Workflow({ name: 'test-workflow' });
      workflow.step(step1).commit();

      const mastra = new Mastra({
        logger,
        workflows: { 'test-workflow': workflow },
        storage,
      });

      const wf = mastra.getWorkflow('test-workflow');

      expect(mastra?.getLogger()).toBe(logger);

      // Access new instance properties directly - should work without warning
      const run = wf.createRun();
      await run.start();

      expect(telemetry).toBeDefined();
      expect(telemetry).toBeInstanceOf(Telemetry);
    });

    it('should be able to access the new Mastra primitives', async () => {
      let telemetry: Telemetry | undefined;
      const step1 = new Step({
        id: 'step1',
        execute: async ({ mastra }) => {
          telemetry = mastra?.getTelemetry();
        },
      });

      const workflow = new Workflow({ name: 'test-workflow' });
      workflow.step(step1).commit();

      const mastra = new Mastra({
        logger,
        workflows: { 'test-workflow': workflow },
        storage,
      });

      const wf = mastra.getWorkflow('test-workflow');

      expect(mastra?.getLogger()).toBe(logger);

      // Access new instance properties directly - should work without warning
      const run = wf.createRun();
<<<<<<< HEAD
      run.watch(_ => {});
=======
      run.watch(() => {});
>>>>>>> 81996d97
      await run.start();

      expect(telemetry).toBeDefined();
      expect(telemetry).toBeInstanceOf(Telemetry);
    });
  });

  describe('Agent as step', () => {
    it('should be able to use an agent as a step', async () => {
      const workflow = new Workflow({
        name: 'test-workflow',
        triggerSchema: z.object({
          prompt1: z.string(),
          prompt2: z.string(),
        }),
      });

      const agent = new Agent({
        name: 'test-agent-1',
        instructions: 'test agent instructions',
        model: openai('gpt-4'),
      });

      const agent2 = new Agent({
        name: 'test-agent-2',
        instructions: 'test agent instructions',
        model: openai('gpt-4'),
      });

      new Mastra({
        logger,
        workflows: { 'test-workflow': workflow },
        agents: { 'test-agent-1': agent, 'test-agent-2': agent2 },
        storage,
      });

      workflow
        .step(agent, {
          variables: {
            prompt: {
              step: 'trigger',
              path: 'prompt1',
            },
          },
        })
        .then(agent2, {
          variables: {
            prompt: {
              step: 'trigger',
              path: 'prompt2',
            },
          },
        })
        .commit();

      const run = workflow.createRun();
      const result = await run.start({
        triggerData: { prompt1: 'Capital of France, just the name', prompt2: 'Capital of UK, just the name' },
      });

      console.log(result);

      expect(result.results['test-agent-1']).toEqual({
        status: 'success',
        output: { text: 'Paris' },
      });

      expect(result.results['test-agent-2']).toEqual({
        status: 'success',
        output: { text: 'London' },
      });
    });

    it('should be able to use an agent as a .after() step', async () => {
      const execute = vi.fn<any>().mockResolvedValue({ result: 'success' });
      const finalStep = new Step({ id: 'finalStep', execute });

      const workflow = new Workflow({
        name: 'test-workflow',
        triggerSchema: z.object({
          prompt1: z.string(),
          prompt2: z.string(),
        }),
      });

      const agent = new Agent({
        name: 'test-agent-1',
        instructions: 'test agent instructions',
        model: openai('gpt-4'),
      });

      const agent2 = new Agent({
        name: 'test-agent-2',
        instructions: 'test agent instructions',
        model: openai('gpt-4'),
      });

      new Mastra({
        logger,
        workflows: { 'test-workflow': workflow },
        agents: { 'test-agent-1': agent, 'test-agent-2': agent2 },
        storage,
      });

      workflow
        .step(agent, {
          variables: {
            prompt: {
              step: 'trigger',
              path: 'prompt1',
            },
          },
        })
        .step(agent2, {
          variables: {
            prompt: {
              step: 'trigger',
              path: 'prompt2',
            },
          },
        })
        .after([agent, agent2])
        .step(finalStep)
        .commit();

      const run = workflow.createRun();
      const result = await run.start({
        triggerData: { prompt1: 'Capital of France, just the name', prompt2: 'Capital of UK, just the name' },
      });

      expect(execute).toHaveBeenCalledTimes(1);
      expect(result.results['finalStep']).toEqual({
        status: 'success',
        output: { result: 'success' },
      });

      expect(result.results['test-agent-1']).toEqual({
        status: 'success',
        output: { text: 'Paris' },
      });

      expect(result.results['test-agent-2']).toEqual({
        status: 'success',
        output: { text: 'London' },
      });
    });
  });

  describe('Nested workflows', () => {
    it('should be able to nest workflows', async () => {
      const start = vi.fn().mockImplementation(async ({ context }) => {
        // Get the current value (either from trigger or previous increment)
        const currentValue =
          context.getStepResult('start')?.newValue || context.getStepResult('trigger')?.startValue || 0;

        // Increment the value
        const newValue = currentValue + 1;

        return { newValue };
      });
      const startStep = new Step({
        id: 'start',
        description: 'Increments the current value by 1',
        outputSchema: z.object({
          newValue: z.number(),
        }),
        execute: start,
      });

      const other = vi.fn().mockImplementation(async () => {
        return { other: 26 };
      });
      const otherStep = new Step({
        id: 'other',
        description: 'Other step',
        execute: other,
      });

      const final = vi.fn().mockImplementation(async ({ context }) => {
        const startVal = context.getStepResult('start')?.newValue ?? 0;
        const otherVal = context.getStepResult('other')?.other ?? 0;
        return { finalValue: startVal + otherVal };
      });
      const last = vi.fn().mockImplementation(async () => {
        return { success: true };
      });
      const finalStep = new Step({
        id: 'final',
        description: 'Final step that prints the result',
        execute: final,
      });

      const counterWorkflow = new Workflow({
        name: 'counter-workflow',
        triggerSchema: z.object({
          startValue: z.number(),
        }),
      });

      const wfA = new Workflow({ name: 'nested-workflow-a' }).step(startStep).then(otherStep).then(finalStep).commit();
      const wfB = new Workflow({ name: 'nested-workflow-b' }).step(startStep).then(finalStep).commit();
      counterWorkflow
        .step(wfA)
        .step(wfB)
        .after([wfA, wfB])
        .step(
          new Step({
            id: 'last-step',
            execute: last,
          }),
        )
        .commit();

      const run = counterWorkflow.createRun();
      const { results } = await run.start({ triggerData: { startValue: 1 } });

      expect(start).toHaveBeenCalledTimes(2);
      expect(other).toHaveBeenCalledTimes(1);
      expect(final).toHaveBeenCalledTimes(2);
      expect(last).toHaveBeenCalledTimes(1);
      // @ts-ignore
      expect(results['nested-workflow-a'].output.results).toEqual({
        start: { output: { newValue: 1 }, status: 'success' },
        other: { output: { other: 26 }, status: 'success' },
        final: { output: { finalValue: 26 + 1 }, status: 'success' },
      });

      // @ts-ignore
      expect(results['nested-workflow-b'].output.results).toEqual({
        start: { output: { newValue: 1 }, status: 'success' },
        final: { output: { finalValue: 1 }, status: 'success' },
      });

      expect(results['last-step']).toEqual({
        output: { success: true },
        status: 'success',
      });
    });

    it('should be able to nest workflows with conditions', async () => {
      const start = vi.fn().mockImplementation(async ({ context }) => {
        // Get the current value (either from trigger or previous increment)
        const currentValue =
          context.getStepResult('start')?.newValue || context.getStepResult('trigger')?.startValue || 0;

        // Increment the value
        const newValue = currentValue + 1;

        return { newValue };
      });
      const startStep = new Step({
        id: 'start',
        description: 'Increments the current value by 1',
        outputSchema: z.object({
          newValue: z.number(),
        }),
        execute: start,
      });

      const other = vi.fn().mockImplementation(async () => {
        return { other: 26 };
      });
      const otherStep = new Step({
        id: 'other',
        description: 'Other step',
        execute: other,
      });

      const final = vi.fn().mockImplementation(async ({ context }) => {
        const startVal = context.getStepResult('start')?.newValue ?? 0;
        const otherVal = context.getStepResult('other')?.other ?? 0;
        return { finalValue: startVal + otherVal };
      });
      const last = vi.fn().mockImplementation(async () => {
        return { success: true };
      });
      const finalStep = new Step({
        id: 'final',
        description: 'Final step that prints the result',
        execute: final,
      });

      const counterWorkflow = new Workflow({
        name: 'counter-workflow',
        triggerSchema: z.object({
          startValue: z.number(),
        }),
      });

      const wfA = new Workflow({ name: 'nested-workflow-a' }).step(startStep).then(otherStep).then(finalStep).commit();
      const wfB = new Workflow({ name: 'nested-workflow-b' })
        .step(startStep)
        .if(async () => false)
        .then(otherStep)
        .else()
        .then(finalStep)
        .commit();
      counterWorkflow
        .step(wfA)
        .step(wfB)
        .after([wfA, wfB])
        .step(
          new Step({
            id: 'last-step',
            execute: last,
          }),
        )
        .commit();

      const run = counterWorkflow.createRun();
      const { results } = await run.start({ triggerData: { startValue: 1 } });

      expect(start).toHaveBeenCalledTimes(2);
      expect(other).toHaveBeenCalledTimes(1);
      expect(final).toHaveBeenCalledTimes(2);
      expect(last).toHaveBeenCalledTimes(1);
      // @ts-ignore
      expect(results['nested-workflow-a'].output.results).toEqual({
        start: { output: { newValue: 1 }, status: 'success' },
        other: { output: { other: 26 }, status: 'success' },
        final: { output: { finalValue: 26 + 1 }, status: 'success' },
      });

      // @ts-ignore
      expect(results['nested-workflow-b'].output.results).toEqual({
        start: { output: { newValue: 1 }, status: 'success' },
        final: { output: { finalValue: 1 }, status: 'success' },
        __start_else: {
          output: {
            executed: true,
          },
          status: 'success',
        },
        __start_if: {
          status: 'skipped',
        },
      });

      expect(results['last-step']).toEqual({
        output: { success: true },
        status: 'success',
      });
    });

    describe('new if else branching syntax with nested workflows', () => {
      it('should execute if-branch', async () => {
        const start = vi.fn().mockImplementation(async ({ context }) => {
          // Get the current value (either from trigger or previous increment)
          const currentValue =
            context.getStepResult('start')?.newValue || context.getStepResult('trigger')?.startValue || 0;

          // Increment the value
          const newValue = currentValue + 1;

          return { newValue };
        });
        const startStep = new Step({
          id: 'start',
          description: 'Increments the current value by 1',
          outputSchema: z.object({
            newValue: z.number(),
          }),
          execute: start,
        });

        const other = vi.fn().mockImplementation(async () => {
          return { other: 26 };
        });
        const otherStep = new Step({
          id: 'other',
          description: 'Other step',
          execute: other,
        });

        const final = vi.fn().mockImplementation(async ({ context }) => {
          const startVal = context.getStepResult('start')?.newValue ?? 0;
          const otherVal = context.getStepResult('other')?.other ?? 0;
          return { finalValue: startVal + otherVal };
        });
        const first = vi.fn().mockImplementation(async () => {
          return { success: true };
        });
        const last = vi.fn().mockImplementation(async () => {
          return { success: true };
        });
        const finalStep = new Step({
          id: 'final',
          description: 'Final step that prints the result',
          execute: final,
        });

        const counterWorkflow = new Workflow({
          name: 'counter-workflow',
          triggerSchema: z.object({
            startValue: z.number(),
          }),
        });

        const wfA = new Workflow({ name: 'nested-workflow-a' })
          .step(startStep)
          .then(otherStep)
          .then(finalStep)
          .commit();
        const wfB = new Workflow({ name: 'nested-workflow-b' }).step(startStep).then(finalStep).commit();

        counterWorkflow
          .step(
            new Step({
              id: 'first-step',
              execute: first,
            }),
          )
          .if(async () => true, wfA, wfB)
          .then(
            new Step({
              id: 'last-step',
              execute: last,
            }),
          )
          .commit();

        const run = counterWorkflow.createRun();
        const { results } = await run.start({ triggerData: { startValue: 1 } });

        expect(start).toHaveBeenCalledTimes(1);
        expect(other).toHaveBeenCalledTimes(1);
        expect(final).toHaveBeenCalledTimes(1);
        expect(first).toHaveBeenCalledTimes(1);
        expect(last).toHaveBeenCalledTimes(1);
        // @ts-ignore
        expect(results['nested-workflow-a'].output.results).toEqual({
          start: { output: { newValue: 1 }, status: 'success' },
          other: { output: { other: 26 }, status: 'success' },
          final: { output: { finalValue: 26 + 1 }, status: 'success' },
        });

        expect(results['nested-workflow-b']).toEqual({
          status: 'skipped',
        });

        expect(results['first-step']).toEqual({
          output: { success: true },
          status: 'success',
        });

        expect(results['last-step']).toEqual({
          output: { success: true },
          status: 'success',
        });
      });

      it('should execute else-branch', async () => {
        const start = vi.fn().mockImplementation(async ({ context }) => {
          // Get the current value (either from trigger or previous increment)
          const currentValue =
            context.getStepResult('start')?.newValue || context.getStepResult('trigger')?.startValue || 0;

          // Increment the value
          const newValue = currentValue + 1;

          return { newValue };
        });
        const startStep = new Step({
          id: 'start',
          description: 'Increments the current value by 1',
          outputSchema: z.object({
            newValue: z.number(),
          }),
          execute: start,
        });

        const other = vi.fn().mockImplementation(async () => {
          return { other: 26 };
        });
        const otherStep = new Step({
          id: 'other',
          description: 'Other step',
          execute: other,
        });

        const final = vi.fn().mockImplementation(async ({ context }) => {
          const startVal = context.getStepResult('start')?.newValue ?? 0;
          const otherVal = context.getStepResult('other')?.other ?? 0;
          return { finalValue: startVal + otherVal };
        });
        const first = vi.fn().mockImplementation(async () => {
          return { success: true };
        });
        const last = vi.fn().mockImplementation(async () => {
          return { success: true };
        });
        const finalStep = new Step({
          id: 'final',
          description: 'Final step that prints the result',
          execute: final,
        });

        const counterWorkflow = new Workflow({
          name: 'counter-workflow',
          triggerSchema: z.object({
            startValue: z.number(),
          }),
        });

        const wfA = new Workflow({ name: 'nested-workflow-a' })
          .step(startStep)
          .then(otherStep)
          .then(finalStep)
          .commit();
        const wfB = new Workflow({ name: 'nested-workflow-b' }).step(startStep).then(finalStep).commit();

        counterWorkflow
          .step(
            new Step({
              id: 'first-step',
              execute: first,
            }),
          )
          .if(async () => false, wfA, wfB)
          .then(
            new Step({
              id: 'last-step',
              execute: last,
            }),
          )
          .commit();

        const run = counterWorkflow.createRun();
        const { results } = await run.start({ triggerData: { startValue: 1 } });

        expect(start).toHaveBeenCalledTimes(1);
        expect(other).toHaveBeenCalledTimes(0);
        expect(final).toHaveBeenCalledTimes(1);
        expect(first).toHaveBeenCalledTimes(1);
        expect(last).toHaveBeenCalledTimes(1);

        expect(results['nested-workflow-a']).toEqual({
          status: 'skipped',
        });

        // @ts-ignore
        expect(results['nested-workflow-b'].output.results).toEqual({
          start: { output: { newValue: 1 }, status: 'success' },
          final: { output: { finalValue: 1 }, status: 'success' },
        });

        expect(results['first-step']).toEqual({
          output: { success: true },
          status: 'success',
        });

        expect(results['last-step']).toEqual({
          output: { success: true },
          status: 'success',
        });
      });

      it('should execute nested else and if-branch', async () => {
        const start = vi.fn().mockImplementation(async ({ context }) => {
          // Get the current value (either from trigger or previous increment)
          const currentValue =
            context.getStepResult('start')?.newValue || context.getStepResult('trigger')?.startValue || 0;

          // Increment the value
          const newValue = currentValue + 1;

          return { newValue };
        });
        const startStep = new Step({
          id: 'start',
          description: 'Increments the current value by 1',
          outputSchema: z.object({
            newValue: z.number(),
          }),
          execute: start,
        });

        const other = vi.fn().mockImplementation(async () => {
          return { other: 26 };
        });
        const otherStep = new Step({
          id: 'other',
          description: 'Other step',
          execute: other,
        });

        const final = vi.fn().mockImplementation(async ({ context }) => {
          const startVal = context.getStepResult('start')?.newValue ?? 0;
          const otherVal = context.getStepResult('other')?.other ?? 0;
          return { finalValue: startVal + otherVal };
        });
        const first = vi.fn().mockImplementation(async () => {
          return { success: true };
        });
        const last = vi.fn().mockImplementation(async () => {
          return { success: true };
        });
        const finalStep = new Step({
          id: 'final',
          description: 'Final step that prints the result',
          execute: final,
        });

        const counterWorkflow = new Workflow({
          name: 'counter-workflow',
          triggerSchema: z.object({
            startValue: z.number(),
          }),
        });

        const wfA = new Workflow({ name: 'nested-workflow-a' })
          .step(startStep)
          .then(otherStep)
          .then(finalStep)
          .commit();
        const wfB = new Workflow({ name: 'nested-workflow-b' })
          .step(startStep)
          .if(
            async () => true,
            new Workflow({ name: 'nested-workflow-c' }).step(otherStep).commit(),
            new Workflow({ name: 'nested-workflow-d' }).step(otherStep).commit(),
          )
          .then(finalStep)
          .commit();

        counterWorkflow
          .step(
            new Step({
              id: 'first-step',
              execute: first,
            }),
          )
          .if(async () => false, wfA, wfB)
          .then(
            new Step({
              id: 'last-step',
              execute: last,
            }),
          )
          .commit();

        const run = counterWorkflow.createRun();
        const { results } = await run.start({ triggerData: { startValue: 1 } });

        expect(start).toHaveBeenCalledTimes(1);
        expect(other).toHaveBeenCalledTimes(1);
        expect(final).toHaveBeenCalledTimes(1);
        expect(first).toHaveBeenCalledTimes(1);
        expect(last).toHaveBeenCalledTimes(1);

        expect(results['nested-workflow-a']).toEqual({
          status: 'skipped',
        });

        // @ts-ignore
        delete results['nested-workflow-b'].output.results['nested-workflow-c'].output.runId;
        // @ts-ignore
        delete results['nested-workflow-b'].output.results['nested-workflow-c'].output.activePaths;

        // @ts-ignore
        expect(results['nested-workflow-b'].output.results).toEqual({
          start: { output: { newValue: 1 }, status: 'success' },
          final: { output: { finalValue: 1 }, status: 'success' },
          'nested-workflow-c': {
            output: {
              results: {
                other: {
                  output: {
                    other: 26,
                  },
                  status: 'success',
                },
              },
              timestamp: expect.any(Number),
            },
            status: 'success',
          },
          'nested-workflow-d': {
            status: 'skipped',
          },
          start_if_else: {
            output: {
              executed: true,
            },
            status: 'success',
          },
        });

        expect(results['first-step']).toEqual({
          output: { success: true },
          status: 'success',
        });

        expect(results['last-step']).toEqual({
          output: { success: true },
          status: 'success',
        });
      });
    });

    describe('new .step/.then array syntax for concurrent execution', () => {
      it('should be able to nest workflows with .step([])', async () => {
        const start = vi.fn().mockImplementation(async ({ context }) => {
          // Get the current value (either from trigger or previous increment)
          const currentValue =
            context.getStepResult('start')?.newValue || context.getStepResult('trigger')?.startValue || 0;

          // Increment the value
          const newValue = currentValue + 1;

          return { newValue };
        });
        const startStep = new Step({
          id: 'start',
          description: 'Increments the current value by 1',
          outputSchema: z.object({
            newValue: z.number(),
          }),
          execute: start,
        });

        const other = vi.fn().mockImplementation(async () => {
          return { other: 26 };
        });
        const otherStep = new Step({
          id: 'other',
          description: 'Other step',
          execute: other,
        });

        const final = vi.fn().mockImplementation(async ({ context }) => {
          const startVal = context.getStepResult('start')?.newValue ?? 0;
          const otherVal = context.getStepResult('other')?.other ?? 0;
          return { finalValue: startVal + otherVal };
        });
        const last = vi.fn().mockImplementation(async () => {
          return { success: true };
        });
        const finalStep = new Step({
          id: 'final',
          description: 'Final step that prints the result',
          execute: final,
        });

        const counterWorkflow = new Workflow({
          name: 'counter-workflow',
          triggerSchema: z.object({
            startValue: z.number(),
          }),
        });

        const wfA = new Workflow({ name: 'nested-workflow-a' })
          .step(startStep)
          .then(otherStep)
          .then(finalStep)
          .commit();
        const wfB = new Workflow({ name: 'nested-workflow-b' }).step(startStep).then(finalStep).commit();
        counterWorkflow
          .step([wfA, wfB])
          .then(
            new Step({
              id: 'last-step',
              execute: last,
            }),
          )
          .commit();

        const run = counterWorkflow.createRun();
        const { results } = await run.start({ triggerData: { startValue: 1 } });

        expect(start).toHaveBeenCalledTimes(2);
        expect(other).toHaveBeenCalledTimes(1);
        expect(final).toHaveBeenCalledTimes(2);
        expect(last).toHaveBeenCalledTimes(1);
        // @ts-ignore
        expect(results['nested-workflow-a'].output.results).toEqual({
          start: { output: { newValue: 1 }, status: 'success' },
          other: { output: { other: 26 }, status: 'success' },
          final: { output: { finalValue: 26 + 1 }, status: 'success' },
        });

        // @ts-ignore
        expect(results['nested-workflow-b'].output.results).toEqual({
          start: { output: { newValue: 1 }, status: 'success' },
          final: { output: { finalValue: 1 }, status: 'success' },
        });

        expect(results['last-step']).toEqual({
          output: { success: true },
          status: 'success',
        });
      });

      it('should be able to nest workflows with .step([]) and run more concurrent steps with .then([])', async () => {
        const start = vi.fn().mockImplementation(async ({ context }) => {
          // Get the current value (either from trigger or previous increment)
          const currentValue =
            context.getStepResult('start')?.newValue || context.getStepResult('trigger')?.startValue || 0;

          // Increment the value
          const newValue = currentValue + 1;

          return { newValue };
        });
        const startStep = new Step({
          id: 'start',
          description: 'Increments the current value by 1',
          outputSchema: z.object({
            newValue: z.number(),
          }),
          execute: start,
        });

        const other = vi.fn().mockImplementation(async () => {
          return { other: 26 };
        });
        const otherStep = new Step({
          id: 'other',
          description: 'Other step',
          execute: other,
        });

        const final = vi.fn().mockImplementation(async ({ context }) => {
          const startVal = context.getStepResult('start')?.newValue ?? 0;
          const otherVal = context.getStepResult('other')?.other ?? 0;
          return { finalValue: startVal + otherVal };
        });
        const last = vi.fn().mockImplementation(async () => {
          return { success: true };
        });
        const finalStep = new Step({
          id: 'final',
          description: 'Final step that prints the result',
          execute: final,
        });

        const counterWorkflow = new Workflow({
          name: 'counter-workflow',
          triggerSchema: z.object({
            startValue: z.number(),
          }),
        });

        const wfA = new Workflow({ name: 'nested-workflow-a' })
          .step(startStep)
          .then(otherStep)
          .then(finalStep)
          .commit();
        const wfB = new Workflow({ name: 'nested-workflow-b' }).step(startStep).then(finalStep).commit();
        counterWorkflow
          .step([wfA, wfB])
          .then([
            new Step({
              id: 'last-step',
              execute: last,
            }),
            new Step({
              id: 'last-step-2',
              execute: last,
            }),
          ])
          .then(
            new Step({
              id: 'last-step-3',
              execute: last,
            }),
          )
          .commit();

        const run = counterWorkflow.createRun();
        const { results } = await run.start({ triggerData: { startValue: 1 } });

        expect(start).toHaveBeenCalledTimes(2);
        expect(other).toHaveBeenCalledTimes(1);
        expect(final).toHaveBeenCalledTimes(2);
        expect(last).toHaveBeenCalledTimes(3);
        // @ts-ignore
        expect(results['nested-workflow-a'].output.results).toEqual({
          start: { output: { newValue: 1 }, status: 'success' },
          other: { output: { other: 26 }, status: 'success' },
          final: { output: { finalValue: 26 + 1 }, status: 'success' },
        });

        // @ts-ignore
        expect(results['nested-workflow-b'].output.results).toEqual({
          start: { output: { newValue: 1 }, status: 'success' },
          final: { output: { finalValue: 1 }, status: 'success' },
        });

        expect(results['last-step']).toEqual({
          output: { success: true },
          status: 'success',
        });

        expect(results['last-step-2']).toEqual({
          output: { success: true },
          status: 'success',
        });

        expect(results['last-step-3']).toEqual({
          output: { success: true },
          status: 'success',
        });
      });
    });

    describe('watching nested workflows', () => {
      // TODO: craft a test out of this
      it.skip('should be able to watch nested workflows with .step([])', async () => {
        const start = vi.fn().mockImplementation(async ({ context }) => {
          // Get the current value (either from trigger or previous increment)
          const currentValue =
            context.getStepResult('start')?.newValue || context.getStepResult('trigger')?.startValue || 0;

          // Increment the value
          const newValue = currentValue + 1;

          return { newValue };
        });
        const startStep = new Step({
          id: 'start',
          description: 'Increments the current value by 1',
          outputSchema: z.object({
            newValue: z.number(),
          }),
          execute: start,
        });

        const other = vi.fn().mockImplementation(async () => {
          return { other: 26 };
        });
        const otherStep = new Step({
          id: 'other',
          description: 'Other step',
          execute: other,
        });

        const final = vi.fn().mockImplementation(async ({ context }) => {
          const startVal = context.getStepResult('start')?.newValue ?? 0;
          const otherVal = context.getStepResult('other')?.other ?? 0;
          return { finalValue: startVal + otherVal };
        });
        const last = vi.fn().mockImplementation(async () => {
          return { success: true };
        });
        const finalStep = new Step({
          id: 'final',
          description: 'Final step that prints the result',
          execute: final,
        });

        const counterWorkflow = new Workflow({
          name: 'counter-workflow',
          triggerSchema: z.object({
            startValue: z.number(),
          }),
        });

        const wfA = new Workflow({ name: 'nested-workflow-a' })
          .step(startStep)
          .then(otherStep)
          .then(finalStep)
          .commit();
        const wfB = new Workflow({ name: 'nested-workflow-b' }).step(startStep).then(finalStep).commit();
        counterWorkflow
          .step([wfA, wfB])
          .then(
            new Step({
              id: 'last-step',
              execute: last,
            }),
          )
          .commit();

        const run = counterWorkflow.createRun();
        const unwatch = counterWorkflow.watch(state => {
          console.log('state', JSON.stringify(state.results, null, 2));
        });
        const { results } = await run.start({ triggerData: { startValue: 1 } });

        expect(start).toHaveBeenCalledTimes(2);
        expect(other).toHaveBeenCalledTimes(1);
        expect(final).toHaveBeenCalledTimes(2);
        expect(last).toHaveBeenCalledTimes(1);
        // @ts-ignore
        expect(results['nested-workflow-a'].output.results).toEqual({
          start: { output: { newValue: 1 }, status: 'success' },
          other: { output: { other: 26 }, status: 'success' },
          final: { output: { finalValue: 26 + 1 }, status: 'success' },
        });

        // @ts-ignore
        expect(results['nested-workflow-b'].output.results).toEqual({
          start: { output: { newValue: 1 }, status: 'success' },
          final: { output: { finalValue: 1 }, status: 'success' },
        });

        expect(results['last-step']).toEqual({
          output: { success: true },
          status: 'success',
        });

        unwatch();
      });
    });

    describe('suspending and resuming nested workflows', () => {
      it('should be able to suspend nested workflow step', async () => {
        const start = vi.fn().mockImplementation(async ({ context }) => {
          // Get the current value (either from trigger or previous increment)
          const currentValue =
            context.getStepResult('start')?.newValue || context.getStepResult('trigger')?.startValue || 0;

          // Increment the value
          const newValue = currentValue + 1;

          return { newValue };
        });
        const startStep = new Step({
          id: 'start',
          description: 'Increments the current value by 1',
          outputSchema: z.object({
            newValue: z.number(),
          }),
          execute: start,
        });

        let wasSuspended = false;
        const other = vi.fn().mockImplementation(async ({ suspend }) => {
          if (!wasSuspended) {
            wasSuspended = true;
            await suspend();
          }
          return { other: 26 };
        });
        const otherStep = new Step({
          id: 'other',
          description: 'Other step',
          execute: other,
        });

        const final = vi.fn().mockImplementation(async ({ context }) => {
          const startVal = context.getStepResult('start')?.newValue ?? 0;
          const otherVal = context.getStepResult('other')?.other ?? 0;
          return { finalValue: startVal + otherVal };
        });
        const last = vi.fn().mockImplementation(async () => {
          return { success: true };
        });
        const begin = vi.fn().mockImplementation(async () => {
          return { success: true };
        });
        const finalStep = new Step({
          id: 'final',
          description: 'Final step that prints the result',
          outputSchema: z.object({
            finalValue: z.number(),
          }),
          execute: final,
        });

        const counterWorkflow = new Workflow({
          name: 'counter-workflow',
          triggerSchema: z.object({
            startValue: z.number(),
          }),
          result: {
            schema: z.object({
              finalValue: z.number(),
            }),
            mapping: {
              finalValue: {
                step: finalStep,
                path: 'finalValue',
              },
            },
          },
        });

        const wfA = new Workflow({ name: 'nested-workflow-a' })
          .step(startStep)
          .then(otherStep)
          .then(finalStep)
          .commit();
        counterWorkflow
          .step(
            new Step({
              id: 'begin-step',
              execute: begin,
            }),
          )
          .then(wfA)
          .then(
            new Step({
              id: 'last-step',
              execute: last,
            }),
          )
          .commit();

        new Mastra({
          logger,
          workflows: { counterWorkflow },
        });

        const run = counterWorkflow.createRun();
        const { results } = await run.start({ triggerData: { startValue: 1 } });

        expect(begin).toHaveBeenCalledTimes(1);
        expect(start).toHaveBeenCalledTimes(1);
        expect(other).toHaveBeenCalledTimes(1);
        expect(final).toHaveBeenCalledTimes(0);
        expect(last).toHaveBeenCalledTimes(0);
        // @ts-ignore
        expect(results['nested-workflow-a']).toMatchObject({
          status: 'suspended',
        });

        // @ts-ignore
        expect(results['last-step']).toEqual(undefined);

        vi.clearAllMocks();
        const resumedResults = await run.resume({ stepId: 'nested-workflow-a', context: { startValue: 0 } });

        // @ts-ignore
        expect(resumedResults.results['nested-workflow-a'].output.results).toEqual({
          start: { output: { newValue: 1 }, status: 'success' },
          other: { output: { other: 26 }, status: 'success' },
          final: { output: { finalValue: 26 + 1 }, status: 'success' },
        });

        expect(start).toHaveBeenCalledTimes(1);
        expect(other).toHaveBeenCalledTimes(1);
        expect(final).toHaveBeenCalledTimes(1);
        expect(last).toHaveBeenCalledTimes(1);
      });

      it('should be able to suspend nested workflow specific nested step', async () => {
        const start = vi.fn().mockImplementation(async ({ context }) => {
          // Get the current value (either from trigger or previous increment)
          const currentValue =
            context.getStepResult('start')?.newValue || context.getStepResult('trigger')?.startValue || 0;

          // Increment the value
          const newValue = currentValue + 1;

          return { newValue };
        });
        const startStep = new Step({
          id: 'start',
          description: 'Increments the current value by 1',
          outputSchema: z.object({
            newValue: z.number(),
          }),
          execute: start,
        });

        let wasSuspended = false;
        const other = vi.fn().mockImplementation(async ({ suspend }) => {
          if (!wasSuspended) {
            wasSuspended = true;
            await suspend();
          }
          return { other: 26 };
        });
        const otherStep = new Step({
          id: 'other',
          description: 'Other step',
          execute: other,
        });

        const final = vi.fn().mockImplementation(async ({ context }) => {
          const startVal = context.getStepResult('start')?.newValue ?? 0;
          const otherVal = context.getStepResult('other')?.other ?? 0;
          return { finalValue: startVal + otherVal };
        });
        const last = vi.fn().mockImplementation(async () => {
          return { success: true };
        });
        const begin = vi.fn().mockImplementation(async () => {
          return { success: true };
        });
        const finalStep = new Step({
          id: 'final',
          description: 'Final step that prints the result',
          outputSchema: z.object({
            finalValue: z.number(),
          }),
          execute: final,
        });

        const counterWorkflow = new Workflow({
          name: 'counter-workflow',
          triggerSchema: z.object({
            startValue: z.number(),
          }),
          result: {
            schema: z.object({
              finalValue: z.number(),
            }),
            mapping: {
              finalValue: {
                step: finalStep,
                path: 'finalValue',
              },
            },
          },
        });

        const wfA = new Workflow({ name: 'nested-workflow-a' })
          .step(startStep)
          .then(otherStep)
          .then(finalStep)
          .commit();
        counterWorkflow
          .step(
            new Step({
              id: 'begin-step',
              execute: begin,
            }),
          )
          .then(wfA)
          .then(
            new Step({
              id: 'last-step',
              execute: last,
            }),
          )
          .commit();

        new Mastra({
          logger,
          workflows: { counterWorkflow },
        });

        const run = counterWorkflow.createRun();
        const data = await run.start({ triggerData: { startValue: 1 } });
        const { results } = data;

        expect(begin).toHaveBeenCalledTimes(1);
        expect(start).toHaveBeenCalledTimes(1);
        expect(other).toHaveBeenCalledTimes(1);
        expect(final).toHaveBeenCalledTimes(0);
        expect(last).toHaveBeenCalledTimes(0);

        // @ts-ignore
        expect(results['nested-workflow-a']).toMatchObject({
          status: 'suspended',
          output: {
            results: {
              other: {
                status: 'suspended',
              },
              start: {
                output: {
                  newValue: 1,
                },
                status: 'success',
              },
            },
          },
        });

        // @ts-ignore
        expect(results['last-step']).toEqual(undefined);
        // @ts-ignore
        expect(results['nested-workflow-a'].output.activePaths).toEqual(
          new Map([['other', { status: 'suspended', stepPath: ['start', 'other'] }]]),
        );

        const resumedResults = await run.resume({ stepId: 'nested-workflow-a.other', context: { startValue: 1 } });

        // @ts-ignore
        expect(resumedResults.results['nested-workflow-a'].output.results).toEqual({
          start: { output: { newValue: 1 }, status: 'success' },
          other: { output: { other: 26 }, status: 'success' },
          final: { output: { finalValue: 26 + 1 }, status: 'success' },
        });

        expect(begin).toHaveBeenCalledTimes(1);
        expect(start).toHaveBeenCalledTimes(1);
        expect(other).toHaveBeenCalledTimes(2);
        expect(final).toHaveBeenCalledTimes(1);
        expect(last).toHaveBeenCalledTimes(1);
      });
    });

    describe('Workflow results', () => {
      it('should be able to spec out workflow result via variables', async () => {
        const start = vi.fn().mockImplementation(async ({ context }) => {
          // Get the current value (either from trigger or previous increment)
          const currentValue =
            context.getStepResult('start')?.newValue || context.getStepResult('trigger')?.startValue || 0;

          // Increment the value
          const newValue = currentValue + 1;

          return { newValue };
        });
        const startStep = new Step({
          id: 'start',
          description: 'Increments the current value by 1',
          outputSchema: z.object({
            newValue: z.number(),
          }),
          execute: start,
        });

        const other = vi.fn().mockImplementation(async () => {
          return { other: 26 };
        });
        const otherStep = new Step({
          id: 'other',
          description: 'Other step',
          execute: other,
        });

        const final = vi.fn().mockImplementation(async ({ context }) => {
          const startVal = context.getStepResult('start')?.newValue ?? 0;
          const otherVal = context.getStepResult('other')?.other ?? 0;
          return { finalValue: startVal + otherVal };
        });
        const last = vi.fn().mockImplementation(async () => {
          return { success: true };
        });
        const finalStep = new Step({
          id: 'final',
          description: 'Final step that prints the result',
          outputSchema: z.object({
            finalValue: z.number(),
          }),
          execute: final,
        });

        const wfA = new Workflow({
          steps: [startStep, otherStep, finalStep],
          name: 'nested-workflow-a',
          result: {
            schema: z.object({
              finalValue: z.number(),
            }),
            mapping: {
              finalValue: {
                step: finalStep,
                path: 'finalValue',
              },
            },
          },
        })
          .step(startStep)
          .then(otherStep)
          .then(finalStep)
          .commit();

        const counterWorkflow = new Workflow({
          name: 'counter-workflow',
          steps: [wfA.toStep()],
          triggerSchema: z.object({
            startValue: z.number(),
          }),
          result: {
            schema: z.object({
              finalValue: z.number(),
            }),
            mapping: {
              finalValue: {
                step: wfA,
                path: 'result.finalValue',
              },
            },
          },
        });

        // const myStep = new Step({
        //   id: 'my-step',
        //   inputSchema: z.object({
        //     input: z.string(),
        //   }),
        //   outputSchema: z.object({
        //     output: z.string(),
        //   }),
        //   description: 'My step',
        //   execute: async () => {
        //     return { output: 'lolo' };
        //   },
        // });

        counterWorkflow
          .step(wfA)
          .then(
            new Step({
              id: 'last-step',
              execute: last,
            }),
          )
          .commit();

        const run = counterWorkflow.createRun();
        const result = await run.start({ triggerData: { startValue: 1 } });
        const results = result.results;
        // const x = result.results['nested-workflow-a'];
        // if (x.status === 'success') {
        //   const lastStepVal =
        //     x.output.results.final.status === 'success' ? x.output.results.final.output.finalValue : undefined;
        //   const r = x.output.result;
        // }

        expect(start).toHaveBeenCalledTimes(1);
        expect(other).toHaveBeenCalledTimes(1);
        expect(final).toHaveBeenCalledTimes(1);
        expect(last).toHaveBeenCalledTimes(1);

        // @ts-ignore
        expect(results['nested-workflow-a']).toMatchObject({
          status: 'success',
          output: {
            result: {
              finalValue: 26 + 1,
            },

            results: {
              start: { output: { newValue: 1 }, status: 'success' },
              other: { output: { other: 26 }, status: 'success' },
              final: { output: { finalValue: 26 + 1 }, status: 'success' },
            },
          },
        });

        expect(result.result).toEqual({
          finalValue: 26 + 1,
        });
      });
    });
  });
});<|MERGE_RESOLUTION|>--- conflicted
+++ resolved
@@ -12,10 +12,7 @@
 import { createTool } from '../tools';
 
 import { Step } from './step';
-<<<<<<< HEAD
-=======
 import { WhenConditionReturnValue } from './types';
->>>>>>> 81996d97
 import type { WorkflowContext, WorkflowResumeResult } from './types';
 import { StepConfig, WhenConditionReturnValue } from './types';
 import { Workflow } from './workflow';
@@ -2826,11 +2823,7 @@
 
       // Access new instance properties directly - should work without warning
       const run = wf.createRun();
-<<<<<<< HEAD
-      run.watch(_ => {});
-=======
       run.watch(() => {});
->>>>>>> 81996d97
       await run.start();
 
       expect(telemetry).toBeDefined();
