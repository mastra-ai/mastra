import { randomUUID } from 'crypto';
import fs from 'fs';
import path from 'path';
import { simulateReadableStream } from 'ai';
import { MockLanguageModelV1 } from 'ai/test';
import { afterAll, beforeEach, describe, expect, it, vi } from 'vitest';
import { z } from 'zod';
import { createTool, Mastra, Telemetry } from '..';
import { Agent } from '../agent';
import { RuntimeContext } from '../di';
import { MockStore } from '../storage/mock';
import type { StreamEvent, WatchEvent } from './types';
import { cloneStep, cloneWorkflow, createStep, createWorkflow, mapVariable } from './workflow';

const testStorage = new MockStore();

vi.mock('crypto', () => {
  return {
    randomUUID: vi.fn(() => 'mock-uuid-1'),
  };
});

describe('Workflow', () => {
  beforeEach(() => {
    vi.resetAllMocks();

    let counter = 0;
    (randomUUID as vi.Mock).mockImplementation(() => {
      return `mock-uuid-${++counter}`;
    });
  });

  describe('Streaming', () => {
    it('should generate a stream', async () => {
      const step1Action = vi.fn<any>().mockResolvedValue({ result: 'success1' });
      const step2Action = vi.fn<any>().mockResolvedValue({ result: 'success2' });

      const step1 = createStep({
        id: 'step1',
        execute: step1Action,
        inputSchema: z.object({}),
        outputSchema: z.object({ value: z.string() }),
      });
      const step2 = createStep({
        id: 'step2',
        execute: step2Action,
        inputSchema: z.object({ value: z.string() }),
        outputSchema: z.object({}),
      });

      const workflow = createWorkflow({
        id: 'test-workflow',
        inputSchema: z.object({}),
        outputSchema: z.object({}),
        steps: [step1, step2],
      });
      workflow.then(step1).then(step2).commit();

      const runId = 'test-run-id';
      let watchData: StreamEvent[] = [];
      const run = await workflow.createRunAsync({
        runId,
      });

      const { stream, getWorkflowState } = run.stream({ inputData: {} });

      // Start watching the workflow
      const collectedStreamData: StreamEvent[] = [];
      for await (const data of stream) {
        collectedStreamData.push(JSON.parse(JSON.stringify(data)));
      }
      watchData = collectedStreamData;

      const executionResult = await getWorkflowState();

      expect(watchData.length).toBe(8);
      expect(watchData).toMatchObject([
        {
          payload: {
            runId: 'test-run-id',
          },
          type: 'start',
        },
        {
          payload: {
            id: 'step1',
            payload: {},
            startedAt: expect.any(Number),
          },
          type: 'step-start',
        },
        {
          payload: {
            id: 'step1',
            output: {
              result: 'success1',
            },
            endedAt: expect.any(Number),
            status: 'success',
          },
          type: 'step-result',
        },
        {
          payload: {
            id: 'step1',
            metadata: {},
          },
          type: 'step-finish',
        },
        {
          payload: {
            id: 'step2',
            payload: {
              result: 'success1',
            },
            startedAt: expect.any(Number),
          },
          type: 'step-start',
        },
        {
          payload: {
            id: 'step2',
            output: {
              result: 'success2',
            },
            endedAt: expect.any(Number),
            status: 'success',
          },
          type: 'step-result',
        },
        {
          payload: {
            id: 'step2',
            metadata: {},
          },
          type: 'step-finish',
        },
        {
          payload: {
            runId: 'test-run-id',
          },
          type: 'finish',
        },
      ]);
      // Verify execution completed successfully
      expect(executionResult.steps.step1).toEqual({
        status: 'success',
        output: { result: 'success1' },
        payload: {},
        startedAt: expect.any(Number),
        endedAt: expect.any(Number),
      });
      expect(executionResult.steps.step2).toEqual({
        status: 'success',
        output: { result: 'success2' },
        payload: {
          result: 'success1',
        },
        startedAt: expect.any(Number),
        endedAt: expect.any(Number),
      });
    });

    it('should handle basic suspend and resume flow', async () => {
      const getUserInputAction = vi.fn().mockResolvedValue({ userInput: 'test input' });
      const promptAgentAction = vi
        .fn()
        .mockImplementationOnce(async ({ suspend }) => {
          console.log('suspend');
          await suspend();
          return undefined;
        })
        .mockImplementationOnce(() => ({ modelOutput: 'test output' }));
      const evaluateToneAction = vi.fn().mockResolvedValue({
        toneScore: { score: 0.8 },
        completenessScore: { score: 0.7 },
      });
      const improveResponseAction = vi.fn().mockResolvedValue({ improvedOutput: 'improved output' });
      const evaluateImprovedAction = vi.fn().mockResolvedValue({
        toneScore: { score: 0.9 },
        completenessScore: { score: 0.8 },
      });

      const getUserInput = createStep({
        id: 'getUserInput',
        execute: getUserInputAction,
        inputSchema: z.object({ input: z.string() }),
        outputSchema: z.object({ userInput: z.string() }),
      });
      const promptAgent = createStep({
        id: 'promptAgent',
        execute: promptAgentAction,
        inputSchema: z.object({ userInput: z.string() }),
        outputSchema: z.object({ modelOutput: z.string() }),
      });
      const evaluateTone = createStep({
        id: 'evaluateToneConsistency',
        execute: evaluateToneAction,
        inputSchema: z.object({ modelOutput: z.string() }),
        outputSchema: z.object({
          toneScore: z.any(),
          completenessScore: z.any(),
        }),
      });
      const improveResponse = createStep({
        id: 'improveResponse',
        execute: improveResponseAction,
        inputSchema: z.object({ toneScore: z.any(), completenessScore: z.any() }),
        outputSchema: z.object({ improvedOutput: z.string() }),
      });
      const evaluateImproved = createStep({
        id: 'evaluateImprovedResponse',
        execute: evaluateImprovedAction,
        inputSchema: z.object({ improvedOutput: z.string() }),
        outputSchema: z.object({
          toneScore: z.any(),
          completenessScore: z.any(),
        }),
      });

      const promptEvalWorkflow = createWorkflow({
        id: 'test-workflow',
        inputSchema: z.object({ input: z.string() }),
        outputSchema: z.object({}),
        steps: [getUserInput, promptAgent, evaluateTone, improveResponse, evaluateImproved],
      });

      promptEvalWorkflow
        .then(getUserInput)
        .then(promptAgent)
        .then(evaluateTone)
        .then(improveResponse)
        .then(evaluateImproved)
        .commit();

      new Mastra({
        storage: testStorage,
        workflows: { 'test-workflow': promptEvalWorkflow },
      });

      const run = await promptEvalWorkflow.createRunAsync();

      const { stream, getWorkflowState } = run.stream({ inputData: { input: 'test' } });

      for await (const data of stream) {
        if (data.type === 'step-suspended') {
          expect(promptAgentAction).toHaveBeenCalledTimes(1);

          // make it async to show that execution is not blocked
          setImmediate(() => {
            const resumeData = { stepId: 'promptAgent', context: { userInput: 'test input for resumption' } };
            run.resume({ resumeData: resumeData as any, step: promptAgent });
          });
          expect(evaluateToneAction).not.toHaveBeenCalledTimes(1);
        }
      }

      expect(evaluateToneAction).toHaveBeenCalledTimes(1);

      const resumeResult = await getWorkflowState();

      expect(resumeResult.steps).toEqual({
        input: { input: 'test' },
        getUserInput: {
          status: 'success',
          output: { userInput: 'test input' },
          payload: { input: 'test' },
          startedAt: expect.any(Number),
          endedAt: expect.any(Number),
        },
        promptAgent: {
          status: 'success',
          output: { modelOutput: 'test output' },
          payload: { userInput: 'test input' },
          startedAt: expect.any(Number),
          endedAt: expect.any(Number),
          resumePayload: { stepId: 'promptAgent', context: { userInput: 'test input for resumption' } },
          resumedAt: expect.any(Number),
          suspendedAt: expect.any(Number),
        },
        evaluateToneConsistency: {
          status: 'success',
          output: { toneScore: { score: 0.8 }, completenessScore: { score: 0.7 } },
          payload: { modelOutput: 'test output' },
          startedAt: expect.any(Number),
          endedAt: expect.any(Number),
        },
        improveResponse: {
          status: 'success',
          output: { improvedOutput: 'improved output' },
          payload: { toneScore: { score: 0.8 }, completenessScore: { score: 0.7 } },
          startedAt: expect.any(Number),
          endedAt: expect.any(Number),
        },
        evaluateImprovedResponse: {
          status: 'success',
          output: { toneScore: { score: 0.9 }, completenessScore: { score: 0.8 } },
          payload: { improvedOutput: 'improved output' },
          startedAt: expect.any(Number),
          endedAt: expect.any(Number),
        },
      });
    });

    it('should be able to use an agent as a step', async () => {
      const workflow = createWorkflow({
        id: 'test-workflow',
        inputSchema: z.object({
          prompt1: z.string(),
          prompt2: z.string(),
        }),
        outputSchema: z.object({}),
      });

      const agent = new Agent({
        name: 'test-agent-1',
        instructions: 'test agent instructions"',
        model: new MockLanguageModelV1({
          doStream: async () => ({
            stream: simulateReadableStream({
              chunks: [
                { type: 'text-delta', textDelta: 'Paris' },
                {
                  type: 'finish',
                  finishReason: 'stop',
                  logprobs: undefined,
                  usage: { completionTokens: 10, promptTokens: 3 },
                },
              ],
            }),
            rawCall: { rawPrompt: null, rawSettings: {} },
          }),
        }),
      });

      const agent2 = new Agent({
        name: 'test-agent-2',
        instructions: 'test agent instructions',
        model: new MockLanguageModelV1({
          doStream: async () => ({
            stream: simulateReadableStream({
              chunks: [
                { type: 'text-delta', textDelta: 'London' },
                {
                  type: 'finish',
                  finishReason: 'stop',
                  logprobs: undefined,
                  usage: { completionTokens: 10, promptTokens: 3 },
                },
              ],
            }),
            rawCall: { rawPrompt: null, rawSettings: {} },
          }),
        }),
      });

      const startStep = createStep({
        id: 'start',
        inputSchema: z.object({
          prompt1: z.string(),
          prompt2: z.string(),
        }),
        outputSchema: z.object({ prompt1: z.string(), prompt2: z.string() }),
        execute: async ({ inputData }) => {
          return {
            prompt1: inputData.prompt1,
            prompt2: inputData.prompt2,
          };
        },
      });

      new Mastra({
        workflows: { 'test-workflow': workflow },
        agents: { 'test-agent-1': agent, 'test-agent-2': agent2 },
      });

      const agentStep1 = createStep(agent);
      const agentStep2 = createStep(agent2);

      workflow
        .then(startStep)
        .map({
          prompt: {
            step: startStep,
            path: 'prompt1',
          },
        })
        .then(agentStep1)
        .map({
          prompt: {
            step: startStep,
            path: 'prompt2',
          },
        })
        .then(agentStep2)
        .commit();

      const run = await workflow.createRunAsync({
        runId: 'test-run-id',
      });
      const { stream } = await run.stream({
        inputData: {
          prompt1: 'Capital of France, just the name',
          prompt2: 'Capital of UK, just the name',
        },
      });

      const values: StreamEvent[] = [];
      for await (const value of stream.values()) {
        values.push(value);
      }

      expect(values).toMatchObject([
        {
          payload: {
            runId: 'test-run-id',
          },
          type: 'start',
        },
        {
          payload: {
            id: 'start',
            payload: {
              prompt1: 'Capital of France, just the name',
              prompt2: 'Capital of UK, just the name',
            },
            startedAt: expect.any(Number),
          },
          type: 'step-start',
        },
        {
          payload: {
            id: 'start',
            output: {
              prompt1: 'Capital of France, just the name',
              prompt2: 'Capital of UK, just the name',
            },
            endedAt: expect.any(Number),
            status: 'success',
          },
          type: 'step-result',
        },
        {
          payload: {
            id: 'start',
            metadata: {},
          },
          type: 'step-finish',
        },
        {
          payload: {
            id: 'mapping_mock-uuid-1',
            payload: {
              prompt1: 'Capital of France, just the name',
              prompt2: 'Capital of UK, just the name',
            },
            startedAt: expect.any(Number),
          },
          type: 'step-start',
        },
        {
          payload: {
            id: 'mapping_mock-uuid-1',
            endedAt: expect.any(Number),
            output: {
              prompt: 'Capital of France, just the name',
            },
            status: 'success',
          },
          type: 'step-result',
        },
        {
          payload: {
            id: 'mapping_mock-uuid-1',
            metadata: {},
          },
          type: 'step-finish',
        },
        {
          payload: {
            id: 'test-agent-1',
            payload: {
              prompt: 'Capital of France, just the name',
            },
            startedAt: expect.any(Number),
          },
          type: 'step-start',
        },
        {
          args: {
            prompt: 'Capital of France, just the name',
          },
          name: 'test-agent-1',
          type: 'tool-call-streaming-start',
        },
        {
          args: {
            prompt: 'Capital of France, just the name',
          },
          argsTextDelta: 'Paris',
          name: 'test-agent-1',
          type: 'tool-call-delta',
        },
        {
          payload: {
            id: 'test-agent-1',
            output: {
              text: 'Paris',
            },
            endedAt: expect.any(Number),
            status: 'success',
          },
          type: 'step-result',
        },
        {
          payload: {
            id: 'test-agent-1',
            metadata: {},
          },
          type: 'step-finish',
        },
        {
          payload: {
            id: 'mapping_mock-uuid-2',
            payload: {
              text: 'Paris',
            },
            startedAt: expect.any(Number),
          },
          type: 'step-start',
        },
        {
          payload: {
            id: 'mapping_mock-uuid-2',
            endedAt: expect.any(Number),
            output: {
              prompt: 'Capital of UK, just the name',
            },
            status: 'success',
          },
          type: 'step-result',
        },
        {
          payload: {
            id: 'mapping_mock-uuid-2',
            metadata: {},
          },
          type: 'step-finish',
        },
        {
          payload: {
            id: 'test-agent-2',
            payload: {
              prompt: 'Capital of UK, just the name',
            },
            startedAt: expect.any(Number),
          },
          type: 'step-start',
        },
        {
          args: {
            prompt: 'Capital of UK, just the name',
          },
          name: 'test-agent-2',
          type: 'tool-call-streaming-start',
        },
        {
          args: {
            prompt: 'Capital of UK, just the name',
          },
          argsTextDelta: 'London',
          name: 'test-agent-2',
          type: 'tool-call-delta',
        },
        {
          payload: {
            id: 'test-agent-2',
            endedAt: expect.any(Number),
            output: {
              text: 'London',
            },
            status: 'success',
          },
          type: 'step-result',
        },
        {
          payload: {
            id: 'test-agent-2',
            metadata: {},
          },
          type: 'step-finish',
        },
        {
          payload: {
            runId: 'test-run-id',
          },
          type: 'finish',
        },
      ]);
    });

    it('should handle sleep waiting flow', async () => {
      const step1Action = vi.fn<any>().mockResolvedValue({ result: 'success1' });
      const step2Action = vi.fn<any>().mockResolvedValue({ result: 'success2' });

      const step1 = createStep({
        id: 'step1',
        execute: step1Action,
        inputSchema: z.object({}),
        outputSchema: z.object({ value: z.string() }),
      });
      const step2 = createStep({
        id: 'step2',
        execute: step2Action,
        inputSchema: z.object({ value: z.string() }),
        outputSchema: z.object({}),
      });

      const workflow = createWorkflow({
        id: 'test-workflow',
        inputSchema: z.object({}),
        outputSchema: z.object({}),
        steps: [step1, step2],
      });
      workflow.then(step1).sleep(1000).then(step2).commit();

      const runId = 'test-run-id';
      let watchData: StreamEvent[] = [];
      const run = await workflow.createRunAsync({
        runId,
      });

      const { stream, getWorkflowState } = run.stream({ inputData: {} });

      // Start watching the workflow
      const collectedStreamData: StreamEvent[] = [];
      for await (const data of stream) {
        collectedStreamData.push(JSON.parse(JSON.stringify(data)));
      }
      watchData = collectedStreamData;

      const executionResult = await getWorkflowState();

      expect(watchData.length).toBe(11);
      expect(watchData).toMatchObject([
        {
          payload: {
            runId: 'test-run-id',
          },
          type: 'start',
        },
        {
          payload: {
            id: 'step1',
            startedAt: expect.any(Number),
            status: 'running',
            payload: {},
          },
          type: 'step-start',
        },
        {
          payload: {
            id: 'step1',
            output: {
              result: 'success1',
            },
            endedAt: expect.any(Number),
            status: 'success',
          },
          type: 'step-result',
        },
        {
          payload: {
            id: 'step1',
            metadata: {},
          },
          type: 'step-finish',
        },
        {
          payload: {
            id: 'sleep_mock-uuid-1',
            startedAt: expect.any(Number),
            status: 'waiting',
            payload: {
              result: 'success1',
            },
          },
          type: 'step-waiting',
        },
        {
          payload: {
            id: 'sleep_mock-uuid-1',
            endedAt: expect.any(Number),
            startedAt: expect.any(Number),
            status: 'success',
            output: {
              result: 'success1',
            },
          },
          type: 'step-result',
        },
        {
          type: 'step-finish',
          payload: {
            id: 'sleep_mock-uuid-1',
            metadata: {},
          },
        },
        {
          payload: {
            id: 'step2',
            payload: {
              result: 'success1',
            },
            startedAt: expect.any(Number),
            status: 'running',
          },
          type: 'step-start',
        },
        {
          payload: {
            id: 'step2',
            output: {
              result: 'success2',
            },
            endedAt: expect.any(Number),
            status: 'success',
          },
          type: 'step-result',
        },
        {
          payload: {
            id: 'step2',
            metadata: {},
          },
          type: 'step-finish',
        },
        {
          payload: {
            runId: 'test-run-id',
          },
          type: 'finish',
        },
      ]);
      // Verify execution completed successfully
      expect(executionResult.steps.step1).toEqual({
        status: 'success',
        output: { result: 'success1' },
        payload: {},
        startedAt: expect.any(Number),
        endedAt: expect.any(Number),
      });
      expect(executionResult.steps.step2).toEqual({
        status: 'success',
        output: { result: 'success2' },
        payload: {
          result: 'success1',
        },
        startedAt: expect.any(Number),
        endedAt: expect.any(Number),
      });
    });

    it('should handle sleep waiting flow with fn parameter', async () => {
      const step1Action = vi.fn<any>().mockResolvedValue({ value: 1000 });
      const step2Action = vi.fn<any>().mockResolvedValue({ value: 2000 });

      const step1 = createStep({
        id: 'step1',
        execute: step1Action,
        inputSchema: z.object({}),
        outputSchema: z.object({ value: z.number() }),
      });
      const step2 = createStep({
        id: 'step2',
        execute: step2Action,
        inputSchema: z.object({ value: z.number() }),
        outputSchema: z.object({}),
      });

      const workflow = createWorkflow({
        id: 'test-workflow',
        inputSchema: z.object({}),
        outputSchema: z.object({}),
        steps: [step1, step2],
      });
      workflow
        .then(step1)
        .sleep(async ({ inputData }) => {
          return inputData.value;
        })
        .then(step2)
        .commit();

      const runId = 'test-run-id';
      let watchData: StreamEvent[] = [];
      const run = await workflow.createRunAsync({
        runId,
      });

      const { stream, getWorkflowState } = run.stream({ inputData: {} });

      // Start watching the workflow
      const collectedStreamData: StreamEvent[] = [];
      for await (const data of stream) {
        collectedStreamData.push(JSON.parse(JSON.stringify(data)));
      }
      watchData = collectedStreamData;

      const executionResult = await getWorkflowState();

      expect(watchData.length).toBe(11);
      expect(watchData).toMatchObject([
        {
          payload: {
            runId: 'test-run-id',
          },
          type: 'start',
        },
        {
          payload: {
            id: 'step1',
            startedAt: expect.any(Number),
            status: 'running',
            payload: {},
          },
          type: 'step-start',
        },
        {
          payload: {
            id: 'step1',
            output: {
              value: 1000,
            },
            endedAt: expect.any(Number),
            status: 'success',
          },
          type: 'step-result',
        },
        {
          payload: {
            id: 'step1',
            metadata: {},
          },
          type: 'step-finish',
        },
        {
          payload: {
            id: 'sleep_mock-uuid-1',
            startedAt: expect.any(Number),
            status: 'waiting',
            payload: {
              value: 1000,
            },
          },
          type: 'step-waiting',
        },
        {
          payload: {
            id: 'sleep_mock-uuid-1',
            endedAt: expect.any(Number),
            startedAt: expect.any(Number),
            status: 'success',
            output: {
              value: 1000,
            },
          },
          type: 'step-result',
        },
        {
          type: 'step-finish',
          payload: {
            id: 'sleep_mock-uuid-1',
            metadata: {},
          },
        },
        {
          payload: {
            id: 'step2',
            payload: {
              value: 1000,
            },
            startedAt: expect.any(Number),
            status: 'running',
          },
          type: 'step-start',
        },
        {
          payload: {
            id: 'step2',
            output: {
              value: 2000,
            },
            endedAt: expect.any(Number),
            status: 'success',
          },
          type: 'step-result',
        },
        {
          payload: {
            id: 'step2',
            metadata: {},
          },
          type: 'step-finish',
        },
        {
          payload: {
            runId: 'test-run-id',
          },
          type: 'finish',
        },
      ]);
      // Verify execution completed successfully
      expect(executionResult.steps.step1).toEqual({
        status: 'success',
        output: { value: 1000 },
        payload: {},
        startedAt: expect.any(Number),
        endedAt: expect.any(Number),
      });
      expect(executionResult.steps.step2).toEqual({
        status: 'success',
        output: { value: 2000 },
        payload: {
          value: 1000,
        },
        startedAt: expect.any(Number),
        endedAt: expect.any(Number),
      });
    });

    it('should handle waitForEvent waiting flow', async () => {
      const step1Action = vi.fn<any>().mockResolvedValue({ result: 'success1' });
      const step2Action = vi.fn<any>().mockResolvedValue({ result: 'success2' });

      const step1 = createStep({
        id: 'step1',
        execute: step1Action,
        inputSchema: z.object({}),
        outputSchema: z.object({ value: z.string() }),
      });
      const step2 = createStep({
        id: 'step2',
        execute: step2Action,
        inputSchema: z.object({ value: z.string() }),
        outputSchema: z.object({}),
      });

      const workflow = createWorkflow({
        id: 'test-workflow',
        inputSchema: z.object({}),
        outputSchema: z.object({}),
        steps: [step1, step2],
      });
      workflow.then(step1).waitForEvent('user-event-test', step2).commit();

      const runId = 'test-run-id';
      let watchData: StreamEvent[] = [];
      const run = await workflow.createRunAsync({
        runId,
      });

      const { stream, getWorkflowState } = run.stream({ inputData: {} });

      setTimeout(() => {
        run.sendEvent('user-event-test', {
          value: 'eventdata',
        });
      }, 2000);

      // Start watching the workflow
      const collectedStreamData: StreamEvent[] = [];
      for await (const data of stream) {
        collectedStreamData.push(JSON.parse(JSON.stringify(data)));
      }
      watchData = collectedStreamData;

      const executionResult = await getWorkflowState();

      expect(watchData.length).toBe(9);
      expect(watchData).toMatchObject([
        {
          payload: {
            runId: 'test-run-id',
          },
          type: 'start',
        },
        {
          payload: {
            id: 'step1',
          },
          type: 'step-start',
        },
        {
          payload: {
            id: 'step1',
            output: {
              result: 'success1',
            },
            status: 'success',
          },
          type: 'step-result',
        },
        {
          payload: {
            id: 'step1',
            metadata: {},
          },
          type: 'step-finish',
        },
        {
          payload: {
            id: 'step2',
          },
          type: 'step-waiting',
        },
        {
          payload: {
            id: 'step2',
          },
          type: 'step-start',
        },
        {
          payload: {
            id: 'step2',
            output: {
              result: 'success2',
            },
            status: 'success',
          },
          type: 'step-result',
        },
        {
          payload: {
            id: 'step2',
            metadata: {},
          },
          type: 'step-finish',
        },
        {
          payload: {
            runId: 'test-run-id',
          },
          type: 'finish',
        },
      ]);
      // Verify execution completed successfully
      expect(executionResult.steps.step1).toEqual({
        status: 'success',
        output: { result: 'success1' },
        payload: {},
        startedAt: expect.any(Number),
        endedAt: expect.any(Number),
      });
      expect(executionResult.steps.step2).toEqual({
        status: 'success',
        output: { result: 'success2' },
        payload: {
          result: 'success1',
        },
        resumePayload: {
          value: 'eventdata',
        },
        resumedAt: expect.any(Number),
        startedAt: expect.any(Number),
        endedAt: expect.any(Number),
      });
    });
  });

  describe('Basic Workflow Execution', () => {
    it('should be able to bail workflow execution', async () => {
      const step1 = createStep({
        id: 'step1',
        execute: async ({ bail, inputData }) => {
          if (inputData.value === 'bail') {
            return bail({ result: 'bailed' });
          }

          return { result: 'step1: ' + inputData.value };
        },
        inputSchema: z.object({ value: z.string() }),
        outputSchema: z.object({ result: z.string() }),
      });
      const step2 = createStep({
        id: 'step2',
        execute: async ({ inputData }) => {
          return { result: 'step2: ' + inputData.result };
        },
        inputSchema: z.object({ result: z.string() }),
        outputSchema: z.object({ result: z.string() }),
      });

      const workflow = createWorkflow({
        id: 'test-workflow',
        inputSchema: z.object({}),
        outputSchema: z.object({
          result: z.string(),
        }),
        steps: [step1, step2],
      });

      workflow.then(step1).then(step2).commit();

      const run = await workflow.createRunAsync();
      const result = await run.start({ inputData: { value: 'bail' } });

      expect(result.steps['step1']).toEqual({
        status: 'success',
        output: { result: 'bailed' },
        payload: { value: 'bail' },
        startedAt: expect.any(Number),
        endedAt: expect.any(Number),
      });

      expect(result.steps['step2']).toBeUndefined();

      const run2 = await workflow.createRunAsync();
      const result2 = await run2.start({ inputData: { value: 'no-bail' } });

      expect(result2.steps['step1']).toEqual({
        status: 'success',
        output: { result: 'step1: no-bail' },
        payload: { value: 'no-bail' },
        startedAt: expect.any(Number),
        endedAt: expect.any(Number),
      });

      expect(result2.steps['step2']).toEqual({
        status: 'success',
        output: { result: 'step2: step1: no-bail' },
        payload: { result: 'step1: no-bail' },
        startedAt: expect.any(Number),
        endedAt: expect.any(Number),
      });
    });

    it('should throw error when execution flow not defined', () => {
      const execute = vi.fn<any>().mockResolvedValue({ result: 'success' });
      const step1 = createStep({
        id: 'step1',
        execute,
        inputSchema: z.object({}),
        outputSchema: z.object({ result: z.string() }),
      });

      const workflow = createWorkflow({
        id: 'test-workflow',
        inputSchema: z.object({}),
        outputSchema: z.object({
          result: z.string(),
        }),
        steps: [step1],
      });

      expect(() => workflow.createRun()).toThrowError(
        'Execution flow of workflow is not defined. Add steps to the workflow via .then(), .branch(), etc.',
      );
    });

    it('should throw error when execution graph is not committed', () => {
      const execute = vi.fn<any>().mockResolvedValue({ result: 'success' });
      const step1 = createStep({
        id: 'step1',
        execute,
        inputSchema: z.object({}),
        outputSchema: z.object({ result: z.string() }),
      });

      const workflow = createWorkflow({
        id: 'test-workflow',
        inputSchema: z.object({}),
        outputSchema: z.object({
          result: z.string(),
        }),
        steps: [step1],
      });

      workflow.then(step1);

      expect(() => workflow.createRun()).toThrowError(
        'Uncommitted step flow changes detected. Call .commit() to register the steps.',
      );
    });

    it('should execute a single step workflow successfully', async () => {
      const execute = vi.fn<any>().mockResolvedValue({ result: 'success' });
      const step1 = createStep({
        id: 'step1',
        execute,
        inputSchema: z.object({}),
        outputSchema: z.object({ result: z.string() }),
      });

      const workflow = createWorkflow({
        id: 'test-workflow',
        inputSchema: z.object({}),
        outputSchema: z.object({
          result: z.string(),
        }),
        steps: [step1],
      });

      workflow.then(step1).commit();

      const run = await workflow.createRunAsync();
      const result = await run.start({ inputData: {} });

      expect(execute).toHaveBeenCalled();
      expect(result.steps['step1']).toEqual({
        status: 'success',
        output: { result: 'success' },
        payload: {},
        startedAt: expect.any(Number),
        endedAt: expect.any(Number),
      });
    });

    it('should have access to typed workflow results', async () => {
      const execute = vi.fn<any>().mockResolvedValue({ result: 'success' });
      const step1 = createStep({
        id: 'step1',
        execute,
        inputSchema: z.object({}),
        suspendSchema: z.object({ hello: z.string() }).strict(),
        resumeSchema: z.object({ resumeInfo: z.object({ hello: z.string() }).strict() }),
        outputSchema: z.object({ result: z.string() }),
      });

      const workflow = createWorkflow({
        id: 'test-workflow',
        inputSchema: z.object({}),
        outputSchema: z.object({
          result: z.string(),
        }),
        steps: [step1],
      });

      workflow.then(step1).commit();

      const run = await workflow.createRunAsync();
      const result = await run.start({ inputData: {} });

      expect(execute).toHaveBeenCalled();
      expect(result.steps['step1']).toEqual({
        status: 'success',
        output: { result: 'success' },
        payload: {},
        startedAt: expect.any(Number),
        endedAt: expect.any(Number),
      });
    });

    it('should execute multiple steps in parallel', async () => {
      const step1Action = vi.fn().mockImplementation(async () => {
        return { value: 'step1' };
      });
      const step2Action = vi.fn().mockImplementation(async () => {
        return { value: 'step2' };
      });

      const step1 = createStep({
        id: 'step1',
        execute: step1Action,
        inputSchema: z.object({}),
        outputSchema: z.object({ value: z.string() }),
      });
      const step2 = createStep({
        id: 'step2',
        execute: step2Action,
        inputSchema: z.object({}),
        outputSchema: z.object({ value: z.string() }),
      });

      const workflow = createWorkflow({
        id: 'test-workflow',
        inputSchema: z.object({}),
        outputSchema: z.object({ value: z.string() }),
        steps: [step1, step2],
      });

      workflow.parallel([step1, step2]).commit();

      const run = await workflow.createRunAsync();
      const result = await run.start({ inputData: {} });

      expect(step1Action).toHaveBeenCalled();
      expect(step2Action).toHaveBeenCalled();
      expect(result.steps).toEqual({
        input: {},
        step1: {
          status: 'success',
          output: { value: 'step1' },
          payload: {},

          startedAt: expect.any(Number),
          endedAt: expect.any(Number),
        },
        step2: {
          status: 'success',
          output: { value: 'step2' },
          payload: {},

          startedAt: expect.any(Number),
          endedAt: expect.any(Number),
        },
      });
    });

    it('should have runId in the step execute function - bug #4260', async () => {
      const step1Action = vi.fn().mockImplementation(({ runId }) => {
        return { value: runId };
      });

      const step1 = createStep({
        id: 'step1',
        execute: step1Action,
        inputSchema: z.object({}),
        outputSchema: z.object({ value: z.string() }),
      });

      const workflow = createWorkflow({
        id: 'test-workflow',
        inputSchema: z.object({}),
        outputSchema: z.object({ value: z.string() }),
        steps: [step1],
      });

      workflow.then(step1).commit();

      const run = await workflow.createRunAsync();
      const result = await run.start({ inputData: {} });

      expect(result.steps).toEqual({
        input: {},
        step1: {
          status: 'success',
          output: { value: run.runId },
          payload: {},

          startedAt: expect.any(Number),
          endedAt: expect.any(Number),
        },
      });
    });

    describe('Variable Resolution', () => {
      it('should resolve trigger data', async () => {
        const execute = vi.fn<any>().mockResolvedValue({ result: 'success' });

        const step1 = createStep({
          id: 'step1',
          execute,
          inputSchema: z.object({ inputData: z.string() }),
          outputSchema: z.object({ result: z.string() }),
        });
        const step2 = createStep({
          id: 'step2',
          execute,
          inputSchema: z.object({ result: z.string() }),
          outputSchema: z.object({ result: z.string() }),
        });

        const workflow = createWorkflow({
          id: 'test-workflow',
          inputSchema: z.object({ inputData: z.string() }),
          outputSchema: z.object({}),
        });

        workflow.then(step1).then(step2).commit();

        const run = await workflow.createRunAsync();
        const result = await run.start({ inputData: { inputData: 'test-input' } });

        expect(result.steps.step1).toEqual({
          status: 'success',
          output: { result: 'success' },
          payload: {
            inputData: 'test-input',
          },

          startedAt: expect.any(Number),
          endedAt: expect.any(Number),
        });
        expect(result.steps.step2).toEqual({
          status: 'success',
          output: { result: 'success' },
          payload: { result: 'success' },

          startedAt: expect.any(Number),
          endedAt: expect.any(Number),
        });
      });

      it('should provide access to step results and trigger data via getStepResult helper', async () => {
        const step1Action = vi.fn().mockImplementation(async ({ inputData }) => {
          // Test accessing trigger data with correct type
          expect(inputData).toEqual({ inputValue: 'test-input' });
          return { value: 'step1-result' };
        });

        const step2Action = vi.fn().mockImplementation(async ({ getStepResult }) => {
          // Test accessing previous step result with type
          const step1Result = getStepResult(step1);
          expect(step1Result).toEqual({ value: 'step1-result' });

          const failedStep = getStepResult(nonExecutedStep);
          expect(failedStep).toBe(null);

          return { value: 'step2-result' };
        });

        const step1 = createStep({
          id: 'step1',
          execute: step1Action,
          inputSchema: z.object({ inputValue: z.string() }),
          outputSchema: z.object({ value: z.string() }),
        });
        const step2 = createStep({
          id: 'step2',
          execute: step2Action,
          inputSchema: z.object({ value: z.string() }),
          outputSchema: z.object({ value: z.string() }),
        });

        const nonExecutedStep = createStep({
          id: 'non-executed-step',
          execute: vi.fn(),
          inputSchema: z.object({}),
          outputSchema: z.object({}),
        });

        const workflow = createWorkflow({
          id: 'test-workflow',
          inputSchema: z.object({ inputValue: z.string() }),
          outputSchema: z.object({ value: z.string() }),
        });

        workflow.then(step1).then(step2).commit();

        const run = await workflow.createRunAsync();
        const result = await run.start({ inputData: { inputValue: 'test-input' } });

        expect(step1Action).toHaveBeenCalled();
        expect(step2Action).toHaveBeenCalled();
        expect(result.steps).toEqual({
          input: { inputValue: 'test-input' },
          step1: {
            status: 'success',
            output: { value: 'step1-result' },
            payload: {
              inputValue: 'test-input',
            },

            startedAt: expect.any(Number),
            endedAt: expect.any(Number),
          },
          step2: {
            status: 'success',
            output: { value: 'step2-result' },
            payload: {
              value: 'step1-result',
            },

            startedAt: expect.any(Number),
            endedAt: expect.any(Number),
          },
        });
      });

      it('should resolve trigger data from context', async () => {
        const execute = vi.fn<any>().mockResolvedValue({ result: 'success' });
        const triggerSchema = z.object({
          inputData: z.string(),
        });

        const step1 = createStep({
          id: 'step1',
          execute,
          inputSchema: triggerSchema,
          outputSchema: z.object({ result: z.string() }),
        });

        const workflow = createWorkflow({
          id: 'test-workflow',
          inputSchema: triggerSchema,
          outputSchema: z.object({ result: z.string() }),
        });

        workflow.then(step1).commit();

        const run = await workflow.createRunAsync();
        await run.start({ inputData: { inputData: 'test-input' } });

        expect(execute).toHaveBeenCalledWith(
          expect.objectContaining({
            inputData: { inputData: 'test-input' },
          }),
        );
      });

      it('should resolve trigger data from getInitData', async () => {
        const execute = vi.fn<any>().mockResolvedValue({ result: 'success' });
        const triggerSchema = z.object({
          cool: z.string(),
        });

        const step1 = createStep({
          id: 'step1',
          execute,
          inputSchema: triggerSchema,
          outputSchema: z.object({ result: z.string() }),
        });

        const step2 = createStep({
          id: 'step2',
          execute: async ({ getInitData }) => {
            const initData = getInitData<typeof triggerSchema>();
            return { result: initData };
          },
          inputSchema: z.object({ result: z.string() }),
          outputSchema: z.object({ result: z.object({ cool: z.string() }) }),
        });

        const workflow = createWorkflow({
          id: 'test-workflow',
          inputSchema: triggerSchema,
          outputSchema: z.object({ result: z.string() }),
          steps: [step1, step2],
        });

        workflow.then(step1).then(step2).commit();

        const run = await workflow.createRunAsync();
        const result = await run.start({ inputData: { cool: 'test-input' } });

        expect(execute).toHaveBeenCalledWith(
          expect.objectContaining({
            inputData: { cool: 'test-input' },
          }),
        );

        expect(result.steps.step2).toEqual({
          status: 'success',
          output: { result: { cool: 'test-input' } },
          payload: {
            result: 'success',
          },

          startedAt: expect.any(Number),
          endedAt: expect.any(Number),
        });
      });

      it('should resolve trigger data from getInitData with workflow schema', async () => {
        const execute = vi.fn<any>().mockResolvedValue({ result: 'success' });
        const triggerSchema = z.object({
          cool: z.string(),
        });

        const step1 = createStep({
          id: 'step1',
          execute,
          inputSchema: triggerSchema,
          outputSchema: z.object({ result: z.string() }),
        });

        const step2 = createStep({
          id: 'step2',
          execute: async ({ getInitData }) => {
            const initData = getInitData<typeof workflow>();
            return { result: initData };
          },
          inputSchema: z.object({ result: z.string() }),
          outputSchema: z.object({ result: z.object({ cool: z.string() }) }),
        });

        const workflow = createWorkflow({
          id: 'test-workflow',
          inputSchema: triggerSchema,
          outputSchema: z.object({ result: z.string() }),
        });

        workflow.then(step1).then(step2).commit();

        const run = await workflow.createRunAsync();
        const result = await run.start({ inputData: { cool: 'test-input' } });

        expect(execute).toHaveBeenCalledWith(
          expect.objectContaining({
            inputData: { cool: 'test-input' },
          }),
        );

        expect(result.steps.step2).toEqual({
          status: 'success',
          output: { result: { cool: 'test-input' } },
          payload: { result: 'success' },

          startedAt: expect.any(Number),
          endedAt: expect.any(Number),
        });
      });

      it('should resolve trigger data and DI runtimeContext values via .map()', async () => {
        const execute = vi.fn<any>().mockResolvedValue({ result: 'success' });
        const triggerSchema = z.object({
          cool: z.string(),
        });

        const step1 = createStep({
          id: 'step1',
          execute,
          inputSchema: triggerSchema,
          outputSchema: z.object({ result: z.string() }),
        });

        const step2 = createStep({
          id: 'step2',
          execute: async ({ inputData }) => {
            return { result: inputData.test, second: inputData.test2 };
          },
          inputSchema: z.object({ test: z.string(), test2: z.number() }),
          outputSchema: z.object({ result: z.string(), second: z.number() }),
        });

        const workflow = createWorkflow({
          id: 'test-workflow',
          inputSchema: triggerSchema,
          outputSchema: z.object({ result: z.string(), second: z.number() }),
        });

        workflow
          .then(step1)
          .map({
            test: mapVariable({
              initData: workflow,
              path: 'cool',
            }),
            test2: {
              runtimeContextPath: 'life',
              schema: z.number(),
            },
          })
          .then(step2)
          .commit();

        const runtimeContext = new RuntimeContext<{ life: number }>();
        runtimeContext.set('life', 42);

        const run = await workflow.createRunAsync();
        const result = await run.start({ inputData: { cool: 'test-input' }, runtimeContext });

        expect(execute).toHaveBeenCalledWith(
          expect.objectContaining({
            inputData: { cool: 'test-input' },
          }),
        );

        expect(result.steps.step2).toEqual({
          status: 'success',
          output: { result: 'test-input', second: 42 },
          payload: { test: 'test-input', test2: 42 },

          startedAt: expect.any(Number),
          endedAt: expect.any(Number),
        });
      });

      it('should resolve dynamic mappings via .map()', async () => {
        const execute = vi.fn<any>().mockResolvedValue({ result: 'success' });
        const triggerSchema = z.object({
          cool: z.string(),
        });

        const step1 = createStep({
          id: 'step1',
          execute,
          inputSchema: triggerSchema,
          outputSchema: z.object({ result: z.string() }),
        });

        const step2 = createStep({
          id: 'step2',
          execute: async ({ inputData }) => {
            return { result: inputData.test, second: inputData.test2 };
          },
          inputSchema: z.object({ test: z.string(), test2: z.string() }),
          outputSchema: z.object({ result: z.string(), second: z.string() }),
        });

        const workflow = createWorkflow({
          id: 'test-workflow',
          inputSchema: triggerSchema,
          outputSchema: z.object({ result: z.string(), second: z.string() }),
        });

        workflow
          .then(step1)
          .map({
            test: mapVariable({
              initData: workflow,
              path: 'cool',
            }),
            test2: {
              schema: z.string(),
              fn: async ({ inputData }) => {
                return 'Hello ' + inputData.result;
              },
            },
          })
          .then(step2)
          .map({
            result: mapVariable({
              step: step2,
              path: 'result',
            }),
            second: {
              schema: z.string(),
              fn: async ({ getStepResult }) => {
                return getStepResult(step1).result;
              },
            },
          })
          .commit();

        const run = await workflow.createRunAsync();
        const result = await run.start({ inputData: { cool: 'test-input' } });

        if (result.status !== 'success') {
          expect.fail('Workflow should have succeeded');
        }

        expect(execute).toHaveBeenCalledWith(
          expect.objectContaining({
            inputData: { cool: 'test-input' },
          }),
        );

        expect(result.steps.step2).toEqual({
          status: 'success',
          output: { result: 'test-input', second: 'Hello success' },
          payload: { test: 'test-input', test2: 'Hello success' },
          startedAt: expect.any(Number),
          endedAt: expect.any(Number),
        });

        expect(result.result).toEqual({
          result: 'test-input',
          second: 'success',
        });
      });

      it('should resolve variables from previous steps', async () => {
        const step1Action = vi.fn<any>().mockResolvedValue({
          nested: { value: 'step1-data' },
        });
        const step2Action = vi.fn<any>().mockResolvedValue({ result: 'success' });

        const step1 = createStep({
          id: 'step1',
          execute: step1Action,
          inputSchema: z.object({}),
          outputSchema: z.object({ nested: z.object({ value: z.string() }) }),
        });
        const step2 = createStep({
          id: 'step2',
          execute: step2Action,
          inputSchema: z.object({ previousValue: z.string() }),
          outputSchema: z.object({ result: z.string() }),
        });

        const workflow = createWorkflow({
          id: 'test-workflow',
          inputSchema: z.object({}),
          outputSchema: z.object({ result: z.string() }),
        });

        workflow
          .then(step1)
          .map({
            previousValue: mapVariable({
              step: step1,
              path: 'nested.value',
            }),
          })
          .then(step2)
          .commit();

        const run = await workflow.createRunAsync();
        await run.start({ inputData: {} });

        expect(step2Action).toHaveBeenCalledWith(
          expect.objectContaining({
            inputData: {
              previousValue: 'step1-data',
            },
          }),
        );
      });

      it('should resolve inputs from previous steps that are not objects', async () => {
        const step1 = createStep({
          id: 'step1',
          execute: async () => {
            return 'step1-data';
          },
          inputSchema: z.object({}),
          outputSchema: z.string(),
        });
        const step2 = createStep({
          id: 'step2',
          execute: async ({ inputData }) => {
            return { result: 'success', input: inputData };
          },
          inputSchema: z.string(),
          outputSchema: z.object({ result: z.string(), input: z.string() }),
        });

        const workflow = createWorkflow({
          id: 'test-workflow',
          inputSchema: z.object({}),
          outputSchema: z.object({ result: z.string() }),
        });

        workflow.then(step1).then(step2).commit();

        const run = await workflow.createRunAsync();
        const result = await run.start({ inputData: {} });

        expect(result.steps).toEqual({
          input: {},
          step1: {
            status: 'success',
            output: 'step1-data',
            payload: {},

            startedAt: expect.any(Number),
            endedAt: expect.any(Number),
          },
          step2: {
            status: 'success',
            output: { result: 'success', input: 'step1-data' },
            payload: 'step1-data',

            startedAt: expect.any(Number),
            endedAt: expect.any(Number),
          },
        });
      });

      it('should resolve inputs from previous steps that are arrays', async () => {
        const step1 = createStep({
          id: 'step1',
          execute: async () => {
            return [{ str: 'step1-data' }];
          },
          inputSchema: z.object({}),
          outputSchema: z.array(z.object({ str: z.string() })),
        });
        const step2 = createStep({
          id: 'step2',
          execute: async ({ inputData }) => {
            return { result: 'success', input: inputData };
          },
          inputSchema: z.array(z.object({ str: z.string() })),
          outputSchema: z.object({ result: z.string(), input: z.array(z.object({ str: z.string() })) }),
        });

        const workflow = createWorkflow({
          id: 'test-workflow',
          inputSchema: z.object({}),
          outputSchema: z.object({ result: z.string() }),
        });

        workflow.then(step1).then(step2).commit();

        const run = await workflow.createRunAsync();
        const result = await run.start({ inputData: {} });

        expect(result.steps).toEqual({
          input: {},
          step1: {
            status: 'success',
            output: [{ str: 'step1-data' }],
            payload: {},

            startedAt: expect.any(Number),
            endedAt: expect.any(Number),
          },
          step2: {
            status: 'success',
            output: { result: 'success', input: [{ str: 'step1-data' }] },
            payload: [{ str: 'step1-data' }],

            startedAt: expect.any(Number),
            endedAt: expect.any(Number),
          },
        });
      });

      it('should resolve inputs from previous steps that are arrays via .map()', async () => {
        const step1 = createStep({
          id: 'step1',
          execute: async () => {
            return [{ str: 'step1-data' }];
          },
          inputSchema: z.object({}),
          outputSchema: z.array(z.object({ str: z.string() })),
        });
        const step2 = createStep({
          id: 'step2',
          execute: async ({ inputData }) => {
            return { result: 'success', input: inputData.ary };
          },
          inputSchema: z.object({ ary: z.array(z.object({ str: z.string() })) }),
          outputSchema: z.object({ result: z.string(), input: z.array(z.object({ str: z.string() })) }),
        });

        const workflow = createWorkflow({
          id: 'test-workflow',
          inputSchema: z.object({}),
          outputSchema: z.object({ result: z.string() }),
        });

        workflow
          .then(step1)
          .map({
            ary: mapVariable({
              step: step1,
              path: '.',
            }),
          })
          .then(step2)
          .commit();

        const run = await workflow.createRunAsync();
        const result = await run.start({ inputData: {} });

        expect(result.steps).toMatchObject({
          input: {},
          step1: {
            status: 'success',
            output: [{ str: 'step1-data' }],
            payload: {},

            startedAt: expect.any(Number),
            endedAt: expect.any(Number),
          },
          step2: {
            status: 'success',
            output: { result: 'success', input: [{ str: 'step1-data' }] },
            payload: { ary: [{ str: 'step1-data' }] },

            startedAt: expect.any(Number),
            endedAt: expect.any(Number),
          },
        });
      });

      it('should resolve constant values via .map()', async () => {
        const execute = vi.fn<any>().mockResolvedValue({ result: 'success' });
        const triggerSchema = z.object({
          cool: z.string(),
        });

        const step1 = createStep({
          id: 'step1',
          execute,
          inputSchema: triggerSchema,
          outputSchema: z.object({ result: z.string() }),
        });

        const step2 = createStep({
          id: 'step2',
          execute: async ({ inputData }) => {
            return { result: inputData.candidates.map(c => c.name).join('') || 'none', second: inputData.iteration };
          },
          inputSchema: z.object({ candidates: z.array(z.object({ name: z.string() })), iteration: z.number() }),
          outputSchema: z.object({ result: z.string(), second: z.number() }),
        });

        const workflow = createWorkflow({
          id: 'test-workflow',
          inputSchema: triggerSchema,
          outputSchema: z.object({ result: z.string(), second: z.number() }),
        });

        workflow
          .then(step1)
          .map({
            candidates: {
              value: [],
              schema: z.array(z.object({ name: z.string() })),
            },
            iteration: {
              value: 0,
              schema: z.number(),
            },
          })
          .then(step2)
          .commit();

        const run = await workflow.createRunAsync();
        const result = await run.start({ inputData: { cool: 'test-input' } });

        expect(execute).toHaveBeenCalledWith(
          expect.objectContaining({
            inputData: { cool: 'test-input' },
          }),
        );

        expect(result.steps.step2).toEqual({
          status: 'success',
          output: { result: 'none', second: 0 },
          payload: { candidates: [], iteration: 0 },

          startedAt: expect.any(Number),
          endedAt: expect.any(Number),
        });
      });

      it('should resolve fully dynamic input via .map()', async () => {
        const execute = vi.fn<any>().mockResolvedValue({ result: 'success' });
        const triggerSchema = z.object({
          cool: z.string(),
        });

        const step1 = createStep({
          id: 'step1',
          execute,
          inputSchema: triggerSchema,
          outputSchema: z.object({ result: z.string() }),
        });

        const step2 = createStep({
          id: 'step2',
          execute: async ({ inputData }) => {
            return { result: inputData.candidates.map(c => c.name).join(', ') || 'none', second: inputData.iteration };
          },
          inputSchema: z.object({ candidates: z.array(z.object({ name: z.string() })), iteration: z.number() }),
          outputSchema: z.object({ result: z.string(), second: z.number() }),
        });

        const workflow = createWorkflow({
          id: 'test-workflow',
          inputSchema: triggerSchema,
          outputSchema: z.object({ result: z.string(), second: z.number() }),
        });

        workflow
          .then(step1)
          .map(async ({ inputData }) => {
            return {
              candidates: [{ name: inputData.result }, { name: 'hello' }],
              iteration: 0,
            };
          })
          .then(step2)
          .commit();

        const run = await workflow.createRunAsync();
        const result = await run.start({ inputData: { cool: 'test-input' } });

        expect(execute).toHaveBeenCalledWith(
          expect.objectContaining({
            inputData: { cool: 'test-input' },
          }),
        );

        expect(result.steps.step2).toEqual({
          status: 'success',
          output: { result: 'success, hello', second: 0 },
          payload: { candidates: [{ name: 'success' }, { name: 'hello' }], iteration: 0 },

          startedAt: expect.any(Number),
          endedAt: expect.any(Number),
        });
      });
    });

    describe('Simple Conditions', () => {
      it('should follow conditional chains', async () => {
        const step1Action = vi.fn().mockImplementation(() => {
          return Promise.resolve({ status: 'success' });
        });
        const step2Action = vi.fn().mockImplementation(() => {
          return Promise.resolve({ result: 'step2' });
        });
        const step3Action = vi.fn().mockImplementation(() => {
          return Promise.resolve({ result: 'step3' });
        });

        const step1 = createStep({
          id: 'step1',
          execute: step1Action,
          inputSchema: z.object({ status: z.string() }),
          outputSchema: z.object({ status: z.string() }),
        });
        const step2 = createStep({
          id: 'step2',
          execute: step2Action,
          inputSchema: z.object({ status: z.string() }),
          outputSchema: z.object({ result: z.string() }),
        });
        const step3 = createStep({
          id: 'step3',
          execute: step3Action,
          inputSchema: z.object({ status: z.string() }),
          outputSchema: z.object({ result: z.string() }),
        });
        const step4 = createStep({
          id: 'step4',
          execute: async ({ inputData }) => {
            return { result: inputData.result };
          },
          inputSchema: z.object({ result: z.string() }),
          outputSchema: z.object({ result: z.string() }),
        });

        const workflow = createWorkflow({
          id: 'test-workflow',
          inputSchema: z.object({ status: z.string() }),
          outputSchema: z.object({ result: z.string() }),
          steps: [step1, step2, step3],
        });

        workflow
          .then(step1)
          .branch([
            [
              async ({ inputData }) => {
                return inputData.status === 'success';
              },
              step2,
            ],
            [
              async ({ inputData }) => {
                return inputData.status === 'failed';
              },
              step3,
            ],
          ])
          .map({
            result: {
              step: [step3, step2],
              path: 'result',
            },
          })
          .then(step4)
          .commit();

        const run = await workflow.createRunAsync();
        const result = await run.start({ inputData: { status: 'success' } });

        expect(step1Action).toHaveBeenCalled();
        expect(step2Action).toHaveBeenCalled();
        expect(step3Action).not.toHaveBeenCalled();
        expect(result.steps).toMatchObject({
          input: { status: 'success' },
          step1: { status: 'success', output: { status: 'success' } },
          step2: { status: 'success', output: { result: 'step2' } },
          step4: { status: 'success', output: { result: 'step2' } },
        });
      });

      it('should handle failing dependencies', async () => {
        let err: Error | undefined;
        const step1Action = vi.fn<any>().mockImplementation(() => {
          err = new Error('Failed');
          throw err;
        });
        const step2Action = vi.fn<any>();

        const step1 = createStep({
          id: 'step1',
          execute: step1Action,
          inputSchema: z.object({}),
          outputSchema: z.object({}),
        });
        const step2 = createStep({
          id: 'step2',
          execute: step2Action,
          inputSchema: z.object({}),
          outputSchema: z.object({}),
        });

        const workflow = createWorkflow({
          id: 'test-workflow',
          inputSchema: z.object({}),
          outputSchema: z.object({}),
          steps: [step1, step2],
        });

        workflow.then(step1).then(step2).commit();

        const run = await workflow.createRunAsync();
        let result: Awaited<ReturnType<typeof run.start>> | undefined = undefined;
        try {
          result = await run.start({ inputData: {} });
        } catch {
          // do nothing
        }

        expect(step1Action).toHaveBeenCalled();
        expect(step2Action).not.toHaveBeenCalled();
        expect((result?.steps as any)?.input).toEqual({});

        const step1Result = result?.steps?.step1;
        expect(step1Result).toBeDefined();
        expect(step1Result).toMatchObject({
          status: 'failed',
          payload: {},
          startedAt: expect.any(Number),
          endedAt: expect.any(Number),
        });
        expect((step1Result as any)?.error).toMatch(/^Error: Failed/);
      });

      it('should support simple string conditions', async () => {
        const step1Action = vi.fn<any>().mockResolvedValue({ status: 'success' });
        const step2Action = vi.fn<any>().mockResolvedValue({ result: 'step2' });
        const step3Action = vi.fn<any>().mockResolvedValue({ result: 'step3' });
        const step1 = createStep({
          id: 'step1',
          execute: step1Action,
          inputSchema: z.object({}),
          outputSchema: z.object({ status: z.string() }),
        });
        const step2 = createStep({
          id: 'step2',
          execute: step2Action,
          inputSchema: z.object({ status: z.string() }),
          outputSchema: z.object({ result: z.string() }),
        });
        const step3 = createStep({
          id: 'step3',
          execute: step3Action,
          inputSchema: z.object({ result: z.string() }),
          outputSchema: z.object({ result: z.string() }),
        });

        const workflow = createWorkflow({
          id: 'test-workflow',
          inputSchema: z.object({}),
          outputSchema: z.object({}),
          steps: [step1, step2, step3],
        });
        workflow
          .then(step1)
          .branch([
            [
              async ({ inputData }) => {
                return inputData.status === 'success';
              },
              step2,
            ],
          ])
          .map({
            result: {
              step: step3,
              path: 'result',
            },
          })
          .branch([
            [
              async ({ inputData }) => {
                return inputData.result === 'unexpected value';
              },
              step3,
            ],
          ])
          .commit();

        const run = await workflow.createRunAsync();
        const result = await run.start({ inputData: { status: 'success' } });

        expect(step1Action).toHaveBeenCalled();
        expect(step2Action).toHaveBeenCalled();
        expect(step3Action).not.toHaveBeenCalled();
        expect(result.steps).toMatchObject({
          input: { status: 'success' },
          step1: {
            status: 'success',
            output: { status: 'success' },
            payload: {},

            startedAt: expect.any(Number),
            endedAt: expect.any(Number),
          },
          step2: {
            status: 'success',
            output: { result: 'step2' },
            payload: { status: 'success' },

            startedAt: expect.any(Number),
            endedAt: expect.any(Number),
          },
        });
      });

      it('should support custom condition functions', async () => {
        const step1Action = vi.fn<any>().mockResolvedValue({ count: 5 });
        const step2Action = vi.fn<any>();

        const step1 = createStep({
          id: 'step1',
          execute: step1Action,
          inputSchema: z.object({}),
          outputSchema: z.object({ count: z.number() }),
        });
        const step2 = createStep({
          id: 'step2',
          execute: step2Action,
          inputSchema: z.object({ count: z.number() }),
          outputSchema: z.object({}),
        });

        const workflow = createWorkflow({
          id: 'test-workflow',
          inputSchema: z.object({}),
          outputSchema: z.object({}),
        });

        workflow
          .then(step1)
          .branch([
            [
              async ({ getStepResult }) => {
                const step1Result = getStepResult(step1);

                return step1Result ? step1Result.count > 3 : false;
              },
              step2,
            ],
          ])
          .commit();

        const run = await workflow.createRunAsync();
        const result = await run.start({ inputData: { count: 5 } });

        expect(step2Action).toHaveBeenCalled();
        expect(result.steps.step1).toEqual({
          status: 'success',
          output: { count: 5 },
          payload: { count: 5 },

          startedAt: expect.any(Number),
          endedAt: expect.any(Number),
        });
        expect(result.steps.step2).toEqual({
          status: 'success',
          output: undefined,
          payload: { count: 5 },

          startedAt: expect.any(Number),
          endedAt: expect.any(Number),
        });
      });
    });

    it('should execute a a sleep step', async () => {
      const execute = vi.fn<any>().mockResolvedValue({ result: 'success' });
      const step1 = createStep({
        id: 'step1',
        execute,
        inputSchema: z.object({}),
        outputSchema: z.object({ result: z.string() }),
      });
      const step2 = createStep({
        id: 'step2',
        execute: async ({ inputData }) => {
          return { result: 'slept successfully: ' + inputData.result };
        },
        inputSchema: z.object({ result: z.string() }),
        outputSchema: z.object({ result: z.string() }),
      });

      const workflow = createWorkflow({
        id: 'test-workflow',
        inputSchema: z.object({}),
        outputSchema: z.object({
          result: z.string(),
        }),
        steps: [step1],
      });

      workflow.then(step1).sleep(1000).then(step2).commit();

      const run = await workflow.createRunAsync();
      const startTime = Date.now();
      const result = await run.start({ inputData: {} });
      const endTime = Date.now();

      expect(execute).toHaveBeenCalled();
      expect(result.steps['step1']).toEqual({
        status: 'success',
        output: { result: 'success' },
        payload: {},
        startedAt: expect.any(Number),
        endedAt: expect.any(Number),
      });

      expect(result.steps['step2']).toEqual({
        status: 'success',
        output: { result: 'slept successfully: success' },
        payload: { result: 'success' },
        startedAt: expect.any(Number),
        endedAt: expect.any(Number),
      });

      expect(endTime - startTime).toBeGreaterThanOrEqual(1000);
    });

    it('should execute a sleep step with fn parameter', async () => {
      const execute = vi.fn<any>().mockResolvedValue({ value: 1000 });
      const step1 = createStep({
        id: 'step1',
        execute,
        inputSchema: z.object({}),
        outputSchema: z.object({ value: z.number() }),
      });
      const step2 = createStep({
        id: 'step2',
        execute: async ({ inputData }) => {
          return { value: inputData.value + 1000 };
        },
        inputSchema: z.object({ value: z.number() }),
        outputSchema: z.object({ value: z.number() }),
      });

      const workflow = createWorkflow({
        id: 'test-workflow',
        inputSchema: z.object({}),
        outputSchema: z.object({
          result: z.string(),
        }),
        steps: [step1],
      });

      workflow
        .then(step1)
        .sleep(async ({ inputData }) => {
          return inputData.value;
        })
        .then(step2)
        .commit();

      const run = await workflow.createRunAsync();
      const startTime = Date.now();
      const result = await run.start({ inputData: {} });
      const endTime = Date.now();

      expect(execute).toHaveBeenCalled();
      expect(result.steps['step1']).toEqual({
        status: 'success',
        output: { value: 1000 },
        payload: {},
        startedAt: expect.any(Number),
        endedAt: expect.any(Number),
      });

      expect(result.steps['step2']).toEqual({
        status: 'success',
        output: { value: 2000 },
        payload: { value: 1000 },
        startedAt: expect.any(Number),
        endedAt: expect.any(Number),
      });

      expect(endTime - startTime).toBeGreaterThanOrEqual(900);
    });

    it('should execute a a sleep until step', async () => {
      const execute = vi.fn<any>().mockResolvedValue({ result: 'success' });
      const step1 = createStep({
        id: 'step1',
        execute,
        inputSchema: z.object({}),
        outputSchema: z.object({ result: z.string() }),
      });
      const step2 = createStep({
        id: 'step2',
        execute: async ({ inputData }) => {
          return { result: 'slept successfully: ' + inputData.result };
        },
        inputSchema: z.object({ result: z.string() }),
        outputSchema: z.object({ result: z.string() }),
      });

      const workflow = createWorkflow({
        id: 'test-workflow',
        inputSchema: z.object({}),
        outputSchema: z.object({
          result: z.string(),
        }),
        steps: [step1],
      });

      workflow
        .then(step1)
        .sleepUntil(new Date(Date.now() + 1000))
        .then(step2)
        .commit();

      const run = await workflow.createRunAsync();
      const startTime = Date.now();
      const result = await run.start({ inputData: {} });
      const endTime = Date.now();

      expect(execute).toHaveBeenCalled();
      expect(result.steps['step1']).toEqual({
        status: 'success',
        output: { result: 'success' },
        payload: {},
        startedAt: expect.any(Number),
        endedAt: expect.any(Number),
      });

      expect(result.steps['step2']).toEqual({
        status: 'success',
        output: { result: 'slept successfully: success' },
        payload: { result: 'success' },
        startedAt: expect.any(Number),
        endedAt: expect.any(Number),
      });

      expect(endTime - startTime).toBeGreaterThan(900);
    });

    it('should execute a sleep until step with fn parameter', async () => {
      const execute = vi.fn<any>().mockResolvedValue({ value: 1000 });
      const step1 = createStep({
        id: 'step1',
        execute,
        inputSchema: z.object({}),
        outputSchema: z.object({ value: z.number() }),
      });
      const step2 = createStep({
        id: 'step2',
        execute: async ({ inputData }) => {
          return { value: inputData.value + 1000 };
        },
        inputSchema: z.object({ value: z.number() }),
        outputSchema: z.object({ value: z.number() }),
      });

      const workflow = createWorkflow({
        id: 'test-workflow',
        inputSchema: z.object({}),
        outputSchema: z.object({
          result: z.string(),
        }),
        steps: [step1],
      });

      workflow
        .then(step1)
        .sleepUntil(async ({ inputData }) => {
          return new Date(Date.now() + inputData.value);
        })
        .then(step2)
        .commit();

      const run = await workflow.createRunAsync();
      const startTime = Date.now();
      const result = await run.start({ inputData: {} });
      const endTime = Date.now();

      expect(execute).toHaveBeenCalled();
      expect(result.steps['step1']).toEqual({
        status: 'success',
        output: { value: 1000 },
        payload: {},
        startedAt: expect.any(Number),
        endedAt: expect.any(Number),
      });

      expect(result.steps['step2']).toEqual({
        status: 'success',
        output: { value: 2000 },
        payload: { value: 1000 },
        startedAt: expect.any(Number),
        endedAt: expect.any(Number),
      });

      expect(endTime - startTime).toBeGreaterThan(900);
    });

    it('should execute a waitForEvent step', async () => {
      const execute = vi.fn<any>().mockResolvedValue({ result: 'success' });
      const step1 = createStep({
        id: 'step1',
        execute,
        inputSchema: z.object({}),
        outputSchema: z.object({ result: z.string() }),
      });
      const step2 = createStep({
        id: 'step2',
        execute: async ({ inputData, resumeData }) => {
          return { result: inputData.result, resumed: resumeData };
        },
        inputSchema: z.object({ result: z.string() }),
        outputSchema: z.object({ result: z.string(), resumed: z.any() }),
        resumeSchema: z.any(),
      });

      const workflow = createWorkflow({
        id: 'test-workflow',
        inputSchema: z.object({}),
        outputSchema: z.object({
          result: z.string(),
          resumed: z.any(),
        }),
        steps: [step1],
      });

      workflow.then(step1).waitForEvent('hello-event', step2).commit();

      const run = await workflow.createRunAsync();
      const startTime = Date.now();
      setTimeout(() => {
        run.sendEvent('hello-event', { data: 'hello' });
      }, 1000);
      const result = await run.start({ inputData: {} });
      console.dir({ result }, { depth: null });
      const endTime = Date.now();

      expect(execute).toHaveBeenCalled();
      expect(result.steps['step1']).toEqual({
        status: 'success',
        output: { result: 'success' },
        payload: {},
        startedAt: expect.any(Number),
        endedAt: expect.any(Number),
      });

      expect(result.steps['step2']).toEqual({
        status: 'success',
        output: { result: 'success', resumed: { data: 'hello' } },
        payload: { result: 'success' },
        resumePayload: { data: 'hello' },
        resumedAt: expect.any(Number),
        startedAt: expect.any(Number),
        endedAt: expect.any(Number),
      });

      expect(endTime - startTime).toBeGreaterThan(900);
    });

    it('should execute a waitForEvent step after timeout', async () => {
      const execute = vi.fn<any>().mockResolvedValue({ result: 'success' });
      const step1 = createStep({
        id: 'step1',
        execute,
        inputSchema: z.object({}),
        outputSchema: z.object({ result: z.string() }),
      });
      const step2 = createStep({
        id: 'step2',
        execute: async ({ inputData, resumeData }) => {
          return { result: inputData.result, resumed: resumeData };
        },
        inputSchema: z.object({ result: z.string() }),
        outputSchema: z.object({ result: z.string(), resumed: z.any() }),
        resumeSchema: z.any(),
      });

      const workflow = createWorkflow({
        id: 'test-workflow',
        inputSchema: z.object({}),
        outputSchema: z.object({
          result: z.string(),
          resumed: z.any(),
        }),
        steps: [step1],
      });

      workflow.then(step1).waitForEvent('hello-event', step2, { timeout: 1000 }).commit();

      const run = await workflow.createRunAsync();
      const startTime = Date.now();
      const result = await run.start({ inputData: {} });
      const endTime = Date.now();

      expect(execute).toHaveBeenCalled();
      expect(result.steps['step1']).toEqual({
        status: 'success',
        output: { result: 'success' },
        payload: {},
        startedAt: expect.any(Number),
        endedAt: expect.any(Number),
      });

      expect(result.steps['step2']).toEqual({
        status: 'failed',
        error: expect.any(Error),
        payload: { result: 'success' },
        startedAt: expect.any(Number),
        endedAt: expect.any(Number),
      });

      expect(endTime - startTime).toBeGreaterThan(900);
    });

    it('should only update workflow status to success after all steps have run successfully', async () => {
      const incrementStep = createStep({
        id: 'increment',
        inputSchema: z.object({
          value: z.number(),
        }),
        outputSchema: z.object({
          value: z.number(),
        }),
        execute: async ({ inputData }) => {
          return {
            value: inputData.value + 1,
          };
        },
      });

      const incrementWorkflow = createWorkflow({
        id: 'increment-workflow',
        inputSchema: z.object({ value: z.number() }),
        outputSchema: z.object({ value: z.number() }),
      })
        .then(incrementStep)
        .then(
          createStep({
            id: 'final',
            inputSchema: z.object({ value: z.number() }),
            outputSchema: z.object({ value: z.number() }),
            execute: async ({ inputData }) => {
              await new Promise(resolve => setTimeout(resolve, 6000));
              return { value: inputData.value };
            },
          }),
        )
        .commit();

      new Mastra({
        logger: false,
        storage: testStorage,
        workflows: { incrementWorkflow },
      });

      const run = await incrementWorkflow.createRunAsync();
      const { stream, getWorkflowState } = run.stream({ inputData: { value: 0 } });

      for await (const data of stream) {
        if (data.type === 'step-finish' && (data as any).payload.id === 'increment') {
          setTimeout(async () => {
            const currentExecResult = await incrementWorkflow.getWorkflowRunExecutionResult(run.runId);
            expect(currentExecResult?.status).toBe('running');
          }, 500);
        }
      }
      const finalResult = await getWorkflowState();
      expect(finalResult.status).toBe('success');
    });
  }, 10000); //we have a 5 second timeout for the final step in the workflow

  describe('abort', () => {
    it('should be able to abort workflow execution in between steps', async () => {
      const step1 = createStep({
        id: 'step1',
        execute: async ({ inputData }) => {
          return { result: 'step1: ' + inputData.value };
        },
        inputSchema: z.object({ value: z.string() }),
        outputSchema: z.object({ result: z.string() }),
      });
      const step2 = createStep({
        id: 'step2',
        execute: async ({ inputData }) => {
          return { result: 'step2: ' + inputData.result };
        },
        inputSchema: z.object({ result: z.string() }),
        outputSchema: z.object({ result: z.string() }),
      });

      const workflow = createWorkflow({
        id: 'test-workflow',
        inputSchema: z.object({}),
        outputSchema: z.object({
          result: z.string(),
        }),
        steps: [step1, step2],
      });

      workflow.then(step1).sleep(1000).then(step2).commit();

      const run = await workflow.createRunAsync();
      const p = run.start({ inputData: { value: 'test' } });

      setTimeout(() => {
        run.cancel();
      }, 300);

      const result = await p;

      expect(result.status).toBe('canceled');
      expect(result.steps['step1']).toEqual({
        status: 'success',
        output: { result: 'step1: test' },
        payload: { value: 'test' },
        startedAt: expect.any(Number),
        endedAt: expect.any(Number),
      });

      expect(result.steps['step2']).toBeUndefined();
    });

    it('should be able to abort workflow execution immediately', async () => {
      const step1 = createStep({
        id: 'step1',
        execute: async ({ inputData }) => {
          return { result: 'step1: ' + inputData.value };
        },
        inputSchema: z.object({ value: z.string() }),
        outputSchema: z.object({ result: z.string() }),
      });
      const step2 = createStep({
        id: 'step2',
        execute: async ({ inputData }) => {
          return { result: 'step2: ' + inputData.result };
        },
        inputSchema: z.object({ result: z.string() }),
        outputSchema: z.object({ result: z.string() }),
      });

      const workflow = createWorkflow({
        id: 'test-workflow',
        inputSchema: z.object({}),
        outputSchema: z.object({
          result: z.string(),
        }),
        steps: [step1, step2],
      });

      workflow.then(step1).then(step2).commit();

      const run = await workflow.createRunAsync();
      const p = run.start({ inputData: { value: 'test' } });

      await run.cancel();

      const result = await p;

      expect(result.status).toBe('canceled');
      expect(result.steps['step1']).toEqual({
        status: 'success',
        output: { result: 'step1: test' },
        payload: { value: 'test' },
        startedAt: expect.any(Number),
        endedAt: expect.any(Number),
      });

      expect(result.steps['step2']).toBeUndefined();
    });

    it('should be able to abort workflow execution during a step', async () => {
      const step1 = createStep({
        id: 'step1',
        execute: async ({ inputData }) => {
          return { result: 'step1: ' + inputData.value };
        },
        inputSchema: z.object({ value: z.string() }),
        outputSchema: z.object({ result: z.string() }),
      });
      const step2 = createStep({
        id: 'step2',
        execute: async ({ inputData, abortSignal, abort }) => {
          const timeout: Promise<string> = new Promise((resolve, _reject) => {
            const ref = setTimeout(() => {
              resolve('step2: ' + inputData.result);
            }, 1000);

            abortSignal.addEventListener('abort', () => {
              resolve('');
              clearTimeout(ref);
            });
          });

          const result = await timeout;
          if (abortSignal.aborted) {
            return abort();
          }
          return { result };
        },
        inputSchema: z.object({ result: z.string() }),
        outputSchema: z.object({ result: z.string() }),
      });

      const workflow = createWorkflow({
        id: 'test-workflow',
        inputSchema: z.object({}),
        outputSchema: z.object({
          result: z.string(),
        }),
        steps: [step1, step2],
      });

      workflow.then(step1).then(step2).commit();

      const run = await workflow.createRunAsync();
      const p = run.start({ inputData: { value: 'test' } });

      setTimeout(() => {
        run.cancel();
      }, 300);

      const result = await p;

      expect(result.status).toBe('canceled');
      expect(result.steps['step1']).toEqual({
        status: 'success',
        output: { result: 'step1: test' },
        payload: { value: 'test' },
        startedAt: expect.any(Number),
        endedAt: expect.any(Number),
      });

      // expect(result.steps['step2']).toEqual({
      //   status: 'success',
      //   payload: { result: 'step1: test' },
      //   output: undefined,
      //   startedAt: expect.any(Number),
      //   endedAt: expect.any(Number),
      // });
    });
  });

  describe('Error Handling', () => {
    it('should handle step execution errors', async () => {
      const error = new Error('Step execution failed');
      const failingAction = vi.fn<any>().mockImplementation(() => {
        throw error;
      });

      const step1 = createStep({
        id: 'step1',
        execute: failingAction,
        inputSchema: z.object({}),
        outputSchema: z.object({}),
      });

      const workflow = createWorkflow({
        id: 'test-workflow',
        inputSchema: z.object({}),
        outputSchema: z.object({}),
      });

      workflow.then(step1).commit();

      const run = await workflow.createRunAsync();

      const result = await run.start({ inputData: {} });

      expect(result.status).toBe('failed'); // Assert status first

      // Type guard for result.error
      if (result.status === 'failed') {
        // This check helps TypeScript narrow down the type of 'result'
        expect(result.error).toMatch(/^Error: Step execution failed/); // Now safe to access
      } else {
        // This case should not be reached in this specific test.
        // If it is, the test should fail clearly.
        throw new Error("Assertion failed: workflow status was not 'failed' as expected.");
      }

      expect(result.steps?.input).toEqual({});
      const step1Result = result.steps?.step1;
      expect(step1Result).toBeDefined();
      expect(step1Result).toMatchObject({
        status: 'failed',
        payload: {},
        startedAt: expect.any(Number),
        endedAt: expect.any(Number),
      });
      expect((step1Result as any)?.error).toMatch(/^Error: Step execution failed/); // Check message prefix
    });

    it('should handle variable resolution errors', async () => {
      const step1 = createStep({
        id: 'step1',
        execute: vi.fn<any>().mockResolvedValue({ data: 'success' }),
        inputSchema: z.object({}),
        outputSchema: z.object({ data: z.string() }),
      });
      const step2 = createStep({
        id: 'step2',
        execute: vi.fn<any>(),
        inputSchema: z.object({ data: z.string() }),
        outputSchema: z.object({}),
      });

      const workflow = createWorkflow({
        id: 'test-workflow',
        inputSchema: z.object({}),
        outputSchema: z.object({}),
      });

      workflow
        .then(step1)
        .map({
          data: { step: step1, path: 'data' },
        })
        .then(step2)
        .commit();

      const run = await workflow.createRunAsync();
      await expect(run.start({ inputData: {} })).resolves.toMatchObject({
        steps: {
          step1: {
            status: 'success',
            output: {
              data: 'success',
            },
            payload: {},
            startedAt: expect.any(Number),
            endedAt: expect.any(Number),
          },
          step2: {
            output: undefined,
            status: 'success',
            payload: {
              data: 'success',
            },
            startedAt: expect.any(Number),
            endedAt: expect.any(Number),
          },
        },
      });
    });

    it('should handle step execution errors within branches', async () => {
      const error = new Error('Step execution failed');
      const failingAction = vi.fn<any>().mockRejectedValue(error);

      const successAction = vi.fn<any>().mockResolvedValue({});

      const step1 = createStep({
        id: 'step1',
        execute: successAction,
        inputSchema: z.object({}),
        outputSchema: z.object({}),
      });

      const step2 = createStep({
        id: 'step2',
        execute: failingAction,
        inputSchema: z.object({}),
        outputSchema: z.object({}),
      });

      const step3 = createStep({
        id: 'step3',
        execute: successAction,
        inputSchema: z.object({
          step1: z.object({}),
          step2: z.object({}),
        }),
        outputSchema: z.object({}),
      });

      const workflow = createWorkflow({
        id: 'test-workflow',
        inputSchema: z.object({}),
        outputSchema: z.object({}),
      });

      workflow.parallel([step1, step2]).then(step3).commit();

      const run = await workflow.createRunAsync();
      const result = await run.start({ inputData: {} });

      expect(result.steps).toMatchObject({
        step1: {
          status: 'success',
          payload: {},
          startedAt: expect.any(Number),
          endedAt: expect.any(Number),
        },
        step2: {
          status: 'failed',
          // error: error?.stack ?? error, // Removed this line
          payload: {},
          startedAt: expect.any(Number),
          endedAt: expect.any(Number),
        },
      });
      expect((result.steps?.step2 as any)?.error).toMatch(/^Error: Step execution failed/);
    });

    it('should handle step execution errors within nested workflows', async () => {
      const error = new Error('Step execution failed');
      const failingAction = vi.fn<any>().mockImplementation(() => {
        throw error;
      });

      const successAction = vi.fn<any>().mockResolvedValue({});

      const step1 = createStep({
        id: 'step1',
        execute: successAction,
        inputSchema: z.object({}),
        outputSchema: z.object({}),
      });

      const step2 = createStep({
        id: 'step2',
        execute: failingAction,
        inputSchema: z.object({}),
        outputSchema: z.object({}),
      });

      const step3 = createStep({
        id: 'step3',
        execute: successAction,
        inputSchema: z.object({
          step1: z.object({}),
          step2: z.object({}),
        }),
        outputSchema: z.object({}),
      });

      const workflow = createWorkflow({
        id: 'test-workflow',
        inputSchema: z.object({}),
        outputSchema: z.object({}),
      });

      workflow.parallel([step1, step2]).then(step3).commit();

      const mainWorkflow = createWorkflow({
        id: 'main-workflow',
        inputSchema: z.object({}),
        outputSchema: z.object({}),
      })
        .then(workflow)
        .commit();

      const run = await mainWorkflow.createRunAsync();
      const result = await run.start({ inputData: {} });

      expect(result.steps).toMatchObject({
        'test-workflow': {
          status: 'failed',
          // error: error?.stack ?? error, // Removed this line
          payload: {},
          startedAt: expect.any(Number),
          endedAt: expect.any(Number),
        },
      });
      expect((result.steps?.['test-workflow'] as any)?.error).toMatch(/^Error: Error: Step execution failed/);
    });
  });

  describe('Complex Conditions', () => {
    it('should handle nested AND/OR conditions', async () => {
      const step1Action = vi.fn<any>().mockResolvedValue({
        status: 'partial',
        score: 75,
        flags: { isValid: true },
      });
      const step2Action = vi.fn<any>().mockResolvedValue({ result: 'step2' });
      const step3Action = vi.fn<any>().mockResolvedValue({ result: 'step3' });

      const step1 = createStep({
        id: 'step1',
        execute: step1Action,
        inputSchema: z.object({}),
        outputSchema: z.object({
          status: z.string(),
          score: z.number(),
          flags: z.object({ isValid: z.boolean() }),
        }),
      });
      const step2 = createStep({
        id: 'step2',
        execute: step2Action,
        inputSchema: z.object({
          status: z.string(),
          score: z.number(),
          flags: z.object({ isValid: z.boolean() }),
        }),
        outputSchema: z.object({ result: z.string() }),
      });
      const step3 = createStep({
        id: 'step3',
        execute: step3Action,
        inputSchema: z.object({
          result: z.string(),
        }),
        outputSchema: z.object({ result: z.string() }),
      });

      const workflow = createWorkflow({
        id: 'test-workflow',
        inputSchema: z.object({}),
        outputSchema: z.object({}),
      });

      workflow
        .then(step1)
        .branch([
          [
            async ({ getStepResult }) => {
              const step1Result = getStepResult(step1);
              return (
                step1Result?.status === 'success' || (step1Result?.status === 'partial' && step1Result?.score >= 70)
              );
            },
            step2,
          ],
        ])
        .map({
          result: {
            step: step2,
            path: 'result',
          },
        })
        .branch([
          [
            async ({ inputData, getStepResult }) => {
              const step1Result = getStepResult(step1);
              return !inputData.result || step1Result?.score < 70;
            },
            step3,
          ],
        ])
        .map({
          result: {
            step: step3,
            path: 'result',
          },
        })
        .commit();

      const run = await workflow.createRunAsync();
      const result = await run.start({ inputData: {} });

      expect(step2Action).toHaveBeenCalled();
      expect(step3Action).not.toHaveBeenCalled();
      expect(result.steps.step2).toEqual({
        status: 'success',
        output: { result: 'step2' },
        payload: {
          status: 'partial',
          score: 75,
          flags: { isValid: true },
        },

        startedAt: expect.any(Number),
        endedAt: expect.any(Number),
      });
    });
  });

  describe('Loops', () => {
    it('should run an until loop', async () => {
      const increment = vi.fn().mockImplementation(async ({ inputData }) => {
        // Get the current value (either from trigger or previous increment)
        const currentValue = inputData.value;

        // Increment the value
        const newValue = currentValue + 1;

        return { value: newValue };
      });
      const incrementStep = createStep({
        id: 'increment',
        description: 'Increments the current value by 1',
        inputSchema: z.object({
          value: z.number(),
          target: z.number(),
        }),
        outputSchema: z.object({
          value: z.number(),
        }),
        execute: increment,
      });

      const final = vi.fn().mockImplementation(async ({ inputData }) => {
        return { finalValue: inputData?.value };
      });
      const finalStep = createStep({
        id: 'final',
        description: 'Final step that prints the result',
        inputSchema: z.object({
          value: z.number(),
        }),
        outputSchema: z.object({
          finalValue: z.number(),
        }),
        execute: final,
      });

      const counterWorkflow = createWorkflow({
        steps: [incrementStep, finalStep],
        id: 'counter-workflow',
        inputSchema: z.object({
          target: z.number(),
          value: z.number(),
        }),
        outputSchema: z.object({
          finalValue: z.number(),
        }),
      });

      counterWorkflow
        .dountil(incrementStep, async ({ inputData }) => {
          return (inputData?.value ?? 0) >= 12;
        })
        .then(finalStep)
        .commit();

      const run = await counterWorkflow.createRunAsync();
      const result = await run.start({ inputData: { target: 10, value: 0 } });

      expect(increment).toHaveBeenCalledTimes(12);
      expect(final).toHaveBeenCalledTimes(1);
      // @ts-ignore
      expect(result.result).toEqual({ finalValue: 12 });
      // @ts-ignore
      expect(result.steps.increment.output).toEqual({ value: 12 });
    });

    it('should run a while loop', async () => {
      const increment = vi.fn().mockImplementation(async ({ inputData }) => {
        // Get the current value (either from trigger or previous increment)
        const currentValue = inputData.value;

        // Increment the value
        const newValue = currentValue + 1;

        return { value: newValue };
      });
      const incrementStep = createStep({
        id: 'increment',
        description: 'Increments the current value by 1',
        inputSchema: z.object({
          value: z.number(),
          target: z.number(),
        }),
        outputSchema: z.object({
          value: z.number(),
        }),
        execute: increment,
      });

      const final = vi.fn().mockImplementation(async ({ inputData }) => {
        return { finalValue: inputData?.value };
      });
      const finalStep = createStep({
        id: 'final',
        description: 'Final step that prints the result',
        inputSchema: z.object({
          value: z.number(),
        }),
        outputSchema: z.object({
          finalValue: z.number(),
        }),
        execute: final,
      });

      const counterWorkflow = createWorkflow({
        steps: [incrementStep, finalStep],
        id: 'counter-workflow',
        inputSchema: z.object({
          target: z.number(),
          value: z.number(),
        }),
        outputSchema: z.object({
          finalValue: z.number(),
        }),
      });

      counterWorkflow
        .dowhile(incrementStep, async ({ inputData }) => {
          return (inputData?.value ?? 0) < 12;
        })
        .then(finalStep)
        .commit();

      const run = await counterWorkflow.createRunAsync();
      const result = await run.start({ inputData: { target: 10, value: 0 } });

      expect(increment).toHaveBeenCalledTimes(12);
      expect(final).toHaveBeenCalledTimes(1);
      // @ts-ignore
      expect(result.result).toEqual({ finalValue: 12 });
      // @ts-ignore
      expect(result.steps.increment.output).toEqual({ value: 12 });
    });
  });

  describe('foreach', () => {
    it('should run a single item concurrency (default) for loop', async () => {
      const startTime = Date.now();
      const map = vi.fn().mockImplementation(async ({ inputData }) => {
        await new Promise(resolve => setTimeout(resolve, 1e3));
        return { value: inputData.value + 11 };
      });
      const mapStep = createStep({
        id: 'map',
        description: 'Maps (+11) on the current value',
        inputSchema: z.object({
          value: z.number(),
        }),
        outputSchema: z.object({
          value: z.number(),
        }),
        execute: map,
      });

      const finalStep = createStep({
        id: 'final',
        description: 'Final step that prints the result',
        inputSchema: z.array(z.object({ value: z.number() })),
        outputSchema: z.object({
          finalValue: z.number(),
        }),
        execute: async ({ inputData }) => {
          return { finalValue: inputData.reduce((acc, curr) => acc + curr.value, 0) };
        },
      });

      const counterWorkflow = createWorkflow({
        steps: [mapStep, finalStep],
        id: 'counter-workflow',
        inputSchema: z.array(z.object({ value: z.number() })),
        outputSchema: z.object({
          finalValue: z.number(),
        }),
      });

      counterWorkflow.foreach(mapStep).then(finalStep).commit();

      const run = await counterWorkflow.createRunAsync();
      const result = await run.start({ inputData: [{ value: 1 }, { value: 22 }, { value: 333 }] });

      const endTime = Date.now();
      const duration = endTime - startTime;
      expect(duration).toBeGreaterThan(3e3 - 200);

      expect(map).toHaveBeenCalledTimes(3);
      expect(result.steps).toEqual({
        input: [{ value: 1 }, { value: 22 }, { value: 333 }],
        map: {
          status: 'success',
          output: [{ value: 12 }, { value: 33 }, { value: 344 }],
          payload: [{ value: 1 }, { value: 22 }, { value: 333 }],
          startedAt: expect.any(Number),
          endedAt: expect.any(Number),
        },
        final: {
          status: 'success',
          output: { finalValue: 1 + 11 + (22 + 11) + (333 + 11) },
          payload: [{ value: 12 }, { value: 33 }, { value: 344 }],
          startedAt: expect.any(Number),
          endedAt: expect.any(Number),
        },
      });
    });

    it('should run a all item concurrency for loop', async () => {
      const startTime = Date.now();
      const map = vi.fn().mockImplementation(async ({ inputData }) => {
        await new Promise(resolve => setTimeout(resolve, 1e3));
        return { value: inputData.value + 11 };
      });
      const mapStep = createStep({
        id: 'map',
        description: 'Maps (+11) on the current value',
        inputSchema: z.object({
          value: z.number(),
        }),
        outputSchema: z.object({
          value: z.number(),
        }),
        execute: map,
      });

      const finalStep = createStep({
        id: 'final',
        description: 'Final step that prints the result',
        inputSchema: z.array(z.object({ value: z.number() })),
        outputSchema: z.object({
          finalValue: z.number(),
        }),
        execute: async ({ inputData }) => {
          return { finalValue: inputData.reduce((acc, curr) => acc + curr.value, 0) };
        },
      });

      const counterWorkflow = createWorkflow({
        steps: [mapStep, finalStep],
        id: 'counter-workflow',
        inputSchema: z.array(z.object({ value: z.number() })),
        outputSchema: z.object({
          finalValue: z.number(),
        }),
      });

      counterWorkflow.foreach(mapStep, { concurrency: 3 }).then(finalStep).commit();

      const run = await counterWorkflow.createRunAsync();
      const result = await run.start({ inputData: [{ value: 1 }, { value: 22 }, { value: 333 }] });

      const endTime = Date.now();
      const duration = endTime - startTime;
      expect(duration).toBeLessThan(1e3 * 1.2);

      expect(map).toHaveBeenCalledTimes(3);
      expect(result.steps).toEqual({
        input: [{ value: 1 }, { value: 22 }, { value: 333 }],
        map: {
          status: 'success',
          output: [{ value: 12 }, { value: 33 }, { value: 344 }],
          payload: [{ value: 1 }, { value: 22 }, { value: 333 }],

          startedAt: expect.any(Number),
          endedAt: expect.any(Number),
        },
        final: {
          status: 'success',
          output: { finalValue: 1 + 11 + (22 + 11) + (333 + 11) },
          payload: [{ value: 12 }, { value: 33 }, { value: 344 }],

          startedAt: expect.any(Number),
          endedAt: expect.any(Number),
        },
      });
    });

    it('should run a partial item concurrency for loop', async () => {
      const startTime = Date.now();
      const map = vi.fn().mockImplementation(async ({ inputData }) => {
        await new Promise(resolve => setTimeout(resolve, 1e3));
        return { value: inputData.value + 11 };
      });
      const mapStep = createStep({
        id: 'map',
        description: 'Maps (+11) on the current value',
        inputSchema: z.object({
          value: z.number(),
        }),
        outputSchema: z.object({
          value: z.number(),
        }),
        execute: map,
      });

      const finalStep = createStep({
        id: 'final',
        description: 'Final step that prints the result',
        inputSchema: z.array(z.object({ value: z.number() })),
        outputSchema: z.object({
          finalValue: z.number(),
        }),
        execute: async ({ inputData }) => {
          return { finalValue: inputData.reduce((acc, curr) => acc + curr.value, 0) };
        },
      });

      const counterWorkflow = createWorkflow({
        steps: [mapStep, finalStep],
        id: 'counter-workflow',
        inputSchema: z.array(z.object({ value: z.number() })),
        outputSchema: z.object({
          finalValue: z.number(),
        }),
      });

      counterWorkflow.foreach(mapStep, { concurrency: 2 }).then(finalStep).commit();

      const run = await counterWorkflow.createRunAsync();
      const result = await run.start({ inputData: [{ value: 1 }, { value: 22 }, { value: 333 }] });

      const endTime = Date.now();
      const duration = endTime - startTime;
      expect(duration).toBeGreaterThan(1e3 * 1.2);
      expect(duration).toBeLessThan(1e3 * 2.2);

      expect(map).toHaveBeenCalledTimes(3);
      expect(result.steps).toEqual({
        input: [{ value: 1 }, { value: 22 }, { value: 333 }],
        map: {
          status: 'success',
          output: [{ value: 12 }, { value: 33 }, { value: 344 }],
          payload: [{ value: 1 }, { value: 22 }, { value: 333 }],
          startedAt: expect.any(Number),
          endedAt: expect.any(Number),
        },
        final: {
          status: 'success',
          output: { finalValue: 1 + 11 + (22 + 11) + (333 + 11) },
          payload: [{ value: 12 }, { value: 33 }, { value: 344 }],
          startedAt: expect.any(Number),
          endedAt: expect.any(Number),
        },
      });
    });
  });

  describe('if-else branching', () => {
    it('should run the if-then branch', async () => {
      const start = vi.fn().mockImplementation(async ({ inputData }) => {
        // Get the current value (either from trigger or previous increment)

        // Increment the value
        const newValue = (inputData?.startValue ?? 0) + 1;

        return { newValue };
      });
      const startStep = createStep({
        id: 'start',
        description: 'Increments the current value by 1',
        inputSchema: z.object({
          startValue: z.number(),
        }),
        outputSchema: z.object({
          newValue: z.number(),
        }),
        execute: start,
      });

      const other = vi.fn().mockImplementation(async () => {
        return { other: 26 };
      });
      const otherStep = createStep({
        id: 'other',
        description: 'Other step',
        inputSchema: z.object({ newValue: z.number() }),
        outputSchema: z.object({
          other: z.number(),
        }),
        execute: other,
      });

      const final = vi.fn().mockImplementation(async ({ getStepResult }) => {
        const startVal = getStepResult(startStep)?.newValue ?? 0;
        const otherVal = getStepResult(otherStep)?.other ?? 0;
        return { finalValue: startVal + otherVal };
      });
      const finalIf = createStep({
        id: 'finalIf',
        description: 'Final step that prints the result',
        inputSchema: z.object({ newValue: z.number() }),
        outputSchema: z.object({
          finalValue: z.number(),
        }),
        execute: final,
      });
      const finalElse = createStep({
        id: 'finalElse',
        description: 'Final step that prints the result',
        inputSchema: z.object({ other: z.number() }),
        outputSchema: z.object({
          finalValue: z.number(),
        }),
        execute: final,
      });

      const counterWorkflow = createWorkflow({
        id: 'counter-workflow',
        inputSchema: z.object({
          startValue: z.number(),
        }),
        outputSchema: z.object({
          finalValue: z.number(),
        }),
        steps: [startStep, finalIf],
      });

      const elseBranch = createWorkflow({
        id: 'else-branch',
        inputSchema: z.object({ newValue: z.number() }),
        outputSchema: z.object({
          finalValue: z.number(),
        }),
        steps: [otherStep, finalElse],
      })
        .then(otherStep)
        .then(finalElse)
        .commit();

      counterWorkflow
        .then(startStep)
        .branch([
          [
            async ({ inputData }) => {
              const current = inputData.newValue;
              return !current || current < 5;
            },
            finalIf,
          ],
          [
            async ({ inputData }) => {
              const current = inputData.newValue;
              return current >= 5;
            },
            elseBranch,
          ],
        ])
        .commit();

      const run = await counterWorkflow.createRunAsync();
      const result = await run.start({ inputData: { startValue: 1 } });

      expect(start).toHaveBeenCalledTimes(1);
      expect(other).toHaveBeenCalledTimes(0);
      expect(final).toHaveBeenCalledTimes(1);
      // @ts-ignore
      expect(result.steps.finalIf.output).toEqual({ finalValue: 2 });
      // @ts-ignore
      expect(result.steps.start.output).toEqual({ newValue: 2 });
    });

    it('should run the else branch', async () => {
      const start = vi.fn().mockImplementation(async ({ inputData }) => {
        // Get the current value (either from trigger or previous increment)

        // Increment the value
        const newValue = (inputData?.startValue ?? 0) + 1;

        return { newValue };
      });
      const startStep = createStep({
        id: 'start',
        description: 'Increments the current value by 1',
        inputSchema: z.object({
          startValue: z.number(),
        }),
        outputSchema: z.object({
          newValue: z.number(),
        }),
        execute: start,
      });

      const other = vi.fn().mockImplementation(async ({ inputData }) => {
        return { newValue: inputData.newValue, other: 26 };
      });
      const otherStep = createStep({
        id: 'other',
        description: 'Other step',
        inputSchema: z.object({ newValue: z.number() }),
        outputSchema: z.object({
          other: z.number(),
          newValue: z.number(),
        }),
        execute: other,
      });

      const final = vi.fn().mockImplementation(async ({ inputData }) => {
        const startVal = inputData?.newValue ?? 0;
        const otherVal = inputData?.other ?? 0;
        return { finalValue: startVal + otherVal };
      });
      const finalIf = createStep({
        id: 'finalIf',
        description: 'Final step that prints the result',
        inputSchema: z.object({ newValue: z.number() }),
        outputSchema: z.object({
          finalValue: z.number(),
        }),
        execute: final,
      });
      const finalElse = createStep({
        id: 'finalElse',
        description: 'Final step that prints the result',
        inputSchema: z.object({ other: z.number(), newValue: z.number() }),
        outputSchema: z.object({
          finalValue: z.number(),
        }),
        execute: final,
      });

      const counterWorkflow = createWorkflow({
        id: 'counter-workflow',
        inputSchema: z.object({
          startValue: z.number(),
        }),
        outputSchema: z.object({
          finalValue: z.number(),
        }),
        steps: [startStep, finalIf],
      });

      const elseBranch = createWorkflow({
        id: 'else-branch',
        inputSchema: z.object({ newValue: z.number() }),
        outputSchema: z.object({
          finalValue: z.number(),
        }),
        steps: [otherStep, finalElse],
      })
        .then(otherStep)
        .then(finalElse)
        .commit();

      counterWorkflow
        .then(startStep)
        .branch([
          [
            async ({ inputData }) => {
              const current = inputData.newValue;
              return !current || current < 5;
            },
            finalIf,
          ],
          [
            async ({ inputData }) => {
              const current = inputData.newValue;
              return current >= 5;
            },
            elseBranch,
          ],
        ])
        .commit();

      const run = await counterWorkflow.createRunAsync();
      const result = await run.start({ inputData: { startValue: 6 } });

      expect(start).toHaveBeenCalledTimes(1);
      expect(other).toHaveBeenCalledTimes(1);
      expect(final).toHaveBeenCalledTimes(1);
      // @ts-ignore
      expect(result.steps['else-branch'].output).toEqual({ finalValue: 26 + 6 + 1 });
      // @ts-ignore
      expect(result.steps.start.output).toEqual({ newValue: 7 });
    });
  });

  describe('Schema Validation', () => {
    it.skip('should validate trigger data against schema', async () => {
      const triggerSchema = z.object({
        required: z.string(),
        nested: z.object({
          value: z.number(),
        }),
      });

      const step1 = createStep({
        id: 'step1',
        execute: vi.fn<any>().mockResolvedValue({ result: 'success' }),
        inputSchema: z.object({
          required: z.string(),
          nested: z.object({
            value: z.number(),
          }),
        }),
        outputSchema: z.object({
          result: z.string(),
        }),
      });

      const workflow = createWorkflow({
        id: 'test-workflow',
        inputSchema: triggerSchema,
        outputSchema: z.object({}),
        steps: [step1],
      });

      workflow.then(step1).commit();

      // Should fail validation
      await expect(
        workflow.execute({
          inputData: {
            required: 'test',
            // @ts-expect-error
            nested: { value: 'not-a-number' },
          },
        }),
      ).rejects.toThrow();

      // Should pass validation
      const run = await workflow.createRunAsync();
      await run.start({
        inputData: {
          required: 'test',
          nested: { value: 42 },
        },
      });
    });
  });

  describe('multiple chains', () => {
    it('should run multiple chains in parallel', async () => {
      const step1 = createStep({
        id: 'step1',
        execute: vi.fn<any>().mockResolvedValue({ result: 'success1' }),
        inputSchema: z.object({}),
        outputSchema: z.object({}),
      });
      const step2 = createStep({
        id: 'step2',
        execute: vi.fn<any>().mockResolvedValue({ result: 'success2' }),
        inputSchema: z.object({}),
        outputSchema: z.object({}),
      });
      const step3 = createStep({
        id: 'step3',
        execute: vi.fn<any>().mockResolvedValue({ result: 'success3' }),
        inputSchema: z.object({}),
        outputSchema: z.object({}),
      });
      const step4 = createStep({
        id: 'step4',
        execute: vi.fn<any>().mockResolvedValue({ result: 'success4' }),
        inputSchema: z.object({}),
        outputSchema: z.object({}),
      });
      const step5 = createStep({
        id: 'step5',
        execute: vi.fn<any>().mockResolvedValue({ result: 'success5' }),
        inputSchema: z.object({}),
        outputSchema: z.object({}),
      });

      const workflow = createWorkflow({
        id: 'test-workflow',
        inputSchema: z.object({}),
        outputSchema: z.object({}),
        steps: [step1, step2, step3, step4, step5],
      });
      workflow
        .parallel([
          createWorkflow({
            id: 'nested-a',
            inputSchema: z.object({}),
            outputSchema: z.object({}),
            steps: [step1, step2, step3],
          })
            .then(step1)
            .then(step2)
            .then(step3)
            .commit(),
          createWorkflow({
            id: 'nested-b',
            inputSchema: z.object({}),
            outputSchema: z.object({}),
            steps: [step4, step5],
          })
            .then(step4)
            .then(step5)
            .commit(),
        ])
        .commit();

      const run = await workflow.createRunAsync();
      const result = await run.start({ inputData: {} });

      expect(result.steps['nested-a']).toEqual({
        status: 'success',
        output: { result: 'success3' },
        payload: {},
        startedAt: expect.any(Number),
        endedAt: expect.any(Number),
      });
      expect(result.steps['nested-b']).toEqual({
        status: 'success',
        output: { result: 'success5' },
        payload: {},
        startedAt: expect.any(Number),
        endedAt: expect.any(Number),
      });
    });
  });

  describe('Retry', () => {
    it('should retry a step default 0 times', async () => {
      let err: Error | undefined;
      const step1 = createStep({
        id: 'step1',
        execute: vi.fn<any>().mockResolvedValue({ result: 'success' }),
        inputSchema: z.object({}),
        outputSchema: z.object({}),
      });
      const step2 = createStep({
        id: 'step2',
        execute: vi.fn<any>().mockImplementation(() => {
          err = new Error('Step failed');
          throw err;
        }),
        inputSchema: z.object({}),
        outputSchema: z.object({}),
      });

      const workflow = createWorkflow({
        id: 'test-workflow',
        inputSchema: z.object({}),
        outputSchema: z.object({}),
      });

      new Mastra({
        logger: false,
        workflows: {
          'test-workflow': workflow,
        },
        storage: testStorage,
      });

      workflow.then(step1).then(step2).commit();

      const run = await workflow.createRunAsync();
      const result = await run.start({ inputData: {} });

      expect(result.steps.step1).toEqual({
        status: 'success',
        output: { result: 'success' },
        payload: {},
        startedAt: expect.any(Number),
        endedAt: expect.any(Number),
      });
      expect(result.steps.step2).toMatchObject({
        // Change to toMatchObject
        status: 'failed',
        // error: err?.stack ?? err, // REMOVE THIS LINE
        payload: { result: 'success' },
        startedAt: expect.any(Number),
        endedAt: expect.any(Number),
      });
      // ADD THIS SEPARATE ASSERTION
      expect((result.steps.step2 as any)?.error).toMatch(/^Error: Step failed/);
      expect(step1.execute).toHaveBeenCalledTimes(1);
      expect(step2.execute).toHaveBeenCalledTimes(1); // 0 retries + 1 initial call
    });

    it('should retry a step with a custom retry config', async () => {
      let err: Error | undefined;
      const step1 = createStep({
        id: 'step1',
        execute: vi.fn<any>().mockResolvedValue({ result: 'success' }),
        inputSchema: z.object({}),
        outputSchema: z.object({}),
      });
      const step2 = createStep({
        id: 'step2',
        execute: vi.fn<any>().mockImplementation(() => {
          err = new Error('Step failed');
          throw err;
        }),
        inputSchema: z.object({}),
        outputSchema: z.object({}),
      });

      const workflow = createWorkflow({
        id: 'test-workflow',
        inputSchema: z.object({}),
        outputSchema: z.object({}),
        retryConfig: { attempts: 5, delay: 200 },
      });

      new Mastra({
        logger: false,
        storage: testStorage,
        workflows: {
          'test-workflow': workflow,
        },
      });

      workflow.then(step1).then(step2).commit();

      const run = await workflow.createRunAsync();
      const result = await run.start({ inputData: {} });

      expect(result.steps.step1).toEqual({
        status: 'success',
        output: { result: 'success' },
        payload: {},
        startedAt: expect.any(Number),
        endedAt: expect.any(Number),
      });
      expect(result.steps.step2).toMatchObject({
        // Change to toMatchObject
        status: 'failed',
        // error: err?.stack ?? err, // REMOVE THIS LINE
        payload: { result: 'success' },
        startedAt: expect.any(Number),
        endedAt: expect.any(Number),
      });
      // ADD THIS SEPARATE ASSERTION
      expect((result.steps.step2 as any)?.error).toMatch(/^Error: Step failed/);
      expect(step1.execute).toHaveBeenCalledTimes(1);
      expect(step2.execute).toHaveBeenCalledTimes(6); // 5 retries + 1 initial call
    });
  });

  describe('Interoperability (Actions)', () => {
    it('should be able to use all action types in a workflow', async () => {
      const step1Action = vi.fn<any>().mockResolvedValue({ name: 'step1' });

      const step1 = createStep({
        id: 'step1',
        execute: step1Action,
        inputSchema: z.object({}),
        outputSchema: z.object({ name: z.string() }),
      });

      // @ts-ignore
      const toolAction = vi.fn<any>().mockImplementation(async ({ context }) => {
        return { name: context.name };
      });

      const randomTool = createTool({
        id: 'random-tool',
        execute: toolAction,
        description: 'random-tool',
        inputSchema: z.object({ name: z.string() }),
        outputSchema: z.object({ name: z.string() }),
      });

      const workflow = createWorkflow({
        id: 'test-workflow',
        inputSchema: z.object({}),
        outputSchema: z.object({ name: z.string() }),
      });

      workflow.then(step1).then(createStep(randomTool)).commit();

      const run = await workflow.createRunAsync();
      const result = await run.start({ inputData: {} });

      expect(step1Action).toHaveBeenCalled();
      expect(toolAction).toHaveBeenCalled();
      // @ts-ignore
      expect(result.steps.step1).toEqual({
        status: 'success',
        output: { name: 'step1' },
        payload: {},
        startedAt: expect.any(Number),
        endedAt: expect.any(Number),
      });
      // @ts-ignore
      expect(result.steps['random-tool']).toEqual({
        status: 'success',
        output: { name: 'step1' },
        payload: { name: 'step1' },
        startedAt: expect.any(Number),
        endedAt: expect.any(Number),
      });
    });
  });

  describe('Watch', () => {
    it('should watch workflow state changes and call onTransition', async () => {
      const step1Action = vi.fn<any>().mockResolvedValue({ result: 'success1' });
      const step2Action = vi.fn<any>().mockResolvedValue({ result: 'success2' });

      const step1 = createStep({
        id: 'step1',
        execute: step1Action,
        inputSchema: z.object({}),
        outputSchema: z.object({ value: z.string() }),
      });
      const step2 = createStep({
        id: 'step2',
        execute: step2Action,
        inputSchema: z.object({ value: z.string() }),
        outputSchema: z.object({}),
      });

      const workflow = createWorkflow({
        id: 'test-workflow',
        inputSchema: z.object({}),
        outputSchema: z.object({}),
        steps: [step1, step2],
      });
      workflow.then(step1).then(step2).commit();

      let watchData: WatchEvent[] = [];
      const onTransition = data => {
        watchData.push(JSON.parse(JSON.stringify(data)));
      };

      const run = await workflow.createRunAsync();

      // Start watching the workflow
      run.watch(onTransition);

      const executionResult = await run.start({ inputData: {} });

      expect(watchData.length).toBe(5);
      expect(watchData[1]).toEqual({
        type: 'watch',
        payload: {
          currentStep: {
            id: 'step1',
            status: 'success',
            output: { result: 'success1' },
            payload: {},
            startedAt: expect.any(Number),
            endedAt: expect.any(Number),
          },
          workflowState: {
            status: 'running',
            steps: {
              input: {},
              step1: {
                status: 'success',
                output: { result: 'success1' },
                payload: {},
                startedAt: expect.any(Number),
                endedAt: expect.any(Number),
              },
            },
            result: null,
            error: null,
          },
        },
        eventTimestamp: expect.any(Number),
      });

      expect(watchData[watchData.length - 1]).toEqual({
        type: 'watch',
        payload: {
          currentStep: undefined,
          workflowState: {
            status: 'success',
            steps: {
              input: {},
              step1: {
                status: 'success',
                output: { result: 'success1' },
                payload: {},
                startedAt: expect.any(Number),
                endedAt: expect.any(Number),
              },
              step2: {
                status: 'success',
                output: { result: 'success2' },
                payload: { result: 'success1' },
                startedAt: expect.any(Number),
                endedAt: expect.any(Number),
              },
            },
            result: { result: 'success2' },
            error: null,
          },
        },
        eventTimestamp: expect.any(Number),
      });

      // Verify execution completed successfully
      expect(executionResult.steps.step1).toEqual({
        status: 'success',
        output: { result: 'success1' },
        payload: {},
        startedAt: expect.any(Number),
        endedAt: expect.any(Number),
      });
      expect(executionResult.steps.step2).toEqual({
        status: 'success',
        output: { result: 'success2' },
        payload: { result: 'success1' },
        startedAt: expect.any(Number),
        endedAt: expect.any(Number),
      });
    });

    it('should watch workflow state changes and call onTransition when attaching from separate run', async () => {
      const step1Action = vi.fn<any>().mockResolvedValue({ result: 'success1' });
      const step2Action = vi.fn<any>().mockResolvedValue({ result: 'success2' });

      const step1 = createStep({
        id: 'step1',
        execute: step1Action,
        inputSchema: z.object({}),
        outputSchema: z.object({ value: z.string() }),
      });
      const step2 = createStep({
        id: 'step2',
        execute: step2Action,
        inputSchema: z.object({ value: z.string() }),
        outputSchema: z.object({}),
      });

      const workflow = createWorkflow({
        id: 'test-workflow',
        inputSchema: z.object({}),
        outputSchema: z.object({}),
        steps: [step1, step2],
      });
      workflow.then(step1).then(step2).commit();

      let watchData: WatchEvent[] = [];
      const onTransition = data => {
        watchData.push(JSON.parse(JSON.stringify(data)));
      };

      const run = await workflow.createRunAsync();
      const run2 = await workflow.createRunAsync({ runId: run.runId });

      // Start watching the workflow
      run2.watch(onTransition);

      const executionResult = await run.start({ inputData: {} });

      expect(watchData.length).toBe(5);
      expect(watchData[1]).toEqual({
        type: 'watch',
        payload: {
          currentStep: {
            id: 'step1',
            status: 'success',
            output: { result: 'success1' },
            payload: {},
            startedAt: expect.any(Number),
            endedAt: expect.any(Number),
          },
          workflowState: {
            status: 'running',
            steps: {
              input: {},
              step1: {
                status: 'success',
                output: { result: 'success1' },
                payload: {},
                startedAt: expect.any(Number),
                endedAt: expect.any(Number),
              },
            },
            result: null,
            error: null,
          },
        },
        eventTimestamp: expect.any(Number),
      });
      expect(watchData[watchData.length - 1]).toEqual({
        type: 'watch',
        payload: {
          currentStep: undefined,
          workflowState: {
            status: 'success',
            steps: {
              input: {},
              step1: {
                status: 'success',
                output: { result: 'success1' },
                payload: {},
                startedAt: expect.any(Number),
                endedAt: expect.any(Number),
              },
              step2: {
                status: 'success',
                output: { result: 'success2' },
                payload: { result: 'success1' },
                startedAt: expect.any(Number),
                endedAt: expect.any(Number),
              },
            },
            result: { result: 'success2' },
            error: null,
          },
        },
        eventTimestamp: expect.any(Number),
      });

      // Verify execution completed successfully
      expect(executionResult.steps.step1).toEqual({
        status: 'success',
        output: { result: 'success1' },
        payload: {},
        startedAt: expect.any(Number),
        endedAt: expect.any(Number),
      });
      expect(executionResult.steps.step2).toEqual({
        status: 'success',
        output: { result: 'success2' },
        payload: { result: 'success1' },
        startedAt: expect.any(Number),
        endedAt: expect.any(Number),
      });
    });

    it('should unsubscribe from transitions when unwatch is called', async () => {
      const step1Action = vi.fn<any>().mockResolvedValue({ result: 'success1' });
      const step2Action = vi.fn<any>().mockResolvedValue({ result: 'success2' });

      const step1 = createStep({
        id: 'step1',
        execute: step1Action,
        inputSchema: z.object({}),
        outputSchema: z.object({}),
      });
      const step2 = createStep({
        id: 'step2',
        execute: step2Action,
        inputSchema: z.object({}),
        outputSchema: z.object({}),
      });

      const workflow = createWorkflow({
        id: 'test-workflow',
        inputSchema: z.object({}),
        outputSchema: z.object({}),
        steps: [step1, step2],
      });
      workflow.then(step1).then(step2).commit();

      const onTransition = vi.fn();
      const onTransition2 = vi.fn();

      const run = await workflow.createRunAsync();

      run.watch(onTransition);
      run.watch(onTransition2);

      await run.start({ inputData: {} });

      expect(onTransition).toHaveBeenCalledTimes(5);
      expect(onTransition2).toHaveBeenCalledTimes(5);

      const run2 = await workflow.createRunAsync();

      run2.watch(onTransition2);

      await run2.start({ inputData: {} });

      expect(onTransition).toHaveBeenCalledTimes(5);
      expect(onTransition2).toHaveBeenCalledTimes(10);

      const run3 = await workflow.createRunAsync();

      run3.watch(onTransition);

      await run3.start({ inputData: {} });

      expect(onTransition).toHaveBeenCalledTimes(10);
      expect(onTransition2).toHaveBeenCalledTimes(10);
    });

    it('should be able to use all action types in a workflow', async () => {
      const step1Action = vi.fn<any>().mockResolvedValue({ name: 'step1' });

      const step1 = createStep({
        id: 'step1',
        execute: step1Action,
        inputSchema: z.object({}),
        outputSchema: z.object({ name: z.string() }),
      });

      // @ts-ignore
      const toolAction = vi.fn<any>().mockImplementation(async ({ context }) => {
        console.log('tool call context', context);
        return { name: context.name };
      });

      const randomTool = createTool({
        id: 'random-tool',
        execute: toolAction,
        description: 'random-tool',
        inputSchema: z.object({ name: z.string() }),
        outputSchema: z.object({ name: z.string() }),
      });

      const workflow = createWorkflow({
        id: 'test-workflow',
        inputSchema: z.object({}),
        outputSchema: z.object({ name: z.string() }),
      });

      workflow.then(step1).then(createStep(randomTool)).commit();

      const { stream, getWorkflowState } = (await workflow.createRunAsync()).stream({ inputData: {} });

      const values: StreamEvent[] = [];
      for await (const value of stream.values()) {
        values.push(value);
      }

      expect(values).toMatchObject([
        {
          payload: {
            runId: 'mock-uuid-1',
          },
          type: 'start',
        },
        {
          payload: {
            id: 'step1',
            payload: {},
            startedAt: expect.any(Number),
          },
          type: 'step-start',
        },
        {
          payload: {
            id: 'step1',
            endedAt: expect.any(Number),
            output: {
              name: 'step1',
            },
            status: 'success',
          },
          type: 'step-result',
        },
        {
          payload: {
            id: 'step1',
            metadata: {},
          },
          type: 'step-finish',
        },
        {
          payload: {
            id: 'random-tool',
            payload: {
              name: 'step1',
            },
            startedAt: expect.any(Number),
          },
          type: 'step-start',
        },
        {
          payload: {
            id: 'random-tool',
            endedAt: expect.any(Number),
            output: {
              name: 'step1',
            },
            status: 'success',
          },
          type: 'step-result',
        },
        {
          payload: {
            id: 'random-tool',
            metadata: {},
          },
          type: 'step-finish',
        },
        {
          payload: {
            runId: 'mock-uuid-1',
          },
          type: 'finish',
        },
      ]);

      const result = await getWorkflowState();

      expect(step1Action).toHaveBeenCalled();
      expect(toolAction).toHaveBeenCalled();
      expect(result.steps.step1).toEqual({
        status: 'success',
        output: { name: 'step1' },
        payload: {},
        startedAt: expect.any(Number),
        endedAt: expect.any(Number),
      });
      expect(result.steps['random-tool']).toEqual({
        status: 'success',
        output: { name: 'step1' },
        payload: { name: 'step1' },
        startedAt: expect.any(Number),
        endedAt: expect.any(Number),
      });
    });
  });

  describe('Suspend and Resume', () => {
    afterAll(async () => {
      const pathToDb = path.join(process.cwd(), 'mastra.db');

      if (fs.existsSync(pathToDb)) {
        fs.rmSync(pathToDb);
      }
    });
    it('should return the correct runId', async () => {
      const execute = vi.fn<any>().mockResolvedValue({ result: 'success' });
      const step1 = createStep({
        id: 'step1',
        execute,
        inputSchema: z.object({}),
        outputSchema: z.object({ result: z.string() }),
      });

      const workflow = createWorkflow({
        id: 'test-workflow',
        inputSchema: z.object({}),
        outputSchema: z.object({}),
        steps: [step1],
      })
        .then(step1)
        .commit();
      const run = await workflow.createRunAsync();
      const run2 = await workflow.createRunAsync({ runId: run.runId });

      expect(run.runId).toBeDefined();
      expect(run2.runId).toBeDefined();
      expect(run.runId).toBe(run2.runId);
    });
    it('should handle basic suspend and resume flow', async () => {
      const getUserInputAction = vi.fn().mockResolvedValue({ userInput: 'test input' });
      const promptAgentAction = vi
        .fn()
        .mockImplementationOnce(async ({ suspend }) => {
          await suspend();
          return undefined;
        })
        .mockImplementationOnce(() => ({ modelOutput: 'test output' }));
      const evaluateToneAction = vi.fn().mockResolvedValue({
        toneScore: { score: 0.8 },
        completenessScore: { score: 0.7 },
      });
      const improveResponseAction = vi.fn().mockResolvedValue({ improvedOutput: 'improved output' });
      const evaluateImprovedAction = vi.fn().mockResolvedValue({
        toneScore: { score: 0.9 },
        completenessScore: { score: 0.8 },
      });

      const getUserInput = createStep({
        id: 'getUserInput',
        execute: getUserInputAction,
        inputSchema: z.object({ input: z.string() }),
        outputSchema: z.object({ userInput: z.string() }),
      });
      const promptAgent = createStep({
        id: 'promptAgent',
        execute: promptAgentAction,
        inputSchema: z.object({ userInput: z.string() }),
        outputSchema: z.object({ modelOutput: z.string() }),
      });
      const evaluateTone = createStep({
        id: 'evaluateToneConsistency',
        execute: evaluateToneAction,
        inputSchema: z.object({ modelOutput: z.string() }),
        outputSchema: z.object({
          toneScore: z.any(),
          completenessScore: z.any(),
        }),
      });
      const improveResponse = createStep({
        id: 'improveResponse',
        execute: improveResponseAction,
        inputSchema: z.object({ toneScore: z.any(), completenessScore: z.any() }),
        outputSchema: z.object({ improvedOutput: z.string() }),
      });
      const evaluateImproved = createStep({
        id: 'evaluateImprovedResponse',
        execute: evaluateImprovedAction,
        inputSchema: z.object({ improvedOutput: z.string() }),
        outputSchema: z.object({
          toneScore: z.any(),
          completenessScore: z.any(),
        }),
      });

      const promptEvalWorkflow = createWorkflow({
        id: 'test-workflow',
        inputSchema: z.object({ input: z.string() }),
        outputSchema: z.object({}),
        steps: [getUserInput, promptAgent, evaluateTone, improveResponse, evaluateImproved],
      });

      promptEvalWorkflow
        .then(getUserInput)
        .then(promptAgent)
        .then(evaluateTone)
        .then(improveResponse)
        .then(evaluateImproved)
        .commit();

      // Create a new storage instance for initial run
      const initialStorage = new MockStore();

      new Mastra({
        logger: false,
        storage: initialStorage,
        workflows: { 'test-workflow': promptEvalWorkflow },
      });

      const run = await promptEvalWorkflow.createRunAsync();

      // Create a promise to track when the workflow is ready to resume
      let resolveWorkflowSuspended: (value: unknown) => void;
      const workflowSuspended = new Promise(resolve => {
        resolveWorkflowSuspended = resolve;
      });

      run.watch(data => {
        const isPromptAgentSuspended =
          data?.payload?.currentStep?.id === 'promptAgent' && data?.payload?.currentStep?.status === 'suspended';
        if (isPromptAgentSuspended) {
          resolveWorkflowSuspended({ stepId: 'promptAgent', context: { userInput: 'test input for resumption' } });
        }
      });

      const initialResult = await run.start({ inputData: { input: 'test' } });
      expect(initialResult.steps.promptAgent.status).toBe('suspended');
      expect(promptAgentAction).toHaveBeenCalledTimes(1);

      // Wait for the workflow to be ready to resume
      const resumeData = await workflowSuspended;
      const resumeResult = await run.resume({ resumeData: resumeData as any, step: promptAgent });

      if (!resumeResult) {
        throw new Error('Resume failed to return a result');
      }

      expect(resumeResult.steps).toEqual({
        input: { input: 'test' },
        getUserInput: {
          status: 'success',
          output: { userInput: 'test input' },
          payload: { input: 'test' },
          startedAt: expect.any(Number),
          endedAt: expect.any(Number),
        },
        promptAgent: {
          status: 'success',
          output: { modelOutput: 'test output' },
          payload: { userInput: 'test input' },
          resumePayload: { context: { userInput: 'test input for resumption' }, stepId: 'promptAgent' },
          resumedAt: expect.any(Number),
          suspendedAt: expect.any(Number),
          startedAt: expect.any(Number),
          endedAt: expect.any(Number),
        },
        evaluateToneConsistency: {
          status: 'success',
          output: { toneScore: { score: 0.8 }, completenessScore: { score: 0.7 } },
          payload: { modelOutput: 'test output' },
          startedAt: expect.any(Number),
          endedAt: expect.any(Number),
        },
        improveResponse: {
          status: 'success',
          output: { improvedOutput: 'improved output' },
          payload: { toneScore: { score: 0.8 }, completenessScore: { score: 0.7 } },
          startedAt: expect.any(Number),
          endedAt: expect.any(Number),
        },
        evaluateImprovedResponse: {
          status: 'success',
          output: { toneScore: { score: 0.9 }, completenessScore: { score: 0.8 } },
          payload: { improvedOutput: 'improved output' },
          startedAt: expect.any(Number),
          endedAt: expect.any(Number),
        },
      });
    });

    it('should handle parallel steps with conditional suspend', async () => {
      const getUserInputAction = vi.fn().mockResolvedValue({ userInput: 'test input' });
      const promptAgentAction = vi.fn().mockResolvedValue({ modelOutput: 'test output' });
      const evaluateToneAction = vi.fn().mockResolvedValue({
        toneScore: { score: 0.8 },
        completenessScore: { score: 0.7 },
      });
      const humanInterventionAction = vi
        .fn()
        .mockImplementationOnce(async ({ suspend, resumeData }) => {
          if (!resumeData?.humanPrompt) {
            return suspend();
          }
        })
        .mockImplementationOnce(() => ({ improvedOutput: 'human intervention output' }));
      const explainResponseAction = vi.fn().mockResolvedValue({
        improvedOutput: 'explanation output',
      });

      const getUserInput = createStep({
        id: 'getUserInput',
        execute: getUserInputAction,
        inputSchema: z.object({ input: z.string() }),
        outputSchema: z.object({ userInput: z.string() }),
      });
      const promptAgent = createStep({
        id: 'promptAgent',
        execute: promptAgentAction,
        inputSchema: z.object({ userInput: z.string() }),
        outputSchema: z.object({ modelOutput: z.string() }),
      });
      const evaluateTone = createStep({
        id: 'evaluateToneConsistency',
        execute: evaluateToneAction,
        inputSchema: z.object({ modelOutput: z.string() }),
        outputSchema: z.object({
          toneScore: z.any(),
          completenessScore: z.any(),
        }),
      });
      const humanIntervention = createStep({
        id: 'humanIntervention',
        execute: humanInterventionAction,
        inputSchema: z.object({ toneScore: z.any(), completenessScore: z.any() }),
        outputSchema: z.object({ improvedOutput: z.string() }),
      });
      const explainResponse = createStep({
        id: 'explainResponse',
        execute: explainResponseAction,
        inputSchema: z.object({ toneScore: z.any(), completenessScore: z.any() }),
        outputSchema: z.object({ improvedOutput: z.string() }),
      });

      const workflow = createWorkflow({
        id: 'test-workflow',
        inputSchema: z.object({ input: z.string() }),
        outputSchema: z.object({}),
        steps: [getUserInput, promptAgent, evaluateTone, humanIntervention, explainResponse],
      });

      workflow
        .then(getUserInput)
        .then(promptAgent)
        .then(evaluateTone)
        .branch([
          [() => Promise.resolve(true), humanIntervention],
          [() => Promise.resolve(false), explainResponse],
        ])
        .commit();

      new Mastra({
        logger: false,
        workflows: { 'test-workflow': workflow },
        storage: testStorage,
      });

      const run = await workflow.createRunAsync();

      // Create a promise to track when the workflow is ready to resume
      let resolveWorkflowSuspended: (value: unknown) => void;
      const workflowSuspended = new Promise(resolve => {
        resolveWorkflowSuspended = resolve;
      });

      run.watch(async data => {
        const suspended =
          data.payload?.currentStep?.id === 'humanIntervention' && data.payload?.currentStep?.status === 'suspended';
        if (suspended) {
          resolveWorkflowSuspended({
            humanPrompt: 'What improvements would you suggest?',
          });
        }
      });

      const initialResult = await run.start({ inputData: { input: 'test' } });

      expect(initialResult.steps.humanIntervention.status).toBe('suspended');
      expect(initialResult.steps.explainResponse).toBeUndefined();
      expect(getUserInputAction).toHaveBeenCalledTimes(1);
      expect(promptAgentAction).toHaveBeenCalledTimes(1);
      expect(evaluateToneAction).toHaveBeenCalledTimes(1);
      expect(humanInterventionAction).toHaveBeenCalledTimes(1);
      expect(explainResponseAction).not.toHaveBeenCalled();

      // Wait for the workflow to be ready to resume
      const resumeData = await workflowSuspended;
      const run2 = await workflow.createRunAsync({ runId: run.runId });
      const resumeResult = await run2.resume({ resumeData: resumeData as any, step: humanIntervention });

      if (!resumeResult) {
        throw new Error('Resume failed to return a result');
      }

      expect(getUserInputAction).toHaveBeenCalledTimes(1);
      expect(promptAgentAction).toHaveBeenCalledTimes(1);
      expect(evaluateToneAction).toHaveBeenCalledTimes(1);
      expect(humanInterventionAction).toHaveBeenCalledTimes(2);

      expect(resumeResult.steps).toEqual({
        input: { input: 'test' },
        getUserInput: {
          status: 'success',
          output: { userInput: 'test input' },
          payload: { input: 'test' },
          startedAt: expect.any(Number),
          endedAt: expect.any(Number),
        },
        promptAgent: {
          status: 'success',
          output: { modelOutput: 'test output' },
          payload: { userInput: 'test input' },
          startedAt: expect.any(Number),
          endedAt: expect.any(Number),
        },
        evaluateToneConsistency: {
          status: 'success',
          output: { toneScore: { score: 0.8 }, completenessScore: { score: 0.7 } },
          payload: { modelOutput: 'test output' },
          startedAt: expect.any(Number),
          endedAt: expect.any(Number),
        },
        humanIntervention: {
          status: 'success',
          output: { improvedOutput: 'human intervention output' },
          payload: { toneScore: { score: 0.8 }, completenessScore: { score: 0.7 } },
          resumePayload: { humanPrompt: 'What improvements would you suggest?' },
          startedAt: expect.any(Number),
          endedAt: expect.any(Number),
          resumedAt: expect.any(Number),
          suspendedAt: expect.any(Number),
        },
      });
    });

    it('should handle complex workflow with multiple suspends', async () => {
      const getUserInputAction = vi.fn().mockResolvedValue({ userInput: 'test input' });
      const promptAgentAction = vi.fn().mockResolvedValue({ modelOutput: 'test output' });

      const evaluateToneAction = vi.fn().mockResolvedValue({
        toneScore: { score: 0.8 },
        completenessScore: { score: 0.7 },
      });
      const improveResponseAction = vi
        .fn()
        .mockImplementationOnce(async ({ suspend }) => {
          await suspend();
        })
        .mockImplementationOnce(() => ({ improvedOutput: 'improved output' }));
      const evaluateImprovedAction = vi.fn().mockResolvedValue({
        toneScore: { score: 0.9 },
        completenessScore: { score: 0.8 },
      });
      const humanInterventionAction = vi
        .fn()
        .mockImplementationOnce(async ({ suspend }) => {
          await suspend();
        })
        .mockImplementationOnce(({ resumeData }) => {
          console.log('resumeData', resumeData);
          return { improvedOutput: 'human intervention output' };
        });
      const explainResponseAction = vi.fn().mockResolvedValue({
        improvedOutput: 'explanation output',
      });

      const getUserInput = createStep({
        id: 'getUserInput',
        execute: getUserInputAction,
        inputSchema: z.object({ input: z.string() }),
        outputSchema: z.object({ userInput: z.string() }),
      });
      const promptAgent = createStep({
        id: 'promptAgent',
        execute: promptAgentAction,
        inputSchema: z.object({ userInput: z.string() }),
        outputSchema: z.object({ modelOutput: z.string() }),
      });
      const evaluateTone = createStep({
        id: 'evaluateToneConsistency',
        execute: evaluateToneAction,
        inputSchema: z.object({ modelOutput: z.string() }),
        outputSchema: z.object({
          toneScore: z.any(),
          completenessScore: z.any(),
        }),
      });
      const improveResponse = createStep({
        id: 'improveResponse',
        execute: improveResponseAction,
        inputSchema: z.object({ toneScore: z.any(), completenessScore: z.any() }),
        outputSchema: z.object({ improvedOutput: z.string() }),
      });
      const evaluateImproved = createStep({
        id: 'evaluateImprovedResponse',
        execute: evaluateImprovedAction,
        inputSchema: z.object({ improvedOutput: z.string() }),
        outputSchema: z.object({
          toneScore: z.any(),
          completenessScore: z.any(),
        }),
      });
      const humanIntervention = createStep({
        id: 'humanIntervention',
        execute: humanInterventionAction,
        inputSchema: z.object({ toneScore: z.any(), completenessScore: z.any() }),
        outputSchema: z.object({ improvedOutput: z.string() }),
      });
      const explainResponse = createStep({
        id: 'explainResponse',
        execute: explainResponseAction,
        inputSchema: z.object({ toneScore: z.any(), completenessScore: z.any() }),
        outputSchema: z.object({ improvedOutput: z.string() }),
      });

      const workflow = createWorkflow({
        id: 'test-workflow',
        inputSchema: z.object({ input: z.string() }),
        outputSchema: z.object({}),
        steps: [
          getUserInput,
          promptAgent,
          evaluateTone,
          improveResponse,
          evaluateImproved,
          humanIntervention,
          explainResponse,
        ],
      });

      workflow
        .then(getUserInput)
        .then(promptAgent)
        .then(evaluateTone)
        .then(improveResponse)
        .then(evaluateImproved)
        .map({
          toneScore: {
            step: evaluateTone,
            path: 'toneScore',
          },
          completenessScore: {
            step: evaluateTone,
            path: 'completenessScore',
          },
        })
        .parallel([humanIntervention, explainResponse])
        .commit();

      new Mastra({
        logger: false,
        workflows: { 'test-workflow': workflow },
        storage: testStorage,
      });

      const run = await workflow.createRunAsync();
      const started = run.start({ inputData: { input: 'test' } });
      let improvedResponseResultPromise: Promise<any | undefined>;

      const resultPromise = new Promise<any>((resolve, reject) => {
        let hasResumed = false;
        let hasResumedImproveResponse = false;
        run.watch(async data => {
          const state = data.payload?.workflowState;

          if (state.status !== 'suspended') {
            return;
          }

          const isHumanInterventionSuspended = state.steps?.humanIntervention?.status === 'suspended';
          const isImproveResponseSuspended = state.steps?.improveResponse?.status === 'suspended';

          if (isHumanInterventionSuspended) {
            if (!hasResumed) {
              hasResumed = true;

              try {
                const resumed = await run.resume({
                  step: humanIntervention,
                  resumeData: {
                    humanPrompt: 'What improvements would you suggest?',
                  },
                });
                resolve(resumed as any);
              } catch (error) {
                reject(error);
              }
            }
          } else if (isImproveResponseSuspended) {
            if (!hasResumedImproveResponse) {
              hasResumedImproveResponse = true;
              const resumed = run.resume({
                step: improveResponse,
                resumeData: {
                  ...data.payload.workflowState.steps,
                },
              });
              improvedResponseResultPromise = resumed;
            }
          }
        });
      });

      const result = await resultPromise;
      const initialResult = await started;
      expect(initialResult?.steps.improveResponse.status).toBe('suspended');
      // @ts-ignore
      const improvedResponseResult = await improvedResponseResultPromise;

      expect(improvedResponseResult?.steps.humanIntervention.status).toBe('suspended');
      expect(improvedResponseResult?.steps.improveResponse.status).toBe('success');
      expect(improvedResponseResult?.steps.evaluateImprovedResponse.status).toBe('success');

      if (!result) {
        throw new Error('Resume failed to return a result');
      }

      expect(humanInterventionAction).toHaveBeenCalledTimes(2);
      expect(explainResponseAction).toHaveBeenCalledTimes(1);

      expect(result.steps).toMatchObject({
        input: { input: 'test' },
        getUserInput: { status: 'success', output: { userInput: 'test input' } },
        promptAgent: { status: 'success', output: { modelOutput: 'test output' } },
        evaluateToneConsistency: {
          status: 'success',
          output: { toneScore: { score: 0.8 }, completenessScore: { score: 0.7 } },
        },
        improveResponse: { status: 'success', output: { improvedOutput: 'improved output' } },
        evaluateImprovedResponse: {
          status: 'success',
          output: { toneScore: { score: 0.9 }, completenessScore: { score: 0.8 } },
        },
        humanIntervention: { status: 'success', output: { improvedOutput: 'human intervention output' } },
      });
    });

    it('should handle basic suspend and resume flow with async await syntax', async () => {
      const getUserInputAction = vi.fn().mockResolvedValue({ userInput: 'test input' });
      const promptAgentAction = vi
        .fn()
        .mockImplementationOnce(async ({ suspend }) => {
          return suspend({ testPayload: 'hello' });
        })
        .mockImplementationOnce(() => ({ modelOutput: 'test output' }));
      const evaluateToneAction = vi.fn().mockResolvedValue({
        toneScore: { score: 0.8 },
        completenessScore: { score: 0.7 },
      });
      const improveResponseAction = vi
        .fn()
        .mockImplementationOnce(async ({ suspend }) => {
          await suspend();
          return undefined;
        })
        .mockImplementationOnce(() => ({ improvedOutput: 'improved output' }));
      const evaluateImprovedAction = vi.fn().mockResolvedValue({
        toneScore: { score: 0.9 },
        completenessScore: { score: 0.8 },
      });

      const getUserInput = createStep({
        id: 'getUserInput',
        execute: getUserInputAction,
        inputSchema: z.object({ input: z.string() }),
        outputSchema: z.object({ userInput: z.string() }),
      });
      const promptAgent = createStep({
        id: 'promptAgent',
        execute: promptAgentAction,
        inputSchema: z.object({ userInput: z.string() }),
        outputSchema: z.object({ modelOutput: z.string() }),
        suspendSchema: z.object({ testPayload: z.string() }),
        resumeSchema: z.object({ userInput: z.string() }),
      });
      const evaluateTone = createStep({
        id: 'evaluateToneConsistency',
        execute: evaluateToneAction,
        inputSchema: z.object({ modelOutput: z.string() }),
        outputSchema: z.object({
          toneScore: z.any(),
          completenessScore: z.any(),
        }),
      });
      const improveResponse = createStep({
        id: 'improveResponse',
        execute: improveResponseAction,
        resumeSchema: z.object({
          toneScore: z.object({ score: z.number() }),
          completenessScore: z.object({ score: z.number() }),
        }),
        inputSchema: z.object({ toneScore: z.any(), completenessScore: z.any() }),
        outputSchema: z.object({ improvedOutput: z.string() }),
      });
      const evaluateImproved = createStep({
        id: 'evaluateImprovedResponse',
        execute: evaluateImprovedAction,
        inputSchema: z.object({ improvedOutput: z.string() }),
        outputSchema: z.object({
          toneScore: z.any(),
          completenessScore: z.any(),
        }),
      });

      const promptEvalWorkflow = createWorkflow({
        id: 'test-workflow',
        inputSchema: z.object({ input: z.string() }),
        outputSchema: z.object({}),
      });

      promptEvalWorkflow
        .then(getUserInput)
        .then(promptAgent)
        .then(evaluateTone)
        .then(improveResponse)
        .then(evaluateImproved)
        .commit();

      new Mastra({
        logger: false,
        storage: testStorage,
        workflows: { 'test-workflow': promptEvalWorkflow },
      });

      const run = await promptEvalWorkflow.createRunAsync();

      const initialResult = await run.start({ inputData: { input: 'test' } });
      expect(initialResult.steps.promptAgent.status).toBe('suspended');
      expect(promptAgentAction).toHaveBeenCalledTimes(1);
      // expect(initialResult.activePaths.size).toBe(1);
      // expect(initialResult.activePaths.get('promptAgent')?.status).toBe('suspended');
      // expect(initialResult.activePaths.get('promptAgent')?.suspendPayload).toEqual({ testPayload: 'hello' });
      expect(initialResult.steps).toEqual({
        input: { input: 'test' },
        getUserInput: {
          status: 'success',
          output: { userInput: 'test input' },
          payload: { input: 'test' },
          startedAt: expect.any(Number),
          endedAt: expect.any(Number),
        },
        promptAgent: {
          status: 'suspended',
          payload: { userInput: 'test input' },
          suspendPayload: { testPayload: 'hello' },
          startedAt: expect.any(Number),
          suspendedAt: expect.any(Number),
        },
      });

      const newCtx = {
        userInput: 'test input for resumption',
      };

      expect(initialResult.steps.promptAgent.status).toBe('suspended');
      expect(promptAgentAction).toHaveBeenCalledTimes(1);

      const firstResumeResult = await run.resume({ step: 'promptAgent', resumeData: newCtx });
      if (!firstResumeResult) {
        throw new Error('Resume failed to return a result');
      }

      // expect(firstResumeResult.activePaths.size).toBe(1);
      // expect(firstResumeResult.activePaths.get('improveResponse')?.status).toBe('suspended');
      expect(firstResumeResult.steps).toEqual({
        input: { input: 'test' },
        getUserInput: {
          status: 'success',
          output: { userInput: 'test input' },
          payload: { input: 'test' },
          startedAt: expect.any(Number),
          endedAt: expect.any(Number),
        },
        promptAgent: {
          status: 'success',
          output: { modelOutput: 'test output' },
          payload: { userInput: 'test input' },
          suspendPayload: { testPayload: 'hello' },
          resumePayload: { userInput: 'test input for resumption' },
          startedAt: expect.any(Number),
          endedAt: expect.any(Number),
          suspendedAt: expect.any(Number),
          resumedAt: expect.any(Number),
        },
        evaluateToneConsistency: {
          status: 'success',
          output: {
            toneScore: { score: 0.8 },
            completenessScore: { score: 0.7 },
          },
          payload: { modelOutput: 'test output' },
          startedAt: expect.any(Number),
          endedAt: expect.any(Number),
        },
        improveResponse: {
          status: 'suspended',
          payload: { toneScore: { score: 0.8 }, completenessScore: { score: 0.7 } },
          startedAt: expect.any(Number),
          suspendedAt: expect.any(Number),
        },
      });

      const secondResumeResult = await run.resume({
        step: improveResponse,
        resumeData: {
          toneScore: { score: 0.8 },
          completenessScore: { score: 0.7 },
        },
      });
      if (!secondResumeResult) {
        throw new Error('Resume failed to return a result');
      }

      expect(promptAgentAction).toHaveBeenCalledTimes(2);

      expect(secondResumeResult.steps).toEqual({
        input: { input: 'test' },
        getUserInput: {
          status: 'success',
          output: { userInput: 'test input' },
          payload: { input: 'test' },
          startedAt: expect.any(Number),
          endedAt: expect.any(Number),
        },
        promptAgent: {
          status: 'success',
          output: { modelOutput: 'test output' },
          payload: { userInput: 'test input' },
          suspendPayload: { testPayload: 'hello' },
          resumePayload: { userInput: 'test input for resumption' },
          startedAt: expect.any(Number),
          endedAt: expect.any(Number),
          suspendedAt: expect.any(Number),
          resumedAt: expect.any(Number),
        },
        evaluateToneConsistency: {
          status: 'success',
          output: {
            toneScore: { score: 0.8 },
            completenessScore: { score: 0.7 },
          },
          payload: { modelOutput: 'test output' },
          startedAt: expect.any(Number),
          endedAt: expect.any(Number),
        },
        improveResponse: {
          status: 'success',
          output: { improvedOutput: 'improved output' },
          payload: { toneScore: { score: 0.8 }, completenessScore: { score: 0.7 } },
          resumePayload: {
            toneScore: { score: 0.8 },
            completenessScore: { score: 0.7 },
          },
          startedAt: expect.any(Number),
          endedAt: expect.any(Number),
          suspendedAt: expect.any(Number),
          resumedAt: expect.any(Number),
        },
        evaluateImprovedResponse: {
          status: 'success',
          output: { toneScore: { score: 0.9 }, completenessScore: { score: 0.8 } },
          payload: { improvedOutput: 'improved output' },
          startedAt: expect.any(Number),
          endedAt: expect.any(Number),
        },
      });

      expect(promptAgentAction).toHaveBeenCalledTimes(2);
    });

    it('should work with runtimeContext - bug #4442', async () => {
      const getUserInputAction = vi.fn().mockResolvedValue({ userInput: 'test input' });
      const promptAgentAction = vi.fn().mockImplementation(async ({ suspend, runtimeContext, resumeData }) => {
        if (!resumeData) {
          runtimeContext.set('responses', [...(runtimeContext.get('responses') ?? []), 'first message']);
          return await suspend({ testPayload: 'hello' });
        }

        runtimeContext.set('responses', [...(runtimeContext.get('responses') ?? []), 'promptAgentAction']);

        return undefined;
      });
      const runtimeContextAction = vi.fn().mockImplementation(async ({ runtimeContext }) => {
        return runtimeContext.get('responses');
      });

      const getUserInput = createStep({
        id: 'getUserInput',
        execute: getUserInputAction,
        inputSchema: z.object({ input: z.string() }),
        outputSchema: z.object({ userInput: z.string() }),
      });
      const promptAgent = createStep({
        id: 'promptAgent',
        execute: promptAgentAction,
        inputSchema: z.object({ userInput: z.string() }),
        outputSchema: z.object({ modelOutput: z.string() }),
        suspendSchema: z.object({ testPayload: z.string() }),
        resumeSchema: z.object({ userInput: z.string() }),
      });
      const runtimeContextStep = createStep({
        id: 'runtimeContextAction',
        execute: runtimeContextAction,
        inputSchema: z.object({ modelOutput: z.string() }),
        outputSchema: z.array(z.string()),
      });

      const promptEvalWorkflow = createWorkflow({
        id: 'test-workflow',
        inputSchema: z.object({ input: z.string() }),
        outputSchema: z.object({}),
      });

      promptEvalWorkflow.then(getUserInput).then(promptAgent).then(runtimeContextStep).commit();

      new Mastra({
        logger: false,
        storage: testStorage,
        workflows: { 'test-workflow': promptEvalWorkflow },
      });

      const run = await promptEvalWorkflow.createRunAsync();

      const initialResult = await run.start({ inputData: { input: 'test' } });
      expect(initialResult.steps.promptAgent.status).toBe('suspended');
      expect(promptAgentAction).toHaveBeenCalledTimes(1);

      const newCtx = {
        userInput: 'test input for resumption',
      };

      const firstResumeResult = await run.resume({ step: 'promptAgent', resumeData: newCtx });
      expect(promptAgentAction).toHaveBeenCalledTimes(2);
      expect(firstResumeResult.steps.runtimeContextAction.status).toBe('success');
      // @ts-ignore
      expect(firstResumeResult.steps.runtimeContextAction.output).toEqual(['promptAgentAction']);
    });

    it('should work with custom runtimeContext - bug #4442', async () => {
      const getUserInputAction = vi.fn().mockResolvedValue({ userInput: 'test input' });
      const promptAgentAction = vi.fn().mockImplementation(async ({ suspend, runtimeContext, resumeData }) => {
        if (!resumeData) {
          runtimeContext.set('responses', [...(runtimeContext.get('responses') ?? []), 'first message']);
          return await suspend({ testPayload: 'hello' });
        }

        runtimeContext.set('responses', [...(runtimeContext.get('responses') ?? []), 'promptAgentAction']);

        return undefined;
      });
      const runtimeContextAction = vi.fn().mockImplementation(async ({ runtimeContext }) => {
        return runtimeContext.get('responses');
      });

      const getUserInput = createStep({
        id: 'getUserInput',
        execute: getUserInputAction,
        inputSchema: z.object({ input: z.string() }),
        outputSchema: z.object({ userInput: z.string() }),
      });
      const promptAgent = createStep({
        id: 'promptAgent',
        execute: promptAgentAction,
        inputSchema: z.object({ userInput: z.string() }),
        outputSchema: z.object({ modelOutput: z.string() }),
        suspendSchema: z.object({ testPayload: z.string() }),
        resumeSchema: z.object({ userInput: z.string() }),
      });
      const runtimeContextStep = createStep({
        id: 'runtimeContextAction',
        execute: runtimeContextAction,
        inputSchema: z.object({ modelOutput: z.string() }),
        outputSchema: z.array(z.string()),
      });

      const promptEvalWorkflow = createWorkflow({
        id: 'test-workflow',
        inputSchema: z.object({ input: z.string() }),
        outputSchema: z.object({}),
      });

      promptEvalWorkflow.then(getUserInput).then(promptAgent).then(runtimeContextStep).commit();

      new Mastra({
        logger: false,
        storage: testStorage,
        workflows: { 'test-workflow': promptEvalWorkflow },
      });

      const run = await promptEvalWorkflow.createRunAsync();

      const runtimeContext = new RuntimeContext();
      const initialResult = await run.start({ inputData: { input: 'test' }, runtimeContext });
      expect(initialResult.steps.promptAgent.status).toBe('suspended');
      expect(promptAgentAction).toHaveBeenCalledTimes(1);
      expect(runtimeContext.get('responses')).toEqual(['first message']);

      const newCtx = {
        userInput: 'test input for resumption',
      };

      const firstResumeResult = await run.resume({ step: 'promptAgent', resumeData: newCtx, runtimeContext });
      expect(promptAgentAction).toHaveBeenCalledTimes(2);
      expect(firstResumeResult.steps.runtimeContextAction.status).toBe('success');
      // @ts-ignore
      expect(firstResumeResult.steps.runtimeContextAction.output).toEqual(['first message', 'promptAgentAction']);
    });

    it('should handle basic suspend and resume in a dountil workflow', async () => {
      const resumeStep = createStep({
        id: 'resume',
        inputSchema: z.object({ value: z.number() }),
        outputSchema: z.object({ value: z.number() }),
        resumeSchema: z.object({ value: z.number() }),
        suspendSchema: z.object({ message: z.string() }),
        execute: async ({ inputData, resumeData, suspend }) => {
          console.info('inputData is ', inputData);
          console.info('resumeData is ', resumeData);

          const finalValue = (resumeData?.value ?? 0) + inputData.value;

          if (!resumeData?.value || finalValue < 10) {
            return await suspend({ message: `Please provide additional information. now value is ${inputData.value}` });
          }

          return { value: finalValue };
        },
      });

      const incrementStep = createStep({
        id: 'increment',
        inputSchema: z.object({
          value: z.number(),
        }),
        outputSchema: z.object({
          value: z.number(),
        }),
        execute: async ({ inputData }) => {
          return {
            value: inputData.value + 1,
          };
        },
      });

      const dowhileWorkflow = createWorkflow({
        id: 'dowhile-workflow',
        inputSchema: z.object({ value: z.number() }),
        outputSchema: z.object({ value: z.number() }),
      })
        .dountil(
          createWorkflow({
            id: 'simple-resume-workflow',
            inputSchema: z.object({ value: z.number() }),
            outputSchema: z.object({ value: z.number() }),
            steps: [incrementStep, resumeStep],
          })
            .then(incrementStep)
            .then(resumeStep)
            .commit(),
          async ({ inputData }) => inputData.value >= 10,
        )
        .then(
          createStep({
            id: 'final',
            inputSchema: z.object({ value: z.number() }),
            outputSchema: z.object({ value: z.number() }),
            execute: async ({ inputData }) => ({ value: inputData.value }),
          }),
        )
        .commit();

      new Mastra({
        logger: false,
        storage: testStorage,
        workflows: { dowhileWorkflow },
      });

      const run = await dowhileWorkflow.createRunAsync();
      const result = await run.start({ inputData: { value: 0 } });
      expect(result.steps['simple-resume-workflow']).toMatchObject({
        status: 'suspended',
      });

      const resumeResult = await run.resume({
        resumeData: { value: 2 },
        step: ['simple-resume-workflow', 'resume'],
      });

      expect(resumeResult.steps['simple-resume-workflow']).toMatchObject({
        status: 'suspended',
      });

      const lastResumeResult = await run.resume({
        resumeData: { value: 21 },
        step: ['simple-resume-workflow', 'resume'],
      });

      expect(lastResumeResult.steps['simple-resume-workflow']).toMatchObject({
        status: 'success',
      });
    });

<<<<<<< HEAD
    it('should handle basic suspend and resume in nested dountil workflow - bug #5650', async () => {
      let incrementLoopValue = 2;
=======
    it('should throw error when you try to resume a workflow that is not suspended', async () => {
      const incrementStep = createStep({
        id: 'increment',
        inputSchema: z.object({
          value: z.number(),
        }),
        outputSchema: z.object({
          value: z.number(),
        }),
        execute: async ({ inputData }) => {
          return {
            value: inputData.value + 1,
          };
        },
      });

      const incrementWorkflow = createWorkflow({
        id: 'increment-workflow',
        inputSchema: z.object({ value: z.number() }),
        outputSchema: z.object({ value: z.number() }),
      })
        .then(incrementStep)
        .then(
          createStep({
            id: 'final',
            inputSchema: z.object({ value: z.number() }),
            outputSchema: z.object({ value: z.number() }),
            execute: async ({ inputData }) => ({ value: inputData.value }),
          }),
        )
        .commit();

      new Mastra({
        logger: false,
        storage: testStorage,
        workflows: { incrementWorkflow },
      });

      const run = await incrementWorkflow.createRunAsync();
      const result = await run.start({ inputData: { value: 0 } });
      expect(result.status).toBe('success');

      try {
        await run.resume({
          resumeData: { value: 2 },
          step: ['increment'],
        });
      } catch (error) {
        const errMessage = (error as { message: string })?.message;
        expect(errMessage).toBe('This workflow run was not suspended');
      }
    });

    it('should throw error when you try to resume a workflow step that is not suspended', async () => {
>>>>>>> f7403aba
      const resumeStep = createStep({
        id: 'resume',
        inputSchema: z.object({ value: z.number() }),
        outputSchema: z.object({ value: z.number() }),
<<<<<<< HEAD
        execute: async ({ inputData, runtimeContext, getInitData }) => {
          const shouldNotExist = runtimeContext?.get('__mastraWorflowInputData');
          expect(shouldNotExist).toBeUndefined();
          const initData = getInitData();

          expect(initData.value).toBe(incrementLoopValue);
          incrementLoopValue = inputData.value; // we expect the input of the nested workflow to be updated with the output of this step - inputData.value
          return { value: inputData.value };
=======
        resumeSchema: z.object({ value: z.number() }),
        suspendSchema: z.object({ message: z.string() }),
        execute: async ({ inputData, resumeData, suspend }) => {
          const finalValue = (resumeData?.value ?? 0) + inputData.value;

          if (!resumeData?.value || finalValue < 10) {
            return await suspend({ message: `Please provide additional information. now value is ${inputData.value}` });
          }

          return { value: finalValue };
>>>>>>> f7403aba
        },
      });

      const incrementStep = createStep({
        id: 'increment',
        inputSchema: z.object({
          value: z.number(),
        }),
        outputSchema: z.object({
          value: z.number(),
        }),
<<<<<<< HEAD
        resumeSchema: z.object({
          amountToIncrementBy: z.number(),
        }),
        suspendSchema: z.object({
          optionsToIncrementBy: z.array(z.number()),
        }),
        execute: async ({ inputData, resumeData, suspend, runtimeContext }) => {
          const shouldNotExist = runtimeContext?.get('__mastraWorflowInputData');
          expect(shouldNotExist).toBeUndefined();
          if (!resumeData?.amountToIncrementBy) {
            return suspend({ optionsToIncrementBy: [1, 2, 3] });
          }

          const result = inputData.value + resumeData.amountToIncrementBy;

          return { value: result };
        },
      });

      const dowhileWorkflow = createWorkflow({
        id: 'dowhile-workflow',
        inputSchema: z.object({ value: z.number() }),
        outputSchema: z.object({ value: z.number() }),
      })
        .dountil(
          createWorkflow({
            id: 'simple-resume-workflow',
            inputSchema: z.object({ value: z.number() }),
            outputSchema: z.object({ value: z.number() }),
            steps: [incrementStep, resumeStep],
          })
            .then(incrementStep)
            .then(resumeStep)
            .commit(),
          async ({ inputData }) => {
            return inputData.value >= 10;
          },
        )
=======
        execute: async ({ inputData }) => {
          return {
            value: inputData.value + 1,
          };
        },
      });

      const incrementWorkflow = createWorkflow({
        id: 'increment-workflow',
        inputSchema: z.object({ value: z.number() }),
        outputSchema: z.object({ value: z.number() }),
      })
        .then(incrementStep)
        .then(resumeStep)
>>>>>>> f7403aba
        .then(
          createStep({
            id: 'final',
            inputSchema: z.object({ value: z.number() }),
            outputSchema: z.object({ value: z.number() }),
            execute: async ({ inputData }) => ({ value: inputData.value }),
          }),
        )
        .commit();

      new Mastra({
        logger: false,
        storage: testStorage,
<<<<<<< HEAD
        workflows: { dowhileWorkflow },
      });

      const run = await dowhileWorkflow.createRunAsync();
      const result = await run.start({ inputData: { value: 2 } });
      expect(result.steps['simple-resume-workflow']).toMatchObject({
        status: 'suspended',
      });

      const resumeResult = await run.resume({
        resumeData: { amountToIncrementBy: 2 },
        step: ['simple-resume-workflow', 'increment'],
      });

      expect(resumeResult.steps['simple-resume-workflow']).toMatchObject({
        status: 'success',
      });
=======
        workflows: { incrementWorkflow },
      });

      const run = await incrementWorkflow.createRunAsync();
      const result = await run.start({ inputData: { value: 0 } });
      expect(result.status).toBe('suspended');

      try {
        await run.resume({
          resumeData: { value: 2 },
          step: ['increment'],
        });
      } catch (error) {
        const errMessage = (error as { message: string })?.message;
        expect(errMessage).toBe('This workflow step was not suspended');
      }

      const resumeResult = await run.resume({
        resumeData: { value: 21 },
        step: ['resume'],
      });

      expect(resumeResult.status).toBe('success');
>>>>>>> f7403aba
    });
  });

  describe('Workflow Runs', () => {
    let testStorage: MockStore;

    beforeEach(async () => {
      testStorage = new MockStore();
    });

    it('should return empty result when mastra is not initialized', async () => {
      const workflow = createWorkflow({ id: 'test', inputSchema: z.object({}), outputSchema: z.object({}) });
      const result = await workflow.getWorkflowRuns();
      expect(result).toEqual({ runs: [], total: 0 });
    });

    it('should get workflow runs from storage', async () => {
      const step1Action = vi.fn<any>().mockResolvedValue({ result: 'success1' });
      const step2Action = vi.fn<any>().mockResolvedValue({ result: 'success2' });

      const step1 = createStep({
        id: 'step1',
        execute: step1Action,
        inputSchema: z.object({}),
        outputSchema: z.object({}),
      });
      const step2 = createStep({
        id: 'step2',
        execute: step2Action,
        inputSchema: z.object({}),
        outputSchema: z.object({}),
      });

      const workflow = createWorkflow({ id: 'test-workflow', inputSchema: z.object({}), outputSchema: z.object({}) });
      workflow.then(step1).then(step2).commit();

      new Mastra({
        workflows: {
          'test-workflow': workflow,
        },
        logger: false,
        storage: testStorage,
      });

      // Create a few runs
      const run1 = await workflow.createRunAsync();
      await run1.start({ inputData: {} });

      const run2 = await workflow.createRunAsync();
      await run2.start({ inputData: {} });

      const { runs, total } = await workflow.getWorkflowRuns();
      expect(total).toBe(2);
      expect(runs).toHaveLength(2);
      expect(runs.map(r => r.runId)).toEqual(expect.arrayContaining([run1.runId, run2.runId]));
      expect(runs[0]?.workflowName).toBe('test-workflow');
      expect(runs[0]?.snapshot).toBeDefined();
      expect(runs[1]?.snapshot).toBeDefined();
    });

    it('should get workflow run by id from storage', async () => {
      const step1Action = vi.fn<any>().mockResolvedValue({ result: 'success1' });
      const step2Action = vi.fn<any>().mockResolvedValue({ result: 'success2' });

      const step1 = createStep({
        id: 'step1',
        execute: step1Action,
        inputSchema: z.object({}),
        outputSchema: z.object({}),
      });
      const step2 = createStep({
        id: 'step2',
        execute: step2Action,
        inputSchema: z.object({}),
        outputSchema: z.object({}),
      });

      const workflow = createWorkflow({ id: 'test-workflow', inputSchema: z.object({}), outputSchema: z.object({}) });
      workflow.then(step1).then(step2).commit();

      new Mastra({
        logger: false,
        storage: testStorage,
        workflows: {
          'test-workflow': workflow,
        },
      });

      // Create a few runs
      const run1 = await workflow.createRunAsync();
      await run1.start({ inputData: {} });

      const { runs, total } = await workflow.getWorkflowRuns();
      expect(total).toBe(1);
      expect(runs).toHaveLength(1);
      expect(runs.map(r => r.runId)).toEqual(expect.arrayContaining([run1.runId]));
      expect(runs[0]?.workflowName).toBe('test-workflow');
      expect(runs[0]?.snapshot).toBeDefined();

      const run3 = await workflow.getWorkflowRunById(run1.runId);
      expect(run3?.runId).toBe(run1.runId);
      expect(run3?.workflowName).toBe('test-workflow');
      expect(run3?.snapshot).toEqual(runs[0].snapshot);
    });
  });

  describe('Accessing Mastra', () => {
    it('should be able to access the deprecated mastra primitives', async () => {
      let telemetry: Telemetry | undefined;
      const step1 = createStep({
        id: 'step1',
        inputSchema: z.object({}),
        outputSchema: z.object({}),
        execute: async ({ mastra }) => {
          telemetry = mastra?.getTelemetry();
          return {};
        },
      });

      const workflow = createWorkflow({ id: 'test-workflow', inputSchema: z.object({}), outputSchema: z.object({}) });
      workflow.then(step1).commit();

      new Mastra({
        logger: false,
        storage: testStorage,
        workflows: { 'test-workflow': workflow },
      });

      // Access new instance properties directly - should work without warning
      const run = await workflow.createRunAsync();
      await run.start({ inputData: {} });

      expect(telemetry).toBeDefined();
      expect(telemetry).toBeInstanceOf(Telemetry);
    });
  });

  describe('Agent as step', () => {
    it('should be able to use an agent as a step', async () => {
      const workflow = createWorkflow({
        id: 'test-workflow',
        inputSchema: z.object({
          prompt1: z.string(),
          prompt2: z.string(),
        }),
        outputSchema: z.object({}),
      });

      const agent = new Agent({
        name: 'test-agent-1',
        instructions: 'test agent instructions',
        model: new MockLanguageModelV1({
          doStream: async () => ({
            stream: simulateReadableStream({
              chunks: [
                { type: 'text-delta', textDelta: 'Paris' },
                {
                  type: 'finish',
                  finishReason: 'stop',
                  logprobs: undefined,
                  usage: { completionTokens: 10, promptTokens: 3 },
                },
              ],
            }),
            rawCall: { rawPrompt: null, rawSettings: {} },
          }),
        }),
      });

      const agent2 = new Agent({
        name: 'test-agent-2',
        instructions: 'test agent instructions',
        model: new MockLanguageModelV1({
          doStream: async () => ({
            stream: simulateReadableStream({
              chunks: [
                { type: 'text-delta', textDelta: 'London' },
                {
                  type: 'finish',
                  finishReason: 'stop',
                  logprobs: undefined,
                  usage: { completionTokens: 10, promptTokens: 3 },
                },
              ],
            }),
            rawCall: { rawPrompt: null, rawSettings: {} },
          }),
        }),
      });

      const startStep = createStep({
        id: 'start',
        inputSchema: z.object({
          prompt1: z.string(),
          prompt2: z.string(),
        }),
        outputSchema: z.object({ prompt1: z.string(), prompt2: z.string() }),
        execute: async ({ inputData }) => {
          return {
            prompt1: inputData.prompt1,
            prompt2: inputData.prompt2,
          };
        },
      });

      new Mastra({
        workflows: { 'test-workflow': workflow },
        agents: { 'test-agent-1': agent, 'test-agent-2': agent2 },
        logger: false,
        storage: testStorage,
      });
      const agentStep1 = createStep(agent);
      const agentStep2 = createStep(agent2);

      workflow
        .then(startStep)
        .map({
          prompt: {
            step: startStep,
            path: 'prompt1',
          },
        })
        .then(agentStep1)
        .map({
          prompt: {
            step: startStep,
            path: 'prompt2',
          },
        })
        .then(agentStep2)
        .commit();

      const run = await workflow.createRunAsync();
      const result = await run.start({
        inputData: { prompt1: 'Capital of France, just the name', prompt2: 'Capital of UK, just the name' },
      });

      expect(result.steps['test-agent-1']).toEqual({
        status: 'success',
        output: { text: 'Paris' },
        payload: {
          prompt: 'Capital of France, just the name',
        },
        startedAt: expect.any(Number),
        endedAt: expect.any(Number),
      });

      expect(result.steps['test-agent-2']).toEqual({
        status: 'success',
        output: { text: 'London' },
        payload: {
          prompt: 'Capital of UK, just the name',
        },
        startedAt: expect.any(Number),
        endedAt: expect.any(Number),
      });
    });

    it('should be able to use an agent in parallel', async () => {
      const execute = vi.fn<any>().mockResolvedValue({ result: 'success' });
      const finalStep = createStep({
        id: 'finalStep',
        inputSchema: z.object({
          'nested-workflow': z.object({ text: z.string() }),
          'nested-workflow-2': z.object({ text: z.string() }),
        }),
        outputSchema: z.object({
          result: z.string(),
        }),
        execute,
      });

      const workflow = createWorkflow({
        id: 'test-workflow',
        inputSchema: z.object({
          prompt1: z.string(),
          prompt2: z.string(),
        }),
        outputSchema: z.object({
          'nested-workflow': z.object({ text: z.string() }),
          'nested-workflow-2': z.object({ text: z.string() }),
        }),
      });

      const agent = new Agent({
        name: 'test-agent-1',
        instructions: 'test agent instructions',
        model: new MockLanguageModelV1({
          doStream: async () => ({
            stream: simulateReadableStream({
              chunks: [
                { type: 'text-delta', textDelta: 'Paris' },
                {
                  type: 'finish',
                  finishReason: 'stop',
                  logprobs: undefined,
                  usage: { completionTokens: 10, promptTokens: 3 },
                },
              ],
            }),
            rawCall: { rawPrompt: null, rawSettings: {} },
          }),
        }),
      });

      const agent2 = new Agent({
        name: 'test-agent-2',
        instructions: 'test agent instructions',
        model: new MockLanguageModelV1({
          doStream: async () => ({
            stream: simulateReadableStream({
              chunks: [
                { type: 'text-delta', textDelta: 'London' },
                {
                  type: 'finish',
                  finishReason: 'stop',
                  logprobs: undefined,
                  usage: { completionTokens: 10, promptTokens: 3 },
                },
              ],
            }),
            rawCall: { rawPrompt: null, rawSettings: {} },
          }),
        }),
      });

      const startStep = createStep({
        id: 'start',
        inputSchema: z.object({
          prompt1: z.string(),
          prompt2: z.string(),
        }),
        outputSchema: z.object({ prompt1: z.string(), prompt2: z.string() }),
        execute: async ({ inputData }) => {
          return {
            prompt1: inputData.prompt1,
            prompt2: inputData.prompt2,
          };
        },
      });

      new Mastra({
        logger: false,
        storage: testStorage,
        workflows: { 'test-workflow': workflow },
        agents: { 'test-agent-1': agent, 'test-agent-2': agent2 },
      });

      const nestedWorkflow1 = createWorkflow({
        id: 'nested-workflow',
        inputSchema: z.object({ prompt1: z.string(), prompt2: z.string() }),
        outputSchema: z.object({ text: z.string() }),
      })
        .then(startStep)
        .map({
          prompt: {
            step: startStep,
            path: 'prompt1',
          },
        })
        .then(createStep(agent))
        .commit();

      const nestedWorkflow2 = createWorkflow({
        id: 'nested-workflow-2',
        inputSchema: z.object({ prompt1: z.string(), prompt2: z.string() }),
        outputSchema: z.object({ text: z.string() }),
      })
        .then(startStep)
        .map({
          prompt: {
            step: startStep,
            path: 'prompt2',
          },
        })
        .then(createStep(agent2))
        .commit();

      workflow.parallel([nestedWorkflow1, nestedWorkflow2]).then(finalStep).commit();

      const run = workflow.createRun();
      const result = await run.start({
        inputData: { prompt1: 'Capital of France, just the name', prompt2: 'Capital of UK, just the name' },
      });

      expect(execute).toHaveBeenCalledTimes(1);
      expect(result.steps['finalStep']).toEqual({
        status: 'success',
        output: { result: 'success' },
        payload: {
          'nested-workflow': {
            text: 'Paris',
          },
          'nested-workflow-2': {
            text: 'London',
          },
        },
        startedAt: expect.any(Number),
        endedAt: expect.any(Number),
      });

      expect(result.steps['nested-workflow']).toEqual({
        status: 'success',
        output: { text: 'Paris' },
        payload: {
          prompt1: 'Capital of France, just the name',
          prompt2: 'Capital of UK, just the name',
        },
        startedAt: expect.any(Number),
        endedAt: expect.any(Number),
      });

      expect(result.steps['nested-workflow-2']).toEqual({
        status: 'success',
        output: { text: 'London' },
        payload: {
          prompt1: 'Capital of France, just the name',
          prompt2: 'Capital of UK, just the name',
        },
        startedAt: expect.any(Number),
        endedAt: expect.any(Number),
      });
    });

    it('should be able to use an agent as a step via mastra instance', async () => {
      const workflow = createWorkflow({
        id: 'test-workflow',
        inputSchema: z.object({
          prompt1: z.string(),
          prompt2: z.string(),
        }),
        outputSchema: z.object({}),
      });

      const agent = new Agent({
        name: 'test-agent-1',
        instructions: 'test agent instructions',
        model: new MockLanguageModelV1({
          doGenerate: async () => ({
            rawCall: { rawPrompt: null, rawSettings: {} },
            finishReason: 'stop',
            usage: { promptTokens: 10, completionTokens: 20 },
            text: `Paris`,
          }),
        }),
      });

      const agent2 = new Agent({
        name: 'test-agent-2',
        instructions: 'test agent instructions',
        model: new MockLanguageModelV1({
          doGenerate: async () => ({
            rawCall: { rawPrompt: null, rawSettings: {} },
            finishReason: 'stop',
            usage: { promptTokens: 10, completionTokens: 20 },
            text: `London`,
          }),
        }),
      });

      const startStep = createStep({
        id: 'start',
        inputSchema: z.object({
          prompt1: z.string(),
          prompt2: z.string(),
        }),
        outputSchema: z.object({ prompt1: z.string(), prompt2: z.string() }),
        execute: async ({ inputData }) => {
          return {
            prompt1: inputData.prompt1,
            prompt2: inputData.prompt2,
          };
        },
      });

      new Mastra({
        logger: false,
        storage: testStorage,
        workflows: { 'test-workflow': workflow },
        agents: { 'test-agent-1': agent, 'test-agent-2': agent2 },
      });
      workflow
        .then(startStep)
        .map({
          prompt: {
            step: startStep,
            path: 'prompt1',
          },
        })
        .then(
          createStep({
            id: 'agent-step-1',
            inputSchema: z.object({ prompt: z.string() }),
            outputSchema: z.object({ text: z.string() }),
            execute: async ({ inputData, mastra }) => {
              const agent = mastra.getAgent('test-agent-1');
              const result = await agent.generate([{ role: 'user', content: inputData.prompt }]);
              return { text: result.text };
            },
          }),
        )
        .map({
          prompt: {
            step: startStep,
            path: 'prompt2',
          },
        })
        .then(
          createStep({
            id: 'agent-step-2',
            inputSchema: z.object({ prompt: z.string() }),
            outputSchema: z.object({ text: z.string() }),
            execute: async ({ inputData, mastra }) => {
              const agent = mastra.getAgent('test-agent-2');
              const result = await agent.generate([{ role: 'user', content: inputData.prompt }]);
              return { text: result.text };
            },
          }),
        )

        .commit();

      const run = workflow.createRun();
      const result = await run.start({
        inputData: { prompt1: 'Capital of France, just the name', prompt2: 'Capital of UK, just the name' },
      });

      expect(result.steps['agent-step-1']).toEqual({
        status: 'success',
        output: { text: 'Paris' },
        payload: {
          prompt: 'Capital of France, just the name',
        },
        startedAt: expect.any(Number),
        endedAt: expect.any(Number),
      });

      expect(result.steps['agent-step-2']).toEqual({
        status: 'success',
        output: { text: 'London' },
        payload: {
          prompt: 'Capital of UK, just the name',
        },
        startedAt: expect.any(Number),
        endedAt: expect.any(Number),
      });
    });

    it('should be able to use an agent as a step in nested workflow via mastra instance', async () => {
      const workflow = createWorkflow({
        id: 'test-workflow',
        inputSchema: z.object({
          prompt1: z.string(),
          prompt2: z.string(),
        }),
        outputSchema: z.object({}),
      });

      const agent = new Agent({
        name: 'test-agent-1',
        instructions: 'test agent instructions',
        model: new MockLanguageModelV1({
          doGenerate: async () => ({
            rawCall: { rawPrompt: null, rawSettings: {} },
            finishReason: 'stop',
            usage: { promptTokens: 10, completionTokens: 20 },
            text: `Paris`,
          }),
        }),
      });
      const agent2 = new Agent({
        name: 'test-agent-2',
        instructions: 'test agent instructions',
        model: new MockLanguageModelV1({
          doGenerate: async () => ({
            rawCall: { rawPrompt: null, rawSettings: {} },
            finishReason: 'stop',
            usage: { promptTokens: 10, completionTokens: 20 },
            text: `London`,
          }),
        }),
      });
      new Mastra({
        logger: false,
        storage: testStorage,
        workflows: { 'test-workflow': workflow },
        agents: { 'test-agent-1': agent, 'test-agent-2': agent2 },
      });

      const agentStep = createStep({
        id: 'agent-step',
        inputSchema: z.object({ agentName: z.string(), prompt: z.string() }),
        outputSchema: z.object({ text: z.string() }),
        execute: async ({ inputData, mastra }) => {
          const agent = mastra.getAgent(inputData.agentName);
          const result = await agent.generate([{ role: 'user', content: inputData.prompt }]);
          return { text: result.text };
        },
      });

      const agentStep2 = cloneStep(agentStep, { id: 'agent-step-2' });

      workflow
        .then(
          createWorkflow({
            id: 'nested-workflow',
            inputSchema: z.object({ prompt1: z.string(), prompt2: z.string() }),
            outputSchema: z.object({ text: z.string() }),
          })
            .map({
              agentName: {
                value: 'test-agent-1',
                schema: z.string(),
              },
              prompt: {
                initData: workflow,
                path: 'prompt1',
              },
            })
            .then(agentStep)
            .map({
              agentName: {
                value: 'test-agent-2',
                schema: z.string(),
              },
              prompt: {
                initData: workflow,
                path: 'prompt2',
              },
            })
            .then(agentStep2)
            .then(
              createStep({
                id: 'final-step',
                inputSchema: z.object({ text: z.string() }),
                outputSchema: z.object({ text: z.string() }),
                execute: async ({ getStepResult }) => {
                  return { text: `${getStepResult(agentStep)?.text} ${getStepResult(agentStep2)?.text}` };
                },
              }),
            )
            .commit(),
        )
        .commit();

      const run = workflow.createRun();
      const result = await run.start({
        inputData: { prompt1: 'Capital of France, just the name', prompt2: 'Capital of UK, just the name' },
      });

      expect(result.steps['nested-workflow']).toEqual({
        status: 'success',
        output: { text: 'Paris London' },
        payload: {
          prompt1: 'Capital of France, just the name',
          prompt2: 'Capital of UK, just the name',
        },
        startedAt: expect.any(Number),
        endedAt: expect.any(Number),
      });
    });
  });

  describe('Nested workflows', () => {
    it('should be able to nest workflows', async () => {
      const start = vi.fn().mockImplementation(async ({ inputData }) => {
        // Get the current value (either from trigger or previous increment)
        const currentValue = inputData.startValue || 0;

        // Increment the value
        const newValue = currentValue + 1;

        return { newValue };
      });
      const startStep = createStep({
        id: 'start',
        inputSchema: z.object({ startValue: z.number() }),
        outputSchema: z.object({
          newValue: z.number(),
        }),
        execute: start,
      });

      const other = vi.fn().mockImplementation(async () => {
        return { other: 26 };
      });
      const otherStep = createStep({
        id: 'other',
        inputSchema: z.object({ newValue: z.number() }),
        outputSchema: z.object({ other: z.number() }),
        execute: other,
      });

      const final = vi.fn().mockImplementation(async ({ getStepResult }) => {
        const startVal = getStepResult(startStep)?.newValue ?? 0;
        const otherVal = getStepResult(otherStep)?.other ?? 0;
        return { finalValue: startVal + otherVal };
      });
      const last = vi.fn().mockImplementation(async () => {
        return { success: true };
      });
      const finalStep = createStep({
        id: 'final',
        inputSchema: z.object({ newValue: z.number(), other: z.number() }),
        outputSchema: z.object({ success: z.boolean() }),
        execute: final,
      });

      const counterWorkflow = createWorkflow({
        id: 'counter-workflow',
        inputSchema: z.object({
          startValue: z.number(),
        }),
        outputSchema: z.object({ success: z.boolean() }),
      });

      const wfA = createWorkflow({
        id: 'nested-workflow-a',
        inputSchema: counterWorkflow.inputSchema,
        outputSchema: z.object({ success: z.boolean() }),
      })
        .then(startStep)
        .then(otherStep)
        .then(finalStep)
        .commit();
      const wfB = createWorkflow({
        id: 'nested-workflow-b',
        inputSchema: counterWorkflow.inputSchema,
        outputSchema: z.object({ success: z.boolean() }),
      })
        .then(startStep)
        .then(finalStep)
        .commit();
      counterWorkflow
        .parallel([wfA, wfB])
        .then(
          createStep({
            id: 'last-step',
            inputSchema: z.object({
              'nested-workflow-a': z.object({ success: z.boolean() }),
              'nested-workflow-b': z.object({ success: z.boolean() }),
            }),
            outputSchema: z.object({ success: z.boolean() }),
            execute: last,
          }),
        )
        .commit();

      const run = counterWorkflow.createRun();
      const result = await run.start({ inputData: { startValue: 0 } });

      expect(start).toHaveBeenCalledTimes(2);
      expect(other).toHaveBeenCalledTimes(1);
      expect(final).toHaveBeenCalledTimes(2);
      expect(last).toHaveBeenCalledTimes(1);
      // @ts-ignore
      expect(result.steps['nested-workflow-a'].output).toEqual({
        finalValue: 26 + 1,
      });

      // @ts-ignore
      expect(result.steps['nested-workflow-b'].output).toEqual({
        finalValue: 1,
      });

      expect(result.steps['last-step']).toEqual({
        output: { success: true },
        status: 'success',
        payload: {
          'nested-workflow-a': {
            finalValue: 27,
          },
          'nested-workflow-b': {
            finalValue: 1,
          },
        },
        startedAt: expect.any(Number),
        endedAt: expect.any(Number),
      });
    });

    it('should be able clone workflows as steps', async () => {
      const start = vi.fn().mockImplementation(async ({ inputData }) => {
        // Get the current value (either from trigger or previous increment)
        const currentValue = inputData.startValue || 0;

        // Increment the value
        const newValue = currentValue + 1;

        return { newValue };
      });
      const startStep = createStep({
        id: 'start',
        inputSchema: z.object({ startValue: z.number() }),
        outputSchema: z.object({
          newValue: z.number(),
        }),
        execute: start,
      });

      const other = vi.fn().mockImplementation(async () => {
        return { other: 26 };
      });
      const otherStep = createStep({
        id: 'other',
        inputSchema: z.object({ newValue: z.number() }),
        outputSchema: z.object({ other: z.number() }),
        execute: other,
      });

      const final = vi.fn().mockImplementation(async ({ getStepResult }) => {
        const startVal = getStepResult(startStep)?.newValue ?? 0;
        const otherVal = getStepResult(cloneStep(otherStep, { id: 'other-clone' }))?.other ?? 0;
        return { finalValue: startVal + otherVal };
      });
      const last = vi.fn().mockImplementation(async ({ inputData }) => {
        console.log('inputData', inputData);
        return { success: true };
      });
      const finalStep = createStep({
        id: 'final',
        inputSchema: z.object({ newValue: z.number(), other: z.number() }),
        outputSchema: z.object({ success: z.boolean() }),
        execute: final,
      });

      const counterWorkflow = createWorkflow({
        id: 'counter-workflow',
        inputSchema: z.object({
          startValue: z.number(),
        }),
        outputSchema: z.object({ success: z.boolean() }),
      });

      const wfA = createWorkflow({
        id: 'nested-workflow-a',
        inputSchema: counterWorkflow.inputSchema,
        outputSchema: z.object({ success: z.boolean() }),
      })
        .then(startStep)
        .then(cloneStep(otherStep, { id: 'other-clone' }))
        .then(finalStep)
        .commit();
      const wfB = createWorkflow({
        id: 'nested-workflow-b',
        inputSchema: counterWorkflow.inputSchema,
        outputSchema: z.object({ success: z.boolean() }),
      })
        .then(startStep)
        .then(cloneStep(finalStep, { id: 'final-clone' }))
        .commit();

      const wfAClone = cloneWorkflow(wfA, { id: 'nested-workflow-a-clone' });

      counterWorkflow
        .parallel([wfAClone, wfB])
        .then(
          createStep({
            id: 'last-step',
            inputSchema: z.object({
              'nested-workflow-b': z.object({ success: z.boolean() }),
              'nested-workflow-a-clone': z.object({ success: z.boolean() }),
            }),
            outputSchema: z.object({ success: z.boolean() }),
            execute: last,
          }),
        )
        .commit();

      const run = counterWorkflow.createRun();
      const result = await run.start({ inputData: { startValue: 0 } });

      expect(start).toHaveBeenCalledTimes(2);
      expect(other).toHaveBeenCalledTimes(1);
      expect(final).toHaveBeenCalledTimes(2);
      expect(last).toHaveBeenCalledTimes(1);
      // @ts-ignore
      expect(result.steps['nested-workflow-a-clone'].output).toEqual({
        finalValue: 26 + 1,
      });

      // @ts-ignore
      expect(result.steps['nested-workflow-b'].output).toEqual({
        finalValue: 1,
      });

      expect(result.steps['last-step']).toEqual({
        output: { success: true },
        status: 'success',
        payload: {
          'nested-workflow-a-clone': {
            finalValue: 27,
          },
          'nested-workflow-b': {
            finalValue: 1,
          },
        },
        startedAt: expect.any(Number),
        endedAt: expect.any(Number),
      });
    });

    it('should be able to nest workflows with conditions', async () => {
      const start = vi.fn().mockImplementation(async ({ inputData }) => {
        // Get the current value (either from trigger or previous increment)
        const currentValue = inputData.startValue || 0;

        // Increment the value
        const newValue = currentValue + 1;

        return { newValue };
      });
      const startStep = createStep({
        id: 'start',
        inputSchema: z.object({ startValue: z.number() }),
        outputSchema: z.object({
          newValue: z.number(),
        }),
        execute: start,
      });

      const other = vi.fn().mockImplementation(async () => {
        return { other: 26 };
      });
      const otherStep = createStep({
        id: 'other',
        inputSchema: z.object({ newValue: z.number() }),
        outputSchema: z.object({ other: z.number() }),
        execute: other,
      });

      const final = vi.fn().mockImplementation(async ({ getStepResult }) => {
        const startVal = getStepResult(startStep)?.newValue ?? 0;
        const otherVal = getStepResult(otherStep)?.other ?? 0;
        return { finalValue: startVal + otherVal };
      });
      const last = vi.fn().mockImplementation(async () => {
        return { success: true };
      });
      const finalStep = createStep({
        id: 'final',
        inputSchema: z.object({ newValue: z.number(), other: z.number() }),
        outputSchema: z.object({ finalValue: z.number() }),
        execute: final,
      });

      const counterWorkflow = createWorkflow({
        id: 'counter-workflow',
        inputSchema: z.object({
          startValue: z.number(),
        }),
        outputSchema: z.object({ success: z.boolean() }),
      });

      const wfA = createWorkflow({
        id: 'nested-workflow-a',
        inputSchema: counterWorkflow.inputSchema,
        outputSchema: finalStep.outputSchema,
      })
        .then(startStep)
        .then(otherStep)
        .then(finalStep)
        .commit();
      const wfB = createWorkflow({
        id: 'nested-workflow-b',
        inputSchema: counterWorkflow.inputSchema,
        outputSchema: z.object({ other: otherStep.outputSchema, final: finalStep.outputSchema }),
      })
        .then(startStep)
        .branch([
          [async () => false, otherStep],
          // @ts-ignore
          [async () => true, finalStep],
        ])
        .map({
          finalValue: mapVariable({
            step: finalStep,
            path: 'finalValue',
          }),
        })
        .commit();
      counterWorkflow
        .parallel([wfA, wfB])
        .then(
          createStep({
            id: 'last-step',
            inputSchema: z.object({
              'nested-workflow-a': wfA.outputSchema,
              'nested-workflow-b': wfB.outputSchema,
            }),
            outputSchema: z.object({ success: z.boolean() }),
            execute: last,
          }),
        )
        .commit();

      const run = counterWorkflow.createRun();
      const result = await run.start({ inputData: { startValue: 0 } });

      expect(start).toHaveBeenCalledTimes(2);
      expect(other).toHaveBeenCalledTimes(1);
      expect(final).toHaveBeenCalledTimes(2);
      expect(last).toHaveBeenCalledTimes(1);
      // @ts-ignore
      expect(result.steps['nested-workflow-a'].output).toEqual({
        finalValue: 26 + 1,
      });

      // @ts-ignore
      expect(result.steps['nested-workflow-b'].output).toEqual({
        finalValue: 1,
      });

      expect(result.steps['last-step']).toEqual({
        output: { success: true },
        status: 'success',
        payload: {
          'nested-workflow-a': {
            finalValue: 27,
          },
          'nested-workflow-b': {
            finalValue: 1,
          },
        },
        startedAt: expect.any(Number),
        endedAt: expect.any(Number),
      });
    });

    describe('new if else branching syntax with nested workflows', () => {
      it('should execute if-branch', async () => {
        const start = vi.fn().mockImplementation(async ({ inputData }) => {
          // Get the current value (either from trigger or previous increment)
          const currentValue = inputData.startValue || 0;

          // Increment the value
          const newValue = currentValue + 1;

          return { newValue };
        });
        const startStep = createStep({
          id: 'start',
          inputSchema: z.object({ startValue: z.number() }),
          outputSchema: z.object({
            newValue: z.number(),
          }),
          execute: start,
        });

        const other = vi.fn().mockImplementation(async () => {
          return { other: 26 };
        });
        const otherStep = createStep({
          id: 'other',
          inputSchema: z.object({ newValue: z.number() }),
          outputSchema: z.object({ other: z.number() }),
          execute: other,
        });

        const final = vi.fn().mockImplementation(async ({ getStepResult }) => {
          const startVal = getStepResult(startStep)?.newValue ?? 0;
          const otherVal = getStepResult(otherStep)?.other ?? 0;
          return { finalValue: startVal + otherVal };
        });
        const first = vi.fn().mockImplementation(async () => {
          return { success: true };
        });
        const last = vi.fn().mockImplementation(async () => {
          return { success: true };
        });
        const finalStep = createStep({
          id: 'final',
          inputSchema: z.object({ newValue: z.number(), other: z.number() }),
          outputSchema: z.object({ finalValue: z.number() }),
          execute: final,
        });

        const counterWorkflow = createWorkflow({
          id: 'counter-workflow',
          inputSchema: z.object({
            startValue: z.number(),
          }),
          outputSchema: z.object({ success: z.boolean() }),
        });

        const wfA = createWorkflow({
          id: 'nested-workflow-a',
          inputSchema: counterWorkflow.inputSchema,
          outputSchema: finalStep.outputSchema,
        })
          .then(startStep)
          .then(otherStep)
          .then(finalStep)
          .commit();
        const wfB = createWorkflow({
          id: 'nested-workflow-b',
          inputSchema: counterWorkflow.inputSchema,
          outputSchema: finalStep.outputSchema,
        })
          .then(startStep)
          .then(finalStep)
          .commit();
        counterWorkflow
          .then(
            createStep({
              id: 'first-step',
              inputSchema: z.object({ startValue: z.number() }),
              outputSchema: wfA.inputSchema,
              execute: first,
            }),
          )
          .branch([
            [async () => true, wfA],
            [async () => false, wfB],
          ])
          .then(
            createStep({
              id: 'last-step',
              inputSchema: z.object({
                'nested-workflow-a': wfA.outputSchema,
                'nested-workflow-b': wfB.outputSchema,
              }),
              outputSchema: z.object({ success: z.boolean() }),
              execute: last,
            }),
          )
          .commit();

        const run = counterWorkflow.createRun();
        const result = await run.start({ inputData: { startValue: 0 } });

        expect(start).toHaveBeenCalledTimes(1);
        expect(other).toHaveBeenCalledTimes(1);
        expect(final).toHaveBeenCalledTimes(1);
        expect(first).toHaveBeenCalledTimes(1);
        expect(last).toHaveBeenCalledTimes(1);
        // @ts-ignore
        expect(result.steps['nested-workflow-a'].output).toEqual({
          finalValue: 26 + 1,
        });

        expect(result.steps['first-step']).toEqual({
          output: { success: true },
          status: 'success',
          payload: {
            startValue: 0,
          },
          startedAt: expect.any(Number),
          endedAt: expect.any(Number),
        });

        expect(result.steps['last-step']).toEqual({
          output: { success: true },
          status: 'success',
          payload: {
            'nested-workflow-a': {
              finalValue: 27,
            },
            'nested-workflow-b': undefined,
          },
          startedAt: expect.any(Number),
          endedAt: expect.any(Number),
        });
      });

      it('should execute else-branch', async () => {
        const start = vi.fn().mockImplementation(async ({ inputData }) => {
          // Get the current value (either from trigger or previous increment)
          const currentValue = inputData.startValue || 0;

          // Increment the value
          const newValue = currentValue + 1;

          return { newValue };
        });
        const startStep = createStep({
          id: 'start',
          inputSchema: z.object({ startValue: z.number() }),
          outputSchema: z.object({
            newValue: z.number(),
          }),
          execute: start,
        });

        const other = vi.fn().mockImplementation(async () => {
          return { other: 26 };
        });
        const otherStep = createStep({
          id: 'other',
          inputSchema: z.object({ newValue: z.number() }),
          outputSchema: z.object({ other: z.number() }),
          execute: other,
        });

        const final = vi.fn().mockImplementation(async ({ getStepResult }) => {
          const startVal = getStepResult(startStep)?.newValue ?? 0;
          const otherVal = getStepResult(otherStep)?.other ?? 0;
          return { finalValue: startVal + otherVal };
        });
        const first = vi.fn().mockImplementation(async () => {
          return { success: true };
        });
        const last = vi.fn().mockImplementation(async () => {
          return { success: true };
        });
        const finalStep = createStep({
          id: 'final',
          inputSchema: z.object({ newValue: z.number(), other: z.number() }),
          outputSchema: z.object({ finalValue: z.number() }),
          execute: final,
        });

        const counterWorkflow = createWorkflow({
          id: 'counter-workflow',
          inputSchema: z.object({
            startValue: z.number(),
          }),
          outputSchema: z.object({ success: z.boolean() }),
        });

        const wfA = createWorkflow({
          id: 'nested-workflow-a',
          inputSchema: counterWorkflow.inputSchema,
          outputSchema: finalStep.outputSchema,
        })
          .then(startStep)
          .then(otherStep)
          .then(finalStep)
          .commit();
        const wfB = createWorkflow({
          id: 'nested-workflow-b',
          inputSchema: counterWorkflow.inputSchema,
          outputSchema: finalStep.outputSchema,
        })
          .then(startStep)
          .then(finalStep)
          .commit();
        counterWorkflow
          .then(
            createStep({
              id: 'first-step',
              inputSchema: z.object({ startValue: z.number() }),
              outputSchema: wfA.inputSchema,
              execute: first,
            }),
          )
          .branch([
            [async () => false, wfA],
            [async () => true, wfB],
          ])
          .then(
            createStep({
              id: 'last-step',
              inputSchema: z.object({
                'nested-workflow-a': wfA.outputSchema,
                'nested-workflow-b': wfB.outputSchema,
              }),
              outputSchema: z.object({ success: z.boolean() }),
              execute: last,
            }),
          )
          .commit();

        const run = counterWorkflow.createRun();
        const result = await run.start({ inputData: { startValue: 0 } });

        expect(start).toHaveBeenCalledTimes(1);
        expect(other).toHaveBeenCalledTimes(0);
        expect(final).toHaveBeenCalledTimes(1);
        expect(first).toHaveBeenCalledTimes(1);
        expect(last).toHaveBeenCalledTimes(1);

        // @ts-ignore
        expect(result.steps['nested-workflow-b'].output).toEqual({
          finalValue: 1,
        });

        expect(result.steps['first-step']).toEqual({
          output: { success: true },
          status: 'success',
          payload: {
            startValue: 0,
          },
          startedAt: expect.any(Number),
          endedAt: expect.any(Number),
        });

        expect(result.steps['last-step']).toEqual({
          output: { success: true },
          status: 'success',
          payload: {
            'nested-workflow-b': {
              finalValue: 1,
            },
            'nested-workflow-a': undefined,
          },
          startedAt: expect.any(Number),
          endedAt: expect.any(Number),
        });
      });

      it('should execute nested else and if-branch', async () => {
        const start = vi.fn().mockImplementation(async ({ inputData }) => {
          // Get the current value (either from trigger or previous increment)
          const currentValue = inputData.startValue || 0;

          // Increment the value
          const newValue = currentValue + 1;

          return { newValue };
        });
        const startStep = createStep({
          id: 'start',
          inputSchema: z.object({ startValue: z.number() }),
          outputSchema: z.object({
            newValue: z.number(),
          }),
          execute: start,
        });

        const other = vi.fn().mockImplementation(async () => {
          return { other: 26 };
        });
        const otherStep = createStep({
          id: 'other',
          inputSchema: z.object({ newValue: z.number() }),
          outputSchema: z.object({ other: z.number() }),
          execute: other,
        });

        const final = vi.fn().mockImplementation(async ({ getStepResult }) => {
          const startVal = getStepResult(startStep)?.newValue ?? 0;
          const otherVal = getStepResult(otherStep)?.other ?? 0;
          return { finalValue: startVal + otherVal };
        });
        const first = vi.fn().mockImplementation(async () => {
          return { success: true };
        });
        const last = vi.fn().mockImplementation(async () => {
          return { success: true };
        });
        const finalStep = createStep({
          id: 'final',
          inputSchema: z.object({ newValue: z.number(), other: z.number() }),
          outputSchema: z.object({ finalValue: z.number() }),
          execute: final,
        });

        const counterWorkflow = createWorkflow({
          id: 'counter-workflow',
          inputSchema: z.object({
            startValue: z.number(),
          }),
          outputSchema: z.object({ success: z.boolean() }),
        });

        const wfA = createWorkflow({
          id: 'nested-workflow-a',
          inputSchema: counterWorkflow.inputSchema,
          outputSchema: finalStep.outputSchema,
        })
          .then(startStep)
          .then(otherStep)
          .then(finalStep)
          .commit();
        const wfB = createWorkflow({
          id: 'nested-workflow-b',
          inputSchema: counterWorkflow.inputSchema,
          outputSchema: finalStep.outputSchema,
        })
          .then(startStep)
          .branch([
            [
              async () => true,
              createWorkflow({
                id: 'nested-workflow-c',
                inputSchema: startStep.outputSchema,
                outputSchema: otherStep.outputSchema,
              })
                .then(otherStep)
                .commit(),
            ],
            [
              async () => false,
              createWorkflow({
                id: 'nested-workflow-d',
                inputSchema: startStep.outputSchema,
                outputSchema: otherStep.outputSchema,
              })
                .then(otherStep)
                .commit(),
            ],
          ])
          // TODO: maybe make this a little nicer to do with .map()?
          .then(
            createStep({
              id: 'map-results',
              inputSchema: z.object({
                'nested-workflow-c': otherStep.outputSchema,
                'nested-workflow-d': otherStep.outputSchema,
              }),
              outputSchema: otherStep.outputSchema,
              execute: async ({ inputData }) => {
                return { other: inputData['nested-workflow-c']?.other ?? inputData['nested-workflow-d']?.other };
              },
            }),
          )
          .then(finalStep)
          .commit();

        counterWorkflow
          .then(
            createStep({
              id: 'first-step',
              inputSchema: z.object({ startValue: z.number() }),
              outputSchema: wfA.inputSchema,
              execute: first,
            }),
          )
          .branch([
            [async () => false, wfA],
            [async () => true, wfB],
          ])
          .then(
            createStep({
              id: 'last-step',
              inputSchema: z.object({
                'nested-workflow-a': wfA.outputSchema,
                'nested-workflow-b': wfB.outputSchema,
              }),
              outputSchema: z.object({ success: z.boolean() }),
              execute: last,
            }),
          )
          .commit();

        const run = counterWorkflow.createRun();
        const result = await run.start({ inputData: { startValue: 1 } });

        expect(start).toHaveBeenCalledTimes(1);
        expect(other).toHaveBeenCalledTimes(1);
        expect(final).toHaveBeenCalledTimes(1);
        expect(first).toHaveBeenCalledTimes(1);
        expect(last).toHaveBeenCalledTimes(1);

        // @ts-ignore
        expect(result.steps['nested-workflow-b'].output).toEqual({
          finalValue: 1,
        });

        expect(result.steps['first-step']).toEqual({
          output: { success: true },
          status: 'success',
          payload: {
            startValue: 1,
          },
          startedAt: expect.any(Number),
          endedAt: expect.any(Number),
        });

        expect(result.steps['last-step']).toEqual({
          output: { success: true },
          status: 'success',
          payload: {
            'nested-workflow-a': undefined,
            'nested-workflow-b': {
              finalValue: 1,
            },
          },
          startedAt: expect.any(Number),
          endedAt: expect.any(Number),
        });
      });
    });

    describe('suspending and resuming nested workflows', () => {
      it('should be able to suspend nested workflow step', async () => {
        const start = vi.fn().mockImplementation(async ({ inputData }) => {
          // Get the current value (either from trigger or previous increment)
          const currentValue = inputData.startValue || 0;

          // Increment the value
          const newValue = currentValue + 1;

          return { newValue };
        });
        const startStep = createStep({
          id: 'start',
          inputSchema: z.object({ startValue: z.number() }),
          outputSchema: z.object({
            newValue: z.number(),
          }),
          execute: start,
        });

        const other = vi.fn().mockImplementation(async ({ suspend, resumeData }) => {
          if (!resumeData) {
            return await suspend();
          }
          return { other: 26 };
        });
        const otherStep = createStep({
          id: 'other',
          inputSchema: z.object({ newValue: z.number() }),
          outputSchema: z.object({ other: z.number() }),
          execute: other,
        });

        const final = vi.fn().mockImplementation(async ({ getStepResult }) => {
          const startVal = getStepResult(startStep)?.newValue ?? 0;
          const otherVal = getStepResult(otherStep)?.other ?? 0;
          return { finalValue: startVal + otherVal };
        });
        const last = vi.fn().mockImplementation(async ({}) => {
          return { success: true };
        });
        const begin = vi.fn().mockImplementation(async ({ inputData }) => {
          return inputData;
        });
        const finalStep = createStep({
          id: 'final',
          inputSchema: z.object({ newValue: z.number(), other: z.number() }),
          outputSchema: z.object({
            finalValue: z.number(),
          }),
          execute: final,
        });

        const counterWorkflow = createWorkflow({
          id: 'counter-workflow',
          inputSchema: z.object({
            startValue: z.number(),
          }),
          outputSchema: z.object({
            finalValue: z.number(),
          }),
        });

        const wfA = createWorkflow({
          id: 'nested-workflow-a',
          inputSchema: counterWorkflow.inputSchema,
          outputSchema: finalStep.outputSchema,
        })
          .then(startStep)
          .then(otherStep)
          .then(finalStep)
          .commit();

        counterWorkflow
          .then(
            createStep({
              id: 'begin-step',
              inputSchema: counterWorkflow.inputSchema,
              outputSchema: counterWorkflow.inputSchema,
              execute: begin,
            }),
          )
          .then(wfA)
          .then(
            createStep({
              id: 'last-step',
              inputSchema: wfA.outputSchema,
              outputSchema: z.object({ success: z.boolean() }),
              execute: last,
            }),
          )
          .commit();

        new Mastra({
          logger: false,
          storage: testStorage,
          workflows: { counterWorkflow },
        });

        const run = counterWorkflow.createRun();
        const result = await run.start({ inputData: { startValue: 0 } });
        expect(begin).toHaveBeenCalledTimes(1);
        expect(start).toHaveBeenCalledTimes(1);
        expect(other).toHaveBeenCalledTimes(1);
        expect(final).toHaveBeenCalledTimes(0);
        expect(last).toHaveBeenCalledTimes(0);
        expect(result.steps['nested-workflow-a']).toMatchObject({
          status: 'suspended',
        });

        // @ts-ignore
        expect(result.steps['last-step']).toEqual(undefined);

        const resumedResults = await run.resume({ step: [wfA, otherStep], resumeData: { newValue: 0 } });

        // @ts-ignore
        expect(resumedResults.steps['nested-workflow-a'].output).toEqual({
          finalValue: 26 + 1,
        });

        expect(start).toHaveBeenCalledTimes(1);
        expect(other).toHaveBeenCalledTimes(2);
        expect(final).toHaveBeenCalledTimes(1);
        expect(last).toHaveBeenCalledTimes(1);
      });
    });

    describe('Workflow results', () => {
      it('should be able to spec out workflow result via variables', async () => {
        const start = vi.fn().mockImplementation(async ({ inputData }) => {
          // Get the current value (either from trigger or previous increment)
          const currentValue = inputData.startValue || 0;

          // Increment the value
          const newValue = currentValue + 1;

          return { newValue };
        });
        const startStep = createStep({
          id: 'start',
          inputSchema: z.object({ startValue: z.number() }),
          outputSchema: z.object({
            newValue: z.number(),
          }),
          execute: start,
        });

        const other = vi.fn().mockImplementation(async () => {
          return { other: 26 };
        });
        const otherStep = createStep({
          id: 'other',
          inputSchema: z.object({ newValue: z.number() }),
          outputSchema: z.object({ other: z.number() }),
          execute: other,
        });

        const final = vi.fn().mockImplementation(async ({ getStepResult }) => {
          const startVal = getStepResult(startStep)?.newValue ?? 0;
          const otherVal = getStepResult(otherStep)?.other ?? 0;
          return { finalValue: startVal + otherVal };
        });
        const last = vi.fn().mockImplementation(async () => {
          return { success: true };
        });
        const finalStep = createStep({
          id: 'final',
          inputSchema: z.object({ newValue: z.number(), other: z.number() }),
          outputSchema: z.object({
            finalValue: z.number(),
          }),
          execute: final,
        });

        const wfA = createWorkflow({
          steps: [startStep, otherStep, finalStep],
          id: 'nested-workflow-a',
          inputSchema: z.object({
            startValue: z.number(),
          }),
          outputSchema: z.object({
            finalValue: z.number(),
          }),
        })
          .then(startStep)
          .then(otherStep)
          .then(finalStep)
          .commit();

        const counterWorkflow = createWorkflow({
          id: 'counter-workflow',
          inputSchema: z.object({
            startValue: z.number(),
          }),
          outputSchema: z.object({
            finalValue: z.number(),
          }),
        });

        counterWorkflow
          .then(wfA)
          .then(
            createStep({
              id: 'last-step',
              inputSchema: wfA.outputSchema,
              outputSchema: z.object({ success: z.boolean() }),
              execute: last,
            }),
          )
          .commit();

        const run = counterWorkflow.createRun();
        const result = await run.start({ inputData: { startValue: 0 } });
        const results = result.steps;

        expect(start).toHaveBeenCalledTimes(1);
        expect(other).toHaveBeenCalledTimes(1);
        expect(final).toHaveBeenCalledTimes(1);
        expect(last).toHaveBeenCalledTimes(1);

        // @ts-ignore
        expect(results['nested-workflow-a']).toMatchObject({
          status: 'success',
          output: {
            finalValue: 26 + 1,
          },
        });

        expect(result.steps['last-step']).toEqual({
          status: 'success',
          output: { success: true },
          payload: {
            finalValue: 26 + 1,
          },
          startedAt: expect.any(Number),
          endedAt: expect.any(Number),
        });
      });
    });

    it('should be able to suspend nested workflow step in a nested workflow step', async () => {
      const start = vi.fn().mockImplementation(async ({ inputData }) => {
        // Get the current value (either from trigger or previous increment)
        const currentValue = inputData.startValue || 0;

        // Increment the value
        const newValue = currentValue + 1;

        return { newValue };
      });
      const startStep = createStep({
        id: 'start',
        inputSchema: z.object({ startValue: z.number() }),
        outputSchema: z.object({
          newValue: z.number(),
        }),
        execute: start,
      });

      const other = vi.fn().mockImplementation(async ({ suspend, resumeData }) => {
        if (!resumeData) {
          return await suspend();
        }
        return { other: 26 };
      });
      const otherStep = createStep({
        id: 'other',
        inputSchema: z.object({ newValue: z.number() }),
        outputSchema: z.object({ other: z.number() }),
        execute: other,
      });

      const final = vi.fn().mockImplementation(async ({ getStepResult }) => {
        const startVal = getStepResult(startStep)?.newValue ?? 0;
        const otherVal = getStepResult(otherStep)?.other ?? 0;
        return { finalValue: startVal + otherVal };
      });
      const last = vi.fn().mockImplementation(async ({}) => {
        return { success: true };
      });
      const begin = vi.fn().mockImplementation(async ({ inputData }) => {
        return inputData;
      });
      const finalStep = createStep({
        id: 'final',
        inputSchema: z.object({ newValue: z.number(), other: z.number() }),
        outputSchema: z.object({
          finalValue: z.number(),
        }),
        execute: final,
      });

      const counterInputSchema = z.object({
        startValue: z.number(),
      });
      const counterOutputSchema = z.object({
        finalValue: z.number(),
      });

      const passthroughStep = createStep({
        id: 'passthrough',
        inputSchema: counterInputSchema,
        outputSchema: counterInputSchema,
        execute: vi.fn().mockImplementation(async ({ inputData }) => {
          return inputData;
        }),
      });

      const wfA = createWorkflow({
        id: 'nested-workflow-a',
        inputSchema: counterInputSchema,
        outputSchema: finalStep.outputSchema,
      })
        .then(startStep)
        .then(otherStep)
        .then(finalStep)
        .commit();

      const wfB = createWorkflow({
        id: 'nested-workflow-b',
        inputSchema: counterInputSchema,
        outputSchema: finalStep.outputSchema,
      })
        .then(passthroughStep)
        .then(wfA)
        .commit();

      const wfC = createWorkflow({
        id: 'nested-workflow-c',
        inputSchema: counterInputSchema,
        outputSchema: finalStep.outputSchema,
      })
        .then(passthroughStep)
        .then(wfB)
        .commit();

      const counterWorkflow = createWorkflow({
        id: 'counter-workflow',
        inputSchema: counterInputSchema,
        outputSchema: counterOutputSchema,
        steps: [wfC, passthroughStep],
      });

      counterWorkflow
        .then(
          createStep({
            id: 'begin-step',
            inputSchema: counterWorkflow.inputSchema,
            outputSchema: counterWorkflow.inputSchema,
            execute: begin,
          }),
        )
        .then(wfC)
        .then(
          createStep({
            id: 'last-step',
            inputSchema: wfA.outputSchema,
            outputSchema: z.object({ success: z.boolean() }),
            execute: last,
          }),
        )
        .commit();

      new Mastra({
        logger: false,
        storage: testStorage,
        workflows: { counterWorkflow },
      });

      const run = counterWorkflow.createRun();
      const result = await run.start({ inputData: { startValue: 0 } });

      expect(passthroughStep.execute).toHaveBeenCalledTimes(2);
      expect(result.steps['nested-workflow-c']).toMatchObject({
        status: 'suspended',
        suspendPayload: {
          __workflow_meta: {
            path: ['nested-workflow-b', 'nested-workflow-a', 'other'],
          },
        },
      });

      // @ts-ignore
      expect(result.steps['last-step']).toEqual(undefined);

      if (result.status !== 'suspended') {
        expect.fail('Workflow should be suspended');
      }
      expect(result.suspended[0]).toEqual(['nested-workflow-c', 'nested-workflow-b', 'nested-workflow-a', 'other']);
      const resumedResults = await run.resume({ step: result.suspended[0], resumeData: { newValue: 0 } });

      // @ts-ignore
      expect(resumedResults.steps['nested-workflow-c'].output).toEqual({
        finalValue: 26 + 1,
      });

      expect(start).toHaveBeenCalledTimes(1);
      expect(other).toHaveBeenCalledTimes(2);
      expect(final).toHaveBeenCalledTimes(1);
      expect(last).toHaveBeenCalledTimes(1);
      expect(passthroughStep.execute).toHaveBeenCalledTimes(2);
    });
  });

  describe('Dependency Injection', () => {
    it('should inject runtimeContext dependencies into steps during run', async () => {
      const runtimeContext = new RuntimeContext();
      const testValue = 'test-dependency';
      runtimeContext.set('testKey', testValue);

      const step = createStep({
        id: 'step1',
        execute: async ({ runtimeContext }) => {
          const value = runtimeContext.get('testKey');
          return { injectedValue: value };
        },
        inputSchema: z.object({}),
        outputSchema: z.object({}),
      });
      const workflow = createWorkflow({ id: 'test-workflow', inputSchema: z.object({}), outputSchema: z.object({}) });
      workflow.then(step).commit();

      const run = workflow.createRun();
      const result = await run.start({ runtimeContext });

      // @ts-ignore
      expect(result.steps.step1.output.injectedValue).toBe(testValue);
    });

    it('should inject runtimeContext dependencies into steps during resume', async () => {
      const initialStorage = new MockStore();

      const runtimeContext = new RuntimeContext();
      const testValue = 'test-dependency';
      runtimeContext.set('testKey', testValue);

      const mastra = new Mastra({
        logger: false,
        storage: initialStorage,
      });

      const execute = vi.fn(async ({ runtimeContext, suspend, resumeData }) => {
        if (!resumeData?.human) {
          return await suspend();
        }

        const value = runtimeContext.get('testKey');
        return { injectedValue: value };
      });

      const step = createStep({
        id: 'step1',
        execute,
        inputSchema: z.object({ human: z.boolean() }),
        outputSchema: z.object({}),
      });
      const workflow = createWorkflow({
        id: 'test-workflow',
        mastra,
        inputSchema: z.object({}),
        outputSchema: z.object({}),
      });
      workflow.then(step).commit();

      const run = workflow.createRun();
      await run.start({ runtimeContext });

      const resumeruntimeContext = new RuntimeContext();
      resumeruntimeContext.set('testKey', testValue + '2');

      const result = await run.resume({
        step: step,
        resumeData: {
          human: true,
        },
        runtimeContext: resumeruntimeContext,
      });

      // @ts-ignore
      expect(result?.steps.step1.output.injectedValue).toBe(testValue + '2');
    });
  });

  describe('consecutive parallel executions', () => {
    it('should support consecutive parallel calls with proper type inference', async () => {
      // First parallel stage steps
      const step1 = createStep({
        id: 'step1',
        inputSchema: z.object({
          input: z.string(),
        }),
        outputSchema: z.object({
          result1: z.string(),
        }),
        execute: vi.fn<any>().mockImplementation(async ({ inputData }) => ({
          result1: `processed-${inputData.input}`,
        })),
      });

      const step2 = createStep({
        id: 'step2',
        inputSchema: z.object({
          input: z.string(),
        }),
        outputSchema: z.object({
          result2: z.string(),
        }),
        execute: vi.fn<any>().mockImplementation(async ({ inputData }) => ({
          result2: `transformed-${inputData.input}`,
        })),
      });

      // Second parallel stage steps
      const step3 = createStep({
        id: 'step3',
        inputSchema: z.object({
          step1: z.object({
            result1: z.string(),
          }),
          step2: z.object({
            result2: z.string(),
          }),
        }),
        outputSchema: z.object({
          result3: z.string(),
        }),
        execute: vi.fn<any>().mockImplementation(async ({ inputData }) => ({
          result3: `combined-${inputData.step1.result1}-${inputData.step2.result2}`,
        })),
      });

      const step4 = createStep({
        id: 'step4',
        inputSchema: z.object({
          step1: z.object({
            result1: z.string(),
          }),
          step2: z.object({
            result2: z.string(),
          }),
        }),
        outputSchema: z.object({
          result4: z.string(),
        }),
        execute: vi.fn<any>().mockImplementation(async ({ inputData }) => ({
          result4: `final-${inputData.step1.result1}-${inputData.step2.result2}`,
        })),
      });

      const workflow = createWorkflow({
        id: 'consecutive-parallel-workflow',
        inputSchema: z.object({
          input: z.string(),
        }),
        outputSchema: z.object({
          result3: z.string(),
          result4: z.string(),
        }),
        steps: [step1, step2, step3, step4],
      });

      // This tests the fix: consecutive parallel calls should work with proper type inference
      workflow.parallel([step1, step2]).parallel([step3, step4]).commit();

      const run = workflow.createRun();
      const result = await run.start({ inputData: { input: 'test-data' } });

      // Verify the first parallel stage executed correctly
      expect(step1.execute).toHaveBeenCalledWith(
        expect.objectContaining({
          inputData: { input: 'test-data' },
        }),
      );
      expect(step2.execute).toHaveBeenCalledWith(
        expect.objectContaining({
          inputData: { input: 'test-data' },
        }),
      );

      // Verify the second parallel stage received the correct input
      expect(step3.execute).toHaveBeenCalledWith(
        expect.objectContaining({
          inputData: {
            step1: { result1: 'processed-test-data' },
            step2: { result2: 'transformed-test-data' },
          },
        }),
      );
      expect(step4.execute).toHaveBeenCalledWith(
        expect.objectContaining({
          inputData: {
            step1: { result1: 'processed-test-data' },
            step2: { result2: 'transformed-test-data' },
          },
        }),
      );

      // Verify the final results
      expect(result.status).toBe('success');
      expect(result.steps.step1).toEqual({
        status: 'success',
        output: { result1: 'processed-test-data' },
        payload: { input: 'test-data' },
        startedAt: expect.any(Number),
        endedAt: expect.any(Number),
      });
      expect(result.steps.step2).toEqual({
        status: 'success',
        output: { result2: 'transformed-test-data' },
        payload: { input: 'test-data' },
        startedAt: expect.any(Number),
        endedAt: expect.any(Number),
      });
      expect(result.steps.step3).toEqual({
        status: 'success',
        output: { result3: 'combined-processed-test-data-transformed-test-data' },
        payload: {
          step1: { result1: 'processed-test-data' },
          step2: { result2: 'transformed-test-data' },
        },
        startedAt: expect.any(Number),
        endedAt: expect.any(Number),
      });
      expect(result.steps.step4).toEqual({
        status: 'success',
        output: { result4: 'final-processed-test-data-transformed-test-data' },
        payload: {
          step1: { result1: 'processed-test-data' },
          step2: { result2: 'transformed-test-data' },
        },
        startedAt: expect.any(Number),
        endedAt: expect.any(Number),
      });
    });
  });

  describe('Run count', () => {
    it('runCount property should increment the run count when a step is executed multiple times', async () => {
      const repeatingStep = createStep({
        id: 'repeatingStep',
        inputSchema: z.object({}),
        outputSchema: z.object({
          count: z.number(),
        }),
        execute: async ({ runCount }) => {
          return { count: runCount };
        },
      });

      const workflow = createWorkflow({
        id: 'test-workflow',
        inputSchema: z.object({}),
        outputSchema: repeatingStep.outputSchema,
      })
        .dountil(repeatingStep, async ({ inputData }) => inputData.count === 3)
        .commit();

      const result = await workflow.createRun().start({ inputData: {} });

      expect(result.status).toBe('success');
      expect(result.steps.repeatingStep).toHaveProperty('output', { count: 3 });
    });

    it('multiple steps should have different run counts', async () => {
      const step1 = createStep({
        id: 'step1',
        inputSchema: z.object({}),
        outputSchema: z.object({
          count: z.number(),
        }),
        execute: async ({ runCount }) => {
          return { count: runCount };
        },
      });

      const step2 = createStep({
        id: 'step2',
        inputSchema: step1.outputSchema,
        outputSchema: z.object({
          count: z.number(),
        }),
        execute: async ({ runCount }) => {
          return { count: runCount };
        },
      });

      const workflow = createWorkflow({
        id: 'test-workflow',
        inputSchema: z.object({}),
        outputSchema: z.object({}),
      })
        .dowhile(step1, async ({ inputData }) => inputData.count < 3)
        .dountil(step2, async ({ inputData }) => inputData.count === 10)
        .commit();

      const result = await workflow.createRun().start({ inputData: {} });

      expect(result.status).toBe('success');
      expect(result.steps.step1).toHaveProperty('output', { count: 3 });
      expect(result.steps.step2).toHaveProperty('output', { count: 10 });
    });

    it('runCount should exist and equal zero for the first run', async () => {
      const mockExec = vi.fn().mockImplementation(async ({ runCount }) => {
        return { count: runCount };
      });
      const step = createStep({
        id: 'step',
        inputSchema: z.object({}),
        outputSchema: z.object({
          count: z.number(),
        }),
        execute: mockExec,
      });

      const workflow = createWorkflow({
        id: 'test-workflow',
        inputSchema: z.object({}),
        outputSchema: z.object({}),
      })
        .then(step)
        .commit();

      const run = workflow.createRun();
      await run.start({ inputData: {} });

      expect(mockExec).toHaveBeenCalledTimes(1);
      expect(mockExec).toHaveBeenCalledWith(expect.objectContaining({ runCount: 0 }));
    });
  });
});<|MERGE_RESOLUTION|>--- conflicted
+++ resolved
@@ -5567,11 +5567,23 @@
       });
     });
 
-<<<<<<< HEAD
     it('should handle basic suspend and resume in nested dountil workflow - bug #5650', async () => {
       let incrementLoopValue = 2;
-=======
-    it('should throw error when you try to resume a workflow that is not suspended', async () => {
+      const resumeStep = createStep({
+        id: 'resume',
+        inputSchema: z.object({ value: z.number() }),
+        outputSchema: z.object({ value: z.number() }),
+        execute: async ({ inputData, runtimeContext, getInitData }) => {
+          const shouldNotExist = runtimeContext?.get('__mastraWorflowInputData');
+          expect(shouldNotExist).toBeUndefined();
+          const initData = getInitData();
+
+          expect(initData.value).toBe(incrementLoopValue);
+          incrementLoopValue = inputData.value; // we expect the input of the nested workflow to be updated with the output of this step - inputData.value
+          return { value: inputData.value };
+        },
+      });
+
       const incrementStep = createStep({
         id: 'increment',
         inputSchema: z.object({
@@ -5580,89 +5592,6 @@
         outputSchema: z.object({
           value: z.number(),
         }),
-        execute: async ({ inputData }) => {
-          return {
-            value: inputData.value + 1,
-          };
-        },
-      });
-
-      const incrementWorkflow = createWorkflow({
-        id: 'increment-workflow',
-        inputSchema: z.object({ value: z.number() }),
-        outputSchema: z.object({ value: z.number() }),
-      })
-        .then(incrementStep)
-        .then(
-          createStep({
-            id: 'final',
-            inputSchema: z.object({ value: z.number() }),
-            outputSchema: z.object({ value: z.number() }),
-            execute: async ({ inputData }) => ({ value: inputData.value }),
-          }),
-        )
-        .commit();
-
-      new Mastra({
-        logger: false,
-        storage: testStorage,
-        workflows: { incrementWorkflow },
-      });
-
-      const run = await incrementWorkflow.createRunAsync();
-      const result = await run.start({ inputData: { value: 0 } });
-      expect(result.status).toBe('success');
-
-      try {
-        await run.resume({
-          resumeData: { value: 2 },
-          step: ['increment'],
-        });
-      } catch (error) {
-        const errMessage = (error as { message: string })?.message;
-        expect(errMessage).toBe('This workflow run was not suspended');
-      }
-    });
-
-    it('should throw error when you try to resume a workflow step that is not suspended', async () => {
->>>>>>> f7403aba
-      const resumeStep = createStep({
-        id: 'resume',
-        inputSchema: z.object({ value: z.number() }),
-        outputSchema: z.object({ value: z.number() }),
-<<<<<<< HEAD
-        execute: async ({ inputData, runtimeContext, getInitData }) => {
-          const shouldNotExist = runtimeContext?.get('__mastraWorflowInputData');
-          expect(shouldNotExist).toBeUndefined();
-          const initData = getInitData();
-
-          expect(initData.value).toBe(incrementLoopValue);
-          incrementLoopValue = inputData.value; // we expect the input of the nested workflow to be updated with the output of this step - inputData.value
-          return { value: inputData.value };
-=======
-        resumeSchema: z.object({ value: z.number() }),
-        suspendSchema: z.object({ message: z.string() }),
-        execute: async ({ inputData, resumeData, suspend }) => {
-          const finalValue = (resumeData?.value ?? 0) + inputData.value;
-
-          if (!resumeData?.value || finalValue < 10) {
-            return await suspend({ message: `Please provide additional information. now value is ${inputData.value}` });
-          }
-
-          return { value: finalValue };
->>>>>>> f7403aba
-        },
-      });
-
-      const incrementStep = createStep({
-        id: 'increment',
-        inputSchema: z.object({
-          value: z.number(),
-        }),
-        outputSchema: z.object({
-          value: z.number(),
-        }),
-<<<<<<< HEAD
         resumeSchema: z.object({
           amountToIncrementBy: z.number(),
         }),
@@ -5701,22 +5630,6 @@
             return inputData.value >= 10;
           },
         )
-=======
-        execute: async ({ inputData }) => {
-          return {
-            value: inputData.value + 1,
-          };
-        },
-      });
-
-      const incrementWorkflow = createWorkflow({
-        id: 'increment-workflow',
-        inputSchema: z.object({ value: z.number() }),
-        outputSchema: z.object({ value: z.number() }),
-      })
-        .then(incrementStep)
-        .then(resumeStep)
->>>>>>> f7403aba
         .then(
           createStep({
             id: 'final',
@@ -5730,7 +5643,6 @@
       new Mastra({
         logger: false,
         storage: testStorage,
-<<<<<<< HEAD
         workflows: { dowhileWorkflow },
       });
 
@@ -5748,13 +5660,49 @@
       expect(resumeResult.steps['simple-resume-workflow']).toMatchObject({
         status: 'success',
       });
-=======
+    });
+
+    it('should throw error when you try to resume a workflow that is not suspended', async () => {
+      const incrementStep = createStep({
+        id: 'increment',
+        inputSchema: z.object({
+          value: z.number(),
+        }),
+        outputSchema: z.object({
+          value: z.number(),
+        }),
+        execute: async ({ inputData }) => {
+          return {
+            value: inputData.value + 1,
+          };
+        },
+      });
+
+      const incrementWorkflow = createWorkflow({
+        id: 'increment-workflow',
+        inputSchema: z.object({ value: z.number() }),
+        outputSchema: z.object({ value: z.number() }),
+      })
+        .then(incrementStep)
+        .then(
+          createStep({
+            id: 'final',
+            inputSchema: z.object({ value: z.number() }),
+            outputSchema: z.object({ value: z.number() }),
+            execute: async ({ inputData }) => ({ value: inputData.value }),
+          }),
+        )
+        .commit();
+
+      new Mastra({
+        logger: false,
+        storage: testStorage,
         workflows: { incrementWorkflow },
       });
 
       const run = await incrementWorkflow.createRunAsync();
       const result = await run.start({ inputData: { value: 0 } });
-      expect(result.status).toBe('suspended');
+      expect(result.status).toBe('success');
 
       try {
         await run.resume({
@@ -5763,6 +5711,77 @@
         });
       } catch (error) {
         const errMessage = (error as { message: string })?.message;
+        expect(errMessage).toBe('This workflow run was not suspended');
+      }
+    });
+
+    it('should throw error when you try to resume a workflow step that is not suspended', async () => {
+      const resumeStep = createStep({
+        id: 'resume',
+        inputSchema: z.object({ value: z.number() }),
+        outputSchema: z.object({ value: z.number() }),
+        resumeSchema: z.object({ value: z.number() }),
+        suspendSchema: z.object({ message: z.string() }),
+        execute: async ({ inputData, resumeData, suspend }) => {
+          const finalValue = (resumeData?.value ?? 0) + inputData.value;
+
+          if (!resumeData?.value || finalValue < 10) {
+            return await suspend({ message: `Please provide additional information. now value is ${inputData.value}` });
+          }
+
+          return { value: finalValue };
+        },
+      });
+
+      const incrementStep = createStep({
+        id: 'increment',
+        inputSchema: z.object({
+          value: z.number(),
+        }),
+        outputSchema: z.object({
+          value: z.number(),
+        }),
+        execute: async ({ inputData }) => {
+          return {
+            value: inputData.value + 1,
+          };
+        },
+      });
+
+      const incrementWorkflow = createWorkflow({
+        id: 'increment-workflow',
+        inputSchema: z.object({ value: z.number() }),
+        outputSchema: z.object({ value: z.number() }),
+      })
+        .then(incrementStep)
+        .then(resumeStep)
+        .then(
+          createStep({
+            id: 'final',
+            inputSchema: z.object({ value: z.number() }),
+            outputSchema: z.object({ value: z.number() }),
+            execute: async ({ inputData }) => ({ value: inputData.value }),
+          }),
+        )
+        .commit();
+
+      new Mastra({
+        logger: false,
+        storage: testStorage,
+        workflows: { incrementWorkflow },
+      });
+
+      const run = await incrementWorkflow.createRunAsync();
+      const result = await run.start({ inputData: { value: 0 } });
+      expect(result.status).toBe('suspended');
+
+      try {
+        await run.resume({
+          resumeData: { value: 2 },
+          step: ['increment'],
+        });
+      } catch (error) {
+        const errMessage = (error as { message: string })?.message;
         expect(errMessage).toBe('This workflow step was not suspended');
       }
 
@@ -5772,7 +5791,6 @@
       });
 
       expect(resumeResult.status).toBe('success');
->>>>>>> f7403aba
     });
   });
 
