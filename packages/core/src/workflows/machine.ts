--- conflicted
+++ resolved
@@ -22,11 +22,7 @@
   StepDef,
   StepGraph,
   StepNode,
-<<<<<<< HEAD
   StepResolverOutput,
-  StepResult,
-=======
->>>>>>> a9104635
   StepVariableType,
   WorkflowActionParams,
   WorkflowActions,
