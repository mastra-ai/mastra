import EventEmitter from 'node:events';
import type { Span } from '@opentelemetry/api';
import { get } from 'radash';
import sift from 'sift';
import type { MachineContext, Snapshot } from 'xstate';
import { assign, createActor, fromPromise, setup } from 'xstate';
import type { z } from 'zod';

import type { MastraUnion } from '../action';
import type { Logger } from '../logger';

import type { Mastra } from '../mastra';
import { createMastraProxy } from '../utils';
import type { Step } from './step';
import type {
  DependencyCheckOutput,
  ResolverFunctionInput,
  ResolverFunctionOutput,
  RetryConfig,
  StepAction,
  StepCondition,
  StepDef,
  StepGraph,
  StepNode,
  StepResolverOutput,
  StepVariableType,
  WorkflowActionParams,
  WorkflowActions,
  WorkflowActors,
  WorkflowContext,
  WorkflowEvent,
  WorkflowRunResult,
  WorkflowState,
} from './types';
import { WhenConditionReturnValue } from './types';
import {
  getResultActivePaths,
  getStepResult,
  getSuspendedPaths,
  isErrorEvent,
  isTransitionEvent,
  recursivelyCheckForFinalState,
} from './utils';
import type { WorkflowInstance } from './workflow-instance';

export class Machine<
  TSteps extends Step<any, any, any>[] = any,
  TTriggerSchema extends z.ZodObject<any> = any,
> extends EventEmitter {
  logger: Logger;
  #mastra?: Mastra;
  #workflowInstance: WorkflowInstance;
  #executionSpan?: Span | undefined;

  #stepGraph: StepGraph;
  #machine!: ReturnType<typeof this.initializeMachine>;
  #runId: string;
  #startStepId: string;
  name: string;

  #actor: ReturnType<typeof createActor<ReturnType<typeof this.initializeMachine>>> | null = null;
  #steps: Record<string, StepAction<any, any, any, any>> = {};
  #retryConfig?: RetryConfig;

  constructor({
    logger,
    mastra,
    workflowInstance,
    executionSpan,
    name,
    runId,
    steps,
    stepGraph,
    retryConfig,
    startStepId,
  }: {
    logger: Logger;
    mastra?: Mastra;
    workflowInstance: WorkflowInstance;
    executionSpan?: Span;
    name: string;
    runId: string;
    steps: Record<string, TSteps[0]>;
    stepGraph: StepGraph;
    retryConfig?: RetryConfig;
    startStepId: string;
  }) {
    super();

    this.#mastra = mastra;
    this.#workflowInstance = workflowInstance;
    this.#executionSpan = executionSpan;
    this.logger = logger;

    this.#runId = runId;
    this.#startStepId = startStepId;
    this.name = name;

    this.#stepGraph = stepGraph;
    this.#steps = steps;
    this.#retryConfig = retryConfig;
    this.initializeMachine();
  }

  get startStepId() {
    return this.#startStepId;
  }

  async execute({
    stepId,
    input,
    snapshot,
    resumeData,
  }: {
    stepId?: string;
    input?: any;
    snapshot?: Snapshot<any>;
    resumeData?: any;
  } = {}): Promise<Pick<WorkflowRunResult<TTriggerSchema, TSteps>, 'results' | 'activePaths'>> {
    if (snapshot) {
      // First, let's log the incoming snapshot for debugging
      this.logger.debug(`Workflow snapshot received`, { runId: this.#runId, snapshot });
    }

    const origSteps = input.steps;
    const isResumedInitialStep = this.#stepGraph?.initial[0]?.step?.id === stepId;

    if (isResumedInitialStep) {
      // we should not supply a snapshot if we are resuming the first step of a stepGraph, as that will halt execution
      snapshot = undefined;
      input.steps = {};
    }

    this.logger.debug(`Machine input prepared`, { runId: this.#runId, input });

    const actorSnapshot = snapshot
      ? {
          ...snapshot,
          context: { ...input, inputData: { ...((snapshot as any)?.context?.inputData || {}), ...resumeData } },
        }
      : undefined;

    this.logger.debug(`Creating actor with configuration`, {
      input,
      actorSnapshot,
      runId: this.#runId,
      machineStates: this.#machine.config.states,
    });

    this.#actor = createActor(this.#machine, {
      inspect: (inspectionEvent: any) => {
        this.logger.debug('XState inspection event', {
          type: inspectionEvent.type,
          event: inspectionEvent.event,
          runId: this.#runId,
        });
      },
      input: {
        ...input,
        inputData: { ...((snapshot as any)?.context?.inputData || {}), ...resumeData },
      },
      snapshot: actorSnapshot,
    });

    this.#actor.start();

    if (stepId) {
      this.#actor.send({ type: 'RESET_TO_PENDING', stepId });
    }

    this.logger.debug('Actor started', { runId: this.#runId });

    return new Promise((resolve, reject) => {
      if (!this.#actor) {
        this.logger.error('Actor not initialized', { runId: this.#runId });
        const e = new Error('Actor not initialized');
        this.#executionSpan?.recordException(e);
        this.#executionSpan?.end();
        reject(e);
        return;
      }

      const suspendedPaths: Set<string> = new Set();
      this.#actor.subscribe(async state => {
        this.emit('state-update', this.#startStepId, state.value, state.context);

        getSuspendedPaths({
          value: state.value as Record<string, string>,
          path: '',
          suspendedPaths,
        });

        const allStatesValue = state.value as Record<string, string>;

        const allStatesComplete = recursivelyCheckForFinalState({
          value: allStatesValue,
          suspendedPaths,
          path: '',
        });

        this.logger.debug('State completion check', {
          allStatesComplete,
          suspendedPaths: Array.from(suspendedPaths),
          runId: this.#runId,
        });

        // Check if all parallel states are in a final state
        if (!allStatesComplete) {
          this.logger.debug('Not all states complete', {
            allStatesComplete,
            suspendedPaths: Array.from(suspendedPaths),
            runId: this.#runId,
          });
          return;
        }

        try {
          // Then cleanup and resolve
          this.logger.debug('All states complete', { runId: this.#runId });
          await this.#workflowInstance.persistWorkflowSnapshot();
          this.#cleanup();
          this.#executionSpan?.end();
          resolve({
            results: isResumedInitialStep ? { ...origSteps, ...state.context.steps } : state.context.steps,
            activePaths: getResultActivePaths(
              state as unknown as { value: Record<string, string>; context: { steps: Record<string, any> } },
            ),
          });
        } catch (error) {
          // If snapshot persistence fails, we should still resolve
          // but maybe log the error
          this.logger.debug('Failed to persist final snapshot', { error });

          this.#cleanup();
          this.#executionSpan?.end();
          resolve({
            results: isResumedInitialStep ? { ...origSteps, ...state.context.steps } : state.context.steps,
            activePaths: getResultActivePaths(
              state as unknown as { value: Record<string, string>; context: { steps: Record<string, any> } },
            ),
          });
        }
      });
    });
  }

  #cleanup() {
    if (this.#actor) {
      this.#actor.stop();
      this.#actor = null;
    }

    this.removeAllListeners();
  }

  #makeDelayMap() {
    const delayMap: Record<string, number> = {};

    Object.keys(this.#steps).forEach(stepId => {
      delayMap[stepId] = this.#steps[stepId]?.retryConfig?.delay || this.#retryConfig?.delay || 1000;
    });

    return delayMap;
  }

  #getDefaultActions() {
    return {
      updateStepResult: assign({
        steps: ({ context, event }: { context: WorkflowContext; event: any }) => {
          if (!isTransitionEvent(event)) return context.steps;

          const { stepId, result } = event.output as ResolverFunctionOutput;

          return {
            ...context.steps,
            [stepId]: {
              status: 'success' as const,
              output: result,
            },
          };
        },
      }),
      setStepError: assign({
        steps: ({ context, event }: { context: WorkflowContext; event: any }, params: WorkflowActionParams) => {
          if (!isErrorEvent(event)) return context.steps;

          const { stepId } = params;

          if (!stepId) return context.steps;

          return {
            ...context.steps,
            [stepId]: {
              status: 'failed' as const,
              error: event.error.message,
            },
          };
        },
      }),
      notifyStepCompletion: async (_: any, params: WorkflowActionParams) => {
        const { stepId } = params;
        this.logger.debug(`Step ${stepId} completed`);
      },
      snapshotStep: assign({
        _snapshot: ({}, params: WorkflowActionParams) => {
          const { stepId } = params;
          // This will run after the state update
          return { stepId };
        },
      }),
      persistSnapshot: async ({ context }: { context: MachineContext }) => {
        if (context._snapshot) {
          await this.#workflowInstance.persistWorkflowSnapshot();
        }
        return;
      },
      decrementAttemptCount: assign({
        attempts: ({ context, event }: { context: WorkflowContext; event: any }, params: WorkflowActionParams) => {
          if (!isTransitionEvent(event)) return context.attempts;

          const { stepId } = params;
          const attemptCount = context.attempts[stepId];

          if (attemptCount === undefined) return context.attempts;

          return { ...context.attempts, [stepId]: attemptCount - 1 };
        },
      }),
    };
  }

  #getDefaultActors() {
    return {
      resolverFunction: fromPromise(async ({ input }: { input: ResolverFunctionInput }) => {
        const { stepNode, context } = input;
        const attemptCount = context.attempts[stepNode.step.id];

        const resolvedData = this.#resolveVariables({
          stepConfig: stepNode.config,
          context,
          stepId: stepNode.step.id,
        });

        this.logger.debug(`Resolved variables for ${stepNode.step.id}`, {
          resolvedData,
          runId: this.#runId,
        });

        const logger = this.logger;
        let mastraProxy = undefined;

        if (this.#mastra) {
          mastraProxy = createMastraProxy({ mastra: this.#mastra, logger });
        }

        let result = undefined;

        try {
          result = await stepNode.config.handler({
<<<<<<< HEAD
            context: resolvedData,
            emit: (event: string, ...args: any[]) => {
              // console.log(this.#workflowInstance.name, 'emitting', event, ...args);
              this.emit(event, ...args);
            },
=======
            context: {
              ...context,
              inputData: { ...(context?.inputData || {}), ...resolvedData },
              getStepResult: ((stepId: string | Step<any, any, any, any>) => {
                const resolvedStepId = typeof stepId === 'string' ? stepId : stepId.id;

                if (resolvedStepId === 'trigger') {
                  return context.triggerData;
                }
                const result = context.steps[resolvedStepId];
                if (result && result.status === 'success') {
                  return result.output;
                }
                return undefined;
              }) satisfies WorkflowContext<TTriggerSchema>['getStepResult'],
            } as WorkflowContext,
>>>>>>> 5baf1ec0
            suspend: async (payload?: any) => {
              await this.#workflowInstance.suspend(stepNode.step.id, this);
              if (this.#actor) {
                // Update context with current result
                context.steps[stepNode.step.id] = {
                  status: 'suspended',
                  suspendPayload: payload,
                };
                this.logger.debug(`Sending SUSPENDED event for step ${stepNode.step.id}`);
                this.#actor?.send({ type: 'SUSPENDED', suspendPayload: payload, stepId: stepNode.step.id });
              } else {
                this.logger.debug(`Actor not available for step ${stepNode.step.id}`);
              }
            },
            runId: this.#runId,
            mastra: mastraProxy as MastraUnion | undefined,
          });
        } catch (error) {
          this.logger.debug(`Step ${stepNode.step.id} failed`, {
            stepId: stepNode.step.id,
            error,
            runId: this.#runId,
          });

          this.logger.debug(`Attempt count for step ${stepNode.step.id}`, {
            attemptCount,
            attempts: context.attempts,
            runId: this.#runId,
            stepId: stepNode.step.id,
          });

          if (!attemptCount || attemptCount < 0) {
            return {
              type: 'STEP_FAILED' as const,
              error: error instanceof Error ? error.message : `Step:${stepNode.step.id} failed with error: ${error}`,
              stepId: stepNode.step.id,
            };
          }

          return { type: 'STEP_WAITING' as const, stepId: stepNode.step.id };
        }

        this.logger.debug(`Step ${stepNode.step.id} result`, {
          stepId: stepNode.step.id,
          result,
          runId: this.#runId,
        });

        return {
          type: 'STEP_SUCCESS' as const,
          result,
          stepId: stepNode.step.id,
        };
      }),
      conditionCheck: fromPromise(async ({ input }: { input: { context: WorkflowContext; stepNode: StepNode } }) => {
        const { context, stepNode } = input;
        const stepConfig = stepNode.config;

        this.logger.debug(`Checking conditions for step ${stepNode.step.id}`, {
          stepId: stepNode.step.id,
          runId: this.#runId,
        });

        if (!stepConfig?.when) {
          return { type: 'CONDITIONS_MET' as const };
        }

        this.logger.debug(`Checking conditions for step ${stepNode.step.id}`, {
          stepId: stepNode.step.id,
          runId: this.#runId,
        });

        if (typeof stepConfig?.when === 'function') {
          let conditionMet = await stepConfig.when({
            context: {
              ...context,
              getStepResult: ((stepId: string | Step<any, any, any, any>) => {
                const resolvedStepId = typeof stepId === 'string' ? stepId : stepId.id;

                if (resolvedStepId === 'trigger') {
                  return context.triggerData;
                }
                const result = context.steps[resolvedStepId];
                if (result && result.status === 'success') {
                  return result.output;
                }
                return undefined;
              }) satisfies WorkflowContext<TTriggerSchema>['getStepResult'],
            },
            mastra: this.#mastra,
          });

          if (conditionMet === WhenConditionReturnValue.ABORT) {
            conditionMet = false;
          } else if (conditionMet === WhenConditionReturnValue.CONTINUE_FAILED) {
            // TODO: send another kind of event instead
            return { type: 'CONDITIONS_SKIP_TO_COMPLETED' as const };
          } else if (conditionMet === WhenConditionReturnValue.LIMBO) {
            return { type: 'CONDITIONS_LIMBO' as const };
          } else if (conditionMet) {
            this.logger.debug(`Condition met for step ${stepNode.step.id}`, {
              stepId: stepNode.step.id,
              runId: this.#runId,
            });
            return { type: 'CONDITIONS_MET' as const };
          }
          return this.#workflowInstance.hasSubscribers(stepNode.step.id)
            ? { type: 'CONDITIONS_SKIPPED' as const }
            : { type: 'CONDITIONS_LIMBO' as const };
        } else {
          const conditionMet = this.#evaluateCondition(stepConfig.when, context);
          if (!conditionMet) {
            return {
              type: 'CONDITION_FAILED' as const,
              error: `Step:${stepNode.step.id} condition check failed`,
            };
          }
        }
        return { type: 'CONDITIONS_MET' as const };
      }),
      spawnSubscriberFunction: fromPromise(
        async ({
          input,
        }: {
          input: {
            parentStepId: string;
            context: WorkflowContext;
          };
        }) => {
          const { parentStepId, context } = input;
          const result = await this.#workflowInstance.runMachine(parentStepId, context);
          return Promise.resolve({
            steps: result.reduce((acc, r) => {
              return { ...acc, ...r?.results };
            }, {}),
          });
        },
      ),
    };
  }

  #resolveVariables<
    TStepId extends TSteps[number]['id'],
    TSchemaIn extends z.ZodSchema,
    TSchemaOut extends z.ZodSchema,
  >({
    stepConfig,
    context,
    stepId,
  }: {
    stepConfig: StepDef<TStepId, TSteps, TSchemaIn, TSchemaOut>[TStepId];
    context: WorkflowContext;
    stepId: TStepId;
  }): Record<string, any> {
    this.logger.debug(`Resolving variables for step ${stepId}`, {
      stepId,
      runId: this.#runId,
    });

    const resolvedData: Record<string, any> = {};

    for (const [key, variable] of Object.entries(stepConfig.data)) {
      // Check if variable comes from trigger data or a previous step's result
      const sourceData =
        variable.step === 'trigger' ? context.triggerData : getStepResult(context.steps[variable.step.id]);

      this.logger.debug(
        `Got source data for ${key} variable from ${variable.step === 'trigger' ? 'trigger' : variable.step.id}`,
        {
          sourceData,
          path: variable.path,
          runId: this.#runId,
        },
      );

      if (!sourceData && variable.step !== 'trigger') {
        resolvedData[key] = undefined;
        continue;
      }

      // If path is empty or '.', return the entire source data
      const value = variable.path === '' || variable.path === '.' ? sourceData : get(sourceData, variable.path);

      this.logger.debug(`Resolved variable ${key}`, {
        value,
        runId: this.#runId,
      });

      resolvedData[key] = value;
    }

    return resolvedData;
  }

  private initializeMachine() {
    const machine = setup({
      types: {} as {
        context: Omit<WorkflowContext, 'getStepResult'>;
        input: Omit<WorkflowContext, 'getStepResult'>;
        events: WorkflowEvent;
        actions: WorkflowActions;
        actors: WorkflowActors;
      },
      delays: this.#makeDelayMap(),
      actions: this.#getDefaultActions() as any,
      actors: this.#getDefaultActors(),
    }).createMachine({
      id: this.name,
      type: 'parallel',
      context: ({ input }) => ({
        ...input,
      }),
      states: this.#buildStateHierarchy(this.#stepGraph) as any,
    });

    this.#machine = machine;
    return machine;
  }

  #buildStateHierarchy(stepGraph: StepGraph): WorkflowState {
    const states: Record<string, any> = {};

    stepGraph.initial.forEach(stepNode => {
      const nextSteps = [...(stepGraph[stepNode.step.id] || [])];
      // TODO: For identical steps, use index to create unique key
      states[stepNode.step.id] = {
        ...this.#buildBaseState(stepNode, nextSteps),
      };
    });

    return states;
  }

  #buildBaseState(stepNode: StepNode, nextSteps: StepNode[] = []): any {
    // NOTE: THIS CLEARS THE STEPGRAPH :: no concequences for now
    const nextStep = nextSteps.shift();

    return {
      initial: 'pending',
      on: {
        RESET_TO_PENDING: {
          target: '.pending', // Note the dot to target child state
        },
      },
      states: {
        pending: {
          entry: () => {
            this.logger.debug(`Step ${stepNode.step.id} pending`, {
              stepId: stepNode.step.id,
              runId: this.#runId,
            });
          },
          exit: () => {
            this.logger.debug(`Step ${stepNode.step.id} finished pending`, {
              stepId: stepNode.step.id,
              runId: this.#runId,
            });
          },
          invoke: {
            src: 'conditionCheck',
            input: ({ context }: { context: WorkflowContext }) => {
              return {
                context,
                stepNode,
              };
            },
            onDone: [
              {
                guard: ({ event }: { event: { output: DependencyCheckOutput } }) => {
                  return event.output.type === 'SUSPENDED';
                },
                target: 'suspended',
                actions: [
                  assign({
                    steps: ({ context, event }) => {
                      if (event.output.type !== 'SUSPENDED') return context.steps;
                      return {
                        ...context.steps,
                        [stepNode.step.id]: {
                          status: 'suspended',
                          ...(context.steps?.[stepNode.step.id] || {}),
                        },
                      };
                    },
                    attempts: ({ context, event }) => {
                      if (event.output.type !== 'SUSPENDED') return context.attempts;
                      // if the step is suspended, reset the attempt count
                      return { ...context.attempts, [stepNode.step.id]: stepNode.step.retryConfig?.attempts || 0 };
                    },
                  }),
                ],
              },
              {
                guard: ({ event }: { event: { output: DependencyCheckOutput } }) => {
                  return event.output.type === 'WAITING';
                },
                target: 'waiting',
                actions: [
                  { type: 'decrementAttemptCount', params: { stepId: stepNode.step.id } },
                  assign({
                    steps: ({ context, event }) => {
                      if (event.output.type !== 'WAITING') return context.steps;
                      return {
                        ...context.steps,
                        [stepNode.step.id]: {
                          status: 'waiting',
                        },
                      };
                    },
                  }),
                ],
              },
              {
                guard: ({ event }: { event: { output: DependencyCheckOutput } }) => {
                  return event.output.type === 'CONDITIONS_MET';
                },
                target: 'executing',
              },
              {
                guard: ({ event }: { event: { output: DependencyCheckOutput } }) => {
                  return event.output.type === 'CONDITIONS_SKIP_TO_COMPLETED';
                },
                target: 'completed',
              },
              {
                guard: ({ event }: { event: { output: DependencyCheckOutput } }) => {
                  return event.output.type === 'CONDITIONS_SKIPPED';
                },
                actions: assign({
                  steps: ({ context }) => {
                    const newStep = {
                      ...context.steps,
                      [stepNode.step.id]: {
                        status: 'skipped',
                      },
                    };

                    this.logger.debug(`Step ${stepNode.step.id} skipped`, {
                      stepId: stepNode.step.id,
                      runId: this.#runId,
                    });

                    return newStep;
                  },
                }),

                target: 'runningSubscribers',
              },
              {
                guard: ({ event }: { event: { output: DependencyCheckOutput } }) => {
                  return event.output.type === 'CONDITIONS_LIMBO';
                },
                target: 'limbo',
                actions: assign({
                  steps: ({ context }) => {
                    const newStep = {
                      ...context.steps,
                      [stepNode.step.id]: {
                        status: 'skipped',
                      },
                    };

                    this.logger.debug(`Step ${stepNode.step.id} skipped`, {
                      stepId: stepNode.step.id,
                      runId: this.#runId,
                    });

                    return newStep;
                  },
                }),
              },
              {
                guard: ({ event }: { event: { output: DependencyCheckOutput } }) => {
                  return event.output.type === 'CONDITION_FAILED';
                },
                target: 'failed',
                actions: assign({
                  steps: ({ context, event }) => {
                    if (event.output.type !== 'CONDITION_FAILED') return context.steps;

                    this.logger.debug(`Workflow condition check failed`, {
                      error: event.output.error,
                      stepId: stepNode.step.id,
                    });

                    return {
                      ...context.steps,
                      [stepNode.step.id]: {
                        status: 'failed',
                        error: event.output.error,
                      },
                    };
                  },
                }),
              },
            ],
          },
        },
        waiting: {
          entry: () => {
            this.logger.debug(`Step ${stepNode.step.id} waiting`, {
              stepId: stepNode.step.id,
              timestamp: new Date().toISOString(),
              runId: this.#runId,
            });
          },
          exit: () => {
            this.logger.debug(`Step ${stepNode.step.id} finished waiting`, {
              stepId: stepNode.step.id,
              timestamp: new Date().toISOString(),
              runId: this.#runId,
            });
          },
          after: {
            [stepNode.step.id]: {
              target: 'pending',
            },
          },
        },
        limbo: {
          // no target, will stay in limbo indefinitely
          entry: () => {
            this.logger.debug(`Step ${stepNode.step.id} limbo`, {
              stepId: stepNode.step.id,
              timestamp: new Date().toISOString(),
              runId: this.#runId,
            });
          },
          exit: () => {
            this.logger.debug(`Step ${stepNode.step.id} finished limbo`, {
              stepId: stepNode.step.id,
              timestamp: new Date().toISOString(),
              runId: this.#runId,
            });
          },
        },
        suspended: {
          type: 'final',
          entry: [
            () => {
              this.logger.debug(`Step ${stepNode.step.id} suspended`, {
                stepId: stepNode.step.id,
                runId: this.#runId,
              });
            },
            assign({
              steps: ({ context, event }: { context: WorkflowContext; event: WorkflowEvent }) => {
                return {
                  ...context.steps,
                  [stepNode.step.id]: {
                    ...(context?.steps?.[stepNode.step.id] || {}),
                    status: 'suspended',
                    suspendPayload: event.type === 'SUSPENDED' ? event.suspendPayload : undefined,
                  },
                };
              },
            }),
          ],
        },
        executing: {
          entry: () => {
            this.logger.debug(`Step ${stepNode.step.id} executing`, {
              stepId: stepNode.step.id,
              runId: this.#runId,
            });
          },
          on: {
            SUSPENDED: {
              target: 'suspended',
              actions: [
                assign({
                  steps: ({ context, event }: { context: WorkflowContext; event: WorkflowEvent }) => {
                    return {
                      ...context.steps,
                      [stepNode.step.id]: {
                        status: 'suspended',
                        suspendPayload: event.type === 'SUSPENDED' ? event.suspendPayload : undefined,
                      },
                    };
                  },
                }),
              ],
            },
          },
          invoke: {
            src: 'resolverFunction',
            input: ({ context }: { context: WorkflowContext }) => ({
              context,
              stepNode,
            }),
            onDone: [
              {
                guard: ({ event }: { event: { output: StepResolverOutput } }) => {
                  return event.output.type === 'STEP_FAILED';
                },
                target: 'failed',
                actions: assign({
                  steps: ({ context, event }) => {
                    if (event.output.type !== 'STEP_FAILED') return context.steps;

                    const newStep = {
                      ...context.steps,
                      [stepNode.step.id]: {
                        status: 'failed',
                        error: event.output.error,
                      },
                    };

                    this.logger.debug(`Step ${stepNode.step.id} failed`, {
                      error: event.output.error,
                      stepId: stepNode.step.id,
                    });

                    return newStep;
                  },
                }),
              },
              {
                guard: ({ event }: { event: { output: StepResolverOutput } }) => {
                  return event.output.type === 'STEP_SUCCESS';
                },
                actions: [
                  ({ event }: { event: { output: StepResolverOutput } }) => {
                    this.logger.debug(`Step ${stepNode.step.id} finished executing`, {
                      stepId: stepNode.step.id,
                      output: event.output,
                      runId: this.#runId,
                    });
                  },
                  { type: 'updateStepResult', params: { stepId: stepNode.step.id } },
                  { type: 'spawnSubscribers', params: { stepId: stepNode.step.id } },
                ],
                target: 'runningSubscribers',
              },
              {
                guard: ({ event }: { event: { output: StepResolverOutput } }) => {
                  return event.output.type === 'STEP_WAITING';
                },
                target: 'waiting',
                actions: [
                  { type: 'decrementAttemptCount', params: { stepId: stepNode.step.id } },
                  assign({
                    steps: ({ context, event }) => {
                      if (event.output.type !== 'STEP_WAITING') return context.steps;
                      return {
                        ...context.steps,
                        [stepNode.step.id]: {
                          status: 'waiting',
                        },
                      };
                    },
                  }),
                ],
              },
            ],
            onError: {
              target: 'failed',
              actions: [{ type: 'setStepError', params: { stepId: stepNode.step.id } }],
            },
          },
        },
        runningSubscribers: {
          entry: () => {
            this.logger.debug(`Step ${stepNode.step.id} running subscribers`, {
              stepId: stepNode.step.id,
              runId: this.#runId,
            });
          },
          exit: () => {
            this.logger.debug(`Step ${stepNode.step.id} finished running subscribers`, {
              stepId: stepNode.step.id,
              runId: this.#runId,
            });
          },
          invoke: {
            src: 'spawnSubscriberFunction',
            input: ({ context }: { context: WorkflowContext }) => ({
              parentStepId: stepNode.step.id,
              context,
            }),
            onDone: {
              target: nextStep ? nextStep.step.id : 'completed',
              actions: [
                assign({
                  steps: ({ context, event }: { context: WorkflowContext; event: any }) => ({
                    ...context.steps,
                    ...event.output.steps,
                  }),
                }),
                () => this.logger.debug(`Subscriber execution completed`, { stepId: stepNode.step.id }),
              ],
            },
            onError: {
              target: nextStep ? nextStep.step.id : 'completed',
              actions: ({ event }: { context: WorkflowContext; event: any }) => {
                this.logger.debug(`Subscriber execution failed`, {
                  error: event.error,
                  stepId: stepNode.step.id,
                });
              },
            },
          },
        },
        completed: {
          type: 'final',
          entry: [
            { type: 'notifyStepCompletion', params: { stepId: stepNode.step.id } },
            { type: 'snapshotStep', params: { stepId: stepNode.step.id } },
            { type: 'persistSnapshot' },
          ],
        },
        failed: {
          type: 'final',
          entry: [
            { type: 'notifyStepCompletion', params: { stepId: stepNode.step.id } },
            { type: 'snapshotStep', params: { stepId: stepNode.step.id } },
            { type: 'persistSnapshot' },
          ],
        },
        // build chain of next steps recursively
        ...(nextStep ? { [nextStep.step.id]: { ...this.#buildBaseState(nextStep, nextSteps) } } : {}),
      },
    };
  }

  #evaluateCondition<TStep extends StepVariableType<any, any, any, any>, TTriggerSchema extends z.ZodObject<any>>(
    condition: StepCondition<TStep, TTriggerSchema>,
    context: WorkflowContext,
  ): boolean {
    let andBranchResult = true;
    let baseResult = true;
    let orBranchResult = true;

    // Base condition simplified format
    const simpleCondition = Object.entries(condition).find(([key]) => key.includes('.'));
    if (simpleCondition) {
      const [key, queryValue] = simpleCondition;
      const [stepId, ...pathParts] = key.split('.');
      const path = pathParts.join('.');

      const sourceData = stepId === 'trigger' ? context.triggerData : getStepResult(context.steps[stepId as string]);

      this.logger.debug(`Got condition data from step ${stepId}`, {
        stepId,
        sourceData,
        runId: this.#runId,
      });

      if (!sourceData) {
        return false;
      }

      let value = get(sourceData, path);

      // If path is 'status', check if value is empty and we are not referencing the trigger.
      // Currently only successful step results get to this point, so we can safely assume that the status is 'success'
      if (stepId !== 'trigger' && path === 'status' && !value) {
        value = 'success';
      }

      // Handle different types of queries
      if (typeof queryValue === 'object' && queryValue !== null) {
        // If it's an object, treat it as a query object
        baseResult = sift(queryValue)(value);
      } else {
        // For simple values, do an equality check
        baseResult = value === queryValue;
      }
    }

    // Base condition
    if ('ref' in condition) {
      const { ref, query } = condition;
      const sourceData = ref.step === 'trigger' ? context.triggerData : getStepResult(context.steps[ref.step.id]);

      this.logger.debug(`Got condition data from ${ref.step === 'trigger' ? 'trigger' : ref.step.id}`, {
        sourceData,
        runId: this.#runId,
      });

      if (!sourceData) {
        return false;
      }

      let value = get(sourceData, ref.path);

      // If path is 'status', check if value is empty and we are not referencing the trigger.
      // Currently only successful step results get to this point, so we can safely assume that the status is 'success'
      if (ref.step !== 'trigger' && ref.path === 'status' && !value) {
        value = 'success';
      }

      baseResult = sift(query)(value);
    }

    // AND condition
    if ('and' in condition) {
      andBranchResult = condition.and.every(cond => this.#evaluateCondition(cond, context));
      this.logger.debug(`Evaluated AND condition`, {
        andBranchResult,
        runId: this.#runId,
      });
    }

    // OR condition
    if ('or' in condition) {
      orBranchResult = condition.or.some(cond => this.#evaluateCondition(cond, context));
      this.logger.debug(`Evaluated OR condition`, {
        orBranchResult,
        runId: this.#runId,
      });
    }

    if ('not' in condition) {
      baseResult = !this.#evaluateCondition(condition.not, context);
      this.logger.debug(`Evaluated NOT condition`, {
        baseResult,
        runId: this.#runId,
      });
    }

    const finalResult = baseResult && andBranchResult && orBranchResult;

    this.logger.debug(`Evaluated condition`, {
      finalResult,
      runId: this.#runId,
    });

    return finalResult;
  }

  getSnapshot() {
    const snapshot = this.#actor?.getSnapshot();
    return snapshot;
  }
}<|MERGE_RESOLUTION|>--- conflicted
+++ resolved
@@ -357,13 +357,6 @@
 
         try {
           result = await stepNode.config.handler({
-<<<<<<< HEAD
-            context: resolvedData,
-            emit: (event: string, ...args: any[]) => {
-              // console.log(this.#workflowInstance.name, 'emitting', event, ...args);
-              this.emit(event, ...args);
-            },
-=======
             context: {
               ...context,
               inputData: { ...(context?.inputData || {}), ...resolvedData },
@@ -380,7 +373,10 @@
                 return undefined;
               }) satisfies WorkflowContext<TTriggerSchema>['getStepResult'],
             } as WorkflowContext,
->>>>>>> 5baf1ec0
+            emit: (event: string, ...args: any[]) => {
+              // console.log(this.#workflowInstance.name, 'emitting', event, ...args);
+              this.emit(event, ...args);
+            },
             suspend: async (payload?: any) => {
               await this.#workflowInstance.suspend(stepNode.step.id, this);
               if (this.#actor) {
