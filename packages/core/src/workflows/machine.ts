--- conflicted
+++ resolved
@@ -12,27 +12,6 @@
 import type { Mastra } from '../mastra';
 import { createMastraProxy } from '../utils';
 import type { Step } from './step';
-<<<<<<< HEAD
-import {
-  WhenConditionReturnValue
-  
-  
-  
-  
-  
-  
-  
-  
-  
-  
-  
-  
-  
-  
-  
-  
-=======
-import { WhenConditionReturnValue } from './types';
 import type {
   DependencyCheckOutput,
   ResolverFunctionInput,
@@ -51,9 +30,8 @@
   WorkflowContext,
   WorkflowEvent,
   WorkflowState,
->>>>>>> 52e0418d
 } from './types';
-import type {DependencyCheckOutput, ResolverFunctionInput, ResolverFunctionOutput, RetryConfig, StepCondition, StepDef, StepGraph, StepNode, StepResult, StepVariableType, WorkflowActionParams, WorkflowActions, WorkflowActors, WorkflowContext, WorkflowEvent, WorkflowState} from './types';
+import { WhenConditionReturnValue } from './types';
 import {
   getResultActivePaths,
   getStepResult,
