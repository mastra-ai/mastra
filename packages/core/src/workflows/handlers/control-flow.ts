--- conflicted
+++ resolved
@@ -1,10 +1,7 @@
 import { randomUUID } from 'node:crypto';
 import type { RequestContext } from '../../di';
-<<<<<<< HEAD
 import { MastraError, ErrorDomain, ErrorCategory, getErrorFromUnknown } from '../../error';
-=======
 import type { PubSub } from '../../events/pubsub';
->>>>>>> 439eaf75
 import { SpanType } from '../../observability';
 import type { TracingContext } from '../../observability';
 import { ToolStream } from '../../tools/stream';
