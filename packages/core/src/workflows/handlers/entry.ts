--- conflicted
+++ resolved
@@ -1,9 +1,6 @@
 import type { RequestContext } from '../../di';
-<<<<<<< HEAD
 import type { SerializedError } from '../../error';
-=======
 import type { PubSub } from '../../events/pubsub';
->>>>>>> 439eaf75
 import type { TracingContext } from '../../observability';
 import type { DefaultExecutionEngine } from '../default';
 import type {
