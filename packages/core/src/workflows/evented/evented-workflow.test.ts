import fs from 'fs';
import path from 'path';
import { simulateReadableStream, MockLanguageModelV1 } from '@internal/ai-sdk-v4/test';
import { afterAll, beforeEach, describe, expect, it, vi } from 'vitest';
import { z } from 'zod';
import { Agent } from '../../agent';
import { RequestContext } from '../../di';
import { MastraError } from '../../error';
import { EventEmitterPubSub } from '../../events/event-emitter';
import { Mastra } from '../../mastra';
import { TABLE_WORKFLOW_SNAPSHOT } from '../../storage';
import { MockStore } from '../../storage/mock';
import { createTool } from '../../tools';
import type { StreamEvent } from '../types';
import { mapVariable } from '../workflow';
import { cloneStep, cloneWorkflow, createStep, createWorkflow } from '.';

const testStorage = new MockStore();

describe('Workflow', () => {
  beforeEach(() => {
    vi.resetAllMocks();
    testStorage.clearTable({ tableName: TABLE_WORKFLOW_SNAPSHOT });
  });

  describe('Streaming Legacy', () => {
    it('should generate a stream', async () => {
      const step1Action = vi.fn<any>().mockResolvedValue({ result: 'success1' });
      const step2Action = vi.fn<any>().mockResolvedValue({ result: 'success2' });

      const step1 = createStep({
        id: 'step1',
        execute: step1Action,
        inputSchema: z.object({}),
        outputSchema: z.object({ value: z.string() }),
      });
      const step2 = createStep({
        id: 'step2',
        execute: step2Action,
        inputSchema: z.object({ value: z.string() }),
        outputSchema: z.object({}),
      });

      const workflow = createWorkflow({
        id: 'test-workflow',
        inputSchema: z.object({}),
        outputSchema: z.object({}),
        steps: [step1, step2],
      });
      workflow.then(step1).then(step2).commit();

      const mastra = new Mastra({
        workflows: { 'test-workflow': workflow },
        storage: testStorage,
        pubsub: new EventEmitterPubSub(),
      });
      await mastra.startEventEngine();

      const runId = 'test-run-id';
      let watchData: StreamEvent[] = [];
      const run = await workflow.createRun({
        runId,
      });

      const { stream, getWorkflowState } = run.streamLegacy({ inputData: {} });

      // Start watching the workflow
      const collectedStreamData: StreamEvent[] = [];
      for await (const data of stream) {
        collectedStreamData.push(JSON.parse(JSON.stringify(data)));
      }
      watchData = collectedStreamData;

      const executionResult = await getWorkflowState();

      console.log('executionResult===', JSON.stringify(executionResult, null, 2));

      expect(watchData.length).toBe(8);
      expect(watchData).toMatchObject([
        {
          payload: {
            runId: 'test-run-id',
          },
          type: 'start',
        },
        {
          payload: {
            id: 'step1',
            payload: {},
            startedAt: expect.any(Number),
          },
          type: 'step-start',
        },
        {
          payload: {
            id: 'step1',
            output: {
              result: 'success1',
            },
            endedAt: expect.any(Number),
            status: 'success',
          },
          type: 'step-result',
        },
        {
          payload: {
            id: 'step1',
            metadata: {},
          },
          type: 'step-finish',
        },
        {
          payload: {
            id: 'step2',
            payload: {
              result: 'success1',
            },
            startedAt: expect.any(Number),
          },
          type: 'step-start',
        },
        {
          payload: {
            id: 'step2',
            output: {
              result: 'success2',
            },
            endedAt: expect.any(Number),
            status: 'success',
          },
          type: 'step-result',
        },
        {
          payload: {
            id: 'step2',
            metadata: {},
          },
          type: 'step-finish',
        },
        {
          payload: {
            runId: 'test-run-id',
          },
          type: 'finish',
        },
      ]);
      // Verify execution completed successfully
      expect(executionResult.steps.step1).toEqual({
        status: 'success',
        output: { result: 'success1' },
        payload: {},
        startedAt: expect.any(Number),
        endedAt: expect.any(Number),
      });
      expect(executionResult.steps.step2).toEqual({
        status: 'success',
        output: { result: 'success2' },
        payload: {
          result: 'success1',
        },
        startedAt: expect.any(Number),
        endedAt: expect.any(Number),
      });

      await mastra.stopEventEngine();
    });

    it('should handle basic suspend and resume flow', async () => {
      const getUserInputAction = vi.fn().mockResolvedValue({ userInput: 'test input' });
      const promptAgentAction = vi
        .fn()
        .mockImplementationOnce(async ({ suspend }) => {
          await suspend();
          return undefined;
        })
        .mockImplementationOnce(() => ({ modelOutput: 'test output' }));
      const evaluateToneAction = vi.fn().mockResolvedValue({
        toneScore: { score: 0.8 },
        completenessScore: { score: 0.7 },
      });
      const improveResponseAction = vi.fn().mockResolvedValue({ improvedOutput: 'improved output' });
      const evaluateImprovedAction = vi.fn().mockResolvedValue({
        toneScore: { score: 0.9 },
        completenessScore: { score: 0.8 },
      });

      const getUserInput = createStep({
        id: 'getUserInput',
        execute: getUserInputAction,
        inputSchema: z.object({ input: z.string() }),
        outputSchema: z.object({ userInput: z.string() }),
      });
      const promptAgent = createStep({
        id: 'promptAgent',
        execute: promptAgentAction,
        inputSchema: z.object({ userInput: z.string() }),
        outputSchema: z.object({ modelOutput: z.string() }),
      });
      const evaluateTone = createStep({
        id: 'evaluateToneConsistency',
        execute: evaluateToneAction,
        inputSchema: z.object({ modelOutput: z.string() }),
        outputSchema: z.object({
          toneScore: z.any(),
          completenessScore: z.any(),
        }),
      });
      const improveResponse = createStep({
        id: 'improveResponse',
        execute: improveResponseAction,
        inputSchema: z.object({ toneScore: z.any(), completenessScore: z.any() }),
        outputSchema: z.object({ improvedOutput: z.string() }),
      });
      const evaluateImproved = createStep({
        id: 'evaluateImprovedResponse',
        execute: evaluateImprovedAction,
        inputSchema: z.object({ improvedOutput: z.string() }),
        outputSchema: z.object({
          toneScore: z.any(),
          completenessScore: z.any(),
        }),
      });

      const promptEvalWorkflow = createWorkflow({
        id: 'test-workflow',
        inputSchema: z.object({ input: z.string() }),
        outputSchema: z.object({}),
        steps: [getUserInput, promptAgent, evaluateTone, improveResponse, evaluateImproved],
      });

      promptEvalWorkflow
        .then(getUserInput)
        .then(promptAgent)
        .then(evaluateTone)
        .then(improveResponse)
        .then(evaluateImproved)
        .commit();

      const mastra = new Mastra({
        storage: testStorage,
        workflows: { 'test-workflow': promptEvalWorkflow },
        pubsub: new EventEmitterPubSub(),
      });
      await mastra.startEventEngine();

      const run = await promptEvalWorkflow.createRun();

      const { stream, getWorkflowState } = run.streamLegacy({ inputData: { input: 'test' } });

      for await (const data of stream) {
        if (data.type === 'step-suspended') {
          expect(promptAgentAction).toHaveBeenCalledTimes(1);

          // make it async to show that execution is not blocked
          setImmediate(() => {
            const resumeData = { stepId: 'promptAgent', context: { userInput: 'test input for resumption' } };
            run.resume({ resumeData: resumeData as any, step: promptAgent });
          });
          expect(evaluateToneAction).not.toHaveBeenCalledTimes(1);
        }
      }

      expect(evaluateToneAction).toHaveBeenCalledTimes(1);

      const resumeResult = await getWorkflowState();
      await mastra.stopEventEngine();

      expect(resumeResult.steps).toEqual({
        input: { input: 'test' },
        getUserInput: {
          status: 'success',
          output: { userInput: 'test input' },
          payload: { input: 'test' },
          startedAt: expect.any(Number),
          endedAt: expect.any(Number),
        },
        promptAgent: {
          status: 'success',
          output: { modelOutput: 'test output' },
          payload: { userInput: 'test input' },
          startedAt: expect.any(Number),
          endedAt: expect.any(Number),
          suspendPayload: {},
          resumePayload: { stepId: 'promptAgent', context: { userInput: 'test input for resumption' } },
          resumedAt: expect.any(Number),
          suspendedAt: expect.any(Number),
        },
        evaluateToneConsistency: {
          status: 'success',
          output: { toneScore: { score: 0.8 }, completenessScore: { score: 0.7 } },
          payload: { modelOutput: 'test output' },
          startedAt: expect.any(Number),
          endedAt: expect.any(Number),
        },
        improveResponse: {
          status: 'success',
          output: { improvedOutput: 'improved output' },
          payload: { toneScore: { score: 0.8 }, completenessScore: { score: 0.7 } },
          startedAt: expect.any(Number),
          endedAt: expect.any(Number),
        },
        evaluateImprovedResponse: {
          status: 'success',
          output: { toneScore: { score: 0.9 }, completenessScore: { score: 0.8 } },
          payload: { improvedOutput: 'improved output' },
          startedAt: expect.any(Number),
          endedAt: expect.any(Number),
        },
      });

      await mastra.stopEventEngine();
    });

    it('should be able to use an agent as a step', async () => {
      const workflow = createWorkflow({
        id: 'test-workflow',
        inputSchema: z.object({
          prompt1: z.string(),
          prompt2: z.string(),
        }),
        outputSchema: z.object({}),
      });

      const agent = new Agent({
        id: 'test-agent-1',
        name: 'test-agent-1',
        instructions: 'test agent instructions"',
        model: new MockLanguageModelV1({
          doStream: async () => ({
            stream: simulateReadableStream({
              chunks: [
                { type: 'text-delta', textDelta: 'Paris' },
                {
                  type: 'finish',
                  finishReason: 'stop',
                  logprobs: undefined,
                  usage: { completionTokens: 10, promptTokens: 3 },
                },
              ],
            }),
            rawCall: { rawPrompt: null, rawSettings: {} },
          }),
        }),
      });

      const agent2 = new Agent({
        id: 'test-agent-2',
        name: 'test-agent-2',
        instructions: 'test agent instructions',
        model: new MockLanguageModelV1({
          doStream: async () => ({
            stream: simulateReadableStream({
              chunks: [
                { type: 'text-delta', textDelta: 'London' },
                {
                  type: 'finish',
                  finishReason: 'stop',
                  logprobs: undefined,
                  usage: { completionTokens: 10, promptTokens: 3 },
                },
              ],
            }),
            rawCall: { rawPrompt: null, rawSettings: {} },
          }),
        }),
      });

      const startStep = createStep({
        id: 'start',
        inputSchema: z.object({
          prompt1: z.string(),
          prompt2: z.string(),
        }),
        outputSchema: z.object({ prompt1: z.string(), prompt2: z.string() }),
        execute: async ({ inputData }) => {
          return {
            prompt1: inputData.prompt1,
            prompt2: inputData.prompt2,
          };
        },
      });

      const mastra = new Mastra({
        workflows: { 'test-workflow': workflow },
        agents: { 'test-agent-1': agent, 'test-agent-2': agent2 },
        storage: testStorage,
        pubsub: new EventEmitterPubSub(),
      });
      await mastra.startEventEngine();

      const agentStep1 = createStep(agent);
      const agentStep2 = createStep(agent2);

      workflow
        .then(startStep)
        .map({
          prompt: {
            step: startStep,
            path: 'prompt1',
          },
        })
        .then(agentStep1)
        .map({
          prompt: {
            step: startStep,
            path: 'prompt2',
          },
        })
        .then(agentStep2)
        .commit();

      const run = await workflow.createRun({
        runId: 'test-run-id',
      });
      const { stream } = await run.streamLegacy({
        inputData: {
          prompt1: 'Capital of France, just the name',
          prompt2: 'Capital of UK, just the name',
        },
      });

      const values: StreamEvent[] = [];
      for await (const value of stream.values()) {
        values.push(value);
      }

      expect(values).toMatchObject([
        {
          payload: {
            runId: 'test-run-id',
          },
          type: 'start',
        },
        {
          payload: {
            id: 'start',
            payload: {
              prompt1: 'Capital of France, just the name',
              prompt2: 'Capital of UK, just the name',
            },
            startedAt: expect.any(Number),
          },
          type: 'step-start',
        },
        {
          payload: {
            id: 'start',
            output: {
              prompt1: 'Capital of France, just the name',
              prompt2: 'Capital of UK, just the name',
            },
            endedAt: expect.any(Number),
            status: 'success',
          },
          type: 'step-result',
        },
        {
          payload: {
            id: 'start',
            metadata: {},
          },
          type: 'step-finish',
        },
        {
          payload: {
            id: expect.any(String),
            payload: {
              prompt1: 'Capital of France, just the name',
              prompt2: 'Capital of UK, just the name',
            },
            startedAt: expect.any(Number),
          },
          type: 'step-start',
        },
        {
          payload: {
            id: expect.any(String),
            endedAt: expect.any(Number),
            output: {
              prompt: 'Capital of France, just the name',
            },
            status: 'success',
          },
          type: 'step-result',
        },
        {
          payload: {
            id: expect.any(String),
            metadata: {},
          },
          type: 'step-finish',
        },
        {
          payload: {
            id: 'test-agent-1',
            payload: {
              prompt: 'Capital of France, just the name',
            },
            startedAt: expect.any(Number),
          },
          type: 'step-start',
        },
        {
          args: {
            prompt: 'Capital of France, just the name',
          },
          name: 'test-agent-1',
          type: 'tool-call-streaming-start',
        },
        {
          args: {
            prompt: 'Capital of France, just the name',
          },
          argsTextDelta: 'Paris',
          name: 'test-agent-1',
          type: 'tool-call-delta',
        },
        {
          args: {
            prompt: 'Capital of France, just the name',
          },
          name: 'test-agent-1',
          type: 'tool-call-streaming-finish',
        },
        {
          payload: {
            id: 'test-agent-1',
            output: {
              text: 'Paris',
            },
            endedAt: expect.any(Number),
            status: 'success',
          },
          type: 'step-result',
        },
        {
          payload: {
            id: 'test-agent-1',
            metadata: {},
          },
          type: 'step-finish',
        },
        {
          payload: {
            id: expect.any(String),
            payload: {
              text: 'Paris',
            },
            startedAt: expect.any(Number),
          },
          type: 'step-start',
        },
        {
          payload: {
            id: expect.any(String),
            endedAt: expect.any(Number),
            output: {
              prompt: 'Capital of UK, just the name',
            },
            status: 'success',
          },
          type: 'step-result',
        },
        {
          payload: {
            id: expect.any(String),
            metadata: {},
          },
          type: 'step-finish',
        },
        {
          payload: {
            id: 'test-agent-2',
            payload: {
              prompt: 'Capital of UK, just the name',
            },
            startedAt: expect.any(Number),
          },
          type: 'step-start',
        },
        {
          args: {
            prompt: 'Capital of UK, just the name',
          },
          name: 'test-agent-2',
          type: 'tool-call-streaming-start',
        },
        {
          args: {
            prompt: 'Capital of UK, just the name',
          },
          argsTextDelta: 'London',
          name: 'test-agent-2',
          type: 'tool-call-delta',
        },
        {
          args: {
            prompt: 'Capital of UK, just the name',
          },
          name: 'test-agent-2',
          type: 'tool-call-streaming-finish',
        },
        {
          payload: {
            id: 'test-agent-2',
            endedAt: expect.any(Number),
            output: {
              text: 'London',
            },
            status: 'success',
          },
          type: 'step-result',
        },
        {
          payload: {
            id: 'test-agent-2',
            metadata: {},
          },
          type: 'step-finish',
        },
        {
          payload: {
            runId: 'test-run-id',
          },
          type: 'finish',
        },
      ]);

      await mastra.stopEventEngine();
    });

    it('should handle sleep waiting flow', async () => {
      const step1Action = vi.fn<any>().mockResolvedValue({ result: 'success1' });
      const step2Action = vi.fn<any>().mockResolvedValue({ result: 'success2' });

      const step1 = createStep({
        id: 'step1',
        execute: step1Action,
        inputSchema: z.object({}),
        outputSchema: z.object({ value: z.string() }),
      });
      const step2 = createStep({
        id: 'step2',
        execute: step2Action,
        inputSchema: z.object({ value: z.string() }),
        outputSchema: z.object({}),
      });

      const workflow = createWorkflow({
        id: 'test-workflow',
        inputSchema: z.object({}),
        outputSchema: z.object({}),
        steps: [step1, step2],
      });
      workflow.then(step1).sleep(1000).then(step2).commit();

      const mastra = new Mastra({
        workflows: { 'test-workflow': workflow },
        storage: testStorage,
        pubsub: new EventEmitterPubSub(),
      });
      await mastra.startEventEngine();

      const runId = 'test-run-id';
      let watchData: StreamEvent[] = [];
      const run = await workflow.createRun({
        runId,
      });

      const { stream, getWorkflowState } = run.streamLegacy({ inputData: {} });

      // Start watching the workflow
      const collectedStreamData: StreamEvent[] = [];
      for await (const data of stream) {
        collectedStreamData.push(JSON.parse(JSON.stringify(data)));
      }
      watchData = collectedStreamData;

      const executionResult = await getWorkflowState();

      expect(watchData.length).toBe(11);
      expect(watchData).toMatchObject([
        {
          payload: {
            runId: 'test-run-id',
          },
          type: 'start',
        },
        {
          payload: {
            id: 'step1',
            startedAt: expect.any(Number),
            status: 'running',
            payload: {},
          },
          type: 'step-start',
        },
        {
          payload: {
            id: 'step1',
            output: {
              result: 'success1',
            },
            endedAt: expect.any(Number),
            status: 'success',
          },
          type: 'step-result',
        },
        {
          payload: {
            id: 'step1',
            metadata: {},
          },
          type: 'step-finish',
        },
        {
          payload: {
            id: expect.any(String),
            startedAt: expect.any(Number),
            status: 'waiting',
            payload: {
              result: 'success1',
            },
          },
          type: 'step-waiting',
        },
        {
          payload: {
            id: expect.any(String),
            endedAt: expect.any(Number),
            startedAt: expect.any(Number),
            status: 'success',
            output: {
              result: 'success1',
            },
          },
          type: 'step-result',
        },
        {
          type: 'step-finish',
          payload: {
            id: expect.any(String),
            metadata: {},
          },
        },
        {
          payload: {
            id: 'step2',
            payload: {
              result: 'success1',
            },
            startedAt: expect.any(Number),
            status: 'running',
          },
          type: 'step-start',
        },
        {
          payload: {
            id: 'step2',
            output: {
              result: 'success2',
            },
            endedAt: expect.any(Number),
            status: 'success',
          },
          type: 'step-result',
        },
        {
          payload: {
            id: 'step2',
            metadata: {},
          },
          type: 'step-finish',
        },
        {
          payload: {
            runId: 'test-run-id',
          },
          type: 'finish',
        },
      ]);
      // Verify execution completed successfully
      expect(executionResult.steps.step1).toEqual({
        status: 'success',
        output: { result: 'success1' },
        payload: {},
        startedAt: expect.any(Number),
        endedAt: expect.any(Number),
      });
      expect(executionResult.steps.step2).toEqual({
        status: 'success',
        output: { result: 'success2' },
        payload: {
          result: 'success1',
        },
        startedAt: expect.any(Number),
        endedAt: expect.any(Number),
      });

      await mastra.stopEventEngine();
    });
<<<<<<< HEAD
=======

    it('should handle waitForEvent waiting flow', async () => {
      const step1Action = vi.fn<any>().mockResolvedValue({ result: 'success1' });
      const step2Action = vi.fn<any>().mockResolvedValue({ result: 'success2' });

      const step1 = createStep({
        id: 'step1',
        execute: step1Action,
        inputSchema: z.object({}),
        outputSchema: z.object({ value: z.string() }),
      });
      const step2 = createStep({
        id: 'step2',
        execute: step2Action,
        inputSchema: z.object({ value: z.string() }),
        outputSchema: z.object({}),
      });

      const workflow = createWorkflow({
        id: 'test-workflow',
        inputSchema: z.object({}),
        outputSchema: z.object({}),
        steps: [step1, step2],
      });
      workflow.then(step1).waitForEvent('user-event-test', step2).commit();

      const mastra = new Mastra({
        workflows: { 'test-workflow': workflow },
        storage: testStorage,
        pubsub: new EventEmitterPubSub(),
      });
      await mastra.startEventEngine();

      const runId = 'test-run-id';
      let watchData: StreamEvent[] = [];
      const run = await workflow.createRun({
        runId,
      });

      const { stream, getWorkflowState } = run.streamLegacy({ inputData: {} });

      setTimeout(() => {
        run.sendEvent('user-event-test', {
          value: 'eventdata',
        });
      }, 2000);

      // Start watching the workflow
      const collectedStreamData: StreamEvent[] = [];
      for await (const data of stream) {
        collectedStreamData.push(JSON.parse(JSON.stringify(data)));
      }
      watchData = collectedStreamData;

      const executionResult = await getWorkflowState();

      console.dir({ watchData }, { depth: null });

      expect(watchData.length).toBe(9);
      expect(watchData).toMatchObject([
        {
          payload: {
            runId: 'test-run-id',
          },
          type: 'start',
        },
        {
          payload: {
            id: 'step1',
          },
          type: 'step-start',
        },
        {
          payload: {
            id: 'step1',
            output: {
              result: 'success1',
            },
            status: 'success',
          },
          type: 'step-result',
        },
        {
          payload: {
            id: 'step1',
            metadata: {},
          },
          type: 'step-finish',
        },
        {
          payload: {
            id: 'step2',
          },
          type: 'step-waiting',
        },
        {
          payload: {
            id: 'step2',
          },
          type: 'step-start',
        },
        {
          payload: {
            id: 'step2',
            output: {
              result: 'success2',
            },
            status: 'success',
          },
          type: 'step-result',
        },
        {
          payload: {
            id: 'step2',
            metadata: {},
          },
          type: 'step-finish',
        },
        {
          payload: {
            runId: 'test-run-id',
          },
          type: 'finish',
        },
      ]);
      // Verify execution completed successfully
      expect(executionResult.steps.step1).toEqual({
        status: 'success',
        output: { result: 'success1' },
        payload: {},
        startedAt: expect.any(Number),
        endedAt: expect.any(Number),
      });
      expect(executionResult.steps.step2).toEqual({
        status: 'success',
        output: { result: 'success2' },
        payload: {
          result: 'success1',
        },
        resumePayload: {
          value: 'eventdata',
        },
        resumedAt: expect.any(Number),
        startedAt: expect.any(Number),
        endedAt: expect.any(Number),
      });

      await mastra.stopEventEngine();
    });
>>>>>>> 0b4a7ff7
  });

  describe.skip('Streaming', () => {
    it('should generate a stream', async () => {
      const step1Action = vi.fn<any>().mockResolvedValue({ result: 'success1' });
      const step2Action = vi.fn<any>().mockResolvedValue({ result: 'success2' });

      const step1 = createStep({
        id: 'step1',
        execute: step1Action,
        inputSchema: z.object({}),
        outputSchema: z.object({ value: z.string() }),
      });
      const step2 = createStep({
        id: 'step2',
        execute: step2Action,
        inputSchema: z.object({ value: z.string() }),
        outputSchema: z.object({}),
      });

      const workflow = createWorkflow({
        id: 'test-workflow',
        inputSchema: z.object({}),
        outputSchema: z.object({}),
        steps: [step1, step2],
      });
      workflow.then(step1).then(step2).commit();

      const mastra = new Mastra({
        workflows: { 'test-workflow': workflow },
        storage: testStorage,
        pubsub: new EventEmitterPubSub(),
      });
      await mastra.startEventEngine();

      const runId = 'test-run-id';
      let watchData: StreamEvent[] = [];
      const run = await workflow.createRun({
        runId,
      });

      const output = await run.stream({ inputData: {} });

      // Start watching the workflow
      const collectedStreamData: StreamEvent[] = [];
      for await (const data of output.fullStream) {
        collectedStreamData.push(JSON.parse(JSON.stringify(data)));
      }
      watchData = collectedStreamData;

      const executionResult = await output.result;

      console.log('executionResult===', JSON.stringify(executionResult, null, 2));

      expect(watchData.length).toBe(8);
      expect(watchData).toMatchObject([
        {
          type: 'workflow-start',
          from: 'WORKFLOW',
          payload: {
            workflowId: 'test-workflow',
          },
        },
        {
          type: 'workflow-start',
          from: 'WORKFLOW',
          payload: {
            runId: 'test-run-id',
          },
        },
        {
          type: 'workflow-step-start',
          from: 'WORKFLOW',
          payload: {
            id: 'step1',
          },
        },
        {
          type: 'workflow-step-result',
          from: 'WORKFLOW',
          payload: {
            id: 'step1',
          },
        },
        {
          type: 'workflow-step-start',
          from: 'WORKFLOW',
          payload: {
            id: 'step2',
          },
        },
        {
          type: 'workflow-step-result',
          from: 'WORKFLOW',
          payload: {
            id: 'step2',
          },
        },
        {
          type: 'workflow-finish',
          from: 'WORKFLOW',
          payload: {
            runId: 'test-run-id',
          },
        },
        {
          type: 'workflow-finish',
          from: 'WORKFLOW',
          payload: {
            workflowStatus: 'success',
          },
        },
      ]);
      // Verify execution completed successfully
      expect(executionResult.steps.step1).toEqual({
        status: 'success',
        output: { result: 'success1' },
        payload: {},
        startedAt: expect.any(Number),
        endedAt: expect.any(Number),
      });
      expect(executionResult.steps.step2).toEqual({
        status: 'success',
        output: { result: 'success2' },
        payload: {
          result: 'success1',
        },
        startedAt: expect.any(Number),
        endedAt: expect.any(Number),
      });

      await mastra.stopEventEngine();
    });

    it('should handle basic suspend and resume flow', async () => {
      const getUserInputAction = vi.fn().mockResolvedValue({ userInput: 'test input' });
      const promptAgentAction = vi
        .fn()
        .mockImplementationOnce(async ({ suspend }) => {
          await suspend();
          return undefined;
        })
        .mockImplementationOnce(() => ({ modelOutput: 'test output' }));
      const evaluateToneAction = vi.fn().mockResolvedValue({
        toneScore: { score: 0.8 },
        completenessScore: { score: 0.7 },
      });
      const improveResponseAction = vi.fn().mockResolvedValue({ improvedOutput: 'improved output' });
      const evaluateImprovedAction = vi.fn().mockResolvedValue({
        toneScore: { score: 0.9 },
        completenessScore: { score: 0.8 },
      });

      const getUserInput = createStep({
        id: 'getUserInput',
        execute: getUserInputAction,
        inputSchema: z.object({ input: z.string() }),
        outputSchema: z.object({ userInput: z.string() }),
      });
      const promptAgent = createStep({
        id: 'promptAgent',
        execute: promptAgentAction,
        inputSchema: z.object({ userInput: z.string() }),
        outputSchema: z.object({ modelOutput: z.string() }),
      });
      const evaluateTone = createStep({
        id: 'evaluateToneConsistency',
        execute: evaluateToneAction,
        inputSchema: z.object({ modelOutput: z.string() }),
        outputSchema: z.object({
          toneScore: z.any(),
          completenessScore: z.any(),
        }),
      });
      const improveResponse = createStep({
        id: 'improveResponse',
        execute: improveResponseAction,
        inputSchema: z.object({ toneScore: z.any(), completenessScore: z.any() }),
        outputSchema: z.object({ improvedOutput: z.string() }),
      });
      const evaluateImproved = createStep({
        id: 'evaluateImprovedResponse',
        execute: evaluateImprovedAction,
        inputSchema: z.object({ improvedOutput: z.string() }),
        outputSchema: z.object({
          toneScore: z.any(),
          completenessScore: z.any(),
        }),
      });

      const promptEvalWorkflow = createWorkflow({
        id: 'test-workflow',
        inputSchema: z.object({ input: z.string() }),
        outputSchema: z.object({}),
        steps: [getUserInput, promptAgent, evaluateTone, improveResponse, evaluateImproved],
      });

      promptEvalWorkflow
        .then(getUserInput)
        .then(promptAgent)
        .then(evaluateTone)
        .then(improveResponse)
        .then(evaluateImproved)
        .commit();

      const mastra = new Mastra({
        storage: testStorage,
        workflows: { 'test-workflow': promptEvalWorkflow },
        pubsub: new EventEmitterPubSub(),
      });
      await mastra.startEventEngine();

      const run = await promptEvalWorkflow.createRun();

      let output = await run.stream({ inputData: { input: 'test' }, closeOnSuspend: true });

      for await (const data of output.fullStream) {
        if (data.type === 'workflow-step-suspended') {
          expect(promptAgentAction).toHaveBeenCalledTimes(1);
          expect(evaluateToneAction).not.toHaveBeenCalledTimes(1);
        }
      }

      const resumeData = { stepId: 'promptAgent', context: { userInput: 'test input for resumption' } };

      output = await run.resumeStream({ resumeData: resumeData as any, step: promptAgent });
      for await (const _data of output.fullStream) {
      }

      expect(evaluateToneAction).toHaveBeenCalledTimes(1);

      const resumeResult = await output.result;
      await mastra.stopEventEngine();

      expect(resumeResult.steps).toEqual({
        input: { input: 'test' },
        getUserInput: {
          status: 'success',
          output: { userInput: 'test input' },
          payload: { input: 'test' },
          startedAt: expect.any(Number),
          endedAt: expect.any(Number),
        },
        promptAgent: {
          status: 'success',
          output: { modelOutput: 'test output' },
          payload: { userInput: 'test input' },
          startedAt: expect.any(Number),
          endedAt: expect.any(Number),
          suspendPayload: {},
          resumePayload: { stepId: 'promptAgent', context: { userInput: 'test input for resumption' } },
          resumedAt: expect.any(Number),
          suspendedAt: expect.any(Number),
        },
        evaluateToneConsistency: {
          status: 'success',
          output: { toneScore: { score: 0.8 }, completenessScore: { score: 0.7 } },
          payload: { modelOutput: 'test output' },
          startedAt: expect.any(Number),
          endedAt: expect.any(Number),
        },
        improveResponse: {
          status: 'success',
          output: { improvedOutput: 'improved output' },
          payload: { toneScore: { score: 0.8 }, completenessScore: { score: 0.7 } },
          startedAt: expect.any(Number),
          endedAt: expect.any(Number),
        },
        evaluateImprovedResponse: {
          status: 'success',
          output: { toneScore: { score: 0.9 }, completenessScore: { score: 0.8 } },
          payload: { improvedOutput: 'improved output' },
          startedAt: expect.any(Number),
          endedAt: expect.any(Number),
        },
      });

      await mastra.stopEventEngine();
    });

    it('should be able to use an agent as a step', async () => {
      const workflow = createWorkflow({
        id: 'test-workflow',
        inputSchema: z.object({
          prompt1: z.string(),
          prompt2: z.string(),
        }),
        outputSchema: z.object({}),
      });

      const agent = new Agent({
        id: 'test-agent-1',
        name: 'test-agent-1',
        instructions: 'test agent instructions"',
        model: new MockLanguageModelV1({
          doStream: async () => ({
            stream: simulateReadableStream({
              chunks: [
                { type: 'text-delta', textDelta: 'Paris' },
                {
                  type: 'finish',
                  finishReason: 'stop',
                  logprobs: undefined,
                  usage: { completionTokens: 10, promptTokens: 3 },
                },
              ],
            }),
            rawCall: { rawPrompt: null, rawSettings: {} },
          }),
        }),
      });

      const agent2 = new Agent({
        id: 'test-agent-2',
        name: 'test-agent-2',
        instructions: 'test agent instructions',
        model: new MockLanguageModelV1({
          doStream: async () => ({
            stream: simulateReadableStream({
              chunks: [
                { type: 'text-delta', textDelta: 'London' },
                {
                  type: 'finish',
                  finishReason: 'stop',
                  logprobs: undefined,
                  usage: { completionTokens: 10, promptTokens: 3 },
                },
              ],
            }),
            rawCall: { rawPrompt: null, rawSettings: {} },
          }),
        }),
      });

      const startStep = createStep({
        id: 'start',
        inputSchema: z.object({
          prompt1: z.string(),
          prompt2: z.string(),
        }),
        outputSchema: z.object({ prompt1: z.string(), prompt2: z.string() }),
        execute: async ({ inputData }) => {
          return {
            prompt1: inputData.prompt1,
            prompt2: inputData.prompt2,
          };
        },
      });

      const mastra = new Mastra({
        workflows: { 'test-workflow': workflow },
        agents: { 'test-agent-1': agent, 'test-agent-2': agent2 },
        storage: testStorage,
        pubsub: new EventEmitterPubSub(),
      });
      await mastra.startEventEngine();

      const agentStep1 = createStep(agent);
      const agentStep2 = createStep(agent2);

      workflow
        .then(startStep)
        .map({
          prompt: {
            step: startStep,
            path: 'prompt1',
          },
        })
        .then(agentStep1)
        .map({
          prompt: {
            step: startStep,
            path: 'prompt2',
          },
        })
        .then(agentStep2)
        .commit();

      const run = await workflow.createRun({
        runId: 'test-run-id',
      });
      const output = await run.stream({
        inputData: {
          prompt1: 'Capital of France, just the name',
          prompt2: 'Capital of UK, just the name',
        },
      });

      const values: StreamEvent[] = [];
      for await (const value of output.fullStream) {
        values.push(value);
      }

      // Filter out tool-call streaming events for comparison
      const filteredValues = values.filter(
        v => !['tool-call-streaming-start', 'tool-call-delta', 'tool-call-streaming-finish'].includes(v.type),
      );

      expect(filteredValues).toMatchObject([
        {
          from: 'WORKFLOW',
          payload: {
            workflowId: 'test-workflow',
          },
          runId: 'test-run-id',
          type: 'workflow-start',
        },
        {
          from: 'WORKFLOW',
          payload: {
            runId: 'test-run-id',
          },
          runId: 'test-run-id',
          type: 'workflow-start',
        },
        {
          from: 'WORKFLOW',
          payload: {
            id: 'start',
            payload: {
              prompt1: 'Capital of France, just the name',
              prompt2: 'Capital of UK, just the name',
            },
            startedAt: expect.any(Number),
            status: 'running',
            stepName: expect.any(String),
          },
          runId: 'test-run-id',
          type: 'workflow-step-start',
        },
        {
          from: 'WORKFLOW',
          payload: {
            endedAt: expect.any(Number),
            id: 'start',
            output: {
              prompt1: 'Capital of France, just the name',
              prompt2: 'Capital of UK, just the name',
            },
            payload: {
              prompt1: 'Capital of France, just the name',
              prompt2: 'Capital of UK, just the name',
            },
            startedAt: expect.any(Number),
            status: 'success',
            stepName: expect.any(String),
          },
          runId: 'test-run-id',
          type: 'workflow-step-result',
        },
        {
          from: 'WORKFLOW',
          payload: {
            id: expect.any(String),
            payload: {
              prompt1: 'Capital of France, just the name',
              prompt2: 'Capital of UK, just the name',
            },
            startedAt: expect.any(Number),
            status: 'running',
            stepName: expect.any(String),
          },
          runId: 'test-run-id',
          type: 'workflow-step-start',
        },
        {
          from: 'WORKFLOW',
          payload: {
            endedAt: expect.any(Number),
            id: expect.any(String),
            output: {
              prompt: 'Capital of France, just the name',
            },
            payload: {
              prompt1: 'Capital of France, just the name',
              prompt2: 'Capital of UK, just the name',
            },
            startedAt: expect.any(Number),
            status: 'success',
            stepName: expect.any(String),
          },

          runId: 'test-run-id',
          type: 'workflow-step-result',
        },
        {
          from: 'WORKFLOW',
          payload: {
            id: expect.any(String),

            payload: {
              prompt: 'Capital of France, just the name',
            },

            startedAt: expect.any(Number),
            status: 'running',
            stepName: expect.any(String),
          },

          runId: 'test-run-id',
          type: 'workflow-step-start',
        },
        {
          from: 'WORKFLOW',
          payload: {
            endedAt: expect.any(Number),
            id: 'test-agent-1',
            output: {
              text: 'Paris',
            },

            payload: {
              prompt: 'Capital of France, just the name',
            },

            startedAt: expect.any(Number),
            status: 'success',
            stepName: expect.any(String),
          },
          runId: 'test-run-id',
          type: 'workflow-step-result',
        },
        {
          from: 'WORKFLOW',
          payload: {
            id: expect.any(String),
            payload: {
              text: 'Paris',
            },

            startedAt: expect.any(Number),
            status: 'running',
            stepName: expect.any(String),
          },

          runId: 'test-run-id',
          type: 'workflow-step-start',
        },
        {
          from: 'WORKFLOW',
          payload: {
            endedAt: expect.any(Number),
            id: expect.any(String),
            output: {
              prompt: 'Capital of UK, just the name',
            },
            payload: {
              text: 'Paris',
            },
            startedAt: expect.any(Number),
            status: 'success',
            stepName: expect.any(String),
          },

          runId: 'test-run-id',
          type: 'workflow-step-result',
        },
        {
          from: 'WORKFLOW',
          payload: {
            id: 'test-agent-2',
            payload: {
              prompt: 'Capital of UK, just the name',
            },

            startedAt: expect.any(Number),
            status: 'running',
            stepName: expect.any(String),
          },

          runId: 'test-run-id',
          type: 'workflow-step-start',
        },
        {
          from: 'WORKFLOW',
          payload: {
            endedAt: expect.any(Number),
            id: 'test-agent-2',
            output: {
              text: 'London',
            },
            payload: {
              prompt: 'Capital of UK, just the name',
            },
            startedAt: expect.any(Number),
            status: 'success',
            stepName: expect.any(String),
          },

          runId: 'test-run-id',
          type: 'workflow-step-result',
        },
        {
          from: 'WORKFLOW',
          payload: {
            runId: 'test-run-id',
          },

          runId: 'test-run-id',
          type: 'workflow-finish',
        },
        {
          from: 'WORKFLOW',
          payload: {
            metadata: {},
            output: {
              usage: {
                cachedInputTokens: 0,
                inputTokens: 0,
                outputTokens: 0,
                reasoningTokens: 0,
                totalTokens: 0,
              },
            },
            workflowStatus: 'success',
          },
          runId: 'test-run-id',
          type: 'workflow-finish',
        },
      ]);

      await mastra.stopEventEngine();
    });

    it('should handle sleep waiting flow', async () => {
      const step1Action = vi.fn<any>().mockResolvedValue({ result: 'success1' });
      const step2Action = vi.fn<any>().mockResolvedValue({ result: 'success2' });

      const step1 = createStep({
        id: 'step1',
        execute: step1Action,
        inputSchema: z.object({}),
        outputSchema: z.object({ value: z.string() }),
      });
      const step2 = createStep({
        id: 'step2',
        execute: step2Action,
        inputSchema: z.object({ value: z.string() }),
        outputSchema: z.object({}),
      });

      const workflow = createWorkflow({
        id: 'test-workflow',
        inputSchema: z.object({}),
        outputSchema: z.object({}),
        steps: [step1, step2],
      });
      workflow.then(step1).sleep(1000).then(step2).commit();

      const mastra = new Mastra({
        workflows: { 'test-workflow': workflow },
        storage: testStorage,
        pubsub: new EventEmitterPubSub(),
      });
      await mastra.startEventEngine();

      const runId = 'test-run-id';
      let watchData: StreamEvent[] = [];
      const run = await workflow.createRun({
        runId,
      });

      const output = run.stream({ inputData: {} });

      // Start watching the workflow
      const collectedStreamData: StreamEvent[] = [];
      for await (const data of output.fullStream) {
        collectedStreamData.push(JSON.parse(JSON.stringify(data)));
      }
      watchData = collectedStreamData;

      const executionResult = await output.result;

      expect(watchData.length).toBe(10);
      expect(watchData).toMatchObject([
        {
          from: 'WORKFLOW',
          payload: {
            workflowId: 'test-workflow',
          },
          runId: 'test-run-id',
          type: 'workflow-start',
        },

        {
          from: 'WORKFLOW',
          payload: {
            runId: 'test-run-id',
          },
          runId: 'test-run-id',
          type: 'workflow-start',
        },
        {
          from: 'WORKFLOW',
          payload: {
            id: 'step1',
            payload: {},

            startedAt: expect.any(Number),
            status: 'running',
            stepName: 'step1',
          },

          runId: 'test-run-id',
          type: 'workflow-step-start',
        },
        {
          from: 'WORKFLOW',
          payload: {
            endedAt: expect.any(Number),
            id: 'step1',
            output: {
              result: 'success1',
            },
            payload: {},

            startedAt: expect.any(Number),
            status: 'success',
            stepName: 'step1',
          },

          runId: 'test-run-id',
          type: 'workflow-step-result',
        },
        {
          from: 'WORKFLOW',
          payload: {
            id: expect.any(String),
            payload: {
              result: 'success1',
            },
            startedAt: expect.any(Number),
            status: 'waiting',
            stepName: expect.any(String),
          },

          runId: 'test-run-id',
          type: 'workflow-step-waiting',
        },
        {
          from: 'WORKFLOW',
          payload: {
            endedAt: expect.any(Number),
            id: expect.any(String),
            output: {
              result: 'success1',
            },
            payload: {
              result: 'success1',
            },

            startedAt: expect.any(Number),
            status: 'success',
            stepName: expect.any(String),
          },
          runId: 'test-run-id',
          type: 'workflow-step-result',
        },
        {
          from: 'WORKFLOW',
          payload: {
            id: 'step2',
            payload: {
              result: 'success1',
            },
            startedAt: expect.any(Number),
            status: 'running',
            stepName: 'step2',
          },

          runId: 'test-run-id',
          type: 'workflow-step-start',
        },
        {
          from: 'WORKFLOW',
          payload: {
            endedAt: expect.any(Number),
            id: 'step2',
            output: {
              result: 'success2',
            },
            payload: {
              result: 'success1',
            },

            startedAt: expect.any(Number),
            status: 'success',
            stepName: 'step2',
          },

          runId: 'test-run-id',
          type: 'workflow-step-result',
        },
        {
          from: 'WORKFLOW',
          payload: {
            runId: 'test-run-id',
          },

          runId: 'test-run-id',
          type: 'workflow-finish',
        },
        {
          from: 'WORKFLOW',
          payload: {
            metadata: {},
            output: {
              usage: {
                cachedInputTokens: 0,
                inputTokens: 0,
                outputTokens: 0,
                reasoningTokens: 0,
                totalTokens: 0,
              },
            },

            workflowStatus: 'success',
          },
          runId: 'test-run-id',
          type: 'workflow-finish',
        },
      ]);
      // Verify execution completed successfully
      expect(executionResult.steps.step1).toEqual({
        status: 'success',
        output: { result: 'success1' },
        payload: {},
        startedAt: expect.any(Number),
        endedAt: expect.any(Number),
      });
      expect(executionResult.steps.step2).toEqual({
        status: 'success',
        output: { result: 'success2' },
        payload: {
          result: 'success1',
        },
        startedAt: expect.any(Number),
        endedAt: expect.any(Number),
      });

      await mastra.stopEventEngine();
    });
<<<<<<< HEAD
=======

    it('should handle waitForEvent waiting flow', async () => {
      const step1Action = vi.fn<any>().mockResolvedValue({ result: 'success1' });
      const step2Action = vi.fn<any>().mockResolvedValue({ result: 'success2' });

      const step1 = createStep({
        id: 'step1',
        execute: step1Action,
        inputSchema: z.object({}),
        outputSchema: z.object({ value: z.string() }),
      });
      const step2 = createStep({
        id: 'step2',
        execute: step2Action,
        inputSchema: z.object({ value: z.string() }),
        outputSchema: z.object({}),
      });

      const workflow = createWorkflow({
        id: 'test-workflow',
        inputSchema: z.object({}),
        outputSchema: z.object({}),
        steps: [step1, step2],
      });
      workflow.then(step1).waitForEvent('user-event-test', step2).commit();

      const mastra = new Mastra({
        workflows: { 'test-workflow': workflow },
        storage: testStorage,
        pubsub: new EventEmitterPubSub(),
      });
      await mastra.startEventEngine();

      const runId = 'test-run-id';
      let watchData: StreamEvent[] = [];
      const run = await workflow.createRun({
        runId,
      });

      const output = await run.stream({ inputData: {} });

      setTimeout(() => {
        run.sendEvent('user-event-test', {
          value: 'eventdata',
        });
      }, 2000);

      // Start watching the workflow
      const collectedStreamData: StreamEvent[] = [];
      for await (const data of output.fullStream) {
        collectedStreamData.push(JSON.parse(JSON.stringify(data)));
      }
      watchData = collectedStreamData;

      const executionResult = await output.result;

      console.dir({ watchData }, { depth: null });

      expect(watchData.length).toBe(9);
      expect(watchData).toMatchObject([
        {
          payload: {
            workflowId: 'test-workflow',
          },
          type: 'workflow-start',
        },
        {
          payload: {
            runId: 'test-run-id',
          },
          type: 'workflow-start',
        },
        {
          payload: {
            id: 'step1',
            status: 'running',
          },
          type: 'workflow-step-start',
        },
        {
          payload: {
            id: 'step1',
          },
          type: 'workflow-step-result',
        },
        {
          payload: {
            id: 'step2',
          },
          type: 'workflow-step-waiting',
        },
        {
          payload: {
            id: 'step2',
          },
          type: 'workflow-step-start',
        },
        {
          payload: {
            id: 'step2',
            output: {
              result: 'success2',
            },
            status: 'success',
          },
          type: 'workflow-step-result',
        },
        {
          payload: {
            runId: 'test-run-id',
          },
          type: 'workflow-finish',
        },
        {
          payload: {
            metadata: {},
            output: {
              usage: {
                cachedInputTokens: 0,
                inputTokens: 0,
                outputTokens: 0,
                reasoningTokens: 0,
                totalTokens: 0,
              },
            },
            workflowStatus: 'success',
          },
          type: 'workflow-finish',
        },
      ]);
      // Verify execution completed successfully
      expect(executionResult.steps.step1).toEqual({
        status: 'success',
        output: { result: 'success1' },
        payload: {},
        startedAt: expect.any(Number),
        endedAt: expect.any(Number),
      });
      expect(executionResult.steps.step2).toEqual({
        status: 'success',
        output: { result: 'success2' },
        payload: {
          result: 'success1',
        },
        resumePayload: {
          value: 'eventdata',
        },
        resumedAt: expect.any(Number),
        startedAt: expect.any(Number),
        endedAt: expect.any(Number),
      });

      await mastra.stopEventEngine();
    });
>>>>>>> 0b4a7ff7
  });

  describe('Basic Workflow Execution', () => {
    it('should be able to bail workflow execution', async () => {
      const step1 = createStep({
        id: 'step1',
        execute: async ({ bail, inputData }) => {
          if (inputData.value === 'bail') {
            return bail({ result: 'bailed' });
          }

          return { result: 'step1: ' + inputData.value };
        },
        inputSchema: z.object({ value: z.string() }),
        outputSchema: z.object({ result: z.string() }),
      });
      const step2 = createStep({
        id: 'step2',
        execute: async ({ inputData }) => {
          return { result: 'step2: ' + inputData.result };
        },
        inputSchema: z.object({ result: z.string() }),
        outputSchema: z.object({ result: z.string() }),
      });

      const workflow = createWorkflow({
        id: 'test-workflow',
        inputSchema: z.object({}),
        outputSchema: z.object({
          result: z.string(),
        }),
        steps: [step1, step2],
      });

      workflow.then(step1).then(step2).commit();

      const mastra = new Mastra({
        workflows: { 'test-workflow': workflow },
        storage: testStorage,
        pubsub: new EventEmitterPubSub(),
      });
      await mastra.startEventEngine();

      const run = await workflow.createRun();
      const result = await run.start({ inputData: { value: 'bail' } });

      expect(result.steps['step1']).toEqual({
        status: 'success',
        output: { result: 'bailed' },
        payload: { value: 'bail' },
        startedAt: expect.any(Number),
        endedAt: expect.any(Number),
      });

      expect(result.steps['step2']).toBeUndefined();

      const run2 = await workflow.createRun();
      const result2 = await run2.start({ inputData: { value: 'no-bail' } });

      expect(result2.steps['step1']).toEqual({
        status: 'success',
        output: { result: 'step1: no-bail' },
        payload: { value: 'no-bail' },
        startedAt: expect.any(Number),
        endedAt: expect.any(Number),
      });

      expect(result2.steps['step2']).toEqual({
        status: 'success',
        output: { result: 'step2: step1: no-bail' },
        payload: { result: 'step1: no-bail' },
        startedAt: expect.any(Number),
        endedAt: expect.any(Number),
      });

      await mastra.stopEventEngine();
    });

    it('should throw error when execution flow not defined', async () => {
      const execute = vi.fn<any>().mockResolvedValue({ result: 'success' });
      const step1 = createStep({
        id: 'step1',
        execute,
        inputSchema: z.object({}),
        outputSchema: z.object({ result: z.string() }),
      });

      const workflow = createWorkflow({
        id: 'test-workflow',
        inputSchema: z.object({}),
        outputSchema: z.object({
          result: z.string(),
        }),
        steps: [step1],
      });

      const run = await workflow.createRun();
      await expect(run.start({})).rejects.toThrowError(
        'Execution flow of workflow is not defined. Add steps to the workflow via .then(), .branch(), etc.',
      );
    });

    it('should throw error when execution graph is not committed', async () => {
      const execute = vi.fn<any>().mockResolvedValue({ result: 'success' });
      const step1 = createStep({
        id: 'step1',
        execute,
        inputSchema: z.object({}),
        outputSchema: z.object({ result: z.string() }),
      });

      const workflow = createWorkflow({
        id: 'test-workflow',
        inputSchema: z.object({}),
        outputSchema: z.object({
          result: z.string(),
        }),
        steps: [step1],
      });

      workflow.then(step1);

      const run = await workflow.createRun();
      await expect(run.start({})).rejects.toThrowError(
        'Uncommitted step flow changes detected. Call .commit() to register the steps.',
      );
    });

    it('should execute a single step workflow successfully', async () => {
      const execute = vi.fn<any>().mockResolvedValue({ result: 'success' });
      const step1 = createStep({
        id: 'step1',
        execute,
        inputSchema: z.object({}),
        outputSchema: z.object({ result: z.string() }),
      });

      const workflow = createWorkflow({
        id: 'test-workflow',
        inputSchema: z.object({}),
        outputSchema: z.object({
          result: z.string(),
        }),
        steps: [step1],
      });

      workflow.then(step1).commit();

      const mastra = new Mastra({
        workflows: { 'test-workflow': workflow },
        storage: testStorage,
        pubsub: new EventEmitterPubSub(),
      });
      await mastra.startEventEngine();

      const run = await workflow.createRun();
      const result = await run.start({ inputData: {} });

      expect(execute).toHaveBeenCalled();
      expect(result.steps['step1']).toEqual({
        status: 'success',
        output: { result: 'success' },
        payload: {},
        startedAt: expect.any(Number),
        endedAt: expect.any(Number),
      });

      await mastra.stopEventEngine();
    });

    it('should have access to typed workflow results', async () => {
      const execute = vi.fn<any>().mockResolvedValue({ result: 'success' });
      const step1 = createStep({
        id: 'step1',
        execute,
        inputSchema: z.object({}),
        suspendSchema: z.object({ hello: z.string() }).strict(),
        resumeSchema: z.object({ resumeInfo: z.object({ hello: z.string() }).strict() }),
        outputSchema: z.object({ result: z.string() }),
      });

      const workflow = createWorkflow({
        id: 'test-workflow',
        inputSchema: z.object({}),
        outputSchema: z.object({
          result: z.string(),
        }),
        steps: [step1],
      });

      workflow.then(step1).commit();

      const mastra = new Mastra({
        workflows: { 'test-workflow': workflow },
        storage: testStorage,
        pubsub: new EventEmitterPubSub(),
      });
      await mastra.startEventEngine();

      const run = await workflow.createRun();
      const result = await run.start({ inputData: {} });

      expect(execute).toHaveBeenCalled();
      expect(result.steps['step1']).toEqual({
        status: 'success',
        output: { result: 'success' },
        payload: {},
        startedAt: expect.any(Number),
        endedAt: expect.any(Number),
      });

      await mastra.stopEventEngine();
    });

    it('should execute multiple steps in parallel', async () => {
      const step1Action = vi.fn().mockImplementation(async () => {
        return { value: 'step1' };
      });
      const step2Action = vi.fn().mockImplementation(async () => {
        return { value: 'step2' };
      });

      const step1 = createStep({
        id: 'step1',
        execute: step1Action,
        inputSchema: z.object({}),
        outputSchema: z.object({ value: z.string() }),
      });
      const step2 = createStep({
        id: 'step2',
        execute: step2Action,
        inputSchema: z.object({}),
        outputSchema: z.object({ value: z.string() }),
      });

      const workflow = createWorkflow({
        id: 'test-workflow',
        inputSchema: z.object({}),
        outputSchema: z.object({ value: z.string() }),
        steps: [step1, step2],
      });

      workflow.parallel([step1, step2]).commit();

      const mastra = new Mastra({
        workflows: { 'test-workflow': workflow },
        storage: testStorage,
        pubsub: new EventEmitterPubSub(),
      });
      await mastra.startEventEngine();

      const run = await workflow.createRun();
      const result = await run.start({ inputData: {} });

      expect(step1Action).toHaveBeenCalled();
      expect(step2Action).toHaveBeenCalled();
      expect(result.steps).toEqual({
        input: {},
        step1: {
          status: 'success',
          output: { value: 'step1' },
          payload: {},

          startedAt: expect.any(Number),
          endedAt: expect.any(Number),
        },
        step2: {
          status: 'success',
          output: { value: 'step2' },
          payload: {},

          startedAt: expect.any(Number),
          endedAt: expect.any(Number),
        },
      });

      await mastra.stopEventEngine();
    });

    it('should have runId in the step execute function - bug #4260', async () => {
      const step1Action = vi.fn().mockImplementation(({ runId }) => {
        return { value: runId };
      });

      const step1 = createStep({
        id: 'step1',
        execute: step1Action,
        inputSchema: z.object({}),
        outputSchema: z.object({ value: z.string() }),
      });

      const workflow = createWorkflow({
        id: 'test-workflow',
        inputSchema: z.object({}),
        outputSchema: z.object({ value: z.string() }),
        steps: [step1],
      });

      workflow.then(step1).commit();

      const mastra = new Mastra({
        workflows: { 'test-workflow': workflow },
        storage: testStorage,
        pubsub: new EventEmitterPubSub(),
      });
      await mastra.startEventEngine();

      const run = await workflow.createRun();
      const result = await run.start({ inputData: {} });

      expect(result.steps).toEqual({
        input: {},
        step1: {
          status: 'success',
          output: { value: run.runId },
          payload: {},

          startedAt: expect.any(Number),
          endedAt: expect.any(Number),
        },
      });

      await mastra.stopEventEngine();
    });

    describe('Variable Resolution', () => {
      it('should resolve trigger data', async () => {
        const execute = vi.fn<any>().mockResolvedValue({ result: 'success' });

        const step1 = createStep({
          id: 'step1',
          execute,
          inputSchema: z.object({ inputData: z.string() }),
          outputSchema: z.object({ result: z.string() }),
        });
        const step2 = createStep({
          id: 'step2',
          execute,
          inputSchema: z.object({ result: z.string() }),
          outputSchema: z.object({ result: z.string() }),
        });

        const workflow = createWorkflow({
          id: 'test-workflow',
          inputSchema: z.object({ inputData: z.string() }),
          outputSchema: z.object({}),
        });

        workflow.then(step1).then(step2).commit();

        const mastra = new Mastra({
          workflows: { 'test-workflow': workflow },
          storage: testStorage,
          pubsub: new EventEmitterPubSub(),
        });
        await mastra.startEventEngine();

        const run = await workflow.createRun();
        const result = await run.start({ inputData: { inputData: 'test-input' } });

        expect(result.steps.step1).toEqual({
          status: 'success',
          output: { result: 'success' },
          payload: {
            inputData: 'test-input',
          },

          startedAt: expect.any(Number),
          endedAt: expect.any(Number),
        });
        expect(result.steps.step2).toEqual({
          status: 'success',
          output: { result: 'success' },
          payload: { result: 'success' },

          startedAt: expect.any(Number),
          endedAt: expect.any(Number),
        });

        await mastra.stopEventEngine();
      });

      it('should provide access to step results and trigger data via getStepResult helper', async () => {
        const step1Action = vi.fn().mockImplementation(async ({ inputData }) => {
          // Test accessing trigger data with correct type
          expect(inputData).toEqual({ inputValue: 'test-input' });
          return { value: 'step1-result' };
        });

        const step2Action = vi.fn().mockImplementation(async ({ getStepResult }) => {
          // Test accessing previous step result with type
          const step1Result = getStepResult(step1);
          expect(step1Result).toEqual({ value: 'step1-result' });

          const failedStep = getStepResult(nonExecutedStep);
          expect(failedStep).toBe(null);

          return { value: 'step2-result' };
        });

        const step1 = createStep({
          id: 'step1',
          execute: step1Action,
          inputSchema: z.object({ inputValue: z.string() }),
          outputSchema: z.object({ value: z.string() }),
        });
        const step2 = createStep({
          id: 'step2',
          execute: step2Action,
          inputSchema: z.object({ value: z.string() }),
          outputSchema: z.object({ value: z.string() }),
        });

        const nonExecutedStep = createStep({
          id: 'non-executed-step',
          execute: vi.fn(),
          inputSchema: z.object({}),
          outputSchema: z.object({}),
        });

        const workflow = createWorkflow({
          id: 'test-workflow',
          inputSchema: z.object({ inputValue: z.string() }),
          outputSchema: z.object({ value: z.string() }),
        });

        workflow.then(step1).then(step2).commit();

        const mastra = new Mastra({
          workflows: { 'test-workflow': workflow },
          storage: testStorage,
          pubsub: new EventEmitterPubSub(),
        });
        await mastra.startEventEngine();

        const run = await workflow.createRun();
        const result = await run.start({ inputData: { inputValue: 'test-input' } });

        expect(step1Action).toHaveBeenCalled();
        expect(step2Action).toHaveBeenCalled();
        expect(result.steps).toEqual({
          input: { inputValue: 'test-input' },
          step1: {
            status: 'success',
            output: { value: 'step1-result' },
            payload: {
              inputValue: 'test-input',
            },

            startedAt: expect.any(Number),
            endedAt: expect.any(Number),
          },
          step2: {
            status: 'success',
            output: { value: 'step2-result' },
            payload: {
              value: 'step1-result',
            },

            startedAt: expect.any(Number),
            endedAt: expect.any(Number),
          },
        });
      });

      it('should resolve trigger data from context', async () => {
        const execute = vi.fn<any>().mockResolvedValue({ result: 'success' });
        const triggerSchema = z.object({
          inputData: z.string(),
        });

        const step1 = createStep({
          id: 'step1',
          execute,
          inputSchema: triggerSchema,
          outputSchema: z.object({ result: z.string() }),
        });

        const workflow = createWorkflow({
          id: 'test-workflow',
          inputSchema: triggerSchema,
          outputSchema: z.object({ result: z.string() }),
        });

        workflow.then(step1).commit();

        const mastra = new Mastra({
          workflows: { 'test-workflow': workflow },
          storage: testStorage,
          pubsub: new EventEmitterPubSub(),
        });
        await mastra.startEventEngine();

        const run = await workflow.createRun();
        await run.start({ inputData: { inputData: 'test-input' } });

        expect(execute).toHaveBeenCalledWith(
          expect.objectContaining({
            inputData: { inputData: 'test-input' },
          }),
        );

        await mastra.stopEventEngine();
      });

      it('should resolve trigger data from getInitData', async () => {
        const execute = vi.fn<any>().mockResolvedValue({ result: 'success' });
        const triggerSchema = z.object({
          cool: z.string(),
        });

        const step1 = createStep({
          id: 'step1',
          execute,
          inputSchema: triggerSchema,
          outputSchema: z.object({ result: z.string() }),
        });

        const step2 = createStep({
          id: 'step2',
          execute: async ({ getInitData }) => {
            const initData = getInitData<typeof triggerSchema>();
            return { result: initData };
          },
          inputSchema: z.object({ result: z.string() }),
          outputSchema: z.object({ result: z.object({ cool: z.string() }) }),
        });

        const workflow = createWorkflow({
          id: 'test-workflow',
          inputSchema: triggerSchema,
          outputSchema: z.object({ result: z.string() }),
          steps: [step1, step2],
        });

        workflow.then(step1).then(step2).commit();

        const mastra = new Mastra({
          workflows: { 'test-workflow': workflow },
          storage: testStorage,
          pubsub: new EventEmitterPubSub(),
        });
        await mastra.startEventEngine();

        const run = await workflow.createRun();
        const result = await run.start({ inputData: { cool: 'test-input' } });

        expect(execute).toHaveBeenCalledWith(
          expect.objectContaining({
            inputData: { cool: 'test-input' },
          }),
        );

        expect(result.steps.step2).toEqual({
          status: 'success',
          output: { result: { cool: 'test-input' } },
          payload: {
            result: 'success',
          },

          startedAt: expect.any(Number),
          endedAt: expect.any(Number),
        });
      });

      it('should resolve trigger data from getInitData with workflow schema', async () => {
        const execute = vi.fn<any>().mockResolvedValue({ result: 'success' });
        const triggerSchema = z.object({
          cool: z.string(),
        });

        const step1 = createStep({
          id: 'step1',
          execute,
          inputSchema: triggerSchema,
          outputSchema: z.object({ result: z.string() }),
        });

        const step2 = createStep({
          id: 'step2',
          execute: async ({ getInitData }) => {
            const initData = getInitData<typeof workflow>();
            return { result: initData };
          },
          inputSchema: z.object({ result: z.string() }),
          outputSchema: z.object({ result: z.object({ cool: z.string() }) }),
        });

        const workflow = createWorkflow({
          id: 'test-workflow',
          inputSchema: triggerSchema,
          outputSchema: z.object({ result: z.string() }),
        });

        workflow.then(step1).then(step2).commit();

        const mastra = new Mastra({
          workflows: { 'test-workflow': workflow },
          storage: testStorage,
          pubsub: new EventEmitterPubSub(),
        });
        await mastra.startEventEngine();

        const run = await workflow.createRun();
        const result = await run.start({ inputData: { cool: 'test-input' } });

        expect(execute).toHaveBeenCalledWith(
          expect.objectContaining({
            inputData: { cool: 'test-input' },
          }),
        );

        expect(result.steps.step2).toEqual({
          status: 'success',
          output: { result: { cool: 'test-input' } },
          payload: { result: 'success' },

          startedAt: expect.any(Number),
          endedAt: expect.any(Number),
        });

        await mastra.stopEventEngine();
      });

      it('should resolve trigger data and DI requestContext values via .map()', async () => {
        const execute = vi.fn<any>().mockResolvedValue({ result: 'success' });
        const triggerSchema = z.object({
          cool: z.string(),
        });

        const step1 = createStep({
          id: 'step1',
          execute,
          inputSchema: triggerSchema,
          outputSchema: z.object({ result: z.string() }),
        });

        const step2 = createStep({
          id: 'step2',
          execute: async ({ inputData }) => {
            return { result: inputData.test, second: inputData.test2 };
          },
          inputSchema: z.object({ test: z.string(), test2: z.number() }),
          outputSchema: z.object({ result: z.string(), second: z.number() }),
        });

        const workflow = createWorkflow({
          id: 'test-workflow',
          inputSchema: triggerSchema,
          outputSchema: z.object({ result: z.string(), second: z.number() }),
        });

        workflow
          .then(step1)
          .map({
            test: mapVariable({
              initData: workflow,
              path: 'cool',
            }),
            test2: {
              requestContextPath: 'life',
              schema: z.number(),
            },
          })
          .then(step2)
          .commit();

        const mastra = new Mastra({
          workflows: { 'test-workflow': workflow },
          storage: testStorage,
          pubsub: new EventEmitterPubSub(),
        });
        await mastra.startEventEngine();

        const requestContext = new RequestContext<{ life: number }>();
        requestContext.set('life', 42);

        const run = await workflow.createRun();
        const result = await run.start({ inputData: { cool: 'test-input' }, requestContext });

        expect(execute).toHaveBeenCalledWith(
          expect.objectContaining({
            inputData: { cool: 'test-input' },
          }),
        );

        expect(result.steps.step2).toEqual({
          status: 'success',
          output: { result: 'test-input', second: 42 },
          payload: { test: 'test-input', test2: 42 },

          startedAt: expect.any(Number),
          endedAt: expect.any(Number),
        });

        await mastra.stopEventEngine();
      });

      it('should resolve dynamic mappings via .map()', async () => {
        const execute = vi.fn<any>().mockResolvedValue({ result: 'success' });
        const triggerSchema = z.object({
          cool: z.string(),
        });

        const step1 = createStep({
          id: 'step1',
          execute,
          inputSchema: triggerSchema,
          outputSchema: z.object({ result: z.string() }),
        });

        const step2 = createStep({
          id: 'step2',
          execute: async ({ inputData }) => {
            return { result: inputData.test, second: inputData.test2 };
          },
          inputSchema: z.object({ test: z.string(), test2: z.string() }),
          outputSchema: z.object({ result: z.string(), second: z.string() }),
        });

        const workflow = createWorkflow({
          id: 'test-workflow',
          inputSchema: triggerSchema,
          outputSchema: z.object({ result: z.string(), second: z.string() }),
        });

        workflow
          .then(step1)
          .map({
            test: mapVariable({
              initData: workflow,
              path: 'cool',
            }),
            test2: {
              schema: z.string(),
              fn: async ({ inputData }) => {
                return 'Hello ' + inputData.result;
              },
            },
          })
          .then(step2)
          .map({
            result: mapVariable({
              step: step2,
              path: 'result',
            }),
            second: {
              schema: z.string(),
              fn: async ({ getStepResult }) => {
                return getStepResult(step1).result;
              },
            },
          })
          .commit();

        const mastra = new Mastra({
          workflows: { 'test-workflow': workflow },
          storage: testStorage,
          pubsub: new EventEmitterPubSub(),
        });
        await mastra.startEventEngine();

        const run = await workflow.createRun();
        const result = await run.start({ inputData: { cool: 'test-input' } });

        if (result.status !== 'success') {
          expect.fail('Workflow should have succeeded');
        }

        expect(execute).toHaveBeenCalledWith(
          expect.objectContaining({
            inputData: { cool: 'test-input' },
          }),
        );

        expect(result.steps.step2).toEqual({
          status: 'success',
          output: { result: 'test-input', second: 'Hello success' },
          payload: { test: 'test-input', test2: 'Hello success' },
          startedAt: expect.any(Number),
          endedAt: expect.any(Number),
        });

        expect(result.result).toEqual({
          result: 'test-input',
          second: 'success',
        });

        await mastra.stopEventEngine();
      });

      it('should resolve variables from previous steps', async () => {
        const step1Action = vi.fn<any>().mockResolvedValue({
          nested: { value: 'step1-data' },
        });
        const step2Action = vi.fn<any>().mockResolvedValue({ result: 'success' });

        const step1 = createStep({
          id: 'step1',
          execute: step1Action,
          inputSchema: z.object({}),
          outputSchema: z.object({ nested: z.object({ value: z.string() }) }),
        });
        const step2 = createStep({
          id: 'step2',
          execute: step2Action,
          inputSchema: z.object({ previousValue: z.string() }),
          outputSchema: z.object({ result: z.string() }),
        });

        const workflow = createWorkflow({
          id: 'test-workflow',
          inputSchema: z.object({}),
          outputSchema: z.object({ result: z.string() }),
        });

        workflow
          .then(step1)
          .map({
            previousValue: mapVariable({
              step: step1,
              path: 'nested.value',
            }),
          })
          .then(step2)
          .commit();

        const mastra = new Mastra({
          workflows: { 'test-workflow': workflow },
          storage: testStorage,
        });
        await mastra.startEventEngine();

        const run = await workflow.createRun();
        await run.start({ inputData: {} });

        expect(step2Action).toHaveBeenCalledWith(
          expect.objectContaining({
            inputData: {
              previousValue: 'step1-data',
            },
          }),
        );

        await mastra.stopEventEngine();
      });

      it('should resolve inputs from previous steps that are not objects', async () => {
        const step1 = createStep({
          id: 'step1',
          execute: async () => {
            return 'step1-data';
          },
          inputSchema: z.object({}),
          outputSchema: z.string(),
        });
        const step2 = createStep({
          id: 'step2',
          execute: async ({ inputData }) => {
            return { result: 'success', input: inputData };
          },
          inputSchema: z.string(),
          outputSchema: z.object({ result: z.string(), input: z.string() }),
        });

        const workflow = createWorkflow({
          id: 'test-workflow',
          inputSchema: z.object({}),
          outputSchema: z.object({ result: z.string() }),
        });

        workflow.then(step1).then(step2).commit();

        const mastra = new Mastra({
          workflows: { 'test-workflow': workflow },
          storage: testStorage,
          pubsub: new EventEmitterPubSub(),
        });
        await mastra.startEventEngine();

        const run = await workflow.createRun();
        const result = await run.start({ inputData: {} });

        expect(result.steps).toEqual({
          input: {},
          step1: {
            status: 'success',
            output: 'step1-data',
            payload: {},

            startedAt: expect.any(Number),
            endedAt: expect.any(Number),
          },
          step2: {
            status: 'success',
            output: { result: 'success', input: 'step1-data' },
            payload: 'step1-data',

            startedAt: expect.any(Number),
            endedAt: expect.any(Number),
          },
        });

        await mastra.stopEventEngine();
      });

      it('should resolve inputs from previous steps that are arrays', async () => {
        const step1 = createStep({
          id: 'step1',
          execute: async () => {
            return [{ str: 'step1-data' }];
          },
          inputSchema: z.object({}),
          outputSchema: z.array(z.object({ str: z.string() })),
        });
        const step2 = createStep({
          id: 'step2',
          execute: async ({ inputData }) => {
            return { result: 'success', input: inputData };
          },
          inputSchema: z.array(z.object({ str: z.string() })),
          outputSchema: z.object({ result: z.string(), input: z.array(z.object({ str: z.string() })) }),
        });

        const workflow = createWorkflow({
          id: 'test-workflow',
          inputSchema: z.object({}),
          outputSchema: z.object({ result: z.string() }),
        });

        workflow.then(step1).then(step2).commit();

        const mastra = new Mastra({
          workflows: { 'test-workflow': workflow },
          storage: testStorage,
          pubsub: new EventEmitterPubSub(),
        });
        await mastra.startEventEngine();

        const run = await workflow.createRun();
        const result = await run.start({ inputData: {} });

        expect(result.steps).toEqual({
          input: {},
          step1: {
            status: 'success',
            output: [{ str: 'step1-data' }],
            payload: {},

            startedAt: expect.any(Number),
            endedAt: expect.any(Number),
          },
          step2: {
            status: 'success',
            output: { result: 'success', input: [{ str: 'step1-data' }] },
            payload: [{ str: 'step1-data' }],

            startedAt: expect.any(Number),
            endedAt: expect.any(Number),
          },
        });

        await mastra.stopEventEngine();
      });

      it('should resolve inputs from previous steps that are arrays via .map()', async () => {
        const step1 = createStep({
          id: 'step1',
          execute: async () => {
            return [{ str: 'step1-data' }];
          },
          inputSchema: z.object({}),
          outputSchema: z.array(z.object({ str: z.string() })),
        });
        const step2 = createStep({
          id: 'step2',
          execute: async ({ inputData }) => {
            return { result: 'success', input: inputData.ary };
          },
          inputSchema: z.object({ ary: z.array(z.object({ str: z.string() })) }),
          outputSchema: z.object({ result: z.string(), input: z.array(z.object({ str: z.string() })) }),
        });

        const workflow = createWorkflow({
          id: 'test-workflow',
          inputSchema: z.object({}),
          outputSchema: z.object({ result: z.string() }),
        });

        workflow
          .then(step1)
          .map({
            ary: mapVariable({
              step: step1,
              path: '.',
            }),
          })
          .then(step2)
          .commit();

        const mastra = new Mastra({
          workflows: { 'test-workflow': workflow },
          storage: testStorage,
          pubsub: new EventEmitterPubSub(),
        });
        await mastra.startEventEngine();

        const run = await workflow.createRun();
        const result = await run.start({ inputData: {} });

        expect(result.steps).toMatchObject({
          input: {},
          step1: {
            status: 'success',
            output: [{ str: 'step1-data' }],
            payload: {},

            startedAt: expect.any(Number),
            endedAt: expect.any(Number),
          },
          step2: {
            status: 'success',
            output: { result: 'success', input: [{ str: 'step1-data' }] },
            payload: { ary: [{ str: 'step1-data' }] },

            startedAt: expect.any(Number),
            endedAt: expect.any(Number),
          },
        });

        await mastra.stopEventEngine();
      });

      it('should resolve constant values via .map()', async () => {
        const execute = vi.fn<any>().mockResolvedValue({ result: 'success' });
        const triggerSchema = z.object({
          cool: z.string(),
        });

        const step1 = createStep({
          id: 'step1',
          execute,
          inputSchema: triggerSchema,
          outputSchema: z.object({ result: z.string() }),
        });

        const step2 = createStep({
          id: 'step2',
          execute: async ({ inputData }) => {
            return { result: inputData.candidates.map(c => c.name).join('') || 'none', second: inputData.iteration };
          },
          inputSchema: z.object({ candidates: z.array(z.object({ name: z.string() })), iteration: z.number() }),
          outputSchema: z.object({ result: z.string(), second: z.number() }),
        });

        const workflow = createWorkflow({
          id: 'test-workflow',
          inputSchema: triggerSchema,
          outputSchema: z.object({ result: z.string(), second: z.number() }),
        });

        workflow
          .then(step1)
          .map({
            candidates: {
              value: [],
              schema: z.array(z.object({ name: z.string() })),
            },
            iteration: {
              value: 0,
              schema: z.number(),
            },
          })
          .then(step2)
          .commit();

        const mastra = new Mastra({
          workflows: { 'test-workflow': workflow },
          storage: testStorage,
          pubsub: new EventEmitterPubSub(),
        });
        await mastra.startEventEngine();

        const run = await workflow.createRun();
        const result = await run.start({ inputData: { cool: 'test-input' } });

        expect(execute).toHaveBeenCalledWith(
          expect.objectContaining({
            inputData: { cool: 'test-input' },
          }),
        );

        expect(result.steps.step2).toEqual({
          status: 'success',
          output: { result: 'none', second: 0 },
          payload: { candidates: [], iteration: 0 },

          startedAt: expect.any(Number),
          endedAt: expect.any(Number),
        });

        await mastra.stopEventEngine();
      });

      it('should resolve fully dynamic input via .map()', async () => {
        const execute = vi.fn<any>().mockResolvedValue({ result: 'success' });
        const triggerSchema = z.object({
          cool: z.string(),
        });

        const step1 = createStep({
          id: 'step1',
          execute,
          inputSchema: triggerSchema,
          outputSchema: z.object({ result: z.string() }),
        });

        const step2 = createStep({
          id: 'step2',
          execute: async ({ inputData }) => {
            return { result: inputData.candidates.map(c => c.name).join(', ') || 'none', second: inputData.iteration };
          },
          inputSchema: z.object({ candidates: z.array(z.object({ name: z.string() })), iteration: z.number() }),
          outputSchema: z.object({ result: z.string(), second: z.number() }),
        });

        const workflow = createWorkflow({
          id: 'test-workflow',
          inputSchema: triggerSchema,
          outputSchema: z.object({ result: z.string(), second: z.number() }),
        });

        workflow
          .then(step1)
          .map(async ({ inputData }) => {
            return {
              candidates: [{ name: inputData.result }, { name: 'hello' }],
              iteration: 0,
            };
          })
          .then(step2)
          .commit();

        const mastra = new Mastra({
          workflows: { 'test-workflow': workflow },
          storage: testStorage,
          pubsub: new EventEmitterPubSub(),
        });
        await mastra.startEventEngine();

        const run = await workflow.createRun();
        const result = await run.start({ inputData: { cool: 'test-input' } });

        expect(execute).toHaveBeenCalledWith(
          expect.objectContaining({
            inputData: { cool: 'test-input' },
          }),
        );

        expect(result.steps.step2).toEqual({
          status: 'success',
          output: { result: 'success, hello', second: 0 },
          payload: { candidates: [{ name: 'success' }, { name: 'hello' }], iteration: 0 },

          startedAt: expect.any(Number),
          endedAt: expect.any(Number),
        });

        await mastra.stopEventEngine();
      });
    });

    describe('Simple Conditions', () => {
      it('should follow conditional chains', async () => {
        const step1Action = vi.fn().mockImplementation(() => {
          return Promise.resolve({ status: 'success' });
        });
        const step2Action = vi.fn().mockImplementation(() => {
          return Promise.resolve({ result: 'step2' });
        });
        const step3Action = vi.fn().mockImplementation(() => {
          return Promise.resolve({ result: 'step3' });
        });

        const step1 = createStep({
          id: 'step1',
          execute: step1Action,
          inputSchema: z.object({ status: z.string() }),
          outputSchema: z.object({ status: z.string() }),
        });
        const step2 = createStep({
          id: 'step2',
          execute: step2Action,
          inputSchema: z.object({ status: z.string() }),
          outputSchema: z.object({ result: z.string() }),
        });
        const step3 = createStep({
          id: 'step3',
          execute: step3Action,
          inputSchema: z.object({ status: z.string() }),
          outputSchema: z.object({ result: z.string() }),
        });
        const step4 = createStep({
          id: 'step4',
          execute: async ({ inputData }) => {
            return { result: inputData.result };
          },
          inputSchema: z.object({ result: z.string() }),
          outputSchema: z.object({ result: z.string() }),
        });

        const workflow = createWorkflow({
          id: 'test-workflow',
          inputSchema: z.object({ status: z.string() }),
          outputSchema: z.object({ result: z.string() }),
          steps: [step1, step2, step3],
        });

        workflow
          .then(step1)
          .branch([
            [
              async ({ inputData }) => {
                return inputData.status === 'success';
              },
              step2,
            ],
            [
              async ({ inputData }) => {
                return inputData.status === 'failed';
              },
              step3,
            ],
          ])
          .map({
            result: {
              step: [step3, step2],
              path: 'result',
            },
          })
          .then(step4)
          .commit();

        const mastra = new Mastra({
          workflows: { 'test-workflow': workflow },
          storage: testStorage,
          pubsub: new EventEmitterPubSub(),
        });
        await mastra.startEventEngine();

        const run = await workflow.createRun();
        const result = await run.start({ inputData: { status: 'success' } });
        console.dir({ result }, { depth: null });

        expect(step1Action).toHaveBeenCalled();
        expect(step2Action).toHaveBeenCalled();
        expect(step3Action).not.toHaveBeenCalled();
        expect(result.steps).toMatchObject({
          input: { status: 'success' },
          step1: { status: 'success', output: { status: 'success' } },
          step2: { status: 'success', output: { result: 'step2' } },
          step4: { status: 'success', output: { result: 'step2' } },
        });

        await mastra.stopEventEngine();
      });

      it('should handle failing dependencies', async () => {
        let err: Error | undefined;
        const step1Action = vi.fn<any>().mockImplementation(() => {
          err = new Error('Failed');
          throw err;
        });
        const step2Action = vi.fn<any>();

        const step1 = createStep({
          id: 'step1',
          execute: step1Action,
          inputSchema: z.object({}),
          outputSchema: z.object({}),
        });
        const step2 = createStep({
          id: 'step2',
          execute: step2Action,
          inputSchema: z.object({}),
          outputSchema: z.object({}),
        });

        const workflow = createWorkflow({
          id: 'test-workflow',
          inputSchema: z.object({}),
          outputSchema: z.object({}),
          steps: [step1, step2],
        });

        workflow.then(step1).then(step2).commit();

        const mastra = new Mastra({
          workflows: { 'test-workflow': workflow },
          storage: testStorage,
          pubsub: new EventEmitterPubSub(),
        });
        await mastra.startEventEngine();

        const run = await workflow.createRun();
        let result: Awaited<ReturnType<typeof run.start>> | undefined = undefined;
        try {
          result = await run.start({ inputData: {} });
        } catch {
          // do nothing
        }

        expect(step1Action).toHaveBeenCalled();
        expect(step2Action).not.toHaveBeenCalled();
        expect((result?.steps as any)?.input).toEqual({});

        const step1Result = result?.steps?.step1;
        expect(step1Result).toBeDefined();
        expect(step1Result).toMatchObject({
          status: 'failed',
          payload: {},
          startedAt: expect.any(Number),
          endedAt: expect.any(Number),
        });
        expect((step1Result as any)?.error).toMatch(/^Error: Failed/);

        await mastra.stopEventEngine();
      });

      it('should support simple string conditions', async () => {
        const step1Action = vi.fn<any>().mockResolvedValue({ status: 'success' });
        const step2Action = vi.fn<any>().mockResolvedValue({ result: 'step2' });
        const step3Action = vi.fn<any>().mockResolvedValue({ result: 'step3' });
        const step1 = createStep({
          id: 'step1',
          execute: step1Action,
          inputSchema: z.object({}),
          outputSchema: z.object({ status: z.string() }),
        });
        const step2 = createStep({
          id: 'step2',
          execute: step2Action,
          inputSchema: z.object({ status: z.string() }),
          outputSchema: z.object({ result: z.string() }),
        });
        const step3 = createStep({
          id: 'step3',
          execute: step3Action,
          inputSchema: z.object({ result: z.string() }),
          outputSchema: z.object({ result: z.string() }),
        });

        const workflow = createWorkflow({
          id: 'test-workflow',
          inputSchema: z.object({}),
          outputSchema: z.object({}),
          steps: [step1, step2, step3],
        });
        workflow
          .then(step1)
          .branch([
            [
              async ({ inputData }) => {
                return inputData.status === 'success';
              },
              step2,
            ],
          ])
          .map({
            result: {
              step: step2,
              path: 'result',
            },
          })
          .branch([
            [
              async ({ inputData }) => {
                return inputData.result === 'unexpected value';
              },
              step3,
            ],
          ])
          .commit();

        const mastra = new Mastra({
          workflows: { 'test-workflow': workflow },
          storage: testStorage,
          pubsub: new EventEmitterPubSub(),
        });
        await mastra.startEventEngine();

        const run = await workflow.createRun();
        const result = await run.start({ inputData: { status: 'success' } });

        expect(step1Action).toHaveBeenCalled();
        expect(step2Action).toHaveBeenCalled();
        expect(step3Action).not.toHaveBeenCalled();
        expect(result.steps).toMatchObject({
          input: { status: 'success' },
          step1: {
            status: 'success',
            output: { status: 'success' },
            payload: {},

            startedAt: expect.any(Number),
            endedAt: expect.any(Number),
          },
          step2: {
            status: 'success',
            output: { result: 'step2' },
            payload: { status: 'success' },

            startedAt: expect.any(Number),
            endedAt: expect.any(Number),
          },
        });

        await mastra.stopEventEngine();
      });

      it('should support custom condition functions', async () => {
        const step1Action = vi.fn<any>().mockResolvedValue({ count: 5 });
        const step2Action = vi.fn<any>();

        const step1 = createStep({
          id: 'step1',
          execute: step1Action,
          inputSchema: z.object({}),
          outputSchema: z.object({ count: z.number() }),
        });
        const step2 = createStep({
          id: 'step2',
          execute: step2Action,
          inputSchema: z.object({ count: z.number() }),
          outputSchema: z.object({}),
        });

        const workflow = createWorkflow({
          id: 'test-workflow',
          inputSchema: z.object({}),
          outputSchema: z.object({}),
        });

        workflow
          .then(step1)
          .branch([
            [
              async ({ getStepResult }) => {
                const step1Result = getStepResult(step1);

                return step1Result ? step1Result.count > 3 : false;
              },
              step2,
            ],
          ])
          .commit();

        const mastra = new Mastra({
          workflows: { 'test-workflow': workflow },
          storage: testStorage,
          pubsub: new EventEmitterPubSub(),
        });
        await mastra.startEventEngine();

        const run = await workflow.createRun();
        const result = await run.start({ inputData: { count: 5 } });

        expect(step2Action).toHaveBeenCalled();
        expect(result.steps.step1).toEqual({
          status: 'success',
          output: { count: 5 },
          payload: { count: 5 },

          startedAt: expect.any(Number),
          endedAt: expect.any(Number),
        });
        expect(result.steps.step2).toEqual({
          status: 'success',
          output: undefined,
          payload: { count: 5 },

          startedAt: expect.any(Number),
          endedAt: expect.any(Number),
        });

        await mastra.stopEventEngine();
      });
    });

    it('should execute a a sleep step', async () => {
      const execute = vi.fn<any>().mockResolvedValue({ result: 'success' });
      const step1 = createStep({
        id: 'step1',
        execute,
        inputSchema: z.object({}),
        outputSchema: z.object({ result: z.string() }),
      });
      const step2 = createStep({
        id: 'step2',
        execute: async ({ inputData }) => {
          return { result: 'slept successfully: ' + inputData.result };
        },
        inputSchema: z.object({ result: z.string() }),
        outputSchema: z.object({ result: z.string() }),
      });

      const workflow = createWorkflow({
        id: 'test-workflow',
        inputSchema: z.object({}),
        outputSchema: z.object({
          result: z.string(),
        }),
        steps: [step1],
      });

      workflow.then(step1).sleep(1000).then(step2).commit();

      const mastra = new Mastra({
        workflows: { 'test-workflow': workflow },
        storage: testStorage,
        pubsub: new EventEmitterPubSub(),
      });
      await mastra.startEventEngine();

      const run = await workflow.createRun();
      const startTime = Date.now();
      const result = await run.start({ inputData: {} });
      const endTime = Date.now();

      expect(execute).toHaveBeenCalled();
      expect(result.steps['step1']).toEqual({
        status: 'success',
        output: { result: 'success' },
        payload: {},
        startedAt: expect.any(Number),
        endedAt: expect.any(Number),
      });

      expect(result.steps['step2']).toEqual({
        status: 'success',
        output: { result: 'slept successfully: success' },
        payload: { result: 'success' },
        startedAt: expect.any(Number),
        endedAt: expect.any(Number),
      });

      expect(endTime - startTime).toBeGreaterThanOrEqual(1000);

      await mastra.stopEventEngine();
    });

    it('should execute a a sleep until step', async () => {
      const execute = vi.fn<any>().mockResolvedValue({ result: 'success' });
      const step1 = createStep({
        id: 'step1',
        execute,
        inputSchema: z.object({}),
        outputSchema: z.object({ result: z.string() }),
      });
      const step2 = createStep({
        id: 'step2',
        execute: async ({ inputData }) => {
          return { result: 'slept successfully: ' + inputData.result };
        },
        inputSchema: z.object({ result: z.string() }),
        outputSchema: z.object({ result: z.string() }),
      });

      const workflow = createWorkflow({
        id: 'test-workflow',
        inputSchema: z.object({}),
        outputSchema: z.object({
          result: z.string(),
        }),
        steps: [step1],
      });

      workflow
        .then(step1)
        .sleepUntil(new Date(Date.now() + 1000))
        .then(step2)
        .commit();

      const mastra = new Mastra({
        workflows: { 'test-workflow': workflow },
        storage: testStorage,
      });
      await mastra.startEventEngine();

      const run = await workflow.createRun();
      const startTime = Date.now();
      const result = await run.start({ inputData: {} });
      const endTime = Date.now();

      expect(execute).toHaveBeenCalled();
      expect(result.steps['step1']).toEqual({
        status: 'success',
        output: { result: 'success' },
        payload: {},
        startedAt: expect.any(Number),
        endedAt: expect.any(Number),
      });

      expect(result.steps['step2']).toEqual({
        status: 'success',
        output: { result: 'slept successfully: success' },
        payload: { result: 'success' },
        startedAt: expect.any(Number),
        endedAt: expect.any(Number),
      });

      expect(endTime - startTime).toBeGreaterThan(900);

      await mastra.stopEventEngine();
    });

    it('should throw error if waitForEvent is used', async () => {
      const execute = vi.fn<any>().mockResolvedValue({ result: 'success' });
      const step1 = createStep({
        id: 'step1',
        execute,
        inputSchema: z.object({}),
        outputSchema: z.object({ result: z.string() }),
      });
      const step2 = createStep({
        id: 'step2',
        execute: async ({ inputData, resumeData }) => {
          return { result: inputData.result, resumed: resumeData };
        },
        inputSchema: z.object({ result: z.string() }),
        outputSchema: z.object({ result: z.string(), resumed: z.any() }),
        resumeSchema: z.any(),
      });

      const workflow = createWorkflow({
        id: 'test-workflow',
        inputSchema: z.object({}),
        outputSchema: z.object({
          result: z.string(),
          resumed: z.any(),
        }),
        steps: [step1],
      });

<<<<<<< HEAD
      try {
        // @ts-expect-error - we expect this to throw an error
        workflow.then(step1).waitForEvent('hello-event', step2).commit();
      } catch (error) {
        expect(error).toBeInstanceOf(MastraError);
        expect(error).toHaveProperty(
          'message',
          'waitForEvent has been removed. Please use suspend & resume flow instead. See https://mastra.ai/en/docs/workflows/suspend-and-resume for more details.',
        );
      }
=======
      workflow.then(step1).waitForEvent('hello-event', step2).commit();

      const mastra = new Mastra({
        workflows: { 'test-workflow': workflow },
        storage: testStorage,
        pubsub: new EventEmitterPubSub(),
      });
      await mastra.startEventEngine();

      const run = await workflow.createRun();
      const startTime = Date.now();
      setTimeout(() => {
        run.sendEvent('hello-event', { data: 'hello' });
      }, 1000);
      const result = await run.start({ inputData: {} });
      console.dir({ result }, { depth: null });
      const endTime = Date.now();

      expect(execute).toHaveBeenCalled();
      expect(result.steps['step1']).toEqual({
        status: 'success',
        output: { result: 'success' },
        payload: {},
        startedAt: expect.any(Number),
        endedAt: expect.any(Number),
      });

      expect(result.steps['step2']).toEqual({
        status: 'success',
        output: { result: 'success', resumed: { data: 'hello' } },
        payload: { result: 'success' },
        resumePayload: { data: 'hello' },
        resumedAt: expect.any(Number),
        startedAt: expect.any(Number),
        endedAt: expect.any(Number),
      });

      expect(endTime - startTime).toBeGreaterThan(1000);

      await mastra.stopEventEngine();
    });

    // timeouts not supported for now
    it.skip('should execute a waitForEvent step after timeout', async () => {
      const execute = vi.fn<any>().mockResolvedValue({ result: 'success' });
      const step1 = createStep({
        id: 'step1',
        execute,
        inputSchema: z.object({}),
        outputSchema: z.object({ result: z.string() }),
      });
      const step2 = createStep({
        id: 'step2',
        execute: async ({ inputData, resumeData }) => {
          return { result: inputData.result, resumed: resumeData };
        },
        inputSchema: z.object({ result: z.string() }),
        outputSchema: z.object({ result: z.string(), resumed: z.any() }),
        resumeSchema: z.any(),
      });

      const workflow = createWorkflow({
        id: 'test-workflow',
        inputSchema: z.object({}),
        outputSchema: z.object({
          result: z.string(),
          resumed: z.any(),
        }),
        steps: [step1],
      });

      workflow.then(step1).waitForEvent('hello-event', step2, { timeout: 1000 }).commit();

      const mastra = new Mastra({
        workflows: { 'test-workflow': workflow },
        storage: testStorage,
        pubsub: new EventEmitterPubSub(),
      });
      await mastra.startEventEngine();

      const run = await workflow.createRun();
      const startTime = Date.now();
      const result = await run.start({ inputData: {} });
      const endTime = Date.now();

      expect(execute).toHaveBeenCalled();
      expect(result.steps['step1']).toEqual({
        status: 'success',
        output: { result: 'success' },
        payload: {},
        startedAt: expect.any(Number),
        endedAt: expect.any(Number),
      });

      expect(result.steps['step2']).toEqual({
        status: 'failed',
        error: expect.any(Error),
        payload: { result: 'success' },
        startedAt: expect.any(Number),
        endedAt: expect.any(Number),
      });

      expect(endTime - startTime).toBeGreaterThan(900);

      await mastra.stopEventEngine();
>>>>>>> 0b4a7ff7
    });
  });

  describe('abort', () => {
    it('should be able to abort workflow execution in between steps', async () => {
      const step1 = createStep({
        id: 'step1',
        execute: async ({ inputData }) => {
          return { result: 'step1: ' + inputData.value };
        },
        inputSchema: z.object({ value: z.string() }),
        outputSchema: z.object({ result: z.string() }),
      });
      const step2 = createStep({
        id: 'step2',
        execute: async ({ inputData }) => {
          return { result: 'step2: ' + inputData.result };
        },
        inputSchema: z.object({ result: z.string() }),
        outputSchema: z.object({ result: z.string() }),
      });

      const workflow = createWorkflow({
        id: 'test-workflow',
        inputSchema: z.object({}),
        outputSchema: z.object({
          result: z.string(),
        }),
        steps: [step1, step2],
      });

      workflow.then(step1).sleep(1000).then(step2).commit();

      const mastra = new Mastra({
        workflows: { 'test-workflow': workflow },
        storage: testStorage,
        pubsub: new EventEmitterPubSub(),
      });
      await mastra.startEventEngine();

      const run = await workflow.createRun();
      const p = run.start({ inputData: { value: 'test' } });

      setTimeout(() => {
        run.cancel();
      }, 300);

      const result = await p;

      expect(result.status).toBe('canceled');
      expect(result.steps['step1']).toEqual({
        status: 'success',
        output: { result: 'step1: test' },
        payload: { value: 'test' },
        startedAt: expect.any(Number),
        endedAt: expect.any(Number),
      });

      expect(result.steps['step2']).toBeUndefined();

      await mastra.stopEventEngine();
    });

    it('should be able to abort workflow execution immediately', async () => {
      const step1 = createStep({
        id: 'step1',
        execute: async ({ inputData }) => {
          return { result: 'step1: ' + inputData.value };
        },
        inputSchema: z.object({ value: z.string() }),
        outputSchema: z.object({ result: z.string() }),
      });
      const step2 = createStep({
        id: 'step2',
        execute: async ({ inputData }) => {
          await new Promise(resolve => setTimeout(resolve, 3000));
          return { result: 'step2: ' + inputData.result };
        },
        inputSchema: z.object({ result: z.string() }),
        outputSchema: z.object({ result: z.string() }),
      });

      const workflow = createWorkflow({
        id: 'test-workflow',
        inputSchema: z.object({}),
        outputSchema: z.object({
          result: z.string(),
        }),
        steps: [step1, step2],
      });

      workflow.then(step1).then(step2).commit();

      const mastra = new Mastra({
        workflows: { 'test-workflow': workflow },
        storage: testStorage,
        pubsub: new EventEmitterPubSub(),
      });
      await mastra.startEventEngine();

      const run = await workflow.createRun();
      const p = run.start({ inputData: { value: 'test' } });

      await new Promise(resolve => setTimeout(resolve, 1000));
      await run.cancel();

      const result = await p;

      expect(result.status).toBe('canceled');
      expect(result.steps['step1']).toEqual({
        status: 'success',
        output: { result: 'step1: test' },
        payload: { value: 'test' },
        startedAt: expect.any(Number),
        endedAt: expect.any(Number),
      });

      expect(result.steps['step2']).toBeUndefined();

      await mastra.stopEventEngine();
    });

    it('should be able to abort workflow execution during a step', async () => {
      const step1 = createStep({
        id: 'step1',
        execute: async ({ inputData }) => {
          return { result: 'step1: ' + inputData.value };
        },
        inputSchema: z.object({ value: z.string() }),
        outputSchema: z.object({ result: z.string() }),
      });
      const step2 = createStep({
        id: 'step2',
        execute: async ({ inputData, abortSignal, abort }) => {
          const timeout: Promise<string> = new Promise((resolve, _reject) => {
            const ref = setTimeout(() => {
              resolve('step2: ' + inputData.result);
            }, 1000);

            abortSignal.addEventListener('abort', () => {
              resolve('');
              clearTimeout(ref);
            });
          });

          const result = await timeout;
          if (abortSignal.aborted) {
            return abort();
          }
          return { result };
        },
        inputSchema: z.object({ result: z.string() }),
        outputSchema: z.object({ result: z.string() }),
      });

      const workflow = createWorkflow({
        id: 'test-workflow',
        inputSchema: z.object({}),
        outputSchema: z.object({
          result: z.string(),
        }),
        steps: [step1, step2],
      });

      workflow.then(step1).then(step2).commit();

      const mastra = new Mastra({
        workflows: { 'test-workflow': workflow },
        storage: testStorage,
        pubsub: new EventEmitterPubSub(),
      });
      await mastra.startEventEngine();

      const run = await workflow.createRun();
      const p = run.start({ inputData: { value: 'test' } });

      setTimeout(() => {
        run.cancel();
      }, 300);

      const result = await p;

      expect(result.status).toBe('canceled');
      expect(result.steps['step1']).toEqual({
        status: 'success',
        output: { result: 'step1: test' },
        payload: { value: 'test' },
        startedAt: expect.any(Number),
        endedAt: expect.any(Number),
      });

      // expect(result.steps['step2']).toEqual({
      //   status: 'success',
      //   payload: { result: 'step1: test' },
      //   output: undefined,
      //   startedAt: expect.any(Number),
      //   endedAt: expect.any(Number),
      // });
    });
  });

  describe('Error Handling', () => {
    it('should handle step execution errors', async () => {
      const error = new Error('Step execution failed');
      const failingAction = vi.fn<any>().mockImplementation(() => {
        throw error;
      });

      const step1 = createStep({
        id: 'step1',
        execute: failingAction,
        inputSchema: z.object({}),
        outputSchema: z.object({}),
      });

      const workflow = createWorkflow({
        id: 'test-workflow',
        inputSchema: z.object({}),
        outputSchema: z.object({}),
      });

      workflow.then(step1).commit();

      const mastra = new Mastra({
        workflows: { 'test-workflow': workflow },
        storage: testStorage,
      });
      await mastra.startEventEngine();

      const run = await workflow.createRun();

      const result = await run.start({ inputData: {} });

      expect(result.status).toBe('failed'); // Assert status first

      // Type guard for result.error
      if (result.status === 'failed') {
        // This check helps TypeScript narrow down the type of 'result'
        expect(result.error).toMatch(/^Error: Step execution failed/); // Now safe to access
      } else {
        // This case should not be reached in this specific test.
        // If it is, the test should fail clearly.
        throw new Error("Assertion failed: workflow status was not 'failed' as expected.");
      }

      expect(result.steps?.input).toEqual({});
      const step1Result = result.steps?.step1;
      expect(step1Result).toBeDefined();
      expect(step1Result).toMatchObject({
        status: 'failed',
        payload: {},
        startedAt: expect.any(Number),
        endedAt: expect.any(Number),
      });
      expect((step1Result as any)?.error).toMatch(/^Error: Step execution failed/); // Check message prefix

      await mastra.stopEventEngine();
    });

    it('should handle variable resolution errors', async () => {
      const step1 = createStep({
        id: 'step1',
        execute: vi.fn<any>().mockResolvedValue({ data: 'success' }),
        inputSchema: z.object({}),
        outputSchema: z.object({ data: z.string() }),
      });
      const step2 = createStep({
        id: 'step2',
        execute: vi.fn<any>(),
        inputSchema: z.object({ data: z.string() }),
        outputSchema: z.object({}),
      });

      const workflow = createWorkflow({
        id: 'test-workflow',
        inputSchema: z.object({}),
        outputSchema: z.object({}),
      });

      workflow
        .then(step1)
        .map({
          data: { step: step1, path: 'data' },
        })
        .then(step2)
        .commit();

      const mastra = new Mastra({
        workflows: { 'test-workflow': workflow },
        storage: testStorage,
        pubsub: new EventEmitterPubSub(),
      });
      await mastra.startEventEngine();

      const run = await workflow.createRun();
      await expect(run.start({ inputData: {} })).resolves.toMatchObject({
        steps: {
          step1: {
            status: 'success',
            output: {
              data: 'success',
            },
            payload: {},
            startedAt: expect.any(Number),
            endedAt: expect.any(Number),
          },
          step2: {
            status: 'success',
            payload: {
              data: 'success',
            },
            startedAt: expect.any(Number),
            endedAt: expect.any(Number),
          },
        },
      });

      await mastra.stopEventEngine();
    });

    it('should handle step execution errors within branches', async () => {
      const error = new Error('Step execution failed');
      const failingAction = vi.fn<any>().mockRejectedValue(error);

      const successAction = vi.fn<any>().mockResolvedValue({});

      const step1 = createStep({
        id: 'step1',
        execute: successAction,
        inputSchema: z.object({}),
        outputSchema: z.object({}),
      });

      const step2 = createStep({
        id: 'step2',
        execute: failingAction,
        inputSchema: z.object({}),
        outputSchema: z.object({}),
      });

      const step3 = createStep({
        id: 'step3',
        execute: successAction,
        inputSchema: z.object({
          step1: z.object({}),
          step2: z.object({}),
        }),
        outputSchema: z.object({}),
      });

      const workflow = createWorkflow({
        id: 'test-workflow',
        inputSchema: z.object({}),
        outputSchema: z.object({}),
      });

      workflow.parallel([step1, step2]).then(step3).commit();

      const mastra = new Mastra({
        workflows: { 'test-workflow': workflow },
        storage: testStorage,
        pubsub: new EventEmitterPubSub(),
      });
      await mastra.startEventEngine();

      const run = await workflow.createRun();
      const result = await run.start({ inputData: {} });

      expect(result.steps).toMatchObject({
        step1: {
          status: 'success',
          payload: {},
          startedAt: expect.any(Number),
          endedAt: expect.any(Number),
        },
        step2: {
          status: 'failed',
          // error: error?.stack ?? error, // Removed this line
          payload: {},
          startedAt: expect.any(Number),
          endedAt: expect.any(Number),
        },
      });
      expect((result.steps?.step2 as any)?.error).toMatch(/^Error: Step execution failed/);

      await mastra.stopEventEngine();
    });

    it('should handle step execution errors within nested workflows', async () => {
      const error = new Error('Step execution failed');
      const failingAction = vi.fn<any>().mockImplementation(() => {
        throw error;
      });

      const successAction = vi.fn<any>().mockResolvedValue({});

      const step1 = createStep({
        id: 'step1',
        execute: successAction,
        inputSchema: z.object({}),
        outputSchema: z.object({}),
      });

      const step2 = createStep({
        id: 'step2',
        execute: failingAction,
        inputSchema: z.object({}),
        outputSchema: z.object({}),
      });

      const step3 = createStep({
        id: 'step3',
        execute: successAction,
        inputSchema: z.object({
          step1: z.object({}),
          step2: z.object({}),
        }),
        outputSchema: z.object({}),
      });

      const workflow = createWorkflow({
        id: 'test-workflow',
        inputSchema: z.object({}),
        outputSchema: z.object({}),
      });

      workflow.parallel([step1, step2]).then(step3).commit();

      const mainWorkflow = createWorkflow({
        id: 'main-workflow',
        inputSchema: z.object({}),
        outputSchema: z.object({}),
      })
        .then(workflow)
        .commit();

      const mastra = new Mastra({
        workflows: { 'main-workflow': mainWorkflow },
        storage: testStorage,
        pubsub: new EventEmitterPubSub(),
      });
      await mastra.startEventEngine();

      const run = await mainWorkflow.createRun();
      const result = await run.start({ inputData: {} });

      expect(result.steps).toMatchObject({
        'test-workflow': {
          status: 'failed',
          // error: error?.stack ?? error, // Removed this line
          payload: {},
          startedAt: expect.any(Number),
          endedAt: expect.any(Number),
        },
      });

      expect((result.steps?.['test-workflow'] as any)?.error).toMatch(/^Error: Step execution failed/);

      await mastra.stopEventEngine();
    });
  });

  describe('Complex Conditions', () => {
    it('should handle nested AND/OR conditions', async () => {
      const step1Action = vi.fn<any>().mockResolvedValue({
        status: 'partial',
        score: 75,
        flags: { isValid: true },
      });
      const step2Action = vi.fn<any>().mockResolvedValue({ result: 'step2' });
      const step3Action = vi.fn<any>().mockResolvedValue({ result: 'step3' });

      const step1 = createStep({
        id: 'step1',
        execute: step1Action,
        inputSchema: z.object({}),
        outputSchema: z.object({
          status: z.string(),
          score: z.number(),
          flags: z.object({ isValid: z.boolean() }),
        }),
      });
      const step2 = createStep({
        id: 'step2',
        execute: step2Action,
        inputSchema: z.object({
          status: z.string(),
          score: z.number(),
          flags: z.object({ isValid: z.boolean() }),
        }),
        outputSchema: z.object({ result: z.string() }),
      });
      const step3 = createStep({
        id: 'step3',
        execute: step3Action,
        inputSchema: z.object({
          result: z.string(),
        }),
        outputSchema: z.object({ result: z.string() }),
      });

      const workflow = createWorkflow({
        id: 'test-workflow',
        inputSchema: z.object({}),
        outputSchema: z.object({}),
      });

      workflow
        .then(step1)
        .branch([
          [
            async ({ getStepResult }) => {
              const step1Result = getStepResult(step1);
              return (
                step1Result?.status === 'success' || (step1Result?.status === 'partial' && step1Result?.score >= 70)
              );
            },
            step2,
          ],
        ])
        .map({
          result: {
            step: step2,
            path: 'result',
          },
        })
        .branch([
          [
            async ({ inputData, getStepResult }) => {
              const step1Result = getStepResult(step1);
              return !inputData.result || step1Result?.score < 70;
            },
            step3,
          ],
        ])
        .map({
          result: {
            step: step3,
            path: 'result',
          },
        })
        .commit();

      const mastra = new Mastra({
        workflows: { 'test-workflow': workflow },
        storage: testStorage,
        pubsub: new EventEmitterPubSub(),
      });
      await mastra.startEventEngine();

      const run = await workflow.createRun();
      const result = await run.start({ inputData: {} });

      expect(step2Action).toHaveBeenCalled();
      expect(step3Action).not.toHaveBeenCalled();
      expect(result.steps.step2).toEqual({
        status: 'success',
        output: { result: 'step2' },
        payload: {
          status: 'partial',
          score: 75,
          flags: { isValid: true },
        },

        startedAt: expect.any(Number),
        endedAt: expect.any(Number),
      });

      await mastra.stopEventEngine();
    });
  });

  describe('Loops', () => {
    it('should run an until loop', async () => {
      const increment = vi.fn().mockImplementation(async ({ inputData }) => {
        // Get the current value (either from trigger or previous increment)
        const currentValue = inputData.value;

        // Increment the value
        const newValue = currentValue + 1;

        return { value: newValue };
      });
      const incrementStep = createStep({
        id: 'increment',
        description: 'Increments the current value by 1',
        inputSchema: z.object({
          value: z.number(),
          target: z.number(),
        }),
        outputSchema: z.object({
          value: z.number(),
        }),
        execute: increment,
      });

      const final = vi.fn().mockImplementation(async ({ inputData }) => {
        return { finalValue: inputData?.value };
      });
      const finalStep = createStep({
        id: 'final',
        description: 'Final step that prints the result',
        inputSchema: z.object({
          value: z.number(),
        }),
        outputSchema: z.object({
          finalValue: z.number(),
        }),
        execute: final,
      });

      const counterWorkflow = createWorkflow({
        steps: [incrementStep, finalStep],
        id: 'counter-workflow',
        inputSchema: z.object({
          target: z.number(),
          value: z.number(),
        }),
        outputSchema: z.object({
          finalValue: z.number(),
        }),
      });

      counterWorkflow
        .dountil(incrementStep, async ({ inputData }) => {
          return (inputData?.value ?? 0) >= 12;
        })
        .then(finalStep)
        .commit();

      const mastra = new Mastra({
        workflows: { 'counter-workflow': counterWorkflow },
        storage: testStorage,
      });
      await mastra.startEventEngine();

      const run = await counterWorkflow.createRun();
      const result = await run.start({ inputData: { target: 10, value: 0 } });

      expect(increment).toHaveBeenCalledTimes(12);
      expect(final).toHaveBeenCalledTimes(1);
      // @ts-ignore
      expect(result.result).toEqual({ finalValue: 12 });
      // @ts-ignore
      expect(result.steps.increment.output).toEqual({ value: 12 });
    });

    it('should run a while loop', async () => {
      const increment = vi.fn().mockImplementation(async ({ inputData }) => {
        // Get the current value (either from trigger or previous increment)
        const currentValue = inputData.value;

        // Increment the value
        const newValue = currentValue + 1;

        return { value: newValue };
      });
      const incrementStep = createStep({
        id: 'increment',
        description: 'Increments the current value by 1',
        inputSchema: z.object({
          value: z.number(),
          target: z.number(),
        }),
        outputSchema: z.object({
          value: z.number(),
        }),
        execute: increment,
      });

      const final = vi.fn().mockImplementation(async ({ inputData }) => {
        return { finalValue: inputData?.value };
      });
      const finalStep = createStep({
        id: 'final',
        description: 'Final step that prints the result',
        inputSchema: z.object({
          value: z.number(),
        }),
        outputSchema: z.object({
          finalValue: z.number(),
        }),
        execute: final,
      });

      const counterWorkflow = createWorkflow({
        steps: [incrementStep, finalStep],
        id: 'counter-workflow',
        inputSchema: z.object({
          target: z.number(),
          value: z.number(),
        }),
        outputSchema: z.object({
          finalValue: z.number(),
        }),
      });

      counterWorkflow
        .dowhile(incrementStep, async ({ inputData }) => {
          return (inputData?.value ?? 0) < 12;
        })
        .then(finalStep)
        .commit();

      const mastra = new Mastra({
        workflows: { 'counter-workflow': counterWorkflow },
        storage: testStorage,
        pubsub: new EventEmitterPubSub(),
      });
      await mastra.startEventEngine();

      const run = await counterWorkflow.createRun();
      const result = await run.start({ inputData: { target: 10, value: 0 } });

      expect(increment).toHaveBeenCalledTimes(12);
      expect(final).toHaveBeenCalledTimes(1);
      // @ts-ignore
      expect(result.result).toEqual({ finalValue: 12 });
      // @ts-ignore
      expect(result.steps.increment.output).toEqual({ value: 12 });

      await mastra.stopEventEngine();
    });
  });

  describe('foreach', () => {
    it('should run a single item concurrency (default) for loop', async () => {
      const startTime = Date.now();
      const map = vi.fn().mockImplementation(async ({ inputData }) => {
        await new Promise(resolve => setTimeout(resolve, 1e3));
        return { value: inputData.value + 11 };
      });
      const mapStep = createStep({
        id: 'map',
        description: 'Maps (+11) on the current value',
        inputSchema: z.object({
          value: z.number(),
        }),
        outputSchema: z.object({
          value: z.number(),
        }),
        execute: map,
      });

      const finalStep = createStep({
        id: 'final',
        description: 'Final step that prints the result',
        inputSchema: z.array(z.object({ value: z.number() })),
        outputSchema: z.object({
          finalValue: z.number(),
        }),
        execute: async ({ inputData }) => {
          return { finalValue: inputData.reduce((acc, curr) => acc + curr.value, 0) };
        },
      });

      const counterWorkflow = createWorkflow({
        steps: [mapStep, finalStep],
        id: 'counter-workflow',
        inputSchema: z.array(z.object({ value: z.number() })),
        outputSchema: z.object({
          finalValue: z.number(),
        }),
      });

      counterWorkflow.foreach(mapStep).then(finalStep).commit();

      const mastra = new Mastra({
        workflows: { 'counter-workflow': counterWorkflow },
        storage: testStorage,
        pubsub: new EventEmitterPubSub(),
      });
      await mastra.startEventEngine();

      const run = await counterWorkflow.createRun();
      const result = await run.start({ inputData: [{ value: 1 }, { value: 22 }, { value: 333 }] });

      const endTime = Date.now();
      const duration = endTime - startTime;
      expect(duration).toBeGreaterThan(3e3 - 200);

      expect(map).toHaveBeenCalledTimes(3);
      expect(result.steps).toEqual({
        input: [{ value: 1 }, { value: 22 }, { value: 333 }],
        map: {
          status: 'success',
          output: [{ value: 12 }, { value: 33 }, { value: 344 }],
          payload: [{ value: 1 }, { value: 22 }, { value: 333 }],
          startedAt: expect.any(Number),
          endedAt: expect.any(Number),
        },
        final: {
          status: 'success',
          output: { finalValue: 1 + 11 + (22 + 11) + (333 + 11) },
          payload: [{ value: 12 }, { value: 33 }, { value: 344 }],
          startedAt: expect.any(Number),
          endedAt: expect.any(Number),
        },
      });
    });

    it('should run a all item concurrency for loop', async () => {
      const startTime = Date.now();
      const map = vi.fn().mockImplementation(async ({ inputData }) => {
        await new Promise(resolve => setTimeout(resolve, 1e3));
        return { value: inputData.value + 11 };
      });
      const mapStep = createStep({
        id: 'map',
        description: 'Maps (+11) on the current value',
        inputSchema: z.object({
          value: z.number(),
        }),
        outputSchema: z.object({
          value: z.number(),
        }),
        execute: map,
      });

      const finalStep = createStep({
        id: 'final',
        description: 'Final step that prints the result',
        inputSchema: z.array(z.object({ value: z.number() })),
        outputSchema: z.object({
          finalValue: z.number(),
        }),
        execute: async ({ inputData }) => {
          return { finalValue: inputData.reduce((acc, curr) => acc + curr.value, 0) };
        },
      });

      const counterWorkflow = createWorkflow({
        steps: [mapStep, finalStep],
        id: 'counter-workflow',
        inputSchema: z.array(z.object({ value: z.number() })),
        outputSchema: z.object({
          finalValue: z.number(),
        }),
      });

      counterWorkflow.foreach(mapStep, { concurrency: 3 }).then(finalStep).commit();

      const mastra = new Mastra({
        workflows: { 'counter-workflow': counterWorkflow },
        storage: testStorage,
        pubsub: new EventEmitterPubSub(),
      });
      await mastra.startEventEngine();

      const run = await counterWorkflow.createRun();
      const result = await run.start({ inputData: [{ value: 1 }, { value: 22 }, { value: 333 }] });

      const endTime = Date.now();
      const duration = endTime - startTime;
      expect(duration).toBeLessThan(1e3 * 1.2);

      expect(map).toHaveBeenCalledTimes(3);
      expect(result.steps).toEqual({
        input: [{ value: 1 }, { value: 22 }, { value: 333 }],
        map: {
          status: 'success',
          output: [{ value: 12 }, { value: 33 }, { value: 344 }],
          payload: [{ value: 1 }, { value: 22 }, { value: 333 }],

          startedAt: expect.any(Number),
          endedAt: expect.any(Number),
        },
        final: {
          status: 'success',
          output: { finalValue: 1 + 11 + (22 + 11) + (333 + 11) },
          payload: [{ value: 12 }, { value: 33 }, { value: 344 }],

          startedAt: expect.any(Number),
          endedAt: expect.any(Number),
        },
      });
    });

    it('should run a partial item concurrency for loop', async () => {
      const startTime = Date.now();
      const map = vi.fn().mockImplementation(async ({ inputData }) => {
        await new Promise(resolve => setTimeout(resolve, 1e3));
        return { value: inputData.value + 11 };
      });
      const mapStep = createStep({
        id: 'map',
        description: 'Maps (+11) on the current value',
        inputSchema: z.object({
          value: z.number(),
        }),
        outputSchema: z.object({
          value: z.number(),
        }),
        execute: map,
      });

      const finalStep = createStep({
        id: 'final',
        description: 'Final step that prints the result',
        inputSchema: z.array(z.object({ value: z.number() })),
        outputSchema: z.object({
          finalValue: z.number(),
        }),
        execute: async ({ inputData }) => {
          return { finalValue: inputData.reduce((acc, curr) => acc + curr.value, 0) };
        },
      });

      const counterWorkflow = createWorkflow({
        steps: [mapStep, finalStep],
        id: 'counter-workflow',
        inputSchema: z.array(z.object({ value: z.number() })),
        outputSchema: z.object({
          finalValue: z.number(),
        }),
      });

      counterWorkflow.foreach(mapStep, { concurrency: 2 }).then(finalStep).commit();

      const mastra = new Mastra({
        workflows: { 'counter-workflow': counterWorkflow },
        storage: testStorage,
        pubsub: new EventEmitterPubSub(),
      });
      await mastra.startEventEngine();

      const run = await counterWorkflow.createRun();
      const result = await run.start({ inputData: [{ value: 1 }, { value: 22 }, { value: 333 }] });

      const endTime = Date.now();
      const duration = endTime - startTime;
      expect(duration).toBeGreaterThan(1e3 * 1.2);
      expect(duration).toBeLessThan(1e3 * 2.2);

      expect(map).toHaveBeenCalledTimes(3);
      expect(result.steps).toEqual({
        input: [{ value: 1 }, { value: 22 }, { value: 333 }],
        map: {
          status: 'success',
          output: [{ value: 12 }, { value: 33 }, { value: 344 }],
          payload: [{ value: 1 }, { value: 22 }, { value: 333 }],
          startedAt: expect.any(Number),
          endedAt: expect.any(Number),
        },
        final: {
          status: 'success',
          output: { finalValue: 1 + 11 + (22 + 11) + (333 + 11) },
          payload: [{ value: 12 }, { value: 33 }, { value: 344 }],
          startedAt: expect.any(Number),
          endedAt: expect.any(Number),
        },
      });

      await mastra.stopEventEngine();
    });
  });

  describe('if-else branching', () => {
    it('should run the if-then branch', async () => {
      const start = vi.fn().mockImplementation(async ({ inputData }) => {
        // Get the current value (either from trigger or previous increment)

        // Increment the value
        const newValue = (inputData?.startValue ?? 0) + 1;

        return { newValue };
      });
      const startStep = createStep({
        id: 'start',
        description: 'Increments the current value by 1',
        inputSchema: z.object({
          startValue: z.number(),
        }),
        outputSchema: z.object({
          newValue: z.number(),
        }),
        execute: start,
      });

      const other = vi.fn().mockImplementation(async () => {
        return { other: 26 };
      });
      const otherStep = createStep({
        id: 'other',
        description: 'Other step',
        inputSchema: z.object({ newValue: z.number() }),
        outputSchema: z.object({
          other: z.number(),
        }),
        execute: other,
      });

      const final = vi.fn().mockImplementation(async ({ getStepResult }) => {
        const startVal = getStepResult(startStep)?.newValue ?? 0;
        const otherVal = getStepResult(otherStep)?.other ?? 0;
        return { finalValue: startVal + otherVal };
      });
      const finalIf = createStep({
        id: 'finalIf',
        description: 'Final step that prints the result',
        inputSchema: z.object({ newValue: z.number() }),
        outputSchema: z.object({
          finalValue: z.number(),
        }),
        execute: final,
      });
      const finalElse = createStep({
        id: 'finalElse',
        description: 'Final step that prints the result',
        inputSchema: z.object({ other: z.number() }),
        outputSchema: z.object({
          finalValue: z.number(),
        }),
        execute: final,
      });

      const counterWorkflow = createWorkflow({
        id: 'counter-workflow',
        inputSchema: z.object({
          startValue: z.number(),
        }),
        outputSchema: z.object({
          finalValue: z.number(),
        }),
        steps: [startStep, finalIf],
      });

      const elseBranch = createWorkflow({
        id: 'else-branch',
        inputSchema: z.object({ newValue: z.number() }),
        outputSchema: z.object({
          finalValue: z.number(),
        }),
        steps: [otherStep, finalElse],
      })
        .then(otherStep)
        .then(finalElse)
        .commit();

      counterWorkflow
        .then(startStep)
        .branch([
          [
            async ({ inputData }) => {
              const current = inputData.newValue;
              return !current || current < 5;
            },
            finalIf,
          ],
          [
            async ({ inputData }) => {
              const current = inputData.newValue;
              return current >= 5;
            },
            elseBranch,
          ],
        ])
        .commit();

      const mastra = new Mastra({
        workflows: { 'counter-workflow': counterWorkflow },
        storage: testStorage,
        pubsub: new EventEmitterPubSub(),
      });
      await mastra.startEventEngine();

      const run = await counterWorkflow.createRun();
      const result = await run.start({ inputData: { startValue: 1 } });

      expect(start).toHaveBeenCalledTimes(1);
      expect(other).toHaveBeenCalledTimes(0);
      expect(final).toHaveBeenCalledTimes(1);
      // @ts-ignore
      expect(result.steps.finalIf.output).toEqual({ finalValue: 2 });
      // @ts-ignore
      expect(result.steps.start.output).toEqual({ newValue: 2 });

      await mastra.stopEventEngine();
    });

    it('should run the else branch', async () => {
      const start = vi.fn().mockImplementation(async ({ inputData }) => {
        // Get the current value (either from trigger or previous increment)

        // Increment the value
        const newValue = (inputData?.startValue ?? 0) + 1;

        return { newValue };
      });
      const startStep = createStep({
        id: 'start',
        description: 'Increments the current value by 1',
        inputSchema: z.object({
          startValue: z.number(),
        }),
        outputSchema: z.object({
          newValue: z.number(),
        }),
        execute: start,
      });

      const other = vi.fn().mockImplementation(async ({ inputData }) => {
        return { newValue: inputData.newValue, other: 26 };
      });
      const otherStep = createStep({
        id: 'other',
        description: 'Other step',
        inputSchema: z.object({ newValue: z.number() }),
        outputSchema: z.object({
          other: z.number(),
          newValue: z.number(),
        }),
        execute: other,
      });

      const final = vi.fn().mockImplementation(async ({ inputData }) => {
        const startVal = inputData?.newValue ?? 0;
        const otherVal = inputData?.other ?? 0;
        return { finalValue: startVal + otherVal };
      });
      const finalIf = createStep({
        id: 'finalIf',
        description: 'Final step that prints the result',
        inputSchema: z.object({ newValue: z.number() }),
        outputSchema: z.object({
          finalValue: z.number(),
        }),
        execute: final,
      });
      const finalElse = createStep({
        id: 'finalElse',
        description: 'Final step that prints the result',
        inputSchema: z.object({ other: z.number(), newValue: z.number() }),
        outputSchema: z.object({
          finalValue: z.number(),
        }),
        execute: final,
      });

      const counterWorkflow = createWorkflow({
        id: 'counter-workflow',
        inputSchema: z.object({
          startValue: z.number(),
        }),
        outputSchema: z.object({
          finalValue: z.number(),
        }),
        steps: [startStep, finalIf],
      });

      const elseBranch = createWorkflow({
        id: 'else-branch',
        inputSchema: z.object({ newValue: z.number() }),
        outputSchema: z.object({
          finalValue: z.number(),
        }),
        steps: [otherStep, finalElse],
      })
        .then(otherStep)
        .then(finalElse)
        .commit();

      counterWorkflow
        .then(startStep)
        .branch([
          [
            async ({ inputData }) => {
              const current = inputData.newValue;
              return !current || current < 5;
            },
            finalIf,
          ],
          [
            async ({ inputData }) => {
              const current = inputData.newValue;
              return current >= 5;
            },
            elseBranch,
          ],
        ])
        .commit();

      const mastra = new Mastra({
        workflows: { 'counter-workflow': counterWorkflow },
        storage: testStorage,
        pubsub: new EventEmitterPubSub(),
      });
      await mastra.startEventEngine();

      const run = await counterWorkflow.createRun();
      const result = await run.start({ inputData: { startValue: 6 } });

      expect(start).toHaveBeenCalledTimes(1);
      expect(other).toHaveBeenCalledTimes(1);
      expect(final).toHaveBeenCalledTimes(1);
      // @ts-ignore
      expect(result.steps['else-branch'].output).toEqual({ finalValue: 26 + 6 + 1 });
      // @ts-ignore
      expect(result.steps.start.output).toEqual({ newValue: 7 });
    });
  });

  describe('Schema Validation', () => {
    it.skip('should validate trigger data against schema', async () => {
      const triggerSchema = z.object({
        required: z.string(),
        nested: z.object({
          value: z.number(),
        }),
      });

      const step1 = createStep({
        id: 'step1',
        execute: vi.fn<any>().mockResolvedValue({ result: 'success' }),
        inputSchema: z.object({
          required: z.string(),
          nested: z.object({
            value: z.number(),
          }),
        }),
        outputSchema: z.object({
          result: z.string(),
        }),
      });

      const workflow = createWorkflow({
        id: 'test-workflow',
        inputSchema: triggerSchema,
        outputSchema: z.object({}),
        steps: [step1],
      });

      workflow.then(step1).commit();

      // Should fail validation
      await expect(
        workflow.execute({
          inputData: {
            required: 'test',
            // @ts-expect-error
            nested: { value: 'not-a-number' },
          },
        }),
      ).rejects.toThrow();

      // Should pass validation
      const run = await workflow.createRun();
      await run.start({
        inputData: {
          required: 'test',
          nested: { value: 42 },
        },
      });

      await mastra.stopEventEngine();
    });
  });

  describe('multiple chains', () => {
    it('should run multiple chains in parallel', async () => {
      const step1 = createStep({
        id: 'step1',
        execute: vi.fn<any>().mockResolvedValue({ result: 'success1' }),
        inputSchema: z.object({}),
        outputSchema: z.object({}),
      });
      const step2 = createStep({
        id: 'step2',
        execute: vi.fn<any>().mockResolvedValue({ result: 'success2' }),
        inputSchema: z.object({}),
        outputSchema: z.object({}),
      });
      const step3 = createStep({
        id: 'step3',
        execute: vi.fn<any>().mockResolvedValue({ result: 'success3' }),
        inputSchema: z.object({}),
        outputSchema: z.object({}),
      });
      const step4 = createStep({
        id: 'step4',
        execute: vi.fn<any>().mockResolvedValue({ result: 'success4' }),
        inputSchema: z.object({}),
        outputSchema: z.object({}),
      });
      const step5 = createStep({
        id: 'step5',
        execute: vi.fn<any>().mockResolvedValue({ result: 'success5' }),
        inputSchema: z.object({}),
        outputSchema: z.object({}),
      });

      const workflow = createWorkflow({
        id: 'test-workflow',
        inputSchema: z.object({}),
        outputSchema: z.object({}),
        steps: [step1, step2, step3, step4, step5],
      });
      workflow
        .parallel([
          createWorkflow({
            id: 'nested-a',
            inputSchema: z.object({}),
            outputSchema: z.object({}),
            steps: [step1, step2, step3],
          })
            .then(step1)
            .then(step2)
            .then(step3)
            .commit(),
          createWorkflow({
            id: 'nested-b',
            inputSchema: z.object({}),
            outputSchema: z.object({}),
            steps: [step4, step5],
          })
            .then(step4)
            .then(step5)
            .commit(),
        ])
        .commit();

      const mastra = new Mastra({
        workflows: {
          'test-workflow': workflow,
        },
        storage: testStorage,
        pubsub: new EventEmitterPubSub(),
      });
      await mastra.startEventEngine();

      const run = await workflow.createRun();
      const result = await run.start({ inputData: {} });

      expect(result.steps['nested-a']).toEqual({
        status: 'success',
        output: { result: 'success3' },
        payload: {},
        startedAt: expect.any(Number),
        endedAt: expect.any(Number),
      });
      expect(result.steps['nested-b']).toEqual({
        status: 'success',
        output: { result: 'success5' },
        payload: {},
        startedAt: expect.any(Number),
        endedAt: expect.any(Number),
      });

      await mastra.stopEventEngine();
    });
  });

  describe('Retry', () => {
    it('should retry a step default 0 times', async () => {
      let err: Error | undefined;
      const step1 = createStep({
        id: 'step1',
        execute: vi.fn<any>().mockResolvedValue({ result: 'success' }),
        inputSchema: z.object({}),
        outputSchema: z.object({}),
      });
      const step2 = createStep({
        id: 'step2',
        execute: vi.fn<any>().mockImplementation(() => {
          err = new Error('Step failed');
          throw err;
        }),
        inputSchema: z.object({}),
        outputSchema: z.object({}),
      });

      const workflow = createWorkflow({
        id: 'test-workflow',
        inputSchema: z.object({}),
        outputSchema: z.object({}),
      });

      const mastra = new Mastra({
        logger: false,
        workflows: {
          'test-workflow': workflow,
        },
        storage: testStorage,
        pubsub: new EventEmitterPubSub(),
      });
      await mastra.startEventEngine();

      workflow.then(step1).then(step2).commit();

      const run = await workflow.createRun();
      const result = await run.start({ inputData: {} });

      expect(result.steps.step1).toEqual({
        status: 'success',
        output: { result: 'success' },
        payload: {},
        startedAt: expect.any(Number),
        endedAt: expect.any(Number),
      });
      expect(result.steps.step2).toMatchObject({
        // Change to toMatchObject
        status: 'failed',
        // error: err?.stack ?? err, // REMOVE THIS LINE
        payload: { result: 'success' },
        startedAt: expect.any(Number),
        endedAt: expect.any(Number),
      });
      // ADD THIS SEPARATE ASSERTION
      expect((result.steps.step2 as any)?.error).toMatch(/^Error: Step failed/);
      expect(step1.execute).toHaveBeenCalledTimes(1);
      expect(step2.execute).toHaveBeenCalledTimes(1); // 0 retries + 1 initial call

      await mastra.stopEventEngine();
    });

    it('should retry a step with a custom retry config', async () => {
      let err: Error | undefined;
      const step1 = createStep({
        id: 'step1',
        execute: vi.fn<any>().mockResolvedValue({ result: 'success' }),
        inputSchema: z.object({}),
        outputSchema: z.object({}),
      });
      const step2 = createStep({
        id: 'step2',
        execute: vi.fn<any>().mockImplementation(() => {
          err = new Error('Step failed');
          throw err;
        }),
        inputSchema: z.object({}),
        outputSchema: z.object({}),
      });

      const workflow = createWorkflow({
        id: 'test-workflow',
        inputSchema: z.object({}),
        outputSchema: z.object({}),
        retryConfig: { attempts: 5, delay: 200 },
      });

      const mastra = new Mastra({
        logger: false,
        storage: testStorage,
        workflows: {
          'test-workflow': workflow,
        },
        pubsub: new EventEmitterPubSub(),
      });
      await mastra.startEventEngine();

      workflow.then(step1).then(step2).commit();

      const run = await workflow.createRun();
      const result = await run.start({ inputData: {} });

      expect(result.steps.step1).toEqual({
        status: 'success',
        output: { result: 'success' },
        payload: {},
        startedAt: expect.any(Number),
        endedAt: expect.any(Number),
      });
      expect(result.steps.step2).toMatchObject({
        // Change to toMatchObject
        status: 'failed',
        // error: err?.stack ?? err, // REMOVE THIS LINE
        payload: { result: 'success' },
        startedAt: expect.any(Number),
        endedAt: expect.any(Number),
      });
      // ADD THIS SEPARATE ASSERTION
      expect((result.steps.step2 as any)?.error).toMatch(/^Error: Step failed/);
      expect(step1.execute).toHaveBeenCalledTimes(1);
      expect(step2.execute).toHaveBeenCalledTimes(6); // 5 retries + 1 initial call

      await mastra.stopEventEngine();
    });
  });

  describe('Interoperability (Actions)', () => {
    it('should be able to use all action types in a workflow', async () => {
      const step1Action = vi.fn<any>().mockResolvedValue({ name: 'step1' });

      const step1 = createStep({
        id: 'step1',
        execute: step1Action,
        inputSchema: z.object({}),
        outputSchema: z.object({ name: z.string() }),
      });

      // @ts-ignore
      const toolAction = vi.fn<any>().mockImplementation(async (input: { name: string }) => {
        return { name: input.name };
      });

      const randomTool = createTool({
        id: 'random-tool',
        execute: toolAction,
        description: 'random-tool',
        inputSchema: z.object({ name: z.string() }),
        outputSchema: z.object({ name: z.string() }),
      });

      const workflow = createWorkflow({
        id: 'test-workflow',
        inputSchema: z.object({}),
        outputSchema: z.object({ name: z.string() }),
      });

      // @ts-ignore
      workflow.then(step1).then(createStep(randomTool)).commit();

      const mastra = new Mastra({
        workflows: { 'test-workflow': workflow },
        storage: testStorage,
        pubsub: new EventEmitterPubSub(),
      });
      await mastra.startEventEngine();

      const run = await workflow.createRun();
      const result = await run.start({ inputData: {} });

      expect(step1Action).toHaveBeenCalled();
      expect(toolAction).toHaveBeenCalled();
      // @ts-ignore
      expect(result.steps.step1).toEqual({
        status: 'success',
        output: { name: 'step1' },
        payload: {},
        startedAt: expect.any(Number),
        endedAt: expect.any(Number),
      });
      // @ts-ignore
      expect(result.steps['random-tool']).toEqual({
        status: 'success',
        output: { name: 'step1' },
        payload: { name: 'step1' },
        startedAt: expect.any(Number),
        endedAt: expect.any(Number),
      });

      await mastra.stopEventEngine();
    });
  });

  describe('Suspend and Resume', () => {
    afterAll(async () => {
      const pathToDb = path.join(process.cwd(), 'mastra.db');

      if (fs.existsSync(pathToDb)) {
        fs.rmSync(pathToDb);
      }
    });
    it('should return the correct runId', async () => {
      const execute = vi.fn<any>().mockResolvedValue({ result: 'success' });
      const step1 = createStep({
        id: 'step1',
        execute,
        inputSchema: z.object({}),
        outputSchema: z.object({ result: z.string() }),
      });

      const workflow = createWorkflow({
        id: 'test-workflow',
        inputSchema: z.object({}),
        outputSchema: z.object({}),
        steps: [step1],
      })
        .then(step1)
        .commit();
      const run = await workflow.createRun();
      const run2 = await workflow.createRun({ runId: run.runId });

      expect(run.runId).toBeDefined();
      expect(run2.runId).toBeDefined();
      expect(run.runId).toBe(run2.runId);
    });

    it('should handle basic suspend and resume flow with async await syntax', async () => {
      const getUserInputAction = vi.fn().mockResolvedValue({ userInput: 'test input' });
      const promptAgentAction = vi
        .fn()
        .mockImplementationOnce(async ({ suspend }) => {
          return suspend({ testPayload: 'hello' });
        })
        .mockImplementationOnce(() => ({ modelOutput: 'test output' }));
      const evaluateToneAction = vi.fn().mockResolvedValue({
        toneScore: { score: 0.8 },
        completenessScore: { score: 0.7 },
      });
      const improveResponseAction = vi
        .fn()
        .mockImplementationOnce(async ({ suspend }) => {
          await suspend();
          return undefined;
        })
        .mockImplementationOnce(() => ({ improvedOutput: 'improved output' }));
      const evaluateImprovedAction = vi.fn().mockResolvedValue({
        toneScore: { score: 0.9 },
        completenessScore: { score: 0.8 },
      });

      const getUserInput = createStep({
        id: 'getUserInput',
        execute: getUserInputAction,
        inputSchema: z.object({ input: z.string() }),
        outputSchema: z.object({ userInput: z.string() }),
      });
      const promptAgent = createStep({
        id: 'promptAgent',
        execute: promptAgentAction,
        inputSchema: z.object({ userInput: z.string() }),
        outputSchema: z.object({ modelOutput: z.string() }),
        suspendSchema: z.object({ testPayload: z.string() }),
        resumeSchema: z.object({ userInput: z.string() }),
      });
      const evaluateTone = createStep({
        id: 'evaluateToneConsistency',
        execute: evaluateToneAction,
        inputSchema: z.object({ modelOutput: z.string() }),
        outputSchema: z.object({
          toneScore: z.any(),
          completenessScore: z.any(),
        }),
      });
      const improveResponse = createStep({
        id: 'improveResponse',
        execute: improveResponseAction,
        resumeSchema: z.object({
          toneScore: z.object({ score: z.number() }),
          completenessScore: z.object({ score: z.number() }),
        }),
        inputSchema: z.object({ toneScore: z.any(), completenessScore: z.any() }),
        outputSchema: z.object({ improvedOutput: z.string() }),
      });
      const evaluateImproved = createStep({
        id: 'evaluateImprovedResponse',
        execute: evaluateImprovedAction,
        inputSchema: z.object({ improvedOutput: z.string() }),
        outputSchema: z.object({
          toneScore: z.any(),
          completenessScore: z.any(),
        }),
      });

      const promptEvalWorkflow = createWorkflow({
        id: 'test-workflow',
        inputSchema: z.object({ input: z.string() }),
        outputSchema: z.object({}),
      });

      promptEvalWorkflow
        .then(getUserInput)
        .then(promptAgent)
        .then(evaluateTone)
        .then(improveResponse)
        .then(evaluateImproved)
        .commit();

      const mastra = new Mastra({
        logger: false,
        storage: testStorage,
        workflows: { 'test-workflow': promptEvalWorkflow },
        pubsub: new EventEmitterPubSub(),
      });
      await mastra.startEventEngine();

      const run = await promptEvalWorkflow.createRun();

      const initialResult = await run.start({ inputData: { input: 'test' } });
      expect(initialResult.steps.promptAgent.status).toBe('suspended');
      expect(promptAgentAction).toHaveBeenCalledTimes(1);
      // expect(initialResult.activePaths.size).toBe(1);
      // expect(initialResult.activePaths.get('promptAgent')?.status).toBe('suspended');
      // expect(initialResult.activePaths.get('promptAgent')?.suspendPayload).toEqual({ testPayload: 'hello' });
      expect(initialResult.steps).toEqual({
        input: { input: 'test' },
        getUserInput: {
          status: 'success',
          output: { userInput: 'test input' },
          payload: { input: 'test' },
          startedAt: expect.any(Number),
          endedAt: expect.any(Number),
        },
        promptAgent: {
          status: 'suspended',
          payload: { userInput: 'test input' },
          suspendPayload: {
            testPayload: 'hello',
            __workflow_meta: {
              path: ['promptAgent'],
              runId: expect.any(String),
            },
          },
          startedAt: expect.any(Number),
          suspendedAt: expect.any(Number),
        },
      });

      const newCtx = {
        userInput: 'test input for resumption',
      };

      expect(initialResult.steps.promptAgent.status).toBe('suspended');
      expect(promptAgentAction).toHaveBeenCalledTimes(1);

      const firstResumeResult = await run.resume({ step: 'promptAgent', resumeData: newCtx });
      if (!firstResumeResult) {
        throw new Error('Resume failed to return a result');
      }

      console.dir({ firstResumeResult }, { depth: null });

      // expect(firstResumeResult.activePaths.size).toBe(1);
      // expect(firstResumeResult.activePaths.get('improveResponse')?.status).toBe('suspended');
      expect(firstResumeResult.steps).toEqual({
        input: { input: 'test' },
        getUserInput: {
          status: 'success',
          output: { userInput: 'test input' },
          payload: { input: 'test' },
          startedAt: expect.any(Number),
          endedAt: expect.any(Number),
        },
        promptAgent: {
          status: 'success',
          output: { modelOutput: 'test output' },
          payload: { userInput: 'test input' },
          suspendPayload: { testPayload: 'hello' },
          resumePayload: { userInput: 'test input for resumption' },
          startedAt: expect.any(Number),
          endedAt: expect.any(Number),
          suspendedAt: expect.any(Number),
          resumedAt: expect.any(Number),
        },
        evaluateToneConsistency: {
          status: 'success',
          output: {
            toneScore: { score: 0.8 },
            completenessScore: { score: 0.7 },
          },
          payload: { modelOutput: 'test output' },
          startedAt: expect.any(Number),
          endedAt: expect.any(Number),
        },
        improveResponse: {
          status: 'suspended',
          payload: {
            toneScore: { score: 0.8 },
            completenessScore: { score: 0.7 },
          },
          suspendPayload: {
            __workflow_meta: {
              path: ['improveResponse'],
              runId: expect.any(String),
            },
          },
          startedAt: expect.any(Number),
          suspendedAt: expect.any(Number),
        },
      });

      const secondResumeResult = await run.resume({
        step: improveResponse,
        resumeData: {
          toneScore: { score: 0.8 },
          completenessScore: { score: 0.7 },
        },
      });
      if (!secondResumeResult) {
        throw new Error('Resume failed to return a result');
      }

      expect(promptAgentAction).toHaveBeenCalledTimes(2);

      expect(secondResumeResult.steps).toEqual({
        input: { input: 'test' },
        getUserInput: {
          status: 'success',
          output: { userInput: 'test input' },
          payload: { input: 'test' },
          startedAt: expect.any(Number),
          endedAt: expect.any(Number),
        },
        promptAgent: {
          status: 'success',
          output: { modelOutput: 'test output' },
          payload: { userInput: 'test input' },
          suspendPayload: { testPayload: 'hello' },
          resumePayload: { userInput: 'test input for resumption' },
          startedAt: expect.any(Number),
          endedAt: expect.any(Number),
          suspendedAt: expect.any(Number),
          resumedAt: expect.any(Number),
        },
        evaluateToneConsistency: {
          status: 'success',
          output: {
            toneScore: { score: 0.8 },
            completenessScore: { score: 0.7 },
          },
          payload: { modelOutput: 'test output' },
          startedAt: expect.any(Number),
          endedAt: expect.any(Number),
        },
        improveResponse: {
          status: 'success',
          output: { improvedOutput: 'improved output' },
          payload: { toneScore: { score: 0.8 }, completenessScore: { score: 0.7 } },
          resumePayload: {
            toneScore: { score: 0.8 },
            completenessScore: { score: 0.7 },
          },
          suspendPayload: {},
          startedAt: expect.any(Number),
          endedAt: expect.any(Number),
          suspendedAt: expect.any(Number),
          resumedAt: expect.any(Number),
        },
        evaluateImprovedResponse: {
          status: 'success',
          output: { toneScore: { score: 0.9 }, completenessScore: { score: 0.8 } },
          payload: { improvedOutput: 'improved output' },
          startedAt: expect.any(Number),
          endedAt: expect.any(Number),
        },
      });

      expect(promptAgentAction).toHaveBeenCalledTimes(2);

      await mastra.stopEventEngine();
    });

    it('should work with requestContext - bug #4442', async () => {
      const getUserInputAction = vi.fn().mockResolvedValue({ userInput: 'test input' });
      const promptAgentAction = vi.fn().mockImplementation(async ({ suspend, requestContext, resumeData }) => {
        if (!resumeData) {
          requestContext.set('responses', [...(requestContext.get('responses') ?? []), 'first message']);
          return await suspend({ testPayload: 'hello' });
        }

        requestContext.set('responses', [...(requestContext.get('responses') ?? []), 'promptAgentAction']);

        return undefined;
      });
      const requestContextAction = vi.fn().mockImplementation(async ({ requestContext }) => {
        return requestContext.get('responses');
      });

      const getUserInput = createStep({
        id: 'getUserInput',
        execute: getUserInputAction,
        inputSchema: z.object({ input: z.string() }),
        outputSchema: z.object({ userInput: z.string() }),
      });
      const promptAgent = createStep({
        id: 'promptAgent',
        execute: promptAgentAction,
        inputSchema: z.object({ userInput: z.string() }),
        outputSchema: z.object({ modelOutput: z.string() }),
        suspendSchema: z.object({ testPayload: z.string() }),
        resumeSchema: z.object({ userInput: z.string() }),
      });
      const requestContextStep = createStep({
        id: 'requestContextAction',
        execute: requestContextAction,
        inputSchema: z.object({ modelOutput: z.string() }),
        outputSchema: z.array(z.string()),
      });

      const promptEvalWorkflow = createWorkflow({
        id: 'test-workflow',
        inputSchema: z.object({ input: z.string() }),
        outputSchema: z.object({}),
      });

      promptEvalWorkflow.then(getUserInput).then(promptAgent).then(requestContextStep).commit();

      const mastra = new Mastra({
        logger: false,
        storage: testStorage,
        workflows: { 'test-workflow': promptEvalWorkflow },
        pubsub: new EventEmitterPubSub(),
      });
      await mastra.startEventEngine();

      const run = await promptEvalWorkflow.createRun();

      const initialResult = await run.start({ inputData: { input: 'test' } });
      expect(initialResult.steps.promptAgent.status).toBe('suspended');
      expect(promptAgentAction).toHaveBeenCalledTimes(1);

      const newCtx = {
        userInput: 'test input for resumption',
      };

      const firstResumeResult = await run.resume({ step: 'promptAgent', resumeData: newCtx });
      expect(promptAgentAction).toHaveBeenCalledTimes(2);
      expect(firstResumeResult.steps.requestContextAction.status).toBe('success');
      // @ts-ignore
      expect(firstResumeResult.steps.requestContextAction.output).toEqual(['first message', 'promptAgentAction']);

      await mastra.stopEventEngine();
    });

    it('should work with custom requestContext - bug #4442', async () => {
      const getUserInputAction = vi.fn().mockResolvedValue({ userInput: 'test input' });
      const promptAgentAction = vi.fn().mockImplementation(async ({ suspend, requestContext, resumeData }) => {
        if (!resumeData) {
          requestContext.set('responses', [...(requestContext.get('responses') ?? []), 'first message']);
          return await suspend({ testPayload: 'hello' });
        }

        requestContext.set('responses', [...(requestContext.get('responses') ?? []), 'promptAgentAction']);

        return undefined;
      });
      const requestContextAction = vi.fn().mockImplementation(async ({ requestContext }) => {
        return requestContext.get('responses');
      });

      const getUserInput = createStep({
        id: 'getUserInput',
        execute: getUserInputAction,
        inputSchema: z.object({ input: z.string() }),
        outputSchema: z.object({ userInput: z.string() }),
      });
      const promptAgent = createStep({
        id: 'promptAgent',
        execute: promptAgentAction,
        inputSchema: z.object({ userInput: z.string() }),
        outputSchema: z.object({ modelOutput: z.string() }),
        suspendSchema: z.object({ testPayload: z.string() }),
        resumeSchema: z.object({ userInput: z.string() }),
      });
      const requestContextStep = createStep({
        id: 'requestContextAction',
        execute: requestContextAction,
        inputSchema: z.object({ modelOutput: z.string() }),
        outputSchema: z.array(z.string()),
      });

      const promptEvalWorkflow = createWorkflow({
        id: 'test-workflow',
        inputSchema: z.object({ input: z.string() }),
        outputSchema: z.object({}),
      });

      promptEvalWorkflow.then(getUserInput).then(promptAgent).then(requestContextStep).commit();

      const mastra = new Mastra({
        logger: false,
        storage: testStorage,
        workflows: { 'test-workflow': promptEvalWorkflow },
        pubsub: new EventEmitterPubSub(),
      });
      await mastra.startEventEngine();

      const run = await promptEvalWorkflow.createRun();

      const requestContext = new RequestContext();
      const initialResult = await run.start({ inputData: { input: 'test' }, requestContext });
      expect(initialResult.steps.promptAgent.status).toBe('suspended');
      expect(promptAgentAction).toHaveBeenCalledTimes(1);
      // NOTE: this won't work with evented systems, the map isn't shared
      // expect(requestContext.get('responses')).toEqual(['first message']);

      const newCtx = {
        userInput: 'test input for resumption',
      };

      const firstResumeResult = await run.resume({ step: 'promptAgent', resumeData: newCtx, requestContext });
      expect(promptAgentAction).toHaveBeenCalledTimes(2);
      expect(firstResumeResult.steps.requestContextAction.status).toBe('success');
      // @ts-ignore
      expect(firstResumeResult.steps.requestContextAction.output).toEqual(['first message', 'promptAgentAction']);

      await mastra.stopEventEngine();
    });

    it('should handle basic suspend and resume in a dountil workflow', async () => {
      const resumeStep = createStep({
        id: 'resume',
        inputSchema: z.object({ value: z.number() }),
        outputSchema: z.object({ value: z.number() }),
        resumeSchema: z.object({ value: z.number() }),
        suspendSchema: z.object({ message: z.string() }),
        execute: async ({ inputData, resumeData, suspend }) => {
          console.info('inputData is ', inputData);
          console.info('resumeData is ', resumeData);

          const finalValue = (resumeData?.value ?? 0) + inputData.value;

          if (!resumeData?.value || finalValue < 10) {
            return await suspend({ message: `Please provide additional information. now value is ${inputData.value}` });
          }

          return { value: finalValue };
        },
      });

      const incrementStep = createStep({
        id: 'increment',
        inputSchema: z.object({
          value: z.number(),
        }),
        outputSchema: z.object({
          value: z.number(),
        }),
        execute: async ({ inputData }) => {
          return {
            value: inputData.value + 1,
          };
        },
      });

      const dowhileWorkflow = createWorkflow({
        id: 'dowhile-workflow',
        inputSchema: z.object({ value: z.number() }),
        outputSchema: z.object({ value: z.number() }),
      })
        .dountil(
          createWorkflow({
            id: 'simple-resume-workflow',
            inputSchema: z.object({ value: z.number() }),
            outputSchema: z.object({ value: z.number() }),
            steps: [incrementStep, resumeStep],
          })
            .then(incrementStep)
            .then(resumeStep)
            .commit(),
          async ({ inputData }) => inputData.value >= 10,
        )
        .then(
          createStep({
            id: 'final',
            inputSchema: z.object({ value: z.number() }),
            outputSchema: z.object({ value: z.number() }),
            execute: async ({ inputData }) => ({ value: inputData.value }),
          }),
        )
        .commit();

      const mastra = new Mastra({
        logger: false,
        storage: testStorage,
        workflows: { 'dowhile-workflow': dowhileWorkflow },
        pubsub: new EventEmitterPubSub(),
      });
      await mastra.startEventEngine();

      const run = await dowhileWorkflow.createRun();
      const result = await run.start({ inputData: { value: 0 } });
      expect(result.steps['simple-resume-workflow']).toMatchObject({
        status: 'suspended',
      });

      const resumeResult = await run.resume({
        resumeData: { value: 2 },
        step: ['simple-resume-workflow', 'resume'],
      });

      expect(resumeResult.steps['simple-resume-workflow']).toMatchObject({
        status: 'suspended',
      });

      const lastResumeResult = await run.resume({
        resumeData: { value: 21 },
        step: ['simple-resume-workflow', 'resume'],
      });

      expect(lastResumeResult.steps['simple-resume-workflow']).toMatchObject({
        status: 'success',
      });

      await mastra.stopEventEngine();
    });
  });

  describe('Workflow Runs', () => {
    let testStorage;

    beforeEach(async () => {
      testStorage = new MockStore();
    });

    it('should return empty result when mastra is not initialized', async () => {
      const workflow = createWorkflow({ id: 'test', inputSchema: z.object({}), outputSchema: z.object({}) });
      const result = await workflow.listWorkflowRuns();
      expect(result).toEqual({ runs: [], total: 0 });
    });

    it('should get workflow runs from storage', async () => {
      const step1Action = vi.fn<any>().mockResolvedValue({ result: 'success1' });
      const step2Action = vi.fn<any>().mockResolvedValue({ result: 'success2' });

      const step1 = createStep({
        id: 'step1',
        execute: step1Action,
        inputSchema: z.object({}),
        outputSchema: z.object({}),
      });
      const step2 = createStep({
        id: 'step2',
        execute: step2Action,
        inputSchema: z.object({}),
        outputSchema: z.object({}),
      });

      const workflow = createWorkflow({ id: 'test-workflow', inputSchema: z.object({}), outputSchema: z.object({}) });
      workflow.then(step1).then(step2).commit();

      const mastra = new Mastra({
        workflows: {
          'test-workflow': workflow,
        },
        logger: false,
        storage: testStorage,
        pubsub: new EventEmitterPubSub(),
      });
      await mastra.startEventEngine();

      // Create a few runs
      const run1 = await workflow.createRun();
      await run1.start({ inputData: {} });

      const run2 = await workflow.createRun();
      await run2.start({ inputData: {} });

      const { runs, total } = await workflow.listWorkflowRuns();
      expect(total).toBe(2);
      expect(runs).toHaveLength(2);
      expect(runs.map(r => r.runId)).toEqual(expect.arrayContaining([run1.runId, run2.runId]));
      expect(runs[0]?.workflowName).toBe('test-workflow');
      expect(runs[0]?.snapshot).toBeDefined();
      expect(runs[1]?.snapshot).toBeDefined();

      await mastra.stopEventEngine();
    });

    it('should get workflow run by id from storage', async () => {
      const step1Action = vi.fn<any>().mockResolvedValue({ result: 'success1' });
      const step2Action = vi.fn<any>().mockResolvedValue({ result: 'success2' });

      const step1 = createStep({
        id: 'step1',
        execute: step1Action,
        inputSchema: z.object({}),
        outputSchema: z.object({}),
      });
      const step2 = createStep({
        id: 'step2',
        execute: step2Action,
        inputSchema: z.object({}),
        outputSchema: z.object({}),
      });

      const workflow = createWorkflow({ id: 'test-workflow', inputSchema: z.object({}), outputSchema: z.object({}) });
      workflow.then(step1).then(step2).commit();

      const mastra = new Mastra({
        logger: false,
        storage: testStorage,
        workflows: {
          'test-workflow': workflow,
        },
        pubsub: new EventEmitterPubSub(),
      });
      await mastra.startEventEngine();

      // Create a few runs
      const run1 = await workflow.createRun();
      await run1.start({ inputData: {} });

      const { runs, total } = await workflow.listWorkflowRuns();
      console.dir({ runs }, { depth: null });
      expect(total).toBe(1);
      expect(runs).toHaveLength(1);
      expect(runs.map(r => r.runId)).toEqual(expect.arrayContaining([run1.runId]));
      expect(runs[0]?.workflowName).toBe('test-workflow');
      expect(runs[0]?.snapshot).toBeDefined();

      const run3 = await workflow.getWorkflowRunById(run1.runId);
      console.dir({ run3 }, { depth: null });
      expect(run3?.runId).toBe(run1.runId);
      expect(run3?.workflowName).toBe('test-workflow');
      expect(run3?.snapshot).toEqual(runs[0].snapshot);

      await mastra.stopEventEngine();
    });
  });

  describe('Agent as step', () => {
    it('should be able to use an agent as a step', async () => {
      const workflow = createWorkflow({
        id: 'test-workflow',
        inputSchema: z.object({
          prompt1: z.string(),
          prompt2: z.string(),
        }),
        outputSchema: z.object({}),
      });

      const agent = new Agent({
        id: 'test-agent-1',
        name: 'test-agent-1',
        instructions: 'test agent instructions',
        model: new MockLanguageModelV1({
          doStream: async () => ({
            stream: simulateReadableStream({
              chunks: [
                { type: 'text-delta', textDelta: 'Paris' },
                {
                  type: 'finish',
                  finishReason: 'stop',
                  logprobs: undefined,
                  usage: { completionTokens: 10, promptTokens: 3 },
                },
              ],
            }),
            rawCall: { rawPrompt: null, rawSettings: {} },
          }),
        }),
      });

      const agent2 = new Agent({
        id: 'test-agent-2',
        name: 'test-agent-2',
        instructions: 'test agent instructions',
        model: new MockLanguageModelV1({
          doStream: async () => ({
            stream: simulateReadableStream({
              chunks: [
                { type: 'text-delta', textDelta: 'London' },
                {
                  type: 'finish',
                  finishReason: 'stop',
                  logprobs: undefined,
                  usage: { completionTokens: 10, promptTokens: 3 },
                },
              ],
            }),
            rawCall: { rawPrompt: null, rawSettings: {} },
          }),
        }),
      });

      const startStep = createStep({
        id: 'start',
        inputSchema: z.object({
          prompt1: z.string(),
          prompt2: z.string(),
        }),
        outputSchema: z.object({ prompt1: z.string(), prompt2: z.string() }),
        execute: async ({ inputData }) => {
          return {
            prompt1: inputData.prompt1,
            prompt2: inputData.prompt2,
          };
        },
      });

      const mastra = new Mastra({
        workflows: { 'test-workflow': workflow },
        agents: { 'test-agent-1': agent, 'test-agent-2': agent2 },
        logger: false,
        storage: testStorage,
        pubsub: new EventEmitterPubSub(),
      });
      await mastra.startEventEngine();
      const agentStep1 = createStep(agent);
      const agentStep2 = createStep(agent2);

      workflow
        .then(startStep)
        .map({
          prompt: {
            step: startStep,
            path: 'prompt1',
          },
        })
        .then(agentStep1)
        .map({
          prompt: {
            step: startStep,
            path: 'prompt2',
          },
        })
        .then(agentStep2)
        .commit();

      const run = await workflow.createRun();
      const result = await run.start({
        inputData: { prompt1: 'Capital of France, just the name', prompt2: 'Capital of UK, just the name' },
      });

      expect(result.steps['test-agent-1']).toEqual({
        status: 'success',
        output: { text: 'Paris' },
        payload: {
          prompt: 'Capital of France, just the name',
        },
        startedAt: expect.any(Number),
        endedAt: expect.any(Number),
      });

      expect(result.steps['test-agent-2']).toEqual({
        status: 'success',
        output: { text: 'London' },
        payload: {
          prompt: 'Capital of UK, just the name',
        },
        startedAt: expect.any(Number),
        endedAt: expect.any(Number),
      });

      await mastra.stopEventEngine();
    });

    it('should be able to use an agent in parallel', async () => {
      const execute = vi.fn<any>().mockResolvedValue({ result: 'success' });
      const finalStep = createStep({
        id: 'finalStep',
        inputSchema: z.object({
          'nested-workflow': z.object({ text: z.string() }),
          'nested-workflow-2': z.object({ text: z.string() }),
        }),
        outputSchema: z.object({
          result: z.string(),
        }),
        execute,
      });

      const workflow = createWorkflow({
        id: 'test-workflow',
        inputSchema: z.object({
          prompt1: z.string(),
          prompt2: z.string(),
        }),
        outputSchema: z.object({
          'nested-workflow': z.object({ text: z.string() }),
          'nested-workflow-2': z.object({ text: z.string() }),
        }),
      });

      const agent = new Agent({
        id: 'test-agent-1',
        name: 'test-agent-1',
        instructions: 'test agent instructions',
        model: new MockLanguageModelV1({
          doStream: async () => ({
            stream: simulateReadableStream({
              chunks: [
                { type: 'text-delta', textDelta: 'Paris' },
                {
                  type: 'finish',
                  finishReason: 'stop',
                  logprobs: undefined,
                  usage: { completionTokens: 10, promptTokens: 3 },
                },
              ],
            }),
            rawCall: { rawPrompt: null, rawSettings: {} },
          }),
        }),
      });

      const agent2 = new Agent({
        id: 'test-agent-2',
        name: 'test-agent-2',
        instructions: 'test agent instructions',
        model: new MockLanguageModelV1({
          doStream: async () => ({
            stream: simulateReadableStream({
              chunks: [
                { type: 'text-delta', textDelta: 'London' },
                {
                  type: 'finish',
                  finishReason: 'stop',
                  logprobs: undefined,
                  usage: { completionTokens: 10, promptTokens: 3 },
                },
              ],
            }),
            rawCall: { rawPrompt: null, rawSettings: {} },
          }),
        }),
      });

      const startStep = createStep({
        id: 'start',
        inputSchema: z.object({
          prompt1: z.string(),
          prompt2: z.string(),
        }),
        outputSchema: z.object({ prompt1: z.string(), prompt2: z.string() }),
        execute: async ({ inputData }) => {
          return {
            prompt1: inputData.prompt1,
            prompt2: inputData.prompt2,
          };
        },
      });

      const mastra = new Mastra({
        logger: false,
        storage: testStorage,
        workflows: { 'test-workflow': workflow },
        agents: { 'test-agent-1': agent, 'test-agent-2': agent2 },
        pubsub: new EventEmitterPubSub(),
      });
      await mastra.startEventEngine();

      const nestedWorkflow1 = createWorkflow({
        id: 'nested-workflow',
        inputSchema: z.object({ prompt1: z.string(), prompt2: z.string() }),
        outputSchema: z.object({ text: z.string() }),
      })
        .then(startStep)
        .map({
          prompt: {
            step: startStep,
            path: 'prompt1',
          },
        })
        .then(createStep(agent))
        .commit();

      const nestedWorkflow2 = createWorkflow({
        id: 'nested-workflow-2',
        inputSchema: z.object({ prompt1: z.string(), prompt2: z.string() }),
        outputSchema: z.object({ text: z.string() }),
      })
        .then(startStep)
        .map({
          prompt: {
            step: startStep,
            path: 'prompt2',
          },
        })
        .then(createStep(agent2))
        .commit();

      workflow.parallel([nestedWorkflow1, nestedWorkflow2]).then(finalStep).commit();

      const run = await workflow.createRun();
      const result = await run.start({
        inputData: { prompt1: 'Capital of France, just the name', prompt2: 'Capital of UK, just the name' },
      });

      expect(execute).toHaveBeenCalledTimes(1);
      expect(result.steps['finalStep']).toEqual({
        status: 'success',
        output: { result: 'success' },
        payload: {
          'nested-workflow': {
            text: 'Paris',
          },
          'nested-workflow-2': {
            text: 'London',
          },
        },
        startedAt: expect.any(Number),
        endedAt: expect.any(Number),
      });

      expect(result.steps['nested-workflow']).toEqual({
        status: 'success',
        output: { text: 'Paris' },
        payload: {
          prompt1: 'Capital of France, just the name',
          prompt2: 'Capital of UK, just the name',
        },
        startedAt: expect.any(Number),
        endedAt: expect.any(Number),
      });

      expect(result.steps['nested-workflow-2']).toEqual({
        status: 'success',
        output: { text: 'London' },
        payload: {
          prompt1: 'Capital of France, just the name',
          prompt2: 'Capital of UK, just the name',
        },
        startedAt: expect.any(Number),
        endedAt: expect.any(Number),
      });
    });

    it('should be able to use an agent as a step via mastra instance', async () => {
      const workflow = createWorkflow({
        id: 'test-workflow',
        inputSchema: z.object({
          prompt1: z.string(),
          prompt2: z.string(),
        }),
        outputSchema: z.object({}),
      });

      const agent = new Agent({
        id: 'test-agent-1',
        name: 'test-agent-1',
        instructions: 'test agent instructions',
        model: new MockLanguageModelV1({
          doGenerate: async () => ({
            rawCall: { rawPrompt: null, rawSettings: {} },
            finishReason: 'stop',
            usage: { promptTokens: 10, completionTokens: 20 },
            text: `Paris`,
          }),
        }),
      });

      const agent2 = new Agent({
        id: 'test-agent-2',
        name: 'test-agent-2',
        instructions: 'test agent instructions',
        model: new MockLanguageModelV1({
          doGenerate: async () => ({
            rawCall: { rawPrompt: null, rawSettings: {} },
            finishReason: 'stop',
            usage: { promptTokens: 10, completionTokens: 20 },
            text: `London`,
          }),
        }),
      });

      const startStep = createStep({
        id: 'start',
        inputSchema: z.object({
          prompt1: z.string(),
          prompt2: z.string(),
        }),
        outputSchema: z.object({ prompt1: z.string(), prompt2: z.string() }),
        execute: async ({ inputData }) => {
          return {
            prompt1: inputData.prompt1,
            prompt2: inputData.prompt2,
          };
        },
      });

      const mastra = new Mastra({
        logger: false,
        storage: testStorage,
        workflows: { 'test-workflow': workflow },
        agents: { 'test-agent-1': agent, 'test-agent-2': agent2 },
        pubsub: new EventEmitterPubSub(),
      });
      await mastra.startEventEngine();

      workflow
        .then(startStep)
        .map({
          prompt: {
            step: startStep,
            path: 'prompt1',
          },
        })
        .then(
          createStep({
            id: 'agent-step-1',
            inputSchema: z.object({ prompt: z.string() }),
            outputSchema: z.object({ text: z.string() }),
            execute: async ({ inputData, mastra }) => {
              const agent = mastra.getAgent('test-agent-1');
              const result = await agent.generateLegacy([{ role: 'user', content: inputData.prompt }]);
              return { text: result.text };
            },
          }),
        )
        .map({
          prompt: {
            step: startStep,
            path: 'prompt2',
          },
        })
        .then(
          createStep({
            id: 'agent-step-2',
            inputSchema: z.object({ prompt: z.string() }),
            outputSchema: z.object({ text: z.string() }),
            execute: async ({ inputData, mastra }) => {
              const agent = mastra.getAgent('test-agent-2');
              const result = await agent.generateLegacy([{ role: 'user', content: inputData.prompt }]);
              return { text: result.text };
            },
          }),
        )

        .commit();

      const run = await workflow.createRun();
      const result = await run.start({
        inputData: { prompt1: 'Capital of France, just the name', prompt2: 'Capital of UK, just the name' },
      });

      expect(result.steps['agent-step-1']).toEqual({
        status: 'success',
        output: { text: 'Paris' },
        payload: {
          prompt: 'Capital of France, just the name',
        },
        startedAt: expect.any(Number),
        endedAt: expect.any(Number),
      });

      expect(result.steps['agent-step-2']).toEqual({
        status: 'success',
        output: { text: 'London' },
        payload: {
          prompt: 'Capital of UK, just the name',
        },
        startedAt: expect.any(Number),
        endedAt: expect.any(Number),
      });

      await mastra.stopEventEngine();
    });

    it('should be able to use an agent as a step in nested workflow via mastra instance', async () => {
      const workflow = createWorkflow({
        id: 'test-workflow',
        inputSchema: z.object({
          prompt1: z.string(),
          prompt2: z.string(),
        }),
        outputSchema: z.object({}),
      });

      const agent = new Agent({
        id: 'test-agent-1',
        name: 'test-agent-1',
        instructions: 'test agent instructions',
        model: new MockLanguageModelV1({
          doGenerate: async () => ({
            rawCall: { rawPrompt: null, rawSettings: {} },
            finishReason: 'stop',
            usage: { promptTokens: 10, completionTokens: 20 },
            text: `Paris`,
          }),
        }),
      });
      const agent2 = new Agent({
        id: 'test-agent-2',
        name: 'test-agent-2',
        instructions: 'test agent instructions',
        model: new MockLanguageModelV1({
          doGenerate: async () => ({
            rawCall: { rawPrompt: null, rawSettings: {} },
            finishReason: 'stop',
            usage: { promptTokens: 10, completionTokens: 20 },
            text: `London`,
          }),
        }),
      });
      const mastra = new Mastra({
        logger: false,
        storage: testStorage,
        workflows: { 'test-workflow': workflow },
        agents: { 'test-agent-1': agent, 'test-agent-2': agent2 },
        pubsub: new EventEmitterPubSub(),
      });
      await mastra.startEventEngine();

      const agentStep = createStep({
        id: 'agent-step',
        inputSchema: z.object({ agentName: z.string(), prompt: z.string() }),
        outputSchema: z.object({ text: z.string() }),
        execute: async ({ inputData, mastra }) => {
          const agent = mastra.getAgent(inputData.agentName);
          const result = await agent.generateLegacy([{ role: 'user', content: inputData.prompt }]);
          return { text: result.text };
        },
      });

      const agentStep2 = cloneStep(agentStep, { id: 'agent-step-2' });

      workflow
        .then(
          createWorkflow({
            id: 'nested-workflow',
            inputSchema: z.object({ prompt1: z.string(), prompt2: z.string() }),
            outputSchema: z.object({ text: z.string() }),
          })
            .map({
              agentName: {
                value: 'test-agent-1',
                schema: z.string(),
              },
              prompt: {
                initData: workflow,
                path: 'prompt1',
              },
            })
            .then(agentStep)
            .map({
              agentName: {
                value: 'test-agent-2',
                schema: z.string(),
              },
              prompt: {
                initData: workflow,
                path: 'prompt2',
              },
            })
            .then(agentStep2)
            .then(
              createStep({
                id: 'final-step',
                inputSchema: z.object({ text: z.string() }),
                outputSchema: z.object({ text: z.string() }),
                execute: async ({ getStepResult }) => {
                  return { text: `${getStepResult(agentStep)?.text} ${getStepResult(agentStep2)?.text}` };
                },
              }),
            )
            .commit(),
        )
        .commit();

      const run = await workflow.createRun();
      const result = await run.start({
        inputData: { prompt1: 'Capital of France, just the name', prompt2: 'Capital of UK, just the name' },
      });

      expect(result.steps['nested-workflow']).toEqual({
        status: 'success',
        output: { text: 'Paris London' },
        payload: {
          prompt1: 'Capital of France, just the name',
          prompt2: 'Capital of UK, just the name',
        },
        startedAt: expect.any(Number),
        endedAt: expect.any(Number),
      });

      await mastra.stopEventEngine();
    });
  });

  describe('Nested workflows', () => {
    it('should be able to nest workflows', async () => {
      const start = vi.fn().mockImplementation(async ({ inputData }) => {
        // Get the current value (either from trigger or previous increment)
        const currentValue = inputData.startValue || 0;

        // Increment the value
        const newValue = currentValue + 1;

        return { newValue };
      });
      const startStep = createStep({
        id: 'start',
        inputSchema: z.object({ startValue: z.number() }),
        outputSchema: z.object({
          newValue: z.number(),
        }),
        execute: start,
      });

      const other = vi.fn().mockImplementation(async () => {
        return { other: 26 };
      });
      const otherStep = createStep({
        id: 'other',
        inputSchema: z.object({ newValue: z.number() }),
        outputSchema: z.object({ other: z.number() }),
        execute: other,
      });

      const final = vi.fn().mockImplementation(async ({ getStepResult }) => {
        const startVal = getStepResult(startStep)?.newValue ?? 0;
        const otherVal = getStepResult(otherStep)?.other ?? 0;
        return { finalValue: startVal + otherVal };
      });
      const last = vi.fn().mockImplementation(async () => {
        return { success: true };
      });
      const finalStep = createStep({
        id: 'final',
        inputSchema: z.object({ newValue: z.number(), other: z.number() }),
        outputSchema: z.object({ success: z.boolean() }),
        execute: final,
      });

      const counterWorkflow = createWorkflow({
        id: 'counter-workflow',
        inputSchema: z.object({
          startValue: z.number(),
        }),
        outputSchema: z.object({ success: z.boolean() }),
      });

      const wfA = createWorkflow({
        id: 'nested-workflow-a',
        inputSchema: counterWorkflow.inputSchema,
        outputSchema: z.object({ success: z.boolean() }),
      })
        .then(startStep)
        .then(otherStep)
        .then(finalStep)
        .commit();
      const wfB = createWorkflow({
        id: 'nested-workflow-b',
        inputSchema: counterWorkflow.inputSchema,
        outputSchema: z.object({ success: z.boolean() }),
      })
        .then(startStep)
        .then(finalStep)
        .commit();
      counterWorkflow
        .parallel([wfA, wfB])
        .then(
          createStep({
            id: 'last-step',
            inputSchema: z.object({
              'nested-workflow-a': z.object({ success: z.boolean() }),
              'nested-workflow-b': z.object({ success: z.boolean() }),
            }),
            outputSchema: z.object({ success: z.boolean() }),
            execute: last,
          }),
        )
        .commit();

      const mastra = new Mastra({
        workflows: {
          'counter-workflow': counterWorkflow,
        },
        storage: testStorage,
        pubsub: new EventEmitterPubSub(),
      });
      await mastra.startEventEngine();

      const run = await counterWorkflow.createRun();
      const result = await run.start({ inputData: { startValue: 0 } });

      expect(start).toHaveBeenCalledTimes(2);
      expect(other).toHaveBeenCalledTimes(1);
      expect(final).toHaveBeenCalledTimes(2);
      expect(last).toHaveBeenCalledTimes(1);
      // @ts-ignore
      expect(result.steps['nested-workflow-a'].output).toEqual({
        finalValue: 26 + 1,
      });

      // @ts-ignore
      expect(result.steps['nested-workflow-b'].output).toEqual({
        finalValue: 1,
      });

      expect(result.steps['last-step']).toEqual({
        output: { success: true },
        status: 'success',
        payload: {
          'nested-workflow-a': {
            finalValue: 27,
          },
          'nested-workflow-b': {
            finalValue: 1,
          },
        },
        startedAt: expect.any(Number),
        endedAt: expect.any(Number),
      });

      await mastra.stopEventEngine();
    });

    it('should be able to nest workflows sequentially', async () => {
      const start = vi.fn().mockImplementation(async ({ inputData }) => {
        // Get the current value (either from trigger or previous increment)
        const currentValue = inputData.startValue || 0;

        // Increment the value
        const newValue = currentValue + 1;

        return { newValue };
      });
      const startStep = createStep({
        id: 'start',
        inputSchema: z.object({ startValue: z.number() }),
        outputSchema: z.object({
          newValue: z.number(),
        }),
        execute: start,
      });

      const other = vi.fn().mockImplementation(async ({ inputData }) => {
        return { other: inputData.newValue + 26 };
      });
      const otherStep = createStep({
        id: 'other',
        inputSchema: z.object({ newValue: z.number() }),
        outputSchema: z.object({ other: z.number() }),
        execute: other,
      });

      const final = vi.fn().mockImplementation(async ({ getStepResult }) => {
        const otherVal = getStepResult(otherStep)?.other ?? 0;
        return { finalValue: 1 + otherVal };
      });
      const finalStep = createStep({
        id: 'final',
        inputSchema: z.object({ newValue: z.number(), other: z.number() }),
        outputSchema: z.object({ success: z.boolean() }),
        execute: final,
      });

      const counterWorkflow = createWorkflow({
        id: 'counter-workflow',
        inputSchema: z.object({
          startValue: z.number(),
        }),
        outputSchema: z.object({ success: z.boolean() }),
      });

      const wfA = createWorkflow({
        id: 'nested-workflow-a',
        inputSchema: counterWorkflow.inputSchema,
        outputSchema: startStep.outputSchema,
      })
        .then(startStep)
        .commit();
      const wfB = createWorkflow({
        id: 'nested-workflow-b',
        inputSchema: wfA.outputSchema,
        outputSchema: z.object({ success: z.boolean() }),
      })
        .then(otherStep)
        .then(finalStep)
        .commit();
      counterWorkflow.then(wfA).then(wfB).commit();

      const mastra = new Mastra({
        workflows: {
          'counter-workflow': counterWorkflow,
        },
        storage: testStorage,
        pubsub: new EventEmitterPubSub(),
      });
      await mastra.startEventEngine();

      const run = await counterWorkflow.createRun();
      const result = await run.start({ inputData: { startValue: 0 } });

      expect(start).toHaveBeenCalledTimes(1);
      expect(other).toHaveBeenCalledTimes(1);
      expect(final).toHaveBeenCalledTimes(1);
      // @ts-ignore
      expect(result.steps['nested-workflow-a'].output).toEqual({
        newValue: 1,
      });

      // @ts-ignore
      expect(result.steps['nested-workflow-b'].output).toEqual({
        finalValue: 28,
      });

      await mastra.stopEventEngine();
    });

    it('should be able clone workflows as steps', async () => {
      const start = vi.fn().mockImplementation(async ({ inputData }) => {
        // Get the current value (either from trigger or previous increment)
        const currentValue = inputData.startValue || 0;

        // Increment the value
        const newValue = currentValue + 1;

        return { newValue };
      });
      const startStep = createStep({
        id: 'start',
        inputSchema: z.object({ startValue: z.number() }),
        outputSchema: z.object({
          newValue: z.number(),
        }),
        execute: start,
      });

      const other = vi.fn().mockImplementation(async () => {
        return { other: 26 };
      });
      const otherStep = createStep({
        id: 'other',
        inputSchema: z.object({ newValue: z.number() }),
        outputSchema: z.object({ other: z.number() }),
        execute: other,
      });

      const final = vi.fn().mockImplementation(async ({ getStepResult }) => {
        const startVal = getStepResult(startStep)?.newValue ?? 0;
        const otherVal = getStepResult(cloneStep(otherStep, { id: 'other-clone' }))?.other ?? 0;
        return { finalValue: startVal + otherVal };
      });
      const last = vi.fn().mockImplementation(async () => {
        return { success: true };
      });
      const finalStep = createStep({
        id: 'final',
        inputSchema: z.object({ newValue: z.number(), other: z.number() }),
        outputSchema: z.object({ success: z.boolean() }),
        execute: final,
      });

      const counterWorkflow = createWorkflow({
        id: 'counter-workflow',
        inputSchema: z.object({
          startValue: z.number(),
        }),
        outputSchema: z.object({ success: z.boolean() }),
      });

      const wfA = createWorkflow({
        id: 'nested-workflow-a',
        inputSchema: counterWorkflow.inputSchema,
        outputSchema: z.object({ success: z.boolean() }),
      })
        .then(startStep)
        .then(cloneStep(otherStep, { id: 'other-clone' }))
        .then(finalStep)
        .commit();
      const wfB = createWorkflow({
        id: 'nested-workflow-b',
        inputSchema: counterWorkflow.inputSchema,
        outputSchema: z.object({ success: z.boolean() }),
      })
        .then(startStep)
        .then(cloneStep(finalStep, { id: 'final-clone' }))
        .commit();

      const wfAClone = cloneWorkflow(wfA, { id: 'nested-workflow-a-clone' });

      counterWorkflow
        .parallel([wfAClone, wfB])
        .then(
          createStep({
            id: 'last-step',
            inputSchema: z.object({
              'nested-workflow-b': z.object({ success: z.boolean() }),
              'nested-workflow-a-clone': z.object({ success: z.boolean() }),
            }),
            outputSchema: z.object({ success: z.boolean() }),
            execute: last,
          }),
        )
        .commit();

      const mastra = new Mastra({
        workflows: {
          'counter-workflow': counterWorkflow,
        },
        storage: testStorage,
        pubsub: new EventEmitterPubSub(),
      });
      await mastra.startEventEngine();

      const run = await counterWorkflow.createRun();
      const result = await run.start({ inputData: { startValue: 0 } });

      expect(start).toHaveBeenCalledTimes(2);
      expect(other).toHaveBeenCalledTimes(1);
      expect(final).toHaveBeenCalledTimes(2);
      expect(last).toHaveBeenCalledTimes(1);
      // @ts-ignore
      expect(result.steps['nested-workflow-a-clone'].output).toEqual({
        finalValue: 26 + 1,
      });

      // @ts-ignore
      expect(result.steps['nested-workflow-b'].output).toEqual({
        finalValue: 1,
      });

      expect(result.steps['last-step']).toEqual({
        output: { success: true },
        status: 'success',
        payload: {
          'nested-workflow-a-clone': {
            finalValue: 27,
          },
          'nested-workflow-b': {
            finalValue: 1,
          },
        },
        startedAt: expect.any(Number),
        endedAt: expect.any(Number),
      });

      await mastra.stopEventEngine();
    });

    it('should be able to nest workflows with conditions', async () => {
      const start = vi.fn().mockImplementation(async ({ inputData }) => {
        // Get the current value (either from trigger or previous increment)
        const currentValue = inputData.startValue || 0;

        // Increment the value
        const newValue = currentValue + 1;

        return { newValue };
      });
      const startStep = createStep({
        id: 'start',
        inputSchema: z.object({ startValue: z.number() }),
        outputSchema: z.object({
          newValue: z.number(),
        }),
        execute: start,
      });

      const other = vi.fn().mockImplementation(async () => {
        return { other: 26 };
      });
      const otherStep = createStep({
        id: 'other',
        inputSchema: z.object({ newValue: z.number() }),
        outputSchema: z.object({ other: z.number() }),
        execute: other,
      });

      const final = vi.fn().mockImplementation(async ({ getStepResult }) => {
        const startVal = getStepResult(startStep)?.newValue ?? 0;
        const otherVal = getStepResult(otherStep)?.other ?? 0;
        return { finalValue: startVal + otherVal };
      });
      const last = vi.fn().mockImplementation(async () => {
        return { success: true };
      });
      const finalStep = createStep({
        id: 'final',
        inputSchema: z.object({ newValue: z.number(), other: z.number() }),
        outputSchema: z.object({ finalValue: z.number() }),
        execute: final,
      });

      const counterWorkflow = createWorkflow({
        id: 'counter-workflow',
        inputSchema: z.object({
          startValue: z.number(),
        }),
        outputSchema: z.object({ success: z.boolean() }),
      });

      const wfA = createWorkflow({
        id: 'nested-workflow-a',
        inputSchema: counterWorkflow.inputSchema,
        outputSchema: finalStep.outputSchema,
      })
        .then(startStep)
        .then(otherStep)
        .then(finalStep)
        .commit();
      const wfB = createWorkflow({
        id: 'nested-workflow-b',
        inputSchema: counterWorkflow.inputSchema,
        outputSchema: z.object({ other: otherStep.outputSchema, final: finalStep.outputSchema }),
      })
        .then(startStep)
        .branch([
          [async () => false, otherStep],
          // @ts-ignore
          [async () => true, finalStep],
        ])
        .map({
          finalValue: mapVariable({
            step: finalStep,
            path: 'finalValue',
          }),
        })
        .commit();
      counterWorkflow
        .parallel([wfA, wfB])
        .then(
          createStep({
            id: 'last-step',
            inputSchema: z.object({
              'nested-workflow-a': wfA.outputSchema,
              'nested-workflow-b': wfB.outputSchema,
            }),
            outputSchema: z.object({ success: z.boolean() }),
            execute: last,
          }),
        )
        .commit();

      const mastra = new Mastra({
        workflows: { 'counter-workflow': counterWorkflow },
        storage: testStorage,
        pubsub: new EventEmitterPubSub(),
      });
      await mastra.startEventEngine();

      const run = await counterWorkflow.createRun();
      const result = await run.start({ inputData: { startValue: 0 } });

      expect(start).toHaveBeenCalledTimes(2);
      expect(other).toHaveBeenCalledTimes(1);
      expect(final).toHaveBeenCalledTimes(2);
      expect(last).toHaveBeenCalledTimes(1);
      // @ts-ignore
      expect(result.steps['nested-workflow-a'].output).toEqual({
        finalValue: 26 + 1,
      });

      // @ts-ignore
      expect(result.steps['nested-workflow-b'].output).toEqual({
        finalValue: 1,
      });

      expect(result.steps['last-step']).toEqual({
        output: { success: true },
        status: 'success',
        payload: {
          'nested-workflow-a': {
            finalValue: 27,
          },
          'nested-workflow-b': {
            finalValue: 1,
          },
        },
        startedAt: expect.any(Number),
        endedAt: expect.any(Number),
      });
    });

    describe('new if else branching syntax with nested workflows', () => {
      it('should execute if-branch', async () => {
        const start = vi.fn().mockImplementation(async ({ inputData }) => {
          // Get the current value (either from trigger or previous increment)
          const currentValue = inputData.startValue || 0;

          // Increment the value
          const newValue = currentValue + 1;

          return { newValue };
        });
        const startStep = createStep({
          id: 'start',
          inputSchema: z.object({ startValue: z.number() }),
          outputSchema: z.object({
            newValue: z.number(),
          }),
          execute: start,
        });

        const other = vi.fn().mockImplementation(async () => {
          return { other: 26 };
        });
        const otherStep = createStep({
          id: 'other',
          inputSchema: z.object({ newValue: z.number() }),
          outputSchema: z.object({ other: z.number() }),
          execute: other,
        });

        const final = vi.fn().mockImplementation(async ({ getStepResult }) => {
          const startVal = getStepResult(startStep)?.newValue ?? 0;
          const otherVal = getStepResult(otherStep)?.other ?? 0;
          return { finalValue: startVal + otherVal };
        });
        const first = vi.fn().mockImplementation(async () => {
          return { success: true };
        });
        const last = vi.fn().mockImplementation(async () => {
          return { success: true };
        });
        const finalStep = createStep({
          id: 'final',
          inputSchema: z.object({ newValue: z.number(), other: z.number() }),
          outputSchema: z.object({ finalValue: z.number() }),
          execute: final,
        });

        const counterWorkflow = createWorkflow({
          id: 'counter-workflow',
          inputSchema: z.object({
            startValue: z.number(),
          }),
          outputSchema: z.object({ success: z.boolean() }),
        });

        const wfA = createWorkflow({
          id: 'nested-workflow-a',
          inputSchema: counterWorkflow.inputSchema,
          outputSchema: finalStep.outputSchema,
        })
          .then(startStep)
          .then(otherStep)
          .then(finalStep)
          .commit();
        const wfB = createWorkflow({
          id: 'nested-workflow-b',
          inputSchema: counterWorkflow.inputSchema,
          outputSchema: finalStep.outputSchema,
        })
          .then(startStep)
          .then(finalStep)
          .commit();
        counterWorkflow
          .then(
            createStep({
              id: 'first-step',
              inputSchema: z.object({ startValue: z.number() }),
              outputSchema: wfA.inputSchema,
              execute: first,
            }),
          )
          .branch([
            [async () => true, wfA],
            [async () => false, wfB],
          ])
          .then(
            createStep({
              id: 'last-step',
              inputSchema: z.object({
                'nested-workflow-a': wfA.outputSchema,
                'nested-workflow-b': wfB.outputSchema,
              }),
              outputSchema: z.object({ success: z.boolean() }),
              execute: last,
            }),
          )
          .commit();

        const mastra = new Mastra({
          workflows: { 'counter-workflow': counterWorkflow },
          storage: testStorage,
          pubsub: new EventEmitterPubSub(),
        });
        await mastra.startEventEngine();

        const run = await counterWorkflow.createRun();
        const result = await run.start({ inputData: { startValue: 0 } });

        expect(start).toHaveBeenCalledTimes(1);
        expect(other).toHaveBeenCalledTimes(1);
        expect(final).toHaveBeenCalledTimes(1);
        expect(first).toHaveBeenCalledTimes(1);
        expect(last).toHaveBeenCalledTimes(1);
        // @ts-ignore
        expect(result.steps['nested-workflow-a'].output).toEqual({
          finalValue: 26 + 1,
        });

        expect(result.steps['first-step']).toEqual({
          output: { success: true },
          status: 'success',
          payload: {
            startValue: 0,
          },
          startedAt: expect.any(Number),
          endedAt: expect.any(Number),
        });

        expect(result.steps['last-step']).toEqual({
          output: { success: true },
          status: 'success',
          payload: {
            'nested-workflow-a': {
              finalValue: 27,
            },
            'nested-workflow-b': undefined,
          },
          startedAt: expect.any(Number),
          endedAt: expect.any(Number),
        });

        await mastra.stopEventEngine();
      });

      it('should execute else-branch', async () => {
        const start = vi.fn().mockImplementation(async ({ inputData }) => {
          // Get the current value (either from trigger or previous increment)
          const currentValue = inputData.startValue || 0;

          // Increment the value
          const newValue = currentValue + 1;

          return { newValue };
        });
        const startStep = createStep({
          id: 'start',
          inputSchema: z.object({ startValue: z.number() }),
          outputSchema: z.object({
            newValue: z.number(),
          }),
          execute: start,
        });

        const other = vi.fn().mockImplementation(async () => {
          return { other: 26 };
        });
        const otherStep = createStep({
          id: 'other',
          inputSchema: z.object({ newValue: z.number() }),
          outputSchema: z.object({ other: z.number() }),
          execute: other,
        });

        const final = vi.fn().mockImplementation(async ({ getStepResult }) => {
          const startVal = getStepResult(startStep)?.newValue ?? 0;
          const otherVal = getStepResult(otherStep)?.other ?? 0;
          return { finalValue: startVal + otherVal };
        });
        const first = vi.fn().mockImplementation(async () => {
          return { success: true };
        });
        const last = vi.fn().mockImplementation(async () => {
          return { success: true };
        });
        const finalStep = createStep({
          id: 'final',
          inputSchema: z.object({ newValue: z.number(), other: z.number() }),
          outputSchema: z.object({ finalValue: z.number() }),
          execute: final,
        });

        const counterWorkflow = createWorkflow({
          id: 'counter-workflow',
          inputSchema: z.object({
            startValue: z.number(),
          }),
          outputSchema: z.object({ success: z.boolean() }),
        });

        const wfA = createWorkflow({
          id: 'nested-workflow-a',
          inputSchema: counterWorkflow.inputSchema,
          outputSchema: finalStep.outputSchema,
        })
          .then(startStep)
          .then(otherStep)
          .then(finalStep)
          .commit();
        const wfB = createWorkflow({
          id: 'nested-workflow-b',
          inputSchema: counterWorkflow.inputSchema,
          outputSchema: finalStep.outputSchema,
        })
          .then(startStep)
          .then(finalStep)
          .commit();
        counterWorkflow
          .then(
            createStep({
              id: 'first-step',
              inputSchema: z.object({ startValue: z.number() }),
              outputSchema: wfA.inputSchema,
              execute: first,
            }),
          )
          .branch([
            [async () => false, wfA],
            [async () => true, wfB],
          ])
          .then(
            createStep({
              id: 'last-step',
              inputSchema: z.object({
                'nested-workflow-a': wfA.outputSchema,
                'nested-workflow-b': wfB.outputSchema,
              }),
              outputSchema: z.object({ success: z.boolean() }),
              execute: last,
            }),
          )
          .commit();

        const mastra = new Mastra({
          workflows: { 'counter-workflow': counterWorkflow },
          storage: testStorage,
          pubsub: new EventEmitterPubSub(),
        });
        await mastra.startEventEngine();

        const run = await counterWorkflow.createRun();
        const result = await run.start({ inputData: { startValue: 0 } });

        expect(start).toHaveBeenCalledTimes(1);
        expect(other).toHaveBeenCalledTimes(0);
        expect(final).toHaveBeenCalledTimes(1);
        expect(first).toHaveBeenCalledTimes(1);
        expect(last).toHaveBeenCalledTimes(1);

        // @ts-ignore
        expect(result.steps['nested-workflow-b'].output).toEqual({
          finalValue: 1,
        });

        expect(result.steps['first-step']).toEqual({
          output: { success: true },
          status: 'success',
          payload: {
            startValue: 0,
          },
          startedAt: expect.any(Number),
          endedAt: expect.any(Number),
        });

        expect(result.steps['last-step']).toEqual({
          output: { success: true },
          status: 'success',
          payload: {
            'nested-workflow-b': {
              finalValue: 1,
            },
            'nested-workflow-a': undefined,
          },
          startedAt: expect.any(Number),
          endedAt: expect.any(Number),
        });

        await mastra.stopEventEngine();
      });

      it('should execute nested else and if-branch', async () => {
        const start = vi.fn().mockImplementation(async ({ inputData }) => {
          // Get the current value (either from trigger or previous increment)
          const currentValue = inputData.startValue || 0;

          // Increment the value
          const newValue = currentValue + 1;

          return { newValue };
        });
        const startStep = createStep({
          id: 'start',
          inputSchema: z.object({ startValue: z.number() }),
          outputSchema: z.object({
            newValue: z.number(),
          }),
          execute: start,
        });

        const other = vi.fn().mockImplementation(async () => {
          return { other: 26 };
        });
        const otherStep = createStep({
          id: 'other',
          inputSchema: z.object({ newValue: z.number() }),
          outputSchema: z.object({ other: z.number() }),
          execute: other,
        });

        const final = vi.fn().mockImplementation(async ({ getStepResult }) => {
          const startVal = getStepResult(startStep)?.newValue ?? 0;
          const otherVal = getStepResult(otherStep)?.other ?? 0;
          return { finalValue: startVal + otherVal };
        });
        const first = vi.fn().mockImplementation(async () => {
          return { success: true };
        });
        const last = vi.fn().mockImplementation(async () => {
          return { success: true };
        });
        const finalStep = createStep({
          id: 'final',
          inputSchema: z.object({ newValue: z.number(), other: z.number() }),
          outputSchema: z.object({ finalValue: z.number() }),
          execute: final,
        });

        const counterWorkflow = createWorkflow({
          id: 'counter-workflow',
          inputSchema: z.object({
            startValue: z.number(),
          }),
          outputSchema: z.object({ success: z.boolean() }),
        });

        const wfA = createWorkflow({
          id: 'nested-workflow-a',
          inputSchema: counterWorkflow.inputSchema,
          outputSchema: finalStep.outputSchema,
        })
          .then(startStep)
          .then(otherStep)
          .then(finalStep)
          .commit();
        const wfB = createWorkflow({
          id: 'nested-workflow-b',
          inputSchema: counterWorkflow.inputSchema,
          outputSchema: finalStep.outputSchema,
        })
          .then(startStep)
          .branch([
            [
              async () => true,
              createWorkflow({
                id: 'nested-workflow-c',
                inputSchema: startStep.outputSchema,
                outputSchema: otherStep.outputSchema,
              })
                .then(otherStep)
                .commit(),
            ],
            [
              async () => false,
              createWorkflow({
                id: 'nested-workflow-d',
                inputSchema: startStep.outputSchema,
                outputSchema: otherStep.outputSchema,
              })
                .then(otherStep)
                .commit(),
            ],
          ])
          // TODO: maybe make this a little nicer to do with .map()?
          .then(
            createStep({
              id: 'map-results',
              inputSchema: z.object({
                'nested-workflow-c': otherStep.outputSchema,
                'nested-workflow-d': otherStep.outputSchema,
              }),
              outputSchema: otherStep.outputSchema,
              execute: async ({ inputData }) => {
                return { other: inputData['nested-workflow-c']?.other ?? inputData['nested-workflow-d']?.other };
              },
            }),
          )
          .then(finalStep)
          .commit();

        counterWorkflow
          .then(
            createStep({
              id: 'first-step',
              inputSchema: z.object({ startValue: z.number() }),
              outputSchema: wfA.inputSchema,
              execute: first,
            }),
          )
          .branch([
            [async () => false, wfA],
            [async () => true, wfB],
          ])
          .then(
            createStep({
              id: 'last-step',
              inputSchema: z.object({
                'nested-workflow-a': wfA.outputSchema,
                'nested-workflow-b': wfB.outputSchema,
              }),
              outputSchema: z.object({ success: z.boolean() }),
              execute: last,
            }),
          )
          .commit();

        const mastra = new Mastra({
          workflows: { 'counter-workflow': counterWorkflow },
          storage: testStorage,
          pubsub: new EventEmitterPubSub(),
        });
        await mastra.startEventEngine();

        const run = await counterWorkflow.createRun();
        const result = await run.start({ inputData: { startValue: 1 } });

        expect(start).toHaveBeenCalledTimes(1);
        expect(other).toHaveBeenCalledTimes(1);
        expect(final).toHaveBeenCalledTimes(1);
        expect(first).toHaveBeenCalledTimes(1);
        expect(last).toHaveBeenCalledTimes(1);

        // @ts-ignore
        expect(result.steps['nested-workflow-b'].output).toEqual({
          finalValue: 1,
        });

        expect(result.steps['first-step']).toEqual({
          output: { success: true },
          status: 'success',
          payload: {
            startValue: 1,
          },
          startedAt: expect.any(Number),
          endedAt: expect.any(Number),
        });

        expect(result.steps['last-step']).toEqual({
          output: { success: true },
          status: 'success',
          payload: {
            'nested-workflow-a': undefined,
            'nested-workflow-b': {
              finalValue: 1,
            },
          },
          startedAt: expect.any(Number),
          endedAt: expect.any(Number),
        });

        await mastra.stopEventEngine();
      });
    });

    describe('suspending and resuming nested workflows', () => {
      it('should be able to suspend nested workflow step', async () => {
        const start = vi.fn().mockImplementation(async ({ inputData }) => {
          // Get the current value (either from trigger or previous increment)
          const currentValue = inputData.startValue || 0;

          // Increment the value
          const newValue = currentValue + 1;

          return { newValue };
        });
        const startStep = createStep({
          id: 'start',
          inputSchema: z.object({ startValue: z.number() }),
          outputSchema: z.object({
            newValue: z.number(),
          }),
          execute: start,
        });

        const other = vi.fn().mockImplementation(async ({ suspend, resumeData }) => {
          if (!resumeData) {
            return await suspend();
          }
          return { other: 26 };
        });
        const otherStep = createStep({
          id: 'other',
          inputSchema: z.object({ newValue: z.number() }),
          outputSchema: z.object({ other: z.number() }),
          execute: other,
        });

        const final = vi.fn().mockImplementation(async ({ getStepResult }) => {
          const startVal = getStepResult(startStep)?.newValue ?? 0;
          const otherVal = getStepResult(otherStep)?.other ?? 0;
          return { finalValue: startVal + otherVal };
        });
        const last = vi.fn().mockImplementation(async ({}) => {
          return { success: true };
        });
        const begin = vi.fn().mockImplementation(async ({ inputData }) => {
          return inputData;
        });
        const finalStep = createStep({
          id: 'final',
          inputSchema: z.object({ newValue: z.number(), other: z.number() }),
          outputSchema: z.object({
            finalValue: z.number(),
          }),
          execute: final,
        });

        const counterWorkflow = createWorkflow({
          id: 'counter-workflow',
          inputSchema: z.object({
            startValue: z.number(),
          }),
          outputSchema: z.object({
            finalValue: z.number(),
          }),
        });

        const wfA = createWorkflow({
          id: 'nested-workflow-a',
          inputSchema: counterWorkflow.inputSchema,
          outputSchema: finalStep.outputSchema,
        })
          .then(startStep)
          .then(otherStep)
          .then(finalStep)
          .commit();

        counterWorkflow
          .then(
            createStep({
              id: 'begin-step',
              inputSchema: counterWorkflow.inputSchema,
              outputSchema: counterWorkflow.inputSchema,
              execute: begin,
            }),
          )
          .then(wfA)
          .then(
            createStep({
              id: 'last-step',
              inputSchema: wfA.outputSchema,
              outputSchema: z.object({ success: z.boolean() }),
              execute: last,
            }),
          )
          .commit();

        const mastra = new Mastra({
          logger: false,
          storage: testStorage,
          workflows: { 'counter-workflow': counterWorkflow },
          pubsub: new EventEmitterPubSub(),
        });
        await mastra.startEventEngine();

        const run = await counterWorkflow.createRun();
        const result = await run.start({ inputData: { startValue: 0 } });
        expect(begin).toHaveBeenCalledTimes(1);
        expect(start).toHaveBeenCalledTimes(1);
        expect(other).toHaveBeenCalledTimes(1);
        expect(final).toHaveBeenCalledTimes(0);
        expect(last).toHaveBeenCalledTimes(0);
        expect(result.steps['nested-workflow-a']).toMatchObject({
          status: 'suspended',
        });

        // @ts-ignore
        expect(result.steps['last-step']).toEqual(undefined);

        const resumedResults = await run.resume({ step: [wfA, otherStep], resumeData: { newValue: 0 } });

        // @ts-ignore
        expect(resumedResults.steps['nested-workflow-a'].output).toEqual({
          finalValue: 26 + 1,
        });

        expect(start).toHaveBeenCalledTimes(1);
        expect(other).toHaveBeenCalledTimes(2);
        expect(final).toHaveBeenCalledTimes(1);
        expect(last).toHaveBeenCalledTimes(1);

        await mastra.stopEventEngine();
      });
    });

    describe('Workflow results', () => {
      it('should be able to spec out workflow result via variables', async () => {
        const start = vi.fn().mockImplementation(async ({ inputData }) => {
          // Get the current value (either from trigger or previous increment)
          const currentValue = inputData.startValue || 0;

          // Increment the value
          const newValue = currentValue + 1;

          return { newValue };
        });
        const startStep = createStep({
          id: 'start',
          inputSchema: z.object({ startValue: z.number() }),
          outputSchema: z.object({
            newValue: z.number(),
          }),
          execute: start,
        });

        const other = vi.fn().mockImplementation(async () => {
          return { other: 26 };
        });
        const otherStep = createStep({
          id: 'other',
          inputSchema: z.object({ newValue: z.number() }),
          outputSchema: z.object({ other: z.number() }),
          execute: other,
        });

        const final = vi.fn().mockImplementation(async ({ getStepResult }) => {
          const startVal = getStepResult(startStep)?.newValue ?? 0;
          const otherVal = getStepResult(otherStep)?.other ?? 0;
          return { finalValue: startVal + otherVal };
        });
        const last = vi.fn().mockImplementation(async () => {
          return { success: true };
        });
        const finalStep = createStep({
          id: 'final',
          inputSchema: z.object({ newValue: z.number(), other: z.number() }),
          outputSchema: z.object({
            finalValue: z.number(),
          }),
          execute: final,
        });

        const wfA = createWorkflow({
          steps: [startStep, otherStep, finalStep],
          id: 'nested-workflow-a',
          inputSchema: z.object({
            startValue: z.number(),
          }),
          outputSchema: z.object({
            finalValue: z.number(),
          }),
        })
          .then(startStep)
          .then(otherStep)
          .then(finalStep)
          .commit();

        const counterWorkflow = createWorkflow({
          id: 'counter-workflow',
          inputSchema: z.object({
            startValue: z.number(),
          }),
          outputSchema: z.object({
            finalValue: z.number(),
          }),
        });

        counterWorkflow
          .then(wfA)
          .then(
            createStep({
              id: 'last-step',
              inputSchema: wfA.outputSchema,
              outputSchema: z.object({ success: z.boolean() }),
              execute: last,
            }),
          )
          .commit();

        const mastra = new Mastra({
          workflows: {
            'counter-workflow': counterWorkflow,
          },
          storage: testStorage,
          pubsub: new EventEmitterPubSub(),
        });
        await mastra.startEventEngine();

        const run = await counterWorkflow.createRun();
        const result = await run.start({ inputData: { startValue: 0 } });
        const results = result.steps;

        expect(start).toHaveBeenCalledTimes(1);
        expect(other).toHaveBeenCalledTimes(1);
        expect(final).toHaveBeenCalledTimes(1);
        expect(last).toHaveBeenCalledTimes(1);

        // @ts-ignore
        expect(results['nested-workflow-a']).toMatchObject({
          status: 'success',
          output: {
            finalValue: 26 + 1,
          },
        });

        expect(result.steps['last-step']).toEqual({
          status: 'success',
          output: { success: true },
          payload: {
            finalValue: 26 + 1,
          },
          startedAt: expect.any(Number),
          endedAt: expect.any(Number),
        });

        await mastra.stopEventEngine();
      });
    });

    it('should be able to suspend nested workflow step in a nested workflow step', async () => {
      const start = vi.fn().mockImplementation(async ({ inputData }) => {
        // Get the current value (either from trigger or previous increment)
        const currentValue = inputData.startValue || 0;

        // Increment the value
        const newValue = currentValue + 1;

        return { newValue };
      });
      const startStep = createStep({
        id: 'start',
        inputSchema: z.object({ startValue: z.number() }),
        outputSchema: z.object({
          newValue: z.number(),
        }),
        execute: start,
      });

      const other = vi.fn().mockImplementation(async ({ suspend, resumeData }) => {
        if (!resumeData) {
          return await suspend();
        }
        return { other: 26 };
      });
      const otherStep = createStep({
        id: 'other',
        inputSchema: z.object({ newValue: z.number() }),
        outputSchema: z.object({ other: z.number() }),
        execute: other,
      });

      const final = vi.fn().mockImplementation(async ({ getStepResult }) => {
        const startVal = getStepResult(startStep)?.newValue ?? 0;
        const otherVal = getStepResult(otherStep)?.other ?? 0;
        return { finalValue: startVal + otherVal };
      });
      const last = vi.fn().mockImplementation(async ({}) => {
        return { success: true };
      });
      const begin = vi.fn().mockImplementation(async ({ inputData }) => {
        return inputData;
      });
      const finalStep = createStep({
        id: 'final',
        inputSchema: z.object({ newValue: z.number(), other: z.number() }),
        outputSchema: z.object({
          finalValue: z.number(),
        }),
        execute: final,
      });

      const counterInputSchema = z.object({
        startValue: z.number(),
      });
      const counterOutputSchema = z.object({
        finalValue: z.number(),
      });

      const passthroughStep = createStep({
        id: 'passthrough',
        inputSchema: counterInputSchema,
        outputSchema: counterInputSchema,
        execute: vi.fn().mockImplementation(async ({ inputData }) => {
          return inputData;
        }),
      });

      const wfA = createWorkflow({
        id: 'nested-workflow-a',
        inputSchema: counterInputSchema,
        outputSchema: finalStep.outputSchema,
      })
        .then(startStep)
        .then(otherStep)
        .then(finalStep)
        .commit();

      const wfB = createWorkflow({
        id: 'nested-workflow-b',
        inputSchema: counterInputSchema,
        outputSchema: finalStep.outputSchema,
      })
        .then(passthroughStep)
        .then(wfA)
        .commit();

      const wfC = createWorkflow({
        id: 'nested-workflow-c',
        inputSchema: counterInputSchema,
        outputSchema: finalStep.outputSchema,
      })
        .then(passthroughStep)
        .then(wfB)
        .commit();

      const counterWorkflow = createWorkflow({
        id: 'counter-workflow',
        inputSchema: counterInputSchema,
        outputSchema: counterOutputSchema,
        steps: [wfC, passthroughStep],
      });

      counterWorkflow
        .then(
          createStep({
            id: 'begin-step',
            inputSchema: counterWorkflow.inputSchema,
            outputSchema: counterWorkflow.inputSchema,
            execute: begin,
          }),
        )
        .then(wfC)
        .then(
          createStep({
            id: 'last-step',
            inputSchema: wfA.outputSchema,
            outputSchema: z.object({ success: z.boolean() }),
            execute: last,
          }),
        )
        .commit();

      const mastra = new Mastra({
        logger: false,
        storage: testStorage,
        workflows: { 'counter-workflow': counterWorkflow },
        pubsub: new EventEmitterPubSub(),
      });
      await mastra.startEventEngine();

      const run = await counterWorkflow.createRun();
      const result = await run.start({ inputData: { startValue: 0 } });
      console.dir({ result }, { depth: null });

      expect(passthroughStep.execute).toHaveBeenCalledTimes(2);
      expect(result.steps['nested-workflow-c']).toMatchObject({
        status: 'suspended',
        suspendPayload: {
          __workflow_meta: {
            path: ['nested-workflow-c', 'nested-workflow-b', 'nested-workflow-a', 'other'],
          },
        },
      });

      // @ts-ignore
      expect(result.steps['last-step']).toEqual(undefined);

      if (result.status !== 'suspended') {
        expect.fail('Workflow should be suspended');
      }
      expect(result.suspended[0]).toEqual(['nested-workflow-c', 'nested-workflow-b', 'nested-workflow-a', 'other']);
      const resumedResults = await run.resume({ step: result.suspended[0], resumeData: { newValue: 0 } });
      console.dir({ resumedResults }, { depth: null });

      // @ts-ignore
      expect(resumedResults.steps['nested-workflow-c'].output).toEqual({
        finalValue: 26 + 1,
      });

      expect(start).toHaveBeenCalledTimes(1);
      expect(other).toHaveBeenCalledTimes(2);
      expect(final).toHaveBeenCalledTimes(1);
      expect(last).toHaveBeenCalledTimes(1);
      expect(passthroughStep.execute).toHaveBeenCalledTimes(2);

      await mastra.stopEventEngine();
    });
  });

  describe('Dependency Injection', () => {
    it('should inject requestContext dependencies into steps during run', async () => {
      const requestContext = new RequestContext();
      const testValue = 'test-dependency';
      requestContext.set('testKey', testValue);

      const step = createStep({
        id: 'step1',
        execute: async ({ requestContext }) => {
          const value = requestContext.get('testKey');
          return { injectedValue: value };
        },
        inputSchema: z.object({}),
        outputSchema: z.object({}),
      });
      const workflow = createWorkflow({ id: 'test-workflow', inputSchema: z.object({}), outputSchema: z.object({}) });
      workflow.then(step).commit();

      const mastra = new Mastra({
        workflows: { 'test-workflow': workflow },
        storage: testStorage,
        pubsub: new EventEmitterPubSub(),
      });
      await mastra.startEventEngine();

      const run = await workflow.createRun();
      const result = await run.start({ requestContext });

      // @ts-ignore
      expect(result.steps.step1.output.injectedValue).toBe(testValue);

      await mastra.stopEventEngine();
    });

    it('should inject requestContext dependencies into steps during resume', async () => {
      const initialStorage = new MockStore();

      const requestContext = new RequestContext();
      const testValue = 'test-dependency';
      requestContext.set('testKey', testValue);

      const execute = vi.fn(async ({ requestContext, suspend, resumeData }) => {
        if (!resumeData?.human) {
          return await suspend();
        }

        const value = requestContext.get('testKey');
        return { injectedValue: value };
      });

      const step = createStep({
        id: 'step1',
        execute,
        inputSchema: z.object({ human: z.boolean() }),
        outputSchema: z.object({}),
      });
      const workflow = createWorkflow({
        id: 'test-workflow',
        inputSchema: z.object({}),
        outputSchema: z.object({}),
      });
      workflow.then(step).commit();

      const mastra = new Mastra({
        logger: false,
        storage: initialStorage,
        workflows: { 'test-workflow': workflow },
        pubsub: new EventEmitterPubSub(),
      });
      await mastra.startEventEngine();

      const run = await workflow.createRun();
      await run.start({ requestContext });

      const resumerequestContext = new RequestContext();
      resumerequestContext.set('testKey', testValue + '2');

      const result = await run.resume({
        step: step,
        resumeData: {
          human: true,
        },
        requestContext: resumerequestContext,
      });

      // @ts-ignore
      expect(result?.steps.step1.output.injectedValue).toBe(testValue + '2');

      await mastra.stopEventEngine();
    });
  });

  describe('consecutive parallel executions', () => {
    it('should support consecutive parallel calls with proper type inference', async () => {
      // First parallel stage steps
      const step1 = createStep({
        id: 'step1',
        inputSchema: z.object({
          input: z.string(),
        }),
        outputSchema: z.object({
          result1: z.string(),
        }),
        execute: vi.fn<any>().mockImplementation(async ({ inputData }) => ({
          result1: `processed-${inputData.input}`,
        })),
      });

      const step2 = createStep({
        id: 'step2',
        inputSchema: z.object({
          input: z.string(),
        }),
        outputSchema: z.object({
          result2: z.string(),
        }),
        execute: vi.fn<any>().mockImplementation(async ({ inputData }) => ({
          result2: `transformed-${inputData.input}`,
        })),
      });

      // Second parallel stage steps
      const step3 = createStep({
        id: 'step3',
        inputSchema: z.object({
          step1: z.object({
            result1: z.string(),
          }),
          step2: z.object({
            result2: z.string(),
          }),
        }),
        outputSchema: z.object({
          result3: z.string(),
        }),
        execute: vi.fn<any>().mockImplementation(async ({ inputData }) => {
          return { result3: `combined-${inputData.step1.result1}-${inputData.step2.result2}` };
        }),
      });

      const step4 = createStep({
        id: 'step4',
        inputSchema: z.object({
          step1: z.object({
            result1: z.string(),
          }),
          step2: z.object({
            result2: z.string(),
          }),
        }),
        outputSchema: z.object({
          result4: z.string(),
        }),
        execute: vi.fn<any>().mockImplementation(async ({ inputData }) => ({
          result4: `final-${inputData.step1.result1}-${inputData.step2.result2}`,
        })),
      });

      const workflow = createWorkflow({
        id: 'consecutive-parallel-workflow',
        inputSchema: z.object({
          input: z.string(),
        }),
        outputSchema: z.object({
          result3: z.string(),
          result4: z.string(),
        }),
        steps: [step1, step2, step3, step4],
      });

      // This tests the fix: consecutive parallel calls should work with proper type inference
      workflow.parallel([step1, step2]).parallel([step3, step4]).commit();

      const mastra = new Mastra({
        workflows: { 'consecutive-parallel-workflow': workflow },
        storage: testStorage,
        pubsub: new EventEmitterPubSub(),
      });
      await mastra.startEventEngine();

      const run = await workflow.createRun();
      const result = await run.start({ inputData: { input: 'test-data' } });

      // Verify the final results
      expect(result.status).toBe('success');
      expect(result.steps.step1).toEqual({
        status: 'success',
        output: { result1: 'processed-test-data' },
        payload: { input: 'test-data' },
        startedAt: expect.any(Number),
        endedAt: expect.any(Number),
      });
      expect(result.steps.step2).toEqual({
        status: 'success',
        output: { result2: 'transformed-test-data' },
        payload: { input: 'test-data' },
        startedAt: expect.any(Number),
        endedAt: expect.any(Number),
      });
      expect(result.steps.step3).toEqual({
        status: 'success',
        output: { result3: 'combined-processed-test-data-transformed-test-data' },
        payload: {
          step1: { result1: 'processed-test-data' },
          step2: { result2: 'transformed-test-data' },
        },
        startedAt: expect.any(Number),
        endedAt: expect.any(Number),
      });
      expect(result.steps.step4).toEqual({
        status: 'success',
        output: { result4: 'final-processed-test-data-transformed-test-data' },
        payload: {
          step1: { result1: 'processed-test-data' },
          step2: { result2: 'transformed-test-data' },
        },
        startedAt: expect.any(Number),
        endedAt: expect.any(Number),
      });

      await mastra.stopEventEngine();
    });
  });

  describe('Retry count', () => {
    it('retryCount property should increment the run count when a step is executed multiple times', async () => {
      const repeatingStep = createStep({
        id: 'repeatingStep',
        inputSchema: z.object({}),
        outputSchema: z.object({
          count: z.number(),
        }),
        execute: async ({ retryCount }) => {
          return { count: retryCount };
        },
      });

      const workflow = createWorkflow({
        id: 'test-workflow',
        inputSchema: z.object({}),
        outputSchema: repeatingStep.outputSchema,
      })
        .dountil(repeatingStep, async ({ inputData }) => inputData.count === 3)
        .commit();

      const mastra = new Mastra({
        workflows: { 'test-workflow': workflow },
        storage: testStorage,
        pubsub: new EventEmitterPubSub(),
      });
      await mastra.startEventEngine();

      const run = await workflow.createRun();
      const result = await run.start({ inputData: {} });

      expect(result.status).toBe('success');
      expect(result.steps.repeatingStep).toHaveProperty('output', { count: 3 });

      await mastra.stopEventEngine();
    });

    it('multiple steps should have different run counts', async () => {
      const step1 = createStep({
        id: 'step1',
        inputSchema: z.object({}),
        outputSchema: z.object({
          count: z.number(),
        }),
        execute: async ({ retryCount }) => {
          return { count: retryCount };
        },
      });

      const step2 = createStep({
        id: 'step2',
        inputSchema: step1.outputSchema,
        outputSchema: z.object({
          count: z.number(),
        }),
        execute: async ({ retryCount }) => {
          return { count: retryCount };
        },
      });

      const workflow = createWorkflow({
        id: 'test-workflow',
        inputSchema: z.object({}),
        outputSchema: z.object({}),
      })
        .dowhile(step1, async ({ inputData }) => {
          return inputData.count < 3;
        })
        .dountil(step2, async ({ inputData }) => inputData.count === 10)
        .commit();

      const mastra = new Mastra({
        workflows: { 'test-workflow': workflow },
        storage: testStorage,
        pubsub: new EventEmitterPubSub(),
      });
      await mastra.startEventEngine();

      const run = await workflow.createRun();
      const result = await run.start({ inputData: {} });

      expect(result.status).toBe('success');
      expect(result.steps.step1).toHaveProperty('output', { count: 3 });
      expect(result.steps.step2).toHaveProperty('output', { count: 10 });

      await mastra.stopEventEngine();
    });

    it('retryCount should exist and equal zero for the first run', async () => {
      const mockExec = vi.fn().mockImplementation(async ({ retryCount }) => {
        return { count: retryCount };
      });
      const step = createStep({
        id: 'step',
        inputSchema: z.object({}),
        outputSchema: z.object({
          count: z.number(),
        }),
        execute: mockExec,
      });

      const workflow = createWorkflow({
        id: 'test-workflow',
        inputSchema: z.object({}),
        outputSchema: z.object({}),
      })
        .then(step)
        .commit();

      const mastra = new Mastra({
        workflows: { 'test-workflow': workflow },
        storage: testStorage,
        pubsub: new EventEmitterPubSub(),
      });
      await mastra.startEventEngine();

      const run = await workflow.createRun();
      await run.start({ inputData: {} });

      expect(mockExec).toHaveBeenCalledTimes(1);
      expect(mockExec).toHaveBeenCalledWith(expect.objectContaining({ retryCount: 0 }));

      await mastra.stopEventEngine();
    });
  });
});<|MERGE_RESOLUTION|>--- conflicted
+++ resolved
@@ -799,158 +799,6 @@
 
       await mastra.stopEventEngine();
     });
-<<<<<<< HEAD
-=======
-
-    it('should handle waitForEvent waiting flow', async () => {
-      const step1Action = vi.fn<any>().mockResolvedValue({ result: 'success1' });
-      const step2Action = vi.fn<any>().mockResolvedValue({ result: 'success2' });
-
-      const step1 = createStep({
-        id: 'step1',
-        execute: step1Action,
-        inputSchema: z.object({}),
-        outputSchema: z.object({ value: z.string() }),
-      });
-      const step2 = createStep({
-        id: 'step2',
-        execute: step2Action,
-        inputSchema: z.object({ value: z.string() }),
-        outputSchema: z.object({}),
-      });
-
-      const workflow = createWorkflow({
-        id: 'test-workflow',
-        inputSchema: z.object({}),
-        outputSchema: z.object({}),
-        steps: [step1, step2],
-      });
-      workflow.then(step1).waitForEvent('user-event-test', step2).commit();
-
-      const mastra = new Mastra({
-        workflows: { 'test-workflow': workflow },
-        storage: testStorage,
-        pubsub: new EventEmitterPubSub(),
-      });
-      await mastra.startEventEngine();
-
-      const runId = 'test-run-id';
-      let watchData: StreamEvent[] = [];
-      const run = await workflow.createRun({
-        runId,
-      });
-
-      const { stream, getWorkflowState } = run.streamLegacy({ inputData: {} });
-
-      setTimeout(() => {
-        run.sendEvent('user-event-test', {
-          value: 'eventdata',
-        });
-      }, 2000);
-
-      // Start watching the workflow
-      const collectedStreamData: StreamEvent[] = [];
-      for await (const data of stream) {
-        collectedStreamData.push(JSON.parse(JSON.stringify(data)));
-      }
-      watchData = collectedStreamData;
-
-      const executionResult = await getWorkflowState();
-
-      console.dir({ watchData }, { depth: null });
-
-      expect(watchData.length).toBe(9);
-      expect(watchData).toMatchObject([
-        {
-          payload: {
-            runId: 'test-run-id',
-          },
-          type: 'start',
-        },
-        {
-          payload: {
-            id: 'step1',
-          },
-          type: 'step-start',
-        },
-        {
-          payload: {
-            id: 'step1',
-            output: {
-              result: 'success1',
-            },
-            status: 'success',
-          },
-          type: 'step-result',
-        },
-        {
-          payload: {
-            id: 'step1',
-            metadata: {},
-          },
-          type: 'step-finish',
-        },
-        {
-          payload: {
-            id: 'step2',
-          },
-          type: 'step-waiting',
-        },
-        {
-          payload: {
-            id: 'step2',
-          },
-          type: 'step-start',
-        },
-        {
-          payload: {
-            id: 'step2',
-            output: {
-              result: 'success2',
-            },
-            status: 'success',
-          },
-          type: 'step-result',
-        },
-        {
-          payload: {
-            id: 'step2',
-            metadata: {},
-          },
-          type: 'step-finish',
-        },
-        {
-          payload: {
-            runId: 'test-run-id',
-          },
-          type: 'finish',
-        },
-      ]);
-      // Verify execution completed successfully
-      expect(executionResult.steps.step1).toEqual({
-        status: 'success',
-        output: { result: 'success1' },
-        payload: {},
-        startedAt: expect.any(Number),
-        endedAt: expect.any(Number),
-      });
-      expect(executionResult.steps.step2).toEqual({
-        status: 'success',
-        output: { result: 'success2' },
-        payload: {
-          result: 'success1',
-        },
-        resumePayload: {
-          value: 'eventdata',
-        },
-        resumedAt: expect.any(Number),
-        startedAt: expect.any(Number),
-        endedAt: expect.any(Number),
-      });
-
-      await mastra.stopEventEngine();
-    });
->>>>>>> 0b4a7ff7
   });
 
   describe.skip('Streaming', () => {
@@ -1793,163 +1641,6 @@
 
       await mastra.stopEventEngine();
     });
-<<<<<<< HEAD
-=======
-
-    it('should handle waitForEvent waiting flow', async () => {
-      const step1Action = vi.fn<any>().mockResolvedValue({ result: 'success1' });
-      const step2Action = vi.fn<any>().mockResolvedValue({ result: 'success2' });
-
-      const step1 = createStep({
-        id: 'step1',
-        execute: step1Action,
-        inputSchema: z.object({}),
-        outputSchema: z.object({ value: z.string() }),
-      });
-      const step2 = createStep({
-        id: 'step2',
-        execute: step2Action,
-        inputSchema: z.object({ value: z.string() }),
-        outputSchema: z.object({}),
-      });
-
-      const workflow = createWorkflow({
-        id: 'test-workflow',
-        inputSchema: z.object({}),
-        outputSchema: z.object({}),
-        steps: [step1, step2],
-      });
-      workflow.then(step1).waitForEvent('user-event-test', step2).commit();
-
-      const mastra = new Mastra({
-        workflows: { 'test-workflow': workflow },
-        storage: testStorage,
-        pubsub: new EventEmitterPubSub(),
-      });
-      await mastra.startEventEngine();
-
-      const runId = 'test-run-id';
-      let watchData: StreamEvent[] = [];
-      const run = await workflow.createRun({
-        runId,
-      });
-
-      const output = await run.stream({ inputData: {} });
-
-      setTimeout(() => {
-        run.sendEvent('user-event-test', {
-          value: 'eventdata',
-        });
-      }, 2000);
-
-      // Start watching the workflow
-      const collectedStreamData: StreamEvent[] = [];
-      for await (const data of output.fullStream) {
-        collectedStreamData.push(JSON.parse(JSON.stringify(data)));
-      }
-      watchData = collectedStreamData;
-
-      const executionResult = await output.result;
-
-      console.dir({ watchData }, { depth: null });
-
-      expect(watchData.length).toBe(9);
-      expect(watchData).toMatchObject([
-        {
-          payload: {
-            workflowId: 'test-workflow',
-          },
-          type: 'workflow-start',
-        },
-        {
-          payload: {
-            runId: 'test-run-id',
-          },
-          type: 'workflow-start',
-        },
-        {
-          payload: {
-            id: 'step1',
-            status: 'running',
-          },
-          type: 'workflow-step-start',
-        },
-        {
-          payload: {
-            id: 'step1',
-          },
-          type: 'workflow-step-result',
-        },
-        {
-          payload: {
-            id: 'step2',
-          },
-          type: 'workflow-step-waiting',
-        },
-        {
-          payload: {
-            id: 'step2',
-          },
-          type: 'workflow-step-start',
-        },
-        {
-          payload: {
-            id: 'step2',
-            output: {
-              result: 'success2',
-            },
-            status: 'success',
-          },
-          type: 'workflow-step-result',
-        },
-        {
-          payload: {
-            runId: 'test-run-id',
-          },
-          type: 'workflow-finish',
-        },
-        {
-          payload: {
-            metadata: {},
-            output: {
-              usage: {
-                cachedInputTokens: 0,
-                inputTokens: 0,
-                outputTokens: 0,
-                reasoningTokens: 0,
-                totalTokens: 0,
-              },
-            },
-            workflowStatus: 'success',
-          },
-          type: 'workflow-finish',
-        },
-      ]);
-      // Verify execution completed successfully
-      expect(executionResult.steps.step1).toEqual({
-        status: 'success',
-        output: { result: 'success1' },
-        payload: {},
-        startedAt: expect.any(Number),
-        endedAt: expect.any(Number),
-      });
-      expect(executionResult.steps.step2).toEqual({
-        status: 'success',
-        output: { result: 'success2' },
-        payload: {
-          result: 'success1',
-        },
-        resumePayload: {
-          value: 'eventdata',
-        },
-        resumedAt: expect.any(Number),
-        startedAt: expect.any(Number),
-        endedAt: expect.any(Number),
-      });
-
-      await mastra.stopEventEngine();
-    });
->>>>>>> 0b4a7ff7
   });
 
   describe('Basic Workflow Execution', () => {
@@ -3594,7 +3285,6 @@
         steps: [step1],
       });
 
-<<<<<<< HEAD
       try {
         // @ts-expect-error - we expect this to throw an error
         workflow.then(step1).waitForEvent('hello-event', step2).commit();
@@ -3605,113 +3295,6 @@
           'waitForEvent has been removed. Please use suspend & resume flow instead. See https://mastra.ai/en/docs/workflows/suspend-and-resume for more details.',
         );
       }
-=======
-      workflow.then(step1).waitForEvent('hello-event', step2).commit();
-
-      const mastra = new Mastra({
-        workflows: { 'test-workflow': workflow },
-        storage: testStorage,
-        pubsub: new EventEmitterPubSub(),
-      });
-      await mastra.startEventEngine();
-
-      const run = await workflow.createRun();
-      const startTime = Date.now();
-      setTimeout(() => {
-        run.sendEvent('hello-event', { data: 'hello' });
-      }, 1000);
-      const result = await run.start({ inputData: {} });
-      console.dir({ result }, { depth: null });
-      const endTime = Date.now();
-
-      expect(execute).toHaveBeenCalled();
-      expect(result.steps['step1']).toEqual({
-        status: 'success',
-        output: { result: 'success' },
-        payload: {},
-        startedAt: expect.any(Number),
-        endedAt: expect.any(Number),
-      });
-
-      expect(result.steps['step2']).toEqual({
-        status: 'success',
-        output: { result: 'success', resumed: { data: 'hello' } },
-        payload: { result: 'success' },
-        resumePayload: { data: 'hello' },
-        resumedAt: expect.any(Number),
-        startedAt: expect.any(Number),
-        endedAt: expect.any(Number),
-      });
-
-      expect(endTime - startTime).toBeGreaterThan(1000);
-
-      await mastra.stopEventEngine();
-    });
-
-    // timeouts not supported for now
-    it.skip('should execute a waitForEvent step after timeout', async () => {
-      const execute = vi.fn<any>().mockResolvedValue({ result: 'success' });
-      const step1 = createStep({
-        id: 'step1',
-        execute,
-        inputSchema: z.object({}),
-        outputSchema: z.object({ result: z.string() }),
-      });
-      const step2 = createStep({
-        id: 'step2',
-        execute: async ({ inputData, resumeData }) => {
-          return { result: inputData.result, resumed: resumeData };
-        },
-        inputSchema: z.object({ result: z.string() }),
-        outputSchema: z.object({ result: z.string(), resumed: z.any() }),
-        resumeSchema: z.any(),
-      });
-
-      const workflow = createWorkflow({
-        id: 'test-workflow',
-        inputSchema: z.object({}),
-        outputSchema: z.object({
-          result: z.string(),
-          resumed: z.any(),
-        }),
-        steps: [step1],
-      });
-
-      workflow.then(step1).waitForEvent('hello-event', step2, { timeout: 1000 }).commit();
-
-      const mastra = new Mastra({
-        workflows: { 'test-workflow': workflow },
-        storage: testStorage,
-        pubsub: new EventEmitterPubSub(),
-      });
-      await mastra.startEventEngine();
-
-      const run = await workflow.createRun();
-      const startTime = Date.now();
-      const result = await run.start({ inputData: {} });
-      const endTime = Date.now();
-
-      expect(execute).toHaveBeenCalled();
-      expect(result.steps['step1']).toEqual({
-        status: 'success',
-        output: { result: 'success' },
-        payload: {},
-        startedAt: expect.any(Number),
-        endedAt: expect.any(Number),
-      });
-
-      expect(result.steps['step2']).toEqual({
-        status: 'failed',
-        error: expect.any(Error),
-        payload: { result: 'success' },
-        startedAt: expect.any(Number),
-        endedAt: expect.any(Number),
-      });
-
-      expect(endTime - startTime).toBeGreaterThan(900);
-
-      await mastra.stopEventEngine();
->>>>>>> 0b4a7ff7
     });
   });
 
