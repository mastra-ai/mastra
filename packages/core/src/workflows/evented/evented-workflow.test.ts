--- conflicted
+++ resolved
@@ -5255,338 +5255,6 @@
         id: 'test-workflow',
         inputSchema: z.object({}),
         outputSchema: z.object({}),
-<<<<<<< HEAD
-        steps: [step1, step2],
-      });
-      workflow.then(step1).then(step2).commit();
-
-      const mastra = new Mastra({
-        workflows: { 'test-workflow': workflow },
-        storage: testStorage,
-        pubsub: new EventEmitterPubSub(),
-      });
-      await mastra.startEventEngine();
-
-      let watchData: WatchEvent[] = [];
-      const onTransition = data => {
-        watchData.push(JSON.parse(JSON.stringify(data)));
-      };
-
-      const run = await workflow.createRunAsync();
-      const run2 = await workflow.createRunAsync({ runId: run.runId });
-
-      // Start watching the workflow
-      run2.watch(onTransition);
-
-      const executionResult = await run.start({ inputData: {} });
-      console.dir({ watchData }, { depth: null });
-
-      expect(watchData.length).toBe(5);
-      expect(watchData[1]).toEqual({
-        type: 'watch',
-        payload: {
-          currentStep: {
-            id: 'step1',
-            status: 'success',
-            output: { result: 'success1' },
-            payload: {},
-            startedAt: expect.any(Number),
-            endedAt: expect.any(Number),
-          },
-          workflowState: {
-            status: 'running',
-            steps: {
-              input: {},
-              step1: {
-                status: 'success',
-                output: { result: 'success1' },
-                payload: {},
-                startedAt: expect.any(Number),
-                endedAt: expect.any(Number),
-              },
-            },
-            result: null,
-            error: null,
-          },
-        },
-        eventTimestamp: expect.any(Number),
-      });
-      expect(watchData[watchData.length - 1]).toEqual({
-        type: 'watch',
-        payload: {
-          currentStep: undefined,
-          workflowState: {
-            status: 'success',
-            steps: {
-              input: {},
-              step1: {
-                status: 'success',
-                output: { result: 'success1' },
-                payload: {},
-                startedAt: expect.any(Number),
-                endedAt: expect.any(Number),
-              },
-              step2: {
-                status: 'success',
-                output: { result: 'success2' },
-                payload: { result: 'success1' },
-                startedAt: expect.any(Number),
-                endedAt: expect.any(Number),
-              },
-            },
-            result: { result: 'success2' },
-            error: null,
-          },
-        },
-        eventTimestamp: expect.any(Number),
-      });
-
-      // Verify execution completed successfully
-      expect(executionResult.steps.step1).toEqual({
-        status: 'success',
-        output: { result: 'success1' },
-        payload: {},
-        startedAt: expect.any(Number),
-        endedAt: expect.any(Number),
-      });
-      expect(executionResult.steps.step2).toEqual({
-        status: 'success',
-        output: { result: 'success2' },
-        payload: { result: 'success1' },
-        startedAt: expect.any(Number),
-        endedAt: expect.any(Number),
-      });
-
-      await mastra.stopEventEngine();
-    });
-
-    it('should unsubscribe from transitions when unwatch is called', async () => {
-      const step1Action = vi.fn<any>().mockResolvedValue({ result: 'success1' });
-      const step2Action = vi.fn<any>().mockResolvedValue({ result: 'success2' });
-
-      const step1 = createStep({
-        id: 'step1',
-        execute: step1Action,
-        inputSchema: z.object({}),
-        outputSchema: z.object({}),
-      });
-      const step2 = createStep({
-        id: 'step2',
-        execute: step2Action,
-        inputSchema: z.object({}),
-        outputSchema: z.object({}),
-      });
-
-      const workflow = createWorkflow({
-        id: 'test-workflow',
-        inputSchema: z.object({}),
-        outputSchema: z.object({}),
-        steps: [step1, step2],
-      });
-      workflow.then(step1).then(step2).commit();
-
-      const mastra = new Mastra({
-        workflows: { 'test-workflow': workflow },
-        storage: testStorage,
-        pubsub: new EventEmitterPubSub(),
-      });
-      await mastra.startEventEngine();
-
-      const onTransition = vi.fn();
-      const onTransition2 = vi.fn();
-
-      const run = await workflow.createRunAsync();
-
-      run.watch(onTransition);
-      run.watch(onTransition2);
-
-      await run.start({ inputData: {} });
-
-      expect(onTransition).toHaveBeenCalledTimes(5);
-      expect(onTransition2).toHaveBeenCalledTimes(5);
-
-      const run2 = await workflow.createRunAsync();
-
-      run2.watch(onTransition2);
-
-      await run2.start({ inputData: {} });
-
-      expect(onTransition).toHaveBeenCalledTimes(5);
-      expect(onTransition2).toHaveBeenCalledTimes(10);
-
-      const run3 = await workflow.createRunAsync();
-
-      run3.watch(onTransition);
-
-      await run3.start({ inputData: {} });
-
-      expect(onTransition).toHaveBeenCalledTimes(10);
-      expect(onTransition2).toHaveBeenCalledTimes(10);
-
-      await mastra.stopEventEngine();
-    });
-
-    it('should be able to use all action types in a workflow', async () => {
-      const step1Action = vi.fn<any>().mockResolvedValue({ name: 'step1' });
-
-      const step1 = createStep({
-        id: 'step1',
-        execute: step1Action,
-        inputSchema: z.object({}),
-        outputSchema: z.object({ name: z.string() }),
-      });
-
-      // @ts-ignore
-      const toolAction = vi.fn<any>().mockImplementation(async (input: { name: string }) => {
-        return { name: input.name };
-      });
-
-      const randomTool = createTool({
-        id: 'random-tool',
-        execute: toolAction,
-        description: 'random-tool',
-        inputSchema: z.object({ name: z.string() }),
-        outputSchema: z.object({ name: z.string() }),
-      });
-
-      const workflow = createWorkflow({
-        id: 'test-workflow',
-        inputSchema: z.object({}),
-        outputSchema: z.object({ name: z.string() }),
-      });
-
-      // @ts-ignore
-      workflow.then(step1).then(createStep(randomTool)).commit();
-
-      const mastra = new Mastra({
-        workflows: { 'test-workflow': workflow },
-        storage: testStorage,
-        pubsub: new EventEmitterPubSub(),
-      });
-      await mastra.startEventEngine();
-
-      const { stream, getWorkflowState } = (await workflow.createRunAsync()).streamLegacy({ inputData: {} });
-
-      const values: StreamEvent[] = [];
-      for await (const value of stream.values()) {
-        values.push(value);
-      }
-
-      expect(values).toMatchObject([
-        {
-          payload: {
-            runId: expect.any(String),
-          },
-          type: 'start',
-        },
-        {
-          payload: {
-            id: 'step1',
-            payload: {},
-            startedAt: expect.any(Number),
-          },
-          type: 'step-start',
-        },
-        {
-          payload: {
-            id: 'step1',
-            endedAt: expect.any(Number),
-            output: {
-              name: 'step1',
-            },
-            status: 'success',
-          },
-          type: 'step-result',
-        },
-        {
-          payload: {
-            id: 'step1',
-            metadata: {},
-          },
-          type: 'step-finish',
-        },
-        {
-          payload: {
-            id: 'random-tool',
-            payload: {
-              name: 'step1',
-            },
-            startedAt: expect.any(Number),
-          },
-          type: 'step-start',
-        },
-        {
-          payload: {
-            id: 'random-tool',
-            endedAt: expect.any(Number),
-            output: {
-              name: 'step1',
-            },
-            status: 'success',
-          },
-          type: 'step-result',
-        },
-        {
-          payload: {
-            id: 'random-tool',
-            metadata: {},
-          },
-          type: 'step-finish',
-        },
-        {
-          payload: {
-            runId: expect.any(String),
-          },
-          type: 'finish',
-        },
-      ]);
-
-      const result = await getWorkflowState();
-
-      expect(step1Action).toHaveBeenCalled();
-      expect(toolAction).toHaveBeenCalled();
-      expect(result.steps.step1).toEqual({
-        status: 'success',
-        output: { name: 'step1' },
-        payload: {},
-        startedAt: expect.any(Number),
-        endedAt: expect.any(Number),
-      });
-      expect(result.steps['random-tool']).toEqual({
-        status: 'success',
-        output: { name: 'step1' },
-        payload: { name: 'step1' },
-        startedAt: expect.any(Number),
-        endedAt: expect.any(Number),
-      });
-
-      await mastra.stopEventEngine();
-    });
-  });
-
-  describe('Suspend and Resume', () => {
-    afterAll(async () => {
-      const pathToDb = path.join(process.cwd(), 'mastra.db');
-
-      if (fs.existsSync(pathToDb)) {
-        fs.rmSync(pathToDb);
-      }
-    });
-    it('should return the correct runId', async () => {
-      const execute = vi.fn<any>().mockResolvedValue({ result: 'success' });
-      const step1 = createStep({
-        id: 'step1',
-        execute,
-        inputSchema: z.object({}),
-        outputSchema: z.object({ result: z.string() }),
-      });
-
-      const workflow = createWorkflow({
-        id: 'test-workflow',
-        inputSchema: z.object({}),
-        outputSchema: z.object({}),
-=======
->>>>>>> 50bd03b2
         steps: [step1],
       })
         .then(step1)
