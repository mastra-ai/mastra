--- conflicted
+++ resolved
@@ -131,15 +131,11 @@
   }
 
   protected async processWorkflowCancel({ workflowId, runId }: ProcessorArgs) {
-<<<<<<< HEAD
     // Cancel this workflow and all nested child workflows
     this.cancelRunAndChildren(runId);
 
-    const currentState = await this.mastra.getStorage()?.updateWorkflowState({
-=======
     const storage = this.mastra.getStorage();
     const currentState = await storage?.loadWorkflowSnapshot({
->>>>>>> c7cd3c7a
       workflowName: workflowId,
       runId,
     });
@@ -175,7 +171,6 @@
     stepResults,
     requestContext,
   }: ProcessorArgs) {
-<<<<<<< HEAD
     // Create abort controller for this workflow run
     this.getOrCreateAbortController(runId);
 
@@ -183,11 +178,9 @@
     if (parentWorkflow?.runId) {
       this.parentChildRelationships.set(runId, parentWorkflow.runId);
     }
-=======
     // Preserve resourceId from existing snapshot if present
     const existingRun = await this.mastra.getStorage()?.getWorkflowRunById({ runId, workflowName: workflow.id });
     const resourceId = existingRun?.resourceId;
->>>>>>> c7cd3c7a
 
     await this.mastra.getStorage()?.persistWorkflowSnapshot({
       workflowName: workflow.id,
