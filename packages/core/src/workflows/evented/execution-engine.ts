--- conflicted
+++ resolved
@@ -4,18 +4,8 @@
 import type { Mastra } from '../../mastra';
 import { ExecutionEngine } from '../../workflows/execution-engine';
 import type { ExecutionEngineOptions, ExecutionGraph } from '../../workflows/execution-engine';
-<<<<<<< HEAD
-import type {
-  Emitter,
-  SerializedStepFlowEntry,
-  StepResult,
-  RestartExecutionParams,
-  TimeTravelExecutionParams,
-} from '../types';
+import type { SerializedStepFlowEntry, StepResult, RestartExecutionParams, TimeTravelExecutionParams } from '../types';
 import { hydrateSerializedStepErrors } from '../utils';
-=======
-import type { SerializedStepFlowEntry, StepResult, RestartExecutionParams, TimeTravelExecutionParams } from '../types';
->>>>>>> 439eaf75
 import type { WorkflowEventProcessor } from './workflow-event-processor';
 import { getStep } from './workflow-event-processor/utils';
 
