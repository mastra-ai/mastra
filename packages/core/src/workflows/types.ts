import type { WritableStream } from 'node:stream/web';
import type { TextStreamPart } from '@internal/ai-sdk-v4';
import type { z } from 'zod';
import type { MastraScorers } from '../evals';
import type { Mastra } from '../mastra';
import type { AnySpan, TracingContext, TracingPolicy, TracingProperties } from '../observability';
import type { RequestContext } from '../request-context';
import type { ChunkType, WorkflowStreamEvent } from '../stream/types';
import type { Tool, ToolExecutionContext } from '../tools';
import type { DynamicArgument } from '../types';
import type { ExecutionEngine } from './execution-engine';
import type { ConditionFunction, ExecuteFunction, ExecuteFunctionParams, LoopConditionFunction, Step } from './step';

export type { ChunkType, WorkflowStreamEvent } from '../stream/types';
export type { MastraWorkflowStream } from '../stream/MastraWorkflowStream';

export type WorkflowEngineType = string;

/**
 * Type of workflow - determines how the workflow is categorized in the UI.
 * - 'default': Standard workflow
 * - 'processor': Workflow used as a processor for agent input/output processing
 */
export type WorkflowType = 'default' | 'processor';

export type RestartExecutionParams = {
  activePaths: number[];
  activeStepsPath: Record<string, number[]>;
  stepResults: Record<string, StepResult<any, any, any, any>>;
  state?: Record<string, any>;
};

export type TimeTravelExecutionParams = {
  executionPath: number[];
  inputData?: any;
  stepResults: Record<string, StepResult<any, any, any, any>>;
  nestedStepResults?: Record<string, Record<string, StepResult<any, any, any, any>>>;
  steps: string[];
  state?: Record<string, any>;
  resumeData?: any;
};

export type Emitter = {
  emit: (event: string, data: any) => Promise<void>;
  on: (event: string, callback: (data: any) => void) => void;
  off: (event: string, callback: (data: any) => void) => void;
  once: (event: string, callback: (data: any) => void) => void;
};

export type StepMetadata = Record<string, any>;

export type StepSuccess<P, R, S, T> = {
  status: 'success';
  output: T;
  payload: P;
  resumePayload?: R;
  suspendPayload?: S;
  suspendOutput?: T;
  startedAt: number;
  endedAt: number;
  suspendedAt?: number;
  resumedAt?: number;
  metadata?: StepMetadata;
};

/** Tripwire data attached to a failed step when triggered by a processor */
export interface StepTripwireInfo {
  reason: string;
  retry?: boolean;
  metadata?: Record<string, unknown>;
  processorId?: string;
}

export type StepFailure<P, R, S, T> = {
  status: 'failed';
  error: string | Error;
  payload: P;
  resumePayload?: R;
  suspendPayload?: S;
  suspendOutput?: T;
  startedAt: number;
  endedAt: number;
  suspendedAt?: number;
  resumedAt?: number;
  metadata?: StepMetadata;
  /** Tripwire data when step failed due to processor rejection */
  tripwire?: StepTripwireInfo;
};

export type StepSuspended<P, S, T> = {
  status: 'suspended';
  payload: P;
  suspendPayload?: S;
  suspendOutput?: T;
  startedAt: number;
  suspendedAt: number;
  metadata?: StepMetadata;
};

export type StepRunning<P, R, S, T> = {
  status: 'running';
  payload: P;
  resumePayload?: R;
  suspendPayload?: S;
  suspendOutput?: T;
  startedAt: number;
  suspendedAt?: number;
  resumedAt?: number;
  metadata?: StepMetadata;
};

export type StepWaiting<P, R, S, T> = {
  status: 'waiting';
  payload: P;
  suspendPayload?: S;
  resumePayload?: R;
  suspendOutput?: T;
  startedAt: number;
  metadata?: StepMetadata;
};

export type StepResult<P, R, S, T> =
  | StepSuccess<P, R, S, T>
  | StepFailure<P, R, S, T>
  | StepSuspended<P, S, T>
  | StepRunning<P, R, S, T>
  | StepWaiting<P, R, S, T>;

export type TimeTravelContext<P, R, S, T> = Record<
  string,
  {
    status: WorkflowRunStatus;
    payload?: P;
    output?: T;
    resumePayload?: R;
    suspendPayload?: S;
    suspendOutput?: T;
    startedAt?: number;
    endedAt?: number;
    suspendedAt?: number;
    resumedAt?: number;
    metadata?: StepMetadata;
  }
>;

export type WorkflowStepStatus = StepResult<any, any, any, any>['status'];

export type StepsRecord<T extends readonly Step<any, any, any>[]> = {
  [K in T[number]['id']]: Extract<T[number], { id: K }>;
};

export type DynamicMapping<TPrevSchema extends z.ZodTypeAny, TSchemaOut extends z.ZodTypeAny> = {
  fn: ExecuteFunction<any, z.infer<TPrevSchema>, z.infer<TSchemaOut>, any, any, any>;
  schema: TSchemaOut;
};

export type PathsToStringProps<T> =
  T extends z.ZodObject<infer V>
    ? PathsToStringProps<V>
    : T extends object
      ? {
          [K in keyof T]: T[K] extends object
            ? K extends string
              ? K | `${K}.${PathsToStringProps<T[K]>}`
              : never
            : K extends string
              ? K
              : never;
        }[keyof T]
      : never;

export type ExtractSchemaType<T extends z.ZodType<any>> = T extends z.ZodObject<infer V> ? V : never;

export type ExtractSchemaFromStep<
  TStep extends Step<any, any, any>,
  TKey extends 'inputSchema' | 'outputSchema',
> = TStep[TKey];

export type VariableReference<
  TStep extends Step<string, any, any> = Step<string, any, any>,
  TVarPath extends PathsToStringProps<ExtractSchemaType<ExtractSchemaFromStep<TStep, 'outputSchema'>>> | '' | '.' =
    | PathsToStringProps<ExtractSchemaType<ExtractSchemaFromStep<TStep, 'outputSchema'>>>
    | ''
    | '.',
> =
  | {
      step: TStep;
      path: TVarPath;
    }
  | { value: any; schema: z.ZodTypeAny };

export type StreamEvent =
  // old events
  | TextStreamPart<any>
  | {
      type: 'step-suspended';
      payload: any;
      id: string;
    }
  | {
      type: 'step-waiting';
      payload: any;
      id: string;
    }
  | {
      type: 'step-result';
      payload: any;
      id: string;
    }
  // vnext events
  | WorkflowStreamEvent;

export type WorkflowRunStatus =
  | 'running'
  | 'success'
  | 'failed'
  | 'tripwire'
  | 'suspended'
  | 'waiting'
  | 'pending'
  | 'canceled'
  | 'bailed';

// Type to get the inferred type at a specific path in a Zod schema
export type ZodPathType<T extends z.ZodTypeAny, P extends string> =
  T extends z.ZodObject<infer Shape>
    ? P extends `${infer Key}.${infer Rest}`
      ? Key extends keyof Shape
        ? Shape[Key] extends z.ZodTypeAny
          ? ZodPathType<Shape[Key], Rest>
          : never
        : never
      : P extends keyof Shape
        ? Shape[P]
        : never
    : never;

export interface WorkflowState {
  status: WorkflowRunStatus;
  activeStepsPath: Record<string, number[]>;
  serializedStepGraph: SerializedStepFlowEntry[];
  steps: Record<
    string,
    {
      status: WorkflowRunStatus;
      output?: Record<string, any>;
      payload?: Record<string, any>;
      resumePayload?: Record<string, any>;
      error?: string | Error;
      startedAt: number;
      endedAt: number;
      suspendedAt?: number;
      resumedAt?: number;
    }
  >;
  result?: Record<string, any>;
  payload?: Record<string, any>;
  error?: string | Error;
}

export interface WorkflowRunState {
  // Core state info
  runId: string;
  status: WorkflowRunStatus;
  result?: Record<string, any>;
  error?: string | Error;
  requestContext?: Record<string, any>;
  value: Record<string, string>;
  context: { input?: Record<string, any> } & Record<string, StepResult<any, any, any, any>>;
  serializedStepGraph: SerializedStepFlowEntry[];
  activePaths: Array<number>;
  activeStepsPath: Record<string, number[]>;
  suspendedPaths: Record<string, number[]>;
  resumeLabels: Record<
    string,
    {
      stepId: string;
      foreachIndex?: number;
    }
  >;
  waitingPaths: Record<string, number[]>;
  timestamp: number;
  /** Tripwire data when status is 'tripwire' */
  tripwire?: StepTripwireInfo;
}

export interface WorkflowOptions {
  tracingPolicy?: TracingPolicy;
  validateInputs?: boolean;
  shouldPersistSnapshot?: (params: {
    stepResults: Record<string, StepResult<any, any, any, any>>;
    workflowStatus: WorkflowRunStatus;
  }) => boolean;
}

export type WorkflowInfo = {
  steps: Record<string, SerializedStep>;
  allSteps: Record<string, SerializedStep>;
  name: string | undefined;
  description: string | undefined;
  stepGraph: SerializedStepFlowEntry[];
  inputSchema: string | undefined;
  outputSchema: string | undefined;
  options?: WorkflowOptions;
<<<<<<< HEAD
  /** Whether this workflow is a processor workflow (auto-generated from agent processors) */
  isProcessorWorkflow?: boolean;
=======
  stepCount?: number;
>>>>>>> 071672cf
};

export type DefaultEngineType = {};

export type StepFlowEntry<TEngineType = DefaultEngineType> =
  | { type: 'step'; step: Step }
  | { type: 'sleep'; id: string; duration?: number; fn?: ExecuteFunction<any, any, any, any, any, TEngineType> }
  | { type: 'sleepUntil'; id: string; date?: Date; fn?: ExecuteFunction<any, any, any, any, any, TEngineType> }
  | {
      type: 'parallel';
      steps: { type: 'step'; step: Step }[];
    }
  | {
      type: 'conditional';
      steps: { type: 'step'; step: Step }[];
      conditions: ConditionFunction<any, any, any, any, TEngineType>[];
      serializedConditions: { id: string; fn: string }[];
    }
  | {
      type: 'loop';
      step: Step;
      condition: LoopConditionFunction<any, any, any, any, TEngineType>;
      serializedCondition: { id: string; fn: string };
      loopType: 'dowhile' | 'dountil';
    }
  | {
      type: 'foreach';
      step: Step;
      opts: {
        concurrency: number;
      };
    };

export type SerializedStep<TEngineType = DefaultEngineType> = Pick<
  Step<any, any, any, any, any, any, TEngineType>,
  'id' | 'description'
> & {
  component?: string;
  serializedStepFlow?: SerializedStepFlowEntry[];
  mapConfig?: string;
  canSuspend?: boolean;
};

export type SerializedStepFlowEntry =
  | {
      type: 'step';
      step: SerializedStep;
    }
  | {
      type: 'sleep';
      id: string;
      duration?: number;
      fn?: string;
    }
  | {
      type: 'sleepUntil';
      id: string;
      date?: Date;
      fn?: string;
    }
  | {
      type: 'parallel';
      steps: {
        type: 'step';
        step: SerializedStep;
      }[];
    }
  | {
      type: 'conditional';
      steps: {
        type: 'step';
        step: SerializedStep;
      }[];
      serializedConditions: { id: string; fn: string }[];
    }
  | {
      type: 'loop';
      step: SerializedStep;
      serializedCondition: { id: string; fn: string };
      loopType: 'dowhile' | 'dountil';
    }
  | {
      type: 'foreach';
      step: SerializedStep;
      opts: {
        concurrency: number;
      };
    };

export type StepWithComponent = Step<string, any, any, any, any, any> & {
  component?: string;
  steps?: Record<string, StepWithComponent>;
};

export type StepParams<
  TStepId extends string,
  TState extends z.ZodObject<any>,
  TStepInput extends z.ZodType<any>,
  TStepOutput extends z.ZodType<any>,
  TResumeSchema extends z.ZodType<any>,
  TSuspendSchema extends z.ZodType<any>,
> = {
  id: TStepId;
  description?: string;
  inputSchema: TStepInput;
  outputSchema: TStepOutput;
  resumeSchema?: TResumeSchema;
  suspendSchema?: TSuspendSchema;
  stateSchema?: TState;
  retries?: number;
  scorers?: DynamicArgument<MastraScorers>;
  execute: ExecuteFunction<
    z.infer<TState>,
    z.infer<TStepInput>,
    z.infer<TStepOutput>,
    z.infer<TResumeSchema>,
    z.infer<TSuspendSchema>,
    DefaultEngineType
  >;
};

export type ToolStep<
  TSchemaIn extends z.ZodType<any>,
  TSuspendSchema extends z.ZodType<any>,
  TResumeSchema extends z.ZodType<any>,
  TSchemaOut extends z.ZodType<any>,
  TContext extends ToolExecutionContext<TSuspendSchema, TResumeSchema>,
> = Tool<TSchemaIn, TSchemaOut, TSuspendSchema, TResumeSchema, TContext> & {
  inputSchema: TSchemaIn;
  outputSchema: TSchemaOut;
  execute: (input: z.infer<TSchemaIn>, context?: TContext) => Promise<any>;
};

export type WorkflowResult<
  TState extends z.ZodObject<any>,
  TInput extends z.ZodType<any>,
  TOutput extends z.ZodType<any>,
  TSteps extends Step<string, any, any>[],
> =
  | ({
      status: 'success';
      state?: z.infer<TState>;
      resumeLabels?: Record<string, { stepId: string; forEachIndex?: number }>;
      result: z.infer<TOutput>;
      input: z.infer<TInput>;
      steps: {
        [K in keyof StepsRecord<TSteps>]: StepsRecord<TSteps>[K]['outputSchema'] extends undefined
          ? StepResult<unknown, unknown, unknown, unknown>
          : StepResult<
              z.infer<NonNullable<StepsRecord<TSteps>[K]['inputSchema']>>,
              z.infer<NonNullable<StepsRecord<TSteps>[K]['resumeSchema']>>,
              z.infer<NonNullable<StepsRecord<TSteps>[K]['suspendSchema']>>,
              z.infer<NonNullable<StepsRecord<TSteps>[K]['outputSchema']>>
            >;
      };
    } & TracingProperties)
  | ({
      status: 'failed';
      input: z.infer<TInput>;
      state?: z.infer<TState>;
      resumeLabels?: Record<string, { stepId: string; forEachIndex?: number }>;
      steps: {
        [K in keyof StepsRecord<TSteps>]: StepsRecord<TSteps>[K]['outputSchema'] extends undefined
          ? StepResult<unknown, unknown, unknown, unknown>
          : StepResult<
              z.infer<NonNullable<StepsRecord<TSteps>[K]['inputSchema']>>,
              z.infer<NonNullable<StepsRecord<TSteps>[K]['resumeSchema']>>,
              z.infer<NonNullable<StepsRecord<TSteps>[K]['suspendSchema']>>,
              z.infer<NonNullable<StepsRecord<TSteps>[K]['outputSchema']>>
            >;
      };
      error: Error;
    } & TracingProperties)
  | ({
      status: 'tripwire';
      input: z.infer<TInput>;
      state?: z.infer<TState>;
      resumeLabels?: Record<string, { stepId: string; forEachIndex?: number }>;
      steps: {
        [K in keyof StepsRecord<TSteps>]: StepsRecord<TSteps>[K]['outputSchema'] extends undefined
          ? StepResult<unknown, unknown, unknown, unknown>
          : StepResult<
              z.infer<NonNullable<StepsRecord<TSteps>[K]['inputSchema']>>,
              z.infer<NonNullable<StepsRecord<TSteps>[K]['resumeSchema']>>,
              z.infer<NonNullable<StepsRecord<TSteps>[K]['suspendSchema']>>,
              z.infer<NonNullable<StepsRecord<TSteps>[K]['outputSchema']>>
            >;
      };
      /** Tripwire data including reason, retry flag, metadata, and processor ID */
      tripwire: StepTripwireInfo;
    } & TracingProperties)
  | ({
      status: 'suspended';
      input: z.infer<TInput>;
      state?: z.infer<TState>;
      resumeLabels?: Record<string, { stepId: string; forEachIndex?: number }>;
      steps: {
        [K in keyof StepsRecord<TSteps>]: StepsRecord<TSteps>[K]['outputSchema'] extends undefined
          ? StepResult<unknown, unknown, unknown, unknown>
          : StepResult<
              z.infer<NonNullable<StepsRecord<TSteps>[K]['inputSchema']>>,
              z.infer<NonNullable<StepsRecord<TSteps>[K]['resumeSchema']>>,
              z.infer<NonNullable<StepsRecord<TSteps>[K]['suspendSchema']>>,
              z.infer<NonNullable<StepsRecord<TSteps>[K]['outputSchema']>>
            >;
      };
      suspendPayload: any;
      suspended: [string[], ...string[][]];
    } & TracingProperties);

export type WorkflowStreamResult<
  TState extends z.ZodObject<any>,
  TInput extends z.ZodType<any>,
  TOutput extends z.ZodType<any>,
  TSteps extends Step<string, any, any>[],
> =
  | WorkflowResult<TState, TInput, TOutput, TSteps>
  | {
      status: 'running' | 'waiting' | 'pending' | 'canceled';
      input: z.infer<TInput>;
      steps: {
        [K in keyof StepsRecord<TSteps>]: StepsRecord<TSteps>[K]['outputSchema'] extends undefined
          ? StepResult<unknown, unknown, unknown, unknown>
          : StepResult<
              z.infer<NonNullable<StepsRecord<TSteps>[K]['inputSchema']>>,
              z.infer<NonNullable<StepsRecord<TSteps>[K]['resumeSchema']>>,
              z.infer<NonNullable<StepsRecord<TSteps>[K]['suspendSchema']>>,
              z.infer<NonNullable<StepsRecord<TSteps>[K]['outputSchema']>>
            >;
      };
    };

export type WorkflowConfig<
  TWorkflowId extends string = string,
  TState extends z.ZodObject<any> = z.ZodObject<any>,
  TInput extends z.ZodType<any> = z.ZodType<any>,
  TOutput extends z.ZodType<any> = z.ZodType<any>,
  TSteps extends Step<string, any, any, any, any, any>[] = Step<string, any, any, any, any, any>[],
> = {
  mastra?: Mastra;
  id: TWorkflowId;
  description?: string | undefined;
  inputSchema: TInput;
  outputSchema: TOutput;
  stateSchema?: TState;
  executionEngine?: ExecutionEngine;
  steps?: TSteps;
  retryConfig?: {
    attempts?: number;
    delay?: number;
  };
  options?: WorkflowOptions;
  /** Type of workflow - 'processor' for processor workflows, 'default' otherwise */
  type?: WorkflowType;
};

/**
 * Utility type to ensure that TStepState is a subset of TState.
 * This means that all properties in TStepState must exist in TState with compatible types.
 */
export type SubsetOf<TStepState extends z.ZodObject<any>, TState extends z.ZodObject<any>> =
  TStepState extends z.ZodObject<infer TStepShape>
    ? TState extends z.ZodObject<infer TStateShape>
      ? keyof TStepShape extends keyof TStateShape
        ? {
            [K in keyof TStepShape]: TStepShape[K] extends TStateShape[K] ? TStepShape[K] : never;
          } extends TStepShape
          ? TStepState
          : never
        : never
      : never
    : never;

/**
 * Execution context passed through workflow execution
 */
export type ExecutionContext = {
  workflowId: string;
  runId: string;
  executionPath: number[];
  activeStepsPath: Record<string, number[]>;
  foreachIndex?: number;
  suspendedPaths: Record<string, number[]>;
  resumeLabels: Record<
    string,
    {
      stepId: string;
      foreachIndex?: number;
    }
  >;
  waitingPaths?: Record<string, number[]>;
  retryConfig: {
    attempts: number;
    delay: number;
  };
  format?: 'legacy' | 'vnext' | undefined;
  state: Record<string, any>;
};

/**
 * Mutable context that can change during step execution.
 * This is a subset of ExecutionContext containing only the fields that
 * can be modified by step execution (via setState, suspend, etc.)
 */
export type MutableContext = {
  state: Record<string, any>;
  suspendedPaths: Record<string, number[]>;
  resumeLabels: Record<
    string,
    {
      stepId: string;
      foreachIndex?: number;
    }
  >;
};

/**
 * Result returned from step execution methods.
 * Wraps the StepResult with additional context needed for durable execution engines.
 */
export type StepExecutionResult = {
  result: StepResult<any, any, any, any>;
  stepResults: Record<string, StepResult<any, any, any, any>>;
  mutableContext: MutableContext;
  requestContext: Record<string, any>;
};

/**
 * Result returned from entry execution methods.
 * Similar to StepExecutionResult but for top-level entry execution in executeEntry.
 */
export type EntryExecutionResult = {
  result: StepResult<any, any, any, any>;
  stepResults: Record<string, StepResult<any, any, any, any>>;
  mutableContext: MutableContext;
  requestContext: Record<string, any>;
};

// =============================================================================
// Execution Engine Hook Types
// =============================================================================

/**
 * Parameters for the step execution start hook
 */
export type StepExecutionStartParams = {
  workflowId: string;
  runId: string;
  step: Step<any, any, any>;
  inputData: any;
  emitter: Emitter;
  executionContext: ExecutionContext;
  stepCallId: string;
  stepInfo: Record<string, any>;
};

/**
 * Parameters for executing a regular (non-workflow) step
 */
export type RegularStepExecutionParams = {
  step: Step<any, any, any>;
  stepResults: Record<string, StepResult<any, any, any, any>>;
  executionContext: ExecutionContext;
  resume?: {
    steps: string[];
    resumePayload: any;
    label?: string;
    forEachIndex?: number;
  };
  restart?: RestartExecutionParams;
  timeTravel?: TimeTravelExecutionParams;
  prevOutput: any;
  inputData: any;
  emitter: Emitter;
  abortController: AbortController;
  requestContext: RequestContext;
  tracingContext?: TracingContext;
  writableStream?: WritableStream<ChunkType>;
  startedAt: number;
  resumeDataToUse?: any;
  stepSpan?: AnySpan;
  validationError?: Error;
  stepCallId: string;
  serializedStepGraph: SerializedStepFlowEntry[];
  resourceId?: string;
  disableScorers?: boolean;
};

/**
 * Result from step execution core logic
 */
export type StepExecutionCoreResult = {
  status: 'success' | 'failed' | 'suspended' | 'bailed';
  output?: any;
  error?: string;
  suspendPayload?: any;
  suspendOutput?: any;
  endedAt?: number;
  suspendedAt?: number;
};

/**
 * Parameters for executing sleep duration (platform-specific)
 */
export type SleepDurationParams = {
  duration: number;
  sleepId: string;
};

/**
 * Parameters for executing sleep until date (platform-specific)
 */
export type SleepUntilDateParams = {
  date: Date;
  sleepUntilId: string;
};

/**
 * Parameters for evaluating a condition (platform-specific wrapping)
 */
export type ConditionEvalParams<TEngineType = DefaultEngineType> = {
  conditionFn: ConditionFunction<any, any, any, any, TEngineType>;
  index: number;
  workflowId: string;
  runId: string;
  context: ExecuteFunctionParams<any, any, any, any, TEngineType>;
  evalSpan?: AnySpan;
};

/**
 * Parameters for persistence wrapping
 */
export type PersistenceWrapParams = {
  workflowId: string;
  runId: string;
  executionPath: number[];
  persistFn: () => Promise<void>;
};

/**
 * Parameters for wrapping a durable operation (for dynamic sleep/sleepUntil functions)
 */
export type DurableOperationWrapParams<T> = {
  operationId: string;
  operationFn: () => Promise<T>;
};<|MERGE_RESOLUTION|>--- conflicted
+++ resolved
@@ -302,12 +302,9 @@
   inputSchema: string | undefined;
   outputSchema: string | undefined;
   options?: WorkflowOptions;
-<<<<<<< HEAD
+  stepCount?: number;
   /** Whether this workflow is a processor workflow (auto-generated from agent processors) */
   isProcessorWorkflow?: boolean;
-=======
-  stepCount?: number;
->>>>>>> 071672cf
 };
 
 export type DefaultEngineType = {};
