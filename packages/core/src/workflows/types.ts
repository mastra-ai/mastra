import type { Query } from 'sift';
import type { z } from 'zod';

import type { IAction, IExecutionContext, MastraPrimitives } from '../action';
import type { BaseLogMessage, RegisteredLogger } from '../logger';
import type { Mastra } from '../mastra';

export interface WorkflowOptions<TTriggerSchema extends z.ZodType<any> = any> {
  name: string;
  triggerSchema?: TTriggerSchema;
  retryConfig?: RetryConfig;
  mastra?: MastraPrimitives;
}

export interface StepExecutionContext<
  TSchemaIn extends z.ZodSchema | undefined = undefined,
  TContext extends WorkflowContext = WorkflowContext,
> extends IExecutionContext<TSchemaIn, TContext> {
  runId: string;
}

export interface StepAction<
  TId extends string,
  TSchemaIn extends z.ZodSchema | undefined,
  TSchemaOut extends z.ZodSchema | undefined,
  TContext extends StepExecutionContext<TSchemaIn>,
> extends IAction<TId, TSchemaIn, TSchemaOut, TContext> {
  retryConfig?: RetryConfig;
}

// For the simple key-value condition
interface SimpleConditionalType {
  [key: `${string}.${string}`]: string | Query<any>;
}

export type StepVariableType<
  TId extends string,
  TSchemaIn extends z.ZodSchema | undefined,
  TSchemaOut extends z.ZodSchema | undefined,
  TContext extends IExecutionContext<TSchemaIn>,
> = IAction<TId, TSchemaIn, TSchemaOut, TContext> | 'trigger' | { id: string };

export type StepNode = { step: IAction<any, any, any, any>; config: StepDef<any, any, any, any>[any] };

export type StepGraph = {
  initial: StepNode[];
  [key: string]: StepNode[];
};

export type RetryConfig = { attempts?: number; delay?: number };

export type VariableReference<
  TStep extends StepVariableType<any, any, any, any>,
  TTriggerSchema extends z.ZodType<any>,
> =
  TStep extends IAction<any, any, any, any>
    ? {
        step: TStep;
        path: PathsToStringProps<ExtractSchemaType<ExtractSchemaFromStep<TStep, 'outputSchema'>>> | '' | '.';
      }
    : TStep extends 'trigger'
      ? {
          step: 'trigger';
          path: PathsToStringProps<ExtractSchemaType<TTriggerSchema>> | '.' | '';
        }
      : {
          step: { id: string };
          path: string;
        };

export interface BaseCondition<
  TStep extends StepVariableType<any, any, any, any>,
  TTriggerSchema extends z.ZodType<any>,
> {
  ref: TStep extends IAction<any, any, any, any>
    ? {
        step: TStep;
        path: PathsToStringProps<ExtractSchemaType<ExtractSchemaFromStep<TStep, 'outputSchema'>>> | '' | '.' | 'status';
      }
    : TStep extends 'trigger'
      ? {
          step: 'trigger';
          path: PathsToStringProps<ExtractSchemaType<TTriggerSchema>> | '.' | '';
        }
      : {
          step: { id: string };
          path: string;
        };
  query: Query<any>;
}

export type ActionContext<TSchemaIn extends z.ZodType<any>> = IExecutionContext<z.infer<TSchemaIn>, WorkflowContext>;
export enum WhenConditionReturnValue {
  CONTINUE = 'continue',
  CONTINUE_FAILED = 'continue_failed',
  ABORT = 'abort',
}

export type StepDef<
  TStepId extends TSteps[number]['id'],
  TSteps extends IAction<any, any, any, any>[],
  TSchemaIn extends z.ZodType<any>,
  TSchemaOut extends z.ZodType<any>,
> = Record<
  TStepId,
  {
    snapshotOnTimeout?: boolean;
<<<<<<< HEAD
    when?: Condition<any, any> | ((args: { context: WorkflowContext; mastra?: Mastra }) => Promise<boolean>);
=======
    when?:
      | Condition<any, any>
      | ((args: {
          context: WorkflowContext;
          mastra?: MastraPrimitives;
        }) => Promise<boolean | WhenConditionReturnValue>);
>>>>>>> 91d2e30a
    data: TSchemaIn;
    handler: (args: ActionContext<TSchemaIn>) => Promise<z.infer<TSchemaOut>>;
  }
>;

export type StepCondition<TStep extends StepVariableType<any, any, any, any>, TTriggerSchema extends z.ZodType<any>> =
  | BaseCondition<TStep, TTriggerSchema>
  | SimpleConditionalType
  | { and: StepCondition<TStep, TTriggerSchema>[] }
  | { or: StepCondition<TStep, TTriggerSchema>[] };

type Condition<TStep extends StepVariableType<any, any, any, any>, TTriggerSchema extends z.ZodType<any>> =
  | BaseCondition<TStep, TTriggerSchema>
  | SimpleConditionalType
  | { and: Condition<TStep, TTriggerSchema>[] }
  | { or: Condition<TStep, TTriggerSchema>[] };

export interface StepConfig<
  TStep extends IAction<any, any, any, any>,
  CondStep extends StepVariableType<any, any, any, any>,
  VarStep extends StepVariableType<any, any, any, any>,
  TTriggerSchema extends z.ZodType<any>,
> {
  snapshotOnTimeout?: boolean;
  when?:
    | Condition<CondStep, TTriggerSchema>
<<<<<<< HEAD
    | ((args: { context: WorkflowContext<TTriggerSchema>; mastra?: Mastra }) => Promise<boolean>);
=======
    | ((args: {
        context: WorkflowContext<TTriggerSchema>;
        mastra?: MastraPrimitives;
      }) => Promise<boolean | WhenConditionReturnValue>);
>>>>>>> 91d2e30a
  variables?: StepInputType<TStep, 'inputSchema'> extends never
    ? Record<string, VariableReference<VarStep, TTriggerSchema>>
    : {
        [K in keyof StepInputType<TStep, 'inputSchema'>]?: VariableReference<VarStep, TTriggerSchema>;
      };
}

type StepSuccess<T> = {
  status: 'success';
  output: T;
};

type StepSuspended = {
  status: 'suspended';
  suspendPayload?: any;
};
type StepWaiting = {
  status: 'waiting';
};

type StepFailure = {
  status: 'failed';
  error: string;
};

export type StepResult<T> = StepSuccess<T> | StepFailure | StepSuspended | StepWaiting;

// Update WorkflowContext
export interface WorkflowContext<TTrigger extends z.ZodType<any> = any> {
  steps: Record<string, StepResult<any>>;
  triggerData: z.infer<TTrigger>;
  attempts: Record<string, number>;
  getStepResult: <T = unknown>(stepId: string) => T | undefined;
}

export interface WorkflowLogMessage extends BaseLogMessage {
  type: typeof RegisteredLogger.WORKFLOW;
  workflowName: string;
  stepId?: StepId;
  data?: unknown;
  runId?: string;
}

export type WorkflowEvent =
  | { type: 'RESET_TO_PENDING'; stepId: string }
  | { type: 'CONDITIONS_MET'; stepId: string }
  | { type: 'CONDITION_FAILED'; stepId: string; error: string }
  | { type: 'SUSPENDED'; stepId: string; suspendPayload?: any }
  | { type: 'WAITING'; stepId: string }
  | { type: `xstate.error.actor.${string}`; error: Error }
  | { type: `xstate.done.actor.${string}`; output: ResolverFunctionOutput };

export type ResolverFunctionInput = {
  stepNode: StepNode;
  context: WorkflowContext;
};

export type ResolverFunctionOutput = {
  stepId: StepId;
  result: unknown;
};

export type SubscriberFunctionOutput = {
  stepId: StepId;
  result: unknown;
};

export type DependencyCheckOutput =
  | { type: 'CONDITIONS_MET' }
  | { type: 'CONDITIONS_SKIPPED' }
  | { type: 'CONDITION_FAILED'; error: string }
  | { type: 'SUSPENDED' }
  | { type: 'WAITING' };

export type WorkflowActors = {
  resolverFunction: {
    input: ResolverFunctionInput;
    output: ResolverFunctionOutput;
  };
  conditionCheck: {
    input: { context: WorkflowContext; stepId: string };
    output: DependencyCheckOutput;
  };
  spawnSubscriberFunction: {
    input: { context: WorkflowContext; stepId: string };
    output: SubscriberFunctionOutput;
  };
};

export type WorkflowActionParams = {
  stepId: string;
};

export type WorkflowActions = {
  type: 'updateStepResult' | 'setStepError' | 'notifyStepCompletion' | 'decrementAttemptCount';
  params: WorkflowActionParams;
};

export type WorkflowState = {
  [key: string]: {
    initial: 'pending';
    states: {
      pending: {
        invoke: {
          src: 'conditionCheck';
          input: ({ context }: { context: WorkflowContext }) => {
            context: WorkflowContext;
            stepId: string;
          };
          onDone: [
            {
              guard: (_: any, event: { output: DependencyCheckOutput }) => boolean;
              target: 'executing';
            },
            {
              guard: (_: any, event: { output: DependencyCheckOutput }) => boolean;
              target: 'waiting';
            },
          ];
        };
      };
      waiting: {
        after: {
          CHECK_INTERVAL: {
            target: 'pending';
          };
        };
      };
      executing: {
        invoke: {
          src: 'resolverFunction';
          input: ({ context }: { context: WorkflowContext }) => ResolverFunctionInput;
          onDone: {
            target: 'completed';
            actions: ['updateStepResult'];
          };
          onError: {
            target: 'failed';
            actions: ['setStepError'];
          };
        };
      };
      completed: {
        type: 'final';
        entry: ['notifyStepCompletion'];
      };
      failed: {
        type: 'final';
        entry: ['notifyStepCompletion'];
      };
    };
  };
};

// Type helpers

// Branded type for StepId
declare const StepIdBrand: unique symbol;
export type StepId = string & { readonly [StepIdBrand]: typeof StepIdBrand };

export type ExtractSchemaFromStep<
  TStep extends IAction<any, any, any, any>,
  TKey extends 'inputSchema' | 'outputSchema',
> = TStep[TKey];

// Helper type to extract result type from a step handler
export type ExtractStepResult<T> = T extends (data: any) => Promise<infer R> ? R : never;

export type StepInputType<TStep extends IAction<any, any, any, any>, TKey extends 'inputSchema' | 'outputSchema'> =
  ExtractSchemaFromStep<TStep, TKey> extends infer Schema
    ? Schema extends z.ZodType<any>
      ? z.infer<Schema>
      : never
    : never;

// Get the raw type from Zod schema
export type ExtractSchemaType<T extends z.ZodSchema> = T extends z.ZodSchema<infer V> ? V : never;

// Generate all possible paths through an object type
export type PathsToStringProps<T> = T extends object
  ? {
      [K in keyof T]: T[K] extends object
        ? K extends string
          ? K | `${K}.${PathsToStringProps<T[K]>}`
          : never
        : K extends string
          ? K
          : never;
    }[keyof T]
  : never;

export interface WorkflowRunState {
  // Core state info
  value: Record<string, string>;
  context: {
    steps: Record<
      string,
      {
        status: 'success' | 'failed' | 'suspended' | 'waiting';
        payload?: any;
        error?: string;
      }
    >;
    triggerData: Record<string, any>;
    attempts: Record<string, number>;
  };

  activePaths: Array<{
    stepPath: string[];
    stepId: string;
    status: string;
  }>;

  // Metadata
  runId: string;
  timestamp: number;

  childStates?: Record<string, WorkflowRunState>;
  suspendedSteps?: Record<string, string>;
}

export type WorkflowResumeResult<TTriggerSchema extends z.ZodType<any>> = {
  triggerData?: z.infer<TTriggerSchema>;
  results: Record<string, StepResult<any>>;
};<|MERGE_RESOLUTION|>--- conflicted
+++ resolved
@@ -105,16 +105,12 @@
   TStepId,
   {
     snapshotOnTimeout?: boolean;
-<<<<<<< HEAD
-    when?: Condition<any, any> | ((args: { context: WorkflowContext; mastra?: Mastra }) => Promise<boolean>);
-=======
     when?:
       | Condition<any, any>
       | ((args: {
           context: WorkflowContext;
-          mastra?: MastraPrimitives;
+          mastra?: Mastra;
         }) => Promise<boolean | WhenConditionReturnValue>);
->>>>>>> 91d2e30a
     data: TSchemaIn;
     handler: (args: ActionContext<TSchemaIn>) => Promise<z.infer<TSchemaOut>>;
   }
@@ -141,14 +137,10 @@
   snapshotOnTimeout?: boolean;
   when?:
     | Condition<CondStep, TTriggerSchema>
-<<<<<<< HEAD
-    | ((args: { context: WorkflowContext<TTriggerSchema>; mastra?: Mastra }) => Promise<boolean>);
-=======
     | ((args: {
         context: WorkflowContext<TTriggerSchema>;
-        mastra?: MastraPrimitives;
+        mastra?: Mastra;
       }) => Promise<boolean | WhenConditionReturnValue>);
->>>>>>> 91d2e30a
   variables?: StepInputType<TStep, 'inputSchema'> extends never
     ? Record<string, VariableReference<VarStep, TTriggerSchema>>
     : {
