import type { TextStreamPart } from '@internal/ai-sdk-v4';
import type { z } from 'zod';
import type { SerializedError } from '../error';
import type { Mastra } from '../mastra';
import type { TracingPolicy, TracingProperties } from '../observability';
import type { WorkflowStreamEvent } from '../stream/types';
import type { ExecutionEngine } from './execution-engine';
import type { ConditionFunction, ExecuteFunction, LoopConditionFunction, Step } from './step';

export type { ChunkType, WorkflowStreamEvent } from '../stream/types';
export type { MastraWorkflowStream } from '../stream/MastraWorkflowStream';

export type WorkflowEngineType = string;

export type RestartExecutionParams = {
  activePaths: number[];
  activeStepsPath: Record<string, number[]>;
  stepResults: Record<string, StepResult<any, any, any, any>>;
  state?: Record<string, any>;
};

export type TimeTravelExecutionParams = {
  executionPath: number[];
  inputData?: any;
  stepResults: Record<string, StepResult<any, any, any, any>>;
  nestedStepResults?: Record<string, Record<string, StepResult<any, any, any, any>>>;
  steps: string[];
  state?: Record<string, any>;
  resumeData?: any;
};

export type Emitter = {
  emit: (event: string, data: any) => Promise<void>;
  on: (event: string, callback: (data: any) => void) => void;
  off: (event: string, callback: (data: any) => void) => void;
  once: (event: string, callback: (data: any) => void) => void;
};

export type StepMetadata = Record<string, any>;

export type StepSuccess<P, R, S, T> = {
  status: 'success';
  output: T;
  payload: P;
  resumePayload?: R;
  suspendPayload?: S;
  suspendOutput?: T;
  startedAt: number;
  endedAt: number;
  suspendedAt?: number;
  resumedAt?: number;
  metadata?: StepMetadata;
};

export type StepFailure<P, R, S, T> = {
  status: 'failed';
  error: Error;
  payload: P;
  resumePayload?: R;
  suspendPayload?: S;
  suspendOutput?: T;
  startedAt: number;
  endedAt: number;
  suspendedAt?: number;
  resumedAt?: number;
  metadata?: StepMetadata;
};

export type StepSuspended<P, S, T> = {
  status: 'suspended';
  payload: P;
  suspendPayload?: S;
  suspendOutput?: T;
  startedAt: number;
  suspendedAt: number;
  metadata?: StepMetadata;
};

export type StepRunning<P, R, S, T> = {
  status: 'running';
  payload: P;
  resumePayload?: R;
  suspendPayload?: S;
  suspendOutput?: T;
  startedAt: number;
  suspendedAt?: number;
  resumedAt?: number;
  metadata?: StepMetadata;
};

export type StepWaiting<P, R, S, T> = {
  status: 'waiting';
  payload: P;
  suspendPayload?: S;
  resumePayload?: R;
  suspendOutput?: T;
  startedAt: number;
  metadata?: StepMetadata;
};

export type StepResult<P, R, S, T> =
  | StepSuccess<P, R, S, T>
  | StepFailure<P, R, S, T>
  | StepSuspended<P, S, T>
  | StepRunning<P, R, S, T>
  | StepWaiting<P, R, S, T>;

<<<<<<< HEAD
type SerializedStepFailure<P, R, S, T> = Omit<StepFailure<P, R, S, T>, 'error'> & {
  error: SerializedError;
};

export type SerializedStepResult<P, R, S, T> =
  | StepSuccess<P, R, S, T>
  | SerializedStepFailure<P, R, S, T>
  | StepFailure<P, R, S, T>
  | StepSuspended<P, S, T>
  | StepRunning<P, R, S, T>
  | StepWaiting<P, R, S, T>;
=======
export type TimeTravelContext<P, R, S, T> = Record<
  string,
  {
    status: WorkflowRunStatus;
    payload: P;
    output: T;
    resumePayload?: R;
    suspendPayload?: S;
    suspendOutput?: T;
    startedAt?: number;
    endedAt?: number;
    suspendedAt?: number;
    resumedAt?: number;
    metadata?: StepMetadata;
  }
>;
>>>>>>> 6e311ee6

export type WorkflowStepStatus = StepResult<any, any, any, any>['status'];

export type StepsRecord<T extends readonly Step<any, any, any>[]> = {
  [K in T[number]['id']]: Extract<T[number], { id: K }>;
};

export type DynamicMapping<TPrevSchema extends z.ZodTypeAny, TSchemaOut extends z.ZodTypeAny> = {
  fn: ExecuteFunction<any, z.infer<TPrevSchema>, z.infer<TSchemaOut>, any, any, any>;
  schema: TSchemaOut;
};

export type PathsToStringProps<T> =
  T extends z.ZodObject<infer V>
    ? PathsToStringProps<V>
    : T extends object
      ? {
          [K in keyof T]: T[K] extends object
            ? K extends string
              ? K | `${K}.${PathsToStringProps<T[K]>}`
              : never
            : K extends string
              ? K
              : never;
        }[keyof T]
      : never;

export type ExtractSchemaType<T extends z.ZodType<any>> = T extends z.ZodObject<infer V> ? V : never;

export type ExtractSchemaFromStep<
  TStep extends Step<any, any, any>,
  TKey extends 'inputSchema' | 'outputSchema',
> = TStep[TKey];

export type VariableReference<
  TStep extends Step<string, any, any> = Step<string, any, any>,
  TVarPath extends PathsToStringProps<ExtractSchemaType<ExtractSchemaFromStep<TStep, 'outputSchema'>>> | '' | '.' =
    | PathsToStringProps<ExtractSchemaType<ExtractSchemaFromStep<TStep, 'outputSchema'>>>
    | ''
    | '.',
> =
  | {
      step: TStep;
      path: TVarPath;
    }
  | { value: any; schema: z.ZodTypeAny };

export type StreamEvent =
  // old events
  | TextStreamPart<any>
  | {
      type: 'step-suspended';
      payload: any;
      id: string;
    }
  | {
      type: 'step-waiting';
      payload: any;
      id: string;
    }
  | {
      type: 'step-result';
      payload: any;
      id: string;
    }
  // vnext events
  | WorkflowStreamEvent;

export type WorkflowRunStatus =
  | 'running'
  | 'success'
  | 'failed'
  | 'suspended'
  | 'waiting'
  | 'pending'
  | 'canceled'
  | 'bailed';

// Type to get the inferred type at a specific path in a Zod schema
export type ZodPathType<T extends z.ZodTypeAny, P extends string> =
  T extends z.ZodObject<infer Shape>
    ? P extends `${infer Key}.${infer Rest}`
      ? Key extends keyof Shape
        ? Shape[Key] extends z.ZodTypeAny
          ? ZodPathType<Shape[Key], Rest>
          : never
        : never
      : P extends keyof Shape
        ? Shape[P]
        : never
    : never;

export interface WorkflowState {
  status: WorkflowRunStatus;
  activeStepsPath: Record<string, number[]>;
  serializedStepGraph: SerializedStepFlowEntry[];
  steps: Record<
    string,
    {
      status: WorkflowRunStatus;
      output?: Record<string, any>;
      payload?: Record<string, any>;
      resumePayload?: Record<string, any>;
      error?: string | Error;
      startedAt: number;
      endedAt: number;
      suspendedAt?: number;
      resumedAt?: number;
    }
  >;
  result?: Record<string, any>;
  payload?: Record<string, any>;
  error?: SerializedError;
}

export interface WorkflowRunState {
  // Core state info
  runId: string;
  status: WorkflowRunStatus;
  result?: Record<string, any>;
  error?: SerializedError;
  requestContext?: Record<string, any>;
  value: Record<string, string>;
  context: { input?: Record<string, any> } & Record<string, SerializedStepResult<any, any, any, any>>;
  serializedStepGraph: SerializedStepFlowEntry[];
  activePaths: Array<number>;
  activeStepsPath: Record<string, number[]>;
  suspendedPaths: Record<string, number[]>;
  resumeLabels: Record<
    string,
    {
      stepId: string;
      foreachIndex?: number;
    }
  >;
  waitingPaths: Record<string, number[]>;
  timestamp: number;
}

export interface WorkflowOptions {
  tracingPolicy?: TracingPolicy;
  validateInputs?: boolean;
  shouldPersistSnapshot?: (params: {
    stepResults: Record<string, StepResult<any, any, any, any>>;
    workflowStatus: WorkflowRunStatus;
  }) => boolean;
}

export type WorkflowInfo = {
  steps: Record<string, SerializedStep>;
  allSteps: Record<string, SerializedStep>;
  name: string | undefined;
  description: string | undefined;
  stepGraph: SerializedStepFlowEntry[];
  inputSchema: string | undefined;
  outputSchema: string | undefined;
  options?: WorkflowOptions;
};

export type DefaultEngineType = {};

export type StepFlowEntry<TEngineType = DefaultEngineType> =
  | { type: 'step'; step: Step }
  | { type: 'sleep'; id: string; duration?: number; fn?: ExecuteFunction<any, any, any, any, any, TEngineType> }
  | { type: 'sleepUntil'; id: string; date?: Date; fn?: ExecuteFunction<any, any, any, any, any, TEngineType> }
  | {
      type: 'parallel';
      steps: { type: 'step'; step: Step }[];
    }
  | {
      type: 'conditional';
      steps: { type: 'step'; step: Step }[];
      conditions: ConditionFunction<any, any, any, any, TEngineType>[];
      serializedConditions: { id: string; fn: string }[];
    }
  | {
      type: 'loop';
      step: Step;
      condition: LoopConditionFunction<any, any, any, any, TEngineType>;
      serializedCondition: { id: string; fn: string };
      loopType: 'dowhile' | 'dountil';
    }
  | {
      type: 'foreach';
      step: Step;
      opts: {
        concurrency: number;
      };
    };

export type SerializedStep<TEngineType = DefaultEngineType> = Pick<
  Step<any, any, any, any, any, any, TEngineType>,
  'id' | 'description'
> & {
  component?: string;
  serializedStepFlow?: SerializedStepFlowEntry[];
  mapConfig?: string;
  canSuspend?: boolean;
};

export type SerializedStepFlowEntry =
  | {
      type: 'step';
      step: SerializedStep;
    }
  | {
      type: 'sleep';
      id: string;
      duration?: number;
      fn?: string;
    }
  | {
      type: 'sleepUntil';
      id: string;
      date?: Date;
      fn?: string;
    }
  | {
      type: 'parallel';
      steps: {
        type: 'step';
        step: SerializedStep;
      }[];
    }
  | {
      type: 'conditional';
      steps: {
        type: 'step';
        step: SerializedStep;
      }[];
      serializedConditions: { id: string; fn: string }[];
    }
  | {
      type: 'loop';
      step: SerializedStep;
      serializedCondition: { id: string; fn: string };
      loopType: 'dowhile' | 'dountil';
    }
  | {
      type: 'foreach';
      step: SerializedStep;
      opts: {
        concurrency: number;
      };
    };

export type StepWithComponent = Step<string, any, any, any, any, any> & {
  component?: string;
  steps?: Record<string, StepWithComponent>;
};

export type WorkflowResult<
  TState extends z.ZodObject<any>,
  TInput extends z.ZodType<any>,
  TOutput extends z.ZodType<any>,
  TSteps extends Step<string, any, any>[],
> =
  | ({
      status: 'success';
      state?: z.infer<TState>;
      resumeLabels?: Record<string, { stepId: string; forEachIndex?: number }>;
      result: z.infer<TOutput>;
      input: z.infer<TInput>;
      steps: {
        [K in keyof StepsRecord<TSteps>]: StepsRecord<TSteps>[K]['outputSchema'] extends undefined
          ? StepResult<unknown, unknown, unknown, unknown>
          : StepResult<
              z.infer<NonNullable<StepsRecord<TSteps>[K]['inputSchema']>>,
              z.infer<NonNullable<StepsRecord<TSteps>[K]['resumeSchema']>>,
              z.infer<NonNullable<StepsRecord<TSteps>[K]['suspendSchema']>>,
              z.infer<NonNullable<StepsRecord<TSteps>[K]['outputSchema']>>
            >;
      };
    } & TracingProperties)
  | ({
      status: 'failed';
      input: z.infer<TInput>;
      state?: z.infer<TState>;
      resumeLabels?: Record<string, { stepId: string; forEachIndex?: number }>;
      steps: {
        [K in keyof StepsRecord<TSteps>]: StepsRecord<TSteps>[K]['outputSchema'] extends undefined
          ? StepResult<unknown, unknown, unknown, unknown>
          : StepResult<
              z.infer<NonNullable<StepsRecord<TSteps>[K]['inputSchema']>>,
              z.infer<NonNullable<StepsRecord<TSteps>[K]['resumeSchema']>>,
              z.infer<NonNullable<StepsRecord<TSteps>[K]['suspendSchema']>>,
              z.infer<NonNullable<StepsRecord<TSteps>[K]['outputSchema']>>
            >;
      };
      error: Error;
    } & TracingProperties)
  | ({
      status: 'suspended';
      input: z.infer<TInput>;
      state?: z.infer<TState>;
      resumeLabels?: Record<string, { stepId: string; forEachIndex?: number }>;
      steps: {
        [K in keyof StepsRecord<TSteps>]: StepsRecord<TSteps>[K]['outputSchema'] extends undefined
          ? StepResult<unknown, unknown, unknown, unknown>
          : StepResult<
              z.infer<NonNullable<StepsRecord<TSteps>[K]['inputSchema']>>,
              z.infer<NonNullable<StepsRecord<TSteps>[K]['resumeSchema']>>,
              z.infer<NonNullable<StepsRecord<TSteps>[K]['suspendSchema']>>,
              z.infer<NonNullable<StepsRecord<TSteps>[K]['outputSchema']>>
            >;
      };
      suspendPayload: any;
      suspended: [string[], ...string[][]];
    } & TracingProperties);

export type WorkflowStreamResult<
  TState extends z.ZodObject<any>,
  TInput extends z.ZodType<any>,
  TOutput extends z.ZodType<any>,
  TSteps extends Step<string, any, any>[],
> =
  | WorkflowResult<TState, TInput, TOutput, TSteps>
  | {
      status: 'running' | 'waiting' | 'pending' | 'canceled';
      input: z.infer<TInput>;
      steps: {
        [K in keyof StepsRecord<TSteps>]: StepsRecord<TSteps>[K]['outputSchema'] extends undefined
          ? StepResult<unknown, unknown, unknown, unknown>
          : StepResult<
              z.infer<NonNullable<StepsRecord<TSteps>[K]['inputSchema']>>,
              z.infer<NonNullable<StepsRecord<TSteps>[K]['resumeSchema']>>,
              z.infer<NonNullable<StepsRecord<TSteps>[K]['suspendSchema']>>,
              z.infer<NonNullable<StepsRecord<TSteps>[K]['outputSchema']>>
            >;
      };
    };

export type WorkflowConfig<
  TWorkflowId extends string = string,
  TState extends z.ZodObject<any> = z.ZodObject<any>,
  TInput extends z.ZodType<any> = z.ZodType<any>,
  TOutput extends z.ZodType<any> = z.ZodType<any>,
  TSteps extends Step<string, any, any, any, any, any>[] = Step<string, any, any, any, any, any>[],
> = {
  mastra?: Mastra;
  id: TWorkflowId;
  description?: string | undefined;
  inputSchema: TInput;
  outputSchema: TOutput;
  stateSchema?: TState;
  executionEngine?: ExecutionEngine;
  steps?: TSteps;
  retryConfig?: {
    attempts?: number;
    delay?: number;
  };
  options?: WorkflowOptions;
};

/**
 * Utility type to ensure that TStepState is a subset of TState.
 * This means that all properties in TStepState must exist in TState with compatible types.
 */
export type SubsetOf<TStepState extends z.ZodObject<any>, TState extends z.ZodObject<any>> =
  TStepState extends z.ZodObject<infer TStepShape>
    ? TState extends z.ZodObject<infer TStateShape>
      ? keyof TStepShape extends keyof TStateShape
        ? {
            [K in keyof TStepShape]: TStepShape[K] extends TStateShape[K] ? TStepShape[K] : never;
          } extends TStepShape
          ? TStepState
          : never
        : never
      : never
    : never;<|MERGE_RESOLUTION|>--- conflicted
+++ resolved
@@ -105,7 +105,6 @@
   | StepRunning<P, R, S, T>
   | StepWaiting<P, R, S, T>;
 
-<<<<<<< HEAD
 type SerializedStepFailure<P, R, S, T> = Omit<StepFailure<P, R, S, T>, 'error'> & {
   error: SerializedError;
 };
@@ -117,7 +116,7 @@
   | StepSuspended<P, S, T>
   | StepRunning<P, R, S, T>
   | StepWaiting<P, R, S, T>;
-=======
+
 export type TimeTravelContext<P, R, S, T> = Record<
   string,
   {
@@ -134,7 +133,6 @@
     metadata?: StepMetadata;
   }
 >;
->>>>>>> 6e311ee6
 
 export type WorkflowStepStatus = StepResult<any, any, any, any>['status'];
 
