--- conflicted
+++ resolved
@@ -2203,82 +2203,6 @@
           metadata: {},
         },
       });
-<<<<<<< HEAD
-=======
-    } else if (entry.type === 'waitForEvent') {
-      const startedAt = Date.now();
-      let eventData: any;
-      await emitter.emit('watch', {
-        type: 'workflow-step-waiting',
-        payload: {
-          id: entry.step.id,
-          payload: prevOutput,
-          startedAt,
-          status: 'waiting',
-        },
-      });
-
-      stepResults[entry.step.id] = {
-        status: 'waiting',
-        payload: prevOutput,
-        startedAt,
-      };
-
-      await this.persistStepUpdate({
-        workflowId,
-        runId,
-        resourceId,
-        serializedStepGraph,
-        stepResults,
-        executionContext,
-        workflowStatus: 'waiting',
-        requestContext,
-      });
-
-      try {
-        eventData = await this.executeWaitForEvent({
-          event: entry.event,
-          emitter,
-          timeout: entry.timeout,
-          tracingContext,
-        });
-
-        const { step } = entry;
-        execResults = await this.executeStep({
-          workflowId,
-          runId,
-          resourceId,
-          step,
-          stepResults,
-          executionContext,
-          resume: {
-            resumePayload: eventData,
-            steps: [entry.step.id],
-          },
-          prevOutput,
-          tracingContext,
-          emitter,
-          abortController,
-          requestContext,
-          writableStream,
-          disableScorers,
-          serializedStepGraph,
-        });
-      } catch (error) {
-        execResults = {
-          status: 'failed',
-          error: error as Error,
-        };
-      }
-      const endedAt = Date.now();
-      const stepInfo = {
-        payload: prevOutput,
-        startedAt,
-        endedAt,
-      };
-
-      execResults = { ...execResults, ...stepInfo };
->>>>>>> 1fea57da
     }
 
     if (entry.type === 'step' || entry.type === 'loop' || entry.type === 'foreach') {
