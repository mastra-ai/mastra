import { randomUUID } from 'crypto';
import type { RequestContext } from '../di';
import { MastraError, ErrorDomain, ErrorCategory } from '../error';
import type { IErrorDefinition } from '../error';
import { getErrorFromUnknown } from '../error/utils.js';
import type { MastraScorers } from '../evals';
import { runScorer } from '../evals/hooks';
import { SpanType, wrapMastra } from '../observability';
import type { Span, TracingContext } from '../observability';
import type { ChunkType } from '../stream/types';
import { ToolStream } from '../tools/stream';
import type { DynamicArgument } from '../types';
import { selectFields } from '../utils';
import { EMITTER_SYMBOL, STREAM_FORMAT_SYMBOL } from './constants';
import type { ExecutionGraph } from './execution-engine';
import { ExecutionEngine } from './execution-engine';
import type { ConditionFunction, ExecuteFunction, LoopConditionFunction, Step, SuspendOptions } from './step';
import { getStepResult } from './step';
import type {
  DefaultEngineType,
  Emitter,
  SerializedStepFlowEntry,
  StepFailure,
  StepFlowEntry,
  StepResult,
  StepSuccess,
  StepSuspended,
} from './types';
import {
  getResumeLabelsByStepId,
  validateStepInput,
  createDeprecationProxy,
  runCountDeprecationMessage,
} from './utils';

export type ExecutionContext = {
  workflowId: string;
  runId: string;
  executionPath: number[];
  activeStepsPath: Record<string, number[]>;
  foreachIndex?: number;
  suspendedPaths: Record<string, number[]>;
  resumeLabels: Record<
    string,
    {
      stepId: string;
      foreachIndex?: number;
    }
  >;
  waitingPaths?: Record<string, number[]>;
  retryConfig: {
    attempts: number;
    delay: number;
  };
  format?: 'legacy' | 'vnext' | undefined;
  state: Record<string, any>;
};

export type RestartExecutionParams = {
  activePaths: number[];
  activeStepsPath: Record<string, number[]>;
  stepResults: Record<string, StepResult<any, any, any, any>>;
  state?: Record<string, any>;
};

/**
 * Default implementation of the ExecutionEngine using XState
 */
export class DefaultExecutionEngine extends ExecutionEngine {
  /**
   * Preprocesses an error caught during workflow execution.
   *
   * - Wraps a non-MastraError exception
   * - Logs error details
   */
  protected preprocessExecutionError(
    e: unknown,
    errorDefinition: IErrorDefinition<ErrorDomain, ErrorCategory>,
    logPrefix: string,
  ): MastraError {
    const error = e instanceof MastraError ? e : new MastraError(errorDefinition, e);

    // Preserve original stack trace
    if (!(e instanceof MastraError) && e instanceof Error && e.stack) {
      error.stack = e.stack;
    }

    this.logger?.trackException(error);
    this.logger?.error(logPrefix + error?.stack);
    return error;
  }

  /**
   * The retryCounts map is used to keep track of the retry count for each step.
   * The step id is used as the key and the retry count is the value.
   */
  protected retryCounts = new Map<string, number>();

  /**
   * Get or generate the retry count for a step.
   * If the step id is not in the map, it will be added and the retry count will be 0.
   * If the step id is in the map, it will return the retry count.
   *
   * @param stepId - The id of the step.
   * @returns The retry count for the step.
   */
  protected getOrGenerateRetryCount(stepId: Step['id']) {
    if (this.retryCounts.has(stepId)) {
      const currentRetryCount = this.retryCounts.get(stepId) as number;
      const nextRetryCount = currentRetryCount + 1;

      this.retryCounts.set(stepId, nextRetryCount);

      return nextRetryCount;
    }

    const retryCount = 0;

    this.retryCounts.set(stepId, retryCount);

    return retryCount;
  }

  protected async fmtReturnValue<TOutput>(
    emitter: Emitter,
    stepResults: Record<string, StepResult<any, any, any, any>>,
    lastOutput: StepResult<any, any, any, any>,
    error?: Error | string,
  ): Promise<TOutput> {
    const base: any = {
      status: lastOutput.status,
      steps: stepResults,
      input: stepResults.input,
    };

    if (lastOutput.status === 'success') {
      base.result = lastOutput.output;
    } else if (lastOutput.status === 'failed') {
      const errorSource = error || lastOutput.error;
      const errorInstance = getErrorFromUnknown(errorSource, {
        includeStack: false,
        fallbackMessage: 'Unknown workflow error',
      });
      base.error = typeof errorSource === 'string' ? errorInstance.message : `Error: ${errorInstance.message}`;
    } else if (lastOutput.status === 'suspended') {
      const suspendedStepIds = Object.entries(stepResults).flatMap(([stepId, stepResult]) => {
        if (stepResult?.status === 'suspended') {
          const nestedPath = stepResult?.suspendPayload?.__workflow_meta?.path;
          return nestedPath ? [[stepId, ...nestedPath]] : [[stepId]];
        }

        return [];
      });
      base.suspended = suspendedStepIds;
    }

    return base as TOutput;
  }

  /**
   * Executes a workflow run with the provided execution graph and input
   * @param graph The execution graph to execute
   * @param input The input data for the workflow
   * @returns A promise that resolves to the workflow output
   */
  async execute<TState, TInput, TOutput>(params: {
    workflowId: string;
    runId: string;
    resourceId?: string;
    disableScorers?: boolean;
    graph: ExecutionGraph;
    serializedStepGraph: SerializedStepFlowEntry[];
    input?: TInput;
    initialState?: TState;
    restart?: RestartExecutionParams;
    resume?: {
      // TODO: add execute path
      steps: string[];
      stepResults: Record<string, StepResult<any, any, any, any>>;
      resumePayload: any;
      resumePath: number[];
      label?: string;
      forEachIndex?: number;
    };
    emitter: Emitter;
    retryConfig?: {
      attempts?: number;
      delay?: number;
    };
    requestContext: RequestContext;
    workflowSpan?: Span<SpanType.WORKFLOW_RUN>;
    abortController: AbortController;
    writableStream?: WritableStream<ChunkType>;
    format?: 'legacy' | 'vnext' | undefined;
    outputOptions?: {
      includeState?: boolean;
      includeResumeLabels?: boolean;
    };
  }): Promise<TOutput> {
    const {
      workflowId,
      runId,
      resourceId,
      graph,
      input,
      initialState,
      resume,
      retryConfig,
      workflowSpan,
      disableScorers,
      restart,
    } = params;
    const { attempts = 0, delay = 0 } = retryConfig ?? {};
    const steps = graph.steps;

    //clear retryCounts
    this.retryCounts.clear();

    if (steps.length === 0) {
      const empty_graph_error = new MastraError({
        id: 'WORKFLOW_EXECUTE_EMPTY_GRAPH',
        text: 'Workflow must have at least one step',
        domain: ErrorDomain.MASTRA_WORKFLOW,
        category: ErrorCategory.USER,
      });

      workflowSpan?.error({ error: empty_graph_error });
      throw empty_graph_error;
    }

    let startIdx = 0;
    if (restart) {
      startIdx = restart.activePaths[0]!;
      restart.activePaths.shift();
    } else if (resume?.resumePath) {
      startIdx = resume.resumePath[0]!;
      resume.resumePath.shift();
    }

    const stepResults: Record<string, any> = restart?.stepResults || resume?.stepResults || { input };
    let lastOutput: any;
    let lastState: Record<string, any> = restart?.state ?? initialState ?? {};
    for (let i = startIdx; i < steps.length; i++) {
      const entry = steps[i]!;

      const executionContext: ExecutionContext = {
        workflowId,
        runId,
        executionPath: [i],
        activeStepsPath: {},
        suspendedPaths: {},
        resumeLabels: {},
        retryConfig: { attempts, delay },
        format: params.format,
        state: lastState ?? initialState,
      };

      try {
        lastOutput = await this.executeEntry({
          workflowId,
          runId,
          resourceId,
          entry,
          executionContext,
          serializedStepGraph: params.serializedStepGraph,
          prevStep: steps[i - 1]!,
          stepResults,
          resume,
          restart,
          tracingContext: {
            currentSpan: workflowSpan,
          },
          abortController: params.abortController,
          emitter: params.emitter,
          requestContext: params.requestContext,
          writableStream: params.writableStream,
          disableScorers,
        });

        if (lastOutput.executionContext?.state) {
          lastState = lastOutput.executionContext.state;
        }

        // if step result is not success, stop and return
        if (lastOutput.result.status !== 'success') {
          if (lastOutput.result.status === 'bailed') {
            lastOutput.result.status = 'success';
          }

          const result = (await this.fmtReturnValue(params.emitter, stepResults, lastOutput.result)) as any;
          await this.persistStepUpdate({
            workflowId,
            runId,
            resourceId,
            stepResults: lastOutput.stepResults as any,
            serializedStepGraph: params.serializedStepGraph,
            executionContext: lastOutput.executionContext as ExecutionContext,
            workflowStatus: result.status,
            result: result.result,
            error: result.error,
            requestContext: params.requestContext,
          });

          if (result.error) {
            workflowSpan?.error({
              error: result.error,
              attributes: {
                status: result.status,
              },
            });
          } else {
            workflowSpan?.end({
              output: result.result,
              attributes: {
                status: result.status,
              },
            });
          }
          if (lastOutput.result.status === 'suspended' && params.outputOptions?.includeResumeLabels) {
            return { ...result, resumeLabels: lastOutput.executionContext?.resumeLabels };
          }
          return result;
        }

        // if error occurred during step execution, stop and return
      } catch (e) {
        const error = this.preprocessExecutionError(
          e,
          {
            id: 'WORKFLOW_ENGINE_STEP_EXECUTION_FAILED',
            domain: ErrorDomain.MASTRA_WORKFLOW,
            category: ErrorCategory.USER,
            details: { workflowId, runId },
          },
          'Error executing step: ',
        );
        const result = (await this.fmtReturnValue(params.emitter, stepResults, lastOutput.result, e as Error)) as any;
        await this.persistStepUpdate({
          workflowId,
          runId,
          resourceId,
          stepResults: lastOutput.stepResults as any,
          serializedStepGraph: params.serializedStepGraph,
          executionContext: lastOutput.executionContext as ExecutionContext,
          workflowStatus: result.status,
          result: result.result,
          error: result.error,
          requestContext: params.requestContext,
        });

        workflowSpan?.error({
          error,
          attributes: {
            status: result.status,
          },
        });

        return result;
      }
    }

    // after all steps are successful, return result
    const result = (await this.fmtReturnValue(params.emitter, stepResults, lastOutput.result)) as any;
    await this.persistStepUpdate({
      workflowId,
      runId,
      resourceId,
      stepResults: lastOutput.stepResults as any,
      serializedStepGraph: params.serializedStepGraph,
      executionContext: lastOutput.executionContext as ExecutionContext,
      workflowStatus: result.status,
      result: result.result,
      error: result.error,
      requestContext: params.requestContext,
    });

    workflowSpan?.end({
      output: result.result,
      attributes: {
        status: result.status,
      },
    });

    if (params.outputOptions?.includeState) {
      return { ...result, state: lastState };
    }
    return result;
  }

  getStepOutput(stepResults: Record<string, any>, step?: StepFlowEntry): any {
    if (!step) {
      return stepResults.input;
    } else if (step.type === 'step' || step.type === 'waitForEvent') {
      return stepResults[step.step.id]?.output;
    } else if (step.type === 'sleep' || step.type === 'sleepUntil') {
      return stepResults[step.id]?.output;
    } else if (step.type === 'parallel' || step.type === 'conditional') {
      return step.steps.reduce(
        (acc, entry) => {
          acc[entry.step.id] = stepResults[entry.step.id]?.output;
          return acc;
        },
        {} as Record<string, any>,
      );
    } else if (step.type === 'loop') {
      return stepResults[step.step.id]?.output;
    } else if (step.type === 'foreach') {
      return stepResults[step.step.id]?.output;
    }
  }

  async executeSleep({
    workflowId,
    runId,
    entry,
    prevOutput,
    stepResults,
    emitter,
    abortController,
    requestContext,
    executionContext,
    writableStream,
    tracingContext,
  }: {
    workflowId: string;
    runId: string;
    serializedStepGraph: SerializedStepFlowEntry[];
    entry: {
      type: 'sleep';
      id: string;
      duration?: number;
      fn?: ExecuteFunction<any, any, any, any, any, DefaultEngineType>;
    };
    prevStep: StepFlowEntry;
    prevOutput: any;
    stepResults: Record<string, StepResult<any, any, any, any>>;
    resume?: {
      steps: string[];
      stepResults: Record<string, StepResult<any, any, any, any>>;
      resumePayload: any;
      resumePath: number[];
    };
    executionContext: ExecutionContext;
    emitter: Emitter;
    abortController: AbortController;
    requestContext: RequestContext;
    writableStream?: WritableStream<ChunkType>;
    tracingContext: TracingContext;
  }): Promise<void> {
    let { duration, fn } = entry;

    const sleepSpan = tracingContext.currentSpan?.createChildSpan({
      type: SpanType.WORKFLOW_SLEEP,
      name: `sleep: ${duration ? `${duration}ms` : 'dynamic'}`,
      attributes: {
        durationMs: duration,
        sleepType: fn ? 'dynamic' : 'fixed',
      },
      tracingPolicy: this.options?.tracingPolicy,
    });

    if (fn) {
      const stepCallId = randomUUID();
      duration = await fn({
        runId,
        workflowId,
        mastra: this.mastra!,
        requestContext,
        inputData: prevOutput,
        state: executionContext.state,
        setState: (state: any) => {
          executionContext.state = state;
        },
        retryCount: -1,
        tracingContext: {
          currentSpan: sleepSpan,
        },
        getInitData: () => stepResults?.input as any,
        getStepResult: getStepResult.bind(this, stepResults),
        // TODO: this function shouldn't have suspend probably?
        suspend: async (_suspendPayload: any): Promise<any> => {},
        bail: () => {},
        abort: () => {
          abortController?.abort();
        },
        [EMITTER_SYMBOL]: emitter,
        [STREAM_FORMAT_SYMBOL]: executionContext.format,
        engine: {},
        abortSignal: abortController?.signal,
        writer: new ToolStream(
          {
            prefix: 'workflow-step',
            callId: stepCallId,
            name: 'sleep',
            runId,
          },
          writableStream,
        ),
      });

      // Update sleep span with dynamic duration
      sleepSpan?.update({
        attributes: {
          durationMs: duration,
        },
      });
    }

    try {
      await new Promise(resolve => setTimeout(resolve, !duration || duration < 0 ? 0 : duration));
      sleepSpan?.end();
    } catch (e) {
      sleepSpan?.error({ error: e as Error });
    }
  }

  async executeSleepUntil({
    workflowId,
    runId,
    entry,
    prevOutput,
    stepResults,
    emitter,
    abortController,
    requestContext,
    executionContext,
    writableStream,
    tracingContext,
  }: {
    workflowId: string;
    runId: string;
    serializedStepGraph: SerializedStepFlowEntry[];
    entry: {
      type: 'sleepUntil';
      id: string;
      date?: Date;
      fn?: ExecuteFunction<any, any, any, any, any, DefaultEngineType>;
    };
    prevStep: StepFlowEntry;
    prevOutput: any;
    stepResults: Record<string, StepResult<any, any, any, any>>;
    resume?: {
      steps: string[];
      stepResults: Record<string, StepResult<any, any, any, any>>;
      resumePayload: any;
      resumePath: number[];
    };
    executionContext: ExecutionContext;
    emitter: Emitter;
    abortController: AbortController;
    requestContext: RequestContext;
    writableStream?: WritableStream<ChunkType>;
    tracingContext: TracingContext;
  }): Promise<void> {
    let { date, fn } = entry;

    const sleepUntilSpan = tracingContext.currentSpan?.createChildSpan({
      type: SpanType.WORKFLOW_SLEEP,
      name: `sleepUntil: ${date ? date.toISOString() : 'dynamic'}`,
      attributes: {
        untilDate: date,
        durationMs: date ? Math.max(0, date.getTime() - Date.now()) : undefined,
        sleepType: fn ? 'dynamic' : 'fixed',
      },
      tracingPolicy: this.options?.tracingPolicy,
    });

    if (fn) {
      const stepCallId = randomUUID();
      date = await fn({
        runId,
        workflowId,
        mastra: this.mastra!,
        requestContext,
        inputData: prevOutput,
        state: executionContext.state,
        setState: (state: any) => {
          executionContext.state = state;
        },
        retryCount: -1,
        tracingContext: {
          currentSpan: sleepUntilSpan,
        },
        getInitData: () => stepResults?.input as any,
        getStepResult: getStepResult.bind(this, stepResults),
        // TODO: this function shouldn't have suspend probably?
        suspend: async (_suspendPayload: any): Promise<any> => {},
        bail: () => {},
        abort: () => {
          abortController?.abort();
        },
        [EMITTER_SYMBOL]: emitter,
        [STREAM_FORMAT_SYMBOL]: executionContext.format,
        engine: {},
        abortSignal: abortController?.signal,
        writer: new ToolStream(
          {
            prefix: 'workflow-step',
            callId: stepCallId,
            name: 'sleepUntil',
            runId,
          },
          writableStream,
        ),
      });

      // Update sleep until span with dynamic duration
      const time = !date ? 0 : date.getTime() - Date.now();
      sleepUntilSpan?.update({
        attributes: {
          durationMs: Math.max(0, time),
        },
      });
    }

    const time = !date ? 0 : date?.getTime() - Date.now();

    try {
      await new Promise(resolve => setTimeout(resolve, time < 0 ? 0 : time));
      sleepUntilSpan?.end();
    } catch (e) {
      sleepUntilSpan?.error({ error: e as Error });
    }
  }

  async executeWaitForEvent({
    event,
    emitter,
    timeout,
    tracingContext,
  }: {
    event: string;
    emitter: Emitter;
    timeout?: number;
    tracingContext?: TracingContext;
  }): Promise<any> {
    const waitSpan = tracingContext?.currentSpan?.createChildSpan({
      type: SpanType.WORKFLOW_WAIT_EVENT,
      name: `wait: ${event}`,
      attributes: {
        eventName: event,
        timeoutMs: timeout,
      },
      tracingPolicy: this.options?.tracingPolicy,
    });

    const startTime = Date.now();
    return new Promise((resolve, reject) => {
      const cb = (eventData: any) => {
        waitSpan?.end({
          output: eventData,
          attributes: {
            eventReceived: true,
            waitDurationMs: Date.now() - startTime,
          },
        });
        resolve(eventData);
      };

      if (timeout) {
        setTimeout(() => {
          emitter.off(`user-event-${event}`, cb);
          const error = new Error('Timeout waiting for event');
          waitSpan?.error({
            error,
            attributes: {
              eventReceived: false,
              waitDurationMs: Date.now() - startTime,
            },
          });
          reject(error);
        }, timeout);
      }

      emitter.once(`user-event-${event}`, cb);
    });
  }

  async executeStep({
    workflowId,
    runId,
    resourceId,
    step,
    stepResults,
    executionContext,
    restart,
    resume,
    prevOutput,
    emitter,
    abortController,
    requestContext,
    skipEmits = false,
    writableStream,
    disableScorers,
    serializedStepGraph,
    tracingContext,
    iterationCount,
  }: {
    workflowId: string;
    runId: string;
    resourceId?: string;
    step: Step<string, any, any>;
    stepResults: Record<string, StepResult<any, any, any, any>>;
    executionContext: ExecutionContext;
    restart?: RestartExecutionParams;
    resume?: {
      steps: string[];
      resumePayload: any;
      label?: string;
      forEachIndex?: number;
    };
    prevOutput: any;
    emitter: Emitter;
    abortController: AbortController;
    requestContext: RequestContext;
    skipEmits?: boolean;
    writableStream?: WritableStream<ChunkType>;
    disableScorers?: boolean;
    serializedStepGraph: SerializedStepFlowEntry[];
    tracingContext: TracingContext;
    iterationCount?: number;
  }): Promise<StepResult<any, any, any, any>> {
    const startTime = resume?.steps[0] === step.id ? undefined : Date.now();
    const resumeTime = resume?.steps[0] === step.id ? Date.now() : undefined;
    const stepCallId = randomUUID();

    const { inputData, validationError } = await validateStepInput({
      prevOutput,
      step,
      validateInputs: this.options?.validateInputs ?? false,
    });

    const stepInfo = {
      ...stepResults[step.id],
      ...(resume?.steps[0] === step.id ? { resumePayload: resume?.resumePayload } : { payload: inputData }),
      ...(startTime ? { startedAt: startTime } : {}),
      ...(resumeTime ? { resumedAt: resumeTime } : {}),
      status: 'running',
      ...(iterationCount ? { metadata: { iterationCount } } : {}),
    };

<<<<<<< HEAD
    executionContext.activeStepsPath[step.id] = executionContext.executionPath;

    const stepAISpan = tracingContext.currentSpan?.createChildSpan({
=======
    const stepSpan = tracingContext.currentSpan?.createChildSpan({
>>>>>>> 6a8bfc4a
      name: `workflow step: '${step.id}'`,
      type: SpanType.WORKFLOW_STEP,
      input: inputData,
      attributes: {
        stepId: step.id,
      },
      tracingPolicy: this.options?.tracingPolicy,
    });

    if (!skipEmits) {
      await emitter.emit('watch', {
        type: 'workflow-step-start',
        payload: {
          id: step.id,
          stepCallId,
          ...stepInfo,
        },
      });
    }

    await this.persistStepUpdate({
      workflowId,
      runId,
      resourceId,
      serializedStepGraph,
      stepResults: {
        ...stepResults,
        [step.id]: stepInfo,
      } as Record<string, StepResult<any, any, any, any>>,
      executionContext,
      workflowStatus: 'running',
      requestContext,
    });

    const runStep = async (data: any) => {
      // Wrap data with a Proxy to show deprecation warning for runCount
      const proxiedData = createDeprecationProxy(data, {
        paramName: 'runCount',
        deprecationMessage: runCountDeprecationMessage,
        logger: this.logger,
      });

      return step.execute(proxiedData);
    };

    let execResults: any;

    const retries = step.retries ?? executionContext.retryConfig.attempts ?? 0;
    const delay = executionContext.retryConfig.delay ?? 0;

    // +1 for the initial attempt
    for (let i = 0; i < retries + 1; i++) {
      if (i > 0 && delay) {
        await new Promise(resolve => setTimeout(resolve, delay));
      }
      try {
        let suspended: { payload: any } | undefined;
        let bailed: { payload: any } | undefined;

        if (validationError) {
          throw validationError;
        }

        const retryCount = this.getOrGenerateRetryCount(step.id);

        const result = await runStep({
          runId,
          resourceId,
          workflowId,
          mastra: this.mastra ? wrapMastra(this.mastra, { currentSpan: stepSpan }) : undefined,
          requestContext,
          inputData,
          state: executionContext.state,
          setState: (state: any) => {
            executionContext.state = state;
          },
          retryCount,
          resumeData: resume?.steps[0] === step.id ? resume?.resumePayload : undefined,
          tracingContext: { currentSpan: stepSpan },
          getInitData: () => stepResults?.input as any,
          getStepResult: getStepResult.bind(this, stepResults),
          suspend: async (suspendPayload: any, suspendOptions?: SuspendOptions): Promise<any> => {
            executionContext.suspendedPaths[step.id] = executionContext.executionPath;
            if (suspendOptions?.resumeLabel) {
              const resumeLabel = Array.isArray(suspendOptions.resumeLabel)
                ? suspendOptions.resumeLabel
                : [suspendOptions.resumeLabel];
              for (const label of resumeLabel) {
                executionContext.resumeLabels[label] = {
                  stepId: step.id,
                  foreachIndex: executionContext.foreachIndex,
                };
              }
            }

            suspended = { payload: suspendPayload };
          },
          bail: (result: any) => {
            bailed = { payload: result };
          },
          abort: () => {
            abortController?.abort();
          },
          // Only pass resume data if this step was actually suspended before
          // This prevents pending nested workflows from trying to resume instead of start
          resume:
            stepResults[step.id]?.status === 'suspended'
              ? {
                  steps: resume?.steps?.slice(1) || [],
                  resumePayload: resume?.resumePayload,
                  // @ts-ignore
                  runId: stepResults[step.id]?.suspendPayload?.__workflow_meta?.runId,
                  label: resume?.label,
                  forEachIndex: resume?.forEachIndex,
                }
              : undefined,
          // Only pass restart data if this step is part of activeStepsPath
          // This prevents pending nested workflows from trying to restart instead of start
          restart: !!restart?.activeStepsPath?.[step.id],
          [EMITTER_SYMBOL]: emitter,
          [STREAM_FORMAT_SYMBOL]: executionContext.format,
          engine: {},
          abortSignal: abortController?.signal,
          writer: new ToolStream(
            {
              prefix: 'workflow-step',
              callId: stepCallId,
              name: step.id,
              runId,
            },
            writableStream,
          ),
          // Disable scorers must be explicitly set to false they are on by default
          scorers: disableScorers === false ? undefined : step.scorers,
          validateInputs: this.options?.validateInputs,
        });

        if (step.scorers) {
          await this.runScorers({
            scorers: step.scorers,
            runId,
            input: inputData,
            output: result,
            workflowId,
            stepId: step.id,
            requestContext,
            disableScorers,
            tracingContext: { currentSpan: stepSpan },
          });
        }

        if (suspended) {
          execResults = { status: 'suspended', suspendPayload: suspended.payload, suspendedAt: Date.now() };
        } else if (bailed) {
          execResults = { status: 'bailed', output: bailed.payload, endedAt: Date.now() };
        } else {
          execResults = { status: 'success', output: result, endedAt: Date.now() };
        }

        break;
      } catch (e) {
        const error = this.preprocessExecutionError(
          e,
          {
            id: 'WORKFLOW_STEP_INVOKE_FAILED',
            domain: ErrorDomain.MASTRA_WORKFLOW,
            category: ErrorCategory.USER,
            details: { workflowId, runId, stepId: step.id },
          },
          `Error executing step ${step.id}: `,
        );

        stepSpan?.error({
          error,
          attributes: {
            status: 'failed',
          },
        });

        const errorInstance = getErrorFromUnknown(error, {
          includeStack: false,
          fallbackMessage: 'Unknown step execution error',
        });
        execResults = {
          status: 'failed',
          error: `Error: ${errorInstance.message}`,
          endedAt: Date.now(),
        };
      }
    }

    delete executionContext.activeStepsPath[step.id];

    if (!skipEmits) {
      if (execResults.status === 'suspended') {
        await emitter.emit('watch', {
          type: 'workflow-step-suspended',
          payload: {
            id: step.id,
            stepCallId,
            ...execResults,
          },
        });
      } else {
        await emitter.emit('watch', {
          type: 'workflow-step-result',
          payload: {
            id: step.id,
            stepCallId,
            ...execResults,
          },
        });

        await emitter.emit('watch', {
          type: 'workflow-step-finish',
          payload: {
            id: step.id,
            stepCallId,
            metadata: {},
          },
        });
      }
    }

    if (execResults.status != 'failed') {
      stepSpan?.end({
        output: execResults.output,
        attributes: {
          status: execResults.status,
        },
      });
    }

    return { ...stepInfo, ...execResults };
  }

  protected async runScorers({
    scorers,
    runId,
    input,
    output,
    workflowId,
    stepId,
    requestContext,
    disableScorers,
    tracingContext,
  }: {
    scorers: DynamicArgument<MastraScorers>;
    runId: string;
    input: any;
    output: any;
    requestContext: RequestContext;
    workflowId: string;
    stepId: string;
    disableScorers?: boolean;
    tracingContext: TracingContext;
  }) {
    let scorersToUse = scorers;
    if (typeof scorersToUse === 'function') {
      try {
        scorersToUse = await scorersToUse({
          requestContext: requestContext,
        });
      } catch (error) {
        this.preprocessExecutionError(
          error,
          {
            id: 'WORKFLOW_FAILED_TO_FETCH_SCORERS',
            domain: ErrorDomain.MASTRA_WORKFLOW,
            category: ErrorCategory.USER,
            details: {
              runId,
              workflowId,
              stepId,
            },
          },
          'Error fetching scorers: ',
        );
      }
    }

    if (!disableScorers && scorersToUse && Object.keys(scorersToUse || {}).length > 0) {
      for (const [_id, scorerObject] of Object.entries(scorersToUse || {})) {
        runScorer({
          scorerId: scorerObject.name,
          scorerObject: scorerObject,
          runId: runId,
          input: input,
          output: output,
          requestContext,
          entity: {
            id: workflowId,
            stepId: stepId,
          },
          structuredOutput: true,
          source: 'LIVE',
          entityType: 'WORKFLOW',
          tracingContext,
        });
      }
    }
  }

  async executeParallel({
    workflowId,
    runId,
    resourceId,
    entry,
    prevStep,
    serializedStepGraph,
    stepResults,
    resume,
    restart,
    executionContext,
    tracingContext,
    emitter,
    abortController,
    requestContext,
    writableStream,
    disableScorers,
  }: {
    workflowId: string;
    runId: string;
    resourceId?: string;
    entry: {
      type: 'parallel';
      steps: {
        type: 'step';
        step: Step;
      }[];
    };
    serializedStepGraph: SerializedStepFlowEntry[];
    prevStep: StepFlowEntry;
    stepResults: Record<string, StepResult<any, any, any, any>>;
    restart?: RestartExecutionParams;
    resume?: {
      steps: string[];
      stepResults: Record<string, StepResult<any, any, any, any>>;
      resumePayload: any;
      resumePath: number[];
    };
    executionContext: ExecutionContext;
    tracingContext: TracingContext;
    emitter: Emitter;
    abortController: AbortController;
    requestContext: RequestContext;
    writableStream?: WritableStream<ChunkType>;
    disableScorers?: boolean;
  }): Promise<StepResult<any, any, any, any>> {
    const parallelSpan = tracingContext.currentSpan?.createChildSpan({
      type: SpanType.WORKFLOW_PARALLEL,
      name: `parallel: '${entry.steps.length} branches'`,
      input: this.getStepOutput(stepResults, prevStep),
      attributes: {
        branchCount: entry.steps.length,
        parallelSteps: entry.steps.map(s => (s.type === 'step' ? s.step.id : `control-${s.type}`)),
      },
      tracingPolicy: this.options?.tracingPolicy,
    });

    const prevOutput = this.getStepOutput(stepResults, prevStep);
    for (const [stepIndex, step] of entry.steps.entries()) {
      let makeStepRunning = true;
      if (restart) {
        makeStepRunning = !!restart.activeStepsPath[step.step.id];
      }
      if (!makeStepRunning) {
        continue;
      }
      const startTime = resume?.steps[0] === step.step.id ? undefined : Date.now();
      const resumeTime = resume?.steps[0] === step.step.id ? Date.now() : undefined;
      stepResults[step.step.id] = {
        ...stepResults[step.step.id],
        status: 'running',
        ...(resumeTime ? { resumePayload: resume?.resumePayload } : { payload: prevOutput }),
        ...(startTime ? { startedAt: startTime } : {}),
        ...(resumeTime ? { resumedAt: resumeTime } : {}),
      } as StepResult<any, any, any, any>;
      executionContext.activeStepsPath[step.step.id] = [...executionContext.executionPath, stepIndex];
    }

    let execResults: any;
    const results: StepResult<any, any, any, any>[] = await Promise.all(
      entry.steps.map(async (step, i) => {
        const currStepResult = stepResults[step.step.id];
        if (currStepResult && currStepResult.status !== 'running') {
          return currStepResult;
        }
        const result = await this.executeStep({
          workflowId,
          runId,
          resourceId,
          step: step.step,
          prevOutput,
          stepResults,
          serializedStepGraph,
          restart,
          resume,
          executionContext: {
            activeStepsPath: executionContext.activeStepsPath,
            workflowId,
            runId,
            executionPath: [...executionContext.executionPath, i],
            suspendedPaths: executionContext.suspendedPaths,
            resumeLabels: executionContext.resumeLabels,
            retryConfig: executionContext.retryConfig,
            state: executionContext.state,
          },
          tracingContext: {
            currentSpan: parallelSpan,
          },
          emitter,
          abortController,
          requestContext,
          writableStream,
          disableScorers,
        });
        stepResults[step.step.id] = result;
        return result;
      }),
    );
    const hasFailed = results.find(result => result.status === 'failed') as StepFailure<any, any, any>;

    const hasSuspended = results.find(result => result.status === 'suspended');
    if (hasFailed) {
      execResults = { status: 'failed', error: hasFailed.error };
    } else if (hasSuspended) {
      execResults = { status: 'suspended', payload: hasSuspended.suspendPayload };
    } else if (abortController?.signal?.aborted) {
      execResults = { status: 'canceled' };
    } else {
      execResults = {
        status: 'success',
        output: results.reduce((acc: Record<string, any>, result, index) => {
          if (result.status === 'success') {
            // @ts-ignore
            acc[entry.steps[index]!.step.id] = result.output;
          }

          return acc;
        }, {}),
      };
    }

    if (execResults.status === 'failed') {
      parallelSpan?.error({
        error: new Error(execResults.error),
      });
    } else {
      parallelSpan?.end({
        output: execResults.output || execResults,
      });
    }

    return execResults;
  }

  async executeConditional({
    workflowId,
    runId,
    resourceId,
    entry,
    prevOutput,
    serializedStepGraph,
    stepResults,
    resume,
    restart,
    executionContext,
    tracingContext,
    emitter,
    abortController,
    requestContext,
    writableStream,
    disableScorers,
  }: {
    workflowId: string;
    runId: string;
    resourceId?: string;
    serializedStepGraph: SerializedStepFlowEntry[];
    entry: {
      type: 'conditional';
      steps: { type: 'step'; step: Step }[];
      conditions: ConditionFunction<any, any, any, any, DefaultEngineType>[];
    };
    prevOutput: any;
    stepResults: Record<string, StepResult<any, any, any, any>>;
    resume?: {
      steps: string[];
      stepResults: Record<string, StepResult<any, any, any, any>>;
      resumePayload: any;
      resumePath: number[];
    };
    restart?: RestartExecutionParams;
    executionContext: ExecutionContext;
    tracingContext: TracingContext;
    emitter: Emitter;
    abortController: AbortController;
    requestContext: RequestContext;
    writableStream?: WritableStream<ChunkType>;
    disableScorers?: boolean;
  }): Promise<StepResult<any, any, any, any>> {
    const conditionalSpan = tracingContext.currentSpan?.createChildSpan({
      type: SpanType.WORKFLOW_CONDITIONAL,
      name: `conditional: '${entry.conditions.length} conditions'`,
      input: prevOutput,
      attributes: {
        conditionCount: entry.conditions.length,
      },
      tracingPolicy: this.options?.tracingPolicy,
    });

    let execResults: any;
    const truthyIndexes = (
      await Promise.all(
        entry.conditions.map(async (cond, index) => {
          const evalSpan = conditionalSpan?.createChildSpan({
            type: SpanType.WORKFLOW_CONDITIONAL_EVAL,
            name: `condition '${index}'`,
            input: prevOutput,
            attributes: {
              conditionIndex: index,
            },
            tracingPolicy: this.options?.tracingPolicy,
          });

          try {
            const result = await cond(
              createDeprecationProxy(
                {
                  runId,
                  workflowId,
                  mastra: this.mastra!,
                  requestContext,
                  inputData: prevOutput,
                  state: executionContext.state,
                  setState: (state: any) => {
                    executionContext.state = state;
                  },
                  retryCount: -1,
                  tracingContext: {
                    currentSpan: evalSpan,
                  },
                  getInitData: () => stepResults?.input as any,
                  getStepResult: getStepResult.bind(this, stepResults),
                  // TODO: this function shouldn't have suspend probably?
                  suspend: async (_suspendPayload: any): Promise<any> => {},
                  bail: () => {},
                  abort: () => {
                    abortController?.abort();
                  },
                  [EMITTER_SYMBOL]: emitter,
                  [STREAM_FORMAT_SYMBOL]: executionContext.format,
                  engine: {},
                  abortSignal: abortController?.signal,
                  writer: new ToolStream(
                    {
                      prefix: 'workflow-step',
                      callId: randomUUID(),
                      name: 'conditional',
                      runId,
                    },
                    writableStream,
                  ),
                },
                {
                  paramName: 'runCount',
                  deprecationMessage: runCountDeprecationMessage,
                  logger: this.logger,
                },
              ),
            );

            evalSpan?.end({
              output: result,
              attributes: {
                result: !!result,
              },
            });

            return result ? index : null;
          } catch (e: unknown) {
            const error = this.preprocessExecutionError(
              e,
              {
                id: 'WORKFLOW_CONDITION_EVALUATION_FAILED',
                domain: ErrorDomain.MASTRA_WORKFLOW,
                category: ErrorCategory.USER,
                details: { workflowId, runId },
              },
              'Error evaluating condition: ',
            );

            evalSpan?.error({
              error,
              attributes: {
                result: false,
              },
            });

            return null;
          }
        }),
      )
    ).filter((index): index is number => index !== null);

    const stepsToRun = entry.steps.filter((_, index) => truthyIndexes.includes(index));

    // Update conditional span with evaluation results
    conditionalSpan?.update({
      attributes: {
        truthyIndexes,
        selectedSteps: stepsToRun.map(s => (s.type === 'step' ? s.step.id : `control-${s.type}`)),
      },
    });

    const results: StepResult<any, any, any, any>[] = await Promise.all(
      stepsToRun.map(async (step, index) => {
        const currStepResult = stepResults[step.step.id];
        const isRestartStep = restart ? !!restart.activeStepsPath[step.step.id] : undefined;
        if (currStepResult && ['success', 'failed'].includes(currStepResult.status) && isRestartStep === undefined) {
          return currStepResult;
        }

        const result = await this.executeStep({
          workflowId,
          runId,
          resourceId,
          step: step.step,
          prevOutput,
          stepResults,
          serializedStepGraph,
          resume,
          restart,
          executionContext: {
            workflowId,
            runId,
            executionPath: [...executionContext.executionPath, index],
            activeStepsPath: executionContext.activeStepsPath,
            suspendedPaths: executionContext.suspendedPaths,
            resumeLabels: executionContext.resumeLabels,
            retryConfig: executionContext.retryConfig,
            state: executionContext.state,
          },
          tracingContext: {
            currentSpan: conditionalSpan,
          },
          emitter,
          abortController,
          requestContext,
          writableStream,
          disableScorers,
        });

        stepResults[step.step.id] = result;
        return result;
      }),
    );

    const hasFailed = results.find(result => result.status === 'failed') as StepFailure<any, any, any>;
    const hasSuspended = results.find(result => result.status === 'suspended');
    if (hasFailed) {
      execResults = { status: 'failed', error: hasFailed.error };
    } else if (hasSuspended) {
      execResults = { status: 'suspended', payload: hasSuspended.suspendPayload, suspendedAt: Date.now() };
    } else if (abortController?.signal?.aborted) {
      execResults = { status: 'canceled' };
    } else {
      execResults = {
        status: 'success',
        output: results.reduce((acc: Record<string, any>, result, index) => {
          if (result.status === 'success') {
            // @ts-ignore
            acc[stepsToRun[index]!.step.id] = result.output;
          }

          return acc;
        }, {}),
      };
    }

    if (execResults.status === 'failed') {
      conditionalSpan?.error({
        error: new Error(execResults.error),
      });
    } else {
      conditionalSpan?.end({
        output: execResults.output || execResults,
      });
    }

    return execResults;
  }

  async executeLoop({
    workflowId,
    runId,
    resourceId,
    entry,
    prevOutput,
    stepResults,
    resume,
    restart,
    executionContext,
    tracingContext,
    emitter,
    abortController,
    requestContext,
    writableStream,
    disableScorers,
    serializedStepGraph,
  }: {
    workflowId: string;
    runId: string;
    resourceId?: string;
    entry: {
      type: 'loop';
      step: Step;
      condition: LoopConditionFunction<any, any, any, any, DefaultEngineType>;
      loopType: 'dowhile' | 'dountil';
    };
    prevStep: StepFlowEntry;
    prevOutput: any;
    stepResults: Record<string, StepResult<any, any, any, any>>;
    restart?: RestartExecutionParams;
    resume?: {
      steps: string[];
      stepResults: Record<string, StepResult<any, any, any, any>>;
      resumePayload: any;
      resumePath: number[];
    };
    executionContext: ExecutionContext;
    tracingContext: TracingContext;
    emitter: Emitter;
    abortController: AbortController;
    requestContext: RequestContext;
    writableStream?: WritableStream<ChunkType>;
    disableScorers?: boolean;
    serializedStepGraph: SerializedStepFlowEntry[];
  }): Promise<StepResult<any, any, any, any>> {
    const { step, condition } = entry;

    const loopSpan = tracingContext.currentSpan?.createChildSpan({
      type: SpanType.WORKFLOW_LOOP,
      name: `loop: '${entry.loopType}'`,
      input: prevOutput,
      attributes: {
        loopType: entry.loopType,
      },
      tracingPolicy: this.options?.tracingPolicy,
    });

    let isTrue = true;
    const prevIterationCount = stepResults[step.id]?.metadata?.iterationCount;
    let iteration = prevIterationCount ? prevIterationCount - 1 : 0;
    const prevPayload = stepResults[step.id]?.payload;
    let result = { status: 'success', output: prevPayload ?? prevOutput } as unknown as StepResult<any, any, any, any>;
    let currentResume = resume;
    let currentRestart = restart;

    do {
      result = await this.executeStep({
        workflowId,
        runId,
        resourceId,
        step,
        stepResults,
        executionContext,
        restart: currentRestart,
        resume: currentResume,
        prevOutput: (result as { output: any }).output,
        tracingContext: {
          currentSpan: loopSpan,
        },
        emitter,
        abortController,
        requestContext,
        writableStream,
        disableScorers,
        serializedStepGraph,
        iterationCount: iteration + 1,
      });

      //Clear restart for next iteration
      currentRestart = undefined;

      // Clear resume for next iteration only if the step has completed resuming
      // This prevents the same resume data from being used multiple times
      if (currentResume && result.status !== 'suspended') {
        currentResume = undefined;
      }

      if (result.status !== 'success') {
        loopSpan?.end({
          attributes: {
            totalIterations: iteration,
          },
        });
        return result;
      }

      const evalSpan = loopSpan?.createChildSpan({
        type: SpanType.WORKFLOW_CONDITIONAL_EVAL,
        name: `condition: '${entry.loopType}'`,
        input: selectFields(result.output, ['stepResult', 'output.text', 'output.object', 'messages']),
        attributes: {
          conditionIndex: iteration,
        },
        tracingPolicy: this.options?.tracingPolicy,
      });

      isTrue = await condition(
        createDeprecationProxy(
          {
            workflowId,
            runId,
            mastra: this.mastra!,
            requestContext,
            inputData: result.output,
            state: executionContext.state,
            setState: (state: any) => {
              executionContext.state = state;
            },
            retryCount: -1,
            tracingContext: {
              currentSpan: evalSpan,
            },
            iterationCount: iteration + 1,
            getInitData: () => stepResults?.input as any,
            getStepResult: getStepResult.bind(this, stepResults),
            suspend: async (_suspendPayload: any): Promise<any> => {},
            bail: () => {},
            abort: () => {
              abortController?.abort();
            },
            [EMITTER_SYMBOL]: emitter,
            [STREAM_FORMAT_SYMBOL]: executionContext.format,
            engine: {},
            abortSignal: abortController?.signal,
            writer: new ToolStream(
              {
                prefix: 'workflow-step',
                callId: randomUUID(),
                name: 'loop',
                runId,
              },
              writableStream,
            ),
          },
          {
            paramName: 'runCount',
            deprecationMessage: runCountDeprecationMessage,
            logger: this.logger,
          },
        ),
      );
      evalSpan?.end({
        output: isTrue,
      });

      iteration++;
    } while (entry.loopType === 'dowhile' ? isTrue : !isTrue);

    loopSpan?.end({
      output: result.output,
      attributes: {
        totalIterations: iteration,
      },
    });

    return result;
  }

  async executeForeach({
    workflowId,
    runId,
    resourceId,
    entry,
    prevOutput,
    stepResults,
    restart,
    resume,
    executionContext,
    tracingContext,
    emitter,
    abortController,
    requestContext,
    writableStream,
    disableScorers,
    serializedStepGraph,
  }: {
    workflowId: string;
    runId: string;
    resourceId?: string;
    entry: {
      type: 'foreach';
      step: Step;
      opts: {
        concurrency: number;
      };
    };
    prevStep: StepFlowEntry;
    prevOutput: any;
    stepResults: Record<string, StepResult<any, any, any, any>>;
    restart?: RestartExecutionParams;
    resume?: {
      steps: string[];
      stepResults: Record<string, StepResult<any, any, any, any>>;
      resumePayload: any;
      resumePath: number[];
      forEachIndex?: number;
    };
    executionContext: ExecutionContext;
    tracingContext: TracingContext;
    emitter: Emitter;
    abortController: AbortController;
    requestContext: RequestContext;
    writableStream?: WritableStream<ChunkType>;
    disableScorers?: boolean;
    serializedStepGraph: SerializedStepFlowEntry[];
  }): Promise<StepResult<any, any, any, any>> {
    const { step, opts } = entry;
    const results: StepResult<any, any, any, any>[] = [];
    const concurrency = opts.concurrency;
    const startTime = resume?.steps[0] === step.id ? undefined : Date.now();
    const resumeTime = resume?.steps[0] === step.id ? Date.now() : undefined;

    const stepInfo = {
      ...stepResults[step.id],
      ...(resume?.steps[0] === step.id ? { resumePayload: resume?.resumePayload } : { payload: prevOutput }),
      ...(startTime ? { startedAt: startTime } : {}),
      ...(resumeTime ? { resumedAt: resumeTime } : {}),
    };

    const loopSpan = tracingContext.currentSpan?.createChildSpan({
      type: SpanType.WORKFLOW_LOOP,
      name: `loop: 'foreach'`,
      input: prevOutput,
      attributes: {
        loopType: 'foreach',
        concurrency,
      },
      tracingPolicy: this.options?.tracingPolicy,
    });

    await emitter.emit('watch', {
      type: 'workflow-step-start',
      payload: {
        id: step.id,
        ...stepInfo,
        status: 'running',
      },
    });

    const prevPayload = stepResults[step.id];
    const foreachIndexObj: Record<number, any> = {};
    const resumeIndex =
      prevPayload?.status === 'suspended' ? prevPayload?.suspendPayload?.__workflow_meta?.foreachIndex || 0 : 0;

    const prevForeachOutput = (prevPayload?.suspendPayload?.__workflow_meta?.foreachOutput || []) as StepResult<
      any,
      any,
      any,
      any
    >[];
    const prevResumeLabels = prevPayload?.suspendPayload?.__workflow_meta?.resumeLabels || {};
    const resumeLabels = getResumeLabelsByStepId(prevResumeLabels, step.id);

    for (let i = 0; i < prevOutput.length; i += concurrency) {
      const items = prevOutput.slice(i, i + concurrency);
      const itemsResults = await Promise.all(
        items.map((item: any, j: number) => {
          const k = i + j;
          const prevItemResult = prevForeachOutput[k];
          if (
            prevItemResult?.status === 'success' ||
            (prevItemResult?.status === 'suspended' && resume?.forEachIndex !== k && resume?.forEachIndex !== undefined)
          ) {
            return prevItemResult;
          }
          let resumeToUse = undefined;
          if (resume?.forEachIndex !== undefined) {
            resumeToUse = resume.forEachIndex === k ? resume : undefined;
          } else {
            const isIndexSuspended = prevItemResult?.status === 'suspended' || resumeIndex === k;
            if (isIndexSuspended) {
              resumeToUse = resume;
            }
          }

          return this.executeStep({
            workflowId,
            runId,
            resourceId,
            step,
            stepResults,
            restart,
            executionContext: { ...executionContext, foreachIndex: k },
            resume: resumeToUse,
            prevOutput: item,
            tracingContext: { currentSpan: loopSpan },
            emitter,
            abortController,
            requestContext,
            skipEmits: true,
            writableStream,
            disableScorers,
            serializedStepGraph,
          });
        }),
      );

      for (const [resultIndex, result] of itemsResults.entries()) {
        if (result.status !== 'success') {
          const { status, error, suspendPayload, suspendedAt, endedAt, output } = result;
          const execResults = { status, error, suspendPayload, suspendedAt, endedAt, output };

          if (execResults.status === 'suspended') {
            foreachIndexObj[i + resultIndex] = execResults;
          } else {
            await emitter.emit('watch', {
              type: 'workflow-step-result',
              payload: {
                id: step.id,
                ...execResults,
              },
            });

            await emitter.emit('watch', {
              type: 'workflow-step-finish',
              payload: {
                id: step.id,
                metadata: {},
              },
            });

            return result;
          }
        } else {
          const indexResumeLabel = Object.keys(resumeLabels).find(
            key => resumeLabels[key]?.foreachIndex === i + resultIndex,
          )!;
          delete resumeLabels[indexResumeLabel];
        }

        if (result?.output) {
          results[i + resultIndex] = result?.output;
        }

        prevForeachOutput[i + resultIndex] = { ...result, suspendPayload: {} };
      }

      if (Object.keys(foreachIndexObj).length > 0) {
        const suspendedIndices = Object.keys(foreachIndexObj).map(Number);
        const foreachIndex = suspendedIndices[0]!;
        await emitter.emit('watch', {
          type: 'workflow-step-suspended',
          payload: {
            id: step.id,
            ...foreachIndexObj[foreachIndex],
          },
        });

        executionContext.suspendedPaths[step.id] = executionContext.executionPath;
        executionContext.resumeLabels = { ...resumeLabels, ...executionContext.resumeLabels };

        return {
          ...stepInfo,
          suspendedAt: Date.now(),
          status: 'suspended',
          suspendPayload: {
            ...foreachIndexObj[foreachIndex].suspendPayload,
            __workflow_meta: {
              ...foreachIndexObj[foreachIndex].suspendPayload?.__workflow_meta,
              foreachIndex,
              foreachOutput: prevForeachOutput,
              resumeLabels: executionContext.resumeLabels,
            },
          },
        } as StepSuspended<any, any>;
      }
    }

    await emitter.emit('watch', {
      type: 'workflow-step-result',
      payload: {
        id: step.id,
        status: 'success',
        output: results,
        endedAt: Date.now(),
      },
    });

    await emitter.emit('watch', {
      type: 'workflow-step-finish',
      payload: {
        id: step.id,
        metadata: {},
      },
    });

    loopSpan?.end({
      output: results,
    });

    return {
      ...stepInfo,
      status: 'success',
      output: results,
      //@ts-ignore
      endedAt: Date.now(),
    } as StepSuccess<any, any, any, any>;
  }

  protected async persistStepUpdate({
    workflowId,
    runId,
    resourceId,
    stepResults,
    serializedStepGraph,
    executionContext,
    workflowStatus,
    result,
    error,
    requestContext,
  }: {
    workflowId: string;
    runId: string;
    resourceId?: string;
    stepResults: Record<string, StepResult<any, any, any, any>>;
    serializedStepGraph: SerializedStepFlowEntry[];
    executionContext: ExecutionContext;
    workflowStatus: 'success' | 'failed' | 'suspended' | 'running' | 'waiting';
    result?: Record<string, any>;
    error?: string | Error;
    requestContext: RequestContext;
  }) {
    const shouldPersistSnapshot = this.options?.shouldPersistSnapshot?.({ stepResults, workflowStatus });

    if (!shouldPersistSnapshot) {
      return;
    }

    const requestContextObj: Record<string, any> = {};
    requestContext.forEach((value, key) => {
      requestContextObj[key] = value;
    });

    await this.mastra?.getStorage()?.persistWorkflowSnapshot({
      workflowName: workflowId,
      runId,
      resourceId,
      snapshot: {
        runId,
        status: workflowStatus,
        value: executionContext.state,
        context: stepResults as any,
        activePaths: executionContext.executionPath,
        activeStepsPath: executionContext.activeStepsPath,
        serializedStepGraph,
        suspendedPaths: executionContext.suspendedPaths,
        waitingPaths: {},
        resumeLabels: executionContext.resumeLabels,
        result,
        error,
        requestContext: requestContextObj,
        // @ts-ignore
        timestamp: Date.now(),
      },
    });
  }

  async executeEntry({
    workflowId,
    runId,
    resourceId,
    entry,
    prevStep,
    serializedStepGraph,
    stepResults,
    restart,
    resume,
    executionContext,
    tracingContext,
    emitter,
    abortController,
    requestContext,
    writableStream,
    disableScorers,
  }: {
    workflowId: string;
    runId: string;
    resourceId?: string;
    entry: StepFlowEntry;
    prevStep: StepFlowEntry;
    serializedStepGraph: SerializedStepFlowEntry[];
    stepResults: Record<string, StepResult<any, any, any, any>>;
    restart?: RestartExecutionParams;
    resume?: {
      steps: string[];
      stepResults: Record<string, StepResult<any, any, any, any>>;
      resumePayload: any;
      resumePath: number[];
    };
    executionContext: ExecutionContext;
    tracingContext: TracingContext;
    emitter: Emitter;
    abortController: AbortController;
    requestContext: RequestContext;
    writableStream?: WritableStream<ChunkType>;
    disableScorers?: boolean;
  }): Promise<{
    result: StepResult<any, any, any, any>;
    stepResults?: Record<string, StepResult<any, any, any, any>>;
    executionContext?: ExecutionContext;
  }> {
    const prevOutput = this.getStepOutput(stepResults, prevStep);
    let execResults: any;

    if (entry.type === 'step') {
      const { step } = entry;
      execResults = await this.executeStep({
        workflowId,
        runId,
        resourceId,
        step,
        stepResults,
        executionContext,
        restart,
        resume,
        prevOutput,
        tracingContext,
        emitter,
        abortController,
        requestContext,
        writableStream,
        disableScorers,
        serializedStepGraph,
      });
    } else if (resume?.resumePath?.length && entry.type === 'parallel') {
      const idx = resume.resumePath.shift();
      const resumedStepResult = await this.executeEntry({
        workflowId,
        runId,
        resourceId,
        entry: entry.steps[idx!]!,
        prevStep,
        serializedStepGraph,
        stepResults,
        resume,
        executionContext: {
          workflowId,
          runId,
          executionPath: [...executionContext.executionPath, idx!],
          suspendedPaths: executionContext.suspendedPaths,
          resumeLabels: executionContext.resumeLabels,
          retryConfig: executionContext.retryConfig,
          activeStepsPath: executionContext.activeStepsPath,
          state: executionContext.state,
        },
        tracingContext,
        emitter,
        abortController,
        requestContext,
        writableStream,
        disableScorers,
      });

      // After resuming one parallel step, check if ALL parallel steps are complete
      // Update stepResults with the resumed step's result
      if (resumedStepResult.stepResults) {
        Object.assign(stepResults, resumedStepResult.stepResults);
      }

      // Check the status of all parallel steps in this block
      const allParallelStepsComplete = entry.steps.every(parallelStep => {
        if (parallelStep.type === 'step') {
          const stepResult = stepResults[parallelStep.step.id];
          return stepResult && stepResult.status === 'success';
        }
        return true; // Non-step entries are considered complete
      });

      if (allParallelStepsComplete) {
        // All parallel steps are complete, return success for the parallel block
        execResults = {
          status: 'success',
          output: entry.steps.reduce((acc: Record<string, any>, parallelStep) => {
            if (parallelStep.type === 'step') {
              const stepResult = stepResults[parallelStep.step.id];
              if (stepResult && stepResult.status === 'success') {
                acc[parallelStep.step.id] = stepResult.output;
              }
            }
            return acc;
          }, {}),
        };
      } else {
        // Some parallel steps are still suspended, keep the parallel block suspended
        const stillSuspended = entry.steps.find(parallelStep => {
          if (parallelStep.type === 'step') {
            const stepResult = stepResults[parallelStep.step.id];
            return stepResult && stepResult.status === 'suspended';
          }
          return false;
        });
        execResults = {
          status: 'suspended',
          payload:
            stillSuspended && stillSuspended.type === 'step' ? stepResults[stillSuspended.step.id]?.suspendPayload : {},
        };
      }

      // Ensure execution context includes suspended paths for non-resumed steps
      const updatedExecutionContext: ExecutionContext = {
        ...executionContext,
        ...resumedStepResult.executionContext,
        suspendedPaths: {
          ...executionContext.suspendedPaths,
          ...resumedStepResult.executionContext?.suspendedPaths,
        },
      };

      // For suspended parallel blocks, maintain suspended paths for non-resumed steps
      if (execResults.status === 'suspended') {
        entry.steps.forEach((parallelStep, stepIndex) => {
          if (parallelStep.type === 'step') {
            const stepResult = stepResults[parallelStep.step.id];
            if (stepResult && stepResult.status === 'suspended') {
              // Ensure this step remains in suspendedPaths
              updatedExecutionContext.suspendedPaths[parallelStep.step.id] = [
                ...executionContext.executionPath,
                stepIndex,
              ];
            }
          }
        });
      }

      return {
        result: execResults,
        stepResults: resumedStepResult.stepResults,
        executionContext: updatedExecutionContext,
      };
    } else if (entry.type === 'parallel') {
      execResults = await this.executeParallel({
        workflowId,
        runId,
        entry,
        prevStep,
        stepResults,
        serializedStepGraph,
        restart,
        resume,
        executionContext,
        tracingContext,
        emitter,
        abortController,
        requestContext,
        writableStream,
        disableScorers,
      });
    } else if (entry.type === 'conditional') {
      execResults = await this.executeConditional({
        workflowId,
        runId,
        entry,
        prevOutput,
        stepResults,
        serializedStepGraph,
        resume,
        executionContext,
        tracingContext,
        emitter,
        abortController,
        requestContext,
        writableStream,
        disableScorers,
      });
    } else if (entry.type === 'loop') {
      execResults = await this.executeLoop({
        workflowId,
        runId,
        entry,
        prevStep,
        prevOutput,
        stepResults,
        resume,
        executionContext,
        tracingContext,
        emitter,
        abortController,
        requestContext,
        writableStream,
        disableScorers,
        serializedStepGraph,
      });
    } else if (entry.type === 'foreach') {
      execResults = await this.executeForeach({
        workflowId,
        runId,
        entry,
        prevStep,
        prevOutput,
        stepResults,
        resume,
        executionContext,
        tracingContext,
        emitter,
        abortController,
        requestContext,
        writableStream,
        disableScorers,
        serializedStepGraph,
      });
    } else if (entry.type === 'sleep') {
      const startedAt = Date.now();
      await emitter.emit('watch', {
        type: 'workflow-step-waiting',
        payload: {
          id: entry.id,
          payload: prevOutput,
          startedAt,
          status: 'waiting',
        },
      });
      stepResults[entry.id] = {
        status: 'waiting',
        payload: prevOutput,
        startedAt,
      };
      executionContext.activeStepsPath[entry.id] = executionContext.executionPath;
      await this.persistStepUpdate({
        workflowId,
        runId,
        resourceId,
        serializedStepGraph,
        stepResults,
        executionContext,
        workflowStatus: 'waiting',
        requestContext,
      });

      await this.executeSleep({
        workflowId,
        runId,
        entry,
        prevStep,
        prevOutput,
        stepResults,
        serializedStepGraph,
        resume,
        executionContext,
        tracingContext,
        emitter,
        abortController,
        requestContext,
        writableStream,
      });

      delete executionContext.activeStepsPath[entry.id];

      await this.persistStepUpdate({
        workflowId,
        runId,
        resourceId,
        serializedStepGraph,
        stepResults,
        executionContext,
        workflowStatus: 'running',
        requestContext,
      });

      const endedAt = Date.now();
      const stepInfo = {
        payload: prevOutput,
        startedAt,
        endedAt,
      };

      execResults = { ...stepInfo, status: 'success', output: prevOutput };
      stepResults[entry.id] = { ...stepInfo, status: 'success', output: prevOutput };
      await emitter.emit('watch', {
        type: 'workflow-step-result',
        payload: {
          id: entry.id,
          endedAt,
          status: 'success',
          output: prevOutput,
        },
      });

      await emitter.emit('watch', {
        type: 'workflow-step-finish',
        payload: {
          id: entry.id,
          metadata: {},
        },
      });
    } else if (entry.type === 'sleepUntil') {
      const startedAt = Date.now();
      await emitter.emit('watch', {
        type: 'workflow-step-waiting',
        payload: {
          id: entry.id,
          payload: prevOutput,
          startedAt,
          status: 'waiting',
        },
      });

      stepResults[entry.id] = {
        status: 'waiting',
        payload: prevOutput,
        startedAt,
      };
      executionContext.activeStepsPath[entry.id] = executionContext.executionPath;

      await this.persistStepUpdate({
        workflowId,
        runId,
        resourceId,
        serializedStepGraph,
        stepResults,
        executionContext,
        workflowStatus: 'waiting',
        requestContext,
      });

      await this.executeSleepUntil({
        workflowId,
        runId,
        entry,
        prevStep,
        prevOutput,
        stepResults,
        serializedStepGraph,
        resume,
        executionContext,
        tracingContext,
        emitter,
        abortController,
        requestContext,
        writableStream,
      });

      delete executionContext.activeStepsPath[entry.id];

      await this.persistStepUpdate({
        workflowId,
        runId,
        resourceId,
        serializedStepGraph,
        stepResults,
        executionContext,
        workflowStatus: 'running',
        requestContext,
      });

      const endedAt = Date.now();
      const stepInfo = {
        payload: prevOutput,
        startedAt,
        endedAt,
      };

      execResults = { ...stepInfo, status: 'success', output: prevOutput };
      stepResults[entry.id] = { ...stepInfo, status: 'success', output: prevOutput };

      await emitter.emit('watch', {
        type: 'workflow-step-result',
        payload: {
          id: entry.id,
          endedAt,
          status: 'success',
          output: prevOutput,
        },
      });

      await emitter.emit('watch', {
        type: 'workflow-step-finish',
        payload: {
          id: entry.id,
          metadata: {},
        },
      });
    } else if (entry.type === 'waitForEvent') {
      const startedAt = Date.now();
      let eventData: any;
      await emitter.emit('watch', {
        type: 'workflow-step-waiting',
        payload: {
          id: entry.step.id,
          payload: prevOutput,
          startedAt,
          status: 'waiting',
        },
      });

      stepResults[entry.step.id] = {
        status: 'waiting',
        payload: prevOutput,
        startedAt,
      };

      await this.persistStepUpdate({
        workflowId,
        runId,
        resourceId,
        serializedStepGraph,
        stepResults,
        executionContext,
        workflowStatus: 'waiting',
        requestContext,
      });

      try {
        eventData = await this.executeWaitForEvent({
          event: entry.event,
          emitter,
          timeout: entry.timeout,
          tracingContext,
        });

        const { step } = entry;
        execResults = await this.executeStep({
          workflowId,
          runId,
          resourceId,
          step,
          stepResults,
          executionContext,
          resume: {
            resumePayload: eventData,
            steps: [entry.step.id],
          },
          prevOutput,
          tracingContext,
          emitter,
          abortController,
          requestContext,
          writableStream,
          disableScorers,
          serializedStepGraph,
        });
      } catch (error) {
        execResults = {
          status: 'failed',
          error: error as Error,
        };
      }
      const endedAt = Date.now();
      const stepInfo = {
        payload: prevOutput,
        startedAt,
        endedAt,
      };

      execResults = { ...execResults, ...stepInfo };
    }

    if (entry.type === 'step' || entry.type === 'waitForEvent' || entry.type === 'loop' || entry.type === 'foreach') {
      stepResults[entry.step.id] = execResults;
    }

    if (abortController?.signal?.aborted) {
      execResults = { ...execResults, status: 'canceled' };
    }

    await this.persistStepUpdate({
      workflowId,
      runId,
      resourceId,
      serializedStepGraph,
      stepResults,
      executionContext,
      workflowStatus: execResults.status === 'success' ? 'running' : execResults.status,
      requestContext,
    });

    if (execResults.status === 'canceled') {
      await emitter.emit('watch', {
        type: 'workflow-canceled',
        payload: {},
      });
    }

    return { result: execResults, stepResults, executionContext };
  }
}<|MERGE_RESOLUTION|>--- conflicted
+++ resolved
@@ -739,13 +739,9 @@
       ...(iterationCount ? { metadata: { iterationCount } } : {}),
     };
 
-<<<<<<< HEAD
     executionContext.activeStepsPath[step.id] = executionContext.executionPath;
 
-    const stepAISpan = tracingContext.currentSpan?.createChildSpan({
-=======
     const stepSpan = tracingContext.currentSpan?.createChildSpan({
->>>>>>> 6a8bfc4a
       name: `workflow step: '${step.id}'`,
       type: SpanType.WORKFLOW_STEP,
       input: inputData,
