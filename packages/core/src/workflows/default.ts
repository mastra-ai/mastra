--- conflicted
+++ resolved
@@ -697,12 +697,9 @@
     runtimeContext,
     skipEmits = false,
     writableStream,
-<<<<<<< HEAD
     disableScorers,
-=======
     serializedStepGraph,
     aiTracingContext,
->>>>>>> 59a16037
   }: {
     workflowId: string;
     runId: string;
@@ -719,12 +716,9 @@
     runtimeContext: RuntimeContext;
     skipEmits?: boolean;
     writableStream?: WritableStream<ChunkType>;
-<<<<<<< HEAD
     disableScorers?: boolean;
-=======
     serializedStepGraph: SerializedStepFlowEntry[];
     aiTracingContext: AITracingContext;
->>>>>>> 59a16037
   }): Promise<StepResult<any, any, any, any>> {
     const startTime = resume?.steps[0] === step.id ? undefined : Date.now();
     const resumeTime = resume?.steps[0] === step.id ? Date.now() : undefined;
@@ -1437,11 +1431,8 @@
     abortController,
     runtimeContext,
     writableStream,
-<<<<<<< HEAD
     disableScorers,
-=======
     serializedStepGraph,
->>>>>>> 59a16037
   }: {
     workflowId: string;
     runId: string;
@@ -1466,11 +1457,8 @@
     abortController: AbortController;
     runtimeContext: RuntimeContext;
     writableStream?: WritableStream<ChunkType>;
-<<<<<<< HEAD
     disableScorers?: boolean;
-=======
     serializedStepGraph: SerializedStepFlowEntry[];
->>>>>>> 59a16037
   }): Promise<StepResult<any, any, any, any>> {
     const { step, condition } = entry;
 
@@ -1505,11 +1493,8 @@
         abortController,
         runtimeContext,
         writableStream,
-<<<<<<< HEAD
         disableScorers,
-=======
         serializedStepGraph,
->>>>>>> 59a16037
       });
 
       // Clear resume for next iteration only if the step has completed resuming
@@ -1603,11 +1588,8 @@
     abortController,
     runtimeContext,
     writableStream,
-<<<<<<< HEAD
     disableScorers,
-=======
     serializedStepGraph,
->>>>>>> 59a16037
   }: {
     workflowId: string;
     runId: string;
@@ -1633,11 +1615,8 @@
     abortController: AbortController;
     runtimeContext: RuntimeContext;
     writableStream?: WritableStream<ChunkType>;
-<<<<<<< HEAD
     disableScorers?: boolean;
-=======
     serializedStepGraph: SerializedStepFlowEntry[];
->>>>>>> 59a16037
   }): Promise<StepResult<any, any, any, any>> {
     const { step, opts } = entry;
     const results: StepResult<any, any, any, any>[] = [];
@@ -1712,11 +1691,8 @@
             runtimeContext,
             skipEmits: true,
             writableStream,
-<<<<<<< HEAD
             disableScorers,
-=======
             serializedStepGraph,
->>>>>>> 59a16037
           });
         }),
       );
@@ -1953,11 +1929,8 @@
         abortController,
         runtimeContext,
         writableStream,
-<<<<<<< HEAD
         disableScorers,
-=======
         serializedStepGraph,
->>>>>>> 59a16037
       });
     } else if (resume?.resumePath?.length && entry.type === 'parallel') {
       const idx = resume.resumePath.shift();
@@ -2111,11 +2084,8 @@
         abortController,
         runtimeContext,
         writableStream,
-<<<<<<< HEAD
         disableScorers,
-=======
         serializedStepGraph,
->>>>>>> 59a16037
       });
     } else if (entry.type === 'foreach') {
       execResults = await this.executeForeach({
@@ -2132,11 +2102,8 @@
         abortController,
         runtimeContext,
         writableStream,
-<<<<<<< HEAD
         disableScorers,
-=======
         serializedStepGraph,
->>>>>>> 59a16037
       });
     } else if (entry.type === 'sleep') {
       const startedAt = Date.now();
@@ -2453,11 +2420,8 @@
           abortController,
           runtimeContext,
           writableStream,
-<<<<<<< HEAD
           disableScorers,
-=======
           serializedStepGraph,
->>>>>>> 59a16037
         });
       } catch (error) {
         execResults = {
