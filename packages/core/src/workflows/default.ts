--- conflicted
+++ resolved
@@ -608,62 +608,6 @@
     }
   }
 
-<<<<<<< HEAD
-=======
-  async executeWaitForEvent({
-    event,
-    emitter,
-    timeout,
-    tracingContext,
-  }: {
-    event: string;
-    emitter: Emitter;
-    timeout?: number;
-    tracingContext?: TracingContext;
-  }): Promise<any> {
-    const waitSpan = tracingContext?.currentSpan?.createChildSpan({
-      type: SpanType.WORKFLOW_WAIT_EVENT,
-      name: `wait: ${event}`,
-      attributes: {
-        eventName: event,
-        timeoutMs: timeout,
-      },
-      tracingPolicy: this.options?.tracingPolicy,
-    });
-
-    const startTime = Date.now();
-    return new Promise((resolve, reject) => {
-      const cb = (eventData: any) => {
-        waitSpan?.end({
-          output: eventData,
-          attributes: {
-            eventReceived: true,
-            waitDurationMs: Date.now() - startTime,
-          },
-        });
-        resolve(eventData);
-      };
-
-      if (timeout) {
-        setTimeout(() => {
-          emitter.off(`user-event-${event}`, cb);
-          const error = new Error('Timeout waiting for event');
-          waitSpan?.error({
-            error,
-            attributes: {
-              eventReceived: false,
-              waitDurationMs: Date.now() - startTime,
-            },
-          });
-          reject(error);
-        }, timeout);
-      }
-
-      emitter.once(`user-event-${event}`, cb);
-    });
-  }
-
->>>>>>> 5e43eafe
   async executeStep({
     workflowId,
     runId,
