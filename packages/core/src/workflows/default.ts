--- conflicted
+++ resolved
@@ -346,11 +346,7 @@
   }
 
   protected async fmtReturnValue<TOutput>(
-<<<<<<< HEAD
-    _emitter: Emitter,
-=======
     _pubsub: PubSub,
->>>>>>> 439eaf75
     stepResults: Record<string, StepResult<any, any, any, any>>,
     lastOutput: StepResult<any, any, any, any>,
     error?: Error | unknown,
