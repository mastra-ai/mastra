--- conflicted
+++ resolved
@@ -419,22 +419,7 @@
     } else if (step.type === 'parallel' || step.type === 'conditional') {
       return step.steps.reduce(
         (acc, entry) => {
-<<<<<<< HEAD
-          if (entry.type === 'step') {
-            acc[entry.step.id] = stepResults[entry.step.id]?.output;
-          } else if (entry.type === 'parallel' || entry.type === 'conditional') {
-            const parallelResult = this.getStepOutput(stepResults, entry)?.output;
-            acc = { ...acc, ...parallelResult };
-          } else if (entry.type === 'loop') {
-            acc[entry.step.id] = stepResults[entry.step.id]?.output;
-          } else if (entry.type === 'foreach') {
-            acc[entry.step.id] = stepResults[entry.step.id]?.output;
-          } else if (entry.type === 'sleep' || entry.type === 'sleepUntil') {
-            acc[entry.id] = stepResults[entry.id]?.output;
-          }
-=======
           acc[entry.step.id] = stepResults[entry.step.id]?.output;
->>>>>>> dfe3f8c7
           return acc;
         },
         {} as Record<string, any>,
@@ -2471,107 +2456,6 @@
           metadata: {},
         },
       });
-<<<<<<< HEAD
-=======
-    } else if (entry.type === 'waitForEvent') {
-      const startedAt = Date.now();
-      let eventData: any;
-      await emitter.emit('watch', {
-        type: 'watch',
-        payload: {
-          currentStep: {
-            id: entry.step.id,
-            status: 'waiting',
-            payload: prevOutput,
-            startedAt,
-          },
-          workflowState: {
-            status: 'waiting',
-            steps: {
-              ...stepResults,
-              [entry.step.id]: {
-                status: 'waiting',
-                payload: prevOutput,
-                startedAt,
-              },
-            },
-            result: null,
-            error: null,
-          },
-        },
-        eventTimestamp: Date.now(),
-      });
-      await emitter.emit('watch-v2', {
-        type: 'workflow-step-waiting',
-        payload: {
-          id: entry.step.id,
-          payload: prevOutput,
-          startedAt,
-          status: 'waiting',
-        },
-      });
-
-      stepResults[entry.step.id] = {
-        status: 'waiting',
-        payload: prevOutput,
-        startedAt,
-      };
-
-      await this.persistStepUpdate({
-        workflowId,
-        runId,
-        resourceId,
-        serializedStepGraph,
-        stepResults,
-        executionContext,
-        workflowStatus: 'waiting',
-        requestContext,
-      });
-
-      try {
-        eventData = await this.executeWaitForEvent({
-          event: entry.event,
-          emitter,
-          timeout: entry.timeout,
-          tracingContext,
-        });
-
-        const { step } = entry;
-        execResults = await this.executeStep({
-          workflowId,
-          runId,
-          resourceId,
-          step,
-          stepResults,
-          executionContext,
-          resume: {
-            resumePayload: eventData,
-            steps: [entry.step.id],
-          },
-          prevOutput,
-          tracingContext,
-          emitter,
-          abortController,
-          requestContext,
-          writableStream,
-          disableScorers,
-          serializedStepGraph,
-        });
-      } catch (error) {
-        execResults = {
-          status: 'failed',
-          error: error as Error,
-        };
-      }
-      const endedAt = Date.now();
-      const stepInfo = {
-        payload: prevOutput,
-        startedAt,
-        endedAt,
-      };
-
-      execResults = { ...execResults, ...stepInfo };
->>>>>>> dfe3f8c7
     }
 
     if (entry.type === 'step' || entry.type === 'loop' || entry.type === 'foreach') {
