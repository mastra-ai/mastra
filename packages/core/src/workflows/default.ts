import { randomUUID } from 'crypto';
import type { AISpan, TracingContext } from '../ai-tracing';
import { AISpanType, wrapMastra, selectFields } from '../ai-tracing';
import type { RequestContext } from '../di';
import { MastraError, ErrorDomain, ErrorCategory } from '../error';
import type { IErrorDefinition } from '../error';
import { getErrorFromUnknown } from '../error/utils.js';
import type { MastraScorers } from '../scores';
import { runScorer } from '../scores/hooks';
import type { ChunkType } from '../stream/types';
import { ToolStream } from '../tools/stream';
import type { DynamicArgument } from '../types';
import { EMITTER_SYMBOL, STREAM_FORMAT_SYMBOL } from './constants';
import type { ExecutionGraph } from './execution-engine';
import { ExecutionEngine } from './execution-engine';
import type { ConditionFunction, ExecuteFunction, LoopConditionFunction, Step, SuspendOptions } from './step';
import { getStepResult } from './step';
import type {
  DefaultEngineType,
  Emitter,
  SerializedStepFlowEntry,
  StepFailure,
  StepFlowEntry,
  StepResult,
  StepSuccess,
  StepSuspended,
} from './types';
import {
  getResumeLabelsByStepId,
  validateStepInput,
  createDeprecationProxy,
  runCountDeprecationMessage,
} from './utils';

export type ExecutionContext = {
  workflowId: string;
  runId: string;
  executionPath: number[];
  foreachIndex?: number;
  suspendedPaths: Record<string, number[]>;
  resumeLabels: Record<
    string,
    {
      stepId: string;
      foreachIndex?: number;
    }
  >;
  waitingPaths?: Record<string, number[]>;
  retryConfig: {
    attempts: number;
    delay: number;
  };
  format?: 'legacy' | 'vnext' | undefined;
  state: Record<string, any>;
};

/**
 * Default implementation of the ExecutionEngine using XState
 */
export class DefaultExecutionEngine extends ExecutionEngine {
  /**
   * Preprocesses an error caught during workflow execution.
   *
   * - Wraps a non-MastraError exception
   * - Logs error details
   */
  protected preprocessExecutionError(
    e: unknown,
    errorDefinition: IErrorDefinition<ErrorDomain, ErrorCategory>,
    logPrefix: string,
  ): MastraError {
    const error = e instanceof MastraError ? e : new MastraError(errorDefinition, e);

    // Preserve original stack trace
    if (!(e instanceof MastraError) && e instanceof Error && e.stack) {
      error.stack = e.stack;
    }

    this.logger?.trackException(error);
    this.logger?.error(logPrefix + error?.stack);
    return error;
  }

  /**
   * The retryCounts map is used to keep track of the retry count for each step.
   * The step id is used as the key and the retry count is the value.
   */
  protected retryCounts = new Map<string, number>();

  /**
   * Get or generate the retry count for a step.
   * If the step id is not in the map, it will be added and the retry count will be 0.
   * If the step id is in the map, it will return the retry count.
   *
   * @param stepId - The id of the step.
   * @returns The retry count for the step.
   */
  protected getOrGenerateRetryCount(stepId: Step['id']) {
    if (this.retryCounts.has(stepId)) {
      const currentRetryCount = this.retryCounts.get(stepId) as number;
      const nextRetryCount = currentRetryCount + 1;

      this.retryCounts.set(stepId, nextRetryCount);

      return nextRetryCount;
    }

    const retryCount = 0;

    this.retryCounts.set(stepId, retryCount);

    return retryCount;
  }

  protected async fmtReturnValue<TOutput>(
    emitter: Emitter,
    stepResults: Record<string, StepResult<any, any, any, any>>,
    lastOutput: StepResult<any, any, any, any>,
    error?: Error | string,
  ): Promise<TOutput> {
    const base: any = {
      status: lastOutput.status,
      steps: stepResults,
      input: stepResults.input,
    };

    if (lastOutput.status === 'success') {
      base.result = lastOutput.output;
    } else if (lastOutput.status === 'failed') {
<<<<<<< HEAD
      if (error instanceof Error) {
        base.error = error?.stack ?? error;
      } else if (lastOutput.error) {
        base.error = lastOutput.error;
      } else if (typeof error === 'string') {
        base.error = error;
      } else {
        // For non-string, non-Error values, create a descriptive error
        const errorMessage = safeParseErrorObject(error);
        const errorObj = new Error('Unknown error: ' + errorMessage);
        base.error = errorObj?.stack ?? errorObj;
      }
=======
      await emitter.emit('watch', {
        type: 'watch',
        payload: {
          workflowState: {
            status: lastOutput.status,
            steps: stepResults,
            result: null,
            error: lastOutput.error,
          },
        },
        eventTimestamp: Date.now(),
      });

      const errorSource = error || lastOutput.error;
      const errorInstance = getErrorFromUnknown(errorSource, {
        includeStack: false,
        fallbackMessage: 'Unknown workflow error',
      });
      base.error = typeof errorSource === 'string' ? errorInstance.message : `Error: ${errorInstance.message}`;
>>>>>>> 6179a9ba
    } else if (lastOutput.status === 'suspended') {
      const suspendedStepIds = Object.entries(stepResults).flatMap(([stepId, stepResult]) => {
        if (stepResult?.status === 'suspended') {
          const nestedPath = stepResult?.suspendPayload?.__workflow_meta?.path;
          return nestedPath ? [[stepId, ...nestedPath]] : [[stepId]];
        }

        return [];
      });
      base.suspended = suspendedStepIds;
    }

    return base as TOutput;
  }

  /**
   * Executes a workflow run with the provided execution graph and input
   * @param graph The execution graph to execute
   * @param input The input data for the workflow
   * @returns A promise that resolves to the workflow output
   */
  async execute<TState, TInput, TOutput>(params: {
    workflowId: string;
    runId: string;
    resourceId?: string;
    disableScorers?: boolean;
    graph: ExecutionGraph;
    serializedStepGraph: SerializedStepFlowEntry[];
    input?: TInput;
    initialState?: TState;
    resume?: {
      // TODO: add execute path
      steps: string[];
      stepResults: Record<string, StepResult<any, any, any, any>>;
      resumePayload: any;
      resumePath: number[];
      label?: string;
      forEachIndex?: number;
    };
    emitter: Emitter;
    retryConfig?: {
      attempts?: number;
      delay?: number;
    };
    requestContext: RequestContext;
    workflowAISpan?: AISpan<AISpanType.WORKFLOW_RUN>;
    abortController: AbortController;
    writableStream?: WritableStream<ChunkType>;
    format?: 'legacy' | 'vnext' | undefined;
    outputOptions?: {
      includeState?: boolean;
      includeResumeLabels?: boolean;
    };
  }): Promise<TOutput> {
    const {
      workflowId,
      runId,
      resourceId,
      graph,
      input,
      initialState,
      resume,
      retryConfig,
      workflowAISpan,
      disableScorers,
    } = params;
    const { attempts = 0, delay = 0 } = retryConfig ?? {};
    const steps = graph.steps;

    //clear retryCounts
    this.retryCounts.clear();

    if (steps.length === 0) {
      const empty_graph_error = new MastraError({
        id: 'WORKFLOW_EXECUTE_EMPTY_GRAPH',
        text: 'Workflow must have at least one step',
        domain: ErrorDomain.MASTRA_WORKFLOW,
        category: ErrorCategory.USER,
      });

      workflowAISpan?.error({ error: empty_graph_error });
      throw empty_graph_error;
    }

    let startIdx = 0;
    if (resume?.resumePath) {
      startIdx = resume.resumePath[0]!;
      resume.resumePath.shift();
    }

    const stepResults: Record<string, any> = resume?.stepResults || { input };
    let lastOutput: any;
    let lastState: Record<string, any> = initialState ?? {};
    for (let i = startIdx; i < steps.length; i++) {
      const entry = steps[i]!;

      const executionContext: ExecutionContext = {
        workflowId,
        runId,
        executionPath: [i],
        suspendedPaths: {},
        resumeLabels: {},
        retryConfig: { attempts, delay },
        format: params.format,
        state: lastState ?? initialState,
      };

      try {
        lastOutput = await this.executeEntry({
          workflowId,
          runId,
          resourceId,
          entry,
          executionContext,
          serializedStepGraph: params.serializedStepGraph,
          prevStep: steps[i - 1]!,
          stepResults,
          resume,
          tracingContext: {
            currentSpan: workflowAISpan,
          },
          abortController: params.abortController,
          emitter: params.emitter,
          requestContext: params.requestContext,
          writableStream: params.writableStream,
          disableScorers,
        });

        if (lastOutput.executionContext?.state) {
          lastState = lastOutput.executionContext.state;
        }

        // if step result is not success, stop and return
        if (lastOutput.result.status !== 'success') {
          if (lastOutput.result.status === 'bailed') {
            lastOutput.result.status = 'success';
          }

          const result = (await this.fmtReturnValue(params.emitter, stepResults, lastOutput.result)) as any;
          await this.persistStepUpdate({
            workflowId,
            runId,
            resourceId,
            stepResults: lastOutput.stepResults as any,
            serializedStepGraph: params.serializedStepGraph,
            executionContext: lastOutput.executionContext as ExecutionContext,
            workflowStatus: result.status,
            result: result.result,
            error: result.error,
            requestContext: params.requestContext,
          });

          if (result.error) {
            workflowAISpan?.error({
              error: result.error,
              attributes: {
                status: result.status,
              },
            });
          } else {
            workflowAISpan?.end({
              output: result.result,
              attributes: {
                status: result.status,
              },
            });
          }
          if (lastOutput.result.status === 'suspended' && params.outputOptions?.includeResumeLabels) {
            return { ...result, resumeLabels: lastOutput.executionContext?.resumeLabels };
          }
          return result;
        }

        // if error occurred during step execution, stop and return
      } catch (e) {
        const error = this.preprocessExecutionError(
          e,
          {
            id: 'WORKFLOW_ENGINE_STEP_EXECUTION_FAILED',
            domain: ErrorDomain.MASTRA_WORKFLOW,
            category: ErrorCategory.USER,
            details: { workflowId, runId },
          },
          'Error executing step: ',
        );
        const result = (await this.fmtReturnValue(params.emitter, stepResults, lastOutput.result, e as Error)) as any;
        await this.persistStepUpdate({
          workflowId,
          runId,
          resourceId,
          stepResults: lastOutput.stepResults as any,
          serializedStepGraph: params.serializedStepGraph,
          executionContext: lastOutput.executionContext as ExecutionContext,
          workflowStatus: result.status,
          result: result.result,
          error: result.error,
          requestContext: params.requestContext,
        });

        workflowAISpan?.error({
          error,
          attributes: {
            status: result.status,
          },
        });

        return result;
      }
    }

    // after all steps are successful, return result
    const result = (await this.fmtReturnValue(params.emitter, stepResults, lastOutput.result)) as any;
    await this.persistStepUpdate({
      workflowId,
      runId,
      resourceId,
      stepResults: lastOutput.stepResults as any,
      serializedStepGraph: params.serializedStepGraph,
      executionContext: lastOutput.executionContext as ExecutionContext,
      workflowStatus: result.status,
      result: result.result,
      error: result.error,
      requestContext: params.requestContext,
    });

    workflowAISpan?.end({
      output: result.result,
      attributes: {
        status: result.status,
      },
    });

    if (params.outputOptions?.includeState) {
      return { ...result, state: lastState };
    }
    return result;
  }

  getStepOutput(stepResults: Record<string, any>, step?: StepFlowEntry): any {
    if (!step) {
      return stepResults.input;
    } else if (step.type === 'step' || step.type === 'waitForEvent') {
      return stepResults[step.step.id]?.output;
    } else if (step.type === 'sleep' || step.type === 'sleepUntil') {
      return stepResults[step.id]?.output;
    } else if (step.type === 'parallel' || step.type === 'conditional') {
      return step.steps.reduce(
        (acc, entry) => {
          acc[entry.step.id] = stepResults[entry.step.id]?.output;
          return acc;
        },
        {} as Record<string, any>,
      );
    } else if (step.type === 'loop') {
      return stepResults[step.step.id]?.output;
    } else if (step.type === 'foreach') {
      return stepResults[step.step.id]?.output;
    }
  }

  async executeSleep({
    workflowId,
    runId,
    entry,
    prevOutput,
    stepResults,
    emitter,
    abortController,
    requestContext,
    executionContext,
    writableStream,
    tracingContext,
  }: {
    workflowId: string;
    runId: string;
    serializedStepGraph: SerializedStepFlowEntry[];
    entry: {
      type: 'sleep';
      id: string;
      duration?: number;
      fn?: ExecuteFunction<any, any, any, any, any, DefaultEngineType>;
    };
    prevStep: StepFlowEntry;
    prevOutput: any;
    stepResults: Record<string, StepResult<any, any, any, any>>;
    resume?: {
      steps: string[];
      stepResults: Record<string, StepResult<any, any, any, any>>;
      resumePayload: any;
      resumePath: number[];
    };
    executionContext: ExecutionContext;
    emitter: Emitter;
    abortController: AbortController;
    requestContext: RequestContext;
    writableStream?: WritableStream<ChunkType>;
    tracingContext: TracingContext;
  }): Promise<void> {
    let { duration, fn } = entry;

    const sleepSpan = tracingContext.currentSpan?.createChildSpan({
      type: AISpanType.WORKFLOW_SLEEP,
      name: `sleep: ${duration ? `${duration}ms` : 'dynamic'}`,
      attributes: {
        durationMs: duration,
        sleepType: fn ? 'dynamic' : 'fixed',
      },
      tracingPolicy: this.options?.tracingPolicy,
    });

    if (fn) {
      const stepCallId = randomUUID();
      duration = await fn({
        runId,
        workflowId,
        mastra: this.mastra!,
        requestContext,
        inputData: prevOutput,
        state: executionContext.state,
        setState: (state: any) => {
          executionContext.state = state;
        },
        runCount: -1,
        retryCount: -1,
        tracingContext: {
          currentSpan: sleepSpan,
        },
        getInitData: () => stepResults?.input as any,
        getStepResult: getStepResult.bind(this, stepResults),
        // TODO: this function shouldn't have suspend probably?
        suspend: async (_suspendPayload: any): Promise<any> => {},
        bail: () => {},
        abort: () => {
          abortController?.abort();
        },
        [EMITTER_SYMBOL]: emitter,
        [STREAM_FORMAT_SYMBOL]: executionContext.format,
        engine: {},
        abortSignal: abortController?.signal,
        writer: new ToolStream(
          {
            prefix: 'workflow-step',
            callId: stepCallId,
            name: 'sleep',
            runId,
          },
          writableStream,
        ),
      });

      // Update sleep span with dynamic duration
      sleepSpan?.update({
        attributes: {
          durationMs: duration,
        },
      });
    }

    try {
      await new Promise(resolve => setTimeout(resolve, !duration || duration < 0 ? 0 : duration));
      sleepSpan?.end();
    } catch (e) {
      sleepSpan?.error({ error: e as Error });
    }
  }

  async executeSleepUntil({
    workflowId,
    runId,
    entry,
    prevOutput,
    stepResults,
    emitter,
    abortController,
    requestContext,
    executionContext,
    writableStream,
    tracingContext,
  }: {
    workflowId: string;
    runId: string;
    serializedStepGraph: SerializedStepFlowEntry[];
    entry: {
      type: 'sleepUntil';
      id: string;
      date?: Date;
      fn?: ExecuteFunction<any, any, any, any, any, DefaultEngineType>;
    };
    prevStep: StepFlowEntry;
    prevOutput: any;
    stepResults: Record<string, StepResult<any, any, any, any>>;
    resume?: {
      steps: string[];
      stepResults: Record<string, StepResult<any, any, any, any>>;
      resumePayload: any;
      resumePath: number[];
    };
    executionContext: ExecutionContext;
    emitter: Emitter;
    abortController: AbortController;
    requestContext: RequestContext;
    writableStream?: WritableStream<ChunkType>;
    tracingContext: TracingContext;
  }): Promise<void> {
    let { date, fn } = entry;

    const sleepUntilSpan = tracingContext.currentSpan?.createChildSpan({
      type: AISpanType.WORKFLOW_SLEEP,
      name: `sleepUntil: ${date ? date.toISOString() : 'dynamic'}`,
      attributes: {
        untilDate: date,
        durationMs: date ? Math.max(0, date.getTime() - Date.now()) : undefined,
        sleepType: fn ? 'dynamic' : 'fixed',
      },
      tracingPolicy: this.options?.tracingPolicy,
    });

    if (fn) {
      const stepCallId = randomUUID();
      date = await fn({
        runId,
        workflowId,
        mastra: this.mastra!,
        requestContext,
        inputData: prevOutput,
        state: executionContext.state,
        setState: (state: any) => {
          executionContext.state = state;
        },
        runCount: -1,
        retryCount: -1,
        tracingContext: {
          currentSpan: sleepUntilSpan,
        },
        getInitData: () => stepResults?.input as any,
        getStepResult: getStepResult.bind(this, stepResults),
        // TODO: this function shouldn't have suspend probably?
        suspend: async (_suspendPayload: any): Promise<any> => {},
        bail: () => {},
        abort: () => {
          abortController?.abort();
        },
        [EMITTER_SYMBOL]: emitter,
        [STREAM_FORMAT_SYMBOL]: executionContext.format,
        engine: {},
        abortSignal: abortController?.signal,
        writer: new ToolStream(
          {
            prefix: 'workflow-step',
            callId: stepCallId,
            name: 'sleepUntil',
            runId,
          },
          writableStream,
        ),
      });

      // Update sleep until span with dynamic duration
      const time = !date ? 0 : date.getTime() - Date.now();
      sleepUntilSpan?.update({
        attributes: {
          durationMs: Math.max(0, time),
        },
      });
    }

    const time = !date ? 0 : date?.getTime() - Date.now();

    try {
      await new Promise(resolve => setTimeout(resolve, time < 0 ? 0 : time));
      sleepUntilSpan?.end();
    } catch (e) {
      sleepUntilSpan?.error({ error: e as Error });
    }
  }

  async executeWaitForEvent({
    event,
    emitter,
    timeout,
    tracingContext,
  }: {
    event: string;
    emitter: Emitter;
    timeout?: number;
    tracingContext?: TracingContext;
  }): Promise<any> {
    const waitSpan = tracingContext?.currentSpan?.createChildSpan({
      type: AISpanType.WORKFLOW_WAIT_EVENT,
      name: `wait: ${event}`,
      attributes: {
        eventName: event,
        timeoutMs: timeout,
      },
      tracingPolicy: this.options?.tracingPolicy,
    });

    const startTime = Date.now();
    return new Promise((resolve, reject) => {
      const cb = (eventData: any) => {
        waitSpan?.end({
          output: eventData,
          attributes: {
            eventReceived: true,
            waitDurationMs: Date.now() - startTime,
          },
        });
        resolve(eventData);
      };

      if (timeout) {
        setTimeout(() => {
          emitter.off(`user-event-${event}`, cb);
          const error = new Error('Timeout waiting for event');
          waitSpan?.error({
            error,
            attributes: {
              eventReceived: false,
              waitDurationMs: Date.now() - startTime,
            },
          });
          reject(error);
        }, timeout);
      }

      emitter.once(`user-event-${event}`, cb);
    });
  }

  async executeStep({
    workflowId,
    runId,
    resourceId,
    step,
    stepResults,
    executionContext,
    resume,
    prevOutput,
    emitter,
    abortController,
    requestContext,
    skipEmits = false,
    writableStream,
    disableScorers,
    serializedStepGraph,
    tracingContext,
    iterationCount,
  }: {
    workflowId: string;
    runId: string;
    resourceId?: string;
    step: Step<string, any, any>;
    stepResults: Record<string, StepResult<any, any, any, any>>;
    executionContext: ExecutionContext;
    resume?: {
      steps: string[];
      resumePayload: any;
      label?: string;
      forEachIndex?: number;
    };
    prevOutput: any;
    emitter: Emitter;
    abortController: AbortController;
    requestContext: RequestContext;
    skipEmits?: boolean;
    writableStream?: WritableStream<ChunkType>;
    disableScorers?: boolean;
    serializedStepGraph: SerializedStepFlowEntry[];
    tracingContext: TracingContext;
    iterationCount?: number;
  }): Promise<StepResult<any, any, any, any>> {
    const startTime = resume?.steps[0] === step.id ? undefined : Date.now();
    const resumeTime = resume?.steps[0] === step.id ? Date.now() : undefined;
    const stepCallId = randomUUID();

    const { inputData, validationError } = await validateStepInput({
      prevOutput,
      step,
      validateInputs: this.options?.validateInputs ?? false,
    });

    const stepInfo = {
      ...stepResults[step.id],
      ...(resume?.steps[0] === step.id ? { resumePayload: resume?.resumePayload } : { payload: inputData }),
      ...(startTime ? { startedAt: startTime } : {}),
      ...(resumeTime ? { resumedAt: resumeTime } : {}),
      status: 'running',
      ...(iterationCount ? { metadata: { iterationCount } } : {}),
    };

    const stepAISpan = tracingContext.currentSpan?.createChildSpan({
      name: `workflow step: '${step.id}'`,
      type: AISpanType.WORKFLOW_STEP,
      input: inputData,
      attributes: {
        stepId: step.id,
      },
      tracingPolicy: this.options?.tracingPolicy,
    });

    if (!skipEmits) {
      await emitter.emit('watch-v2', {
        type: 'workflow-step-start',
        payload: {
          id: step.id,
          stepCallId,
          ...stepInfo,
        },
      });
    }

    await this.persistStepUpdate({
      workflowId,
      runId,
      resourceId,
      serializedStepGraph,
      stepResults: {
        ...stepResults,
        [step.id]: stepInfo,
      } as Record<string, StepResult<any, any, any, any>>,
      executionContext,
      workflowStatus: 'running',
      requestContext,
    });

    const runStep = async (data: any) => {
      // Wrap data with a Proxy to show deprecation warning for runCount
      const proxiedData = createDeprecationProxy(data, {
        paramName: 'runCount',
        deprecationMessage: runCountDeprecationMessage,
        logger: this.logger,
      });

      return step.execute(proxiedData);
    };

    let execResults: any;

    const retries = step.retries ?? executionContext.retryConfig.attempts ?? 0;
    const delay = executionContext.retryConfig.delay ?? 0;

    // +1 for the initial attempt
    for (let i = 0; i < retries + 1; i++) {
      if (i > 0 && delay) {
        await new Promise(resolve => setTimeout(resolve, delay));
      }
      try {
        let suspended: { payload: any } | undefined;
        let bailed: { payload: any } | undefined;

        if (validationError) {
          throw validationError;
        }

        const retryCount = this.getOrGenerateRetryCount(step.id);

        const result = await runStep({
          runId,
          resourceId,
          workflowId,
          mastra: this.mastra ? wrapMastra(this.mastra, { currentSpan: stepAISpan }) : undefined,
          requestContext,
          inputData,
          state: executionContext.state,
          setState: (state: any) => {
            executionContext.state = state;
          },
          runCount: retryCount,
          retryCount,
          resumeData: resume?.steps[0] === step.id ? resume?.resumePayload : undefined,
          tracingContext: { currentSpan: stepAISpan },
          getInitData: () => stepResults?.input as any,
          getStepResult: getStepResult.bind(this, stepResults),
          suspend: async (suspendPayload: any, suspendOptions?: SuspendOptions): Promise<any> => {
            executionContext.suspendedPaths[step.id] = executionContext.executionPath;
            if (suspendOptions?.resumeLabel) {
              const resumeLabel = Array.isArray(suspendOptions.resumeLabel)
                ? suspendOptions.resumeLabel
                : [suspendOptions.resumeLabel];
              for (const label of resumeLabel) {
                executionContext.resumeLabels[label] = {
                  stepId: step.id,
                  foreachIndex: executionContext.foreachIndex,
                };
              }
            }

            suspended = { payload: suspendPayload };
          },
          bail: (result: any) => {
            bailed = { payload: result };
          },
          abort: () => {
            abortController?.abort();
          },
          // Only pass resume data if this step was actually suspended before
          // This prevents pending nested workflows from trying to resume instead of start
          resume:
            stepResults[step.id]?.status === 'suspended'
              ? {
                  steps: resume?.steps?.slice(1) || [],
                  resumePayload: resume?.resumePayload,
                  // @ts-ignore
                  runId: stepResults[step.id]?.suspendPayload?.__workflow_meta?.runId,
                  label: resume?.label,
                  forEachIndex: resume?.forEachIndex,
                }
              : undefined,
          [EMITTER_SYMBOL]: emitter,
          [STREAM_FORMAT_SYMBOL]: executionContext.format,
          engine: {},
          abortSignal: abortController?.signal,
          writer: new ToolStream(
            {
              prefix: 'workflow-step',
              callId: stepCallId,
              name: step.id,
              runId,
            },
            writableStream,
          ),
          // Disable scorers must be explicitly set to false they are on by default
          scorers: disableScorers === false ? undefined : step.scorers,
          validateInputs: this.options?.validateInputs,
        });

        if (step.scorers) {
          await this.runScorers({
            scorers: step.scorers,
            runId,
            input: inputData,
            output: result,
            workflowId,
            stepId: step.id,
            requestContext,
            disableScorers,
            tracingContext: { currentSpan: stepAISpan },
          });
        }

        if (suspended) {
          execResults = { status: 'suspended', suspendPayload: suspended.payload, suspendedAt: Date.now() };
        } else if (bailed) {
          execResults = { status: 'bailed', output: bailed.payload, endedAt: Date.now() };
        } else {
          execResults = { status: 'success', output: result, endedAt: Date.now() };
        }

        break;
      } catch (e) {
        const error = this.preprocessExecutionError(
          e,
          {
            id: 'WORKFLOW_STEP_INVOKE_FAILED',
            domain: ErrorDomain.MASTRA_WORKFLOW,
            category: ErrorCategory.USER,
            details: { workflowId, runId, stepId: step.id },
          },
          `Error executing step ${step.id}: `,
        );

        stepAISpan?.error({
          error,
          attributes: {
            status: 'failed',
          },
        });

        const errorInstance = getErrorFromUnknown(error, {
          includeStack: false,
          fallbackMessage: 'Unknown step execution error',
        });
        execResults = {
          status: 'failed',
          error: `Error: ${errorInstance.message}`,
          endedAt: Date.now(),
        };
      }
    }

    if (!skipEmits) {
      if (execResults.status === 'suspended') {
        await emitter.emit('watch-v2', {
          type: 'workflow-step-suspended',
          payload: {
            id: step.id,
            stepCallId,
            ...execResults,
          },
        });
      } else {
        await emitter.emit('watch-v2', {
          type: 'workflow-step-result',
          payload: {
            id: step.id,
            stepCallId,
            ...execResults,
          },
        });

        await emitter.emit('watch-v2', {
          type: 'workflow-step-finish',
          payload: {
            id: step.id,
            stepCallId,
            metadata: {},
          },
        });
      }
    }

    if (execResults.status != 'failed') {
      stepAISpan?.end({
        output: execResults.output,
        attributes: {
          status: execResults.status,
        },
      });
    }

    return { ...stepInfo, ...execResults };
  }

  protected async runScorers({
    scorers,
    runId,
    input,
    output,
    workflowId,
    stepId,
    requestContext,
    disableScorers,
    tracingContext,
  }: {
    scorers: DynamicArgument<MastraScorers>;
    runId: string;
    input: any;
    output: any;
    requestContext: RequestContext;
    workflowId: string;
    stepId: string;
    disableScorers?: boolean;
    tracingContext: TracingContext;
  }) {
    let scorersToUse = scorers;
    if (typeof scorersToUse === 'function') {
      try {
        scorersToUse = await scorersToUse({
          requestContext: requestContext,
        });
      } catch (error) {
        this.preprocessExecutionError(
          error,
          {
            id: 'WORKFLOW_FAILED_TO_FETCH_SCORERS',
            domain: ErrorDomain.MASTRA_WORKFLOW,
            category: ErrorCategory.USER,
            details: {
              runId,
              workflowId,
              stepId,
            },
          },
          'Error fetching scorers: ',
        );
      }
    }

    if (!disableScorers && scorersToUse && Object.keys(scorersToUse || {}).length > 0) {
      for (const [_id, scorerObject] of Object.entries(scorersToUse || {})) {
        runScorer({
          scorerId: scorerObject.name,
          scorerObject: scorerObject,
          runId: runId,
          input: input,
          output: output,
          requestContext,
          entity: {
            id: workflowId,
            stepId: stepId,
          },
          structuredOutput: true,
          source: 'LIVE',
          entityType: 'WORKFLOW',
          tracingContext,
        });
      }
    }
  }

  async executeParallel({
    workflowId,
    runId,
    resourceId,
    entry,
    prevStep,
    serializedStepGraph,
    stepResults,
    resume,
    executionContext,
    tracingContext,
    emitter,
    abortController,
    requestContext,
    writableStream,
    disableScorers,
  }: {
    workflowId: string;
    runId: string;
    resourceId?: string;
    entry: {
      type: 'parallel';
      steps: {
        type: 'step';
        step: Step;
      }[];
    };
    serializedStepGraph: SerializedStepFlowEntry[];
    prevStep: StepFlowEntry;
    stepResults: Record<string, StepResult<any, any, any, any>>;
    resume?: {
      steps: string[];
      stepResults: Record<string, StepResult<any, any, any, any>>;
      resumePayload: any;
      resumePath: number[];
    };
    executionContext: ExecutionContext;
    tracingContext: TracingContext;
    emitter: Emitter;
    abortController: AbortController;
    requestContext: RequestContext;
    writableStream?: WritableStream<ChunkType>;
    disableScorers?: boolean;
  }): Promise<StepResult<any, any, any, any>> {
    const parallelSpan = tracingContext.currentSpan?.createChildSpan({
      type: AISpanType.WORKFLOW_PARALLEL,
      name: `parallel: '${entry.steps.length} branches'`,
      input: this.getStepOutput(stepResults, prevStep),
      attributes: {
        branchCount: entry.steps.length,
        parallelSteps: entry.steps.map(s => (s.type === 'step' ? s.step.id : `control-${s.type}`)),
      },
      tracingPolicy: this.options?.tracingPolicy,
    });

    const prevOutput = this.getStepOutput(stepResults, prevStep);
    for (const step of entry.steps) {
      if (step.type === 'step') {
        const startTime = resume?.steps[0] === step.step.id ? undefined : Date.now();
        const resumeTime = resume?.steps[0] === step.step.id ? Date.now() : undefined;
        stepResults[step.step.id] = {
          ...stepResults[step.step.id],
          status: 'running',
          ...(resumeTime ? { resumePayload: resume?.resumePayload } : { payload: prevOutput }),
          ...(startTime ? { startedAt: startTime } : {}),
          ...(resumeTime ? { resumedAt: resumeTime } : {}),
        } as StepResult<any, any, any, any>;
      }
    }

    let execResults: any;
    const results: StepResult<any, any, any, any>[] = await Promise.all(
      entry.steps.map(async (step, i) => {
        const result = await this.executeStep({
          workflowId,
          runId,
          resourceId,
          step: step.step,
          prevOutput,
          stepResults,
          serializedStepGraph,
          resume,
          executionContext: {
            workflowId,
            runId,
            executionPath: [...executionContext.executionPath, i],
            suspendedPaths: executionContext.suspendedPaths,
            resumeLabels: executionContext.resumeLabels,
            retryConfig: executionContext.retryConfig,
            state: executionContext.state,
          },
          tracingContext: {
            currentSpan: parallelSpan,
          },
          emitter,
          abortController,
          requestContext,
          writableStream,
          disableScorers,
        });
        stepResults[step.step.id] = result;
        return result;
      }),
    );
    const hasFailed = results.find(result => result.status === 'failed') as StepFailure<any, any, any>;

    const hasSuspended = results.find(result => result.status === 'suspended');
    if (hasFailed) {
      execResults = { status: 'failed', error: hasFailed.error };
    } else if (hasSuspended) {
      execResults = { status: 'suspended', payload: hasSuspended.suspendPayload };
    } else if (abortController?.signal?.aborted) {
      execResults = { status: 'canceled' };
    } else {
      execResults = {
        status: 'success',
        output: results.reduce((acc: Record<string, any>, result, index) => {
          if (result.status === 'success') {
            // @ts-ignore
            acc[entry.steps[index]!.step.id] = result.output;
          }

          return acc;
        }, {}),
      };
    }

    if (execResults.status === 'failed') {
      parallelSpan?.error({
        error: new Error(execResults.error),
      });
    } else {
      parallelSpan?.end({
        output: execResults.output || execResults,
      });
    }

    return execResults;
  }

  async executeConditional({
    workflowId,
    runId,
    resourceId,
    entry,
    prevOutput,
    serializedStepGraph,
    stepResults,
    resume,
    executionContext,
    tracingContext,
    emitter,
    abortController,
    requestContext,
    writableStream,
    disableScorers,
  }: {
    workflowId: string;
    runId: string;
    resourceId?: string;
    serializedStepGraph: SerializedStepFlowEntry[];
    entry: {
      type: 'conditional';
      steps: { type: 'step'; step: Step }[];
      conditions: ConditionFunction<any, any, any, any, DefaultEngineType>[];
    };
    prevOutput: any;
    stepResults: Record<string, StepResult<any, any, any, any>>;
    resume?: {
      steps: string[];
      stepResults: Record<string, StepResult<any, any, any, any>>;
      resumePayload: any;
      resumePath: number[];
    };
    executionContext: ExecutionContext;
    tracingContext: TracingContext;
    emitter: Emitter;
    abortController: AbortController;
    requestContext: RequestContext;
    writableStream?: WritableStream<ChunkType>;
    disableScorers?: boolean;
  }): Promise<StepResult<any, any, any, any>> {
    const conditionalSpan = tracingContext.currentSpan?.createChildSpan({
      type: AISpanType.WORKFLOW_CONDITIONAL,
      name: `conditional: '${entry.conditions.length} conditions'`,
      input: prevOutput,
      attributes: {
        conditionCount: entry.conditions.length,
      },
      tracingPolicy: this.options?.tracingPolicy,
    });

    let execResults: any;
    const truthyIndexes = (
      await Promise.all(
        entry.conditions.map(async (cond, index) => {
          const evalSpan = conditionalSpan?.createChildSpan({
            type: AISpanType.WORKFLOW_CONDITIONAL_EVAL,
            name: `condition '${index}'`,
            input: prevOutput,
            attributes: {
              conditionIndex: index,
            },
            tracingPolicy: this.options?.tracingPolicy,
          });

          try {
            const result = await cond(
              createDeprecationProxy(
                {
                  runId,
                  workflowId,
                  mastra: this.mastra!,
                  requestContext,
                  inputData: prevOutput,
                  state: executionContext.state,
                  setState: (state: any) => {
                    executionContext.state = state;
                  },
                  runCount: -1,
                  retryCount: -1,
                  tracingContext: {
                    currentSpan: evalSpan,
                  },
                  getInitData: () => stepResults?.input as any,
                  getStepResult: getStepResult.bind(this, stepResults),
                  // TODO: this function shouldn't have suspend probably?
                  suspend: async (_suspendPayload: any): Promise<any> => {},
                  bail: () => {},
                  abort: () => {
                    abortController?.abort();
                  },
                  [EMITTER_SYMBOL]: emitter,
                  [STREAM_FORMAT_SYMBOL]: executionContext.format,
                  engine: {},
                  abortSignal: abortController?.signal,
                  writer: new ToolStream(
                    {
                      prefix: 'workflow-step',
                      callId: randomUUID(),
                      name: 'conditional',
                      runId,
                    },
                    writableStream,
                  ),
                },
                {
                  paramName: 'runCount',
                  deprecationMessage: runCountDeprecationMessage,
                  logger: this.logger,
                },
              ),
            );

            evalSpan?.end({
              output: result,
              attributes: {
                result: !!result,
              },
            });

            return result ? index : null;
          } catch (e: unknown) {
            const error = this.preprocessExecutionError(
              e,
              {
                id: 'WORKFLOW_CONDITION_EVALUATION_FAILED',
                domain: ErrorDomain.MASTRA_WORKFLOW,
                category: ErrorCategory.USER,
                details: { workflowId, runId },
              },
              'Error evaluating condition: ',
            );

            evalSpan?.error({
              error,
              attributes: {
                result: false,
              },
            });

            return null;
          }
        }),
      )
    ).filter((index): index is number => index !== null);

    const stepsToRun = entry.steps.filter((_, index) => truthyIndexes.includes(index));

    // Update conditional span with evaluation results
    conditionalSpan?.update({
      attributes: {
        truthyIndexes,
        selectedSteps: stepsToRun.map(s => (s.type === 'step' ? s.step.id : `control-${s.type}`)),
      },
    });

    const results: StepResult<any, any, any, any>[] = await Promise.all(
      stepsToRun.map(async (step, index) => {
        const currStepResult = stepResults[step.step.id];
        if (currStepResult && currStepResult.status === 'success') {
          return currStepResult;
        }

        const result = await this.executeStep({
          workflowId,
          runId,
          resourceId,
          step: step.step,
          prevOutput,
          stepResults,
          serializedStepGraph,
          resume,
          executionContext: {
            workflowId,
            runId,
            executionPath: [...executionContext.executionPath, index],
            suspendedPaths: executionContext.suspendedPaths,
            resumeLabels: executionContext.resumeLabels,
            retryConfig: executionContext.retryConfig,
            state: executionContext.state,
          },
          tracingContext: {
            currentSpan: conditionalSpan,
          },
          emitter,
          abortController,
          requestContext,
          writableStream,
          disableScorers,
        });

        stepResults[step.step.id] = result;
        return result;
      }),
    );

    const hasFailed = results.find(result => result.status === 'failed') as StepFailure<any, any, any>;
    const hasSuspended = results.find(result => result.status === 'suspended');
    if (hasFailed) {
      execResults = { status: 'failed', error: hasFailed.error };
    } else if (hasSuspended) {
      execResults = { status: 'suspended', payload: hasSuspended.suspendPayload, suspendedAt: Date.now() };
    } else if (abortController?.signal?.aborted) {
      execResults = { status: 'canceled' };
    } else {
      execResults = {
        status: 'success',
        output: results.reduce((acc: Record<string, any>, result, index) => {
          if (result.status === 'success') {
            // @ts-ignore
            acc[stepsToRun[index]!.step.id] = result.output;
          }

          return acc;
        }, {}),
      };
    }

    if (execResults.status === 'failed') {
      conditionalSpan?.error({
        error: new Error(execResults.error),
      });
    } else {
      conditionalSpan?.end({
        output: execResults.output || execResults,
      });
    }

    return execResults;
  }

  async executeLoop({
    workflowId,
    runId,
    resourceId,
    entry,
    prevOutput,
    stepResults,
    resume,
    executionContext,
    tracingContext,
    emitter,
    abortController,
    requestContext,
    writableStream,
    disableScorers,
    serializedStepGraph,
  }: {
    workflowId: string;
    runId: string;
    resourceId?: string;
    entry: {
      type: 'loop';
      step: Step;
      condition: LoopConditionFunction<any, any, any, any, DefaultEngineType>;
      loopType: 'dowhile' | 'dountil';
    };
    prevStep: StepFlowEntry;
    prevOutput: any;
    stepResults: Record<string, StepResult<any, any, any, any>>;
    resume?: {
      steps: string[];
      stepResults: Record<string, StepResult<any, any, any, any>>;
      resumePayload: any;
      resumePath: number[];
    };
    executionContext: ExecutionContext;
    tracingContext: TracingContext;
    emitter: Emitter;
    abortController: AbortController;
    requestContext: RequestContext;
    writableStream?: WritableStream<ChunkType>;
    disableScorers?: boolean;
    serializedStepGraph: SerializedStepFlowEntry[];
  }): Promise<StepResult<any, any, any, any>> {
    const { step, condition } = entry;

    const loopSpan = tracingContext.currentSpan?.createChildSpan({
      type: AISpanType.WORKFLOW_LOOP,
      name: `loop: '${entry.loopType}'`,
      input: prevOutput,
      attributes: {
        loopType: entry.loopType,
      },
      tracingPolicy: this.options?.tracingPolicy,
    });

    let isTrue = true;
    const prevIterationCount = stepResults[step.id]?.metadata?.iterationCount;
    let iteration = prevIterationCount ? prevIterationCount - 1 : 0;
    const prevPayload = stepResults[step.id]?.payload;
    let result = { status: 'success', output: prevPayload ?? prevOutput } as unknown as StepResult<any, any, any, any>;
    let currentResume = resume;

    do {
      result = await this.executeStep({
        workflowId,
        runId,
        resourceId,
        step,
        stepResults,
        executionContext,
        resume: currentResume,
        prevOutput: (result as { output: any }).output,
        tracingContext: {
          currentSpan: loopSpan,
        },
        emitter,
        abortController,
        requestContext,
        writableStream,
        disableScorers,
        serializedStepGraph,
        iterationCount: iteration + 1,
      });

      // Clear resume for next iteration only if the step has completed resuming
      // This prevents the same resume data from being used multiple times
      if (currentResume && result.status !== 'suspended') {
        currentResume = undefined;
      }

      if (result.status !== 'success') {
        loopSpan?.end({
          attributes: {
            totalIterations: iteration,
          },
        });
        return result;
      }

      const evalSpan = loopSpan?.createChildSpan({
        type: AISpanType.WORKFLOW_CONDITIONAL_EVAL,
        name: `condition: '${entry.loopType}'`,
        input: selectFields(result.output, ['stepResult', 'output.text', 'output.object', 'messages']),
        attributes: {
          conditionIndex: iteration,
        },
        tracingPolicy: this.options?.tracingPolicy,
      });

      isTrue = await condition(
        createDeprecationProxy(
          {
            workflowId,
            runId,
            mastra: this.mastra!,
            requestContext,
            inputData: result.output,
            state: executionContext.state,
            setState: (state: any) => {
              executionContext.state = state;
            },
            runCount: -1,
            retryCount: -1,
            tracingContext: {
              currentSpan: evalSpan,
            },
            iterationCount: iteration + 1,
            getInitData: () => stepResults?.input as any,
            getStepResult: getStepResult.bind(this, stepResults),
            suspend: async (_suspendPayload: any): Promise<any> => {},
            bail: () => {},
            abort: () => {
              abortController?.abort();
            },
            [EMITTER_SYMBOL]: emitter,
            [STREAM_FORMAT_SYMBOL]: executionContext.format,
            engine: {},
            abortSignal: abortController?.signal,
            writer: new ToolStream(
              {
                prefix: 'workflow-step',
                callId: randomUUID(),
                name: 'loop',
                runId,
              },
              writableStream,
            ),
          },
          {
            paramName: 'runCount',
            deprecationMessage: runCountDeprecationMessage,
            logger: this.logger,
          },
        ),
      );
      evalSpan?.end({
        output: isTrue,
      });

      iteration++;
    } while (entry.loopType === 'dowhile' ? isTrue : !isTrue);

    loopSpan?.end({
      output: result.output,
      attributes: {
        totalIterations: iteration,
      },
    });

    return result;
  }

  async executeForeach({
    workflowId,
    runId,
    resourceId,
    entry,
    prevOutput,
    stepResults,
    resume,
    executionContext,
    tracingContext,
    emitter,
    abortController,
    requestContext,
    writableStream,
    disableScorers,
    serializedStepGraph,
  }: {
    workflowId: string;
    runId: string;
    resourceId?: string;
    entry: {
      type: 'foreach';
      step: Step;
      opts: {
        concurrency: number;
      };
    };
    prevStep: StepFlowEntry;
    prevOutput: any;
    stepResults: Record<string, StepResult<any, any, any, any>>;
    resume?: {
      steps: string[];
      stepResults: Record<string, StepResult<any, any, any, any>>;
      resumePayload: any;
      resumePath: number[];
      forEachIndex?: number;
    };
    executionContext: ExecutionContext;
    tracingContext: TracingContext;
    emitter: Emitter;
    abortController: AbortController;
    requestContext: RequestContext;
    writableStream?: WritableStream<ChunkType>;
    disableScorers?: boolean;
    serializedStepGraph: SerializedStepFlowEntry[];
  }): Promise<StepResult<any, any, any, any>> {
    const { step, opts } = entry;
    const results: StepResult<any, any, any, any>[] = [];
    const concurrency = opts.concurrency;
    const startTime = resume?.steps[0] === step.id ? undefined : Date.now();
    const resumeTime = resume?.steps[0] === step.id ? Date.now() : undefined;

    const stepInfo = {
      ...stepResults[step.id],
      ...(resume?.steps[0] === step.id ? { resumePayload: resume?.resumePayload } : { payload: prevOutput }),
      ...(startTime ? { startedAt: startTime } : {}),
      ...(resumeTime ? { resumedAt: resumeTime } : {}),
    };

    const loopSpan = tracingContext.currentSpan?.createChildSpan({
      type: AISpanType.WORKFLOW_LOOP,
      name: `loop: 'foreach'`,
      input: prevOutput,
      attributes: {
        loopType: 'foreach',
        concurrency,
      },
      tracingPolicy: this.options?.tracingPolicy,
    });

    await emitter.emit('watch-v2', {
      type: 'workflow-step-start',
      payload: {
        id: step.id,
        ...stepInfo,
        status: 'running',
      },
    });

    const prevPayload = stepResults[step.id];
    const foreachIndexObj: Record<number, any> = {};
    const resumeIndex =
      prevPayload?.status === 'suspended' ? prevPayload?.suspendPayload?.__workflow_meta?.foreachIndex || 0 : 0;

    const prevForeachOutput = (prevPayload?.suspendPayload?.__workflow_meta?.foreachOutput || []) as StepResult<
      any,
      any,
      any,
      any
    >[];
    const prevResumeLabels = prevPayload?.suspendPayload?.__workflow_meta?.resumeLabels || {};
    const resumeLabels = getResumeLabelsByStepId(prevResumeLabels, step.id);

    for (let i = 0; i < prevOutput.length; i += concurrency) {
      const items = prevOutput.slice(i, i + concurrency);
      const itemsResults = await Promise.all(
        items.map((item: any, j: number) => {
          const k = i + j;
          const prevItemResult = prevForeachOutput[k];
          if (
            prevItemResult?.status === 'success' ||
            (prevItemResult?.status === 'suspended' && resume?.forEachIndex !== k && resume?.forEachIndex !== undefined)
          ) {
            return prevItemResult;
          }
          let resumeToUse = undefined;
          if (resume?.forEachIndex !== undefined) {
            resumeToUse = resume.forEachIndex === k ? resume : undefined;
          } else {
            const isIndexSuspended = prevItemResult?.status === 'suspended' || resumeIndex === k;
            if (isIndexSuspended) {
              resumeToUse = resume;
            }
          }

          return this.executeStep({
            workflowId,
            runId,
            resourceId,
            step,
            stepResults,
            executionContext: { ...executionContext, foreachIndex: k },
            resume: resumeToUse,
            prevOutput: item,
            tracingContext: { currentSpan: loopSpan },
            emitter,
            abortController,
            requestContext,
            skipEmits: true,
            writableStream,
            disableScorers,
            serializedStepGraph,
          });
        }),
      );

      for (const [resultIndex, result] of itemsResults.entries()) {
        if (result.status !== 'success') {
          const { status, error, suspendPayload, suspendedAt, endedAt, output } = result;
          const execResults = { status, error, suspendPayload, suspendedAt, endedAt, output };

          if (execResults.status === 'suspended') {
            foreachIndexObj[i + resultIndex] = execResults;
          } else {
            await emitter.emit('watch-v2', {
              type: 'workflow-step-result',
              payload: {
                id: step.id,
                ...execResults,
              },
            });

            await emitter.emit('watch-v2', {
              type: 'workflow-step-finish',
              payload: {
                id: step.id,
                metadata: {},
              },
            });

            return result;
          }
        } else {
          const indexResumeLabel = Object.keys(resumeLabels).find(
            key => resumeLabels[key]?.foreachIndex === i + resultIndex,
          )!;
          delete resumeLabels[indexResumeLabel];
        }

        if (result?.output) {
          results[i + resultIndex] = result?.output;
        }

        prevForeachOutput[i + resultIndex] = { ...result, suspendPayload: {} };
      }

      if (Object.keys(foreachIndexObj).length > 0) {
        const suspendedIndices = Object.keys(foreachIndexObj).map(Number);
        const foreachIndex = suspendedIndices[0]!;
        await emitter.emit('watch-v2', {
          type: 'workflow-step-suspended',
          payload: {
            id: step.id,
            ...foreachIndexObj[foreachIndex],
          },
        });

        executionContext.suspendedPaths[step.id] = executionContext.executionPath;
        executionContext.resumeLabels = { ...resumeLabels, ...executionContext.resumeLabels };

        return {
          ...stepInfo,
          suspendedAt: Date.now(),
          status: 'suspended',
          suspendPayload: {
            ...foreachIndexObj[foreachIndex].suspendPayload,
            __workflow_meta: {
              ...foreachIndexObj[foreachIndex].suspendPayload?.__workflow_meta,
              foreachIndex,
              foreachOutput: prevForeachOutput,
              resumeLabels: executionContext.resumeLabels,
            },
          },
        } as StepSuspended<any, any>;
      }
    }

    await emitter.emit('watch-v2', {
      type: 'workflow-step-result',
      payload: {
        id: step.id,
        status: 'success',
        output: results,
        endedAt: Date.now(),
      },
    });

    await emitter.emit('watch-v2', {
      type: 'workflow-step-finish',
      payload: {
        id: step.id,
        metadata: {},
      },
    });

    loopSpan?.end({
      output: results,
    });

    return {
      ...stepInfo,
      status: 'success',
      output: results,
      //@ts-ignore
      endedAt: Date.now(),
    } as StepSuccess<any, any, any, any>;
  }

  protected async persistStepUpdate({
    workflowId,
    runId,
    resourceId,
    stepResults,
    serializedStepGraph,
    executionContext,
    workflowStatus,
    result,
    error,
    requestContext,
  }: {
    workflowId: string;
    runId: string;
    resourceId?: string;
    stepResults: Record<string, StepResult<any, any, any, any>>;
    serializedStepGraph: SerializedStepFlowEntry[];
    executionContext: ExecutionContext;
    workflowStatus: 'success' | 'failed' | 'suspended' | 'running' | 'waiting';
    result?: Record<string, any>;
    error?: string | Error;
    requestContext: RequestContext;
  }) {
    const shouldPersistSnapshot = this.options?.shouldPersistSnapshot?.({ stepResults, workflowStatus });

    if (!shouldPersistSnapshot) {
      return;
    }

    const requestContextObj: Record<string, any> = {};
    requestContext.forEach((value, key) => {
      requestContextObj[key] = value;
    });

    await this.mastra?.getStorage()?.persistWorkflowSnapshot({
      workflowName: workflowId,
      runId,
      resourceId,
      snapshot: {
        runId,
        status: workflowStatus,
        value: executionContext.state,
        context: stepResults as any,
        activePaths: [],
        serializedStepGraph,
        suspendedPaths: executionContext.suspendedPaths,
        waitingPaths: {},
        resumeLabels: executionContext.resumeLabels,
        result,
        error,
        requestContext: requestContextObj,
        // @ts-ignore
        timestamp: Date.now(),
      },
    });
  }

  async executeEntry({
    workflowId,
    runId,
    resourceId,
    entry,
    prevStep,
    serializedStepGraph,
    stepResults,
    resume,
    executionContext,
    tracingContext,
    emitter,
    abortController,
    requestContext,
    writableStream,
    disableScorers,
  }: {
    workflowId: string;
    runId: string;
    resourceId?: string;
    entry: StepFlowEntry;
    prevStep: StepFlowEntry;
    serializedStepGraph: SerializedStepFlowEntry[];
    stepResults: Record<string, StepResult<any, any, any, any>>;
    resume?: {
      steps: string[];
      stepResults: Record<string, StepResult<any, any, any, any>>;
      resumePayload: any;
      resumePath: number[];
    };
    executionContext: ExecutionContext;
    tracingContext: TracingContext;
    emitter: Emitter;
    abortController: AbortController;
    requestContext: RequestContext;
    writableStream?: WritableStream<ChunkType>;
    disableScorers?: boolean;
  }): Promise<{
    result: StepResult<any, any, any, any>;
    stepResults?: Record<string, StepResult<any, any, any, any>>;
    executionContext?: ExecutionContext;
  }> {
    const prevOutput = this.getStepOutput(stepResults, prevStep);
    let execResults: any;

    if (entry.type === 'step') {
      const { step } = entry;
      execResults = await this.executeStep({
        workflowId,
        runId,
        resourceId,
        step,
        stepResults,
        executionContext,
        resume,
        prevOutput,
        tracingContext,
        emitter,
        abortController,
        requestContext,
        writableStream,
        disableScorers,
        serializedStepGraph,
      });
    } else if (resume?.resumePath?.length && entry.type === 'parallel') {
      const idx = resume.resumePath.shift();
      const resumedStepResult = await this.executeEntry({
        workflowId,
        runId,
        resourceId,
        entry: entry.steps[idx!]!,
        prevStep,
        serializedStepGraph,
        stepResults,
        resume,
        executionContext: {
          workflowId,
          runId,
          executionPath: [...executionContext.executionPath, idx!],
          suspendedPaths: executionContext.suspendedPaths,
          resumeLabels: executionContext.resumeLabels,
          retryConfig: executionContext.retryConfig,

          state: executionContext.state,
        },
        tracingContext,
        emitter,
        abortController,
        requestContext,
        writableStream,
        disableScorers,
      });

      // After resuming one parallel step, check if ALL parallel steps are complete
      // Update stepResults with the resumed step's result
      if (resumedStepResult.stepResults) {
        Object.assign(stepResults, resumedStepResult.stepResults);
      }

      // Check the status of all parallel steps in this block
      const allParallelStepsComplete = entry.steps.every(parallelStep => {
        if (parallelStep.type === 'step') {
          const stepResult = stepResults[parallelStep.step.id];
          return stepResult && stepResult.status === 'success';
        }
        return true; // Non-step entries are considered complete
      });

      if (allParallelStepsComplete) {
        // All parallel steps are complete, return success for the parallel block
        execResults = {
          status: 'success',
          output: entry.steps.reduce((acc: Record<string, any>, parallelStep) => {
            if (parallelStep.type === 'step') {
              const stepResult = stepResults[parallelStep.step.id];
              if (stepResult && stepResult.status === 'success') {
                acc[parallelStep.step.id] = stepResult.output;
              }
            }
            return acc;
          }, {}),
        };
      } else {
        // Some parallel steps are still suspended, keep the parallel block suspended
        const stillSuspended = entry.steps.find(parallelStep => {
          if (parallelStep.type === 'step') {
            const stepResult = stepResults[parallelStep.step.id];
            return stepResult && stepResult.status === 'suspended';
          }
          return false;
        });
        execResults = {
          status: 'suspended',
          payload:
            stillSuspended && stillSuspended.type === 'step' ? stepResults[stillSuspended.step.id]?.suspendPayload : {},
        };
      }

      // Ensure execution context includes suspended paths for non-resumed steps
      const updatedExecutionContext: ExecutionContext = {
        ...executionContext,
        ...resumedStepResult.executionContext,
        suspendedPaths: {
          ...executionContext.suspendedPaths,
          ...resumedStepResult.executionContext?.suspendedPaths,
        },
      };

      // For suspended parallel blocks, maintain suspended paths for non-resumed steps
      if (execResults.status === 'suspended') {
        entry.steps.forEach((parallelStep, stepIndex) => {
          if (parallelStep.type === 'step') {
            const stepResult = stepResults[parallelStep.step.id];
            if (stepResult && stepResult.status === 'suspended') {
              // Ensure this step remains in suspendedPaths
              updatedExecutionContext.suspendedPaths[parallelStep.step.id] = [
                ...executionContext.executionPath,
                stepIndex,
              ];
            }
          }
        });
      }

      return {
        result: execResults,
        stepResults: resumedStepResult.stepResults,
        executionContext: updatedExecutionContext,
      };
    } else if (entry.type === 'parallel') {
      execResults = await this.executeParallel({
        workflowId,
        runId,
        entry,
        prevStep,
        stepResults,
        serializedStepGraph,
        resume,
        executionContext,
        tracingContext,
        emitter,
        abortController,
        requestContext,
        writableStream,
        disableScorers,
      });
    } else if (entry.type === 'conditional') {
      execResults = await this.executeConditional({
        workflowId,
        runId,
        entry,
        prevOutput,
        stepResults,
        serializedStepGraph,
        resume,
        executionContext,
        tracingContext,
        emitter,
        abortController,
        requestContext,
        writableStream,
        disableScorers,
      });
    } else if (entry.type === 'loop') {
      execResults = await this.executeLoop({
        workflowId,
        runId,
        entry,
        prevStep,
        prevOutput,
        stepResults,
        resume,
        executionContext,
        tracingContext,
        emitter,
        abortController,
        requestContext,
        writableStream,
        disableScorers,
        serializedStepGraph,
      });
    } else if (entry.type === 'foreach') {
      execResults = await this.executeForeach({
        workflowId,
        runId,
        entry,
        prevStep,
        prevOutput,
        stepResults,
        resume,
        executionContext,
        tracingContext,
        emitter,
        abortController,
        requestContext,
        writableStream,
        disableScorers,
        serializedStepGraph,
      });
    } else if (entry.type === 'sleep') {
      const startedAt = Date.now();
      await emitter.emit('watch-v2', {
        type: 'workflow-step-waiting',
        payload: {
          id: entry.id,
          payload: prevOutput,
          startedAt,
          status: 'waiting',
        },
      });
      await this.persistStepUpdate({
        workflowId,
        runId,
        resourceId,
        serializedStepGraph,
        stepResults,
        executionContext,
        workflowStatus: 'waiting',
        requestContext,
      });

      await this.executeSleep({
        workflowId,
        runId,
        entry,
        prevStep,
        prevOutput,
        stepResults,
        serializedStepGraph,
        resume,
        executionContext,
        tracingContext,
        emitter,
        abortController,
        requestContext,
        writableStream,
      });

      await this.persistStepUpdate({
        workflowId,
        runId,
        resourceId,
        serializedStepGraph,
        stepResults,
        executionContext,
        workflowStatus: 'running',
        requestContext,
      });

      const endedAt = Date.now();
      const stepInfo = {
        payload: prevOutput,
        startedAt,
        endedAt,
      };

      execResults = { ...stepInfo, status: 'success', output: prevOutput };
      stepResults[entry.id] = { ...stepInfo, status: 'success', output: prevOutput };
      await emitter.emit('watch-v2', {
        type: 'workflow-step-result',
        payload: {
          id: entry.id,
          endedAt,
          status: 'success',
          output: prevOutput,
        },
      });

      await emitter.emit('watch-v2', {
        type: 'workflow-step-finish',
        payload: {
          id: entry.id,
          metadata: {},
        },
      });
    } else if (entry.type === 'sleepUntil') {
      const startedAt = Date.now();
      await emitter.emit('watch-v2', {
        type: 'workflow-step-waiting',
        payload: {
          id: entry.id,
          payload: prevOutput,
          startedAt,
          status: 'waiting',
        },
      });

      await this.persistStepUpdate({
        workflowId,
        runId,
        resourceId,
        serializedStepGraph,
        stepResults,
        executionContext,
        workflowStatus: 'waiting',
        requestContext,
      });

      await this.executeSleepUntil({
        workflowId,
        runId,
        entry,
        prevStep,
        prevOutput,
        stepResults,
        serializedStepGraph,
        resume,
        executionContext,
        tracingContext,
        emitter,
        abortController,
        requestContext,
        writableStream,
      });

      await this.persistStepUpdate({
        workflowId,
        runId,
        resourceId,
        serializedStepGraph,
        stepResults,
        executionContext,
        workflowStatus: 'running',
        requestContext,
      });

      const endedAt = Date.now();
      const stepInfo = {
        payload: prevOutput,
        startedAt,
        endedAt,
      };

      execResults = { ...stepInfo, status: 'success', output: prevOutput };
      stepResults[entry.id] = { ...stepInfo, status: 'success', output: prevOutput };

      await emitter.emit('watch-v2', {
        type: 'workflow-step-result',
        payload: {
          id: entry.id,
          endedAt,
          status: 'success',
          output: prevOutput,
        },
      });

      await emitter.emit('watch-v2', {
        type: 'workflow-step-finish',
        payload: {
          id: entry.id,
          metadata: {},
        },
      });
    } else if (entry.type === 'waitForEvent') {
      const startedAt = Date.now();
      let eventData: any;
      await emitter.emit('watch-v2', {
        type: 'workflow-step-waiting',
        payload: {
          id: entry.step.id,
          payload: prevOutput,
          startedAt,
          status: 'waiting',
        },
      });

      stepResults[entry.step.id] = {
        status: 'waiting',
        payload: prevOutput,
        startedAt,
      };

      await this.persistStepUpdate({
        workflowId,
        runId,
        resourceId,
        serializedStepGraph,
        stepResults,
        executionContext,
        workflowStatus: 'waiting',
        requestContext,
      });

      try {
        eventData = await this.executeWaitForEvent({
          event: entry.event,
          emitter,
          timeout: entry.timeout,
          tracingContext,
        });

        const { step } = entry;
        execResults = await this.executeStep({
          workflowId,
          runId,
          resourceId,
          step,
          stepResults,
          executionContext,
          resume: {
            resumePayload: eventData,
            steps: [entry.step.id],
          },
          prevOutput,
          tracingContext,
          emitter,
          abortController,
          requestContext,
          writableStream,
          disableScorers,
          serializedStepGraph,
        });
      } catch (error) {
        execResults = {
          status: 'failed',
          error: error as Error,
        };
      }
      const endedAt = Date.now();
      const stepInfo = {
        payload: prevOutput,
        startedAt,
        endedAt,
      };

      execResults = { ...execResults, ...stepInfo };
    }

    if (entry.type === 'step' || entry.type === 'waitForEvent' || entry.type === 'loop' || entry.type === 'foreach') {
      stepResults[entry.step.id] = execResults;
    }

    if (abortController?.signal?.aborted) {
      execResults = { ...execResults, status: 'canceled' };
    }

    await this.persistStepUpdate({
      workflowId,
      runId,
      resourceId,
      serializedStepGraph,
      stepResults,
      executionContext,
      workflowStatus: execResults.status === 'success' ? 'running' : execResults.status,
      requestContext,
    });

    if (execResults.status === 'canceled') {
      await emitter.emit('watch-v2', {
        type: 'workflow-canceled',
        payload: {},
      });
    }

    return { result: execResults, stepResults, executionContext };
  }
}<|MERGE_RESOLUTION|>--- conflicted
+++ resolved
@@ -127,40 +127,12 @@
     if (lastOutput.status === 'success') {
       base.result = lastOutput.output;
     } else if (lastOutput.status === 'failed') {
-<<<<<<< HEAD
-      if (error instanceof Error) {
-        base.error = error?.stack ?? error;
-      } else if (lastOutput.error) {
-        base.error = lastOutput.error;
-      } else if (typeof error === 'string') {
-        base.error = error;
-      } else {
-        // For non-string, non-Error values, create a descriptive error
-        const errorMessage = safeParseErrorObject(error);
-        const errorObj = new Error('Unknown error: ' + errorMessage);
-        base.error = errorObj?.stack ?? errorObj;
-      }
-=======
-      await emitter.emit('watch', {
-        type: 'watch',
-        payload: {
-          workflowState: {
-            status: lastOutput.status,
-            steps: stepResults,
-            result: null,
-            error: lastOutput.error,
-          },
-        },
-        eventTimestamp: Date.now(),
-      });
-
       const errorSource = error || lastOutput.error;
       const errorInstance = getErrorFromUnknown(errorSource, {
         includeStack: false,
         fallbackMessage: 'Unknown workflow error',
       });
       base.error = typeof errorSource === 'string' ? errorInstance.message : `Error: ${errorInstance.message}`;
->>>>>>> 6179a9ba
     } else if (lastOutput.status === 'suspended') {
       const suspendedStepIds = Object.entries(stepResults).flatMap(([stepId, stepResult]) => {
         if (stepResult?.status === 'suspended') {
