--- conflicted
+++ resolved
@@ -1990,11 +1990,7 @@
     runtimeContext,
     tracingContext,
     tracingOptions,
-<<<<<<< HEAD
-    onChunk,
     forEachIndex,
-=======
->>>>>>> b78e04d9
   }: {
     resumeData?: z.input<TInput>;
     step?:
@@ -2005,11 +2001,7 @@
     runtimeContext?: RuntimeContext;
     tracingContext?: TracingContext;
     tracingOptions?: TracingOptions;
-<<<<<<< HEAD
-    onChunk?: (chunk: ChunkType) => Promise<unknown>;
     forEachIndex?: number;
-=======
->>>>>>> b78e04d9
   } = {}) {
     this.closeStreamAction = async () => {};
 
@@ -2051,16 +2043,7 @@
             },
           }),
           isVNext: true,
-<<<<<<< HEAD
           forEachIndex,
-        }).then(result => {
-          // always close stream, even if the workflow is suspended
-          // this will trigger a finish event with workflow status set to suspended
-          this.closeStreamAction?.().catch(() => {});
-
-          return result;
-=======
->>>>>>> b78e04d9
         });
 
         self.executionResults = executionResultsPromise;
