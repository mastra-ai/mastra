import type { Span } from '@opentelemetry/api';
import { context as otlpContext, trace } from '@opentelemetry/api';
import type { z } from 'zod';

import type { MastraPrimitives } from '../action';
import { MastraBase } from '../base';

import type { Mastra } from '../mastra';
import { Step } from './step';
import type {
  ActionContext,
  RetryConfig,
  StepAction,
  StepConfig,
  StepDef,
  StepGraph,
  StepNode,
  StepVariableType,
  WorkflowOptions,
  WorkflowRunState,
} from './types';
import { WhenConditionReturnValue } from './types';
<<<<<<< HEAD
import { isVariableReference, isWorkflow, updateStepInHierarchy, workflowToStep } from './utils';
=======
import { isVariableReference } from './utils';
>>>>>>> 0850b4c1
import type { WorkflowResultReturn } from './workflow-instance';
import { WorkflowInstance } from './workflow-instance';

export class Workflow<
  TSteps extends Step<string, any, any>[] = Step<string, any, any>[],
  TTriggerSchema extends z.ZodObject<any> = any,
  TResultSchema extends z.ZodObject<any> = any,
> extends MastraBase {
  name: string;
  triggerSchema?: TTriggerSchema;
  events?: Record<string, { schema: z.ZodObject<any> }>;
  #retryConfig?: RetryConfig;
  #mastra?: Mastra;
  #runs: Map<string, WorkflowInstance<TSteps, TTriggerSchema>> = new Map();
<<<<<<< HEAD
  #isNested: boolean = false;

=======
  #onStepTransition: Set<(state: WorkflowRunState) => void | Promise<void>> = new Set();
>>>>>>> 0850b4c1
  // registers stepIds on `after` calls
  #afterStepStack: string[] = [];
  #lastStepStack: string[] = [];
  #ifStack: {
    condition: StepConfig<any, any, any, TTriggerSchema>['when'];
    elseStepKey: string;
    condStep: StepAction<any, any, any, any>;
  }[] = [];
  #stepGraph: StepGraph = { initial: [] };
  #serializedStepGraph: StepGraph = { initial: [] };
  #stepSubscriberGraph: Record<string, StepGraph> = {};
  #serializedStepSubscriberGraph: Record<string, StepGraph> = {};
  #steps: Record<string, StepAction<any, any, any, any>> = {};

  /**
   * Creates a new Workflow instance
   * @param name - Identifier for the workflow (not necessarily unique)
   * @param logger - Optional logger instance
   */
  constructor({
    name,
    triggerSchema,
    retryConfig,
    mastra,
    events,
  }: WorkflowOptions<TSteps, TTriggerSchema, TResultSchema>) {
    super({ component: 'WORKFLOW', name });

    this.name = name;
    this.#retryConfig = retryConfig;
    this.triggerSchema = triggerSchema;
    this.events = events;

    if (mastra) {
      this.__registerPrimitives({
        telemetry: mastra.getTelemetry(),
        logger: mastra.getLogger(),
      });
      this.#mastra = mastra;
    }
  }

  step<
    TStep extends StepAction<any, any, any, any>,
    CondStep extends StepVariableType<any, any, any, any>,
    VarStep extends StepVariableType<any, any, any, any>,
  >(
    next: TStep | Workflow<TSteps, TTriggerSchema> | (TStep | Workflow<TSteps, TTriggerSchema>)[],
    config?: StepConfig<TStep, CondStep, VarStep, TTriggerSchema>,
  ) {
    if (Array.isArray(next)) {
      const nextSteps = next.map(step => {
        if (isWorkflow(step)) {
          return workflowToStep(step);
        }
        return step;
      });
      nextSteps.forEach(step => this.step(step, config));
      this.after(nextSteps);
      this.step(
        new Step({
          // @ts-ignore
          id: `__after_${next.map(step => step?.id ?? step?.name).join('_')}`,
          execute: async ({ context }) => {
            return { success: true };
          },
        }),
      );
      return this;
    }

    const { variables = {} } = config || {};

    const requiredData: Record<string, any> = {};

    // Add valid variables to requiredData
    for (const [key, variable] of Object.entries(variables)) {
      if (variable && isVariableReference(variable)) {
        requiredData[key] = variable;
      }
    }

    const step: StepAction<any, any, any, any> = isWorkflow(next)
      ? workflowToStep(next)
      : (next as StepAction<any, any, any, any>);

    const stepKey = this.#makeStepKey(step);
    const when = config?.['#internal']?.when || config?.when;

    const graphEntry: StepNode = {
      step,
      config: {
        ...this.#makeStepDef(stepKey),
        ...config,
        loopLabel: config?.['#internal']?.loopLabel,
        loopType: config?.['#internal']?.loopType,
        serializedWhen: typeof when === 'function' ? when.toString() : when,
        data: requiredData,
      },
    };

    this.#steps[stepKey] = step;

    const parentStepKey = this.#afterStepStack[this.#afterStepStack.length - 1];
    const stepGraph = this.#stepSubscriberGraph[parentStepKey || ''];
    const serializedStepGraph = this.#serializedStepSubscriberGraph[parentStepKey || ''];

    // if we are in an after chain and we have a stepGraph
    if (parentStepKey && stepGraph) {
      // if the stepGraph has an initial, but it doesn't contain the current step, add it to the initial
      if (!stepGraph.initial.some(step => step.step.id === stepKey)) {
        stepGraph.initial.push(graphEntry);
        if (serializedStepGraph) serializedStepGraph.initial.push(graphEntry);
      }
      // add the current step to the stepGraph
      stepGraph[stepKey] = [];
      if (serializedStepGraph) serializedStepGraph[stepKey] = [];
    } else {
      // Normal step addition to main graph
      if (!this.#stepGraph[stepKey]) this.#stepGraph[stepKey] = [];
      this.#stepGraph.initial.push(graphEntry);
      this.#serializedStepGraph.initial.push(graphEntry);
    }
    this.#lastStepStack.push(stepKey);

    return this;
  }

  #makeStepKey(step: Step<any, any, any> | Workflow<any, any>) {
    // return `${step.id}${this.#delimiter}${Object.keys(this.steps2).length}`;
    // @ts-ignore
    return `${step.id ?? step.name}`;
  }

  then<
    TStep extends StepAction<any, any, any, any>,
    CondStep extends StepVariableType<any, any, any, any>,
    VarStep extends StepVariableType<any, any, any, any>,
  >(
    next: TStep | Workflow<any, any> | (TStep | Workflow<any, any>)[],
    config?: StepConfig<TStep, CondStep, VarStep, TTriggerSchema>,
  ) {
    if (Array.isArray(next)) {
      const lastStep = this.#steps[this.#lastStepStack[this.#lastStepStack.length - 1] ?? ''];
      if (!lastStep) {
        throw new Error('Condition requires a step to be executed after');
      }

      this.after(lastStep);
      const nextSteps = next.map(step => {
        if (isWorkflow(step)) {
          return workflowToStep(step);
        }
        return step;
      });
      nextSteps.forEach(step => this.step(step, config));
      this.step(
        new Step({
          // @ts-ignore
          id: `__after_${next.map(step => step?.id ?? step?.name).join('_')}`,
          execute: async ({ context }) => {
            return { success: true };
          },
        }),
      );

      return this;
    }

    const { variables = {} } = config || {};

    const requiredData: Record<string, any> = {};

    // Add valid variables to requiredData
    for (const [key, variable] of Object.entries(variables)) {
      if (variable && isVariableReference(variable)) {
        requiredData[key] = variable;
      }
    }

    const lastStepKey = this.#lastStepStack[this.#lastStepStack.length - 1];

    const step: StepAction<any, any, any, any> = isWorkflow(next)
      ? workflowToStep(next)
      : (next as StepAction<any, any, any, any>);

    const stepKey = this.#makeStepKey(step);
    const when = config?.['#internal']?.when || config?.when;

    const graphEntry: StepNode = {
      step,
      config: {
        ...this.#makeStepDef(stepKey),
        ...config,
        loopLabel: config?.['#internal']?.loopLabel,
        loopType: config?.['#internal']?.loopType,
        serializedWhen: typeof when === 'function' ? when.toString() : when,
        data: requiredData,
      },
    };

    this.#steps[stepKey] = step;
    // if then is called without a step, we are done
    if (!lastStepKey) return this;

    const parentStepKey = this.#afterStepStack[this.#afterStepStack.length - 1];
    const stepGraph = this.#stepSubscriberGraph[parentStepKey || ''];
    const serializedStepGraph = this.#serializedStepSubscriberGraph[parentStepKey || ''];

    if (parentStepKey && stepGraph && stepGraph[lastStepKey]) {
      stepGraph[lastStepKey].push(graphEntry);
      if (serializedStepGraph && serializedStepGraph[lastStepKey]) serializedStepGraph[lastStepKey].push(graphEntry);
    } else {
      // add the step to the graph if not already there.. it should be there though, unless magic
      if (!this.#stepGraph[lastStepKey]) this.#stepGraph[lastStepKey] = [];
      if (!this.#serializedStepGraph[lastStepKey]) this.#serializedStepGraph[lastStepKey] = [];

      // add the step to the graph
      this.#stepGraph[lastStepKey].push(graphEntry);
      this.#serializedStepGraph[lastStepKey].push(graphEntry);
    }

    return this;
  }

  private loop<
    FallbackStep extends StepAction<any, any, any, any>,
    CondStep extends StepVariableType<any, any, any, any>,
    VarStep extends StepVariableType<any, any, any, any>,
  >(
    applyOperator: (op: string, value: any, target: any) => { status: string },
    condition: StepConfig<FallbackStep, CondStep, VarStep, TTriggerSchema, TSteps>['when'],
    fallbackStep: FallbackStep,
    loopType?: 'while' | 'until',
  ) {
    const lastStepKey = this.#lastStepStack[this.#lastStepStack.length - 1];
    // If no last step, we can't do anything
    if (!lastStepKey) return this;

    const fallbackStepKey = this.#makeStepKey(fallbackStep);

    // Store the fallback step
    this.#steps[fallbackStepKey] = fallbackStep;

    // Create a check step that evaluates the condition
    const checkStepKey = `__${fallbackStepKey}_${loopType}_loop_check`;
    const checkStep = {
      id: checkStepKey,
      execute: async ({ context }: any) => {
        if (typeof condition === 'function') {
          const result = await condition({ context });
          if (loopType === 'while') {
            return { status: result ? 'continue' : 'complete' };
          } else {
            return { status: result ? 'complete' : 'continue' };
          }
        }

        // For query-based conditions, we need to:
        // 1. Get the actual value from the reference
        // 2. Compare it with the query
        if (condition && 'ref' in condition) {
          const { ref, query } = condition;
          // Handle both string IDs and step objects with IDs
          const stepId = typeof ref.step === 'string' ? ref.step : 'id' in ref.step ? ref.step.id : null;
          if (!stepId) {
            return { status: 'continue' }; // If we can't get the step ID, continue looping
          }

          const stepOutput = context.steps?.[stepId]?.output;
          if (!stepOutput) {
            return { status: 'continue' }; // If we can't find the value, continue looping
          }

          // Get the value at the specified path
          const value = ref.path.split('.').reduce((obj, key) => obj?.[key], stepOutput);

          // Compare the value with the query
          const operator = Object.keys(query)[0] as keyof typeof query;
          const target = query[operator];

          return applyOperator(operator as string, value, target);
        }

        return { status: 'continue' };
      },
    };
    this.#steps[checkStepKey] = checkStep;

    // Loop finished step
    const loopFinishedStepKey = `__${fallbackStepKey}_${loopType}_loop_finished`;
    const loopFinishedStep = {
      id: loopFinishedStepKey,
      execute: async ({ context }: any) => {
        return { success: true };
      },
    };
    this.#steps[checkStepKey] = checkStep;

    // First add the check step after the last step
    this.then(checkStep, {
      '#internal': {
        loopLabel: `${fallbackStepKey} ${loopType} loop check`,
      },
    });

    // Then create a branch after the check step that loops back to the fallback step
    this.after(checkStep)
      .step(fallbackStep, {
        when: async ({ context }) => {
          const checkStepResult = context.steps?.[checkStepKey];
          if (checkStepResult?.status !== 'success') {
            return WhenConditionReturnValue.ABORT;
          }

          const status = checkStepResult?.output?.status;
          return status === 'continue' ? WhenConditionReturnValue.CONTINUE : WhenConditionReturnValue.CONTINUE_FAILED;
        },
        '#internal': {
          //@ts-ignore
          when: condition,
          //@ts-ignore
          loopType,
        },
      })
      .then(checkStep, {
        '#internal': {
          loopLabel: `${fallbackStepKey} ${loopType} loop check`,
        },
      })
      .step(loopFinishedStep, {
        when: async ({ context }) => {
          const checkStepResult = context.steps?.[checkStepKey];
          if (checkStepResult?.status !== 'success') {
            return WhenConditionReturnValue.CONTINUE_FAILED;
          }

          const status = checkStepResult?.output?.status;
          return status === 'complete' ? WhenConditionReturnValue.CONTINUE : WhenConditionReturnValue.CONTINUE_FAILED;
        },
        '#internal': {
          loopLabel: `${fallbackStepKey} ${loopType} loop finished`,
          //@ts-ignore
          loopType,
        },
      });

    return this;
  }

  while<
    FallbackStep extends StepAction<any, any, any, any>,
    CondStep extends StepVariableType<any, any, any, any>,
    VarStep extends StepVariableType<any, any, any, any>,
  >(condition: StepConfig<FallbackStep, CondStep, VarStep, TTriggerSchema>['when'], fallbackStep: FallbackStep) {
    const applyOperator = (operator: string, value: any, target: any) => {
      switch (operator) {
        case '$eq':
          return { status: value !== target ? 'complete' : 'continue' };
        case '$ne':
          return { status: value === target ? 'complete' : 'continue' };
        case '$gt':
          return { status: value <= target ? 'complete' : 'continue' };
        case '$gte':
          return { status: value < target ? 'complete' : 'continue' };
        case '$lt':
          return { status: value >= target ? 'complete' : 'continue' };
        case '$lte':
          return { status: value > target ? 'complete' : 'continue' };
        default:
          return { status: 'continue' };
      }
    };

    return this.loop(applyOperator, condition, fallbackStep, 'while');
  }

  until<
    FallbackStep extends StepAction<any, any, any, any>,
    CondStep extends StepVariableType<any, any, any, any>,
    VarStep extends StepVariableType<any, any, any, any>,
  >(
    condition: StepConfig<FallbackStep, CondStep, VarStep, TTriggerSchema, TSteps>['when'],
    fallbackStep: FallbackStep,
  ) {
    const applyOperator = (operator: string, value: any, target: any) => {
      switch (operator) {
        case '$eq':
          return { status: value === target ? 'complete' : 'continue' };
        case '$ne':
          return { status: value !== target ? 'complete' : 'continue' };
        case '$gt':
          return { status: value > target ? 'complete' : 'continue' };
        case '$gte':
          return { status: value >= target ? 'complete' : 'continue' };
        case '$lt':
          return { status: value < target ? 'complete' : 'continue' };
        case '$lte':
          return { status: value <= target ? 'complete' : 'continue' };
        default:
          return { status: 'continue' };
      }
    };

    return this.loop(applyOperator, condition, fallbackStep, 'until');
  }

  if<TStep extends StepAction<any, any, any, any>>(
    condition: StepConfig<TStep, any, any, TTriggerSchema>['when'],
    ifStep?: TStep | Workflow,
    elseStep?: TStep | Workflow,
  ) {
    const lastStep = this.#steps[this.#lastStepStack[this.#lastStepStack.length - 1] ?? ''];
    if (!lastStep) {
      throw new Error('Condition requires a step to be executed after');
    }

    this.after(lastStep);

    if (ifStep) {
      const _ifStep = isWorkflow(ifStep) ? workflowToStep(ifStep) : ifStep;

      this.step(_ifStep, {
        when: condition,
      });

      if (elseStep) {
        const _elseStep = isWorkflow(elseStep) ? workflowToStep(elseStep) : elseStep;
        this.step(_elseStep, {
          when:
            typeof condition === 'function'
              ? async payload => {
                  // @ts-ignore
                  const result = await condition(payload);
                  return !result;
                }
              : { not: condition },
        });

        this.after([_ifStep, _elseStep]);
      } else {
        this.after(_ifStep);
      }

      this.step(
        new Step({
          id: `${lastStep.id}_if_else`,
          execute: async ({ context }) => {
            console.log('if else stop step');
            return { executed: true };
          },
        }),
      );

      return this;
    }

    const ifStepKey = `__${lastStep.id}_if`;
    this.step(
      {
        id: ifStepKey,
        execute: async ({ context }) => {
          return { executed: true };
        },
      },
      {
        when: condition,
      },
    );

    const elseStepKey = `__${lastStep.id}_else`;
    this.#ifStack.push({ condition, elseStepKey, condStep: lastStep });

    return this;
  }

  else() {
    const activeCondition = this.#ifStack.pop();
    if (!activeCondition) {
      throw new Error('No active condition found');
    }

    this.after(activeCondition.condStep).step(
      {
        id: activeCondition.elseStepKey,
        execute: async ({ context }) => {
          return { executed: true };
        },
      },
      {
        when:
          typeof activeCondition.condition === 'function'
            ? async payload => {
                // @ts-ignore
                const result = await activeCondition.condition(payload);
                return !result;
              }
            : { not: activeCondition.condition },
      },
    );

    return this;
  }

  after<TStep extends StepAction<any, any, any, any>>(steps: TStep | Workflow | (TStep | Workflow)[]) {
    const stepsArray = Array.isArray(steps) ? steps : [steps];
    const stepKeys = stepsArray.map(step => this.#makeStepKey(step));

    // Create a compound key for multiple steps
    const compoundKey = stepKeys.join('&&');
    this.#afterStepStack.push(compoundKey);

    // Initialize subscriber array for this compound step if it doesn't exist
    if (!this.#stepSubscriberGraph[compoundKey]) {
      this.#stepSubscriberGraph[compoundKey] = { initial: [] };
      this.#serializedStepSubscriberGraph[compoundKey] = { initial: [] };
    }

    return this as Omit<typeof this, 'then' | 'after'>;
  }

  afterEvent(eventName: string) {
    const event = this.events?.[eventName];
    if (!event) {
      throw new Error(`Event ${eventName} not found`);
    }

    const lastStep = this.#steps[this.#lastStepStack[this.#lastStepStack.length - 1] ?? ''];
    if (!lastStep) {
      throw new Error('Condition requires a step to be executed after');
    }

    const eventStepKey = `__${eventName}_event`;
    const eventStep = new Step({
      id: eventStepKey,
      execute: async ({ context, suspend }) => {
        if (context.inputData?.resumedEvent) {
          return { executed: true, resumedEvent: context.inputData?.resumedEvent };
        }

        await suspend();
        return { executed: false };
      },
    });

    this.after(lastStep).step(eventStep).after(eventStep);

    return this;
  }

  /**
   * Executes the workflow with the given trigger data
   * @param triggerData - Initial data to start the workflow with
   * @returns Promise resolving to workflow results or rejecting with error
   * @throws Error if trigger schema validation fails
   */

  createRun({
    runId,
    events,
  }: { runId?: string; events?: Record<string, { schema: z.ZodObject<any> }> } = {}): WorkflowResultReturn<
    TTriggerSchema,
    TSteps
  > {
    const run = new WorkflowInstance<TSteps, TTriggerSchema>({
      logger: this.logger,
      name: this.name,
      mastra: this.#mastra,
      retryConfig: this.#retryConfig,
      steps: this.#steps,
      runId,
      stepGraph: this.#stepGraph,
      stepSubscriberGraph: this.#stepSubscriberGraph,
      onStepTransition: this.#onStepTransition,
      onFinish: () => {
        this.#runs.delete(run.runId);
      },
      events,
    });
    this.#runs.set(run.runId, run);
    return {
      start: run.start.bind(run),
      runId: run.runId,
      watch: run.watch.bind(run),
      resume: run.resume.bind(run),
      resumeWithEvent: run.resumeWithEvent.bind(run),
    };
  }

  /**
   * Gets a workflow run instance by ID
   * @param runId - ID of the run to retrieve
   * @returns The workflow run instance if found, undefined otherwise
   */
  getRun(runId: string) {
    return this.#runs.get(runId);
  }

  /**
   * Rebuilds the machine with the current steps configuration and validates the workflow
   *
   * This is the last step of a workflow builder method chain
   * @throws Error if validation fails
   *
   * @returns this instance for method chaining
   */
  commit() {
    return this;
  }

  // record all object paths that leads to a suspended state
  #getSuspendedPaths({
    value,
    path,
    suspendedPaths,
  }: {
    value: string | Record<string, string>;
    path: string;
    suspendedPaths: Set<string>;
  }) {
    if (typeof value === 'string') {
      if (value === 'suspended') {
        suspendedPaths.add(path);
      }
    } else {
      Object.keys(value).forEach(key =>
        this.#getSuspendedPaths({ value: value[key]!, path: path ? `${path}.${key}` : key, suspendedPaths }),
      );
    }
  }

  async #loadWorkflowSnapshot(runId: string) {
    if (!this.#mastra?.storage) {
      this.logger.debug('Snapshot cannot be loaded. Mastra engine is not initialized', { runId });
      return;
    }

    const activeRun = this.#runs.get(runId);
    if (activeRun) {
      await activeRun.persistWorkflowSnapshot();
    }
    return this.#mastra.storage.loadWorkflowSnapshot({ runId, workflowName: this.name });
  }

  getExecutionSpan(runId: string) {
    return this.#runs.get(runId)?.executionSpan;
  }

  #makeStepDef<TStepId extends TSteps[number]['id'], TSteps extends Step<any, any, any>[]>(
    stepId: TStepId,
  ): StepDef<TStepId, TSteps, any, any>[TStepId] {
    const executeStep = (
      handler: (data: any) => Promise<(data: any) => void>,
      spanName: string,
      attributes?: Record<string, string>,
    ) => {
      return async (data: any) => {
        return await otlpContext.with(
          trace.setSpan(otlpContext.active(), this.getExecutionSpan(attributes?.runId ?? data?.runId) as Span),
          async () => {
            if (this?.telemetry) {
              return this.telemetry.traceMethod(handler, {
                spanName,
                attributes,
              })(data);
            } else {
              return handler(data);
            }
          },
        );
      };
    };

    // NOTE: destructuring rest breaks some injected runtime fields, like runId
    // TODO: investigate why that is exactly
    const handler = async ({ context, ...rest }: ActionContext<TSteps[number]['inputSchema']>) => {
      const targetStep = this.#steps[stepId];
      if (!targetStep) throw new Error(`Step not found`);

      const { payload = {}, execute = async () => {} } = targetStep;

      // Merge static payload with dynamically resolved variables
      // Variables take precedence over payload values

      // Only trace if telemetry is available and action exists
      const finalAction = this.telemetry
        ? executeStep(execute, `workflow.${this.name}.action.${stepId}`, {
            componentName: this.name,
            runId: rest.runId as string,
          })
        : execute;

      return finalAction
        ? await finalAction({
            context: { ...context, inputData: { ...(context?.inputData || {}), ...(payload as {}) } },
            ...rest,
          })
        : {};
    };

    // Only trace handler if telemetry is available

    const finalHandler = ({ context, ...rest }: ActionContext<TSteps[number]['inputSchema']>) => {
      if (this.getExecutionSpan(rest?.runId as string)) {
        return executeStep(handler, `workflow.${this.name}.step.${stepId}`, {
          componentName: this.name,
          runId: rest?.runId as string,
        })({ context, ...rest });
      }

      return handler({ context, ...rest });
    };

    return {
      handler: finalHandler,
      data: {},
    };
  }

  #getActivePathsAndStatus(value: Record<string, any>): Array<{
    stepPath: string[];
    stepId: string;
    status: string;
  }> {
    const paths: Array<{
      stepPath: string[];
      stepId: string;
      status: string;
    }> = [];

    const traverse = (current: Record<string, any>, path: string[] = []) => {
      for (const [key, value] of Object.entries(current)) {
        const currentPath = [...path, key];

        if (typeof value === 'string') {
          // Found a leaf state
          paths.push({
            stepPath: currentPath,
            stepId: key,
            status: value,
          });
        } else if (typeof value === 'object' && value !== null) {
          // Continue traversing
          traverse(value, currentPath);
        }
      }
    };

    traverse(value);
    return paths;
  }

  async getState(runId: string): Promise<WorkflowRunState | null> {
    // If this is the currently running workflow
    const run = this.#runs.get(runId);
    if (run) {
      return run.getState();
    }

    // If workflow is suspended/stored, get from storage
    const storedSnapshot = await this.#mastra?.storage?.loadWorkflowSnapshot({
      runId,
      workflowName: this.name,
    });

    if (storedSnapshot) {
      const parsed = storedSnapshot;

      const m = this.#getActivePathsAndStatus(parsed.value);

      return {
        runId,
        value: parsed.value,
        context: parsed.context,
        activePaths: m,
        timestamp: Date.now(),
      };
    }

    return null;
  }

  async resume({
    runId,
    stepId,
    context: resumeContext,
  }: {
    runId: string;
    stepId: string;
    context?: Record<string, any>;
  }) {
    this.logger.warn(`Please use 'resume' on the 'createRun' call instead, resume is deprecated`);

    const activeRun = this.#runs.get(runId);
    if (activeRun) {
      return activeRun.resume({ stepId, context: resumeContext });
    }

    throw new Error(`Workflow run ${runId} not found`);
  }

  watch(onTransition: (state: WorkflowRunState) => void): () => void {
    this.logger.warn(`Please use 'watch' on the 'createRun' call instead, watch is deprecated`);
    this.#onStepTransition.add(onTransition);

    return () => {
      this.#onStepTransition.delete(onTransition);
    };
  }

  async resumeWithEvent(runId: string, eventName: string, data: any) {
    this.logger.warn(`Please use 'resumeWithEvent' on the 'createRun' call instead, resumeWithEvent is deprecated`);
    const event = this.events?.[eventName];
    if (!event) {
      throw new Error(`Event ${eventName} not found`);
    }

    const results = await this.resume({ runId, stepId: `__${eventName}_event`, context: { resumedEvent: data } });
    return results;
  }

  __registerMastra(mastra: Mastra) {
    this.#mastra = mastra;
  }

  __registerPrimitives(p: MastraPrimitives) {
    if (p.telemetry) {
      this.__setTelemetry(p.telemetry);
    }

    if (p.logger) {
      this.__setLogger(p.logger);
    }
  }

  get stepGraph() {
    return this.#stepGraph;
  }

  get stepSubscriberGraph() {
    return this.#stepSubscriberGraph;
  }

  get serializedStepGraph() {
    return this.#serializedStepGraph;
  }

  get serializedStepSubscriberGraph() {
    return this.#serializedStepSubscriberGraph;
  }

  get steps() {
    return this.#steps;
  }

  setNested(isNested: boolean) {
    this.#isNested = isNested;
  }

  get isNested() {
    return this.#isNested;
  }
}<|MERGE_RESOLUTION|>--- conflicted
+++ resolved
@@ -20,11 +20,7 @@
   WorkflowRunState,
 } from './types';
 import { WhenConditionReturnValue } from './types';
-<<<<<<< HEAD
 import { isVariableReference, isWorkflow, updateStepInHierarchy, workflowToStep } from './utils';
-=======
-import { isVariableReference } from './utils';
->>>>>>> 0850b4c1
 import type { WorkflowResultReturn } from './workflow-instance';
 import { WorkflowInstance } from './workflow-instance';
 
@@ -39,12 +35,8 @@
   #retryConfig?: RetryConfig;
   #mastra?: Mastra;
   #runs: Map<string, WorkflowInstance<TSteps, TTriggerSchema>> = new Map();
-<<<<<<< HEAD
   #isNested: boolean = false;
-
-=======
   #onStepTransition: Set<(state: WorkflowRunState) => void | Promise<void>> = new Set();
->>>>>>> 0850b4c1
   // registers stepIds on `after` calls
   #afterStepStack: string[] = [];
   #lastStepStack: string[] = [];
