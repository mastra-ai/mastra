--- conflicted
+++ resolved
@@ -9,11 +9,8 @@
 import type { TracingContext, TracingOptions, TracingPolicy } from '../ai-tracing';
 import { MastraBase } from '../base';
 import { RequestContext } from '../di';
-<<<<<<< HEAD
 import { ErrorCategory, ErrorDomain, MastraError } from '../error';
-=======
 import type { MastraScorers } from '../evals';
->>>>>>> 1fea57da
 import { RegisteredLogger } from '../logger';
 import type { Mastra } from '../mastra';
 import type { WorkflowRun } from '../storage';
