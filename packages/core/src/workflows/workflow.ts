--- conflicted
+++ resolved
@@ -19,13 +19,10 @@
   WorkflowOptions,
   WorkflowRunState,
 } from './types';
+import { WhenConditionReturnValue } from './types';
 import { isVariableReference, updateStepInHierarchy } from './utils';
 import type { WorkflowResultReturn } from './workflow-instance';
-<<<<<<< HEAD
 import { WorkflowInstance } from './workflow-instance';
-=======
-import { WhenConditionReturnValue } from './types';
->>>>>>> 91d2e30a
 export class Workflow<
   TSteps extends Step<any, any, any>[] = any,
   TTriggerSchema extends z.ZodType<any> = any,
