--- conflicted
+++ resolved
@@ -10,12 +10,8 @@
 import { RuntimeContext } from '../di';
 import { RegisteredLogger } from '../logger';
 import type { MastraScorers } from '../scores';
-<<<<<<< HEAD
-import { runScorer } from '../scores/hooks';
-=======
 import type { ChunkType } from '../stream/MastraAgentStream';
 import { MastraWorkflowStream } from '../stream/MastraWorkflowStream';
->>>>>>> bea9dd1f
 import { Tool } from '../tools';
 import type { ToolExecutionContext } from '../tools/types';
 import type { DynamicArgument } from '../types';
