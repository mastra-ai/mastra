--- conflicted
+++ resolved
@@ -9,7 +9,7 @@
 import { AISpanType, getOrCreateSpan, getValidTraceId } from '../ai-tracing';
 import type { TracingContext, TracingOptions, TracingPolicy } from '../ai-tracing';
 import { MastraBase } from '../base';
-import { RequestContext } from '../di';
+import { RuntimeContext } from '../di';
 import { RegisteredLogger } from '../logger';
 import type { MastraScorers } from '../scores';
 import { WorkflowRunOutput } from '../stream/RunOutput';
@@ -48,19 +48,11 @@
 
 // Options that can be passed when wrapping an agent with createStep
 // These work for both stream() (v2) and streamLegacy() (v1) methods
-<<<<<<< HEAD
-export type AgentStepOptions = Omit<
-  AgentExecutionOptions & AgentStreamOptions,
-  | 'format'
-  | 'tracingContext'
-  | 'requestContext'
-=======
 type AgentStepOptions = Omit<
   AgentExecutionOptions & AgentStreamOptions,
   | 'format'
   | 'tracingContext'
   | 'runtimeContext'
->>>>>>> 226a1467
   | 'abortSignal'
   | 'context'
   | 'onStepFinish'
@@ -161,11 +153,7 @@
   TResumeSchema extends z.ZodType<any>,
   TSuspendSchema extends z.ZodType<any>,
 >(
-<<<<<<< HEAD
-  agent: Agent<TStepId, any>,
-=======
   agent: Agent<TStepId, any, any>,
->>>>>>> 226a1467
   agentOptions?: AgentStepOptions,
 ): Step<TStepId, any, TStepInput, TStepOutput, TResumeSchema, TSuspendSchema, DefaultEngineType>;
 
@@ -189,7 +177,7 @@
 >(
   params:
     | StepParams<TStepId, TState, TStepInput, TStepOutput, TResumeSchema, TSuspendSchema>
-    | Agent<any, any>
+    | Agent<any, any, any>
     | ToolStep<TStepInput, TSuspendSchema, TResumeSchema, TStepOutput, any>,
   agentOptions?: AgentStepOptions,
 ): Step<TStepId, TState, TStepInput, TStepOutput, TResumeSchema, TSuspendSchema, DefaultEngineType> {
@@ -211,7 +199,7 @@
         inputData,
         [EMITTER_SYMBOL]: emitter,
         [STREAM_FORMAT_SYMBOL]: streamFormat,
-        requestContext,
+        runtimeContext,
         tracingContext,
         abortSignal,
         abort,
@@ -239,7 +227,7 @@
             ...(agentOptions ?? {}),
             // resourceId: inputData.resourceId,
             // threadId: inputData.threadId,
-            requestContext,
+            runtimeContext,
             tracingContext,
             onFinish: result => {
               streamPromise.resolve(result.text);
@@ -251,11 +239,7 @@
         } else {
           const modelOutput = await params.stream(inputData.prompt, {
             ...(agentOptions ?? {}),
-<<<<<<< HEAD
-            requestContext,
-=======
             runtimeContext,
->>>>>>> 226a1467
             tracingContext,
             onFinish: result => {
               streamPromise.resolve(result.text);
@@ -315,11 +299,11 @@
       description: params.description,
       inputSchema: params.inputSchema,
       outputSchema: params.outputSchema,
-      execute: async ({ inputData, mastra, requestContext, tracingContext, suspend, resumeData }) => {
+      execute: async ({ inputData, mastra, runtimeContext, tracingContext, suspend, resumeData }) => {
         return params.execute({
           context: inputData,
           mastra,
-          requestContext,
+          runtimeContext,
           tracingContext,
           suspend,
           resumeData,
@@ -512,6 +496,10 @@
   }
 
   __registerPrimitives(p: MastraPrimitives) {
+    if (p.telemetry) {
+      this.__setTelemetry(p.telemetry);
+    }
+
     if (p.logger) {
       this.__setLogger(p.logger);
     }
@@ -646,7 +634,7 @@
                 path: string;
               }
             | {
-                requestContextPath: string;
+                runtimeContextPath: string;
                 schema: z.ZodType<any>;
               }
             | DynamicMapping<TPrevSchema, z.ZodType<any>>;
@@ -685,9 +673,9 @@
             fn: m.fn.toString(),
             schema: m.schema,
           };
-        } else if (m.requestContextPath) {
+        } else if (m.runtimeContextPath) {
           a[key] = {
-            requestContextPath: m.requestContextPath,
+            runtimeContextPath: m.runtimeContextPath,
             schema: m.schema,
           };
         } else {
@@ -702,7 +690,7 @@
       inputSchema: z.any(),
       outputSchema: z.any(),
       execute: async ctx => {
-        const { getStepResult, getInitData, requestContext } = ctx;
+        const { getStepResult, getInitData, runtimeContext } = ctx;
 
         const result: Record<string, any> = {};
         for (const [key, mapping] of Object.entries(mappingConfig)) {
@@ -718,8 +706,8 @@
             continue;
           }
 
-          if (m.requestContextPath) {
-            result[key] = requestContext.get(m.requestContextPath);
+          if (m.runtimeContextPath) {
+            result[key] = runtimeContext.get(m.runtimeContextPath);
             continue;
           }
 
@@ -1095,9 +1083,9 @@
     return run;
   }
 
-  async listScorers({
-    requestContext = new RequestContext(),
-  }: { requestContext?: RequestContext } = {}): Promise<MastraScorers> {
+  async getScorers({
+    runtimeContext = new RuntimeContext(),
+  }: { runtimeContext?: RuntimeContext } = {}): Promise<MastraScorers> {
     const steps = this.steps;
 
     if (!steps || Object.keys(steps).length === 0) {
@@ -1111,7 +1099,7 @@
         let scorersToUse = step.scorers;
 
         if (typeof scorersToUse === 'function') {
-          scorersToUse = await scorersToUse({ requestContext });
+          scorersToUse = await scorersToUse({ runtimeContext });
         }
 
         for (const [id, scorer] of Object.entries(scorersToUse)) {
@@ -1135,10 +1123,10 @@
     resume,
     [EMITTER_SYMBOL]: emitter,
     mastra,
-    requestContext,
+    runtimeContext,
     abort,
     abortSignal,
-    retryCount,
+    runCount,
     tracingContext,
     writer,
     validateInputs,
@@ -1161,12 +1149,12 @@
     };
     [EMITTER_SYMBOL]: { emit: (event: string, data: any) => void };
     mastra: Mastra;
-    requestContext?: RequestContext;
+    runtimeContext?: RuntimeContext;
     engine: DefaultEngineType;
     abortSignal: AbortSignal;
     bail: (result: any) => any;
     abort: () => any;
-    retryCount?: number;
+    runCount?: number;
     tracingContext?: TracingContext;
     writer?: WritableStream<ChunkType>;
     validateInputs?: boolean;
@@ -1188,15 +1176,9 @@
     const isResume =
       !!(resume?.steps && resume.steps.length > 0) ||
       !!resume?.label ||
-<<<<<<< HEAD
-      !!(resume?.steps && resume.steps.length === 0 && (!retryCount || retryCount === 0));
-    // this check is for cases where you suspend/resume a nested workflow.
-    // retryCount helps us know the step has been run at least once, which means it's running in a loop and should not be calling resume.
-=======
       !!(resume?.steps && resume.steps.length === 0 && (!runCount || runCount === 0));
     // this check is for cases where you suspend/resume a nested workflow.
     // runCount helps us know the step has been run at least once, which means it's running in a loop and should not be calling resume.
->>>>>>> 226a1467
 
     const run = isResume ? await this.createRunAsync({ runId: resume.runId }) : await this.createRunAsync({ runId });
     const nestedAbortCb = () => {
@@ -1215,31 +1197,22 @@
       emitter.emit('nested-watch', { event, workflowId: this.id, runId: run.runId, isResume: !!resume?.steps?.length });
     }, 'watch');
 
-<<<<<<< HEAD
-    if (retryCount && retryCount > 0 && isResume && requestContext) {
-      requestContext.set('__mastraWorflowInputData', inputData);
-=======
     if (runCount && runCount > 0 && isResume && runtimeContext) {
       runtimeContext.set('__mastraWorflowInputData', inputData);
->>>>>>> 226a1467
     }
 
     const res = isResume
       ? await run.resume({
           resumeData,
           step: resume.steps?.length > 0 ? (resume.steps as any) : undefined,
-<<<<<<< HEAD
-          requestContext,
-=======
           runtimeContext,
->>>>>>> 226a1467
           tracingContext,
           outputOptions: { includeState: true, includeResumeLabels: true },
           label: resume.label,
         })
       : await run.start({
           inputData,
-          requestContext,
+          runtimeContext,
           tracingContext,
           writableStream: writer,
           initialState: state,
@@ -1293,21 +1266,6 @@
     }
 
     return storage.getWorkflowRuns({ workflowName: this.id, ...(args ?? {}) });
-  }
-
-  async listWorkflowRuns(args?: {
-    fromDate?: Date;
-    toDate?: Date;
-    limit?: number;
-    offset?: number;
-    resourceId?: string;
-  }) {
-    const storage = this.#mastra?.getStorage();
-    if (!storage) {
-      this.logger.debug('Cannot get workflow runs. Mastra storage is not initialized');
-      return { runs: [], total: 0 };
-    }
-    return storage.listWorkflowRuns({ workflowName: this.id, ...(args ?? {}) });
   }
 
   async getWorkflowRunById(runId: string) {
@@ -1510,7 +1468,7 @@
     return this.#mastra;
   }
 
-  protected streamOutput?: WorkflowRunOutput<WorkflowResult<TState, TInput, TOutput, TSteps>>;
+  #streamOutput?: WorkflowRunOutput<WorkflowResult<TState, TInput, TOutput, TSteps>>;
   protected closeStreamAction?: () => Promise<void>;
   protected executionResults?: Promise<WorkflowResult<TState, TInput, TOutput, TSteps>>;
   protected stateSchema?: z.ZodObject<any>;
@@ -1661,7 +1619,7 @@
   protected async _start({
     inputData,
     initialState,
-    requestContext,
+    runtimeContext,
     writableStream,
     tracingContext,
     tracingOptions,
@@ -1670,7 +1628,7 @@
   }: {
     inputData?: z.input<TInput>;
     initialState?: z.input<TState>;
-    requestContext?: RequestContext;
+    runtimeContext?: RuntimeContext;
     writableStream?: WritableStream<ChunkType>;
     tracingContext?: TracingContext;
     tracingOptions?: TracingOptions;
@@ -1695,7 +1653,7 @@
       tracingPolicy: this.tracingPolicy,
       tracingOptions,
       tracingContext,
-      requestContext,
+      runtimeContext,
     });
 
     const traceId = getValidTraceId(workflowAISpan);
@@ -1731,7 +1689,7 @@
         },
       },
       retryConfig: this.retryConfig,
-      requestContext: requestContext ?? new RequestContext(),
+      runtimeContext: runtimeContext ?? new RuntimeContext(),
       abortController: this.abortController,
       writableStream,
       workflowAISpan,
@@ -1755,7 +1713,7 @@
   async start(args: {
     inputData?: z.input<TInput>;
     initialState?: z.input<TState>;
-    requestContext?: RequestContext;
+    runtimeContext?: RuntimeContext;
     writableStream?: WritableStream<ChunkType>;
     tracingContext?: TracingContext;
     tracingOptions?: TracingOptions;
@@ -1774,13 +1732,13 @@
    */
   streamLegacy({
     inputData,
-    requestContext,
+    runtimeContext,
     onChunk,
     tracingContext,
     tracingOptions,
   }: {
     inputData?: z.input<TInput>;
-    requestContext?: RequestContext;
+    runtimeContext?: RuntimeContext;
     tracingContext?: TracingContext;
     onChunk?: (chunk: StreamEvent) => Promise<unknown>;
     tracingOptions?: TracingOptions;
@@ -1836,7 +1794,7 @@
     });
     this.executionResults = this._start({
       inputData,
-      requestContext,
+      runtimeContext,
       format: 'legacy',
       tracingContext,
       tracingOptions,
@@ -1862,15 +1820,10 @@
   stream(
     args: {
       inputData?: z.input<TInput>;
-      requestContext?: RequestContext;
+      runtimeContext?: RuntimeContext;
       tracingContext?: TracingContext;
       tracingOptions?: TracingOptions;
       closeOnSuspend?: boolean;
-      initialState?: z.input<TState>;
-      outputOptions?: {
-        includeState?: boolean;
-        includeResumeLabels?: boolean;
-      };
     } = {},
   ): ReturnType<typeof this.streamVNext> {
     return this.streamVNext(args);
@@ -1926,7 +1879,7 @@
    * @returns A readable stream of the workflow events
    */
   observeStreamVNext(): ReadableStream<WorkflowStreamEvent> {
-    if (!this.streamOutput) {
+    if (!this.#streamOutput) {
       return new ReadableStream<WorkflowStreamEvent>({
         pull(controller) {
           controller.close();
@@ -1937,14 +1890,14 @@
       });
     }
 
-    return this.streamOutput.fullStream;
+    return this.#streamOutput.fullStream;
   }
 
   async streamAsync({
     inputData,
-    requestContext,
-  }: { inputData?: z.input<TInput>; requestContext?: RequestContext } = {}): Promise<ReturnType<typeof this.stream>> {
-    return this.stream({ inputData, requestContext });
+    runtimeContext,
+  }: { inputData?: z.input<TInput>; runtimeContext?: RuntimeContext } = {}): Promise<ReturnType<typeof this.stream>> {
+    return this.stream({ inputData, runtimeContext });
   }
 
   /**
@@ -1954,26 +1907,21 @@
    */
   streamVNext({
     inputData,
-    requestContext,
+    runtimeContext,
     tracingContext,
     tracingOptions,
     closeOnSuspend = true,
     initialState,
-    outputOptions,
   }: {
     inputData?: z.input<TInput>;
-    requestContext?: RequestContext;
+    runtimeContext?: RuntimeContext;
     tracingContext?: TracingContext;
     tracingOptions?: TracingOptions;
     closeOnSuspend?: boolean;
     initialState?: z.input<TState>;
-    outputOptions?: {
-      includeState?: boolean;
-      includeResumeLabels?: boolean;
-    };
   } = {}): WorkflowRunOutput<WorkflowResult<TState, TInput, TOutput, TSteps>> {
-    if (this.closeStreamAction && this.streamOutput) {
-      return this.streamOutput;
+    if (this.closeStreamAction && this.#streamOutput) {
+      return this.#streamOutput;
     }
 
     this.closeStreamAction = async () => {};
@@ -2007,11 +1955,10 @@
 
         const executionResultsPromise = self._start({
           inputData,
-          requestContext,
+          runtimeContext,
           tracingContext,
           tracingOptions,
           initialState,
-          outputOptions,
           writableStream: new WritableStream<WorkflowStreamEvent>({
             write(chunk) {
               controller.enqueue(chunk);
@@ -2029,25 +1976,25 @@
           } else if (executionResults.status !== 'suspended') {
             self.closeStreamAction?.().catch(() => {});
           }
-          if (self.streamOutput) {
-            self.streamOutput.updateResults(
+          if (self.#streamOutput) {
+            self.#streamOutput.updateResults(
               executionResults as unknown as WorkflowResult<TState, TInput, TOutput, TSteps>,
             );
           }
         } catch (err) {
-          self.streamOutput?.rejectResults(err as unknown as Error);
+          self.#streamOutput?.rejectResults(err as unknown as Error);
           self.closeStreamAction?.().catch(() => {});
         }
       },
     });
 
-    this.streamOutput = new WorkflowRunOutput<WorkflowResult<TState, TInput, TOutput, TSteps>>({
+    this.#streamOutput = new WorkflowRunOutput<WorkflowResult<TState, TInput, TOutput, TSteps>>({
       runId: this.runId,
       workflowId: this.workflowId,
       stream,
     });
 
-    return this.streamOutput;
+    return this.#streamOutput;
   }
 
   /**
@@ -2058,10 +2005,9 @@
   resumeStream({
     step,
     resumeData,
-    requestContext,
+    runtimeContext,
     tracingContext,
     tracingOptions,
-    outputOptions,
   }: {
     resumeData?: z.input<TInput>;
     step?:
@@ -2069,21 +2015,16 @@
       | [...Step<string, any, any, any, any, any, TEngineType>[], Step<string, any, any, any, any, any, TEngineType>]
       | string
       | string[];
-    requestContext?: RequestContext;
+    runtimeContext?: RuntimeContext;
     tracingContext?: TracingContext;
     tracingOptions?: TracingOptions;
-    outputOptions?: {
-      includeState?: boolean;
-      includeResumeLabels?: boolean;
-    };
   } = {}) {
     return this.resumeStreamVNext({
       resumeData,
       step,
-      requestContext,
+      runtimeContext,
       tracingContext,
       tracingOptions,
-      outputOptions,
     });
   }
 
@@ -2095,11 +2036,10 @@
   resumeStreamVNext({
     step,
     resumeData,
-    requestContext,
+    runtimeContext,
     tracingContext,
     tracingOptions,
     forEachIndex,
-    outputOptions,
   }: {
     resumeData?: z.input<TInput>;
     step?:
@@ -2107,14 +2047,10 @@
       | [...Step<string, any, any, any, any, any, TEngineType>[], Step<string, any, any, any, any, any, TEngineType>]
       | string
       | string[];
-    requestContext?: RequestContext;
+    runtimeContext?: RuntimeContext;
     tracingContext?: TracingContext;
     tracingOptions?: TracingOptions;
     forEachIndex?: number;
-    outputOptions?: {
-      includeState?: boolean;
-      includeResumeLabels?: boolean;
-    };
   } = {}) {
     this.closeStreamAction = async () => {};
 
@@ -2147,7 +2083,7 @@
         const executionResultsPromise = self._resume({
           resumeData,
           step,
-          requestContext,
+          runtimeContext,
           tracingContext,
           tracingOptions,
           writableStream: new WritableStream<WorkflowStreamEvent>({
@@ -2157,7 +2093,6 @@
           }),
           isVNext: true,
           forEachIndex,
-          outputOptions,
         });
 
         self.executionResults = executionResultsPromise;
@@ -2167,31 +2102,23 @@
           executionResults = await executionResultsPromise;
           self.closeStreamAction?.().catch(() => {});
 
-<<<<<<< HEAD
-          if (self.streamOutput) {
-            self.streamOutput.updateResults(executionResults);
-          }
-        } catch (err) {
-          self.streamOutput?.rejectResults(err as unknown as Error);
-=======
           if (self.#streamOutput) {
             self.#streamOutput.updateResults(executionResults);
           }
         } catch (err) {
           self.#streamOutput?.rejectResults(err as unknown as Error);
->>>>>>> 226a1467
           self.closeStreamAction?.().catch(() => {});
         }
       },
     });
 
-    this.streamOutput = new WorkflowRunOutput<WorkflowResult<TState, TInput, TOutput, TSteps>>({
+    this.#streamOutput = new WorkflowRunOutput<WorkflowResult<TState, TInput, TOutput, TSteps>>({
       runId: this.runId,
       workflowId: this.workflowId,
       stream,
     });
 
-    return this.streamOutput;
+    return this.#streamOutput;
   }
 
   watch(cb: (event: WatchEvent) => void, type: 'watch'): () => void;
@@ -2287,10 +2214,8 @@
       | string
       | string[];
     label?: string;
-    requestContext?: RequestContext;
-    /** @deprecated This property will be removed on November 4th, 2025. Use `retryCount` instead. */
+    runtimeContext?: RuntimeContext;
     runCount?: number;
-    retryCount?: number;
     tracingContext?: TracingContext;
     tracingOptions?: TracingOptions;
     writableStream?: WritableStream<ChunkType>;
@@ -2300,7 +2225,7 @@
     };
     forEachIndex?: number;
   }): Promise<WorkflowResult<TState, TInput, TOutput, TSteps>> {
-    return this._resume({ ...params, retryCount: params.retryCount ?? params.runCount });
+    return this._resume(params);
   }
 
   protected async _resume<TResumeSchema extends z.ZodType<any>>(params: {
@@ -2314,8 +2239,8 @@
       | string
       | string[];
     label?: string;
-    requestContext?: RequestContext;
-    retryCount?: number;
+    runtimeContext?: RuntimeContext;
+    runCount?: number;
     tracingContext?: TracingContext;
     tracingOptions?: TracingOptions;
     writableStream?: WritableStream<ChunkType>;
@@ -2391,11 +2316,7 @@
       }
     }
 
-<<<<<<< HEAD
-    if (!params.retryCount) {
-=======
     if (!params.runCount) {
->>>>>>> 226a1467
       const suspendedStepIds = Object.keys(snapshot?.suspendedPaths ?? {});
 
       const isStepSuspended = suspendedStepIds.includes(steps?.[0] ?? '');
@@ -2411,19 +2332,19 @@
 
     const resumeDataToUse = await this._validateResumeData(params.resumeData, suspendedStep);
 
-    let requestContextInput;
-    if (params.retryCount && params.retryCount > 0 && params.requestContext) {
-      requestContextInput = params.requestContext.get('__mastraWorflowInputData');
-      params.requestContext.delete('__mastraWorflowInputData');
-    }
-
-    const stepResults = { ...(snapshot?.context ?? {}), input: requestContextInput ?? snapshot?.context?.input } as any;
-
-    let requestContextToUse = params.requestContext ?? new RequestContext();
-
-    Object.entries(snapshot?.requestContext ?? {}).forEach(([key, value]) => {
-      if (!requestContextToUse.has(key)) {
-        requestContextToUse.set(key, value);
+    let runtimeContextInput;
+    if (params.runCount && params.runCount > 0 && params.runtimeContext) {
+      runtimeContextInput = params.runtimeContext.get('__mastraWorflowInputData');
+      params.runtimeContext.delete('__mastraWorflowInputData');
+    }
+
+    const stepResults = { ...(snapshot?.context ?? {}), input: runtimeContextInput ?? snapshot?.context?.input } as any;
+
+    let runtimeContextToUse = params.runtimeContext ?? new RuntimeContext();
+
+    Object.entries(snapshot?.runtimeContext ?? {}).forEach(([key, value]) => {
+      if (!runtimeContextToUse.has(key)) {
+        runtimeContextToUse.set(key, value);
       }
     });
 
@@ -2442,7 +2363,7 @@
       tracingPolicy: this.tracingPolicy,
       tracingOptions: params.tracingOptions,
       tracingContext: params.tracingContext,
-      requestContext: requestContextToUse,
+      runtimeContext: runtimeContextToUse,
     });
 
     const traceId = getValidTraceId(workflowAISpan);
@@ -2481,7 +2402,7 @@
             this.emitter.once(event, callback);
           },
         },
-        requestContext: requestContextToUse,
+        runtimeContext: runtimeContextToUse,
         abortController: this.abortController,
         workflowAISpan,
         outputOptions: params.outputOptions,
@@ -2498,7 +2419,7 @@
     this.executionResults = executionResultPromise;
 
     return executionResultPromise.then(result => {
-      this.streamOutput?.updateResults(result as unknown as WorkflowResult<TState, TInput, TOutput, TSteps>);
+      this.#streamOutput?.updateResults(result as unknown as WorkflowResult<TState, TInput, TOutput, TSteps>);
 
       return result;
     });
@@ -2529,7 +2450,7 @@
    * @returns The execution results of the workflow run
    */
   _getExecutionResults(): Promise<WorkflowResult<TState, TInput, TOutput, TSteps>> | undefined {
-    return this.executionResults ?? this.streamOutput?.result;
+    return this.executionResults ?? this.#streamOutput?.result;
   }
 }
 
