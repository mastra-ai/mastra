import EventEmitter from 'events';
import { randomUUID } from 'node:crypto';
import { WritableStream, ReadableStream, TransformStream } from 'node:stream/web';
import { z } from 'zod';
import type { MastraPrimitives } from '../action';
import { Agent } from '../agent';
import type { AgentExecutionOptions, AgentStreamOptions } from '../agent';
import { MastraBase } from '../base';
import { RequestContext } from '../di';
import type { MastraScorers } from '../evals';
import { RegisteredLogger } from '../logger';
import type { Mastra } from '../mastra';
import type { TracingContext, TracingOptions, TracingPolicy } from '../observability';
<<<<<<< HEAD
import { AISpanType, getOrCreateSpan } from '../observability';
import type { StorageListWorkflowRunsInput, WorkflowRun } from '../storage';
=======
import { SpanType, getOrCreateSpan } from '../observability';
import type { WorkflowRun } from '../storage';
>>>>>>> 6a8bfc4a
import { WorkflowRunOutput } from '../stream/RunOutput';
import type { ChunkType } from '../stream/types';
import { ChunkFrom } from '../stream/types';
import { Tool } from '../tools';
import type { ToolExecutionContext } from '../tools/types';
import type { DynamicArgument } from '../types';
import { EMITTER_SYMBOL, STREAM_FORMAT_SYMBOL } from './constants';
import { DefaultExecutionEngine } from './default';
import type { RestartExecutionParams } from './default';
import type { ExecutionEngine, ExecutionGraph } from './execution-engine';
import type { ConditionFunction, ExecuteFunction, LoopConditionFunction, Step, SuspendOptions } from './step';
import type {
  DefaultEngineType,
  DynamicMapping,
  ExtractSchemaFromStep,
  ExtractSchemaType,
  PathsToStringProps,
  SerializedStep,
  SerializedStepFlowEntry,
  StepFlowEntry,
  StepResult,
  StepsRecord,
  StepWithComponent,
  StreamEvent,
  SubsetOf,
  WorkflowConfig,
  WorkflowEngineType,
  WorkflowOptions,
  WorkflowResult,
  WorkflowRunState,
  WorkflowRunStatus,
  WorkflowState,
  WorkflowStreamEvent,
} from './types';
import { getZodErrors } from './utils';

// Options that can be passed when wrapping an agent with createStep
// These work for both stream() (v2) and streamLegacy() (v1) methods
export type AgentStepOptions = Omit<
  AgentExecutionOptions & AgentStreamOptions,
  | 'format'
  | 'tracingContext'
  | 'requestContext'
  | 'abortSignal'
  | 'context'
  | 'onStepFinish'
  | 'output'
  | 'experimental_output'
  | 'resourceId'
  | 'threadId'
>;

export function mapVariable<TStep extends Step<string, any, any, any, any, any>>({
  step,
  path,
}: {
  step: TStep;
  path: PathsToStringProps<ExtractSchemaType<ExtractSchemaFromStep<TStep, 'outputSchema'>>> | '.';
}): {
  step: TStep;
  path: PathsToStringProps<ExtractSchemaType<ExtractSchemaFromStep<TStep, 'outputSchema'>>> | '.';
};
export function mapVariable<TWorkflow extends Workflow<any, any, any, any, any, any>>({
  initData: TWorkflow,
  path,
}: {
  initData: TWorkflow;
  path: PathsToStringProps<ExtractSchemaType<ExtractSchemaFromStep<TWorkflow, 'inputSchema'>>> | '.';
}): {
  initData: TWorkflow;
  path: PathsToStringProps<ExtractSchemaType<ExtractSchemaFromStep<TWorkflow, 'inputSchema'>>> | '.';
};
export function mapVariable(config: any): any {
  return config;
}

type StepParams<
  TStepId extends string,
  TState extends z.ZodObject<any>,
  TStepInput extends z.ZodType<any>,
  TStepOutput extends z.ZodType<any>,
  TResumeSchema extends z.ZodType<any>,
  TSuspendSchema extends z.ZodType<any>,
> = {
  id: TStepId;
  description?: string;
  inputSchema: TStepInput;
  outputSchema: TStepOutput;
  resumeSchema?: TResumeSchema;
  suspendSchema?: TSuspendSchema;
  stateSchema?: TState;
  retries?: number;
  scorers?: DynamicArgument<MastraScorers>;
  execute: ExecuteFunction<
    z.infer<TState>,
    z.infer<TStepInput>,
    z.infer<TStepOutput>,
    z.infer<TResumeSchema>,
    z.infer<TSuspendSchema>,
    DefaultEngineType
  >;
};

type ToolStep<
  TSchemaIn extends z.ZodType<any>,
  TSuspendSchema extends z.ZodType<any>,
  TResumeSchema extends z.ZodType<any>,
  TSchemaOut extends z.ZodType<any>,
  TContext extends ToolExecutionContext<TSuspendSchema, TResumeSchema>,
> = Tool<TSchemaIn, TSchemaOut, TSuspendSchema, TResumeSchema, TContext> & {
  inputSchema: TSchemaIn;
  outputSchema: TSchemaOut;
  execute: (input: z.infer<TSchemaIn>, context?: TContext) => Promise<any>;
};

/**
 * Creates a new workflow step
 * @param params Configuration parameters for the step
 * @param params.id Unique identifier for the step
 * @param params.description Optional description of what the step does
 * @param params.inputSchema Zod schema defining the input structure
 * @param params.outputSchema Zod schema defining the output structure
 * @param params.execute Function that performs the step's operations
 * @returns A Step object that can be added to the workflow
 */
export function createStep<
  TStepId extends string,
  TState extends z.ZodObject<any>,
  TStepInput extends z.ZodType<any>,
  TStepOutput extends z.ZodType<any>,
  TResumeSchema extends z.ZodType<any>,
  TSuspendSchema extends z.ZodType<any>,
>(
  params: StepParams<TStepId, TState, TStepInput, TStepOutput, TResumeSchema, TSuspendSchema>,
): Step<TStepId, TState, TStepInput, TStepOutput, TResumeSchema, TSuspendSchema, DefaultEngineType>;

export function createStep<
  TStepId extends string,
  TStepInput extends z.ZodObject<{ prompt: z.ZodString }>,
  TStepOutput extends z.ZodObject<{ text: z.ZodString }>,
  TResumeSchema extends z.ZodType<any>,
  TSuspendSchema extends z.ZodType<any>,
>(
  agent: Agent<TStepId, any>,
  agentOptions?: AgentStepOptions,
): Step<TStepId, any, TStepInput, TStepOutput, TResumeSchema, TSuspendSchema, DefaultEngineType>;

export function createStep<
  TSchemaIn extends z.ZodType<any>,
  TSuspendSchema extends z.ZodType<any>,
  TResumeSchema extends z.ZodType<any>,
  TSchemaOut extends z.ZodType<any>,
  TContext extends ToolExecutionContext<TSuspendSchema, TResumeSchema>,
>(
  tool: ToolStep<TSchemaIn, TSuspendSchema, TResumeSchema, TSchemaOut, TContext>,
): Step<string, any, TSchemaIn, TSchemaOut, z.ZodType<any>, z.ZodType<any>, DefaultEngineType>;

export function createStep<
  TStepId extends string,
  TState extends z.ZodObject<any>,
  TStepInput extends z.ZodType<any>,
  TStepOutput extends z.ZodType<any>,
  TResumeSchema extends z.ZodType<any>,
  TSuspendSchema extends z.ZodType<any>,
>(
  params:
    | StepParams<TStepId, TState, TStepInput, TStepOutput, TResumeSchema, TSuspendSchema>
    | Agent<any, any>
    | ToolStep<TStepInput, TSuspendSchema, TResumeSchema, TStepOutput, any>,
  agentOptions?: AgentStepOptions,
): Step<TStepId, TState, TStepInput, TStepOutput, TResumeSchema, TSuspendSchema, DefaultEngineType> {
  if (params instanceof Agent) {
    return {
      id: params.name,
      description: params.getDescription(),
      // @ts-ignore
      inputSchema: z.object({
        prompt: z.string(),
        // resourceId: z.string().optional(),
        // threadId: z.string().optional(),
      }),
      // @ts-ignore
      outputSchema: z.object({
        text: z.string(),
      }),
      execute: async ({
        inputData,
        [EMITTER_SYMBOL]: emitter,
        [STREAM_FORMAT_SYMBOL]: streamFormat,
        requestContext,
        tracingContext,
        abortSignal,
        abort,
        writer,
      }) => {
        let streamPromise = {} as {
          promise: Promise<string>;
          resolve: (value: string) => void;
          reject: (reason?: any) => void;
        };

        streamPromise.promise = new Promise((resolve, reject) => {
          streamPromise.resolve = resolve;
          streamPromise.reject = reject;
        });
        const toolData = {
          name: params.name,
          args: inputData,
        };

        let stream: ReadableStream<any>;

        if ((await params.getModel()).specificationVersion === 'v1') {
          const { fullStream } = await params.streamLegacy(inputData.prompt, {
            ...(agentOptions ?? {}),
            // resourceId: inputData.resourceId,
            // threadId: inputData.threadId,
            requestContext,
            tracingContext,
            onFinish: result => {
              streamPromise.resolve(result.text);
              void agentOptions?.onFinish?.(result);
            },
            abortSignal,
          });
          stream = fullStream as any;
        } else {
          const modelOutput = await params.stream(inputData.prompt, {
            ...(agentOptions ?? {}),
            requestContext,
            tracingContext,
            onFinish: result => {
              streamPromise.resolve(result.text);
              void agentOptions?.onFinish?.(result);
            },
            abortSignal,
          });

          stream = modelOutput.fullStream;
        }

        if (streamFormat === 'legacy') {
          await emitter.emit('watch', {
            type: 'tool-call-streaming-start',
            ...(toolData ?? {}),
          });
          for await (const chunk of stream) {
            if (chunk.type === 'text-delta') {
              await emitter.emit('watch', {
                type: 'tool-call-delta',
                ...(toolData ?? {}),
                argsTextDelta: chunk.textDelta,
              });
            }
          }
          await emitter.emit('watch', {
            type: 'tool-call-streaming-finish',
            ...(toolData ?? {}),
          });
        } else {
          for await (const chunk of stream) {
            await writer.write(chunk as any);
          }
        }

        if (abortSignal.aborted) {
          return abort();
        }

        return {
          text: await streamPromise.promise,
        };
      },
      component: params.component,
    };
  }

  if (params instanceof Tool) {
    if (!params.inputSchema || !params.outputSchema) {
      throw new Error('Tool must have input and output schemas defined');
    }

    return {
      // TODO: tool probably should have strong id type
      // @ts-ignore
      id: params.id,
      description: params.description,
      inputSchema: params.inputSchema,
      outputSchema: params.outputSchema,
      execute: async ({
        inputData,
        mastra,
        requestContext,
        tracingContext,
        suspend,
        resumeData,
        runId,
        workflowId,
        state,
        setState,
      }) => {
        // BREAKING CHANGE v1.0: Pass raw input as first arg, context as second
        const toolContext = {
          mastra,
          requestContext,
          tracingContext,
          suspend,
          resumeData,
          workflow: {
            runId,
            workflowId,
            state,
            setState,
          },
        };
        return params.execute(inputData, toolContext);
      },
      component: 'TOOL',
    };
  }

  return {
    id: params.id,
    description: params.description,
    inputSchema: params.inputSchema,
    stateSchema: params.stateSchema,
    outputSchema: params.outputSchema,
    resumeSchema: params.resumeSchema,
    suspendSchema: params.suspendSchema,
    scorers: params.scorers,
    retries: params.retries,
    execute: params.execute.bind(params),
  };
}

export function cloneStep<TStepId extends string>(
  step: Step<string, any, any, any, any, any, DefaultEngineType>,
  opts: { id: TStepId },
): Step<TStepId, any, any, any, any, any, DefaultEngineType> {
  return {
    id: opts.id,
    description: step.description,
    inputSchema: step.inputSchema,
    outputSchema: step.outputSchema,
    execute: step.execute,
    retries: step.retries,
    component: step.component,
  };
}

export function createWorkflow<
  TWorkflowId extends string = string,
  TState extends z.ZodObject<any> = z.ZodObject<any>,
  TInput extends z.ZodType<any> = z.ZodType<any>,
  TOutput extends z.ZodType<any> = z.ZodType<any>,
  TSteps extends Step<string, any, any, any, any, any, DefaultEngineType>[] = Step<
    string,
    any,
    any,
    any,
    any,
    any,
    DefaultEngineType
  >[],
>(params: WorkflowConfig<TWorkflowId, TState, TInput, TOutput, TSteps>) {
  return new Workflow<DefaultEngineType, TSteps, TWorkflowId, TState, TInput, TOutput, TInput>(params);
}

export function cloneWorkflow<
  TWorkflowId extends string = string,
  TState extends z.ZodObject<any> = z.ZodObject<any>,
  TInput extends z.ZodType<any> = z.ZodType<any>,
  TOutput extends z.ZodType<any> = z.ZodType<any>,
  TSteps extends Step<string, any, any, any, any, any, DefaultEngineType>[] = Step<
    string,
    any,
    any,
    any,
    any,
    any,
    DefaultEngineType
  >[],
  TPrevSchema extends z.ZodType<any> = TInput,
>(
  workflow: Workflow<DefaultEngineType, TSteps, string, TState, TInput, TOutput, TPrevSchema>,
  opts: { id: TWorkflowId },
): Workflow<DefaultEngineType, TSteps, TWorkflowId, TState, TInput, TOutput, TPrevSchema> {
  const wf: Workflow<DefaultEngineType, TSteps, TWorkflowId, TState, TInput, TOutput, TPrevSchema> = new Workflow({
    id: opts.id,
    inputSchema: workflow.inputSchema,
    outputSchema: workflow.outputSchema,
    steps: workflow.stepDefs,
    mastra: workflow.mastra,
  });

  wf.setStepFlow(workflow.stepGraph);
  wf.commit();
  return wf;
}

export class Workflow<
    TEngineType = any,
    TSteps extends Step<string, any, any, any, any, any, TEngineType>[] = Step<
      string,
      any,
      any,
      any,
      any,
      any,
      TEngineType
    >[],
    TWorkflowId extends string = string,
    TState extends z.ZodObject<any> = z.ZodObject<any>,
    TInput extends z.ZodType<any> = z.ZodType<any>,
    TOutput extends z.ZodType<any> = z.ZodType<any>,
    TPrevSchema extends z.ZodType<any> = TInput,
  >
  extends MastraBase
  implements Step<TWorkflowId, TState, TInput, TOutput, any, any, DefaultEngineType>
{
  public id: TWorkflowId;
  public description?: string | undefined;
  public inputSchema: TInput;
  public outputSchema: TOutput;
  public stateSchema?: TState;
  public steps: Record<string, StepWithComponent>;
  public stepDefs?: TSteps;
  public engineType: WorkflowEngineType = 'default';
  #nestedWorkflowInput?: z.infer<TInput>;
  protected stepFlow: StepFlowEntry<TEngineType>[];
  protected serializedStepFlow: SerializedStepFlowEntry[];
  protected executionEngine: ExecutionEngine;
  protected executionGraph: ExecutionGraph;
  #options: Omit<WorkflowOptions, 'shouldPersistSnapshot' | 'validateInputs'> &
    Required<Pick<WorkflowOptions, 'shouldPersistSnapshot' | 'validateInputs'>>;
  public retryConfig: {
    attempts?: number;
    delay?: number;
  };

  #mastra?: Mastra;

  #runs: Map<string, Run<TEngineType, TSteps, TState, TInput, TOutput>> = new Map();

  constructor({
    mastra,
    id,
    inputSchema,
    outputSchema,
    stateSchema,
    description,
    executionEngine,
    retryConfig,
    steps,
    options = {},
  }: WorkflowConfig<TWorkflowId, TState, TInput, TOutput, TSteps>) {
    super({ name: id, component: RegisteredLogger.WORKFLOW });
    this.id = id;
    this.description = description;
    this.inputSchema = inputSchema;
    this.outputSchema = outputSchema;
    this.stateSchema = stateSchema;
    this.retryConfig = retryConfig ?? { attempts: 0, delay: 0 };
    this.executionGraph = this.buildExecutionGraph();
    this.stepFlow = [];
    this.serializedStepFlow = [];
    this.#mastra = mastra;
    this.steps = {};
    this.stepDefs = steps;
    this.#options = {
      validateInputs: options.validateInputs ?? false,
      shouldPersistSnapshot: options.shouldPersistSnapshot ?? (() => true),
      tracingPolicy: options.tracingPolicy,
    };

    if (!executionEngine) {
      // TODO: this should be configured using the Mastra class instance that's passed in
      this.executionEngine = new DefaultExecutionEngine({
        mastra: this.#mastra,
        options: this.#options,
      });
    } else {
      this.executionEngine = executionEngine;
    }

    this.engineType = 'default';

    this.#runs = new Map();
  }

  get runs() {
    return this.#runs;
  }

  get mastra() {
    return this.#mastra;
  }

  get options() {
    return this.#options;
  }

  __registerMastra(mastra: Mastra) {
    this.#mastra = mastra;
    this.executionEngine.__registerMastra(mastra);
  }

  __registerPrimitives(p: MastraPrimitives) {
    if (p.logger) {
      this.__setLogger(p.logger);
    }
  }

  setStepFlow(stepFlow: StepFlowEntry<TEngineType>[]) {
    this.stepFlow = stepFlow;
  }

  /**
   * Adds a step to the workflow
   * @param step The step to add to the workflow
   * @returns The workflow instance for chaining
   */
  then<TStepId extends string, TStepState extends z.ZodObject<any>, TSchemaOut extends z.ZodType<any>>(
    step: Step<TStepId, SubsetOf<TStepState, TState>, TPrevSchema, TSchemaOut, any, any, TEngineType>,
  ) {
    this.stepFlow.push({ type: 'step', step: step as any });
    this.serializedStepFlow.push({
      type: 'step',
      step: {
        id: step.id,
        description: step.description,
        component: (step as SerializedStep).component,
        serializedStepFlow: (step as SerializedStep).serializedStepFlow,
      },
    });
    this.steps[step.id] = step;
    return this as unknown as Workflow<TEngineType, TSteps, TWorkflowId, TState, TInput, TOutput, TSchemaOut>;
  }

  /**
   * Adds a sleep step to the workflow
   * @param duration The duration to sleep for
   * @returns The workflow instance for chaining
   */
  sleep(duration: number | ExecuteFunction<z.infer<TState>, z.infer<TPrevSchema>, number, any, any, TEngineType>) {
    const id = `sleep_${this.#mastra?.generateId() || randomUUID()}`;

    const opts: StepFlowEntry<TEngineType> =
      typeof duration === 'function'
        ? { type: 'sleep', id, fn: duration }
        : { type: 'sleep', id, duration: duration as number };
    const serializedOpts: SerializedStepFlowEntry =
      typeof duration === 'function'
        ? { type: 'sleep', id, fn: duration.toString() }
        : { type: 'sleep', id, duration: duration as number };

    this.stepFlow.push(opts);
    this.serializedStepFlow.push(serializedOpts);
    this.steps[id] = createStep({
      id,
      inputSchema: z.object({}),
      outputSchema: z.object({}),
      execute: async () => {
        return {};
      },
    });
    return this as unknown as Workflow<TEngineType, TSteps, TWorkflowId, TState, TInput, TOutput, TPrevSchema>;
  }

  /**
   * Adds a sleep until step to the workflow
   * @param date The date to sleep until
   * @returns The workflow instance for chaining
   */
  sleepUntil(date: Date | ExecuteFunction<z.infer<TState>, z.infer<TPrevSchema>, Date, any, any, TEngineType>) {
    const id = `sleep_${this.#mastra?.generateId() || randomUUID()}`;
    const opts: StepFlowEntry<TEngineType> =
      typeof date === 'function'
        ? { type: 'sleepUntil', id, fn: date }
        : { type: 'sleepUntil', id, date: date as Date };
    const serializedOpts: SerializedStepFlowEntry =
      typeof date === 'function'
        ? { type: 'sleepUntil', id, fn: date.toString() }
        : { type: 'sleepUntil', id, date: date as Date };

    this.stepFlow.push(opts);
    this.serializedStepFlow.push(serializedOpts);
    this.steps[id] = createStep({
      id,
      inputSchema: z.object({}),
      outputSchema: z.object({}),
      execute: async () => {
        return {};
      },
    });
    return this as unknown as Workflow<TEngineType, TSteps, TWorkflowId, TState, TInput, TOutput, TPrevSchema>;
  }

  waitForEvent<
    TStepState extends z.ZodObject<any>,
    TStepInputSchema extends TPrevSchema,
    TStepId extends string,
    TSchemaOut extends z.ZodType<any>,
  >(
    event: string,
    step: Step<TStepId, SubsetOf<TStepState, TState>, TStepInputSchema, TSchemaOut, any, any, TEngineType>,
    opts?: {
      timeout?: number;
    },
  ) {
    this.stepFlow.push({ type: 'waitForEvent', event, step: step as any, timeout: opts?.timeout });
    this.serializedStepFlow.push({
      type: 'waitForEvent',
      event,
      step: {
        id: step.id,
        description: step.description,
        component: (step as SerializedStep).component,
        serializedStepFlow: (step as SerializedStep).serializedStepFlow,
      },
      timeout: opts?.timeout,
    });
    this.steps[step.id] = step;
    return this as unknown as Workflow<TEngineType, TSteps, TWorkflowId, TState, TInput, TOutput, TSchemaOut>;
  }

  map(
    mappingConfig:
      | {
          [k: string]:
            | {
                step:
                  | Step<string, any, any, any, any, any, TEngineType>
                  | Step<string, any, any, any, any, any, TEngineType>[];
                path: string;
              }
            | { value: any; schema: z.ZodType<any> }
            | {
                initData: Workflow<TEngineType, any, any, any, any, any, any>;
                path: string;
              }
            | {
                requestContextPath: string;
                schema: z.ZodType<any>;
              }
            | DynamicMapping<TPrevSchema, z.ZodType<any>>;
        }
      | ExecuteFunction<z.infer<TState>, z.infer<TPrevSchema>, any, any, any, TEngineType>,
    stepOptions?: { id?: string | null },
  ): Workflow<TEngineType, TSteps, TWorkflowId, TState, TInput, TOutput, any> {
    // Create an implicit step that handles the mapping
    if (typeof mappingConfig === 'function') {
      // @ts-ignore
      const mappingStep: any = createStep({
        id: stepOptions?.id || `mapping_${this.#mastra?.generateId() || randomUUID()}`,
        inputSchema: z.object({}),
        outputSchema: z.object({}),
        execute: mappingConfig as any,
      });

      this.stepFlow.push({ type: 'step', step: mappingStep as any });
      this.serializedStepFlow.push({
        type: 'step',
        step: {
          id: mappingStep.id,
          mapConfig: mappingConfig.toString(),
        },
      });
      return this as unknown as Workflow<TEngineType, TSteps, TWorkflowId, TState, TInput, TOutput, any>;
    }

    const newMappingConfig: Record<string, any> = Object.entries(mappingConfig).reduce(
      (a, [key, mapping]) => {
        const m: any = mapping;
        if (m.value !== undefined) {
          a[key] = m;
        } else if (m.fn !== undefined) {
          a[key] = {
            fn: m.fn.toString(),
            schema: m.schema,
          };
        } else if (m.requestContextPath) {
          a[key] = {
            requestContextPath: m.requestContextPath,
            schema: m.schema,
          };
        } else {
          a[key] = m;
        }
        return a;
      },
      {} as Record<string, any>,
    );
    const mappingStep: any = createStep({
      id: stepOptions?.id || `mapping_${this.#mastra?.generateId() || randomUUID()}`,
      inputSchema: z.any(),
      outputSchema: z.any(),
      execute: async ctx => {
        const { getStepResult, getInitData, requestContext } = ctx;

        const result: Record<string, any> = {};
        for (const [key, mapping] of Object.entries(mappingConfig)) {
          const m: any = mapping;

          if (m.value !== undefined) {
            result[key] = m.value;
            continue;
          }

          if (m.fn !== undefined) {
            result[key] = await m.fn(ctx);
            continue;
          }

          if (m.requestContextPath) {
            result[key] = requestContext.get(m.requestContextPath);
            continue;
          }

          const stepResult = m.initData
            ? getInitData()
            : getStepResult(Array.isArray(m.step) ? m.step.find((s: any) => getStepResult(s)) : m.step);

          if (m.path === '.') {
            result[key] = stepResult;
            continue;
          }

          const pathParts = m.path.split('.');
          let value: any = stepResult;
          for (const part of pathParts) {
            if (typeof value === 'object' && value !== null) {
              value = value[part];
            } else {
              throw new Error(`Invalid path ${m.path} in step ${m?.step?.id ?? 'initData'}`);
            }
          }

          result[key] = value;
        }
        return result as z.infer<typeof mappingStep.outputSchema>;
      },
    });

    type MappedOutputSchema = z.ZodType<any>;

    this.stepFlow.push({ type: 'step', step: mappingStep as any });
    this.serializedStepFlow.push({
      type: 'step',
      step: {
        id: mappingStep.id,
        mapConfig: JSON.stringify(newMappingConfig, null, 2),
      },
    });
    return this as unknown as Workflow<TEngineType, TSteps, TWorkflowId, TState, TInput, TOutput, MappedOutputSchema>;
  }

  // TODO: make typing better here
  parallel<TParallelSteps extends readonly Step<string, any, TPrevSchema, any, any, any, TEngineType>[]>(
    steps: TParallelSteps & {
      [K in keyof TParallelSteps]: TParallelSteps[K] extends Step<
        string,
        infer S extends z.ZodObject<any>,
        TPrevSchema,
        infer O,
        infer R,
        infer E,
        TEngineType
      >
        ? Step<string, SubsetOf<S, TState>, TPrevSchema, O, R, E, TEngineType>
        : `Error: Expected Step with state schema that is a subset of workflow state`;
    },
  ) {
    this.stepFlow.push({ type: 'parallel', steps: steps.map(step => ({ type: 'step', step: step as any })) });
    this.serializedStepFlow.push({
      type: 'parallel',
      steps: steps.map((step: any) => ({
        type: 'step',
        step: {
          id: step.id,
          description: step.description,
          component: (step as SerializedStep).component,
          serializedStepFlow: (step as SerializedStep).serializedStepFlow,
        },
      })),
    });
    steps.forEach((step: any) => {
      this.steps[step.id] = step;
    });
    return this as unknown as Workflow<
      TEngineType,
      TSteps,
      TWorkflowId,
      TState,
      TInput,
      TOutput,
      z.ZodObject<
        {
          [K in keyof StepsRecord<TParallelSteps>]: StepsRecord<TParallelSteps>[K]['outputSchema'];
        },
        any,
        z.ZodTypeAny
      >
    >;
  }

  // TODO: make typing better here
  // TODO: add state schema to the type, this is currently broken
  branch<
    TBranchSteps extends Array<
      [
        ConditionFunction<z.infer<TState>, z.infer<TPrevSchema>, any, any, TEngineType>,
        Step<string, any, TPrevSchema, any, any, any, TEngineType>,
      ]
    >,
  >(steps: TBranchSteps) {
    this.stepFlow.push({
      type: 'conditional',
      steps: steps.map(([_cond, step]) => ({ type: 'step', step: step as any })),
      // @ts-ignore
      conditions: steps.map(([cond]) => cond),
      serializedConditions: steps.map(([cond, _step]) => ({ id: `${_step.id}-condition`, fn: cond.toString() })),
    });
    this.serializedStepFlow.push({
      type: 'conditional',
      steps: steps.map(([_cond, step]) => ({
        type: 'step',
        step: {
          id: step.id,
          description: step.description,
          component: (step as SerializedStep).component,
          serializedStepFlow: (step as SerializedStep).serializedStepFlow,
        },
      })),
      serializedConditions: steps.map(([cond, _step]) => ({ id: `${_step.id}-condition`, fn: cond.toString() })),
    });
    steps.forEach(([_, step]) => {
      this.steps[step.id] = step;
    });

    // Extract just the Step elements from the tuples array
    type BranchStepsArray = { [K in keyof TBranchSteps]: TBranchSteps[K][1] };

    // This creates a mapped type that extracts the second element from each tuple
    type ExtractedSteps = BranchStepsArray[number];

    // Now we can use this type as an array, similar to TParallelSteps
    return this as unknown as Workflow<
      TEngineType,
      TSteps,
      TWorkflowId,
      TState,
      TInput,
      TOutput,
      z.ZodObject<
        {
          [K in keyof StepsRecord<ExtractedSteps[]>]: StepsRecord<ExtractedSteps[]>[K]['outputSchema'];
        },
        any,
        z.ZodTypeAny
      >
    >;
  }

  dowhile<
    TStepState extends z.ZodObject<any>,
    TStepInputSchema extends TPrevSchema,
    TStepId extends string,
    TSchemaOut extends z.ZodType<any>,
  >(
    step: Step<TStepId, SubsetOf<TStepState, TState>, TStepInputSchema, TSchemaOut, any, any, TEngineType>,
    condition: LoopConditionFunction<z.infer<TState>, any, any, any, TEngineType>,
  ) {
    this.stepFlow.push({
      type: 'loop',
      step: step as any,
      // @ts-ignore
      condition,
      loopType: 'dowhile',
      serializedCondition: { id: `${step.id}-condition`, fn: condition.toString() },
    });
    this.serializedStepFlow.push({
      type: 'loop',
      step: {
        id: step.id,
        description: step.description,
        component: (step as SerializedStep).component,
        serializedStepFlow: (step as SerializedStep).serializedStepFlow,
      },
      serializedCondition: { id: `${step.id}-condition`, fn: condition.toString() },
      loopType: 'dowhile',
    });
    this.steps[step.id] = step;
    return this as unknown as Workflow<TEngineType, TSteps, TWorkflowId, TState, TInput, TOutput, TSchemaOut>;
  }

  dountil<
    TStepState extends z.ZodObject<any>,
    TStepInputSchema extends TPrevSchema,
    TStepId extends string,
    TSchemaOut extends z.ZodType<any>,
  >(
    step: Step<TStepId, SubsetOf<TStepState, TState>, TStepInputSchema, TSchemaOut, any, any, TEngineType>,
    condition: LoopConditionFunction<z.infer<TState>, any, any, any, TEngineType>,
  ) {
    this.stepFlow.push({
      type: 'loop',
      step: step as any,
      // @ts-ignore
      condition,
      loopType: 'dountil',
      serializedCondition: { id: `${step.id}-condition`, fn: condition.toString() },
    });
    this.serializedStepFlow.push({
      type: 'loop',
      step: {
        id: step.id,
        description: step.description,
        component: (step as SerializedStep).component,
        serializedStepFlow: (step as SerializedStep).serializedStepFlow,
      },
      serializedCondition: { id: `${step.id}-condition`, fn: condition.toString() },
      loopType: 'dountil',
    });
    this.steps[step.id] = step;
    return this as unknown as Workflow<TEngineType, TSteps, TWorkflowId, TState, TInput, TOutput, TSchemaOut>;
  }

  foreach<
    TPrevIsArray extends TPrevSchema extends z.ZodArray<any> ? true : false,
    TStepState extends z.ZodObject<any>,
    TStepInputSchema extends TPrevSchema extends z.ZodArray<infer TElement> ? TElement : never,
    TStepId extends string,
    TSchemaOut extends z.ZodType<any>,
  >(
    step: TPrevIsArray extends true
      ? Step<TStepId, SubsetOf<TStepState, TState>, TStepInputSchema, TSchemaOut, any, any, TEngineType>
      : 'Previous step must return an array type',
    opts?: {
      concurrency: number;
    },
  ) {
    this.stepFlow.push({ type: 'foreach', step: step as any, opts: opts ?? { concurrency: 1 } });
    this.serializedStepFlow.push({
      type: 'foreach',
      step: {
        id: (step as SerializedStep).id,
        description: (step as SerializedStep).description,
        component: (step as SerializedStep).component,
        serializedStepFlow: (step as SerializedStep).serializedStepFlow,
      },
      opts: opts ?? { concurrency: 1 },
    });
    this.steps[(step as any).id] = step as any;
    return this as unknown as Workflow<
      TEngineType,
      TSteps,
      TWorkflowId,
      TState,
      TInput,
      TOutput,
      z.ZodArray<TSchemaOut>
    >;
  }

  /**
   * Builds the execution graph for this workflow
   * @returns The execution graph that can be used to execute the workflow
   */
  buildExecutionGraph(): ExecutionGraph {
    return {
      id: this.id,
      steps: this.stepFlow,
    };
  }

  /**
   * Finalizes the workflow definition and prepares it for execution
   * This method should be called after all steps have been added to the workflow
   * @returns A built workflow instance ready for execution
   */
  commit() {
    this.executionGraph = this.buildExecutionGraph();
    return this as unknown as Workflow<TEngineType, TSteps, TWorkflowId, TState, TInput, TOutput, TOutput>;
  }

  get stepGraph() {
    return this.stepFlow;
  }

  get serializedStepGraph() {
    return this.serializedStepFlow;
  }

  /**
   * Creates a new workflow run instance and stores a snapshot of the workflow in the storage
   * @param options Optional configuration for the run
   * @param options.runId Optional custom run ID, defaults to a random UUID
   * @param options.resourceId Optional resource ID to associate with this run
   * @param options.disableScorers Optional flag to disable scorers for this run
   * @returns A Run instance that can be used to execute the workflow
   */
  async createRun(options?: {
    runId?: string;
    resourceId?: string;
    disableScorers?: boolean;
  }): Promise<Run<TEngineType, TSteps, TState, TInput, TOutput>> {
    if (this.stepFlow.length === 0) {
      throw new Error(
        'Execution flow of workflow is not defined. Add steps to the workflow via .then(), .branch(), etc.',
      );
    }
    if (!this.executionGraph.steps) {
      throw new Error('Uncommitted step flow changes detected. Call .commit() to register the steps.');
    }
    const runIdToUse = options?.runId || this.#mastra?.generateId() || randomUUID();

    // Return a new Run instance with object parameters
    const run =
      this.#runs.get(runIdToUse) ??
      new Run({
        workflowId: this.id,
        stateSchema: this.stateSchema,
        runId: runIdToUse,
        resourceId: options?.resourceId,
        executionEngine: this.executionEngine,
        executionGraph: this.executionGraph,
        mastra: this.#mastra,
        retryConfig: this.retryConfig,
        serializedStepGraph: this.serializedStepGraph,
        disableScorers: options?.disableScorers,
        cleanup: () => this.#runs.delete(runIdToUse),
        tracingPolicy: this.#options?.tracingPolicy,
        workflowSteps: this.steps,
        validateInputs: this.#options?.validateInputs,
        workflowEngineType: this.engineType,
      });

    this.#runs.set(runIdToUse, run);

    const shouldPersistSnapshot = this.#options.shouldPersistSnapshot({
      workflowStatus: run.workflowRunStatus,
      stepResults: {},
    });

    const workflowSnapshotInStorage = await this.getWorkflowRunExecutionResult(runIdToUse, false);

    if (!workflowSnapshotInStorage && shouldPersistSnapshot) {
      await this.mastra?.getStorage()?.persistWorkflowSnapshot({
        workflowName: this.id,
        runId: runIdToUse,
        resourceId: options?.resourceId,
        snapshot: {
          runId: runIdToUse,
          status: 'pending',
          value: {},
          context: this.#nestedWorkflowInput ? { input: this.#nestedWorkflowInput } : {},
          activePaths: [],
          activeStepsPath: {},
          serializedStepGraph: this.serializedStepGraph,
          suspendedPaths: {},
          resumeLabels: {},
          waitingPaths: {},
          result: undefined,
          error: undefined,
          // @ts-ignore
          timestamp: Date.now(),
        },
      });
    }

    return run;
  }

  async listScorers({
    requestContext = new RequestContext(),
  }: { requestContext?: RequestContext } = {}): Promise<MastraScorers> {
    const steps = this.steps;

    if (!steps || Object.keys(steps).length === 0) {
      return {};
    }

    const scorers: MastraScorers = {};

    for (const step of Object.values(steps)) {
      if (step.scorers) {
        let scorersToUse = step.scorers;

        if (typeof scorersToUse === 'function') {
          scorersToUse = await scorersToUse({ requestContext });
        }

        for (const [id, scorer] of Object.entries(scorersToUse)) {
          scorers[id] = scorer;
        }
      }
    }

    return scorers;
  }

  // This method should only be called internally for nested workflow execution, as well as from mastra server handlers
  // To run a workflow use `.createRun` and then `.start` or `.resume`
  async execute({
    runId,
    inputData,
    resumeData,
    state,
    setState,
    suspend,
    restart,
    resume,
    [EMITTER_SYMBOL]: emitter,
    mastra,
    requestContext,
    abort,
    abortSignal,
    retryCount,
    tracingContext,
    writer,
    validateInputs,
  }: {
    runId?: string;
    inputData: z.infer<TInput>;
    resumeData?: any;
    state: z.infer<TState>;
    setState: (state: z.infer<TState>) => void;
    getStepResult<T extends Step<any, any, any, any, any, any, TEngineType>>(
      stepId: T,
    ): T['outputSchema'] extends undefined ? unknown : z.infer<NonNullable<T['outputSchema']>>;
    suspend: (suspendPayload: any, suspendOptions?: SuspendOptions) => Promise<any>;
    restart?: boolean;
    resume?: {
      steps: string[];
      resumePayload: any;
      runId?: string;
      label?: string;
      forEachIndex?: number;
    };
    [EMITTER_SYMBOL]: { emit: (event: string, data: any) => void };
    mastra: Mastra;
    requestContext?: RequestContext;
    engine: DefaultEngineType;
    abortSignal: AbortSignal;
    bail: (result: any) => any;
    abort: () => any;
    retryCount?: number;
    tracingContext?: TracingContext;
    writer?: WritableStream<ChunkType>;
    validateInputs?: boolean;
  }): Promise<z.infer<TOutput>> {
    this.__registerMastra(mastra);

    if (validateInputs) {
      this.#options = {
        ...(this.#options || {}),
        validateInputs: validateInputs,
      };
    }

    this.executionEngine.options = {
      ...(this.executionEngine.options || {}),
      validateInputs: validateInputs ?? false,
    };

    const isResume =
      !!(resume?.steps && resume.steps.length > 0) ||
      !!resume?.label ||
      !!(resume?.steps && resume.steps.length === 0 && (!retryCount || retryCount === 0));
    // this check is for cases where you suspend/resume a nested workflow.
    // retryCount helps us know the step has been run at least once, which means it's running in a loop and should not be calling resume.

    if (!restart && !isResume) {
      this.#nestedWorkflowInput = inputData;
    }

    const run = isResume ? await this.createRun({ runId: resume.runId }) : await this.createRun({ runId });
    const nestedAbortCb = () => {
      abort();
    };
    run.abortController.signal.addEventListener('abort', nestedAbortCb);
    abortSignal.addEventListener('abort', async () => {
      run.abortController.signal.removeEventListener('abort', nestedAbortCb);
      await run.cancel();
    });

    const unwatch = run.watch(event => {
      emitter.emit('nested-watch', { event, workflowId: this.id });
    });

    if (retryCount && retryCount > 0 && isResume && requestContext) {
      requestContext.set('__mastraWorflowInputData', inputData);
    }

    const res = restart
      ? await run.restart({ requestContext, tracingContext, writableStream: writer })
      : isResume
        ? await run.resume({
            resumeData,
            step: resume.steps?.length > 0 ? (resume.steps as any) : undefined,
            requestContext,
            tracingContext,
            outputOptions: { includeState: true, includeResumeLabels: true },
            label: resume.label,
          })
        : await run.start({
            inputData,
            requestContext,
            tracingContext,
            writableStream: writer,
            initialState: state,
            outputOptions: { includeState: true, includeResumeLabels: true },
          });
    unwatch();
    const suspendedSteps = Object.entries(res.steps).filter(([_stepName, stepResult]) => {
      const stepRes: StepResult<any, any, any, any> = stepResult as StepResult<any, any, any, any>;
      return stepRes?.status === 'suspended';
    });

    if (res.state) {
      setState(res.state);
    }

    if (suspendedSteps?.length) {
      for (const [stepName, stepResult] of suspendedSteps) {
        // @ts-ignore
        const suspendPath: string[] = [stepName, ...(stepResult?.suspendPayload?.__workflow_meta?.path ?? [])];
        await suspend(
          {
            ...(stepResult as any)?.suspendPayload,
            __workflow_meta: { runId: run.runId, path: suspendPath },
          },
          {
            resumeLabel: Object.keys(res.resumeLabels ?? {}),
          },
        );
      }
    }

    if (res.status === 'failed') {
      throw res.error;
    }

    return res.status === 'success' ? res.result : undefined;
  }

  async listWorkflowRuns(args?: StorageListWorkflowRunsInput) {
    const storage = this.#mastra?.getStorage();
    if (!storage) {
      this.logger.debug('Cannot get workflow runs. Mastra storage is not initialized');
      return { runs: [], total: 0 };
    }

    return storage.listWorkflowRuns({ workflowName: this.id, ...(args ?? {}) });
  }

  async getWorkflowRunById(runId: string) {
    const storage = this.#mastra?.getStorage();
    if (!storage) {
      this.logger.debug('Cannot get workflow runs from storage. Mastra storage is not initialized');
      //returning in memory run if no storage is initialized
      return this.#runs.get(runId)
        ? ({ ...this.#runs.get(runId), workflowName: this.id } as unknown as WorkflowRun)
        : null;
    }
    const run = await storage.getWorkflowRunById({ runId, workflowName: this.id });

    return (
      run ??
      (this.#runs.get(runId) ? ({ ...this.#runs.get(runId), workflowName: this.id } as unknown as WorkflowRun) : null)
    );
  }

  protected async getWorkflowRunSteps({ runId, workflowId }: { runId: string; workflowId: string }) {
    const storage = this.#mastra?.getStorage();
    if (!storage) {
      this.logger.debug('Cannot get workflow run steps. Mastra storage is not initialized');
      return {};
    }

    const run = await storage.getWorkflowRunById({ runId, workflowName: workflowId });

    let snapshot: WorkflowRunState | string = run?.snapshot!;

    if (!snapshot) {
      return {};
    }

    if (typeof snapshot === 'string') {
      // this occurs whenever the parsing of snapshot fails in storage
      try {
        snapshot = JSON.parse(snapshot);
      } catch (e) {
        this.logger.debug('Cannot get workflow run execution result. Snapshot is not a valid JSON string', e);
        return {};
      }
    }

    const { serializedStepGraph, context } = snapshot as WorkflowRunState;
    const { input, ...steps } = context;

    let finalSteps = {} as Record<string, StepResult<any, any, any, any>>;

    for (const step of Object.keys(steps)) {
      const stepGraph = serializedStepGraph.find(stepGraph => (stepGraph as any)?.step?.id === step);
      finalSteps[step] = steps[step] as StepResult<any, any, any, any>;
      if (stepGraph && (stepGraph as any)?.step?.component === 'WORKFLOW') {
        const nestedSteps = await this.getWorkflowRunSteps({ runId, workflowId: step });
        if (nestedSteps) {
          const updatedNestedSteps = Object.entries(nestedSteps).reduce(
            (acc, [key, value]) => {
              acc[`${step}.${key}`] = value as StepResult<any, any, any, any>;
              return acc;
            },
            {} as Record<string, StepResult<any, any, any, any>>,
          );
          finalSteps = { ...finalSteps, ...updatedNestedSteps };
        }
      }
    }

    return finalSteps;
  }

  async getWorkflowRunExecutionResult(
    runId: string,
    withNestedWorkflows: boolean = true,
  ): Promise<WorkflowState | null> {
    const storage = this.#mastra?.getStorage();
    if (!storage) {
      this.logger.debug('Cannot get workflow run execution result. Mastra storage is not initialized');
      return null;
    }

    const run = await storage.getWorkflowRunById({ runId, workflowName: this.id });

    let snapshot: WorkflowRunState | string = run?.snapshot!;

    if (!snapshot) {
      return null;
    }

    if (typeof snapshot === 'string') {
      // this occurs whenever the parsing of snapshot fails in storage
      try {
        snapshot = JSON.parse(snapshot);
      } catch (e) {
        this.logger.debug('Cannot get workflow run execution result. Snapshot is not a valid JSON string', e);
        return null;
      }
    }

    const fullSteps = withNestedWorkflows
      ? await this.getWorkflowRunSteps({ runId, workflowId: this.id })
      : (snapshot as WorkflowRunState).context;

    return {
      status: (snapshot as WorkflowRunState).status,
      result: (snapshot as WorkflowRunState).result,
      error: (snapshot as WorkflowRunState).error,
      payload: (snapshot as WorkflowRunState).context?.input,
      steps: fullSteps as any,
      activeStepsPath: (snapshot as WorkflowRunState).activeStepsPath,
    };
  }
}

/**
 * Represents a workflow run that can be executed
 */

export class Run<
  TEngineType = any,
  TSteps extends Step<string, any, any, any, any, any, TEngineType>[] = Step<
    string,
    any,
    any,
    any,
    any,
    any,
    TEngineType
  >[],
  TState extends z.ZodObject<any> = z.ZodObject<any>,
  TInput extends z.ZodType<any> = z.ZodType<any>,
  TOutput extends z.ZodType<any> = z.ZodType<any>,
> {
  #abortController?: AbortController;
  protected emitter: EventEmitter;
  /**
   * Unique identifier for this workflow
   */
  readonly workflowId: string;

  /**
   * Unique identifier for this run
   */
  readonly runId: string;

  /**
   * Unique identifier for the resource this run is associated with
   */
  readonly resourceId?: string;

  /**
   * Whether to disable scorers for this run
   */
  readonly disableScorers?: boolean;

  /**
   * Options around how to trace this run
   */
  readonly tracingPolicy?: TracingPolicy;

  /**
   * Options around how to trace this run
   */
  readonly validateInputs?: boolean;

  /**
   * Internal state of the workflow run
   */
  protected state: Record<string, any> = {};

  /**
   * The execution engine for this run
   */
  public executionEngine: ExecutionEngine;

  /**
   * The execution graph for this run
   */
  public executionGraph: ExecutionGraph;

  /**
   * The serialized step graph for this run
   */
  public serializedStepGraph: SerializedStepFlowEntry[];

  /**
   * The steps for this workflow
   */

  readonly workflowSteps: Record<string, StepWithComponent>;

  readonly workflowRunStatus: WorkflowRunStatus;

  readonly workflowEngineType: WorkflowEngineType;

  /**
   * The storage for this run
   */
  #mastra?: Mastra;

  #observerHandlers: (() => void)[] = [];

  get mastra() {
    return this.#mastra;
  }

  protected streamOutput?: WorkflowRunOutput<WorkflowResult<TState, TInput, TOutput, TSteps>>;
  protected closeStreamAction?: () => Promise<void>;
  protected executionResults?: Promise<WorkflowResult<TState, TInput, TOutput, TSteps>>;
  protected stateSchema?: z.ZodObject<any>;

  protected cleanup?: () => void;

  protected retryConfig?: {
    attempts?: number;
    delay?: number;
  };

  constructor(params: {
    workflowId: string;
    runId: string;
    resourceId?: string;
    stateSchema?: z.ZodObject<any>;
    executionEngine: ExecutionEngine;
    executionGraph: ExecutionGraph;
    mastra?: Mastra;
    retryConfig?: {
      attempts?: number;
      delay?: number;
    };
    cleanup?: () => void;
    serializedStepGraph: SerializedStepFlowEntry[];
    disableScorers?: boolean;
    tracingPolicy?: TracingPolicy;
    workflowSteps: Record<string, StepWithComponent>;
    validateInputs?: boolean;
    workflowEngineType: WorkflowEngineType;
  }) {
    this.workflowId = params.workflowId;
    this.runId = params.runId;
    this.resourceId = params.resourceId;
    this.serializedStepGraph = params.serializedStepGraph;
    this.executionEngine = params.executionEngine;
    this.executionGraph = params.executionGraph;
    this.#mastra = params.mastra;
    this.emitter = new EventEmitter();
    this.retryConfig = params.retryConfig;
    this.cleanup = params.cleanup;
    this.disableScorers = params.disableScorers;
    this.tracingPolicy = params.tracingPolicy;
    this.workflowSteps = params.workflowSteps;
    this.validateInputs = params.validateInputs;
    this.stateSchema = params.stateSchema;
    this.workflowRunStatus = 'pending';
    this.workflowEngineType = params.workflowEngineType;
  }

  public get abortController(): AbortController {
    if (!this.#abortController) {
      this.#abortController = new AbortController();
    }

    return this.#abortController;
  }

  /**
   * Cancels the workflow execution
   */
  async cancel() {
    this.abortController?.abort();
  }

  async sendEvent(event: string, data: any) {
    this.emitter.emit(`user-event-${event}`, data);
  }

  protected async _validateInput(inputData: z.input<TInput>) {
    const firstEntry = this.executionGraph.steps[0];
    let inputDataToUse = inputData;

    if (firstEntry && this.validateInputs) {
      let inputSchema: z.ZodType<any> | undefined;

      if (firstEntry.type === 'step' || firstEntry.type === 'foreach' || firstEntry.type === 'loop') {
        const step = firstEntry.step;
        inputSchema = step.inputSchema;
      } else if (firstEntry.type === 'conditional' || firstEntry.type === 'parallel') {
        const firstStep = firstEntry.steps[0];
        if (firstStep && firstStep.type === 'step') {
          inputSchema = firstStep.step.inputSchema;
        }
      }

      if (inputSchema) {
        const validatedInputData = await inputSchema.safeParseAsync(inputData);

        if (!validatedInputData.success) {
          const errors = getZodErrors(validatedInputData.error);
          throw new Error(
            'Invalid input data: \n' + errors.map((e: z.ZodIssue) => `- ${e.path?.join('.')}: ${e.message}`).join('\n'),
          );
        }

        inputDataToUse = validatedInputData.data;
      }
    }

    return inputDataToUse;
  }

  protected async _validateInitialState(initialState: z.input<TState>) {
    let initialStateToUse = initialState;
    if (this.validateInputs) {
      let inputSchema: z.ZodType<any> | undefined = this.stateSchema;

      if (inputSchema) {
        const validatedInputData = await inputSchema.safeParseAsync(initialState);

        if (!validatedInputData.success) {
          const errors = getZodErrors(validatedInputData.error);
          throw new Error(
            'Invalid input data: \n' + errors.map((e: z.ZodIssue) => `- ${e.path?.join('.')}: ${e.message}`).join('\n'),
          );
        }

        initialStateToUse = validatedInputData.data;
      }
    }

    return initialStateToUse;
  }

  protected async _validateResumeData<TResumeSchema extends z.ZodType<any>>(
    resumeData: z.input<TResumeSchema>,
    suspendedStep?: StepWithComponent,
  ) {
    let resumeDataToUse = resumeData;

    if (suspendedStep && suspendedStep.resumeSchema && this.validateInputs) {
      const resumeSchema = suspendedStep.resumeSchema;

      const validatedResumeData = await resumeSchema.safeParseAsync(resumeData);

      if (!validatedResumeData.success) {
        const errors = getZodErrors(validatedResumeData.error);
        throw new Error(
          'Invalid resume data: \n' + errors.map((e: z.ZodIssue) => `- ${e.path?.join('.')}: ${e.message}`).join('\n'),
        );
      }

      resumeDataToUse = validatedResumeData.data;
    }

    return resumeDataToUse;
  }

  protected async _start({
    inputData,
    initialState,
    requestContext,
    writableStream,
    tracingContext,
    tracingOptions,
    format,
    outputOptions,
  }: {
    inputData?: z.input<TInput>;
    initialState?: z.input<TState>;
    requestContext?: RequestContext;
    writableStream?: WritableStream<ChunkType>;
    tracingContext?: TracingContext;
    tracingOptions?: TracingOptions;
    format?: 'legacy' | 'vnext' | undefined;
    outputOptions?: {
      includeState?: boolean;
      includeResumeLabels?: boolean;
    };
  }): Promise<WorkflowResult<TState, TInput, TOutput, TSteps>> {
    // note: this span is ended inside this.executionEngine.execute()
    const workflowSpan = getOrCreateSpan({
      type: SpanType.WORKFLOW_RUN,
      name: `workflow run: '${this.workflowId}'`,
      input: inputData,
      attributes: {
        workflowId: this.workflowId,
      },
      metadata: {
        resourceId: this.resourceId,
        runId: this.runId,
      },
      tracingPolicy: this.tracingPolicy,
      tracingOptions,
      tracingContext,
      requestContext,
      mastra: this.#mastra,
    });

    const traceId = workflowSpan?.externalTraceId;
    const inputDataToUse = await this._validateInput(inputData);
    const initialStateToUse = await this._validateInitialState(initialState ?? {});

    const result = await this.executionEngine.execute<
      z.infer<TState>,
      z.infer<TInput>,
      WorkflowResult<TState, TInput, TOutput, TSteps>
    >({
      workflowId: this.workflowId,
      runId: this.runId,
      resourceId: this.resourceId,
      disableScorers: this.disableScorers,
      graph: this.executionGraph,
      serializedStepGraph: this.serializedStepGraph,
      input: inputDataToUse,
      initialState: initialStateToUse,
      emitter: {
        emit: async (event: string, data: any) => {
          this.emitter.emit(event, data);
        },
        on: (event: string, callback: (data: any) => void) => {
          this.emitter.on(event, callback);
        },
        off: (event: string, callback: (data: any) => void) => {
          this.emitter.off(event, callback);
        },
        once: (event: string, callback: (data: any) => void) => {
          this.emitter.once(event, callback);
        },
      },
      retryConfig: this.retryConfig,
      requestContext: requestContext ?? new RequestContext(),
      abortController: this.abortController,
      writableStream,
      workflowSpan,
      format,
      outputOptions,
    });

    if (result.status !== 'suspended') {
      this.cleanup?.();
    }

    result.traceId = traceId;
    return result;
  }

  /**
   * Starts the workflow execution with the provided input
   * @param input The input data for the workflow
   * @returns A promise that resolves to the workflow output
   */
  async start(args: {
    inputData?: z.input<TInput>;
    initialState?: z.input<TState>;
    requestContext?: RequestContext;
    writableStream?: WritableStream<ChunkType>;
    tracingContext?: TracingContext;
    tracingOptions?: TracingOptions;
    outputOptions?: {
      includeState?: boolean;
      includeResumeLabels?: boolean;
    };
  }): Promise<WorkflowResult<TState, TInput, TOutput, TSteps>> {
    return this._start(args);
  }

  /**
   * Starts the workflow execution with the provided input as a stream
   * @param input The input data for the workflow
   * @returns A promise that resolves to the workflow output
   */
  streamLegacy({
    inputData,
    requestContext,
    onChunk,
    tracingContext,
    tracingOptions,
  }: {
    inputData?: z.input<TInput>;
    requestContext?: RequestContext;
    tracingContext?: TracingContext;
    onChunk?: (chunk: StreamEvent) => Promise<unknown>;
    tracingOptions?: TracingOptions;
  } = {}): {
    stream: ReadableStream<StreamEvent>;
    getWorkflowState: () => Promise<WorkflowResult<TState, TInput, TOutput, TSteps>>;
  } {
    if (this.closeStreamAction) {
      return {
        stream: this.observeStreamLegacy().stream,
        getWorkflowState: () => this.executionResults!,
      };
    }

    const { readable, writable } = new TransformStream<StreamEvent, StreamEvent>();

    const writer = writable.getWriter();
    const unwatch = this.watch(async event => {
      try {
        const e: any = {
          ...event,
          type: event.type.replace('workflow-', ''),
        };
        // watch events are data stream events, so we need to cast them to the correct type
        await writer.write(e as any);
        if (onChunk) {
          await onChunk(e as any);
        }
      } catch {}
    });

    this.closeStreamAction = async () => {
      this.emitter.emit('watch', {
        type: 'workflow-finish',
        payload: { runId: this.runId },
      });
      unwatch();
      await Promise.all(this.#observerHandlers.map(handler => handler()));
      this.#observerHandlers = [];

      try {
        await writer.close();
      } catch (err) {
        console.error('Error closing stream:', err);
      } finally {
        writer.releaseLock();
      }
    };

    this.emitter.emit('watch', {
      type: 'workflow-start',
      payload: { runId: this.runId },
    });
    this.executionResults = this._start({
      inputData,
      requestContext,
      format: 'legacy',
      tracingContext,
      tracingOptions,
    }).then(result => {
      if (result.status !== 'suspended') {
        this.closeStreamAction?.().catch(() => {});
      }

      return result;
    });

    return {
      stream: readable,
      getWorkflowState: () => this.executionResults!,
    };
  }

  /**
   * Starts the workflow execution with the provided input as a stream
   * @param input The input data for the workflow
   * @returns A promise that resolves to the workflow output
   */
  stream(
    args: {
      inputData?: z.input<TInput>;
      requestContext?: RequestContext;
      tracingContext?: TracingContext;
      tracingOptions?: TracingOptions;
      closeOnSuspend?: boolean;
      initialState?: z.input<TState>;
      outputOptions?: {
        includeState?: boolean;
        includeResumeLabels?: boolean;
      };
    } = {},
  ): ReturnType<typeof this.streamVNext> {
    return this.streamVNext(args);
  }

  /**
   * Observe the workflow stream
   * @returns A readable stream of the workflow events
   */
  observeStreamLegacy(): {
    stream: ReadableStream<StreamEvent>;
  } {
    const { readable, writable } = new TransformStream<StreamEvent, StreamEvent>();

    const writer = writable.getWriter();
    const unwatch = this.watch(async event => {
      try {
        const e: any = {
          ...event,
          type: event.type.replace('workflow-', ''),
        };
        // watch events are data stream events, so we need to cast them to the correct type
        await writer.write(e as any);
      } catch {}
    });

    this.#observerHandlers.push(async () => {
      unwatch();
      try {
        await writer.close();
      } catch (err) {
        console.error('Error closing stream:', err);
      } finally {
        writer.releaseLock();
      }
    });

    return {
      stream: readable,
    };
  }

  /**
   * Observe the workflow stream
   * @returns A readable stream of the workflow events
   */
  observeStream(): ReturnType<typeof this.observeStreamVNext> {
    return this.observeStreamVNext();
  }

  /**
   * Observe the workflow stream vnext
   * @returns A readable stream of the workflow events
   */
  observeStreamVNext(): ReadableStream<WorkflowStreamEvent> {
    if (!this.streamOutput) {
      return new ReadableStream<WorkflowStreamEvent>({
        pull(controller) {
          controller.close();
        },
        cancel(controller) {
          controller.close();
        },
      });
    }

    return this.streamOutput.fullStream;
  }

  async streamAsync({
    inputData,
    requestContext,
  }: { inputData?: z.input<TInput>; requestContext?: RequestContext } = {}): Promise<ReturnType<typeof this.stream>> {
    return this.stream({ inputData, requestContext });
  }

  /**
   * Starts the workflow execution with the provided input as a stream
   * @param input The input data for the workflow
   * @returns A promise that resolves to the workflow output
   */
  streamVNext({
    inputData,
    requestContext,
    tracingContext,
    tracingOptions,
    closeOnSuspend = true,
    initialState,
    outputOptions,
  }: {
    inputData?: z.input<TInput>;
    requestContext?: RequestContext;
    tracingContext?: TracingContext;
    tracingOptions?: TracingOptions;
    closeOnSuspend?: boolean;
    initialState?: z.input<TState>;
    outputOptions?: {
      includeState?: boolean;
      includeResumeLabels?: boolean;
    };
  } = {}): WorkflowRunOutput<WorkflowResult<TState, TInput, TOutput, TSteps>> {
    if (this.closeStreamAction && this.streamOutput) {
      return this.streamOutput;
    }

    this.closeStreamAction = async () => {};

    const self = this;
    const stream = new ReadableStream<WorkflowStreamEvent>({
      async start(controller) {
        // TODO: fix this, watch doesn't have a type
        // @ts-ignore
        const unwatch = self.watch(async ({ type, from = ChunkFrom.WORKFLOW, payload }) => {
          controller.enqueue({
            type,
            runId: self.runId,
            from,
            payload: {
              stepName: (payload as unknown as { id: string })?.id,
              ...payload,
            },
          } as WorkflowStreamEvent);
        });

        self.closeStreamAction = async () => {
          unwatch();

          try {
            await controller.close();
          } catch (err) {
            console.error('Error closing stream:', err);
          }
        };

        const executionResultsPromise = self._start({
          inputData,
          requestContext,
          tracingContext,
          tracingOptions,
          initialState,
          outputOptions,
          writableStream: new WritableStream<WorkflowStreamEvent>({
            write(chunk) {
              controller.enqueue(chunk);
            },
          }),
        });
        let executionResults;
        try {
          executionResults = await executionResultsPromise;

          if (closeOnSuspend) {
            // always close stream, even if the workflow is suspended
            // this will trigger a finish event with workflow status set to suspended
            self.closeStreamAction?.().catch(() => {});
          } else if (executionResults.status !== 'suspended') {
            self.closeStreamAction?.().catch(() => {});
          }
          if (self.streamOutput) {
            self.streamOutput.updateResults(
              executionResults as unknown as WorkflowResult<TState, TInput, TOutput, TSteps>,
            );
          }
        } catch (err) {
          self.streamOutput?.rejectResults(err as unknown as Error);
          self.closeStreamAction?.().catch(() => {});
        }
      },
    });

    this.streamOutput = new WorkflowRunOutput<WorkflowResult<TState, TInput, TOutput, TSteps>>({
      runId: this.runId,
      workflowId: this.workflowId,
      stream,
    });

    return this.streamOutput;
  }

  /**
   * Resumes the workflow execution with the provided input as a stream
   * @param input The input data for the workflow
   * @returns A promise that resolves to the workflow output
   */
  resumeStream({
    step,
    resumeData,
    requestContext,
    tracingContext,
    tracingOptions,
    outputOptions,
  }: {
    resumeData?: z.input<TInput>;
    step?:
      | Step<string, any, any, any, any, any, TEngineType>
      | [...Step<string, any, any, any, any, any, TEngineType>[], Step<string, any, any, any, any, any, TEngineType>]
      | string
      | string[];
    requestContext?: RequestContext;
    tracingContext?: TracingContext;
    tracingOptions?: TracingOptions;
    outputOptions?: {
      includeState?: boolean;
      includeResumeLabels?: boolean;
    };
  } = {}) {
    return this.resumeStreamVNext({
      resumeData,
      step,
      requestContext,
      tracingContext,
      tracingOptions,
      outputOptions,
    });
  }

  /**
   * Resumes the workflow execution with the provided input as a stream
   * @param input The input data for the workflow
   * @returns A promise that resolves to the workflow output
   */
  resumeStreamVNext({
    step,
    resumeData,
    requestContext,
    tracingContext,
    tracingOptions,
    forEachIndex,
    outputOptions,
  }: {
    resumeData?: z.input<TInput>;
    step?:
      | Step<string, any, any, any, any, any, TEngineType>
      | [...Step<string, any, any, any, any, any, TEngineType>[], Step<string, any, any, any, any, any, TEngineType>]
      | string
      | string[];
    requestContext?: RequestContext;
    tracingContext?: TracingContext;
    tracingOptions?: TracingOptions;
    forEachIndex?: number;
    outputOptions?: {
      includeState?: boolean;
      includeResumeLabels?: boolean;
    };
  } = {}) {
    this.closeStreamAction = async () => {};

    const self = this;
    const stream = new ReadableStream<WorkflowStreamEvent>({
      async start(controller) {
        // TODO: fix this, watch doesn't have a type
        // @ts-ignore
        const unwatch = self.watch(async ({ type, from = ChunkFrom.WORKFLOW, payload }) => {
          controller.enqueue({
            type,
            runId: self.runId,
            from,
            payload: {
              stepName: (payload as unknown as { id: string }).id,
              ...payload,
            },
          } as WorkflowStreamEvent);
        });

        self.closeStreamAction = async () => {
          unwatch();

          try {
            await controller.close();
          } catch (err) {
            console.error('Error closing stream:', err);
          }
        };
        const executionResultsPromise = self._resume({
          resumeData,
          step,
          requestContext,
          tracingContext,
          tracingOptions,
          writableStream: new WritableStream<WorkflowStreamEvent>({
            write(chunk) {
              controller.enqueue(chunk);
            },
          }),
          isVNext: true,
          forEachIndex,
          outputOptions,
        });

        self.executionResults = executionResultsPromise;

        let executionResults;
        try {
          executionResults = await executionResultsPromise;
          self.closeStreamAction?.().catch(() => {});

          if (self.streamOutput) {
            self.streamOutput.updateResults(executionResults);
          }
        } catch (err) {
          self.streamOutput?.rejectResults(err as unknown as Error);
          self.closeStreamAction?.().catch(() => {});
        }
      },
    });

    this.streamOutput = new WorkflowRunOutput<WorkflowResult<TState, TInput, TOutput, TSteps>>({
      runId: this.runId,
      workflowId: this.workflowId,
      stream,
    });

    return this.streamOutput;
  }

  /**
   * @internal
   */
  watch(cb: (event: WorkflowStreamEvent) => void): () => void {
    const nestedWatchCb = ({
      event,
      workflowId,
    }: {
      event: { type: string; payload: { id: string } & Record<string, unknown> };
      workflowId: string;
    }) => {
      this.emitter.emit('watch', {
        ...event,
        ...(event.payload?.id ? { payload: { ...event.payload, id: `${workflowId}.${event.payload.id}` } } : {}),
      });
    };

    this.emitter.on('watch', cb);
    this.emitter.on('nested-watch', nestedWatchCb);

    return () => {
      this.emitter.off('watch', cb);
      this.emitter.off('nested-watch', nestedWatchCb);
    };
  }

  /**
   * @internal
   */
  async watchAsync(cb: (event: WorkflowStreamEvent) => void): Promise<() => void> {
    return this.watch(cb);
  }

  async resume<TResumeSchema extends z.ZodType<any>>(params: {
    resumeData?: z.input<TResumeSchema>;
    step?:
      | Step<string, any, any, any, TResumeSchema, any, TEngineType>
      | [
          ...Step<string, any, any, any, any, any, TEngineType>[],
          Step<string, any, any, any, TResumeSchema, any, TEngineType>,
        ]
      | string
      | string[];
    label?: string;
    requestContext?: RequestContext;
    retryCount?: number;
    tracingContext?: TracingContext;
    tracingOptions?: TracingOptions;
    writableStream?: WritableStream<ChunkType>;
    outputOptions?: {
      includeState?: boolean;
      includeResumeLabels?: boolean;
    };
    forEachIndex?: number;
  }): Promise<WorkflowResult<TState, TInput, TOutput, TSteps>> {
    return this._resume(params);
  }

  /**
   * Restarts the workflow execution that was previously active
   * @returns A promise that resolves to the workflow output
   */
  async restart(
    args: {
      requestContext?: RequestContext;
      writableStream?: WritableStream<ChunkType>;
      tracingContext?: TracingContext;
      tracingOptions?: TracingOptions;
    } = {},
  ): Promise<WorkflowResult<TState, TInput, TOutput, TSteps>> {
    return this._restart(args);
  }

  protected async _resume<TResumeSchema extends z.ZodType<any>>(params: {
    resumeData?: z.input<TResumeSchema>;
    step?:
      | Step<string, any, any, TResumeSchema, any, any, TEngineType>
      | [
          ...Step<string, any, any, any, any, any, TEngineType>[],
          Step<string, any, any, TResumeSchema, any, any, TEngineType>,
        ]
      | string
      | string[];
    label?: string;
    requestContext?: RequestContext;
    retryCount?: number;
    tracingContext?: TracingContext;
    tracingOptions?: TracingOptions;
    writableStream?: WritableStream<ChunkType>;
    format?: 'legacy' | 'vnext' | undefined;
    isVNext?: boolean;
    outputOptions?: {
      includeState?: boolean;
      includeResumeLabels?: boolean;
    };
    forEachIndex?: number;
  }): Promise<WorkflowResult<TState, TInput, TOutput, TSteps>> {
    const snapshot = await this.#mastra?.getStorage()?.loadWorkflowSnapshot({
      workflowName: this.workflowId,
      runId: this.runId,
    });

    if (!snapshot) {
      throw new Error('No snapshot found for this workflow run: ' + this.workflowId + ' ' + this.runId);
    }

    if (snapshot.status !== 'suspended') {
      throw new Error('This workflow run was not suspended');
    }

    const snapshotResumeLabel = params.label ? snapshot?.resumeLabels?.[params.label] : undefined;
    const stepParam = snapshotResumeLabel?.stepId ?? params.step;

    // Auto-detect suspended steps if no step is provided
    let steps: string[];
    if (stepParam) {
      let newStepParam = stepParam;
      if (typeof stepParam === 'string') {
        newStepParam = stepParam.split('.');
      }
      steps = (Array.isArray(newStepParam) ? newStepParam : [newStepParam]).map(step =>
        typeof step === 'string' ? step : step?.id,
      );
    } else {
      // Use suspendedPaths to detect suspended steps
      const suspendedStepPaths: string[][] = [];

      Object.entries(snapshot?.suspendedPaths ?? {}).forEach(([stepId, _executionPath]) => {
        // Check if this step has nested workflow suspension data
        const stepResult = snapshot?.context?.[stepId];
        if (stepResult && typeof stepResult === 'object' && 'status' in stepResult) {
          const stepRes = stepResult as any;
          if (stepRes.status === 'suspended') {
            const nestedPath = stepRes.suspendPayload?.__workflow_meta?.path;
            if (nestedPath && Array.isArray(nestedPath)) {
              // For nested workflows, combine the parent step ID with the nested path
              suspendedStepPaths.push([stepId, ...nestedPath]);
            } else {
              // For single-level suspension, just use the step ID
              suspendedStepPaths.push([stepId]);
            }
          }
        }
      });

      if (suspendedStepPaths.length === 0) {
        throw new Error('No suspended steps found in this workflow run');
      }

      if (suspendedStepPaths.length === 1) {
        // For single suspended step, use the full path
        steps = suspendedStepPaths[0]!;
      } else {
        const pathStrings = suspendedStepPaths.map(path => `[${path.join(', ')}]`);
        throw new Error(
          `Multiple suspended steps found: ${pathStrings.join(', ')}. ` +
            'Please specify which step to resume using the "step" parameter.',
        );
      }
    }

    if (!params.retryCount) {
      const suspendedStepIds = Object.keys(snapshot?.suspendedPaths ?? {});

      const isStepSuspended = suspendedStepIds.includes(steps?.[0] ?? '');

      if (!isStepSuspended) {
        throw new Error(
          `This workflow step "${steps?.[0]}" was not suspended. Available suspended steps: [${suspendedStepIds.join(', ')}]`,
        );
      }
    }

    const suspendedStep = this.workflowSteps[steps?.[0] ?? ''];

    const resumeDataToUse = await this._validateResumeData(params.resumeData, suspendedStep);

    let requestContextInput;
    if (params.retryCount && params.retryCount > 0 && params.requestContext) {
      requestContextInput = params.requestContext.get('__mastraWorflowInputData');
      params.requestContext.delete('__mastraWorflowInputData');
    }

    const stepResults = { ...(snapshot?.context ?? {}), input: requestContextInput ?? snapshot?.context?.input } as any;

    let requestContextToUse = params.requestContext ?? new RequestContext();

    Object.entries(snapshot?.requestContext ?? {}).forEach(([key, value]) => {
      if (!requestContextToUse.has(key)) {
        requestContextToUse.set(key, value);
      }
    });

    // note: this span is ended inside this.executionEngine.execute()
    const workflowSpan = getOrCreateSpan({
      type: SpanType.WORKFLOW_RUN,
      name: `workflow run: '${this.workflowId}'`,
      input: resumeDataToUse,
      attributes: {
        workflowId: this.workflowId,
      },
      metadata: {
        resourceId: this.resourceId,
        runId: this.runId,
      },
      tracingPolicy: this.tracingPolicy,
      tracingOptions: params.tracingOptions,
      tracingContext: params.tracingContext,
      requestContext: requestContextToUse,
      mastra: this.#mastra,
    });

    const traceId = workflowSpan?.externalTraceId;

    const executionResultPromise = this.executionEngine
      .execute<z.infer<TState>, z.infer<TInput>, WorkflowResult<TState, TInput, TOutput, TSteps>>({
        workflowId: this.workflowId,
        runId: this.runId,
        resourceId: this.resourceId,
        graph: this.executionGraph,
        serializedStepGraph: this.serializedStepGraph,
        input: snapshot?.context?.input,
        initialState: (snapshot?.value ?? {}) as any,
        resume: {
          steps,
          stepResults,
          resumePayload: resumeDataToUse,
          // @ts-ignore
          resumePath: snapshot?.suspendedPaths?.[steps?.[0]] as any,
          forEachIndex: params.forEachIndex ?? snapshotResumeLabel?.foreachIndex,
          label: params.label,
        },
        format: params.format,
        emitter: {
          emit: (event: string, data: any) => {
            this.emitter.emit(event, data);
            return Promise.resolve();
          },
          on: (event: string, callback: (data: any) => void) => {
            this.emitter.on(event, callback);
          },
          off: (event: string, callback: (data: any) => void) => {
            this.emitter.off(event, callback);
          },
          once: (event: string, callback: (data: any) => void) => {
            this.emitter.once(event, callback);
          },
        },
        requestContext: requestContextToUse,
        abortController: this.abortController,
        workflowSpan,
        outputOptions: params.outputOptions,
        writableStream: params.writableStream,
      })
      .then(result => {
        if (!params.isVNext && result.status !== 'suspended') {
          this.closeStreamAction?.().catch(() => {});
        }
        result.traceId = traceId;
        return result;
      });

    this.executionResults = executionResultPromise;

    return executionResultPromise.then(result => {
      this.streamOutput?.updateResults(result as unknown as WorkflowResult<TState, TInput, TOutput, TSteps>);

      return result;
    });
  }

  protected async _restart({
    requestContext,
    writableStream,
    tracingContext,
    tracingOptions,
  }: {
    requestContext?: RequestContext;
    writableStream?: WritableStream<ChunkType>;
    tracingContext?: TracingContext;
    tracingOptions?: TracingOptions;
  }): Promise<WorkflowResult<TState, TInput, TOutput, TSteps>> {
    if (this.workflowEngineType !== 'default') {
      throw new Error(`restart() is not supported on ${this.workflowEngineType} workflows`);
    }

    const snapshot = await this.#mastra?.getStorage()?.loadWorkflowSnapshot({
      workflowName: this.workflowId,
      runId: this.runId,
    });

    let nestedWorkflowPending = false;

    if (!snapshot) {
      throw new Error(`Snapshot not found for run ${this.runId}`);
    }

    if (snapshot.status !== 'running' && snapshot.status !== 'waiting') {
      if (snapshot.status === 'pending' && !!snapshot.context.input) {
        //possible the server died just before the nested workflow execution started.
        //only nested workflows have input data in context when it's still pending
        nestedWorkflowPending = true;
      } else {
        throw new Error('This workflow run was not active');
      }
    }

    let nestedWorkflowActiveStepsPath: Record<string, number[]> = {};

    const firstEntry = this.executionGraph.steps[0]!;

    if (firstEntry.type === 'step' || firstEntry.type === 'foreach' || firstEntry.type === 'loop') {
      nestedWorkflowActiveStepsPath = {
        [firstEntry.step.id]: [0],
      };
    } else if (firstEntry.type === 'sleep' || firstEntry.type === 'sleepUntil') {
      nestedWorkflowActiveStepsPath = {
        [firstEntry.id]: [0],
      };
    } else if (firstEntry.type === 'conditional' || firstEntry.type === 'parallel') {
      nestedWorkflowActiveStepsPath = firstEntry.steps.reduce(
        (acc, step) => {
          acc[step.step.id] = [0];
          return acc;
        },
        {} as Record<string, number[]>,
      );
    }
    const restartData: RestartExecutionParams = {
      activePaths: nestedWorkflowPending ? [0] : snapshot.activePaths,
      activeStepsPath: nestedWorkflowPending ? nestedWorkflowActiveStepsPath : snapshot.activeStepsPath,
      stepResults: snapshot.context,
      state: snapshot.value,
    };
    const workflowAISpan = getOrCreateSpan({
      type: AISpanType.WORKFLOW_RUN,
      name: `workflow run: '${this.workflowId}'`,
      attributes: {
        workflowId: this.workflowId,
      },
      metadata: {
        resourceId: this.resourceId,
        runId: this.runId,
      },
      tracingPolicy: this.tracingPolicy,
      tracingOptions,
      tracingContext,
      requestContext,
      mastra: this.#mastra,
    });

    const traceId = workflowAISpan?.externalTraceId;

    const result = await this.executionEngine.execute<
      z.infer<TState>,
      z.infer<TInput>,
      WorkflowResult<TState, TInput, TOutput, TSteps>
    >({
      workflowId: this.workflowId,
      runId: this.runId,
      resourceId: this.resourceId,
      disableScorers: this.disableScorers,
      graph: this.executionGraph,
      serializedStepGraph: this.serializedStepGraph,
      restart: restartData,
      emitter: {
        emit: async (event: string, data: any) => {
          this.emitter.emit(event, data);
        },
        on: (event: string, callback: (data: any) => void) => {
          this.emitter.on(event, callback);
        },
        off: (event: string, callback: (data: any) => void) => {
          this.emitter.off(event, callback);
        },
        once: (event: string, callback: (data: any) => void) => {
          this.emitter.once(event, callback);
        },
      },
      retryConfig: this.retryConfig,
      requestContext: requestContext ?? new RequestContext(),
      abortController: this.abortController,
      writableStream,
      workflowAISpan,
    });

    if (result.status !== 'suspended') {
      this.cleanup?.();
    }

    result.traceId = traceId;
    return result;
  }

  /**
   * @access private
   * @returns The execution results of the workflow run
   */
  _getExecutionResults(): Promise<WorkflowResult<TState, TInput, TOutput, TSteps>> | undefined {
    return this.executionResults ?? this.streamOutput?.result;
  }
}<|MERGE_RESOLUTION|>--- conflicted
+++ resolved
@@ -11,13 +11,8 @@
 import { RegisteredLogger } from '../logger';
 import type { Mastra } from '../mastra';
 import type { TracingContext, TracingOptions, TracingPolicy } from '../observability';
-<<<<<<< HEAD
-import { AISpanType, getOrCreateSpan } from '../observability';
+import { SpanType, getOrCreateSpan } from '../observability';
 import type { StorageListWorkflowRunsInput, WorkflowRun } from '../storage';
-=======
-import { SpanType, getOrCreateSpan } from '../observability';
-import type { WorkflowRun } from '../storage';
->>>>>>> 6a8bfc4a
 import { WorkflowRunOutput } from '../stream/RunOutput';
 import type { ChunkType } from '../stream/types';
 import { ChunkFrom } from '../stream/types';
@@ -2490,8 +2485,8 @@
       stepResults: snapshot.context,
       state: snapshot.value,
     };
-    const workflowAISpan = getOrCreateSpan({
-      type: AISpanType.WORKFLOW_RUN,
+    const workflowSpan = getOrCreateSpan({
+      type: SpanType.WORKFLOW_RUN,
       name: `workflow run: '${this.workflowId}'`,
       attributes: {
         workflowId: this.workflowId,
@@ -2507,7 +2502,7 @@
       mastra: this.#mastra,
     });
 
-    const traceId = workflowAISpan?.externalTraceId;
+    const traceId = workflowSpan?.externalTraceId;
 
     const result = await this.executionEngine.execute<
       z.infer<TState>,
@@ -2539,7 +2534,7 @@
       requestContext: requestContext ?? new RequestContext(),
       abortController: this.abortController,
       writableStream,
-      workflowAISpan,
+      workflowSpan,
     });
 
     if (result.status !== 'suspended') {
