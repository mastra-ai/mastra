--- conflicted
+++ resolved
@@ -1177,13 +1177,8 @@
           step: resume.steps as any,
           runtimeContext,
           tracingContext,
-<<<<<<< HEAD
-          outputOptions: { includeState: true },
-          retryCount,
-=======
           outputOptions: { includeState: true, includeResumeLabels: true },
           label: resume.label,
->>>>>>> 2c4438b8
         })
       : await run.start({
           inputData,
