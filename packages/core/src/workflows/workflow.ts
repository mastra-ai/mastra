--- conflicted
+++ resolved
@@ -1049,12 +1049,8 @@
     context: WorkflowContext;
     stepId: TStepId;
   }): Record<string, any> {
-<<<<<<< HEAD
-    this.logger.debug(`Resolving variables for ${stepId}`, {
-=======
     this.logger.debug(`Resolving variables for step ${stepId}`, {
       stepId,
->>>>>>> d68b532e
       runId: this.#runId,
     });
 
@@ -1346,38 +1342,8 @@
     return null;
   }
 
-<<<<<<< HEAD
   watch(onTransition: (state: WorkflowRunState) => void): () => void {
     this.#onStepTransition.push(onTransition);
-=======
-  #hasStateChanged(previous: WorkflowRunState | null, current: WorkflowRunState): boolean {
-    if (!previous) return true;
-
-    // Compare active paths
-    const previousPaths = previous.activePaths;
-    const currentPaths = current.activePaths;
-
-    // Check if number of active paths changed
-    if (previousPaths.length !== currentPaths.length) return true;
-
-    // Compare each path
-    for (let i = 0; i < currentPaths.length; i++) {
-      const prevPath = previousPaths[i];
-      const currPath = currentPaths[i];
-
-      // Check if path structure changed
-      if (JSON.stringify(prevPath?.stepPath) !== JSON.stringify(currPath?.stepPath)) return true;
-
-      // Check if status changed
-      if (prevPath?.status !== currPath?.status) return true;
-    }
-
-    // Check if step results changed
-    if (JSON.stringify(previous.context.steps) !== JSON.stringify(current.context.steps)) return true;
-
-    return false;
-  }
->>>>>>> d68b532e
 
     return () => {
       const idx = this.#onStepTransition.findIndex(t => t === onTransition);
