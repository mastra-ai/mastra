--- conflicted
+++ resolved
@@ -508,20 +508,21 @@
    * @param step The step to add to the workflow
    * @returns The workflow instance for chaining
    */
-<<<<<<< HEAD
-  then<TStepInputSchema extends z.ZodType<any>, TStepId extends string, TSchemaOut extends z.ZodType<any>>(
+  then<
+    TStepId extends string,
+    TStepState extends z.ZodObject<any>,
+    TStepInputSchema extends z.ZodType<any>,
+    TSchemaOut extends z.ZodType<any>,
+  >(
     step: Step<
       TStepId,
+      SubsetOf<TStepState, TState>,
       z.TypeOf<TPrevSchema> extends z.TypeOf<TStepInputSchema> ? TStepInputSchema : never,
       TSchemaOut,
       any,
       any,
       TEngineType
     >,
-=======
-  then<TStepId extends string, TStepState extends z.ZodObject<any>, TSchemaOut extends z.ZodType<any>>(
-    step: Step<TStepId, SubsetOf<TStepState, TState>, TPrevSchema, TSchemaOut, any, any, TEngineType>,
->>>>>>> 21341ee3
   ) {
     this.stepFlow.push({ type: 'step', step: step as any });
     this.serializedStepFlow.push({
