import { randomUUID } from 'crypto';
import EventEmitter from 'events';
import type { ReadableStream, WritableStream } from 'node:stream/web';
import { TransformStream } from 'node:stream/web';
import { z } from 'zod';
import type { Mastra, WorkflowRun } from '..';
import type { MastraPrimitives } from '../action';
import { Agent } from '../agent';
import { AISpanType, getOrCreateSpan, getValidTraceId } from '../ai-tracing';
import type { TracingContext, TracingOptions, TracingPolicy } from '../ai-tracing';
import { MastraBase } from '../base';
import { RuntimeContext } from '../di';
import { RegisteredLogger } from '../logger';
import type { MastraScorers } from '../scores';
import { MastraWorkflowStream } from '../stream/MastraWorkflowStream';
import type { ChunkType } from '../stream/types';
import { ChunkFrom } from '../stream/types';
import { Tool } from '../tools';
import type { ToolExecutionContext } from '../tools/types';
import type { DynamicArgument } from '../types';
import { EMITTER_SYMBOL, STREAM_FORMAT_SYMBOL } from './constants';
import { DefaultExecutionEngine } from './default';
import type { ExecutionEngine, ExecutionGraph } from './execution-engine';
import type { ExecuteFunction, Step } from './step';
import type {
  DefaultEngineType,
  DynamicMapping,
  ExtractSchemaFromStep,
  ExtractSchemaType,
  PathsToStringProps,
  SerializedStep,
  SerializedStepFlowEntry,
  StepFlowEntry,
  StepResult,
  StepsRecord,
  StepWithComponent,
  StreamEvent,
  WatchEvent,
  WorkflowConfig,
  WorkflowOptions,
  WorkflowResult,
  WorkflowRunState,
} from './types';

export function mapVariable<TStep extends Step<string, any, any, any, any, any>>({
  step,
  path,
}: {
  step: TStep;
  path: PathsToStringProps<ExtractSchemaType<ExtractSchemaFromStep<TStep, 'outputSchema'>>> | '.';
}): {
  step: TStep;
  path: PathsToStringProps<ExtractSchemaType<ExtractSchemaFromStep<TStep, 'outputSchema'>>> | '.';
};
export function mapVariable<TWorkflow extends Workflow<any, any, any, any, any, any>>({
  initData: TWorkflow,
  path,
}: {
  initData: TWorkflow;
  path: PathsToStringProps<ExtractSchemaType<ExtractSchemaFromStep<TWorkflow, 'inputSchema'>>> | '.';
}): {
  initData: TWorkflow;
  path: PathsToStringProps<ExtractSchemaType<ExtractSchemaFromStep<TWorkflow, 'inputSchema'>>> | '.';
};
export function mapVariable(config: any): any {
  return config;
}

type StepParams<
  TStepId extends string,
  TStepInput extends z.ZodType<any>,
  TStepOutput extends z.ZodType<any>,
  TResumeSchema extends z.ZodType<any>,
  TSuspendSchema extends z.ZodType<any>,
> = {
  id: TStepId;
  description?: string;
  inputSchema: TStepInput;
  outputSchema: TStepOutput;
  resumeSchema?: TResumeSchema;
  suspendSchema?: TSuspendSchema;
  retries?: number;
  scorers?: DynamicArgument<MastraScorers>;
  execute: ExecuteFunction<
    z.infer<TStepInput>,
    z.infer<TStepOutput>,
    z.infer<TResumeSchema>,
    z.infer<TSuspendSchema>,
    DefaultEngineType
  >;
};

type ToolStep<
  TSchemaIn extends z.ZodType<any>,
  TSuspendSchema extends z.ZodType<any>,
  TResumeSchema extends z.ZodType<any>,
  TSchemaOut extends z.ZodType<any>,
  TContext extends ToolExecutionContext<TSchemaIn, TSuspendSchema, TResumeSchema>,
> = Tool<TSchemaIn, TSchemaOut, TSuspendSchema, TResumeSchema, TContext> & {
  inputSchema: TSchemaIn;
  outputSchema: TSchemaOut;
  execute: (context: TContext) => Promise<any>;
};

/**
 * Creates a new workflow step
 * @param params Configuration parameters for the step
 * @param params.id Unique identifier for the step
 * @param params.description Optional description of what the step does
 * @param params.inputSchema Zod schema defining the input structure
 * @param params.outputSchema Zod schema defining the output structure
 * @param params.execute Function that performs the step's operations
 * @returns A Step object that can be added to the workflow
 */
export function createStep<
  TStepId extends string,
  TStepInput extends z.ZodType<any>,
  TStepOutput extends z.ZodType<any>,
  TResumeSchema extends z.ZodType<any>,
  TSuspendSchema extends z.ZodType<any>,
>(
  params: StepParams<TStepId, TStepInput, TStepOutput, TResumeSchema, TSuspendSchema>,
): Step<TStepId, TStepInput, TStepOutput, TResumeSchema, TSuspendSchema, DefaultEngineType>;

export function createStep<
  TStepId extends string,
  TStepInput extends z.ZodObject<{ prompt: z.ZodString }>,
  TStepOutput extends z.ZodObject<{ text: z.ZodString }>,
  TResumeSchema extends z.ZodType<any>,
  TSuspendSchema extends z.ZodType<any>,
>(
  agent: Agent<TStepId, any, any>,
): Step<TStepId, TStepInput, TStepOutput, TResumeSchema, TSuspendSchema, DefaultEngineType>;

export function createStep<
  TSchemaIn extends z.ZodType<any>,
  TSuspendSchema extends z.ZodType<any>,
  TResumeSchema extends z.ZodType<any>,
  TSchemaOut extends z.ZodType<any>,
  TContext extends ToolExecutionContext<TSchemaIn>,
>(
  tool: ToolStep<TSchemaIn, TSuspendSchema, TResumeSchema, TSchemaOut, TContext>,
): Step<string, TSchemaIn, TSchemaOut, z.ZodType<any>, z.ZodType<any>, DefaultEngineType>;

export function createStep<
  TStepId extends string,
  TStepInput extends z.ZodType<any>,
  TStepOutput extends z.ZodType<any>,
  TResumeSchema extends z.ZodType<any>,
  TSuspendSchema extends z.ZodType<any>,
>(
  params:
    | StepParams<TStepId, TStepInput, TStepOutput, TResumeSchema, TSuspendSchema>
    | Agent<any, any, any>
    | ToolStep<TStepInput, TSuspendSchema, TResumeSchema, TStepOutput, any>,
): Step<TStepId, TStepInput, TStepOutput, TResumeSchema, TSuspendSchema, DefaultEngineType> {
  if (params instanceof Agent) {
    return {
      id: params.name,
      // @ts-ignore
      inputSchema: z.object({
        prompt: z.string(),
        // resourceId: z.string().optional(),
        // threadId: z.string().optional(),
      }),
      // @ts-ignore
      outputSchema: z.object({
        text: z.string(),
      }),
      execute: async ({
        inputData,
        [EMITTER_SYMBOL]: emitter,
        [STREAM_FORMAT_SYMBOL]: streamFormat,
        runtimeContext,
        abortSignal,
        abort,
        writer,
      }) => {
        let streamPromise = {} as {
          promise: Promise<string>;
          resolve: (value: string) => void;
          reject: (reason?: any) => void;
        };

        streamPromise.promise = new Promise((resolve, reject) => {
          streamPromise.resolve = resolve;
          streamPromise.reject = reject;
        });
        const toolData = {
          name: params.name,
          args: inputData,
        };

<<<<<<< HEAD
        // TODO: add support for format, if format is undefined use stream, else stream
=======
>>>>>>> e04246f9
        let stream: ReadableStream<any>;

        if ((await params.getModel()).specificationVersion === 'v1') {
          const { fullStream } = await params.stream(inputData.prompt, {
            // resourceId: inputData.resourceId,
            // threadId: inputData.threadId,
            runtimeContext,
            onFinish: result => {
              streamPromise.resolve(result.text);
            },
            abortSignal,
          });
          stream = fullStream as any;
        } else {
          const modelOutput = await params.streamVNext(inputData.prompt, {
            runtimeContext,
            onFinish: result => {
              streamPromise.resolve(result.text);
            },
            abortSignal,
          });

          stream = modelOutput.fullStream;
        }

        if (streamFormat === 'aisdk') {
          await emitter.emit('watch-v2', {
            type: 'tool-call-streaming-start',
            ...(toolData ?? {}),
          });
          for await (const chunk of stream) {
            if (chunk.type === 'text-delta') {
              await emitter.emit('watch-v2', {
                type: 'tool-call-delta',
                ...(toolData ?? {}),
                argsTextDelta: chunk.textDelta,
              });
            }
          }
          await emitter.emit('watch-v2', {
            type: 'tool-call-streaming-finish',
            ...(toolData ?? {}),
          });
        } else {
<<<<<<< HEAD
          const modelOutput = await params.stream(inputData.prompt, {
            runtimeContext,
            onFinish: (result: any) => {
              streamPromise.resolve(result.text);
            },
            // abortSignal,
          });

          stream = modelOutput.fullStream;

=======
>>>>>>> e04246f9
          for await (const chunk of stream) {
            await writer.write(chunk as any);
          }
        }

        if (abortSignal.aborted) {
          return abort();
        }

        return {
          text: await streamPromise.promise,
        };
      },
    };
  }

  if (params instanceof Tool) {
    if (!params.inputSchema || !params.outputSchema) {
      throw new Error('Tool must have input and output schemas defined');
    }

    return {
      // TODO: tool probably should have strong id type
      // @ts-ignore
      id: params.id,
      inputSchema: params.inputSchema,
      outputSchema: params.outputSchema,
      execute: async ({ inputData, mastra, runtimeContext, tracingContext, suspend, resumeData }) => {
        return params.execute({
          context: inputData,
          mastra,
          runtimeContext,
          tracingContext,
          suspend,
          resumeData,
        });
      },
    };
  }

  return {
    id: params.id,
    description: params.description,
    inputSchema: params.inputSchema,
    outputSchema: params.outputSchema,
    resumeSchema: params.resumeSchema,
    suspendSchema: params.suspendSchema,
    scorers: params.scorers,
    retries: params.retries,
    execute: params.execute.bind(params),
  };
}

export function cloneStep<TStepId extends string>(
  step: Step<string, any, any, any, any, DefaultEngineType>,
  opts: { id: TStepId },
): Step<TStepId, any, any, any, any, DefaultEngineType> {
  return {
    id: opts.id,
    description: step.description,
    inputSchema: step.inputSchema,
    outputSchema: step.outputSchema,
    execute: step.execute,
    retries: step.retries,
  };
}

export function createWorkflow<
  TWorkflowId extends string = string,
  TInput extends z.ZodType<any> = z.ZodType<any>,
  TOutput extends z.ZodType<any> = z.ZodType<any>,
  TSteps extends Step<string, any, any, any, any, DefaultEngineType>[] = Step<
    string,
    any,
    any,
    any,
    any,
    DefaultEngineType
  >[],
>(params: WorkflowConfig<TWorkflowId, TInput, TOutput, TSteps>) {
  return new Workflow<DefaultEngineType, TSteps, TWorkflowId, TInput, TOutput, TInput>(params);
}

export function cloneWorkflow<
  TWorkflowId extends string = string,
  TInput extends z.ZodType<any> = z.ZodType<any>,
  TOutput extends z.ZodType<any> = z.ZodType<any>,
  TSteps extends Step<string, any, any, any, any, DefaultEngineType>[] = Step<
    string,
    any,
    any,
    any,
    any,
    DefaultEngineType
  >[],
  TPrevSchema extends z.ZodType<any> = TInput,
>(
  workflow: Workflow<DefaultEngineType, TSteps, string, TInput, TOutput, TPrevSchema>,
  opts: { id: TWorkflowId },
): Workflow<DefaultEngineType, TSteps, TWorkflowId, TInput, TOutput, TPrevSchema> {
  const wf: Workflow<DefaultEngineType, TSteps, TWorkflowId, TInput, TOutput, TPrevSchema> = new Workflow({
    id: opts.id,
    inputSchema: workflow.inputSchema,
    outputSchema: workflow.outputSchema,
    steps: workflow.stepDefs,
    mastra: workflow.mastra,
  });

  wf.setStepFlow(workflow.stepGraph);
  wf.commit();
  return wf;
}

export class Workflow<
    TEngineType = any,
    TSteps extends Step<string, any, any, any, any, TEngineType>[] = Step<string, any, any, any, any, TEngineType>[],
    TWorkflowId extends string = string,
    TInput extends z.ZodType<any> = z.ZodType<any>,
    TOutput extends z.ZodType<any> = z.ZodType<any>,
    TPrevSchema extends z.ZodType<any> = TInput,
  >
  extends MastraBase
  implements Step<TWorkflowId, TInput, TOutput, any, any, DefaultEngineType>
{
  public id: TWorkflowId;
  public description?: string | undefined;
  public inputSchema: TInput;
  public outputSchema: TOutput;
  public steps: Record<string, StepWithComponent>;
  public stepDefs?: TSteps;
  protected stepFlow: StepFlowEntry<TEngineType>[];
  protected serializedStepFlow: SerializedStepFlowEntry[];
  protected executionEngine: ExecutionEngine;
  protected executionGraph: ExecutionGraph;
  readonly options?: WorkflowOptions;
  public retryConfig: {
    attempts?: number;
    delay?: number;
  };

  #mastra?: Mastra;

  #runs: Map<string, Run<TEngineType, TSteps, TInput, TOutput>> = new Map();

  constructor({
    mastra,
    id,
    inputSchema,
    outputSchema,
    description,
    executionEngine,
    retryConfig,
    steps,
    options,
  }: WorkflowConfig<TWorkflowId, TInput, TOutput, TSteps>) {
    super({ name: id, component: RegisteredLogger.WORKFLOW });
    this.id = id;
    this.description = description;
    this.inputSchema = inputSchema;
    this.outputSchema = outputSchema;
    this.retryConfig = retryConfig ?? { attempts: 0, delay: 0 };
    this.executionGraph = this.buildExecutionGraph();
    this.stepFlow = [];
    this.serializedStepFlow = [];
    this.#mastra = mastra;
    this.steps = {};
    this.stepDefs = steps;
    this.options = options;

    if (!executionEngine) {
      // TODO: this should be configured using the Mastra class instance that's passed in
      this.executionEngine = new DefaultExecutionEngine({
        mastra: this.#mastra,
        options: { tracingPolicy: options?.tracingPolicy },
      });
    } else {
      this.executionEngine = executionEngine;
    }

    this.#runs = new Map();
  }

  get runs() {
    return this.#runs;
  }

  get mastra() {
    return this.#mastra;
  }

  __registerMastra(mastra: Mastra) {
    this.#mastra = mastra;
    this.executionEngine.__registerMastra(mastra);
  }

  __registerPrimitives(p: MastraPrimitives) {
    if (p.telemetry) {
      this.__setTelemetry(p.telemetry);
    }

    if (p.logger) {
      this.__setLogger(p.logger);
    }
  }

  setStepFlow(stepFlow: StepFlowEntry<TEngineType>[]) {
    this.stepFlow = stepFlow;
  }

  /**
   * Adds a step to the workflow
   * @param step The step to add to the workflow
   * @returns The workflow instance for chaining
   */
  then<TStepId extends string, TSchemaOut extends z.ZodType<any>>(
    step: Step<TStepId, TPrevSchema, TSchemaOut, any, any, TEngineType>,
  ) {
    this.stepFlow.push({ type: 'step', step: step as any });
    this.serializedStepFlow.push({
      type: 'step',
      step: {
        id: step.id,
        description: step.description,
        component: (step as SerializedStep).component,
        serializedStepFlow: (step as SerializedStep).serializedStepFlow,
      },
    });
    this.steps[step.id] = step;
    return this as unknown as Workflow<TEngineType, TSteps, TWorkflowId, TInput, TOutput, TSchemaOut>;
  }

  /**
   * Adds a sleep step to the workflow
   * @param duration The duration to sleep for
   * @returns The workflow instance for chaining
   */
  sleep(duration: number | ExecuteFunction<z.infer<TPrevSchema>, number, any, any, TEngineType>) {
    const id = `sleep_${this.#mastra?.generateId() || randomUUID()}`;

    const opts: StepFlowEntry<TEngineType> =
      typeof duration === 'function'
        ? { type: 'sleep', id, fn: duration }
        : { type: 'sleep', id, duration: duration as number };
    const serializedOpts: SerializedStepFlowEntry =
      typeof duration === 'function'
        ? { type: 'sleep', id, fn: duration.toString() }
        : { type: 'sleep', id, duration: duration as number };

    this.stepFlow.push(opts);
    this.serializedStepFlow.push(serializedOpts);
    this.steps[id] = createStep({
      id,
      inputSchema: z.object({}),
      outputSchema: z.object({}),
      execute: async () => {
        return {};
      },
    });
    return this as unknown as Workflow<TEngineType, TSteps, TWorkflowId, TInput, TOutput, TPrevSchema>;
  }

  /**
   * Adds a sleep until step to the workflow
   * @param date The date to sleep until
   * @returns The workflow instance for chaining
   */
  sleepUntil(date: Date | ExecuteFunction<z.infer<TPrevSchema>, Date, any, any, TEngineType>) {
    const id = `sleep_${this.#mastra?.generateId() || randomUUID()}`;
    const opts: StepFlowEntry<TEngineType> =
      typeof date === 'function'
        ? { type: 'sleepUntil', id, fn: date }
        : { type: 'sleepUntil', id, date: date as Date };
    const serializedOpts: SerializedStepFlowEntry =
      typeof date === 'function'
        ? { type: 'sleepUntil', id, fn: date.toString() }
        : { type: 'sleepUntil', id, date: date as Date };

    this.stepFlow.push(opts);
    this.serializedStepFlow.push(serializedOpts);
    this.steps[id] = createStep({
      id,
      inputSchema: z.object({}),
      outputSchema: z.object({}),
      execute: async () => {
        return {};
      },
    });
    return this as unknown as Workflow<TEngineType, TSteps, TWorkflowId, TInput, TOutput, TPrevSchema>;
  }

  waitForEvent<TStepInputSchema extends TPrevSchema, TStepId extends string, TSchemaOut extends z.ZodType<any>>(
    event: string,
    step: Step<TStepId, TStepInputSchema, TSchemaOut, any, any, TEngineType>,
    opts?: {
      timeout?: number;
    },
  ) {
    this.stepFlow.push({ type: 'waitForEvent', event, step: step as any, timeout: opts?.timeout });
    this.serializedStepFlow.push({
      type: 'waitForEvent',
      event,
      step: {
        id: step.id,
        description: step.description,
        component: (step as SerializedStep).component,
        serializedStepFlow: (step as SerializedStep).serializedStepFlow,
      },
      timeout: opts?.timeout,
    });
    this.steps[step.id] = step;
    return this as unknown as Workflow<TEngineType, TSteps, TWorkflowId, TInput, TOutput, TSchemaOut>;
  }

  map(
    mappingConfig:
      | {
          [k: string]:
            | {
                step: Step<string, any, any, any, any, TEngineType> | Step<string, any, any, any, any, TEngineType>[];
                path: string;
              }
            | { value: any; schema: z.ZodType<any> }
            | {
                initData: Workflow<TEngineType, any, any, any, any, any>;
                path: string;
              }
            | {
                runtimeContextPath: string;
                schema: z.ZodType<any>;
              }
            | DynamicMapping<TPrevSchema, z.ZodType<any>>;
        }
      | ExecuteFunction<z.infer<TPrevSchema>, any, any, any, TEngineType>,
    stepOptions?: { id?: string | null },
  ): Workflow<TEngineType, TSteps, TWorkflowId, TInput, TOutput, any> {
    // Create an implicit step that handles the mapping
    if (typeof mappingConfig === 'function') {
      // @ts-ignore
      const mappingStep: any = createStep({
        id: stepOptions?.id || `mapping_${this.#mastra?.generateId() || randomUUID()}`,
        inputSchema: z.object({}),
        outputSchema: z.object({}),
        execute: mappingConfig as any,
      });

      this.stepFlow.push({ type: 'step', step: mappingStep as any });
      this.serializedStepFlow.push({
        type: 'step',
        step: {
          id: mappingStep.id,
          mapConfig: mappingConfig.toString(),
        },
      });
      return this as unknown as Workflow<TEngineType, TSteps, TWorkflowId, TInput, TOutput, any>;
    }

    const newMappingConfig: Record<string, any> = Object.entries(mappingConfig).reduce(
      (a, [key, mapping]) => {
        const m: any = mapping;
        if (m.value !== undefined) {
          a[key] = m;
        } else if (m.fn !== undefined) {
          a[key] = {
            fn: m.fn.toString(),
            schema: m.schema,
          };
        } else if (m.runtimeContextPath) {
          a[key] = {
            runtimeContextPath: m.runtimeContextPath,
            schema: m.schema,
          };
        } else {
          a[key] = m;
        }
        return a;
      },
      {} as Record<string, any>,
    );

    const mappingStep: any = createStep({
      id: stepOptions?.id || `mapping_${this.#mastra?.generateId() || randomUUID()}`,
      inputSchema: z.object({}),
      outputSchema: z.object({}),
      execute: async ctx => {
        const { getStepResult, getInitData, runtimeContext } = ctx;

        const result: Record<string, any> = {};
        for (const [key, mapping] of Object.entries(mappingConfig)) {
          const m: any = mapping;

          if (m.value !== undefined) {
            result[key] = m.value;
            continue;
          }

          if (m.fn !== undefined) {
            result[key] = await m.fn(ctx);
            continue;
          }

          if (m.runtimeContextPath) {
            result[key] = runtimeContext.get(m.runtimeContextPath);
            continue;
          }

          const stepResult = m.initData
            ? getInitData()
            : getStepResult(Array.isArray(m.step) ? m.step.find((s: any) => getStepResult(s)) : m.step);

          if (m.path === '.') {
            result[key] = stepResult;
            continue;
          }

          const pathParts = m.path.split('.');
          let value: any = stepResult;
          for (const part of pathParts) {
            if (typeof value === 'object' && value !== null) {
              value = value[part];
            } else {
              throw new Error(`Invalid path ${m.path} in step ${m?.step?.id ?? 'initData'}`);
            }
          }

          result[key] = value;
        }
        return result as z.infer<typeof mappingStep.outputSchema>;
      },
    });

    type MappedOutputSchema = z.ZodType<any>;

    this.stepFlow.push({ type: 'step', step: mappingStep as any });
    this.serializedStepFlow.push({
      type: 'step',
      step: {
        id: mappingStep.id,
        mapConfig: JSON.stringify(newMappingConfig, null, 2),
      },
    });
    return this as unknown as Workflow<TEngineType, TSteps, TWorkflowId, TInput, TOutput, MappedOutputSchema>;
  }

  // TODO: make typing better here
  parallel<TParallelSteps extends Step<string, TPrevSchema, any, any, any, TEngineType>[]>(steps: TParallelSteps) {
    this.stepFlow.push({ type: 'parallel', steps: steps.map(step => ({ type: 'step', step: step as any })) });
    this.serializedStepFlow.push({
      type: 'parallel',
      steps: steps.map(step => ({
        type: 'step',
        step: {
          id: step.id,
          description: step.description,
          component: (step as SerializedStep).component,
          serializedStepFlow: (step as SerializedStep).serializedStepFlow,
        },
      })),
    });
    steps.forEach(step => {
      this.steps[step.id] = step;
    });
    return this as unknown as Workflow<
      TEngineType,
      TSteps,
      TWorkflowId,
      TInput,
      TOutput,
      z.ZodObject<
        {
          [K in keyof StepsRecord<TParallelSteps>]: StepsRecord<TParallelSteps>[K]['outputSchema'];
        },
        any,
        z.ZodTypeAny
      >
    >;
  }

  // TODO: make typing better here
  branch<
    TBranchSteps extends Array<
      [
        ExecuteFunction<z.infer<TPrevSchema>, any, any, any, TEngineType>,
        Step<string, TPrevSchema, any, any, any, TEngineType>,
      ]
    >,
  >(steps: TBranchSteps) {
    this.stepFlow.push({
      type: 'conditional',
      steps: steps.map(([_cond, step]) => ({ type: 'step', step: step as any })),
      // @ts-ignore
      conditions: steps.map(([cond]) => cond),
      serializedConditions: steps.map(([cond, _step]) => ({ id: `${_step.id}-condition`, fn: cond.toString() })),
    });
    this.serializedStepFlow.push({
      type: 'conditional',
      steps: steps.map(([_cond, step]) => ({
        type: 'step',
        step: {
          id: step.id,
          description: step.description,
          component: (step as SerializedStep).component,
          serializedStepFlow: (step as SerializedStep).serializedStepFlow,
        },
      })),
      serializedConditions: steps.map(([cond, _step]) => ({ id: `${_step.id}-condition`, fn: cond.toString() })),
    });
    steps.forEach(([_, step]) => {
      this.steps[step.id] = step;
    });

    // Extract just the Step elements from the tuples array
    type BranchStepsArray = { [K in keyof TBranchSteps]: TBranchSteps[K][1] };

    // This creates a mapped type that extracts the second element from each tuple
    type ExtractedSteps = BranchStepsArray[number];

    // Now we can use this type as an array, similar to TParallelSteps
    return this as unknown as Workflow<
      TEngineType,
      TSteps,
      TWorkflowId,
      TInput,
      TOutput,
      z.ZodObject<
        {
          [K in keyof StepsRecord<ExtractedSteps[]>]: StepsRecord<ExtractedSteps[]>[K]['outputSchema'];
        },
        any,
        z.ZodTypeAny
      >
    >;
  }

  dowhile<TStepInputSchema extends TPrevSchema, TStepId extends string, TSchemaOut extends z.ZodType<any>>(
    step: Step<TStepId, TStepInputSchema, TSchemaOut, any, any, TEngineType>,
    condition: ExecuteFunction<z.infer<TSchemaOut>, any, any, any, TEngineType>,
  ) {
    this.stepFlow.push({
      type: 'loop',
      step: step as any,
      // @ts-ignore
      condition,
      loopType: 'dowhile',
      serializedCondition: { id: `${step.id}-condition`, fn: condition.toString() },
    });
    this.serializedStepFlow.push({
      type: 'loop',
      step: {
        id: step.id,
        description: step.description,
        component: (step as SerializedStep).component,
        serializedStepFlow: (step as SerializedStep).serializedStepFlow,
      },
      serializedCondition: { id: `${step.id}-condition`, fn: condition.toString() },
      loopType: 'dowhile',
    });
    this.steps[step.id] = step;
    return this as unknown as Workflow<TEngineType, TSteps, TWorkflowId, TInput, TOutput, TSchemaOut>;
  }

  dountil<TStepInputSchema extends TPrevSchema, TStepId extends string, TSchemaOut extends z.ZodType<any>>(
    step: Step<TStepId, TStepInputSchema, TSchemaOut, any, any, TEngineType>,
    condition: ExecuteFunction<z.infer<TSchemaOut>, any, any, any, TEngineType>,
  ) {
    this.stepFlow.push({
      type: 'loop',
      step: step as any,
      // @ts-ignore
      condition,
      loopType: 'dountil',
      serializedCondition: { id: `${step.id}-condition`, fn: condition.toString() },
    });
    this.serializedStepFlow.push({
      type: 'loop',
      step: {
        id: step.id,
        description: step.description,
        component: (step as SerializedStep).component,
        serializedStepFlow: (step as SerializedStep).serializedStepFlow,
      },
      serializedCondition: { id: `${step.id}-condition`, fn: condition.toString() },
      loopType: 'dountil',
    });
    this.steps[step.id] = step;
    return this as unknown as Workflow<TEngineType, TSteps, TWorkflowId, TInput, TOutput, TSchemaOut>;
  }

  foreach<
    TPrevIsArray extends TPrevSchema extends z.ZodArray<any> ? true : false,
    TStepInputSchema extends TPrevSchema extends z.ZodArray<infer TElement> ? TElement : never,
    TStepId extends string,
    TSchemaOut extends z.ZodType<any>,
  >(
    step: TPrevIsArray extends true
      ? Step<TStepId, TStepInputSchema, TSchemaOut, any, any, TEngineType>
      : 'Previous step must return an array type',
    opts?: {
      concurrency: number;
    },
  ) {
    this.stepFlow.push({ type: 'foreach', step: step as any, opts: opts ?? { concurrency: 1 } });
    this.serializedStepFlow.push({
      type: 'foreach',
      step: {
        id: (step as SerializedStep).id,
        description: (step as SerializedStep).description,
        component: (step as SerializedStep).component,
        serializedStepFlow: (step as SerializedStep).serializedStepFlow,
      },
      opts: opts ?? { concurrency: 1 },
    });
    this.steps[(step as any).id] = step as any;
    return this as unknown as Workflow<TEngineType, TSteps, TWorkflowId, TInput, TOutput, z.ZodArray<TSchemaOut>>;
  }

  /**
   * Builds the execution graph for this workflow
   * @returns The execution graph that can be used to execute the workflow
   */
  buildExecutionGraph(): ExecutionGraph {
    return {
      id: this.id,
      steps: this.stepFlow,
    };
  }

  /**
   * Finalizes the workflow definition and prepares it for execution
   * This method should be called after all steps have been added to the workflow
   * @returns A built workflow instance ready for execution
   */
  commit() {
    this.executionGraph = this.buildExecutionGraph();
    return this as unknown as Workflow<TEngineType, TSteps, TWorkflowId, TInput, TOutput, TOutput>;
  }

  get stepGraph() {
    return this.stepFlow;
  }

  get serializedStepGraph() {
    return this.serializedStepFlow;
  }

  /**
   * @deprecated Use createRunAsync() instead.
   * @throws {Error} Always throws an error directing users to use createRunAsync()
   */
  createRun(_options?: {
    runId?: string;
    resourceId?: string;
    disableScorers?: boolean;
  }): Run<TEngineType, TSteps, TInput, TOutput> {
    throw new Error(
      'createRun() has been deprecated. ' +
        'Please use createRunAsync() instead.\n\n' +
        'Migration guide:\n' +
        '  Before: const run = workflow.createRun();\n' +
        '  After:  const run = await workflow.createRunAsync();\n\n' +
        'Note: createRunAsync() is an async method, so make sure your calling function is async.',
    );
  }

  /**
   * Creates a new workflow run instance and stores a snapshot of the workflow in the storage
   * @param options Optional configuration for the run
   * @param options.runId Optional custom run ID, defaults to a random UUID
   * @param options.resourceId Optional resource ID to associate with this run
   * @param options.disableScorers Optional flag to disable scorers for this run
   * @returns A Run instance that can be used to execute the workflow
   */
  async createRunAsync(options?: {
    runId?: string;
    resourceId?: string;
    disableScorers?: boolean;
  }): Promise<Run<TEngineType, TSteps, TInput, TOutput>> {
    if (this.stepFlow.length === 0) {
      throw new Error(
        'Execution flow of workflow is not defined. Add steps to the workflow via .then(), .branch(), etc.',
      );
    }
    if (!this.executionGraph.steps) {
      throw new Error('Uncommitted step flow changes detected. Call .commit() to register the steps.');
    }
    const runIdToUse = options?.runId || this.#mastra?.generateId() || randomUUID();

    // Return a new Run instance with object parameters
    const run =
      this.#runs.get(runIdToUse) ??
      new Run({
        workflowId: this.id,
        runId: runIdToUse,
        resourceId: options?.resourceId,
        executionEngine: this.executionEngine,
        executionGraph: this.executionGraph,
        mastra: this.#mastra,
        retryConfig: this.retryConfig,
        serializedStepGraph: this.serializedStepGraph,
        disableScorers: options?.disableScorers,
        cleanup: () => this.#runs.delete(runIdToUse),
        tracingPolicy: this.options?.tracingPolicy,
      });

    this.#runs.set(runIdToUse, run);

    const workflowSnapshotInStorage = await this.getWorkflowRunExecutionResult(runIdToUse, false);

    if (!workflowSnapshotInStorage) {
      await this.mastra?.getStorage()?.persistWorkflowSnapshot({
        workflowName: this.id,
        runId: runIdToUse,
        resourceId: options?.resourceId,
        snapshot: {
          runId: runIdToUse,
          status: 'pending',
          value: {},
          context: {},
          activePaths: [],
          serializedStepGraph: this.serializedStepGraph,
          suspendedPaths: {},
          waitingPaths: {},
          result: undefined,
          error: undefined,
          // @ts-ignore
          timestamp: Date.now(),
        },
      });
    }

    return run;
  }

  async getScorers({
    runtimeContext = new RuntimeContext(),
  }: { runtimeContext?: RuntimeContext } = {}): Promise<MastraScorers> {
    const steps = this.steps;

    if (!steps || Object.keys(steps).length === 0) {
      return {};
    }

    const scorers: MastraScorers = {};

    for (const step of Object.values(steps)) {
      if (step.scorers) {
        let scorersToUse = step.scorers;

        if (typeof scorersToUse === 'function') {
          scorersToUse = await scorersToUse({ runtimeContext });
        }

        for (const [id, scorer] of Object.entries(scorersToUse)) {
          scorers[id] = scorer;
        }
      }
    }

    return scorers;
  }

  // This method should only be called internally for nested workflow execution, as well as from mastra server handlers
  // To run a workflow use `.createRunAsync` and then `.start` or `.resume`
  async execute({
    runId,
    inputData,
    resumeData,
    suspend,
    resume,
    [EMITTER_SYMBOL]: emitter,
    mastra,
    runtimeContext,
    abort,
    abortSignal,
    runCount,
    tracingContext,
    writer,
  }: {
    runId?: string;
    inputData: z.infer<TInput>;
    resumeData?: any;
    getStepResult<T extends Step<any, any, any, any, any, TEngineType>>(
      stepId: T,
    ): T['outputSchema'] extends undefined ? unknown : z.infer<NonNullable<T['outputSchema']>>;
    suspend: (suspendPayload: any) => Promise<any>;
    resume?: {
      steps: string[];
      resumePayload: any;
      runId?: string;
    };
    [EMITTER_SYMBOL]: { emit: (event: string, data: any) => void };
    mastra: Mastra;
    runtimeContext?: RuntimeContext;
    engine: DefaultEngineType;
    abortSignal: AbortSignal;
    bail: (result: any) => any;
    abort: () => any;
    runCount?: number;
    tracingContext?: TracingContext;
    writer?: WritableStream<ChunkType>;
  }): Promise<z.infer<TOutput>> {
    this.__registerMastra(mastra);

    const isResume = !!(resume?.steps && resume.steps.length > 0);
    const run = isResume ? await this.createRunAsync({ runId: resume.runId }) : await this.createRunAsync({ runId });
    const nestedAbortCb = () => {
      abort();
    };
    run.abortController.signal.addEventListener('abort', nestedAbortCb);
    abortSignal.addEventListener('abort', async () => {
      run.abortController.signal.removeEventListener('abort', nestedAbortCb);
      await run.cancel();
    });

    const unwatchV2 = run.watch(event => {
      emitter.emit('nested-watch-v2', { event, workflowId: this.id });
    }, 'watch-v2');
    const unwatch = run.watch(event => {
      emitter.emit('nested-watch', { event, workflowId: this.id, runId: run.runId, isResume: !!resume?.steps?.length });
    }, 'watch');

    if (runCount && runCount > 0 && resume?.steps?.length && runtimeContext) {
      runtimeContext.set('__mastraWorflowInputData', inputData);
    }

    const res = isResume
      ? await run.resume({ resumeData, step: resume.steps as any, runtimeContext, tracingContext })
      : await run.start({ inputData, runtimeContext, tracingContext, writableStream: writer });
    unwatch();
    unwatchV2();
    const suspendedSteps = Object.entries(res.steps).filter(([_stepName, stepResult]) => {
      const stepRes: StepResult<any, any, any, any> = stepResult as StepResult<any, any, any, any>;
      return stepRes?.status === 'suspended';
    });

    if (suspendedSteps?.length) {
      for (const [stepName, stepResult] of suspendedSteps) {
        // @ts-ignore
        const suspendPath: string[] = [stepName, ...(stepResult?.suspendPayload?.__workflow_meta?.path ?? [])];
        await suspend({
          ...(stepResult as any)?.suspendPayload,
          __workflow_meta: { runId: run.runId, path: suspendPath },
        });
      }
    }

    if (res.status === 'failed') {
      throw res.error;
    }

    return res.status === 'success' ? res.result : undefined;
  }

  async getWorkflowRuns(args?: {
    fromDate?: Date;
    toDate?: Date;
    limit?: number;
    offset?: number;
    resourceId?: string;
  }) {
    const storage = this.#mastra?.getStorage();
    if (!storage) {
      this.logger.debug('Cannot get workflow runs. Mastra storage is not initialized');
      return { runs: [], total: 0 };
    }

    return storage.getWorkflowRuns({ workflowName: this.id, ...(args ?? {}) });
  }

  async getWorkflowRunById(runId: string) {
    const storage = this.#mastra?.getStorage();
    if (!storage) {
      this.logger.debug('Cannot get workflow runs from storage. Mastra storage is not initialized');
      //returning in memory run if no storage is initialized
      return this.#runs.get(runId)
        ? ({ ...this.#runs.get(runId), workflowName: this.id } as unknown as WorkflowRun)
        : null;
    }
    const run = await storage.getWorkflowRunById({ runId, workflowName: this.id });

    return (
      run ??
      (this.#runs.get(runId) ? ({ ...this.#runs.get(runId), workflowName: this.id } as unknown as WorkflowRun) : null)
    );
  }

  protected async getWorkflowRunSteps({ runId, workflowId }: { runId: string; workflowId: string }) {
    const storage = this.#mastra?.getStorage();
    if (!storage) {
      this.logger.debug('Cannot get workflow run steps. Mastra storage is not initialized');
      return {};
    }

    const run = await storage.getWorkflowRunById({ runId, workflowName: workflowId });

    let snapshot: WorkflowRunState | string = run?.snapshot!;

    if (!snapshot) {
      return {};
    }

    if (typeof snapshot === 'string') {
      // this occurs whenever the parsing of snapshot fails in storage
      try {
        snapshot = JSON.parse(snapshot);
      } catch (e) {
        this.logger.debug('Cannot get workflow run execution result. Snapshot is not a valid JSON string', e);
        return {};
      }
    }

    const { serializedStepGraph, context } = snapshot as WorkflowRunState;
    const { input, ...steps } = context;

    let finalSteps = {} as Record<string, StepResult<any, any, any, any>>;

    for (const step of Object.keys(steps)) {
      const stepGraph = serializedStepGraph.find(stepGraph => (stepGraph as any)?.step?.id === step);
      finalSteps[step] = steps[step] as StepResult<any, any, any, any>;
      if (stepGraph && (stepGraph as any)?.step?.component === 'WORKFLOW') {
        const nestedSteps = await this.getWorkflowRunSteps({ runId, workflowId: step });
        if (nestedSteps) {
          const updatedNestedSteps = Object.entries(nestedSteps).reduce(
            (acc, [key, value]) => {
              acc[`${step}.${key}`] = value as StepResult<any, any, any, any>;
              return acc;
            },
            {} as Record<string, StepResult<any, any, any, any>>,
          );
          finalSteps = { ...finalSteps, ...updatedNestedSteps };
        }
      }
    }

    return finalSteps;
  }

  async getWorkflowRunExecutionResult(
    runId: string,
    withNestedWorkflows: boolean = true,
  ): Promise<WatchEvent['payload']['workflowState'] | null> {
    const storage = this.#mastra?.getStorage();
    if (!storage) {
      this.logger.debug('Cannot get workflow run execution result. Mastra storage is not initialized');
      return null;
    }

    const run = await storage.getWorkflowRunById({ runId, workflowName: this.id });

    let snapshot: WorkflowRunState | string = run?.snapshot!;

    if (!snapshot) {
      return null;
    }

    if (typeof snapshot === 'string') {
      // this occurs whenever the parsing of snapshot fails in storage
      try {
        snapshot = JSON.parse(snapshot);
      } catch (e) {
        this.logger.debug('Cannot get workflow run execution result. Snapshot is not a valid JSON string', e);
        return null;
      }
    }

    const fullSteps = withNestedWorkflows
      ? await this.getWorkflowRunSteps({ runId, workflowId: this.id })
      : (snapshot as WorkflowRunState).context;

    return {
      status: (snapshot as WorkflowRunState).status,
      result: (snapshot as WorkflowRunState).result,
      error: (snapshot as WorkflowRunState).error,
      payload: (snapshot as WorkflowRunState).context?.input,
      steps: fullSteps as any,
    };
  }
}

/**
 * Represents a workflow run that can be executed
 */

export class Run<
  TEngineType = any,
  TSteps extends Step<string, any, any, any, any, TEngineType>[] = Step<string, any, any, any, any, TEngineType>[],
  TInput extends z.ZodType<any> = z.ZodType<any>,
  TOutput extends z.ZodType<any> = z.ZodType<any>,
> {
  #abortController?: AbortController;
  protected emitter: EventEmitter;
  /**
   * Unique identifier for this workflow
   */
  readonly workflowId: string;

  /**
   * Unique identifier for this run
   */
  readonly runId: string;

  /**
   * Unique identifier for the resource this run is associated with
   */
  readonly resourceId?: string;

  /**
   * Whether to disable scorers for this run
   */
  readonly disableScorers?: boolean;

  /**
   * Options around how to trace this run
   */
  readonly tracingPolicy?: TracingPolicy;

  /**
   * Internal state of the workflow run
   */
  protected state: Record<string, any> = {};

  /**
   * The execution engine for this run
   */
  public executionEngine: ExecutionEngine;

  /**
   * The execution graph for this run
   */
  public executionGraph: ExecutionGraph;

  /**
   * The serialized step graph for this run
   */
  public serializedStepGraph: SerializedStepFlowEntry[];

  /**
   * The storage for this run
   */
  #mastra?: Mastra;

  #observerHandlers: (() => void)[] = [];

  get mastra() {
    return this.#mastra;
  }

  protected closeStreamAction?: () => Promise<void>;
  protected activeStream?: MastraWorkflowStream<TInput, TOutput, TSteps>;
  protected executionResults?: Promise<WorkflowResult<TInput, TOutput, TSteps>>;

  protected cleanup?: () => void;

  protected retryConfig?: {
    attempts?: number;
    delay?: number;
  };

  constructor(params: {
    workflowId: string;
    runId: string;
    resourceId?: string;
    executionEngine: ExecutionEngine;
    executionGraph: ExecutionGraph;
    mastra?: Mastra;
    retryConfig?: {
      attempts?: number;
      delay?: number;
    };
    cleanup?: () => void;
    serializedStepGraph: SerializedStepFlowEntry[];
    disableScorers?: boolean;
    tracingPolicy?: TracingPolicy;
  }) {
    this.workflowId = params.workflowId;
    this.runId = params.runId;
    this.resourceId = params.resourceId;
    this.serializedStepGraph = params.serializedStepGraph;
    this.executionEngine = params.executionEngine;
    this.executionGraph = params.executionGraph;
    this.#mastra = params.mastra;
    this.emitter = new EventEmitter();
    this.retryConfig = params.retryConfig;
    this.cleanup = params.cleanup;
    this.disableScorers = params.disableScorers;
    this.tracingPolicy = params.tracingPolicy;
  }

  public get abortController(): AbortController {
    if (!this.#abortController) {
      this.#abortController = new AbortController();
    }

    return this.#abortController;
  }

  /**
   * Cancels the workflow execution
   */
  async cancel() {
    this.abortController?.abort();
  }

  async sendEvent(event: string, data: any) {
    this.emitter.emit(`user-event-${event}`, data);
  }

  protected async _start({
    inputData,
    runtimeContext,
    writableStream,
    tracingContext,
    tracingOptions,
    format,
  }: {
    inputData?: z.infer<TInput>;
    runtimeContext?: RuntimeContext;
    writableStream?: WritableStream<ChunkType>;
    tracingContext?: TracingContext;
    tracingOptions?: TracingOptions;
    format?: 'aisdk' | 'mastra' | undefined;
  }): Promise<WorkflowResult<TInput, TOutput, TSteps>> {
    // note: this span is ended inside this.executionEngine.execute()
    const workflowAISpan = getOrCreateSpan({
      type: AISpanType.WORKFLOW_RUN,
      name: `workflow run: '${this.workflowId}'`,
      input: inputData,
      attributes: {
        workflowId: this.workflowId,
      },
      tracingPolicy: this.tracingPolicy,
      tracingOptions,
      tracingContext,
      runtimeContext,
    });

    const traceId = getValidTraceId(workflowAISpan);

    const result = await this.executionEngine.execute<z.infer<TInput>, WorkflowResult<TInput, TOutput, TSteps>>({
      workflowId: this.workflowId,
      runId: this.runId,
      resourceId: this.resourceId,
      disableScorers: this.disableScorers,
      graph: this.executionGraph,
      serializedStepGraph: this.serializedStepGraph,
      input: inputData,
      emitter: {
        emit: async (event: string, data: any) => {
          this.emitter.emit(event, data);
        },
        on: (event: string, callback: (data: any) => void) => {
          this.emitter.on(event, callback);
        },
        off: (event: string, callback: (data: any) => void) => {
          this.emitter.off(event, callback);
        },
        once: (event: string, callback: (data: any) => void) => {
          this.emitter.once(event, callback);
        },
      },
      retryConfig: this.retryConfig,
      runtimeContext: runtimeContext ?? new RuntimeContext(),
      abortController: this.abortController,
      writableStream,
      workflowAISpan,
      format,
    });

    if (result.status !== 'suspended') {
      this.cleanup?.();
    }

    result.traceId = traceId;
    return result;
  }

  /**
   * Starts the workflow execution with the provided input
   * @param input The input data for the workflow
   * @returns A promise that resolves to the workflow output
   */
  async start({
    inputData,
    runtimeContext,
    writableStream,
    tracingContext,
    tracingOptions,
  }: {
    inputData?: z.infer<TInput>;
    runtimeContext?: RuntimeContext;
    writableStream?: WritableStream<ChunkType>;
    tracingContext?: TracingContext;
    tracingOptions?: TracingOptions;
  }): Promise<WorkflowResult<TInput, TOutput, TSteps>> {
    return this._start({
      inputData,
      runtimeContext,
      writableStream,
      tracingContext,
      tracingOptions,
      format: 'aisdk',
    });
  }

  /**
   * Starts the workflow execution with the provided input as a stream
   * @param input The input data for the workflow
   * @returns A promise that resolves to the workflow output
   */
  stream({
    inputData,
    runtimeContext,
    onChunk,
    tracingContext,
  }: {
    inputData?: z.infer<TInput>;
    runtimeContext?: RuntimeContext;
    tracingContext?: TracingContext;
    onChunk?: (chunk: StreamEvent) => Promise<unknown>;
  } = {}): {
    stream: ReadableStream<StreamEvent>;
    getWorkflowState: () => Promise<WorkflowResult<TInput, TOutput, TSteps>>;
  } {
    if (this.closeStreamAction) {
      return {
        stream: this.observeStream().stream,
        getWorkflowState: () => this.executionResults!,
      };
    }

    const { readable, writable } = new TransformStream<StreamEvent, StreamEvent>();

    const writer = writable.getWriter();
    const unwatch = this.watch(async event => {
      try {
        const e: any = {
          ...event,
          type: event.type.replace('workflow-', ''),
        };
        // watch-v2 events are data stream events, so we need to cast them to the correct type
        await writer.write(e as any);
        if (onChunk) {
          await onChunk(e as any);
        }
      } catch {}
    }, 'watch-v2');

    this.closeStreamAction = async () => {
      this.emitter.emit('watch-v2', {
        type: 'workflow-finish',
        payload: { runId: this.runId },
      });
      unwatch();
      await Promise.all(this.#observerHandlers.map(handler => handler()));
      this.#observerHandlers = [];

      try {
        await writer.close();
      } catch (err) {
        console.error('Error closing stream:', err);
      } finally {
        writer.releaseLock();
      }
    };

    this.emitter.emit('watch-v2', {
      type: 'workflow-start',
      payload: { runId: this.runId },
    });
    this.executionResults = this._start({
      inputData,
      runtimeContext,
      format: 'aisdk',
      tracingContext,
    }).then(result => {
      if (result.status !== 'suspended') {
        this.closeStreamAction?.().catch(() => {});
      }

      return result;
    });

    return {
      stream: readable,
      getWorkflowState: () => this.executionResults!,
    };
  }

  /**
   * Observe the workflow stream
   * @returns A readable stream of the workflow events
   */
  observeStream(): {
    stream: ReadableStream<StreamEvent>;
  } {
    const { readable, writable } = new TransformStream<StreamEvent, StreamEvent>();

    const writer = writable.getWriter();
    const unwatch = this.watch(async event => {
      try {
        const e: any = {
          ...event,
          type: event.type.replace('workflow-', ''),
        };
        // watch-v2 events are data stream events, so we need to cast them to the correct type
        await writer.write(e as any);
      } catch {}
    }, 'watch-v2');

    this.#observerHandlers.push(async () => {
      unwatch();
      try {
        await writer.close();
      } catch (err) {
        console.error('Error closing stream:', err);
      } finally {
        writer.releaseLock();
      }
    });

    return {
      stream: readable,
    };
  }

  /**
   * Observe the workflow stream
   * @returns A readable stream of the workflow events
   */
  observeStreamVNext(): {
    stream: ReadableStream<StreamEvent>;
  } {
    const { readable, writable } = new TransformStream<StreamEvent, StreamEvent>();

    const writer = writable.getWriter();
    const unwatch = this.watch(async event => {
      try {
        // watch-v2 events are data stream events, so we need to cast them to the correct type
        await writer.write(event as any);
      } catch {}
    }, 'watch-v2');

    this.#observerHandlers.push(async () => {
      unwatch();
      try {
        await writer.close();
      } catch (err) {
        console.error('Error closing stream:', err);
      } finally {
        writer.releaseLock();
      }
    });

    return {
      stream: readable,
    };
  }

  async streamAsync({
    inputData,
    runtimeContext,
  }: { inputData?: z.infer<TInput>; runtimeContext?: RuntimeContext } = {}): Promise<{
    stream: ReadableStream<StreamEvent>;
    getWorkflowState: () => Promise<WorkflowResult<TInput, TOutput, TSteps>>;
  }> {
    return this.stream({ inputData, runtimeContext });
  }

  /**
   * Starts the workflow execution with the provided input as a stream
   * @param input The input data for the workflow
   * @returns A promise that resolves to the workflow output
   */
  streamVNext({
    inputData,
    runtimeContext,
    tracingContext,
    format,
    closeOnSuspend = true,
  }: {
    inputData?: z.infer<TInput>;
    runtimeContext?: RuntimeContext;
    tracingContext?: TracingContext;
    format?: 'aisdk' | 'mastra' | undefined;
    closeOnSuspend?: boolean;
  } = {}): MastraWorkflowStream<TInput, TOutput, TSteps> {
    if (this.closeStreamAction && this.activeStream) {
      return this.activeStream;
    }

    this.closeStreamAction = async () => {};

    this.activeStream = new MastraWorkflowStream<TInput, TOutput, TSteps>({
      run: this,
      createStream: () => {
        const { readable, writable } = new TransformStream<ChunkType, ChunkType>({
          transform(chunk, controller) {
            controller.enqueue(chunk);
          },
        });

        let buffer: ChunkType[] = [];
        let isWriting = false;
        const tryWrite = async () => {
          const chunkToWrite = buffer;
          buffer = [];

          if (chunkToWrite.length === 0 || isWriting) {
            return;
          }
          isWriting = true;

          let watchWriter = writable.getWriter();

          try {
            for (const chunk of chunkToWrite) {
              await watchWriter.write(chunk);
            }
          } finally {
            watchWriter.releaseLock();
          }
          isWriting = false;

          setImmediate(tryWrite);
        };

        // TODO: fix this, watch-v2 doesn't have a type
        // @ts-ignore
        const unwatch = this.watch(async ({ type, from = ChunkFrom.WORKFLOW, payload }) => {
          buffer.push({
            type,
            runId: this.runId,
            from,
            payload: {
              stepName: (payload as unknown as { id: string }).id,
              ...payload,
            },
          });

          await tryWrite();
        }, 'watch-v2');

        this.closeStreamAction = async () => {
          unwatch();

          try {
            await writable.close();
          } catch (err) {
            console.error('Error closing stream:', err);
          }
        };

        const executionResults = this._start({
          inputData,
          runtimeContext,
          tracingContext,
          writableStream: writable,
          format,
        }).then(result => {
          if (closeOnSuspend) {
            // always close stream, even if the workflow is suspended
            // this will trigger a finish event with workflow status set to suspended
            this.closeStreamAction?.().catch(() => {});
          } else if (result.status !== 'suspended') {
            this.closeStreamAction?.().catch(() => {});
          }

          return result;
        });
        this.executionResults = executionResults;

        return readable;
      },
    });

    return this.activeStream;
  }

  /**
   * Resumes the workflow execution with the provided input as a stream
   * @param input The input data for the workflow
   * @returns A promise that resolves to the workflow output
   */
  resumeStreamVNext({
    step,
    resumeData,
    runtimeContext,
    tracingContext,
    format,
  }: {
    resumeData?: z.infer<TInput>;
    step?:
      | Step<string, any, any, any, any, TEngineType>
      | [...Step<string, any, any, any, any, TEngineType>[], Step<string, any, any, any, any, TEngineType>]
      | string
      | string[];
    runtimeContext?: RuntimeContext;
    tracingContext?: TracingContext;
    format?: 'aisdk' | 'mastra' | undefined;
  } = {}) {
    this.closeStreamAction = async () => {};

    this.activeStream = new MastraWorkflowStream({
      run: this,
      createStream: () => {
        const { readable, writable } = new TransformStream<ChunkType, ChunkType>({
          transform(chunk, controller) {
            controller.enqueue(chunk);
          },
        });

        let buffer: ChunkType[] = [];
        let isWriting = false;
        const tryWrite = async () => {
          const chunkToWrite = buffer;
          buffer = [];

          if (chunkToWrite.length === 0 || isWriting) {
            return;
          }
          isWriting = true;

          let watchWriter = writable.getWriter();

          try {
            for (const chunk of chunkToWrite) {
              await watchWriter.write(chunk);
            }
          } finally {
            watchWriter.releaseLock();
          }
          isWriting = false;

          setImmediate(tryWrite);
        };

        // TODO: fix this, watch-v2 doesn't have a type
        // @ts-ignore
        const unwatch = this.watch(async ({ type, from = ChunkFrom.WORKFLOW, payload }) => {
          buffer.push({
            type,
            runId: this.runId,
            from,
            payload: {
              stepName: (payload as unknown as { id: string }).id,
              ...payload,
            },
          });

          await tryWrite();
        }, 'watch-v2');

        this.closeStreamAction = async () => {
          unwatch();

          try {
            await writable.close();
          } catch (err) {
            console.error('Error closing stream:', err);
          }
        };

        const executionResults = this._resume({
          resumeData,
          step,
          runtimeContext,
          tracingContext,
          writableStream: writable,
          format,
          isVNext: true,
        }).then(result => {
          // always close stream, even if the workflow is suspended
          // this will trigger a finish event with workflow status set to suspended
          this.closeStreamAction?.().catch(() => {});

          return result;
        });
        this.executionResults = executionResults;

        return readable;
      },
    });

    return this.activeStream;
  }

  watch(cb: (event: WatchEvent) => void, type: 'watch' | 'watch-v2' = 'watch'): () => void {
    const watchCb = (event: WatchEvent) => {
      this.updateState(event.payload);
      cb({ type: event.type, payload: this.getState() as any, eventTimestamp: event.eventTimestamp });
    };

    const nestedWatchCb = ({ event, workflowId }: { event: WatchEvent; workflowId: string }) => {
      try {
        const { type, payload, eventTimestamp } = event;
        const prefixedSteps = Object.fromEntries(
          Object.entries(payload?.workflowState?.steps ?? {}).map(([stepId, step]) => [
            `${workflowId}.${stepId}`,
            step,
          ]),
        );
        const newPayload: any = {
          currentStep: {
            ...payload?.currentStep,
            id: `${workflowId}.${payload?.currentStep?.id}`,
          },
          workflowState: {
            steps: prefixedSteps,
          },
        };
        this.updateState(newPayload);
        cb({ type, payload: this.getState() as any, eventTimestamp: eventTimestamp });
      } catch (e) {
        console.error(e);
      }
    };

    const nestedWatchV2Cb = ({
      event,
      workflowId,
    }: {
      event: { type: string; payload: { id: string } & Record<string, unknown> };
      workflowId: string;
    }) => {
      this.emitter.emit('watch-v2', {
        ...event,
        ...(event.payload?.id ? { payload: { ...event.payload, id: `${workflowId}.${event.payload.id}` } } : {}),
      });
    };

    if (type === 'watch') {
      this.emitter.on('watch', watchCb);
      this.emitter.on('nested-watch', nestedWatchCb);
    } else if (type === 'watch-v2') {
      this.emitter.on('watch-v2', cb);
      this.emitter.on('nested-watch-v2', nestedWatchV2Cb);
    }

    return () => {
      if (type === 'watch-v2') {
        this.emitter.off('watch-v2', cb);
        this.emitter.off('nested-watch-v2', nestedWatchV2Cb);
      } else {
        this.emitter.off('watch', watchCb);
        this.emitter.off('nested-watch', nestedWatchCb);
      }
    };
  }

  async watchAsync(cb: (event: WatchEvent) => void, type: 'watch' | 'watch-v2' = 'watch'): Promise<() => void> {
    return this.watch(cb, type);
  }

  async resume<TResumeSchema extends z.ZodType<any>>(params: {
    resumeData?: z.infer<TResumeSchema>;
    step?:
      | Step<string, any, any, TResumeSchema, any, TEngineType>
      | [...Step<string, any, any, any, any, TEngineType>[], Step<string, any, any, TResumeSchema, any, TEngineType>]
      | string
      | string[];
    runtimeContext?: RuntimeContext;
    runCount?: number;
    tracingContext?: TracingContext;
    tracingOptions?: TracingOptions;
    writableStream?: WritableStream<ChunkType>;
  }): Promise<WorkflowResult<TInput, TOutput, TSteps>> {
    return this._resume(params);
  }

  protected async _resume<TResumeSchema extends z.ZodType<any>>(params: {
    resumeData?: z.infer<TResumeSchema>;
    step?:
      | Step<string, any, any, TResumeSchema, any, TEngineType>
      | [...Step<string, any, any, any, any, TEngineType>[], Step<string, any, any, TResumeSchema, any, TEngineType>]
      | string
      | string[];
    runtimeContext?: RuntimeContext;
    runCount?: number;
    tracingContext?: TracingContext;
    tracingOptions?: TracingOptions;
    writableStream?: WritableStream<ChunkType>;
    format?: 'aisdk' | 'mastra' | undefined;
    isVNext?: boolean;
  }): Promise<WorkflowResult<TInput, TOutput, TSteps>> {
    const snapshot = await this.#mastra?.getStorage()?.loadWorkflowSnapshot({
      workflowName: this.workflowId,
      runId: this.runId,
    });

    if (!snapshot) {
      throw new Error('No snapshot found for this workflow run: ' + this.workflowId + ' ' + this.runId);
    }

    // Auto-detect suspended steps if no step is provided
    let steps: string[];
    if (params.step) {
      steps = (Array.isArray(params.step) ? params.step : [params.step]).map(step =>
        typeof step === 'string' ? step : step?.id,
      );
    } else {
      // Use suspendedPaths to detect suspended steps
      const suspendedStepPaths: string[][] = [];

      Object.entries(snapshot?.suspendedPaths ?? {}).forEach(([stepId, _executionPath]) => {
        // Check if this step has nested workflow suspension data
        const stepResult = snapshot?.context?.[stepId];
        if (stepResult && typeof stepResult === 'object' && 'status' in stepResult) {
          const stepRes = stepResult as any;
          if (stepRes.status === 'suspended') {
            const nestedPath = stepRes.suspendPayload?.__workflow_meta?.path;
            if (nestedPath && Array.isArray(nestedPath)) {
              // For nested workflows, combine the parent step ID with the nested path
              suspendedStepPaths.push([stepId, ...nestedPath]);
            } else {
              // For single-level suspension, just use the step ID
              suspendedStepPaths.push([stepId]);
            }
          }
        }
      });

      if (suspendedStepPaths.length === 0) {
        throw new Error('No suspended steps found in this workflow run');
      }

      if (suspendedStepPaths.length === 1) {
        // For single suspended step, use the full path
        steps = suspendedStepPaths[0]!;
      } else {
        const pathStrings = suspendedStepPaths.map(path => `[${path.join(', ')}]`);
        throw new Error(
          `Multiple suspended steps found: ${pathStrings.join(', ')}. ` +
            'Please specify which step to resume using the "step" parameter.',
        );
      }
    }

    if (!params.runCount) {
      if (snapshot.status !== 'suspended') {
        throw new Error('This workflow run was not suspended');
      }

      const suspendedStepIds = Object.keys(snapshot?.suspendedPaths ?? {});

      const isStepSuspended = suspendedStepIds.includes(steps?.[0] ?? '');

      if (!isStepSuspended) {
        throw new Error(
          `This workflow step "${steps?.[0]}" was not suspended. Available suspended steps: [${suspendedStepIds.join(', ')}]`,
        );
      }
    }

    let runtimeContextInput;
    if (params.runCount && params.runCount > 0 && params.runtimeContext) {
      runtimeContextInput = params.runtimeContext.get('__mastraWorflowInputData');
      params.runtimeContext.delete('__mastraWorflowInputData');
    }

    const stepResults = { ...(snapshot?.context ?? {}), input: runtimeContextInput ?? snapshot?.context?.input } as any;

    let runtimeContextToUse = params.runtimeContext ?? new RuntimeContext();

    Object.entries(snapshot?.runtimeContext ?? {}).forEach(([key, value]) => {
      if (!runtimeContextToUse.has(key)) {
        runtimeContextToUse.set(key, value);
      }
    });

    // note: this span is ended inside this.executionEngine.execute()
    const workflowAISpan = getOrCreateSpan({
      type: AISpanType.WORKFLOW_RUN,
      name: `workflow run: '${this.workflowId}'`,
      input: params.resumeData,
      attributes: {
        workflowId: this.workflowId,
      },
      tracingPolicy: this.tracingPolicy,
      tracingOptions: params.tracingOptions,
      tracingContext: params.tracingContext,
      runtimeContext: runtimeContextToUse,
    });

    const traceId = getValidTraceId(workflowAISpan);

    const executionResultPromise = this.executionEngine
      .execute<z.infer<TInput>, WorkflowResult<TInput, TOutput, TSteps>>({
        workflowId: this.workflowId,
        runId: this.runId,
        graph: this.executionGraph,
        serializedStepGraph: this.serializedStepGraph,
        input: snapshot?.context?.input,
        resume: {
          steps,
          stepResults,
          resumePayload: params.resumeData,
          // @ts-ignore
          resumePath: snapshot?.suspendedPaths?.[steps?.[0]] as any,
        },
        format: params.format,
        emitter: {
          emit: (event: string, data: any) => {
            this.emitter.emit(event, data);
            return Promise.resolve();
          },
          on: (event: string, callback: (data: any) => void) => {
            this.emitter.on(event, callback);
          },
          off: (event: string, callback: (data: any) => void) => {
            this.emitter.off(event, callback);
          },
          once: (event: string, callback: (data: any) => void) => {
            this.emitter.once(event, callback);
          },
        },
        runtimeContext: runtimeContextToUse,
        abortController: this.abortController,
        workflowAISpan,
      })
      .then(result => {
        if (!params.isVNext && result.status !== 'suspended') {
          this.closeStreamAction?.().catch(() => {});
        }
        result.traceId = traceId;
        return result;
      });

    this.executionResults = executionResultPromise;

    return executionResultPromise;
  }

  /**
   * Returns the current state of the workflow run
   * @returns The current state of the workflow run
   */
  getState(): Record<string, any> {
    return this.state;
  }

  updateState(state: Record<string, any>) {
    if (state.currentStep) {
      this.state.currentStep = state.currentStep;
    } else if (state.workflowState?.status !== 'running') {
      delete this.state.currentStep;
    }

    if (state.workflowState) {
      this.state.workflowState = deepMergeWorkflowState(this.state.workflowState ?? {}, state.workflowState ?? {});
    }
  }

  /**
   * @access private
   * @returns The execution results of the workflow run
   */
  _getExecutionResults(): Promise<WorkflowResult<TInput, TOutput, TSteps>> | undefined {
    return this.executionResults;
  }
}

function deepMergeWorkflowState(a: Record<string, any>, b: Record<string, any>): Record<string, any> {
  if (!a || typeof a !== 'object') return b;
  if (!b || typeof b !== 'object') return a;

  const result = { ...a };

  for (const key in b) {
    if (b[key] === undefined) continue;

    if (b[key] !== null && typeof b[key] === 'object') {
      const aVal = result[key];
      const bVal = b[key];

      if (Array.isArray(bVal)) {
        //we should just replace it instead of spreading as we do for others
        //spreading aVal and then bVal will result in duplication of items
        result[key] = bVal.filter(item => item !== undefined);
      } else if (typeof aVal === 'object' && aVal !== null) {
        // If both values are objects, merge them
        result[key] = deepMergeWorkflowState(aVal, bVal);
      } else {
        // If the target isn't an object, use the source object
        result[key] = bVal;
      }
    } else {
      result[key] = b[key];
    }
  }

  return result;
}<|MERGE_RESOLUTION|>--- conflicted
+++ resolved
@@ -191,10 +191,6 @@
           args: inputData,
         };
 
-<<<<<<< HEAD
-        // TODO: add support for format, if format is undefined use stream, else stream
-=======
->>>>>>> e04246f9
         let stream: ReadableStream<any>;
 
         if ((await params.getModel()).specificationVersion === 'v1') {
@@ -239,19 +235,6 @@
             ...(toolData ?? {}),
           });
         } else {
-<<<<<<< HEAD
-          const modelOutput = await params.stream(inputData.prompt, {
-            runtimeContext,
-            onFinish: (result: any) => {
-              streamPromise.resolve(result.text);
-            },
-            // abortSignal,
-          });
-
-          stream = modelOutput.fullStream;
-
-=======
->>>>>>> e04246f9
           for await (const chunk of stream) {
             await writer.write(chunk as any);
           }
