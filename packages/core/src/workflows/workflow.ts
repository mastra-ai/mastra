--- conflicted
+++ resolved
@@ -21,11 +21,7 @@
   WorkflowRunState,
 } from './types';
 import { WhenConditionReturnValue } from './types';
-<<<<<<< HEAD
-import { isVariableReference, isWorkflow, workflowToStep } from './utils';
-=======
 import { agentToStep, isAgent, isVariableReference, isWorkflow, updateStepInHierarchy, workflowToStep } from './utils';
->>>>>>> 01183616
 import type { WorkflowResultReturn } from './workflow-instance';
 import { WorkflowInstance } from './workflow-instance';
 import type { Agent } from '../agent';
