import EventEmitter from 'events';
import { randomUUID } from 'node:crypto';
import { WritableStream, ReadableStream, TransformStream } from 'node:stream/web';
import { z } from 'zod';
import type { Mastra, WorkflowRun } from '..';
import type { MastraPrimitives } from '../action';
import { Agent } from '../agent';
import type { AgentExecutionOptions, AgentStreamOptions } from '../agent';
import { AISpanType, getOrCreateSpan, getValidTraceId } from '../ai-tracing';
import type { TracingContext, TracingOptions, TracingPolicy } from '../ai-tracing';
import { MastraBase } from '../base';
import { RuntimeContext } from '../di';
import { RegisteredLogger } from '../logger';
import type { MastraScorers } from '../scores';
import { WorkflowRunOutput } from '../stream/RunOutput';
import type { ChunkType } from '../stream/types';
import { ChunkFrom } from '../stream/types';
import { Tool } from '../tools';
import type { ToolExecutionContext } from '../tools/types';
import type { DynamicArgument } from '../types';
import { EMITTER_SYMBOL, STREAM_FORMAT_SYMBOL } from './constants';
import { DefaultExecutionEngine } from './default';
import type { ExecutionEngine, ExecutionGraph } from './execution-engine';
import type { ConditionFunction, ExecuteFunction, LoopConditionFunction, Step, SuspendOptions } from './step';
import type {
  DefaultEngineType,
  DynamicMapping,
  ExtractSchemaFromStep,
  ExtractSchemaType,
  PathsToStringProps,
  SerializedStep,
  SerializedStepFlowEntry,
  StepFlowEntry,
  StepResult,
  StepsRecord,
  StepWithComponent,
  StreamEvent,
  SubsetOf,
  WatchEvent,
  WorkflowConfig,
  WorkflowOptions,
  WorkflowResult,
  WorkflowRunState,
  WorkflowRunStatus,
  WorkflowStreamEvent,
} from './types';
import { getZodErrors } from './utils';

// Options that can be passed when wrapping an agent with createStep
// These work for both stream() (v2) and streamLegacy() (v1) methods
type AgentStepOptions = Omit<
  AgentExecutionOptions & AgentStreamOptions,
  | 'format'
  | 'tracingContext'
  | 'runtimeContext'
  | 'abortSignal'
  | 'context'
  | 'onStepFinish'
  | 'output'
  | 'experimental_output'
  | 'resourceId'
  | 'threadId'
>;

export function mapVariable<TStep extends Step<string, any, any, any, any, any>>({
  step,
  path,
}: {
  step: TStep;
  path: PathsToStringProps<ExtractSchemaType<ExtractSchemaFromStep<TStep, 'outputSchema'>>> | '.';
}): {
  step: TStep;
  path: PathsToStringProps<ExtractSchemaType<ExtractSchemaFromStep<TStep, 'outputSchema'>>> | '.';
};
export function mapVariable<TWorkflow extends Workflow<any, any, any, any, any, any>>({
  initData: TWorkflow,
  path,
}: {
  initData: TWorkflow;
  path: PathsToStringProps<ExtractSchemaType<ExtractSchemaFromStep<TWorkflow, 'inputSchema'>>> | '.';
}): {
  initData: TWorkflow;
  path: PathsToStringProps<ExtractSchemaType<ExtractSchemaFromStep<TWorkflow, 'inputSchema'>>> | '.';
};
export function mapVariable(config: any): any {
  return config;
}

type StepParams<
  TStepId extends string,
  TState extends z.ZodObject<any>,
  TStepInput extends z.ZodType<any>,
  TStepOutput extends z.ZodType<any>,
  TResumeSchema extends z.ZodType<any>,
  TSuspendSchema extends z.ZodType<any>,
> = {
  id: TStepId;
  description?: string;
  inputSchema: TStepInput;
  outputSchema: TStepOutput;
  resumeSchema?: TResumeSchema;
  suspendSchema?: TSuspendSchema;
  stateSchema?: TState;
  retries?: number;
  scorers?: DynamicArgument<MastraScorers>;
  execute: ExecuteFunction<
    z.infer<TState>,
    z.infer<TStepInput>,
    z.infer<TStepOutput>,
    z.infer<TResumeSchema>,
    z.infer<TSuspendSchema>,
    DefaultEngineType
  >;
};

type ToolStep<
  TSchemaIn extends z.ZodType<any>,
  TSuspendSchema extends z.ZodType<any>,
  TResumeSchema extends z.ZodType<any>,
  TSchemaOut extends z.ZodType<any>,
  TContext extends ToolExecutionContext<TSchemaIn, TSuspendSchema, TResumeSchema>,
> = Tool<TSchemaIn, TSchemaOut, TSuspendSchema, TResumeSchema, TContext> & {
  inputSchema: TSchemaIn;
  outputSchema: TSchemaOut;
  execute: (context: TContext) => Promise<any>;
};

/**
 * Creates a new workflow step
 * @param params Configuration parameters for the step
 * @param params.id Unique identifier for the step
 * @param params.description Optional description of what the step does
 * @param params.inputSchema Zod schema defining the input structure
 * @param params.outputSchema Zod schema defining the output structure
 * @param params.execute Function that performs the step's operations
 * @returns A Step object that can be added to the workflow
 */
export function createStep<
  TStepId extends string,
  TState extends z.ZodObject<any>,
  TStepInput extends z.ZodType<any>,
  TStepOutput extends z.ZodType<any>,
  TResumeSchema extends z.ZodType<any>,
  TSuspendSchema extends z.ZodType<any>,
>(
  params: StepParams<TStepId, TState, TStepInput, TStepOutput, TResumeSchema, TSuspendSchema>,
): Step<TStepId, TState, TStepInput, TStepOutput, TResumeSchema, TSuspendSchema, DefaultEngineType>;

export function createStep<
  TStepId extends string,
  TStepInput extends z.ZodObject<{ prompt: z.ZodString }>,
  TStepOutput extends z.ZodObject<{ text: z.ZodString }>,
  TResumeSchema extends z.ZodType<any>,
  TSuspendSchema extends z.ZodType<any>,
>(
  agent: Agent<TStepId, any, any>,
  agentOptions?: AgentStepOptions,
): Step<TStepId, any, TStepInput, TStepOutput, TResumeSchema, TSuspendSchema, DefaultEngineType>;

export function createStep<
  TSchemaIn extends z.ZodType<any>,
  TSuspendSchema extends z.ZodType<any>,
  TResumeSchema extends z.ZodType<any>,
  TSchemaOut extends z.ZodType<any>,
  TContext extends ToolExecutionContext<TSchemaIn, TSuspendSchema, TResumeSchema>,
>(
  tool: ToolStep<TSchemaIn, TSuspendSchema, TResumeSchema, TSchemaOut, TContext>,
): Step<string, any, TSchemaIn, TSchemaOut, z.ZodType<any>, z.ZodType<any>, DefaultEngineType>;

export function createStep<
  TStepId extends string,
  TState extends z.ZodObject<any>,
  TStepInput extends z.ZodType<any>,
  TStepOutput extends z.ZodType<any>,
  TResumeSchema extends z.ZodType<any>,
  TSuspendSchema extends z.ZodType<any>,
>(
  params:
    | StepParams<TStepId, TState, TStepInput, TStepOutput, TResumeSchema, TSuspendSchema>
    | Agent<any, any, any>
    | ToolStep<TStepInput, TSuspendSchema, TResumeSchema, TStepOutput, any>,
  agentOptions?: AgentStepOptions,
): Step<TStepId, TState, TStepInput, TStepOutput, TResumeSchema, TSuspendSchema, DefaultEngineType> {
  if (params instanceof Agent) {
    return {
      id: params.name,
      description: params.getDescription(),
      // @ts-ignore
      inputSchema: z.object({
        prompt: z.string(),
        // resourceId: z.string().optional(),
        // threadId: z.string().optional(),
      }),
      // @ts-ignore
      outputSchema: z.object({
        text: z.string(),
      }),
      execute: async ({
        inputData,
        [EMITTER_SYMBOL]: emitter,
        [STREAM_FORMAT_SYMBOL]: streamFormat,
        runtimeContext,
        tracingContext,
        abortSignal,
        abort,
        writer,
      }) => {
        let streamPromise = {} as {
          promise: Promise<string>;
          resolve: (value: string) => void;
          reject: (reason?: any) => void;
        };

        streamPromise.promise = new Promise((resolve, reject) => {
          streamPromise.resolve = resolve;
          streamPromise.reject = reject;
        });
        const toolData = {
          name: params.name,
          args: inputData,
        };

        let stream: ReadableStream<any>;

        if ((await params.getModel()).specificationVersion === 'v1') {
          const { fullStream } = await params.streamLegacy(inputData.prompt, {
            ...(agentOptions ?? {}),
            // resourceId: inputData.resourceId,
            // threadId: inputData.threadId,
            runtimeContext,
            tracingContext,
            onFinish: result => {
              streamPromise.resolve(result.text);
              void agentOptions?.onFinish?.(result);
            },
            abortSignal,
          });
          stream = fullStream as any;
        } else {
          const modelOutput = await params.stream(inputData.prompt, {
            ...(agentOptions ?? {}),
            runtimeContext,
            tracingContext,
            onFinish: result => {
              streamPromise.resolve(result.text);
              void agentOptions?.onFinish?.(result);
            },
            abortSignal,
          });

          stream = modelOutput.fullStream;
        }

        if (streamFormat === 'legacy') {
          await emitter.emit('watch-v2', {
            type: 'tool-call-streaming-start',
            ...(toolData ?? {}),
          });
          for await (const chunk of stream) {
            if (chunk.type === 'text-delta') {
              await emitter.emit('watch-v2', {
                type: 'tool-call-delta',
                ...(toolData ?? {}),
                argsTextDelta: chunk.textDelta,
              });
            }
          }
          await emitter.emit('watch-v2', {
            type: 'tool-call-streaming-finish',
            ...(toolData ?? {}),
          });
        } else {
          for await (const chunk of stream) {
            await writer.write(chunk as any);
          }
        }

        if (abortSignal.aborted) {
          return abort();
        }

        return {
          text: await streamPromise.promise,
        };
      },
      component: params.component,
    };
  }

  if (params instanceof Tool) {
    if (!params.inputSchema || !params.outputSchema) {
      throw new Error('Tool must have input and output schemas defined');
    }

    return {
      // TODO: tool probably should have strong id type
      // @ts-ignore
      id: params.id,
      description: params.description,
      inputSchema: params.inputSchema,
      outputSchema: params.outputSchema,
      execute: async ({ inputData, mastra, runtimeContext, tracingContext, suspend, resumeData }) => {
        return params.execute({
          context: inputData,
          mastra,
          runtimeContext,
          tracingContext,
          suspend,
          resumeData,
        });
      },
      component: 'TOOL',
    };
  }

  return {
    id: params.id,
    description: params.description,
    inputSchema: params.inputSchema,
    stateSchema: params.stateSchema,
    outputSchema: params.outputSchema,
    resumeSchema: params.resumeSchema,
    suspendSchema: params.suspendSchema,
    scorers: params.scorers,
    retries: params.retries,
    execute: params.execute.bind(params),
  };
}

export function cloneStep<TStepId extends string>(
  step: Step<string, any, any, any, any, any, DefaultEngineType>,
  opts: { id: TStepId },
): Step<TStepId, any, any, any, any, any, DefaultEngineType> {
  return {
    id: opts.id,
    description: step.description,
    inputSchema: step.inputSchema,
    outputSchema: step.outputSchema,
    execute: step.execute,
    retries: step.retries,
    component: step.component,
  };
}

export function createWorkflow<
  TWorkflowId extends string = string,
  TState extends z.ZodObject<any> = z.ZodObject<any>,
  TInput extends z.ZodType<any> = z.ZodType<any>,
  TOutput extends z.ZodType<any> = z.ZodType<any>,
  TSteps extends Step<string, any, any, any, any, any, DefaultEngineType>[] = Step<
    string,
    any,
    any,
    any,
    any,
    any,
    DefaultEngineType
  >[],
>(params: WorkflowConfig<TWorkflowId, TState, TInput, TOutput, TSteps>) {
  return new Workflow<DefaultEngineType, TSteps, TWorkflowId, TState, TInput, TOutput, TInput>(params);
}

export function cloneWorkflow<
  TWorkflowId extends string = string,
  TState extends z.ZodObject<any> = z.ZodObject<any>,
  TInput extends z.ZodType<any> = z.ZodType<any>,
  TOutput extends z.ZodType<any> = z.ZodType<any>,
  TSteps extends Step<string, any, any, any, any, any, DefaultEngineType>[] = Step<
    string,
    any,
    any,
    any,
    any,
    any,
    DefaultEngineType
  >[],
  TPrevSchema extends z.ZodType<any> = TInput,
>(
  workflow: Workflow<DefaultEngineType, TSteps, string, TState, TInput, TOutput, TPrevSchema>,
  opts: { id: TWorkflowId },
): Workflow<DefaultEngineType, TSteps, TWorkflowId, TState, TInput, TOutput, TPrevSchema> {
  const wf: Workflow<DefaultEngineType, TSteps, TWorkflowId, TState, TInput, TOutput, TPrevSchema> = new Workflow({
    id: opts.id,
    inputSchema: workflow.inputSchema,
    outputSchema: workflow.outputSchema,
    steps: workflow.stepDefs,
    mastra: workflow.mastra,
  });

  wf.setStepFlow(workflow.stepGraph);
  wf.commit();
  return wf;
}

export class Workflow<
    TEngineType = any,
    TSteps extends Step<string, any, any, any, any, any, TEngineType>[] = Step<
      string,
      any,
      any,
      any,
      any,
      any,
      TEngineType
    >[],
    TWorkflowId extends string = string,
    TState extends z.ZodObject<any> = z.ZodObject<any>,
    TInput extends z.ZodType<any> = z.ZodType<any>,
    TOutput extends z.ZodType<any> = z.ZodType<any>,
    TPrevSchema extends z.ZodType<any> = TInput,
  >
  extends MastraBase
  implements Step<TWorkflowId, TState, TInput, TOutput, any, any, DefaultEngineType>
{
  public id: TWorkflowId;
  public description?: string | undefined;
  public inputSchema: TInput;
  public outputSchema: TOutput;
  public stateSchema?: TState;
  public steps: Record<string, StepWithComponent>;
  public stepDefs?: TSteps;
  protected stepFlow: StepFlowEntry<TEngineType>[];
  protected serializedStepFlow: SerializedStepFlowEntry[];
  protected executionEngine: ExecutionEngine;
  protected executionGraph: ExecutionGraph;
  #options: Omit<WorkflowOptions, 'shouldPersistSnapshot' | 'validateInputs'> &
    Required<Pick<WorkflowOptions, 'shouldPersistSnapshot' | 'validateInputs'>>;
  public retryConfig: {
    attempts?: number;
    delay?: number;
  };

  #mastra?: Mastra;

  #runs: Map<string, Run<TEngineType, TSteps, TState, TInput, TOutput>> = new Map();

  constructor({
    mastra,
    id,
    inputSchema,
    outputSchema,
    stateSchema,
    description,
    executionEngine,
    retryConfig,
    steps,
    options = {},
  }: WorkflowConfig<TWorkflowId, TState, TInput, TOutput, TSteps>) {
    super({ name: id, component: RegisteredLogger.WORKFLOW });
    this.id = id;
    this.description = description;
    this.inputSchema = inputSchema;
    this.outputSchema = outputSchema;
    this.stateSchema = stateSchema;
    this.retryConfig = retryConfig ?? { attempts: 0, delay: 0 };
    this.executionGraph = this.buildExecutionGraph();
    this.stepFlow = [];
    this.serializedStepFlow = [];
    this.#mastra = mastra;
    this.steps = {};
    this.stepDefs = steps;
    this.#options = {
      validateInputs: options.validateInputs ?? false,
      shouldPersistSnapshot: options.shouldPersistSnapshot ?? (() => true),
      tracingPolicy: options.tracingPolicy,
    };

    if (!executionEngine) {
      // TODO: this should be configured using the Mastra class instance that's passed in
      this.executionEngine = new DefaultExecutionEngine({
        mastra: this.#mastra,
        options: this.#options,
      });
    } else {
      this.executionEngine = executionEngine;
    }

    this.#runs = new Map();
  }

  get runs() {
    return this.#runs;
  }

  get mastra() {
    return this.#mastra;
  }

  get options() {
    return this.#options;
  }

  __registerMastra(mastra: Mastra) {
    this.#mastra = mastra;
    this.executionEngine.__registerMastra(mastra);
  }

  __registerPrimitives(p: MastraPrimitives) {
    if (p.logger) {
      this.__setLogger(p.logger);
    }
  }

  setStepFlow(stepFlow: StepFlowEntry<TEngineType>[]) {
    this.stepFlow = stepFlow;
  }

  /**
   * Adds a step to the workflow
   * @param step The step to add to the workflow
   * @returns The workflow instance for chaining
   */
  then<TStepId extends string, TStepState extends z.ZodObject<any>, TSchemaOut extends z.ZodType<any>>(
    step: Step<TStepId, SubsetOf<TStepState, TState>, TPrevSchema, TSchemaOut, any, any, TEngineType>,
  ) {
    this.stepFlow.push({ type: 'step', step: step as any });
    this.serializedStepFlow.push({
      type: 'step',
      step: {
        id: step.id,
        description: step.description,
        component: (step as SerializedStep).component,
        serializedStepFlow: (step as SerializedStep).serializedStepFlow,
      },
    });
    this.steps[step.id] = step;
    return this as unknown as Workflow<TEngineType, TSteps, TWorkflowId, TState, TInput, TOutput, TSchemaOut>;
  }

  /**
   * Adds a sleep step to the workflow
   * @param duration The duration to sleep for
   * @returns The workflow instance for chaining
   */
  sleep(duration: number | ExecuteFunction<z.infer<TState>, z.infer<TPrevSchema>, number, any, any, TEngineType>) {
    const id = `sleep_${this.#mastra?.generateId() || randomUUID()}`;

    const opts: StepFlowEntry<TEngineType> =
      typeof duration === 'function'
        ? { type: 'sleep', id, fn: duration }
        : { type: 'sleep', id, duration: duration as number };
    const serializedOpts: SerializedStepFlowEntry =
      typeof duration === 'function'
        ? { type: 'sleep', id, fn: duration.toString() }
        : { type: 'sleep', id, duration: duration as number };

    this.stepFlow.push(opts);
    this.serializedStepFlow.push(serializedOpts);
    this.steps[id] = createStep({
      id,
      inputSchema: z.object({}),
      outputSchema: z.object({}),
      execute: async () => {
        return {};
      },
    });
    return this as unknown as Workflow<TEngineType, TSteps, TWorkflowId, TState, TInput, TOutput, TPrevSchema>;
  }

  /**
   * Adds a sleep until step to the workflow
   * @param date The date to sleep until
   * @returns The workflow instance for chaining
   */
  sleepUntil(date: Date | ExecuteFunction<z.infer<TState>, z.infer<TPrevSchema>, Date, any, any, TEngineType>) {
    const id = `sleep_${this.#mastra?.generateId() || randomUUID()}`;
    const opts: StepFlowEntry<TEngineType> =
      typeof date === 'function'
        ? { type: 'sleepUntil', id, fn: date }
        : { type: 'sleepUntil', id, date: date as Date };
    const serializedOpts: SerializedStepFlowEntry =
      typeof date === 'function'
        ? { type: 'sleepUntil', id, fn: date.toString() }
        : { type: 'sleepUntil', id, date: date as Date };

    this.stepFlow.push(opts);
    this.serializedStepFlow.push(serializedOpts);
    this.steps[id] = createStep({
      id,
      inputSchema: z.object({}),
      outputSchema: z.object({}),
      execute: async () => {
        return {};
      },
    });
    return this as unknown as Workflow<TEngineType, TSteps, TWorkflowId, TState, TInput, TOutput, TPrevSchema>;
  }

  waitForEvent<
    TStepState extends z.ZodObject<any>,
    TStepInputSchema extends TPrevSchema,
    TStepId extends string,
    TSchemaOut extends z.ZodType<any>,
  >(
    event: string,
    step: Step<TStepId, SubsetOf<TStepState, TState>, TStepInputSchema, TSchemaOut, any, any, TEngineType>,
    opts?: {
      timeout?: number;
    },
  ) {
    this.stepFlow.push({ type: 'waitForEvent', event, step: step as any, timeout: opts?.timeout });
    this.serializedStepFlow.push({
      type: 'waitForEvent',
      event,
      step: {
        id: step.id,
        description: step.description,
        component: (step as SerializedStep).component,
        serializedStepFlow: (step as SerializedStep).serializedStepFlow,
      },
      timeout: opts?.timeout,
    });
    this.steps[step.id] = step;
    return this as unknown as Workflow<TEngineType, TSteps, TWorkflowId, TState, TInput, TOutput, TSchemaOut>;
  }

  map(
    mappingConfig:
      | {
          [k: string]:
            | {
                step:
                  | Step<string, any, any, any, any, any, TEngineType>
                  | Step<string, any, any, any, any, any, TEngineType>[];
                path: string;
              }
            | { value: any; schema: z.ZodType<any> }
            | {
                initData: Workflow<TEngineType, any, any, any, any, any, any>;
                path: string;
              }
            | {
                runtimeContextPath: string;
                schema: z.ZodType<any>;
              }
            | DynamicMapping<TPrevSchema, z.ZodType<any>>;
        }
      | ExecuteFunction<z.infer<TState>, z.infer<TPrevSchema>, any, any, any, TEngineType>,
    stepOptions?: { id?: string | null },
  ): Workflow<TEngineType, TSteps, TWorkflowId, TState, TInput, TOutput, any> {
    // Create an implicit step that handles the mapping
    if (typeof mappingConfig === 'function') {
      // @ts-ignore
      const mappingStep: any = createStep({
        id: stepOptions?.id || `mapping_${this.#mastra?.generateId() || randomUUID()}`,
        inputSchema: z.object({}),
        outputSchema: z.object({}),
        execute: mappingConfig as any,
      });

      this.stepFlow.push({ type: 'step', step: mappingStep as any });
      this.serializedStepFlow.push({
        type: 'step',
        step: {
          id: mappingStep.id,
          mapConfig: mappingConfig.toString(),
        },
      });
      return this as unknown as Workflow<TEngineType, TSteps, TWorkflowId, TState, TInput, TOutput, any>;
    }

    const newMappingConfig: Record<string, any> = Object.entries(mappingConfig).reduce(
      (a, [key, mapping]) => {
        const m: any = mapping;
        if (m.value !== undefined) {
          a[key] = m;
        } else if (m.fn !== undefined) {
          a[key] = {
            fn: m.fn.toString(),
            schema: m.schema,
          };
        } else if (m.runtimeContextPath) {
          a[key] = {
            runtimeContextPath: m.runtimeContextPath,
            schema: m.schema,
          };
        } else {
          a[key] = m;
        }
        return a;
      },
      {} as Record<string, any>,
    );
    const mappingStep: any = createStep({
      id: stepOptions?.id || `mapping_${this.#mastra?.generateId() || randomUUID()}`,
      inputSchema: z.any(),
      outputSchema: z.any(),
      execute: async ctx => {
        const { getStepResult, getInitData, runtimeContext } = ctx;

        const result: Record<string, any> = {};
        for (const [key, mapping] of Object.entries(mappingConfig)) {
          const m: any = mapping;

          if (m.value !== undefined) {
            result[key] = m.value;
            continue;
          }

          if (m.fn !== undefined) {
            result[key] = await m.fn(ctx);
            continue;
          }

          if (m.runtimeContextPath) {
            result[key] = runtimeContext.get(m.runtimeContextPath);
            continue;
          }

          const stepResult = m.initData
            ? getInitData()
            : getStepResult(Array.isArray(m.step) ? m.step.find((s: any) => getStepResult(s)) : m.step);

          if (m.path === '.') {
            result[key] = stepResult;
            continue;
          }

          const pathParts = m.path.split('.');
          let value: any = stepResult;
          for (const part of pathParts) {
            if (typeof value === 'object' && value !== null) {
              value = value[part];
            } else {
              throw new Error(`Invalid path ${m.path} in step ${m?.step?.id ?? 'initData'}`);
            }
          }

          result[key] = value;
        }
        return result as z.infer<typeof mappingStep.outputSchema>;
      },
    });

    type MappedOutputSchema = z.ZodType<any>;

    this.stepFlow.push({ type: 'step', step: mappingStep as any });
    this.serializedStepFlow.push({
      type: 'step',
      step: {
        id: mappingStep.id,
        mapConfig: JSON.stringify(newMappingConfig, null, 2),
      },
    });
    return this as unknown as Workflow<TEngineType, TSteps, TWorkflowId, TState, TInput, TOutput, MappedOutputSchema>;
  }

  // TODO: make typing better here
  parallel<TParallelSteps extends readonly Step<string, any, TPrevSchema, any, any, any, TEngineType>[]>(
    steps: TParallelSteps & {
      [K in keyof TParallelSteps]: TParallelSteps[K] extends Step<
        string,
        infer S extends z.ZodObject<any>,
        TPrevSchema,
        infer O,
        infer R,
        infer E,
        TEngineType
      >
        ? Step<string, SubsetOf<S, TState>, TPrevSchema, O, R, E, TEngineType>
        : `Error: Expected Step with state schema that is a subset of workflow state`;
    },
  ) {
    this.stepFlow.push({ type: 'parallel', steps: steps.map(step => ({ type: 'step', step: step as any })) });
    this.serializedStepFlow.push({
      type: 'parallel',
      steps: steps.map((step: any) => ({
        type: 'step',
        step: {
          id: step.id,
          description: step.description,
          component: (step as SerializedStep).component,
          serializedStepFlow: (step as SerializedStep).serializedStepFlow,
        },
      })),
    });
    steps.forEach((step: any) => {
      this.steps[step.id] = step;
    });
    return this as unknown as Workflow<
      TEngineType,
      TSteps,
      TWorkflowId,
      TState,
      TInput,
      TOutput,
      z.ZodObject<
        {
          [K in keyof StepsRecord<TParallelSteps>]: StepsRecord<TParallelSteps>[K]['outputSchema'];
        },
        any,
        z.ZodTypeAny
      >
    >;
  }

  // TODO: make typing better here
  // TODO: add state schema to the type, this is currently broken
  branch<
    TBranchSteps extends Array<
      [
        ConditionFunction<z.infer<TState>, z.infer<TPrevSchema>, any, any, TEngineType>,
        Step<string, any, TPrevSchema, any, any, any, TEngineType>,
      ]
    >,
  >(steps: TBranchSteps) {
    this.stepFlow.push({
      type: 'conditional',
      steps: steps.map(([_cond, step]) => ({ type: 'step', step: step as any })),
      // @ts-ignore
      conditions: steps.map(([cond]) => cond),
      serializedConditions: steps.map(([cond, _step]) => ({ id: `${_step.id}-condition`, fn: cond.toString() })),
    });
    this.serializedStepFlow.push({
      type: 'conditional',
      steps: steps.map(([_cond, step]) => ({
        type: 'step',
        step: {
          id: step.id,
          description: step.description,
          component: (step as SerializedStep).component,
          serializedStepFlow: (step as SerializedStep).serializedStepFlow,
        },
      })),
      serializedConditions: steps.map(([cond, _step]) => ({ id: `${_step.id}-condition`, fn: cond.toString() })),
    });
    steps.forEach(([_, step]) => {
      this.steps[step.id] = step;
    });

    // Extract just the Step elements from the tuples array
    type BranchStepsArray = { [K in keyof TBranchSteps]: TBranchSteps[K][1] };

    // This creates a mapped type that extracts the second element from each tuple
    type ExtractedSteps = BranchStepsArray[number];

    // Now we can use this type as an array, similar to TParallelSteps
    return this as unknown as Workflow<
      TEngineType,
      TSteps,
      TWorkflowId,
      TState,
      TInput,
      TOutput,
      z.ZodObject<
        {
          [K in keyof StepsRecord<ExtractedSteps[]>]: StepsRecord<ExtractedSteps[]>[K]['outputSchema'];
        },
        any,
        z.ZodTypeAny
      >
    >;
  }

  dowhile<
    TStepState extends z.ZodObject<any>,
    TStepInputSchema extends TPrevSchema,
    TStepId extends string,
    TSchemaOut extends z.ZodType<any>,
  >(
    step: Step<TStepId, SubsetOf<TStepState, TState>, TStepInputSchema, TSchemaOut, any, any, TEngineType>,
    condition: LoopConditionFunction<z.infer<TState>, any, any, any, TEngineType>,
  ) {
    this.stepFlow.push({
      type: 'loop',
      step: step as any,
      // @ts-ignore
      condition,
      loopType: 'dowhile',
      serializedCondition: { id: `${step.id}-condition`, fn: condition.toString() },
    });
    this.serializedStepFlow.push({
      type: 'loop',
      step: {
        id: step.id,
        description: step.description,
        component: (step as SerializedStep).component,
        serializedStepFlow: (step as SerializedStep).serializedStepFlow,
      },
      serializedCondition: { id: `${step.id}-condition`, fn: condition.toString() },
      loopType: 'dowhile',
    });
    this.steps[step.id] = step;
    return this as unknown as Workflow<TEngineType, TSteps, TWorkflowId, TState, TInput, TOutput, TSchemaOut>;
  }

  dountil<
    TStepState extends z.ZodObject<any>,
    TStepInputSchema extends TPrevSchema,
    TStepId extends string,
    TSchemaOut extends z.ZodType<any>,
  >(
    step: Step<TStepId, SubsetOf<TStepState, TState>, TStepInputSchema, TSchemaOut, any, any, TEngineType>,
    condition: LoopConditionFunction<z.infer<TState>, any, any, any, TEngineType>,
  ) {
    this.stepFlow.push({
      type: 'loop',
      step: step as any,
      // @ts-ignore
      condition,
      loopType: 'dountil',
      serializedCondition: { id: `${step.id}-condition`, fn: condition.toString() },
    });
    this.serializedStepFlow.push({
      type: 'loop',
      step: {
        id: step.id,
        description: step.description,
        component: (step as SerializedStep).component,
        serializedStepFlow: (step as SerializedStep).serializedStepFlow,
      },
      serializedCondition: { id: `${step.id}-condition`, fn: condition.toString() },
      loopType: 'dountil',
    });
    this.steps[step.id] = step;
    return this as unknown as Workflow<TEngineType, TSteps, TWorkflowId, TState, TInput, TOutput, TSchemaOut>;
  }

  foreach<
    TPrevIsArray extends TPrevSchema extends z.ZodArray<any> ? true : false,
    TStepState extends z.ZodObject<any>,
    TStepInputSchema extends TPrevSchema extends z.ZodArray<infer TElement> ? TElement : never,
    TStepId extends string,
    TSchemaOut extends z.ZodType<any>,
  >(
    step: TPrevIsArray extends true
      ? Step<TStepId, SubsetOf<TStepState, TState>, TStepInputSchema, TSchemaOut, any, any, TEngineType>
      : 'Previous step must return an array type',
    opts?: {
      concurrency: number;
    },
  ) {
    this.stepFlow.push({ type: 'foreach', step: step as any, opts: opts ?? { concurrency: 1 } });
    this.serializedStepFlow.push({
      type: 'foreach',
      step: {
        id: (step as SerializedStep).id,
        description: (step as SerializedStep).description,
        component: (step as SerializedStep).component,
        serializedStepFlow: (step as SerializedStep).serializedStepFlow,
      },
      opts: opts ?? { concurrency: 1 },
    });
    this.steps[(step as any).id] = step as any;
    return this as unknown as Workflow<
      TEngineType,
      TSteps,
      TWorkflowId,
      TState,
      TInput,
      TOutput,
      z.ZodArray<TSchemaOut>
    >;
  }

  /**
   * Builds the execution graph for this workflow
   * @returns The execution graph that can be used to execute the workflow
   */
  buildExecutionGraph(): ExecutionGraph {
    return {
      id: this.id,
      steps: this.stepFlow,
    };
  }

  /**
   * Finalizes the workflow definition and prepares it for execution
   * This method should be called after all steps have been added to the workflow
   * @returns A built workflow instance ready for execution
   */
  commit() {
    this.executionGraph = this.buildExecutionGraph();
    return this as unknown as Workflow<TEngineType, TSteps, TWorkflowId, TState, TInput, TOutput, TOutput>;
  }

  get stepGraph() {
    return this.stepFlow;
  }

  get serializedStepGraph() {
    return this.serializedStepFlow;
  }

  /**
   * @deprecated Use createRunAsync() instead.
   * @throws {Error} Always throws an error directing users to use createRunAsync()
   */
  createRun(_options?: {
    runId?: string;
    resourceId?: string;
    disableScorers?: boolean;
  }): Run<TEngineType, TSteps, TState, TInput, TOutput> {
    throw new Error(
      'createRun() has been deprecated. ' +
        'Please use createRunAsync() instead.\n\n' +
        'Migration guide:\n' +
        '  Before: const run = workflow.createRun();\n' +
        '  After:  const run = await workflow.createRunAsync();\n\n' +
        'Note: createRunAsync() is an async method, so make sure your calling function is async.',
    );
  }

  /**
   * Creates a new workflow run instance and stores a snapshot of the workflow in the storage
   * @param options Optional configuration for the run
   * @param options.runId Optional custom run ID, defaults to a random UUID
   * @param options.resourceId Optional resource ID to associate with this run
   * @param options.disableScorers Optional flag to disable scorers for this run
   * @returns A Run instance that can be used to execute the workflow
   */
  async createRunAsync(options?: {
    runId?: string;
    resourceId?: string;
    disableScorers?: boolean;
  }): Promise<Run<TEngineType, TSteps, TState, TInput, TOutput>> {
    if (this.stepFlow.length === 0) {
      throw new Error(
        'Execution flow of workflow is not defined. Add steps to the workflow via .then(), .branch(), etc.',
      );
    }
    if (!this.executionGraph.steps) {
      throw new Error('Uncommitted step flow changes detected. Call .commit() to register the steps.');
    }
    const runIdToUse = options?.runId || this.#mastra?.generateId() || randomUUID();

    // Return a new Run instance with object parameters
    const run =
      this.#runs.get(runIdToUse) ??
      new Run({
        workflowId: this.id,
        stateSchema: this.stateSchema,
        runId: runIdToUse,
        resourceId: options?.resourceId,
        executionEngine: this.executionEngine,
        executionGraph: this.executionGraph,
        mastra: this.#mastra,
        retryConfig: this.retryConfig,
        serializedStepGraph: this.serializedStepGraph,
        disableScorers: options?.disableScorers,
        cleanup: () => this.#runs.delete(runIdToUse),
        tracingPolicy: this.#options?.tracingPolicy,
        workflowSteps: this.steps,
        validateInputs: this.#options?.validateInputs,
      });

    this.#runs.set(runIdToUse, run);

    const shouldPersistSnapshot = this.#options.shouldPersistSnapshot({
      workflowStatus: run.workflowRunStatus,
      stepResults: {},
    });

    const workflowSnapshotInStorage = await this.getWorkflowRunExecutionResult(runIdToUse, false);

    if (!workflowSnapshotInStorage && shouldPersistSnapshot) {
      await this.mastra?.getStorage()?.persistWorkflowSnapshot({
        workflowName: this.id,
        runId: runIdToUse,
        resourceId: options?.resourceId,
        snapshot: {
          runId: runIdToUse,
          status: 'pending',
          value: {},
          context: {},
          activePaths: [],
          serializedStepGraph: this.serializedStepGraph,
          suspendedPaths: {},
          resumeLabels: {},
          waitingPaths: {},
          result: undefined,
          error: undefined,
          // @ts-ignore
          timestamp: Date.now(),
        },
      });
    }

    return run;
  }

  async getScorers({
    runtimeContext = new RuntimeContext(),
  }: { runtimeContext?: RuntimeContext } = {}): Promise<MastraScorers> {
    const steps = this.steps;

    if (!steps || Object.keys(steps).length === 0) {
      return {};
    }

    const scorers: MastraScorers = {};

    for (const step of Object.values(steps)) {
      if (step.scorers) {
        let scorersToUse = step.scorers;

        if (typeof scorersToUse === 'function') {
          scorersToUse = await scorersToUse({ runtimeContext });
        }

        for (const [id, scorer] of Object.entries(scorersToUse)) {
          scorers[id] = scorer;
        }
      }
    }

    return scorers;
  }

  // This method should only be called internally for nested workflow execution, as well as from mastra server handlers
  // To run a workflow use `.createRunAsync` and then `.start` or `.resume`
  async execute({
    runId,
    inputData,
    resumeData,
    state,
    setState,
    suspend,
    resume,
    [EMITTER_SYMBOL]: emitter,
    mastra,
    runtimeContext,
    abort,
    abortSignal,
    retryCount,
    tracingContext,
    writer,
    validateInputs,
  }: {
    runId?: string;
    inputData: z.infer<TInput>;
    resumeData?: any;
    state: z.infer<TState>;
    setState: (state: z.infer<TState>) => void;
    getStepResult<T extends Step<any, any, any, any, any, any, TEngineType>>(
      stepId: T,
    ): T['outputSchema'] extends undefined ? unknown : z.infer<NonNullable<T['outputSchema']>>;
    suspend: (suspendPayload: any, suspendOptions?: SuspendOptions) => Promise<any>;
    resume?: {
      steps: string[];
      resumePayload: any;
      runId?: string;
      label?: string;
      forEachIndex?: number;
    };
    [EMITTER_SYMBOL]: { emit: (event: string, data: any) => void };
    mastra: Mastra;
    runtimeContext?: RuntimeContext;
    engine: DefaultEngineType;
    abortSignal: AbortSignal;
    bail: (result: any) => any;
    abort: () => any;
    retryCount?: number;
    tracingContext?: TracingContext;
    writer?: WritableStream<ChunkType>;
    validateInputs?: boolean;
  }): Promise<z.infer<TOutput>> {
    this.__registerMastra(mastra);

    if (validateInputs) {
      this.#options = {
        ...(this.#options || {}),
        validateInputs: validateInputs,
      };
    }

    this.executionEngine.options = {
      ...(this.executionEngine.options || {}),
      validateInputs: validateInputs ?? false,
    };

    const isResume = !!(resume?.steps && resume.steps.length > 0) || !!resume?.label;
    const run = isResume ? await this.createRunAsync({ runId: resume.runId }) : await this.createRunAsync({ runId });
    const nestedAbortCb = () => {
      abort();
    };
    run.abortController.signal.addEventListener('abort', nestedAbortCb);
    abortSignal.addEventListener('abort', async () => {
      run.abortController.signal.removeEventListener('abort', nestedAbortCb);
      await run.cancel();
    });

    const unwatchV2 = run.watch(event => {
      emitter.emit('nested-watch-v2', { event, workflowId: this.id });
    }, 'watch-v2');
    const unwatch = run.watch(event => {
      emitter.emit('nested-watch', { event, workflowId: this.id, runId: run.runId, isResume: !!resume?.steps?.length });
    }, 'watch');

    if (retryCount && retryCount > 0 && resume?.steps?.length && runtimeContext) {
      runtimeContext.set('__mastraWorflowInputData', inputData);
    }

    const res = isResume
      ? await (async () => {
          return run.resume({
            resumeData,
            step: resume.steps as any,
            runtimeContext,
            tracingContext,
            outputOptions: { includeState: true, includeResumeLabels: true },
            label: resume.label,
            // Pass the current state as stateOverride to ensure nested workflows get fresh execution objects
            stateOverride: state,
          });
        })()
      : await run.start({
          inputData,
          runtimeContext,
          tracingContext,
          writableStream: writer,
          initialState: state,
          outputOptions: { includeState: true, includeResumeLabels: true },
        });
    unwatch();
    unwatchV2();
    const suspendedSteps = Object.entries(res.steps).filter(([_stepName, stepResult]) => {
      const stepRes: StepResult<any, any, any, any> = stepResult as StepResult<any, any, any, any>;
      return stepRes?.status === 'suspended';
    });

    if (res.state) {
      setState(res.state);
    }

    if (suspendedSteps?.length) {
      for (const [stepName, stepResult] of suspendedSteps) {
        // @ts-ignore
        const suspendPath: string[] = [stepName, ...(stepResult?.suspendPayload?.__workflow_meta?.path ?? [])];
        await suspend(
          {
            ...(stepResult as any)?.suspendPayload,
            __workflow_meta: { runId: run.runId, path: suspendPath },
          },
          {
            resumeLabel: Object.keys(res.resumeLabels ?? {}),
          },
        );
      }
    }

    if (res.status === 'failed') {
      throw res.error;
    }

    return res.status === 'success' ? res.result : undefined;
  }

  async getWorkflowRuns(args?: {
    fromDate?: Date;
    toDate?: Date;
    limit?: number;
    offset?: number;
    resourceId?: string;
  }) {
    const storage = this.#mastra?.getStorage();
    if (!storage) {
      this.logger.debug('Cannot get workflow runs. Mastra storage is not initialized');
      return { runs: [], total: 0 };
    }

    return storage.getWorkflowRuns({ workflowName: this.id, ...(args ?? {}) });
  }

  async getWorkflowRunById(runId: string) {
    const storage = this.#mastra?.getStorage();
    if (!storage) {
      this.logger.debug('Cannot get workflow runs from storage. Mastra storage is not initialized');
      //returning in memory run if no storage is initialized
      return this.#runs.get(runId)
        ? ({ ...this.#runs.get(runId), workflowName: this.id } as unknown as WorkflowRun)
        : null;
    }
    const run = await storage.getWorkflowRunById({ runId, workflowName: this.id });

    return (
      run ??
      (this.#runs.get(runId) ? ({ ...this.#runs.get(runId), workflowName: this.id } as unknown as WorkflowRun) : null)
    );
  }

  protected async getWorkflowRunSteps({ runId, workflowId }: { runId: string; workflowId: string }) {
    const storage = this.#mastra?.getStorage();
    if (!storage) {
      this.logger.debug('Cannot get workflow run steps. Mastra storage is not initialized');
      return {};
    }

    const run = await storage.getWorkflowRunById({ runId, workflowName: workflowId });

    let snapshot: WorkflowRunState | string = run?.snapshot!;

    if (!snapshot) {
      return {};
    }

    if (typeof snapshot === 'string') {
      // this occurs whenever the parsing of snapshot fails in storage
      try {
        snapshot = JSON.parse(snapshot);
      } catch (e) {
        this.logger.debug('Cannot get workflow run execution result. Snapshot is not a valid JSON string', e);
        return {};
      }
    }

    const { serializedStepGraph, context } = snapshot as WorkflowRunState;
    const { input, ...steps } = context;

    let finalSteps = {} as Record<string, StepResult<any, any, any, any>>;

    for (const step of Object.keys(steps)) {
      const stepGraph = serializedStepGraph.find(stepGraph => (stepGraph as any)?.step?.id === step);
      finalSteps[step] = steps[step] as StepResult<any, any, any, any>;
      if (stepGraph && (stepGraph as any)?.step?.component === 'WORKFLOW') {
        const nestedSteps = await this.getWorkflowRunSteps({ runId, workflowId: step });
        if (nestedSteps) {
          const updatedNestedSteps = Object.entries(nestedSteps).reduce(
            (acc, [key, value]) => {
              acc[`${step}.${key}`] = value as StepResult<any, any, any, any>;
              return acc;
            },
            {} as Record<string, StepResult<any, any, any, any>>,
          );
          finalSteps = { ...finalSteps, ...updatedNestedSteps };
        }
      }
    }

    return finalSteps;
  }

  async getWorkflowRunExecutionResult(
    runId: string,
    withNestedWorkflows: boolean = true,
  ): Promise<WatchEvent['payload']['workflowState'] | null> {
    const storage = this.#mastra?.getStorage();
    if (!storage) {
      this.logger.debug('Cannot get workflow run execution result. Mastra storage is not initialized');
      return null;
    }

    const run = await storage.getWorkflowRunById({ runId, workflowName: this.id });

    let snapshot: WorkflowRunState | string = run?.snapshot!;

    if (!snapshot) {
      return null;
    }

    if (typeof snapshot === 'string') {
      // this occurs whenever the parsing of snapshot fails in storage
      try {
        snapshot = JSON.parse(snapshot);
      } catch (e) {
        this.logger.debug('Cannot get workflow run execution result. Snapshot is not a valid JSON string', e);
        return null;
      }
    }

    const fullSteps = withNestedWorkflows
      ? await this.getWorkflowRunSteps({ runId, workflowId: this.id })
      : (snapshot as WorkflowRunState).context;

    return {
      status: (snapshot as WorkflowRunState).status,
      result: (snapshot as WorkflowRunState).result,
      error: (snapshot as WorkflowRunState).error,
      payload: (snapshot as WorkflowRunState).context?.input,
      steps: fullSteps as any,
    };
  }
}

/**
 * Represents a workflow run that can be executed
 */

export class Run<
  TEngineType = any,
  TSteps extends Step<string, any, any, any, any, any, TEngineType>[] = Step<
    string,
    any,
    any,
    any,
    any,
    any,
    TEngineType
  >[],
  TState extends z.ZodObject<any> = z.ZodObject<any>,
  TInput extends z.ZodType<any> = z.ZodType<any>,
  TOutput extends z.ZodType<any> = z.ZodType<any>,
> {
  #abortController?: AbortController;
  protected emitter: EventEmitter;
  /**
   * Unique identifier for this workflow
   */
  readonly workflowId: string;

  /**
   * Unique identifier for this run
   */
  readonly runId: string;

  /**
   * Unique identifier for the resource this run is associated with
   */
  readonly resourceId?: string;

  /**
   * Whether to disable scorers for this run
   */
  readonly disableScorers?: boolean;

  /**
   * Options around how to trace this run
   */
  readonly tracingPolicy?: TracingPolicy;

  /**
   * Options around how to trace this run
   */
  readonly validateInputs?: boolean;

  /**
   * Internal state of the workflow run
   */
  protected state: Record<string, any> = {};

  /**
   * The execution engine for this run
   */
  public executionEngine: ExecutionEngine;

  /**
   * The execution graph for this run
   */
  public executionGraph: ExecutionGraph;

  /**
   * The serialized step graph for this run
   */
  public serializedStepGraph: SerializedStepFlowEntry[];

  /**
   * The steps for this workflow
   */

  readonly workflowSteps: Record<string, StepWithComponent>;

  readonly workflowRunStatus: WorkflowRunStatus;

  /**
   * The storage for this run
   */
  #mastra?: Mastra;

  #observerHandlers: (() => void)[] = [];

  get mastra() {
    return this.#mastra;
  }

  #streamOutput?: WorkflowRunOutput<WorkflowResult<TState, TInput, TOutput, TSteps>>;
  protected closeStreamAction?: () => Promise<void>;
  protected executionResults?: Promise<WorkflowResult<TState, TInput, TOutput, TSteps>>;
  protected stateSchema?: z.ZodObject<any>;

  protected cleanup?: () => void;

  protected retryConfig?: {
    attempts?: number;
    delay?: number;
  };

  constructor(params: {
    workflowId: string;
    runId: string;
    resourceId?: string;
    stateSchema?: z.ZodObject<any>;
    executionEngine: ExecutionEngine;
    executionGraph: ExecutionGraph;
    mastra?: Mastra;
    retryConfig?: {
      attempts?: number;
      delay?: number;
    };
    cleanup?: () => void;
    serializedStepGraph: SerializedStepFlowEntry[];
    disableScorers?: boolean;
    tracingPolicy?: TracingPolicy;
    workflowSteps: Record<string, StepWithComponent>;
    validateInputs?: boolean;
  }) {
    this.workflowId = params.workflowId;
    this.runId = params.runId;
    this.resourceId = params.resourceId;
    this.serializedStepGraph = params.serializedStepGraph;
    this.executionEngine = params.executionEngine;
    this.executionGraph = params.executionGraph;
    this.#mastra = params.mastra;
    this.emitter = new EventEmitter();
    this.retryConfig = params.retryConfig;
    this.cleanup = params.cleanup;
    this.disableScorers = params.disableScorers;
    this.tracingPolicy = params.tracingPolicy;
    this.workflowSteps = params.workflowSteps;
    this.validateInputs = params.validateInputs;
    this.stateSchema = params.stateSchema;
    this.workflowRunStatus = 'pending';
  }

  public get abortController(): AbortController {
    if (!this.#abortController) {
      this.#abortController = new AbortController();
    }

    return this.#abortController;
  }

  /**
   * Cancels the workflow execution
   */
  async cancel() {
    this.abortController?.abort();
  }

  async sendEvent(event: string, data: any) {
    this.emitter.emit(`user-event-${event}`, data);
  }

  protected async _validateInput(inputData: z.input<TInput>) {
    const firstEntry = this.executionGraph.steps[0];
    let inputDataToUse = inputData;

    if (firstEntry && this.validateInputs) {
      let inputSchema: z.ZodType<any> | undefined;

      if (firstEntry.type === 'step' || firstEntry.type === 'foreach' || firstEntry.type === 'loop') {
        const step = firstEntry.step;
        inputSchema = step.inputSchema;
      } else if (firstEntry.type === 'conditional' || firstEntry.type === 'parallel') {
        const firstStep = firstEntry.steps[0];
        if (firstStep && firstStep.type === 'step') {
          inputSchema = firstStep.step.inputSchema;
        }
      }

      if (inputSchema) {
        const validatedInputData = await inputSchema.safeParseAsync(inputData);

        if (!validatedInputData.success) {
          const errors = getZodErrors(validatedInputData.error);
          throw new Error(
            'Invalid input data: \n' + errors.map((e: z.ZodIssue) => `- ${e.path?.join('.')}: ${e.message}`).join('\n'),
          );
        }

        inputDataToUse = validatedInputData.data;
      }
    }

    return inputDataToUse;
  }

  protected async _validateInitialState(initialState: z.input<TState>) {
    let initialStateToUse = initialState;
    if (this.validateInputs) {
      let inputSchema: z.ZodType<any> | undefined = this.stateSchema;

      if (inputSchema) {
        const validatedInputData = await inputSchema.safeParseAsync(initialState);

        if (!validatedInputData.success) {
          const errors = getZodErrors(validatedInputData.error);
          throw new Error(
            'Invalid input data: \n' + errors.map((e: z.ZodIssue) => `- ${e.path?.join('.')}: ${e.message}`).join('\n'),
          );
        }

        initialStateToUse = validatedInputData.data;
      }
    }

    return initialStateToUse;
  }

  protected async _validateResumeData<TResumeSchema extends z.ZodType<any>>(
    resumeData: z.input<TResumeSchema>,
    suspendedStep?: StepWithComponent,
  ) {
    let resumeDataToUse = resumeData;

    if (suspendedStep && suspendedStep.resumeSchema && this.validateInputs) {
      const resumeSchema = suspendedStep.resumeSchema;

      const validatedResumeData = await resumeSchema.safeParseAsync(resumeData);

      if (!validatedResumeData.success) {
        const errors = getZodErrors(validatedResumeData.error);
        throw new Error(
          'Invalid resume data: \n' + errors.map((e: z.ZodIssue) => `- ${e.path?.join('.')}: ${e.message}`).join('\n'),
        );
      }

      resumeDataToUse = validatedResumeData.data;
    }

    return resumeDataToUse;
  }

  protected async _start({
    inputData,
    initialState,
    runtimeContext,
    writableStream,
    tracingContext,
    tracingOptions,
    format,
    outputOptions,
  }: {
    inputData?: z.input<TInput>;
    initialState?: z.input<TState>;
    runtimeContext?: RuntimeContext;
    writableStream?: WritableStream<ChunkType>;
    tracingContext?: TracingContext;
    tracingOptions?: TracingOptions;
    format?: 'legacy' | 'vnext' | undefined;
    outputOptions?: {
      includeState?: boolean;
      includeResumeLabels?: boolean;
    };
  }): Promise<WorkflowResult<TState, TInput, TOutput, TSteps>> {
    // note: this span is ended inside this.executionEngine.execute()
    const workflowAISpan = getOrCreateSpan({
      type: AISpanType.WORKFLOW_RUN,
      name: `workflow run: '${this.workflowId}'`,
      input: inputData,
      attributes: {
        workflowId: this.workflowId,
      },
      metadata: {
        resourceId: this.resourceId,
        runId: this.runId,
      },
      tracingPolicy: this.tracingPolicy,
      tracingOptions,
      tracingContext,
      runtimeContext,
    });

    const traceId = getValidTraceId(workflowAISpan);

    const inputDataToUse = await this._validateInput(inputData);
    const initialStateToUse = await this._validateInitialState(initialState ?? {});

    const result = await this.executionEngine.execute<
      z.infer<TState>,
      z.infer<TInput>,
      WorkflowResult<TState, TInput, TOutput, TSteps>
    >({
      workflowId: this.workflowId,
      runId: this.runId,
      resourceId: this.resourceId,
      disableScorers: this.disableScorers,
      graph: this.executionGraph,
      serializedStepGraph: this.serializedStepGraph,
      input: inputDataToUse,
      initialState: initialStateToUse,
      emitter: {
        emit: async (event: string, data: any) => {
          this.emitter.emit(event, data);
        },
        on: (event: string, callback: (data: any) => void) => {
          this.emitter.on(event, callback);
        },
        off: (event: string, callback: (data: any) => void) => {
          this.emitter.off(event, callback);
        },
        once: (event: string, callback: (data: any) => void) => {
          this.emitter.once(event, callback);
        },
      },
      retryConfig: this.retryConfig,
      runtimeContext: runtimeContext ?? new RuntimeContext(),
      abortController: this.abortController,
      writableStream,
      workflowAISpan,
      format,
      outputOptions,
    });

    if (result.status !== 'suspended') {
      this.cleanup?.();
    }

    result.traceId = traceId;
    return result;
  }

  /**
   * Starts the workflow execution with the provided input
   * @param input The input data for the workflow
   * @returns A promise that resolves to the workflow output
   */
  async start(args: {
    inputData?: z.input<TInput>;
    initialState?: z.input<TState>;
    runtimeContext?: RuntimeContext;
    writableStream?: WritableStream<ChunkType>;
    tracingContext?: TracingContext;
    tracingOptions?: TracingOptions;
    outputOptions?: {
      includeState?: boolean;
      includeResumeLabels?: boolean;
    };
  }): Promise<WorkflowResult<TState, TInput, TOutput, TSteps>> {
    return this._start(args);
  }

  /**
   * Starts the workflow execution with the provided input as a stream
   * @param input The input data for the workflow
   * @returns A promise that resolves to the workflow output
   */
  streamLegacy({
    inputData,
    runtimeContext,
    onChunk,
    tracingContext,
    tracingOptions,
  }: {
    inputData?: z.input<TInput>;
    runtimeContext?: RuntimeContext;
    tracingContext?: TracingContext;
    onChunk?: (chunk: StreamEvent) => Promise<unknown>;
    tracingOptions?: TracingOptions;
  } = {}): {
    stream: ReadableStream<StreamEvent>;
    getWorkflowState: () => Promise<WorkflowResult<TState, TInput, TOutput, TSteps>>;
  } {
    if (this.closeStreamAction) {
      return {
        stream: this.observeStreamLegacy().stream,
        getWorkflowState: () => this.executionResults!,
      };
    }

    const { readable, writable } = new TransformStream<StreamEvent, StreamEvent>();

    const writer = writable.getWriter();
    const unwatch = this.watch(async event => {
      try {
        const e: any = {
          ...event,
          type: event.type.replace('workflow-', ''),
        };
        // watch-v2 events are data stream events, so we need to cast them to the correct type
        await writer.write(e as any);
        if (onChunk) {
          await onChunk(e as any);
        }
      } catch {}
    }, 'watch-v2');

    this.closeStreamAction = async () => {
      this.emitter.emit('watch-v2', {
        type: 'workflow-finish',
        payload: { runId: this.runId },
      });
      unwatch();
      await Promise.all(this.#observerHandlers.map(handler => handler()));
      this.#observerHandlers = [];

      try {
        await writer.close();
      } catch (err) {
        console.error('Error closing stream:', err);
      } finally {
        writer.releaseLock();
      }
    };

    this.emitter.emit('watch-v2', {
      type: 'workflow-start',
      payload: { runId: this.runId },
    });
    this.executionResults = this._start({
      inputData,
      runtimeContext,
      format: 'legacy',
      tracingContext,
      tracingOptions,
    }).then(result => {
      if (result.status !== 'suspended') {
        this.closeStreamAction?.().catch(() => {});
      }

      return result;
    });

    return {
      stream: readable,
      getWorkflowState: () => this.executionResults!,
    };
  }

  /**
   * Starts the workflow execution with the provided input as a stream
   * @param input The input data for the workflow
   * @returns A promise that resolves to the workflow output
   */
  stream(
    args: {
      inputData?: z.input<TInput>;
      runtimeContext?: RuntimeContext;
      tracingContext?: TracingContext;
      tracingOptions?: TracingOptions;
      closeOnSuspend?: boolean;
      initialState?: z.input<TState>;
      outputOptions?: {
        includeState?: boolean;
        includeResumeLabels?: boolean;
      };
    } = {},
  ): ReturnType<typeof this.streamVNext> {
    return this.streamVNext(args);
  }

  /**
   * Observe the workflow stream
   * @returns A readable stream of the workflow events
   */
  observeStreamLegacy(): {
    stream: ReadableStream<StreamEvent>;
  } {
    const { readable, writable } = new TransformStream<StreamEvent, StreamEvent>();

    const writer = writable.getWriter();
    const unwatch = this.watch(async event => {
      try {
        const e: any = {
          ...event,
          type: event.type.replace('workflow-', ''),
        };
        // watch-v2 events are data stream events, so we need to cast them to the correct type
        await writer.write(e as any);
      } catch {}
    }, 'watch-v2');

    this.#observerHandlers.push(async () => {
      unwatch();
      try {
        await writer.close();
      } catch (err) {
        console.error('Error closing stream:', err);
      } finally {
        writer.releaseLock();
      }
    });

    return {
      stream: readable,
    };
  }

  /**
   * Observe the workflow stream
   * @returns A readable stream of the workflow events
   */
  observeStream(): ReturnType<typeof this.observeStreamVNext> {
    return this.observeStreamVNext();
  }

  /**
   * Observe the workflow stream vnext
   * @returns A readable stream of the workflow events
   */
  observeStreamVNext(): ReadableStream<WorkflowStreamEvent> {
    if (!this.#streamOutput) {
      return new ReadableStream<WorkflowStreamEvent>({
        pull(controller) {
          controller.close();
        },
        cancel(controller) {
          controller.close();
        },
      });
    }

    return this.#streamOutput.fullStream;
  }

  async streamAsync({
    inputData,
    runtimeContext,
  }: { inputData?: z.input<TInput>; runtimeContext?: RuntimeContext } = {}): Promise<ReturnType<typeof this.stream>> {
    return this.stream({ inputData, runtimeContext });
  }

  /**
   * Starts the workflow execution with the provided input as a stream
   * @param input The input data for the workflow
   * @returns A promise that resolves to the workflow output
   */
  streamVNext({
    inputData,
    runtimeContext,
    tracingContext,
    tracingOptions,
    closeOnSuspend = true,
    initialState,
    outputOptions,
  }: {
    inputData?: z.input<TInput>;
    runtimeContext?: RuntimeContext;
    tracingContext?: TracingContext;
    tracingOptions?: TracingOptions;
    closeOnSuspend?: boolean;
    initialState?: z.input<TState>;
    outputOptions?: {
      includeState?: boolean;
      includeResumeLabels?: boolean;
    };
  } = {}): WorkflowRunOutput<WorkflowResult<TState, TInput, TOutput, TSteps>> {
    if (this.closeStreamAction && this.#streamOutput) {
      return this.#streamOutput;
    }

    this.closeStreamAction = async () => {};

    const self = this;
    const stream = new ReadableStream<WorkflowStreamEvent>({
      async start(controller) {
        // TODO: fix this, watch-v2 doesn't have a type
        // @ts-ignore
        const unwatch = self.watch(async ({ type, from = ChunkFrom.WORKFLOW, payload }) => {
          controller.enqueue({
            type,
            runId: self.runId,
            from,
            payload: {
              stepName: (payload as unknown as { id: string })?.id,
              ...payload,
            },
          } as WorkflowStreamEvent);
        }, 'watch-v2');

        self.closeStreamAction = async () => {
          unwatch();

          try {
            await controller.close();
          } catch (err) {
            console.error('Error closing stream:', err);
          }
        };

        const executionResultsPromise = self._start({
          inputData,
          runtimeContext,
          tracingContext,
          tracingOptions,
          initialState,
          outputOptions,
          writableStream: new WritableStream<WorkflowStreamEvent>({
            write(chunk) {
              controller.enqueue(chunk);
            },
          }),
        });
        let executionResults;
        try {
          executionResults = await executionResultsPromise;

          if (closeOnSuspend) {
            // always close stream, even if the workflow is suspended
            // this will trigger a finish event with workflow status set to suspended
            self.closeStreamAction?.().catch(() => {});
          } else if (executionResults.status !== 'suspended') {
            self.closeStreamAction?.().catch(() => {});
          }
          if (self.#streamOutput) {
            self.#streamOutput.updateResults(
              executionResults as unknown as WorkflowResult<TState, TInput, TOutput, TSteps>,
            );
          }
        } catch (err) {
          self.#streamOutput?.rejectResults(err as unknown as Error);
          self.closeStreamAction?.().catch(() => {});
        }
      },
    });

    this.#streamOutput = new WorkflowRunOutput<WorkflowResult<TState, TInput, TOutput, TSteps>>({
      runId: this.runId,
      workflowId: this.workflowId,
      stream,
    });

    return this.#streamOutput;
  }

  /**
   * Resumes the workflow execution with the provided input as a stream
   * @param input The input data for the workflow
   * @returns A promise that resolves to the workflow output
   */
  resumeStream({
    step,
    resumeData,
    runtimeContext,
    tracingContext,
    tracingOptions,
<<<<<<< HEAD
    stateOverride,
=======
    outputOptions,
>>>>>>> c710c165
  }: {
    resumeData?: z.input<TInput>;
    step?:
      | Step<string, any, any, any, any, any, TEngineType>
      | [...Step<string, any, any, any, any, any, TEngineType>[], Step<string, any, any, any, any, any, TEngineType>]
      | string
      | string[];
    runtimeContext?: RuntimeContext;
    tracingContext?: TracingContext;
    tracingOptions?: TracingOptions;
<<<<<<< HEAD
    stateOverride?: Partial<z.infer<TState>>;
=======
    outputOptions?: {
      includeState?: boolean;
      includeResumeLabels?: boolean;
    };
>>>>>>> c710c165
  } = {}) {
    return this.resumeStreamVNext({
      resumeData,
      step,
      runtimeContext,
      tracingContext,
      tracingOptions,
<<<<<<< HEAD
      stateOverride,
=======
      outputOptions,
>>>>>>> c710c165
    });
  }

  /**
   * Resumes the workflow execution with the provided input as a stream
   * @param input The input data for the workflow
   * @returns A promise that resolves to the workflow output
   */
  resumeStreamVNext({
    step,
    resumeData,
    runtimeContext,
    tracingContext,
    tracingOptions,
    forEachIndex,
<<<<<<< HEAD
    stateOverride,
=======
    outputOptions,
>>>>>>> c710c165
  }: {
    resumeData?: z.input<TInput>;
    step?:
      | Step<string, any, any, any, any, any, TEngineType>
      | [...Step<string, any, any, any, any, any, TEngineType>[], Step<string, any, any, any, any, any, TEngineType>]
      | string
      | string[];
    runtimeContext?: RuntimeContext;
    tracingContext?: TracingContext;
    tracingOptions?: TracingOptions;
    forEachIndex?: number;
<<<<<<< HEAD
    stateOverride?: Partial<z.infer<TState>>;
=======
    outputOptions?: {
      includeState?: boolean;
      includeResumeLabels?: boolean;
    };
>>>>>>> c710c165
  } = {}) {
    this.closeStreamAction = async () => {};

    const self = this;
    const stream = new ReadableStream<WorkflowStreamEvent>({
      async start(controller) {
        // TODO: fix this, watch-v2 doesn't have a type
        // @ts-ignore
        const unwatch = self.watch(async ({ type, from = ChunkFrom.WORKFLOW, payload }) => {
          controller.enqueue({
            type,
            runId: self.runId,
            from,
            payload: {
              stepName: (payload as unknown as { id: string }).id,
              ...payload,
            },
          } as WorkflowStreamEvent);
        }, 'watch-v2');

        self.closeStreamAction = async () => {
          unwatch();

          try {
            await controller.close();
          } catch (err) {
            console.error('Error closing stream:', err);
          }
        };
        const executionResultsPromise = self._resume({
          resumeData,
          step,
          runtimeContext,
          tracingContext,
          tracingOptions,
          writableStream: new WritableStream<WorkflowStreamEvent>({
            write(chunk) {
              controller.enqueue(chunk);
            },
          }),
          isVNext: true,
          forEachIndex,
<<<<<<< HEAD
          stateOverride,
=======
          outputOptions,
>>>>>>> c710c165
        });

        self.executionResults = executionResultsPromise;

        const executionResults = await executionResultsPromise;
        self.closeStreamAction?.().catch(() => {});

        if (self.#streamOutput) {
          self.#streamOutput.updateResults(executionResults);
        }
      },
    });

    this.#streamOutput = new WorkflowRunOutput<WorkflowResult<TState, TInput, TOutput, TSteps>>({
      runId: this.runId,
      workflowId: this.workflowId,
      stream,
    });

    return this.#streamOutput;
  }

  watch(cb: (event: WatchEvent) => void, type: 'watch'): () => void;
  watch(cb: (event: WorkflowStreamEvent) => void, type: 'watch-v2'): () => void;
  watch(
    cb: ((event: WatchEvent) => void) | ((event: WorkflowStreamEvent) => void),
    type: 'watch' | 'watch-v2' = 'watch',
  ): () => void {
    const watchCb = (event: WatchEvent) => {
      this.updateState(event.payload);
      (cb as (event: WatchEvent) => void)({
        type: event.type,
        payload: this.getState() as any,
        eventTimestamp: event.eventTimestamp,
      });
    };

    const nestedWatchCb = ({ event, workflowId }: { event: WatchEvent; workflowId: string }) => {
      try {
        const { type, payload, eventTimestamp } = event;
        const prefixedSteps = Object.fromEntries(
          Object.entries(payload?.workflowState?.steps ?? {}).map(([stepId, step]) => [
            `${workflowId}.${stepId}`,
            step,
          ]),
        );
        const newPayload: any = {
          currentStep: {
            ...payload?.currentStep,
            id: `${workflowId}.${payload?.currentStep?.id}`,
          },
          workflowState: {
            steps: prefixedSteps,
          },
        };
        this.updateState(newPayload);
        (cb as (event: WatchEvent) => void)({ type, payload: this.getState() as any, eventTimestamp: eventTimestamp });
      } catch (e) {
        console.error(e);
      }
    };

    const nestedWatchV2Cb = ({
      event,
      workflowId,
    }: {
      event: { type: string; payload: { id: string } & Record<string, unknown> };
      workflowId: string;
    }) => {
      this.emitter.emit('watch-v2', {
        ...event,
        ...(event.payload?.id ? { payload: { ...event.payload, id: `${workflowId}.${event.payload.id}` } } : {}),
      });
    };

    if (type === 'watch') {
      this.emitter.on('watch', watchCb);
      this.emitter.on('nested-watch', nestedWatchCb);
    } else if (type === 'watch-v2') {
      this.emitter.on('watch-v2', cb);
      this.emitter.on('nested-watch-v2', nestedWatchV2Cb);
    }

    return () => {
      if (type === 'watch-v2') {
        this.emitter.off('watch-v2', cb);
        this.emitter.off('nested-watch-v2', nestedWatchV2Cb);
      } else {
        this.emitter.off('watch', watchCb);
        this.emitter.off('nested-watch', nestedWatchCb);
      }
    };
  }

  async watchAsync(cb: (event: WatchEvent) => void, type: 'watch'): Promise<() => void>;
  async watchAsync(cb: (event: WorkflowStreamEvent) => void, type: 'watch-v2'): Promise<() => void>;
  async watchAsync(
    cb: ((event: WatchEvent) => void) | ((event: WorkflowStreamEvent) => void),
    type: 'watch' | 'watch-v2' = 'watch',
  ): Promise<() => void> {
    // @ts-ignore
    return this.watch(cb as (event: WatchEvent) => void, type);
  }

  async resume<TResumeSchema extends z.ZodType<any>>(params: {
    resumeData?: z.input<TResumeSchema>;
    step?:
      | Step<string, any, any, any, TResumeSchema, any, TEngineType>
      | [
          ...Step<string, any, any, any, any, any, TEngineType>[],
          Step<string, any, any, any, TResumeSchema, any, TEngineType>,
        ]
      | string
      | string[];
    label?: string;
    runtimeContext?: RuntimeContext;
    /** @deprecated This property will be removed on November 4th, 2025. Use `retryCount` instead. */
    runCount?: number;
    retryCount?: number;
    tracingContext?: TracingContext;
    tracingOptions?: TracingOptions;
    writableStream?: WritableStream<ChunkType>;
    outputOptions?: {
      includeState?: boolean;
      includeResumeLabels?: boolean;
    };
    forEachIndex?: number;
    stateOverride?: Partial<z.infer<TState>>;
  }): Promise<WorkflowResult<TState, TInput, TOutput, TSteps>> {
    return this._resume({ ...params, retryCount: params.retryCount ?? params.runCount });
  }

  protected async _resume<TResumeSchema extends z.ZodType<any>>(params: {
    resumeData?: z.input<TResumeSchema>;
    step?:
      | Step<string, any, any, TResumeSchema, any, any, TEngineType>
      | [
          ...Step<string, any, any, any, any, any, TEngineType>[],
          Step<string, any, any, TResumeSchema, any, any, TEngineType>,
        ]
      | string
      | string[];
    label?: string;
    runtimeContext?: RuntimeContext;
    retryCount?: number;
    tracingContext?: TracingContext;
    tracingOptions?: TracingOptions;
    writableStream?: WritableStream<ChunkType>;
    format?: 'legacy' | 'vnext' | undefined;
    isVNext?: boolean;
    outputOptions?: {
      includeState?: boolean;
      includeResumeLabels?: boolean;
    };
    forEachIndex?: number;
    stateOverride?: Partial<z.infer<TState>>;
  }): Promise<WorkflowResult<TState, TInput, TOutput, TSteps>> {
    const snapshot = await this.#mastra?.getStorage()?.loadWorkflowSnapshot({
      workflowName: this.workflowId,
      runId: this.runId,
    });

    if (!snapshot) {
      throw new Error('No snapshot found for this workflow run: ' + this.workflowId + ' ' + this.runId);
    }

    // Merge stateOverride with snapshot value (workflow state) to allow refreshing execution-specific objects
    if (params.stateOverride) {
      snapshot.value = {
        ...snapshot.value,
        ...params.stateOverride,
      };
    }

    const snapshotResumeLabel = params.label ? snapshot?.resumeLabels?.[params.label] : undefined;
    const stepParam = snapshotResumeLabel?.stepId ?? params.step;

    // Auto-detect suspended steps if no step is provided
    let steps: string[];
    if (stepParam) {
      steps = (Array.isArray(stepParam) ? stepParam : [stepParam]).map(step =>
        typeof step === 'string' ? step : step?.id,
      );
    } else {
      // Use suspendedPaths to detect suspended steps
      const suspendedStepPaths: string[][] = [];

      Object.entries(snapshot?.suspendedPaths ?? {}).forEach(([stepId, _executionPath]) => {
        // Check if this step has nested workflow suspension data
        const stepResult = snapshot?.context?.[stepId];
        if (stepResult && typeof stepResult === 'object' && 'status' in stepResult) {
          const stepRes = stepResult as any;
          if (stepRes.status === 'suspended') {
            const nestedPath = stepRes.suspendPayload?.__workflow_meta?.path;
            if (nestedPath && Array.isArray(nestedPath)) {
              // For nested workflows, combine the parent step ID with the nested path
              suspendedStepPaths.push([stepId, ...nestedPath]);
            } else {
              // For single-level suspension, just use the step ID
              suspendedStepPaths.push([stepId]);
            }
          }
        }
      });

      if (suspendedStepPaths.length === 0) {
        throw new Error('No suspended steps found in this workflow run');
      }

      if (suspendedStepPaths.length === 1) {
        // For single suspended step, use the full path
        steps = suspendedStepPaths[0]!;
      } else {
        const pathStrings = suspendedStepPaths.map(path => `[${path.join(', ')}]`);
        throw new Error(
          `Multiple suspended steps found: ${pathStrings.join(', ')}. ` +
            'Please specify which step to resume using the "step" parameter.',
        );
      }
    }

    if (!params.retryCount) {
      if (snapshot.status !== 'suspended') {
        throw new Error('This workflow run was not suspended');
      }

      const suspendedStepIds = Object.keys(snapshot?.suspendedPaths ?? {});

      const isStepSuspended = suspendedStepIds.includes(steps?.[0] ?? '');

      if (!isStepSuspended) {
        throw new Error(
          `This workflow step "${steps?.[0]}" was not suspended. Available suspended steps: [${suspendedStepIds.join(', ')}]`,
        );
      }
    }

    const suspendedStep = this.workflowSteps[steps?.[0] ?? ''];

    const resumeDataToUse = await this._validateResumeData(params.resumeData, suspendedStep);

    let runtimeContextInput;
    if (params.retryCount && params.retryCount > 0 && params.runtimeContext) {
      runtimeContextInput = params.runtimeContext.get('__mastraWorflowInputData');
      params.runtimeContext.delete('__mastraWorflowInputData');
    }

    const stepResults = { ...(snapshot?.context ?? {}), input: runtimeContextInput ?? snapshot?.context?.input } as any;

    let runtimeContextToUse = params.runtimeContext ?? new RuntimeContext();

    Object.entries(snapshot?.runtimeContext ?? {}).forEach(([key, value]) => {
      if (!runtimeContextToUse.has(key)) {
        runtimeContextToUse.set(key, value);
      }
    });

    // note: this span is ended inside this.executionEngine.execute()
    const workflowAISpan = getOrCreateSpan({
      type: AISpanType.WORKFLOW_RUN,
      name: `workflow run: '${this.workflowId}'`,
      input: resumeDataToUse,
      attributes: {
        workflowId: this.workflowId,
      },
      metadata: {
        resourceId: this.resourceId,
        runId: this.runId,
      },
      tracingPolicy: this.tracingPolicy,
      tracingOptions: params.tracingOptions,
      tracingContext: params.tracingContext,
      runtimeContext: runtimeContextToUse,
    });

    const traceId = getValidTraceId(workflowAISpan);

    const executionResultPromise = this.executionEngine
      .execute<z.infer<TState>, z.infer<TInput>, WorkflowResult<TState, TInput, TOutput, TSteps>>({
        workflowId: this.workflowId,
        runId: this.runId,
        resourceId: this.resourceId,
        graph: this.executionGraph,
        serializedStepGraph: this.serializedStepGraph,
        input: snapshot?.context?.input,
        initialState: (snapshot?.value ?? {}) as any,
        resume: {
          steps,
          stepResults,
          resumePayload: resumeDataToUse,
          // @ts-ignore
          resumePath: snapshot?.suspendedPaths?.[steps?.[0]] as any,
          forEachIndex: params.forEachIndex ?? snapshotResumeLabel?.foreachIndex,
          label: params.label,
        },
        format: params.format,
        emitter: {
          emit: (event: string, data: any) => {
            this.emitter.emit(event, data);
            return Promise.resolve();
          },
          on: (event: string, callback: (data: any) => void) => {
            this.emitter.on(event, callback);
          },
          off: (event: string, callback: (data: any) => void) => {
            this.emitter.off(event, callback);
          },
          once: (event: string, callback: (data: any) => void) => {
            this.emitter.once(event, callback);
          },
        },
        runtimeContext: runtimeContextToUse,
        abortController: this.abortController,
        workflowAISpan,
        outputOptions: params.outputOptions,
        writableStream: params.writableStream,
      })
      .then(result => {
        if (!params.isVNext && result.status !== 'suspended') {
          this.closeStreamAction?.().catch(() => {});
        }
        result.traceId = traceId;
        return result;
      });

    this.executionResults = executionResultPromise;

    return executionResultPromise.then(result => {
      this.#streamOutput?.updateResults(result as unknown as WorkflowResult<TState, TInput, TOutput, TSteps>);

      return result;
    });
  }

  /**
   * Returns the current state of the workflow run
   * @returns The current state of the workflow run
   */
  getState(): Record<string, any> {
    return this.state;
  }

  updateState(state: Record<string, any>) {
    if (state.currentStep) {
      this.state.currentStep = state.currentStep;
    } else if (state.workflowState?.status !== 'running') {
      delete this.state.currentStep;
    }

    if (state.workflowState) {
      this.state.workflowState = deepMergeWorkflowState(this.state.workflowState ?? {}, state.workflowState ?? {});
    }
  }

  /**
   * @access private
   * @returns The execution results of the workflow run
   */
  _getExecutionResults(): Promise<WorkflowResult<TState, TInput, TOutput, TSteps>> | undefined {
    return this.executionResults ?? this.#streamOutput?.result;
  }
}

function deepMergeWorkflowState(a: Record<string, any>, b: Record<string, any>): Record<string, any> {
  if (!a || typeof a !== 'object') return b;
  if (!b || typeof b !== 'object') return a;

  const result = { ...a };

  for (const key in b) {
    if (b[key] === undefined) continue;

    if (b[key] !== null && typeof b[key] === 'object') {
      const aVal = result[key];
      const bVal = b[key];

      if (Array.isArray(bVal)) {
        //we should just replace it instead of spreading as we do for others
        //spreading aVal and then bVal will result in duplication of items
        result[key] = bVal.filter(item => item !== undefined);
      } else if (typeof aVal === 'object' && aVal !== null) {
        // If both values are objects, merge them
        result[key] = deepMergeWorkflowState(aVal, bVal);
      } else {
        // If the target isn't an object, use the source object
        result[key] = bVal;
      }
    } else {
      result[key] = b[key];
    }
  }

  return result;
}<|MERGE_RESOLUTION|>--- conflicted
+++ resolved
@@ -2013,11 +2013,8 @@
     runtimeContext,
     tracingContext,
     tracingOptions,
-<<<<<<< HEAD
     stateOverride,
-=======
     outputOptions,
->>>>>>> c710c165
   }: {
     resumeData?: z.input<TInput>;
     step?:
@@ -2028,14 +2025,11 @@
     runtimeContext?: RuntimeContext;
     tracingContext?: TracingContext;
     tracingOptions?: TracingOptions;
-<<<<<<< HEAD
     stateOverride?: Partial<z.infer<TState>>;
-=======
     outputOptions?: {
       includeState?: boolean;
       includeResumeLabels?: boolean;
     };
->>>>>>> c710c165
   } = {}) {
     return this.resumeStreamVNext({
       resumeData,
@@ -2043,11 +2037,8 @@
       runtimeContext,
       tracingContext,
       tracingOptions,
-<<<<<<< HEAD
       stateOverride,
-=======
       outputOptions,
->>>>>>> c710c165
     });
   }
 
@@ -2063,11 +2054,8 @@
     tracingContext,
     tracingOptions,
     forEachIndex,
-<<<<<<< HEAD
     stateOverride,
-=======
     outputOptions,
->>>>>>> c710c165
   }: {
     resumeData?: z.input<TInput>;
     step?:
@@ -2079,14 +2067,11 @@
     tracingContext?: TracingContext;
     tracingOptions?: TracingOptions;
     forEachIndex?: number;
-<<<<<<< HEAD
     stateOverride?: Partial<z.infer<TState>>;
-=======
     outputOptions?: {
       includeState?: boolean;
       includeResumeLabels?: boolean;
     };
->>>>>>> c710c165
   } = {}) {
     this.closeStreamAction = async () => {};
 
@@ -2129,11 +2114,8 @@
           }),
           isVNext: true,
           forEachIndex,
-<<<<<<< HEAD
           stateOverride,
-=======
           outputOptions,
->>>>>>> c710c165
         });
 
         self.executionResults = executionResultsPromise;
