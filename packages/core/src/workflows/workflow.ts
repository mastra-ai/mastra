import { setTimeout } from 'node:timers/promises';
import { trace, context as otlpContext } from '@opentelemetry/api';
import type { Span } from '@opentelemetry/api';
import type { z } from 'zod';

import type { IAction, MastraPrimitives } from '../action';
import { MastraBase } from '../base';

import type { Step } from './step';
import type {
  ActionContext,
  RetryConfig,
  StepConfig,
  StepDef,
  StepGraph,
  StepNode,
  StepVariableType,
  WorkflowOptions,
  WorkflowRunState,
} from './types';
import { WhenConditionReturnValue } from './types';
import { isVariableReference, updateStepInHierarchy } from './utils';
import { WorkflowInstance } from './workflow-instance';
import type { WorkflowResultReturn } from './workflow-instance';
export class Workflow<
  TSteps extends Step<any, any, any>[] = any,
  TTriggerSchema extends z.ZodType<any> = any,
> extends MastraBase {
  name: string;
  triggerSchema?: TTriggerSchema;
  #retryConfig?: RetryConfig;
  #mastra?: MastraPrimitives;
  #runs: Map<string, WorkflowInstance<TSteps, TTriggerSchema>> = new Map();

  // registers stepIds on `after` calls
  #afterStepStack: string[] = [];
  #lastStepStack: string[] = [];
  #ifStack: { condition: StepConfig<any, any, any, TTriggerSchema>['when']; elseStepKey: string }[] = [];
  #stepGraph: StepGraph = { initial: [] };
  #stepSubscriberGraph: Record<string, StepGraph> = {};
  #steps: Record<string, IAction<any, any, any, any>> = {};
  #onStepTransition: Set<(state: WorkflowRunState) => void | Promise<void>> = new Set();

  /**
   * Creates a new Workflow instance
   * @param name - Identifier for the workflow (not necessarily unique)
   * @param logger - Optional logger instance
   */
  constructor({ name, triggerSchema, retryConfig, mastra }: WorkflowOptions<TTriggerSchema>) {
    super({ component: 'WORKFLOW', name });

    this.name = name;
    this.#retryConfig = retryConfig;
    this.triggerSchema = triggerSchema;
    this.#mastra = mastra;

    if (mastra?.logger) {
      this.logger = mastra?.logger;
    }
  }

  step<
    TStep extends IAction<any, any, any, any>,
    CondStep extends StepVariableType<any, any, any, any>,
    VarStep extends StepVariableType<any, any, any, any>,
  >(step: TStep, config?: StepConfig<TStep, CondStep, VarStep, TTriggerSchema>) {
    const { variables = {} } = config || {};

    const requiredData: Record<string, any> = {};

    // Add valid variables to requiredData
    for (const [key, variable] of Object.entries(variables)) {
      if (variable && isVariableReference(variable)) {
        requiredData[key] = variable;
      }
    }

    const stepKey = this.#makeStepKey(step);

    const graphEntry: StepNode = {
      step,
      config: {
        ...this.#makeStepDef(stepKey),
        ...config,
        data: requiredData,
      },
    };

    this.#steps[stepKey] = step;

    const parentStepKey = this.#afterStepStack[this.#afterStepStack.length - 1];
    const stepGraph = this.#stepSubscriberGraph[parentStepKey || ''];

    // if we are in an after chain and we have a stepGraph
    if (parentStepKey && stepGraph) {
      // if the stepGraph has an initial, but it doesn't contain the current step, add it to the initial
      if (!stepGraph.initial.some(step => step.step.id === stepKey)) {
        stepGraph.initial.push(graphEntry);
      }
      // add the current step to the stepGraph
      stepGraph[stepKey] = [];
    } else {
      // Normal step addition to main graph
      if (!this.#stepGraph[stepKey]) this.#stepGraph[stepKey] = [];
      this.#stepGraph.initial.push(graphEntry);
    }
    this.#lastStepStack.push(stepKey);

    return this;
  }

  #makeStepKey(step: Step<any, any, any>) {
    // return `${step.id}${this.#delimiter}${Object.keys(this.steps2).length}`;
    return `${step.id}`;
  }

  then<
    TStep extends IAction<any, any, any, any>,
    CondStep extends StepVariableType<any, any, any, any>,
    VarStep extends StepVariableType<any, any, any, any>,
  >(step: TStep, config?: StepConfig<TStep, CondStep, VarStep, TTriggerSchema>) {
    const { variables = {} } = config || {};

    const requiredData: Record<string, any> = {};

    // Add valid variables to requiredData
    for (const [key, variable] of Object.entries(variables)) {
      if (variable && isVariableReference(variable)) {
        requiredData[key] = variable;
      }
    }

    const lastStepKey = this.#lastStepStack[this.#lastStepStack.length - 1];
    const stepKey = this.#makeStepKey(step);

    const graphEntry: StepNode = {
      step,
      config: {
        ...this.#makeStepDef(stepKey),
        ...config,
        data: requiredData,
      },
    };

    this.#steps[stepKey] = step;
    // if then is called without a step, we are done
    if (!lastStepKey) return this;

    const parentStepKey = this.#afterStepStack[this.#afterStepStack.length - 1];
    const stepGraph = this.#stepSubscriberGraph[parentStepKey || ''];

    if (parentStepKey && stepGraph && stepGraph[lastStepKey]) {
      stepGraph[lastStepKey].push(graphEntry);
    } else {
      // add the step to the graph if not already there.. it should be there though, unless magic
      if (!this.#stepGraph[lastStepKey]) this.#stepGraph[lastStepKey] = [];

      // add the step to the graph
      this.#stepGraph[lastStepKey].push(graphEntry);
    }

    return this;
  }

  private loop<
    FallbackStep extends IAction<any, any, any, any>,
    CondStep extends StepVariableType<any, any, any, any>,
    VarStep extends StepVariableType<any, any, any, any>,
  >(
    applyOperator: (op: string, value: any, target: any) => { status: string },
    condition: StepConfig<FallbackStep, CondStep, VarStep, TTriggerSchema>['when'],
    fallbackStep: FallbackStep,
  ) {
    const lastStepKey = this.#lastStepStack[this.#lastStepStack.length - 1];
    // If no last step, we can't do anything
    if (!lastStepKey) return this;

    const fallbackStepKey = this.#makeStepKey(fallbackStep);

    // Store the fallback step
    this.#steps[fallbackStepKey] = fallbackStep;

    // Create a check step that evaluates the condition
    const checkStepKey = `__${fallbackStepKey}_check`;
    const checkStep = {
      id: checkStepKey,
      execute: async ({ context }: any) => {
        if (typeof condition === 'function') {
          const result = await condition({ context });
          return { status: result ? 'complete' : 'continue' };
        }

        // For query-based conditions, we need to:
        // 1. Get the actual value from the reference
        // 2. Compare it with the query
        if (condition && 'ref' in condition) {
          const { ref, query } = condition;
          // Handle both string IDs and step objects with IDs
          const stepId = typeof ref.step === 'string' ? ref.step : 'id' in ref.step ? ref.step.id : null;
          if (!stepId) {
            return { status: 'continue' }; // If we can't get the step ID, continue looping
          }

          const stepOutput = context.steps?.[stepId]?.output;
          if (!stepOutput) {
            return { status: 'continue' }; // If we can't find the value, continue looping
          }

          // Get the value at the specified path
          const value = ref.path.split('.').reduce((obj, key) => obj?.[key], stepOutput);

          // Compare the value with the query
          const operator = Object.keys(query)[0] as keyof typeof query;
          const target = query[operator];

          return applyOperator(operator as string, value, target);
        }

        return { status: 'continue' };
      },
    };
    this.#steps[checkStepKey] = checkStep;

    // Loop finished step
    const loopFinishedStepKey = `__${fallbackStepKey}_loop_finished`;
    const loopFinishedStep = {
      id: loopFinishedStepKey,
      execute: async ({ context }: any) => {
        return { success: true };
      },
    };
    this.#steps[checkStepKey] = checkStep;

    // First add the check step after the last step
    this.then(checkStep);

    // Then create a branch after the check step that loops back to the fallback step
    this.after(checkStep)
      .step(fallbackStep, {
        when: async ({ context }) => {
          const checkStepResult = context.steps?.[checkStepKey];
          if (checkStepResult?.status !== 'success') {
            return WhenConditionReturnValue.ABORT;
          }

          const status = checkStepResult?.output?.status;
          return status === 'continue' ? WhenConditionReturnValue.CONTINUE : WhenConditionReturnValue.CONTINUE_FAILED;
        },
      })
      .then(checkStep)
      .step(loopFinishedStep, {
        when: async ({ context }) => {
          const checkStepResult = context.steps?.[checkStepKey];
          if (checkStepResult?.status !== 'success') {
            return WhenConditionReturnValue.CONTINUE_FAILED;
          }

          const status = checkStepResult?.output?.status;
          return status === 'complete' ? WhenConditionReturnValue.CONTINUE : WhenConditionReturnValue.CONTINUE_FAILED;
        },
      });

    return this;
  }

  while<
    FallbackStep extends IAction<any, any, any, any>,
    CondStep extends StepVariableType<any, any, any, any>,
    VarStep extends StepVariableType<any, any, any, any>,
  >(condition: StepConfig<FallbackStep, CondStep, VarStep, TTriggerSchema>['when'], fallbackStep: FallbackStep) {
    const applyOperator = (operator: string, value: any, target: any) => {
      switch (operator) {
        case '$eq':
          return { status: value !== target ? 'complete' : 'continue' };
        case '$ne':
          return { status: value === target ? 'complete' : 'continue' };
        case '$gt':
          return { status: value <= target ? 'complete' : 'continue' };
        case '$gte':
          return { status: value < target ? 'complete' : 'continue' };
        case '$lt':
          return { status: value >= target ? 'complete' : 'continue' };
        case '$lte':
          return { status: value > target ? 'complete' : 'continue' };
        default:
          return { status: 'continue' };
      }
    };

    return this.loop(applyOperator, condition, fallbackStep);
  }

  until<
    FallbackStep extends IAction<any, any, any, any>,
    CondStep extends StepVariableType<any, any, any, any>,
    VarStep extends StepVariableType<any, any, any, any>,
  >(condition: StepConfig<FallbackStep, CondStep, VarStep, TTriggerSchema>['when'], fallbackStep: FallbackStep) {
    const applyOperator = (operator: string, value: any, target: any) => {
      switch (operator) {
        case '$eq':
          return { status: value === target ? 'complete' : 'continue' };
        case '$ne':
          return { status: value !== target ? 'complete' : 'continue' };
        case '$gt':
          return { status: value > target ? 'complete' : 'continue' };
        case '$gte':
          return { status: value >= target ? 'complete' : 'continue' };
        case '$lt':
          return { status: value < target ? 'complete' : 'continue' };
        case '$lte':
          return { status: value <= target ? 'complete' : 'continue' };
        default:
          return { status: 'continue' };
      }
    };

    return this.loop(applyOperator, condition, fallbackStep);
  }

<<<<<<< HEAD
  if<TStep extends IAction<any, any, any, any>>(condition: StepConfig<TStep, any, any, TTriggerSchema>['when']) {
    const lastStep = this.#steps[this.#lastStepStack[this.#lastStepStack.length - 1] ?? ''];
    if (!lastStep) {
      throw new Error('Condition requires a step to be executed after');
    }

    this.after(lastStep);

    const ifStepKey = `__${lastStep.id}_if`;
    this.step(
      {
        id: ifStepKey,
        execute: async ({ context }) => {
          return { executed: true };
        },
      },
      {
        when: condition,
      },
    );

    const elseStepKey = `__${lastStep.id}_else`;
    this.#ifStack.push({ condition, elseStepKey });

    return this;
  }

  else() {
    const activeCondition = this.#ifStack.pop();
    if (!activeCondition) {
      throw new Error('No active condition found');
    }

    this.step(
      {
        id: activeCondition.elseStepKey,
        execute: async ({ context }) => {
          return { executed: true };
        },
      },
      {
        when:
          typeof activeCondition.condition === 'function'
            ? async payload => {
                // @ts-ignore
                const result = await activeCondition.condition(payload);
                return !result;
              }
            : () => Promise.resolve(false),
      },
    );

    return this;
  }

  after<TStep extends IAction<any, any, any, any>>(step: TStep) {
    const stepKey = this.#makeStepKey(step);
    this.#afterStepStack.push(stepKey);
=======
  after<TStep extends IAction<any, any, any, any>>(steps: TStep | TStep[]) {
    const stepsArray = Array.isArray(steps) ? steps : [steps];
    const stepKeys = stepsArray.map(step => this.#makeStepKey(step));

    // Create a compound key for multiple steps
    const compoundKey = stepKeys.join('&&');
    this.#afterStepStack.push(compoundKey);
>>>>>>> 301e4ee5

    // Initialize subscriber array for this compound step if it doesn't exist
    if (!this.#stepSubscriberGraph[compoundKey]) {
      this.#stepSubscriberGraph[compoundKey] = { initial: [] };
    }

    return this as Omit<typeof this, 'then' | 'after'>;
  }

  /**
   * Executes the workflow with the given trigger data
   * @param triggerData - Initial data to start the workflow with
   * @returns Promise resolving to workflow results or rejecting with error
   * @throws Error if trigger schema validation fails
   */

  createRun(): WorkflowResultReturn<TTriggerSchema> {
    const run = new WorkflowInstance({
      logger: this.logger,
      name: this.name,
      mastra: this.#mastra,
      retryConfig: this.#retryConfig,

      steps: this.#steps,
      stepGraph: this.#stepGraph,
      stepSubscriberGraph: this.#stepSubscriberGraph,

      onStepTransition: this.#onStepTransition,
      onFinish: () => {
        this.#runs.delete(run.runId);
      },
    });
    this.#runs.set(run.runId, run);
    return {
      start: run.start.bind(run),
      runId: run.runId,
    };
  }

  /**
   * Rebuilds the machine with the current steps configuration and validates the workflow
   *
   * This is the last step of a workflow builder method chain
   * @throws Error if validation fails
   *
   * @returns this instance for method chaining
   */
  commit() {
    return this;
  }

  // record all object paths that leads to a suspended state
  #getSuspendedPaths({
    value,
    path,
    suspendedPaths,
  }: {
    value: string | Record<string, string>;
    path: string;
    suspendedPaths: Set<string>;
  }) {
    if (typeof value === 'string') {
      if (value === 'suspended') {
        suspendedPaths.add(path);
      }
    } else {
      Object.keys(value).forEach(key =>
        this.#getSuspendedPaths({ value: value[key]!, path: path ? `${path}.${key}` : key, suspendedPaths }),
      );
    }
  }

  async #loadWorkflowSnapshot(runId: string) {
    if (!this.#mastra?.storage) {
      this.logger.debug('Snapshot cannot be loaded. Mastra engine is not initialized', { runId });
      return;
    }

    const activeRun = this.#runs.get(runId);
    if (activeRun) {
      await activeRun.persistWorkflowSnapshot();
    }
    return this.#mastra.storage.loadWorkflowSnapshot({ runId, workflowName: this.name });
  }

  getExecutionSpan(runId: string) {
    return this.#runs.get(runId)?.executionSpan;
  }

  #makeStepDef<TStepId extends TSteps[number]['id'], TSteps extends Step<any, any, any>[]>(
    stepId: TStepId,
  ): StepDef<TStepId, TSteps, any, any>[TStepId] {
    const executeStep = (
      handler: (data: any) => Promise<(data: any) => void>,
      spanName: string,
      attributes?: Record<string, string>,
    ) => {
      return async (data: any) => {
        return await otlpContext.with(
          trace.setSpan(otlpContext.active(), this.getExecutionSpan(attributes?.runId ?? data?.runId) as Span),
          async () => {
            // @ts-ignore
            return this.#mastra.telemetry.traceMethod(handler, {
              spanName,
              attributes,
            })(data);
          },
        );
      };
    };

    // NOTE: destructuring rest breaks some injected runtime fields, like runId
    // TODO: investigate why that is exactly
    const handler = async ({ context, ...rest }: ActionContext<TSteps[number]['inputSchema']>) => {
      const targetStep = this.#steps[stepId];
      if (!targetStep) throw new Error(`Step not found`);

      const { payload = {}, execute = async () => {} } = targetStep;

      // Merge static payload with dynamically resolved variables
      // Variables take precedence over payload values
      const mergedData = {
        ...(payload as {}),
        ...context,
      };

      // Only trace if telemetry is available and action exists
      const finalAction = this.#mastra?.telemetry
        ? executeStep(execute, `workflow.${this.name}.action.${stepId}`, {
            componentName: this.name,
            runId: rest.runId as string,
          })
        : execute;

      return finalAction ? await finalAction({ context: mergedData, ...rest }) : {};
    };

    // Only trace handler if telemetry is available

    const finalHandler = ({ context, ...rest }: ActionContext<TSteps[number]['inputSchema']>) => {
      if (this.getExecutionSpan(rest?.runId as string)) {
        return executeStep(handler, `workflow.${this.name}.step.${stepId}`, {
          componentName: this.name,
          runId: rest?.runId as string,
        })({ context, ...rest });
      }

      return handler({ context, ...rest });
    };

    return {
      handler: finalHandler,
      data: {},
    };
  }

  #getActivePathsAndStatus(value: Record<string, any>): Array<{
    stepPath: string[];
    stepId: string;
    status: string;
  }> {
    const paths: Array<{
      stepPath: string[];
      stepId: string;
      status: string;
    }> = [];

    const traverse = (current: Record<string, any>, path: string[] = []) => {
      for (const [key, value] of Object.entries(current)) {
        const currentPath = [...path, key];

        if (typeof value === 'string') {
          // Found a leaf state
          paths.push({
            stepPath: currentPath,
            stepId: key,
            status: value,
          });
        } else if (typeof value === 'object' && value !== null) {
          // Continue traversing
          traverse(value, currentPath);
        }
      }
    };

    traverse(value);
    return paths;
  }

  async getState(runId: string): Promise<WorkflowRunState | null> {
    // If this is the currently running workflow
    const run = this.#runs.get(runId);
    if (run) {
      return run.getState();
    }

    // If workflow is suspended/stored, get from storage
    const storedSnapshot = await this.#mastra?.storage?.loadWorkflowSnapshot({
      runId,
      workflowName: this.name,
    });

    if (storedSnapshot) {
      const parsed = storedSnapshot;

      const m = this.#getActivePathsAndStatus(parsed.value);

      return {
        runId,
        value: parsed.value,
        context: parsed.context,
        activePaths: m,
        timestamp: Date.now(),
      };
    }

    return null;
  }

  watch(onTransition: (state: WorkflowRunState) => void): () => void {
    this.#onStepTransition.add(onTransition);

    return () => {
      this.#onStepTransition.delete(onTransition);
    };
  }

  async resume({
    runId,
    stepId,
    context: resumeContext,
  }: {
    runId: string;
    stepId: string;
    context?: Record<string, any>;
  }) {
    // NOTE: setTimeout(0) makes sure that if the workflow is still running
    // we'll wait for any state changes to be applied before resuming
    await setTimeout(0);
    return this._resume({ runId, stepId, context: resumeContext });
  }

  async _resume({
    runId,
    stepId,
    context: resumeContext,
  }: {
    runId: string;
    stepId: string;
    context?: Record<string, any>;
  }) {
    const snapshot = await this.#loadWorkflowSnapshot(runId);

    if (!snapshot) {
      throw new Error(`No snapshot found for workflow run ${runId}`);
    }

    let parsedSnapshot;
    try {
      parsedSnapshot = typeof snapshot === 'string' ? JSON.parse(snapshot as unknown as string) : snapshot;
    } catch (error) {
      this.logger.debug('Failed to parse workflow snapshot for resume', { error, runId });
      throw new Error('Failed to parse workflow snapshot');
    }

    const origSnapshot = parsedSnapshot;
    const startStepId = parsedSnapshot.suspendedSteps?.[stepId];
    if (!startStepId) {
      return;
    }
    parsedSnapshot =
      startStepId === 'trigger'
        ? parsedSnapshot
        : { ...parsedSnapshot?.childStates?.[startStepId], ...{ suspendedSteps: parsedSnapshot.suspendedSteps } };
    if (!parsedSnapshot) {
      throw new Error(`No snapshot found for step: ${stepId} starting at ${startStepId}`);
    }

    // Update context if provided

    if (resumeContext) {
      parsedSnapshot.context.steps[stepId] = {
        status: 'success',
        output: {
          ...(parsedSnapshot?.context?.steps?.[stepId]?.output || {}),
          ...resumeContext,
        },
      };
    }

    // Reattach the step handler
    // TODO: need types
    if (parsedSnapshot.children) {
      Object.entries(parsedSnapshot.children).forEach(([_childId, child]: [string, any]) => {
        if (child.snapshot?.input?.stepNode) {
          // Reattach handler
          const stepDef = this.#makeStepDef(child.snapshot.input.stepNode.step.id);
          child.snapshot.input.stepNode.config = {
            ...child.snapshot.input.stepNode.config,
            ...stepDef,
          };

          // Sync the context
          child.snapshot.input.context = parsedSnapshot.context;
        }
      });
    }

    parsedSnapshot.value = updateStepInHierarchy(parsedSnapshot.value, stepId);

    // Reset attempt count
    if (parsedSnapshot.context?.attempts) {
      parsedSnapshot.context.attempts[stepId] =
        this.#steps[stepId]?.retryConfig?.attempts || this.#retryConfig?.attempts || 3;
    }

    this.logger.debug('Resuming workflow with updated snapshot', {
      updatedSnapshot: parsedSnapshot,
      runId,
      stepId,
    });

    const run =
      this.#runs.get(runId) ??
      new WorkflowInstance({
        logger: this.logger,
        name: this.name,
        mastra: this.#mastra,
        retryConfig: this.#retryConfig,

        steps: this.#steps,
        stepGraph: this.#stepGraph,
        stepSubscriberGraph: this.#stepSubscriberGraph,

        onStepTransition: this.#onStepTransition,
        runId,
        onFinish: () => {
          this.#runs.delete(run.runId);
        },
      });

    run.setState(origSnapshot?.value);
    this.#runs.set(run.runId, run);
    return run?.execute({
      snapshot: parsedSnapshot,
      stepId,
    });
  }
  __registerPrimitives(p: MastraPrimitives) {
    if (p.telemetry) {
      this.__setTelemetry(p.telemetry);
    }

    if (p.logger) {
      this.__setLogger(p.logger);
    }

    this.#mastra = p;
  }

  get stepGraph() {
    return this.#stepGraph;
  }

  get stepSubscriberGraph() {
    return this.#stepSubscriberGraph;
  }

  get steps() {
    return this.#steps;
  }
}<|MERGE_RESOLUTION|>--- conflicted
+++ resolved
@@ -317,7 +317,6 @@
     return this.loop(applyOperator, condition, fallbackStep);
   }
 
-<<<<<<< HEAD
   if<TStep extends IAction<any, any, any, any>>(condition: StepConfig<TStep, any, any, TTriggerSchema>['when']) {
     const lastStep = this.#steps[this.#lastStepStack[this.#lastStepStack.length - 1] ?? ''];
     if (!lastStep) {
@@ -373,10 +372,6 @@
     return this;
   }
 
-  after<TStep extends IAction<any, any, any, any>>(step: TStep) {
-    const stepKey = this.#makeStepKey(step);
-    this.#afterStepStack.push(stepKey);
-=======
   after<TStep extends IAction<any, any, any, any>>(steps: TStep | TStep[]) {
     const stepsArray = Array.isArray(steps) ? steps : [steps];
     const stepKeys = stepsArray.map(step => this.#makeStepKey(step));
@@ -384,7 +379,6 @@
     // Create a compound key for multiple steps
     const compoundKey = stepKeys.join('&&');
     this.#afterStepStack.push(compoundKey);
->>>>>>> 301e4ee5
 
     // Initialize subscriber array for this compound step if it doesn't exist
     if (!this.#stepSubscriberGraph[compoundKey]) {
