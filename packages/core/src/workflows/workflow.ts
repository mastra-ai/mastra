--- conflicted
+++ resolved
@@ -2288,17 +2288,16 @@
       throw new Error('No snapshot found for this workflow run: ' + this.workflowId + ' ' + this.runId);
     }
 
-<<<<<<< HEAD
     // Merge stateOverride with snapshot value (workflow state) to allow refreshing execution-specific objects
     if (params.stateOverride) {
       snapshot.value = {
         ...snapshot.value,
         ...params.stateOverride,
       };
-=======
+    }
+
     if (snapshot.status !== 'suspended') {
       throw new Error('This workflow run was not suspended');
->>>>>>> a51cc813
     }
 
     const snapshotResumeLabel = params.label ? snapshot?.resumeLabels?.[params.label] : undefined;
