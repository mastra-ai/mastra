--- conflicted
+++ resolved
@@ -1889,28 +1889,17 @@
     tracingContext,
     tracingOptions,
     closeOnSuspend = true,
-<<<<<<< HEAD
-=======
-    onChunk,
     initialState,
->>>>>>> 50dbf499
   }: {
     inputData?: z.input<TInput>;
     runtimeContext?: RuntimeContext;
     tracingContext?: TracingContext;
     tracingOptions?: TracingOptions;
     closeOnSuspend?: boolean;
-<<<<<<< HEAD
+    initialState?: z.input<TState>;
   } = {}): WorkflowRunOutput<WorkflowResult<TState, TInput, TOutput, TSteps>> {
     if (this.closeStreamAction && this.#streamOutput) {
       return this.#streamOutput;
-=======
-    onChunk?: (chunk: ChunkType) => Promise<unknown>;
-    initialState?: z.input<TState>;
-  } = {}): MastraWorkflowStream<TState, TInput, TOutput, TSteps> {
-    if (this.closeStreamAction && this.activeStream) {
-      return this.activeStream;
->>>>>>> 50dbf499
     }
 
     this.closeStreamAction = async () => {};
@@ -1946,26 +1935,12 @@
           runtimeContext,
           tracingContext,
           tracingOptions,
-<<<<<<< HEAD
+          initialState,
           writableStream: new WritableStream<WorkflowStreamEvent>({
             write(chunk) {
               controller.enqueue(chunk);
             },
           }),
-=======
-          writableStream: writable,
-          initialState,
-        }).then(result => {
-          if (closeOnSuspend) {
-            // always close stream, even if the workflow is suspended
-            // this will trigger a finish event with workflow status set to suspended
-            this.closeStreamAction?.().catch(() => {});
-          } else if (result.status !== 'suspended') {
-            this.closeStreamAction?.().catch(() => {});
-          }
-
-          return result;
->>>>>>> 50dbf499
         });
 
         const executionResults = await executionResultsPromise;
