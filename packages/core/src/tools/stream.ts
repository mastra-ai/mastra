--- conflicted
+++ resolved
@@ -2,34 +2,12 @@
 import type { DataChunkType } from '../stream/types';
 import type { OutputWriter } from '../workflows';
 
-<<<<<<< HEAD
-export class ToolStream<T> extends WritableStream<T> {
+export class ToolStream extends WritableStream<unknown> {
   private prefix: string;
   private callId: string;
   private name: string;
   private runId: string;
   private writeFn?: OutputWriter;
-=======
-/**
- * ToolStream is a WritableStream that wraps chunks with metadata before writing to an underlying stream.
- *
- * It extends `WritableStream<unknown>` to allow piping from any ReadableStream type.
- * This is necessary because WritableStream is contravariant in its type parameter -
- * a WritableStream<unknown> can accept writes of any type, making it compatible
- * with ReadableStream<T> for any T.
- *
- * @example
- * ```typescript
- * // In a tool's execute function:
- * const stream = await agent.stream(prompt);
- * await stream.fullStream.pipeTo(context.writer);
- * ```
- *
- */
-export class ToolStream extends WritableStream<unknown> {
-  originalStream?: WritableStream;
-  private writeQueue: Promise<void> = Promise.resolve();
->>>>>>> cf448f15
 
   constructor(
     {
