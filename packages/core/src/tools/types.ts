import type { ToolExecutionOptions } from 'ai';
import type { ZodSchema, z } from 'zod';

import type { IAction, IExecutionContext, MastraUnion } from '../action';
import type { Mastra } from '../mastra';

export type CoreTool = {
  description?: string;
  parameters: ZodSchema;
  execute?: (params: any, options: ToolExecutionOptions) => Promise<any>;
};
export interface ToolExecutionContext<TSchemaIn extends z.ZodSchema | undefined = undefined>
  extends IExecutionContext<TSchemaIn> {
  mastra?: MastraUnion;
}

export interface ToolAction<
  TSchemaIn extends z.ZodSchema | undefined = undefined,
  TSchemaOut extends z.ZodSchema | undefined = undefined,
<<<<<<< HEAD
  TContext extends ToolExecutionContext<TSchemaIn, MastraPrimitives | undefined> = ToolExecutionContext<
    TSchemaIn,
    MastraPrimitives | undefined
  >,
=======
  TContext extends ToolExecutionContext<TSchemaIn> = ToolExecutionContext<TSchemaIn>,
>>>>>>> 0c28f8b7
  TOptions extends unknown = unknown,
> extends IAction<string, TSchemaIn, TSchemaOut, TContext, TOptions> {
  description: string;
  execute: (
    context: TContext,
    options?: TOptions,
  ) => Promise<TSchemaOut extends z.ZodSchema ? z.infer<TSchemaOut> : unknown>;
  mastra?: Mastra;
}<|MERGE_RESOLUTION|>--- conflicted
+++ resolved
@@ -17,14 +17,7 @@
 export interface ToolAction<
   TSchemaIn extends z.ZodSchema | undefined = undefined,
   TSchemaOut extends z.ZodSchema | undefined = undefined,
-<<<<<<< HEAD
-  TContext extends ToolExecutionContext<TSchemaIn, MastraPrimitives | undefined> = ToolExecutionContext<
-    TSchemaIn,
-    MastraPrimitives | undefined
-  >,
-=======
   TContext extends ToolExecutionContext<TSchemaIn> = ToolExecutionContext<TSchemaIn>,
->>>>>>> 0c28f8b7
   TOptions extends unknown = unknown,
 > extends IAction<string, TSchemaIn, TSchemaOut, TContext, TOptions> {
   description: string;
