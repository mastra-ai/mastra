import type { WritableStream } from 'node:stream/web';
import type {
  Tool,
  ToolV5,
  FlexibleSchema,
  ToolCallOptions,
  ToolExecutionOptions,
  Schema,
} from '@internal/external-types';
import type { RequestHandlerExtra } from '@modelcontextprotocol/sdk/shared/protocol.js';
import type { ElicitRequest, ElicitResult } from '@modelcontextprotocol/sdk/types.js';

import type { MastraUnion } from '../action';
import type { Mastra } from '../mastra';
import type { TracingContext } from '../observability';
import type { RequestContext } from '../request-context';
import type { ZodLikeSchema, InferZodLikeSchema } from '../types/zod-compat';
<<<<<<< HEAD
import type { SuspendOptions } from '../workflows';
=======
import type { OutputWriter } from '../workflows/types';
>>>>>>> b7e17d3f
import type { ToolStream } from './stream';
import type { ValidationError } from './validation';

export type VercelTool = Tool;
export type VercelToolV5 = ToolV5;

export type ToolInvocationOptions = ToolExecutionOptions | ToolCallOptions;

/**
 * MCP-specific context properties available during tool execution in MCP environments.
 */
// Agent tool execution context - properties specific when tools are executed by agents
export interface AgentToolExecutionContext<
  TSuspendSchema extends ZodLikeSchema = any,
  TResumeSchema extends ZodLikeSchema = any,
> {
  // Always present when called from agent context
  toolCallId: string;
  messages: any[];
  suspend: (suspendPayload: InferZodLikeSchema<TSuspendSchema>, suspendOptions?: SuspendOptions) => Promise<any>;

  // Optional - memory identifiers
  threadId?: string;
  resourceId?: string;

  // Optional - only present if tool was previously suspended
  resumeData?: InferZodLikeSchema<TResumeSchema>;

  // Optional - original WritableStream passed from AI SDK (without Mastra metadata wrapping)
  writableStream?: WritableStream<any>;
}

// Workflow tool execution context - properties specific when tools are executed in workflows
export interface WorkflowToolExecutionContext<
  TSuspendSchema extends ZodLikeSchema = any,
  TResumeSchema extends ZodLikeSchema = any,
> {
  // Always present when called from workflow context
  runId: string;
  workflowId: string;
  state: any;
  setState: (state: any) => void;
  suspend: (suspendPayload: InferZodLikeSchema<TSuspendSchema>, suspendOptions?: SuspendOptions) => Promise<any>;

  // Optional - only present if workflow step was previously suspended
  resumeData?: InferZodLikeSchema<TResumeSchema>;
}

// MCP tool execution context - properties specific when tools are executed via Model Context Protocol
export interface MCPToolExecutionContext {
  /** MCP protocol context passed by the server */
  extra: RequestHandlerExtra<any, any>;
  /** Elicitation handler for interactive user input during tool execution */
  elicitation: {
    sendRequest: (request: ElicitRequest['params']) => Promise<ElicitResult>;
  };
}

/**
 * Extended version of ToolInvocationOptions that includes Mastra-specific properties
 * for suspend/resume functionality, stream writing, and tracing context.
 *
 * This is used by CoreTool/InternalCoreTool for AI SDK compatibility (AI SDK expects this signature).
 * Mastra v1.0 tools (ToolAction) use ToolExecutionContext instead.
 *
 * CoreToolBuilder acts as the adapter layer:
 * - Receives: AI SDK calls with MastraToolInvocationOptions
 * - Converts to: ToolExecutionContext for Mastra tool execution
 * - Returns: Results back to AI SDK
 */
export type MastraToolInvocationOptions = ToolInvocationOptions & {
  suspend?: (suspendPayload: any, suspendOptions?: SuspendOptions) => Promise<any>;
  resumeData?: any;
  outputWriter?: OutputWriter;
  tracingContext?: TracingContext;
  /**
   * Optional MCP-specific context passed when tool is executed in MCP server.
   * This is populated by the MCP server and passed through to the tool's execution context.
   */
  mcp?: MCPToolExecutionContext;
};

/**
 * The type of tool registered with the MCP server.
 * This is used to categorize tools in the MCP Server playground.
 * If not specified, it defaults to a regular tool.
 */
export type MCPToolType = 'agent' | 'workflow';

// MCP-specific properties for tools
export interface MCPToolProperties {
  /**
   * The type of tool registered with the MCP server.
   * This is used to categorize tools in the MCP Server playground.
   * If not specified, it defaults to a regular tool.
   */
  toolType?: MCPToolType;
}

/**
 * CoreTool is the AI SDK-compatible tool format used when passing tools to the AI SDK.
 * This matches the AI SDK's Tool interface.
 *
 * CoreToolBuilder converts Mastra tools (ToolAction) to this format and handles the
 * signature transformation from Mastra's (inputData, context) to AI SDK format (params, options).
 *
 * Key differences from ToolAction:
 * - Uses 'parameters' instead of 'inputSchema' (AI SDK naming)
 * - Execute signature: (params, options: MastraToolInvocationOptions) (AI SDK format)
 * - Supports FlexibleSchema | Schema for broader AI SDK compatibility
 */
export type CoreTool = {
  description?: string;
  parameters: FlexibleSchema<any> | Schema;
  outputSchema?: FlexibleSchema<any> | Schema;
  execute?: (params: any, options: MastraToolInvocationOptions) => Promise<any>;
  /**
   * Provider-specific options passed to the model when this tool is used.
   */
  providerOptions?: Record<string, Record<string, unknown>>;
  /**
   * Optional MCP-specific properties.
   * Only populated when the tool is being used in an MCP context.
   */
  mcp?: MCPToolProperties;
} & (
  | {
      type?: 'function' | undefined;
      id?: string;
    }
  | {
      type: 'provider-defined';
      id: `${string}.${string}`;
      args: Record<string, unknown>;
    }
);

/**
 * InternalCoreTool is identical to CoreTool but with stricter typing.
 * Used internally where we know the schema has already been converted to AI SDK Schema format.
 *
 * The only difference: parameters must be Schema (not FlexibleSchema | Schema)
 */
export type InternalCoreTool = {
  description?: string;
  parameters: Schema;
  outputSchema?: Schema;
  execute?: (params: any, options: MastraToolInvocationOptions) => Promise<any>;
  /**
   * Provider-specific options passed to the model when this tool is used.
   */
  providerOptions?: Record<string, Record<string, unknown>>;
  /**
   * Optional MCP-specific properties.
   * Only populated when the tool is being used in an MCP context.
   */
  mcp?: MCPToolProperties;
} & (
  | {
      type?: 'function' | undefined;
      id?: string;
    }
  | {
      type: 'provider-defined';
      id: `${string}.${string}`;
      args: Record<string, unknown>;
    }
);

// Unified tool execution context that works for all scenarios
export interface ToolExecutionContext<
  TSuspendSchema extends ZodLikeSchema = any,
  TResumeSchema extends ZodLikeSchema = any,
> {
  // ============ Common properties (available in all contexts) ============
  mastra?: MastraUnion;
  requestContext?: RequestContext;
  tracingContext?: TracingContext;
  abortSignal?: AbortSignal;

  // Writer is created by Mastra for ALL contexts (agent, workflow, direct execution)
  // Wraps chunks with metadata (toolCallId, toolName, runId) before passing to underlying stream
  writer?: ToolStream;

  // ============ Context-specific nested properties ============

  // Agent-specific properties
  agent?: AgentToolExecutionContext<TSuspendSchema, TResumeSchema>;

  // Workflow-specific properties
  workflow?: WorkflowToolExecutionContext<TSuspendSchema, TResumeSchema>;

  // MCP (Model Context Protocol) specific context
  mcp?: MCPToolExecutionContext;
}

export interface ToolAction<
  TSchemaIn extends ZodLikeSchema | undefined = undefined,
  TSchemaOut extends ZodLikeSchema | undefined = undefined,
  TSuspendSchema extends ZodLikeSchema = any,
  TResumeSchema extends ZodLikeSchema = any,
  TContext extends ToolExecutionContext<TSuspendSchema, TResumeSchema> = ToolExecutionContext<
    TSuspendSchema,
    TResumeSchema
  >,
  TId extends string = string,
> {
  id: TId;
  description: string;
  inputSchema?: TSchemaIn;
  outputSchema?: TSchemaOut;
  suspendSchema?: TSuspendSchema;
  resumeSchema?: TResumeSchema;
  // Execute signature with unified context type
  // First parameter: raw input data (validated against inputSchema)
  // Second parameter: unified execution context with all metadata
  // Returns: The expected output OR a validation error if input validation fails
  // Note: When no outputSchema is provided, returns any to allow property access
  execute?: (
    inputData: TSchemaIn extends ZodLikeSchema ? InferZodLikeSchema<TSchemaIn> : unknown,
    context?: TContext,
  ) => Promise<(TSchemaOut extends ZodLikeSchema ? InferZodLikeSchema<TSchemaOut> : any) | ValidationError>;
  mastra?: Mastra;
  requireApproval?: boolean;
  /**
   * Provider-specific options passed to the model when this tool is used.
   * Keys are provider names (e.g., 'anthropic', 'openai'), values are provider-specific configs.
   * @example
   * ```typescript
   * providerOptions: {
   *   anthropic: {
   *     cacheControl: { type: 'ephemeral' }
   *   }
   * }
   * ```
   */
  providerOptions?: Record<string, Record<string, unknown>>;
  onInputStart?: (options: ToolCallOptions) => void | PromiseLike<void>;
  onInputDelta?: (
    options: {
      inputTextDelta: string;
    } & ToolCallOptions,
  ) => void | PromiseLike<void>;
  onInputAvailable?: (
    options: {
      input: InferZodLikeSchema<TSchemaIn>;
    } & ToolCallOptions,
  ) => void | PromiseLike<void>;
  onOutput?: (
    options: {
      output: TSchemaOut extends ZodLikeSchema ? InferZodLikeSchema<TSchemaOut> : any;
      toolName: string;
    } & Omit<ToolCallOptions, 'messages'>,
  ) => void | PromiseLike<void>;
}<|MERGE_RESOLUTION|>--- conflicted
+++ resolved
@@ -15,11 +15,7 @@
 import type { TracingContext } from '../observability';
 import type { RequestContext } from '../request-context';
 import type { ZodLikeSchema, InferZodLikeSchema } from '../types/zod-compat';
-<<<<<<< HEAD
-import type { SuspendOptions } from '../workflows';
-=======
-import type { OutputWriter } from '../workflows/types';
->>>>>>> b7e17d3f
+import type { SuspendOptions, OutputWriter } from '../workflows';
 import type { ToolStream } from './stream';
 import type { ValidationError } from './validation';
 
