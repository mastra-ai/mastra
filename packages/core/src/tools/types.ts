--- conflicted
+++ resolved
@@ -89,11 +89,7 @@
 export type MastraToolInvocationOptions = ToolInvocationOptions & {
   suspend?: (suspendPayload: any) => Promise<any>;
   resumeData?: any;
-<<<<<<< HEAD
   outputWriter?: OutputWriter;
-=======
-  writableStream?: WritableStream<any> | ToolStream;
->>>>>>> cf448f15
   tracingContext?: TracingContext;
   /**
    * Optional MCP-specific context passed when tool is executed in MCP server.
