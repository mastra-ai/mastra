import type { WritableStream } from 'node:stream/web';
import type {
  Tool,
  ToolV5,
  FlexibleSchema,
  ToolCallOptions,
  ToolExecutionOptions,
  Schema,
} from '@internal/external-types';
import type { RequestHandlerExtra } from '@modelcontextprotocol/sdk/shared/protocol.js';
import type { ElicitRequest, ElicitResult } from '@modelcontextprotocol/sdk/types.js';

import type { MastraUnion } from '../action';
import type { Mastra } from '../mastra';
import type { TracingContext } from '../observability';
import type { RequestContext } from '../request-context';
<<<<<<< HEAD
import type { ZodLikeSchema, InferZodLikeSchema } from '../types/zod-compat';
import type { SuspendOptions, OutputWriter } from '../workflows';
=======
import type { ZodLikeSchema, InferZodLikeSchema, InferZodLikeSchemaInput } from '../types/zod-compat';
import type { OutputWriter } from '../workflows/types';
>>>>>>> b98d9a02
import type { ToolStream } from './stream';
import type { ValidationError } from './validation';

export type VercelTool = Tool;
export type VercelToolV5 = ToolV5;

export type ToolInvocationOptions = ToolExecutionOptions | ToolCallOptions;

/**
 * MCP-specific context properties available during tool execution in MCP environments.
 */
// Agent tool execution context - properties specific when tools are executed by agents
export interface AgentToolExecutionContext<
  TSuspendSchema extends ZodLikeSchema = any,
  TResumeSchema extends ZodLikeSchema = any,
> {
  // Always present when called from agent context
  toolCallId: string;
  messages: any[];
  suspend: (suspendPayload: InferZodLikeSchema<TSuspendSchema>, suspendOptions?: SuspendOptions) => Promise<any>;

  // Optional - memory identifiers
  threadId?: string;
  resourceId?: string;

  // Optional - only present if tool was previously suspended
  resumeData?: InferZodLikeSchema<TResumeSchema>;

  // Optional - original WritableStream passed from AI SDK (without Mastra metadata wrapping)
  writableStream?: WritableStream<any>;
}

// Workflow tool execution context - properties specific when tools are executed in workflows
export interface WorkflowToolExecutionContext<
  TSuspendSchema extends ZodLikeSchema = any,
  TResumeSchema extends ZodLikeSchema = any,
> {
  // Always present when called from workflow context
  runId: string;
  workflowId: string;
  state: any;
  setState: (state: any) => void;
  suspend: (suspendPayload: InferZodLikeSchema<TSuspendSchema>, suspendOptions?: SuspendOptions) => Promise<any>;

  // Optional - only present if workflow step was previously suspended
  resumeData?: InferZodLikeSchema<TResumeSchema>;
}

// MCP tool execution context - properties specific when tools are executed via Model Context Protocol
export interface MCPToolExecutionContext {
  /** MCP protocol context passed by the server */
  extra: RequestHandlerExtra<any, any>;
  /** Elicitation handler for interactive user input during tool execution */
  elicitation: {
    sendRequest: (request: ElicitRequest['params']) => Promise<ElicitResult>;
  };
}

/**
 * Extended version of ToolInvocationOptions that includes Mastra-specific properties
 * for suspend/resume functionality, stream writing, and tracing context.
 *
 * This is used by CoreTool/InternalCoreTool for AI SDK compatibility (AI SDK expects this signature).
 * Mastra v1.0 tools (ToolAction) use ToolExecutionContext instead.
 *
 * CoreToolBuilder acts as the adapter layer:
 * - Receives: AI SDK calls with MastraToolInvocationOptions
 * - Converts to: ToolExecutionContext for Mastra tool execution
 * - Returns: Results back to AI SDK
 */
export type MastraToolInvocationOptions = ToolInvocationOptions & {
  suspend?: (suspendPayload: any, suspendOptions?: SuspendOptions) => Promise<any>;
  resumeData?: any;
  outputWriter?: OutputWriter;
  tracingContext?: TracingContext;
  /**
   * Optional MCP-specific context passed when tool is executed in MCP server.
   * This is populated by the MCP server and passed through to the tool's execution context.
   */
  mcp?: MCPToolExecutionContext;
};

/**
 * The type of tool registered with the MCP server.
 * This is used to categorize tools in the MCP Server playground.
 * If not specified, it defaults to a regular tool.
 */
export type MCPToolType = 'agent' | 'workflow';

// MCP-specific properties for tools
export interface MCPToolProperties {
  /**
   * The type of tool registered with the MCP server.
   * This is used to categorize tools in the MCP Server playground.
   * If not specified, it defaults to a regular tool.
   */
  toolType?: MCPToolType;
}

/**
 * CoreTool is the AI SDK-compatible tool format used when passing tools to the AI SDK.
 * This matches the AI SDK's Tool interface.
 *
 * CoreToolBuilder converts Mastra tools (ToolAction) to this format and handles the
 * signature transformation from Mastra's (inputData, context) to AI SDK format (params, options).
 *
 * Key differences from ToolAction:
 * - Uses 'parameters' instead of 'inputSchema' (AI SDK naming)
 * - Execute signature: (params, options: MastraToolInvocationOptions) (AI SDK format)
 * - Supports FlexibleSchema | Schema for broader AI SDK compatibility
 */
export type CoreTool = {
  description?: string;
  parameters: FlexibleSchema<any> | Schema;
  outputSchema?: FlexibleSchema<any> | Schema;
  execute?: (params: any, options: MastraToolInvocationOptions) => Promise<any>;
  /**
   * Provider-specific options passed to the model when this tool is used.
   */
  providerOptions?: Record<string, Record<string, unknown>>;
  /**
   * Optional MCP-specific properties.
   * Only populated when the tool is being used in an MCP context.
   */
  mcp?: MCPToolProperties;
} & (
  | {
      type?: 'function' | undefined;
      id?: string;
    }
  | {
      type: 'provider-defined';
      id: `${string}.${string}`;
      args: Record<string, unknown>;
    }
);

/**
 * InternalCoreTool is identical to CoreTool but with stricter typing.
 * Used internally where we know the schema has already been converted to AI SDK Schema format.
 *
 * The only difference: parameters must be Schema (not FlexibleSchema | Schema)
 */
export type InternalCoreTool = {
  description?: string;
  parameters: Schema;
  outputSchema?: Schema;
  execute?: (params: any, options: MastraToolInvocationOptions) => Promise<any>;
  /**
   * Provider-specific options passed to the model when this tool is used.
   */
  providerOptions?: Record<string, Record<string, unknown>>;
  /**
   * Optional MCP-specific properties.
   * Only populated when the tool is being used in an MCP context.
   */
  mcp?: MCPToolProperties;
} & (
  | {
      type?: 'function' | undefined;
      id?: string;
    }
  | {
      type: 'provider-defined';
      id: `${string}.${string}`;
      args: Record<string, unknown>;
    }
);

// Unified tool execution context that works for all scenarios
export interface ToolExecutionContext<
  TSuspendSchema extends ZodLikeSchema = any,
  TResumeSchema extends ZodLikeSchema = any,
> {
  // ============ Common properties (available in all contexts) ============
  mastra?: MastraUnion;
  requestContext?: RequestContext;
  tracingContext?: TracingContext;
  abortSignal?: AbortSignal;

  // Writer is created by Mastra for ALL contexts (agent, workflow, direct execution)
  // Wraps chunks with metadata (toolCallId, toolName, runId) before passing to underlying stream
  writer?: ToolStream;

  // ============ Context-specific nested properties ============

  // Agent-specific properties
  agent?: AgentToolExecutionContext<TSuspendSchema, TResumeSchema>;

  // Workflow-specific properties
  workflow?: WorkflowToolExecutionContext<TSuspendSchema, TResumeSchema>;

  // MCP (Model Context Protocol) specific context
  mcp?: MCPToolExecutionContext;
}

export interface ToolAction<
  TSchemaIn extends ZodLikeSchema | undefined = undefined,
  TSchemaOut extends ZodLikeSchema | undefined = undefined,
  TSuspendSchema extends ZodLikeSchema = any,
  TResumeSchema extends ZodLikeSchema = any,
  TContext extends ToolExecutionContext<TSuspendSchema, TResumeSchema> = ToolExecutionContext<
    TSuspendSchema,
    TResumeSchema
  >,
  TId extends string = string,
> {
  id: TId;
  description: string;
  inputSchema?: TSchemaIn;
  outputSchema?: TSchemaOut;
  suspendSchema?: TSuspendSchema;
  resumeSchema?: TResumeSchema;
  // Execute signature with unified context type
  // First parameter: raw input data (validated against inputSchema)
  // Second parameter: unified execution context with all metadata
  // Returns: The expected output OR a validation error if input validation fails
  // Note: When no outputSchema is provided, returns any to allow property access
  // Note: For outputSchema, we use the input type because Zod transforms are applied during validation
  execute?: (
    inputData: TSchemaIn extends ZodLikeSchema ? InferZodLikeSchema<TSchemaIn> : unknown,
    context?: TContext,
  ) => Promise<(TSchemaOut extends ZodLikeSchema ? InferZodLikeSchemaInput<TSchemaOut> : any) | ValidationError>;
  mastra?: Mastra;
  requireApproval?: boolean;
  /**
   * Provider-specific options passed to the model when this tool is used.
   * Keys are provider names (e.g., 'anthropic', 'openai'), values are provider-specific configs.
   * @example
   * ```typescript
   * providerOptions: {
   *   anthropic: {
   *     cacheControl: { type: 'ephemeral' }
   *   }
   * }
   * ```
   */
  providerOptions?: Record<string, Record<string, unknown>>;
  onInputStart?: (options: ToolCallOptions) => void | PromiseLike<void>;
  onInputDelta?: (
    options: {
      inputTextDelta: string;
    } & ToolCallOptions,
  ) => void | PromiseLike<void>;
  onInputAvailable?: (
    options: {
      input: InferZodLikeSchema<TSchemaIn>;
    } & ToolCallOptions,
  ) => void | PromiseLike<void>;
  onOutput?: (
    options: {
      output: TSchemaOut extends ZodLikeSchema ? InferZodLikeSchema<TSchemaOut> : any;
      toolName: string;
    } & Omit<ToolCallOptions, 'messages'>,
  ) => void | PromiseLike<void>;
}<|MERGE_RESOLUTION|>--- conflicted
+++ resolved
@@ -14,13 +14,8 @@
 import type { Mastra } from '../mastra';
 import type { TracingContext } from '../observability';
 import type { RequestContext } from '../request-context';
-<<<<<<< HEAD
-import type { ZodLikeSchema, InferZodLikeSchema } from '../types/zod-compat';
+import type { ZodLikeSchema, InferZodLikeSchema, InferZodLikeSchemaInput } from '../types/zod-compat';
 import type { SuspendOptions, OutputWriter } from '../workflows';
-=======
-import type { ZodLikeSchema, InferZodLikeSchema, InferZodLikeSchemaInput } from '../types/zod-compat';
-import type { OutputWriter } from '../workflows/types';
->>>>>>> b98d9a02
 import type { ToolStream } from './stream';
 import type { ValidationError } from './validation';
 
