import { describe, it, expect } from 'vitest';
import { z } from 'zod';
import { createTool } from './tool';

describe('Tool Input Validation Integration Tests', () => {
  describe('createTool validation', () => {
    it('should validate required fields', async () => {
      const tool = createTool({
        id: 'test-tool',
        description: 'Test tool with validation',
        inputSchema: z.object({
          name: z.string(),
          age: z.number().min(0),
        }),
        execute: async (input, _context) => {
          return { success: true, data: input };
        },
      });

      // Test missing required fields - pass raw data as first arg
      const result = await tool.execute({} as any);
      expect(result.error).toBe(true);
      expect(result.message).toContain('Tool validation failed');
      expect(result.message).toContain('- name: Required');
      expect(result.message).toContain('- age: Required');
    });

    it('should validate field types', async () => {
      const tool = createTool({
        id: 'type-test',
        description: 'Test type validation',
        inputSchema: z.object({
          count: z.number(),
          active: z.boolean(),
        }),
        execute: async (input) => {
          return { success: true, data: input };
        },
      });

      const result = await tool.execute({
        count: 'not a number',
        active: 'not a boolean',
      } as any);

      expect(result.error).toBe(true);
      expect(result.message).toContain('Tool validation failed');
      expect(result.validationErrors).toBeDefined();
    });

    it('should validate string constraints', async () => {
      const tool = createTool({
        id: 'string-test',
        description: 'Test string validation',
        inputSchema: z.object({
          email: z.string().email('Invalid email format'),
          username: z.string().min(3).max(20),
          password: z
            .string()
            .regex(
              /^(?=.*[A-Za-z])(?=.*\d)[A-Za-z\d]{8,}$/,
              'Password must be at least 8 characters with letters and numbers',
            ),
        }),
        execute: async (input) => {
          return { success: true, data: input };
        },
      });

      const result = await tool.execute({
        email: 'not-an-email',
        username: 'ab',
        password: 'weak',
      });

      expect(result.error).toBe(true);
      expect(result.message).toContain('Invalid email format');
      expect(result.message).toContain('String must contain at least 3 character(s)');
      expect(result.message).toContain('Password must be at least 8 characters');
    });

    it('should validate arrays and objects', async () => {
      const tool = createTool({
        id: 'complex-test',
        description: 'Test complex validation',
        inputSchema: z.object({
          tags: z.array(z.string()).min(1, 'At least one tag required'),
          metadata: z.object({
            priority: z.enum(['low', 'medium', 'high']),
            deadline: z.string().datetime().optional(),
          }),
        }),
        execute: async (input) => {
          return { success: true, data: input };
        },
      });

      const result = await tool.execute({
        tags: [],
        metadata: {
          priority: 'urgent' as any, // Not in enum - force type error
        },
      } as any);

      expect(result.error).toBe(true);
      expect(result.message).toContain('At least one tag required');
      expect(result.message).toContain("Invalid enum value. Expected 'low' | 'medium' | 'high'");
    });

    it('should pass validation with valid data', async () => {
      const tool = createTool({
        id: 'valid-test',
        description: 'Test valid data',
        inputSchema: z.object({
          name: z.string(),
          age: z.number().min(0),
          email: z.string().email(),
        }),
        execute: async (input) => {
          return { success: true, data: input };
        },
      });

      const result = await tool.execute({
        name: 'John Doe',
        age: 30,
        email: 'john@example.com',
      });

      expect(result.error).toBeUndefined();
      expect(result.success).toBe(true);
      expect(result.data).toEqual({
        name: 'John Doe',
        age: 30,
        email: 'john@example.com',
      });
    });

    it('should use transformed data after validation', async () => {
      const tool = createTool({
        id: 'transform-test',
        description: 'Test data transformation',
        inputSchema: z.object({
          name: z.string().trim().toLowerCase(),
          age: z.string().transform(val => parseInt(val, 10)),
        }),
        execute: async (input) => {
          return { transformed: input };
        },
      });

      const result = await tool.execute({
        name: '  JOHN DOE  ',
        age: '25' as any, // Will be transformed to number
      } as any);

      expect(result.error).toBeUndefined();
      expect(result.transformed).toEqual({
        name: 'john doe',
        age: 25,
      });
    });
  });

  describe('Tool validation features', () => {
    it('should handle validation errors gracefully', async () => {
      const validateUser = createTool({
        id: 'validate-user',
        description: 'Validate user data',
        inputSchema: z.object({
          email: z.string().email(),
          age: z.number().min(18, 'Must be 18 or older'),
        }),
        execute: async (input) => {
          return { validated: true, user: input };
        },
      });

      // Simulate tool execution with invalid data - v1.0 passes raw data
      const result = await validateUser.execute({
        email: 'invalid-email',
        age: 16,
      } as any);

      expect(result.error).toBe(true);
      expect(result.message).toContain('Invalid email');
      expect(result.message).toContain('Must be 18 or older');
    });

    it('should include tool ID in validation error messages', async () => {
      const tool = createTool({
        id: 'user-registration',
        description: 'Register a new user',
        inputSchema: z.object({
          username: z.string().min(3),
        }),
        execute: async () => {
          return { registered: true };
        },
      });

      const result = await tool.execute({ username: 'ab' } as any);

      expect(result.error).toBe(true);
      expect(result.message).toContain('Tool validation failed for user-registration');
    });
  });

  describe('Workflow context', () => {
    it('should validate StepExecutionContext format', async () => {
      const tool = createTool({
        id: 'test-tool',
        description: 'Test tool',
        inputSchema: z.object({
          name: z.string(),
        }),
        execute: async (input) => {
          // In v1.0, input is already the raw data
          return { result: input.name };
        },
      });

<<<<<<< HEAD
      // BREAKING CHANGE v1.0: Pass raw data directly
      const result = await tool.execute({ name: 'test' });
=======
      const stepContext = {
        context: {
          inputData: {
            name: 'test',
          },
        },
        runId: 'test-run',
        requestContext: {},
      };

      const result = await tool.execute(stepContext as any);
>>>>>>> 3defc80c

      expect(result).toEqual({ result: 'test' });
    });
  });

  describe('Schema with context and inputData fields', () => {
    it('should handle schema with context field without unwrapping', async () => {
      const tool = createTool({
        id: 'context-field-tool',
        description: 'Tool with context field in schema',
        inputSchema: z.object({
          context: z.string(),
          otherField: z.number(),
        }),
        execute: async (input) => {
          return { received: input };
        },
      });

      // BREAKING CHANGE v1.0: No unwrapping, pass data directly
      const result: any = await tool?.execute?.({
        context: 'my-context-value',
        otherField: 42,
      });

      expect(result.error).toBeUndefined();
      expect(result.received).toEqual({
        context: 'my-context-value',
        otherField: 42,
      });
    });

    it('should handle schema with inputData field without unwrapping', async () => {
      const tool = createTool({
        id: 'inputdata-field-tool',
        description: 'Tool with inputData field in schema',
        inputSchema: z.object({
          inputData: z.string(),
          metadata: z.object({
            timestamp: z.number(),
          }),
        }),
        execute: async (input) => {
          return { received: input };
        },
      });

      // BREAKING CHANGE v1.0: No unwrapping, pass data directly
      const result: any = await tool?.execute?.({
        inputData: 'my-input-data',
        metadata: { timestamp: 123456 },
      });

      expect(result.error).toBeUndefined();
      expect(result.received).toEqual({
        inputData: 'my-input-data',
        metadata: { timestamp: 123456 },
      });
    });

    it('should reproduce the original bug scenario and fix it', async () => {
      // This test reproduces the original bug scenario described by the user
      const tool = createTool({
        id: 'context-field-bug',
        description: 'Tool that demonstrates the original context field bug',
        inputSchema: z.object({
          context: z.string(), // Schema expects a 'context' field
          otherValue: z.number(),
        }),
        execute: async (input) => {
          return { received: input };
        },
      });

      // BREAKING CHANGE v1.0: Pass raw data directly
      const result: any = await tool?.execute?.({
        context: 'my-context-string-value',
        otherValue: 42,
      });

      expect(result.error).toBeUndefined();
      expect(result.received).toEqual({
        context: 'my-context-string-value',
        otherValue: 42,
      });
    });

    it('should handle schema with both context and inputData fields', async () => {
      const tool = createTool({
        id: 'both-fields-tool',
        description: 'Tool with both context and inputData fields in schema',
        inputSchema: z.object({
          context: z.string(),
          inputData: z.number(),
          regularField: z.boolean(),
        }),
        execute: async (input) => {
          return { received: input };
        },
      });

      // BREAKING CHANGE v1.0: Pass raw data directly
      const result: any = await tool?.execute?.({
        context: 'context-value',
        inputData: 42,
        regularField: true,
      });

      expect(result.error).toBeUndefined();
      expect(result.received).toEqual({
        context: 'context-value',
        inputData: 42,
        regularField: true,
      });
    });

    it('should NOT unwrap context in v1.0 - breaking change', async () => {
      const tool = createTool({
        id: 'no-context-field',
        description: 'Tool without context field in schema',
        inputSchema: z.object({
          name: z.string(),
          value: z.number(),
        }),
        execute: async (input) => {
          return { received: input };
        },
      });

      // BREAKING CHANGE v1.0: No unwrapping - pass data directly
      const result: any = await tool?.execute?.({
        name: 'test',
        value: 123,
      });

      expect(result.error).toBeUndefined();
      expect(result.received).toEqual({
        name: 'test',
        value: 123,
      });
    });

    it('should fail validation when schema expects context but input has wrong type', async () => {
      const tool = createTool({
        id: 'context-validation-fail',
        description: 'Tool with context validation',
        inputSchema: z.object({
          context: z.string(),
          other: z.number(),
        }),
        execute: async (input) => {
          return { received: input };
        },
      });

      // BREAKING CHANGE v1.0: Pass raw data directly
      const result: any = await tool?.execute?.({
        context: 123, // Wrong type - should be string
        other: 456,
      } as any);

      expect(result.error).toBe(true);
      expect(result.message).toContain('Tool validation failed');
      expect(result.message).toContain('Expected string, received number');
    });

    it('should fail validation when schema expects inputData but input has wrong structure', async () => {
      const tool = createTool({
        id: 'inputdata-validation-fail',
        description: 'Tool with inputData validation',
        inputSchema: z.object({
          inputData: z.object({
            nested: z.string(),
          }),
          metadata: z.string(),
        }),
        execute: async (input) => {
          return { received: input };
        },
      });

      // BREAKING CHANGE v1.0: Pass raw data directly
      const result: any = await tool?.execute?.({
        inputData: 'should-be-object', // Wrong type - should be object
        metadata: 'valid-string',
      } as any);

      expect(result.error).toBe(true);
      expect(result.message).toContain('Tool validation failed');
      expect(result.message).toContain('Expected object, received string');
    });
  });

  describe('Edge cases', () => {
    it('should handle tools without input schema', async () => {
      const tool = createTool({
        id: 'no-schema',
        description: 'Tool without schema',
        execute: async (input) => {
          return { received: input };
        },
      });

      const result = await tool.execute({ anything: 'goes' } as any);

      expect(result.error).toBeUndefined();
      expect(result.received).toEqual({ anything: 'goes' });
    });

    it('should handle missing required fields', async () => {
      const tool = createTool({
        id: 'empty-context',
        description: 'Test empty context',
        inputSchema: z.object({
          required: z.string(),
        }),
        execute: async (input) => {
          return { data: input };
        },
      });

      // BREAKING CHANGE v1.0: Pass raw data directly - missing required field
      const result = await tool.execute({} as any);
      expect(result.error).toBe(true);
      expect(result.message).toContain('Tool validation failed');
      expect(result.message).toContain('Required');
    });

    it('should preserve additional properties when using passthrough', async () => {
      const tool = createTool({
        id: 'passthrough-test',
        description: 'Test passthrough',
        inputSchema: z
          .object({
            required: z.string(),
          })
          .passthrough(),
        execute: async (input) => {
          return { data: input };
        },
      });

      const result = await tool.execute({
        required: 'value',
        extra: 'preserved',
      } as any);

      expect(result.error).toBeUndefined();
      expect(result.data).toEqual({
        required: 'value',
        extra: 'preserved',
      });
    });

    it('should handle complex nested schema with context field', async () => {
      const tool = createTool({
        id: 'complex-context-schema',
        description: 'Tool with complex nested context schema',
        inputSchema: z.object({
          context: z.object({
            user: z.object({
              id: z.string(),
              name: z.string(),
            }),
            settings: z.array(z.string()),
          }),
          action: z.enum(['create', 'update', 'delete']),
        }),
        execute: async (input) => {
          return { processed: input };
        },
      });

      // BREAKING CHANGE v1.0: Pass raw data directly
      const result: any = await tool?.execute?.({
        context: {
          user: { id: '123', name: 'John' },
          settings: ['dark-mode', 'notifications'],
        },
        action: 'create',
      });

      expect(result.error).toBeUndefined();
      expect(result.processed).toEqual({
        context: {
          user: { id: '123', name: 'John' },
          settings: ['dark-mode', 'notifications'],
        },
        action: 'create',
      });
    });
  });
});<|MERGE_RESOLUTION|>--- conflicted
+++ resolved
@@ -1,6 +1,7 @@
 import { describe, it, expect } from 'vitest';
 import { z } from 'zod';
 import { createTool } from './tool';
+import { RequestContext } from '../request-context';
 
 describe('Tool Input Validation Integration Tests', () => {
   describe('createTool validation', () => {
@@ -220,22 +221,8 @@
         },
       });
 
-<<<<<<< HEAD
       // BREAKING CHANGE v1.0: Pass raw data directly
-      const result = await tool.execute({ name: 'test' });
-=======
-      const stepContext = {
-        context: {
-          inputData: {
-            name: 'test',
-          },
-        },
-        runId: 'test-run',
-        requestContext: {},
-      };
-
-      const result = await tool.execute(stepContext as any);
->>>>>>> 3defc80c
+      const result = await tool.execute({ name: 'test'}, { runId: 'test-run' });
 
       expect(result).toEqual({ result: 'test' });
     });
