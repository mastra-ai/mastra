import type { z } from 'zod';

import type { Mastra } from '../mastra';
import type { ToolAction, ToolExecutionContext } from './types';

export class Tool<
  TSchemaIn extends z.ZodSchema | undefined = undefined,
  TSchemaOut extends z.ZodSchema | undefined = undefined,
<<<<<<< HEAD
  TContext extends ToolExecutionContext<TSchemaIn, MastraPrimitives | undefined> = ToolExecutionContext<
    TSchemaIn,
    MastraPrimitives | undefined
  >,
=======
  TContext extends ToolExecutionContext<TSchemaIn> = ToolExecutionContext<TSchemaIn>,
>>>>>>> 0c28f8b7
  TOptions extends unknown = unknown,
> implements ToolAction<TSchemaIn, TSchemaOut, TContext, TOptions>
{
  id: string;
  description: string;
  inputSchema?: TSchemaIn;
  outputSchema?: TSchemaOut;
  execute: (
    context: TContext,
    options?: TOptions,
  ) => Promise<TSchemaOut extends z.ZodSchema ? z.infer<TSchemaOut> : unknown>;
  mastra?: Mastra;

  constructor(opts: ToolAction<TSchemaIn, TSchemaOut, TContext>) {
    this.id = opts.id;
    this.description = opts.description;
    this.inputSchema = opts.inputSchema;
    this.outputSchema = opts.outputSchema;
    this.execute = opts.execute;
    this.mastra = opts.mastra;
  }
}

export function createTool<
  TSchemaIn extends z.ZodSchema | undefined = undefined,
  TSchemaOut extends z.ZodSchema | undefined = undefined,
<<<<<<< HEAD
  TContext extends ToolExecutionContext<TSchemaIn, MastraPrimitives> = ToolExecutionContext<
    TSchemaIn,
    MastraPrimitives
  >,
=======
  TContext extends ToolExecutionContext<TSchemaIn> = ToolExecutionContext<TSchemaIn>,
>>>>>>> 0c28f8b7
>(opts: ToolAction<TSchemaIn, TSchemaOut, TContext>) {
  return new Tool(opts);
}<|MERGE_RESOLUTION|>--- conflicted
+++ resolved
@@ -6,14 +6,7 @@
 export class Tool<
   TSchemaIn extends z.ZodSchema | undefined = undefined,
   TSchemaOut extends z.ZodSchema | undefined = undefined,
-<<<<<<< HEAD
-  TContext extends ToolExecutionContext<TSchemaIn, MastraPrimitives | undefined> = ToolExecutionContext<
-    TSchemaIn,
-    MastraPrimitives | undefined
-  >,
-=======
   TContext extends ToolExecutionContext<TSchemaIn> = ToolExecutionContext<TSchemaIn>,
->>>>>>> 0c28f8b7
   TOptions extends unknown = unknown,
 > implements ToolAction<TSchemaIn, TSchemaOut, TContext, TOptions>
 {
@@ -40,14 +33,7 @@
 export function createTool<
   TSchemaIn extends z.ZodSchema | undefined = undefined,
   TSchemaOut extends z.ZodSchema | undefined = undefined,
-<<<<<<< HEAD
-  TContext extends ToolExecutionContext<TSchemaIn, MastraPrimitives> = ToolExecutionContext<
-    TSchemaIn,
-    MastraPrimitives
-  >,
-=======
   TContext extends ToolExecutionContext<TSchemaIn> = ToolExecutionContext<TSchemaIn>,
->>>>>>> 0c28f8b7
 >(opts: ToolAction<TSchemaIn, TSchemaOut, TContext>) {
   return new Tool(opts);
 }