--- conflicted
+++ resolved
@@ -1,4 +1,3 @@
-import type { ToolExecutionOptions } from 'ai';
 import type { z } from 'zod';
 
 import type { Mastra } from '../mastra';
@@ -7,32 +6,19 @@
 export class Tool<
   TSchemaIn extends z.ZodSchema | undefined = undefined,
   TSchemaOut extends z.ZodSchema | undefined = undefined,
-<<<<<<< HEAD
   TSchemaDeps extends z.ZodSchema | undefined = undefined,
   TContext extends ToolExecutionContext<TSchemaIn, TSchemaDeps> = ToolExecutionContext<TSchemaIn, TSchemaDeps>,
-  TOptions extends ToolExecutionOptions = ToolExecutionOptions,
-> implements ToolAction<TSchemaIn, TSchemaOut, TSchemaDeps, TContext, TOptions>
-=======
-  TContext extends ToolExecutionContext<TSchemaIn> = ToolExecutionContext<TSchemaIn>,
-> implements ToolAction<TSchemaIn, TSchemaOut, TContext>
->>>>>>> 2f0132fa
+> implements ToolAction<TSchemaIn, TSchemaOut, TSchemaDeps, TContext>
 {
   id: string;
   description: string;
   inputSchema?: TSchemaIn;
   outputSchema?: TSchemaOut;
-<<<<<<< HEAD
   dependenciesSchema?: TSchemaDeps;
-  execute?: (
-    context: TContext,
-    options?: TOptions,
-  ) => Promise<TSchemaOut extends z.ZodSchema ? z.infer<TSchemaOut> : unknown>;
-=======
-  execute?: ToolAction<TSchemaIn, TSchemaOut, TContext>['execute'];
->>>>>>> 2f0132fa
+  execute?: ToolAction<TSchemaIn, TSchemaOut, TSchemaDeps, TContext>['execute'];
   mastra?: Mastra;
 
-  constructor(opts: ToolAction<TSchemaIn, TSchemaOut, TSchemaDeps, TContext, TOptions>) {
+  constructor(opts: ToolAction<TSchemaIn, TSchemaOut, TSchemaDeps, TContext>) {
     this.id = opts.id;
     this.description = opts.description;
     this.inputSchema = opts.inputSchema;
@@ -48,7 +34,6 @@
   TSchemaOut extends z.ZodSchema | undefined = undefined,
   TSchemaDeps extends z.ZodSchema | undefined = undefined,
   TContext extends ToolExecutionContext<TSchemaIn, TSchemaDeps> = ToolExecutionContext<TSchemaIn, TSchemaDeps>,
-  TOptions extends ToolExecutionOptions = ToolExecutionOptions,
->(opts: ToolAction<TSchemaIn, TSchemaOut, TSchemaDeps, TContext, TOptions>) {
+>(opts: ToolAction<TSchemaIn, TSchemaOut, TSchemaDeps, TContext>) {
   return new Tool(opts);
 }