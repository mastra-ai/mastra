import { convertArrayToReadableStream, MockLanguageModelV2 } from 'ai-v5/test';
import { describe, it, expect, beforeEach } from 'vitest';
import { z } from 'zod';
import { Agent } from '../agent';
<<<<<<< HEAD
import { MockMemory } from '../memory/mock';
import type { ChunkType } from '../stream/types';
import { delay } from '../utils';
=======
import { Mastra } from '../mastra';
import type { ChunkType } from '../stream/types';
import { createStep, createWorkflow } from '../workflows/workflow';
>>>>>>> 733dc6d4
import { createTool } from '.';

describe('ToolStream', () => {
  // A workflow step that gets an agent, streams with structured output, and pipes the objectStream to the step's writer.
  it('should allow piping agent.stream().fullStream to writer in workflow step', async () => {
    const structuredOutputResponse = JSON.stringify({
      storyTitle: 'The Hero Journey',
      chapters: [
        { chapterNumber: 1, title: 'The Call', premise: 'Hero receives the call to adventure' },
        { chapterNumber: 2, title: 'The Journey', premise: 'Hero embarks on the journey' },
        { chapterNumber: 3, title: 'The Return', premise: 'Hero returns transformed' },
      ],
    });

    const mockModel = new MockLanguageModelV2({
      doStream: async () => ({
        stream: convertArrayToReadableStream([
          { type: 'stream-start', warnings: [] },
          { type: 'response-metadata', id: 'id-0', modelId: 'mock-model-id', timestamp: new Date(0) },
          { type: 'text-start', id: 'text-1' },
          { type: 'text-delta', id: 'text-1', delta: structuredOutputResponse },
          { type: 'text-end', id: 'text-1' },
          {
            type: 'finish',
            finishReason: 'stop',
            usage: { inputTokens: 10, outputTokens: 20, totalTokens: 30 },
          },
        ]),
        rawCall: { rawPrompt: null, rawSettings: {} },
        warnings: [],
      }),
    });

    const chapterGeneratorAgent = new Agent({
      id: 'chapterGeneratorAgent',
      name: 'Chapter Generator',
      instructions: 'You generate story chapters.',
      model: mockModel,
    });

    const mastra = new Mastra({
      agents: { chapterGeneratorAgent },
    });

    const workflowInputSchema = z.object({
      storyIdea: z.string(),
      numberOfChapters: z.number(),
    });

    const _storyPlanSchema = z.object({
      storyTitle: z.string(),
      chapters: z.array(
        z.object({
          chapterNumber: z.number(),
          title: z.string(),
          premise: z.string(),
        }),
      ),
    });

    const generateChaptersStep = createStep({
      id: 'generate-chapters',
      description: 'Generates a story plan with title and chapter details',
      inputSchema: workflowInputSchema,
      outputSchema: z.object({ text: z.string() }),
      execute: async ({ inputData, mastra: stepMastra, writer }) => {
        const { storyIdea, numberOfChapters } = inputData;

        const chapterAgent = stepMastra.getAgent('chapterGeneratorAgent');

        const response = await chapterAgent.stream(
          `Create a ${numberOfChapters}-chapter story plan for: ${storyIdea}`,
          {
            structuredOutput: {
              schema: _storyPlanSchema,
            },
          },
        );

        await response.objectStream.pipeTo(writer);

        return { text: await response.text };
      },
    });

    const workflow = createWorkflow({
      id: 'story-generator-workflow',
      inputSchema: workflowInputSchema,
      outputSchema: z.object({ text: z.string() }),
      steps: [generateChaptersStep],
    });

    workflow.then(generateChaptersStep).commit();

    mastra.addWorkflow(workflow, 'story-generator-workflow');

    const run = await workflow.createRun({ runId: 'test-run' });
    const result = run.stream({
      inputData: {
        storyIdea: 'A hero journey',
        numberOfChapters: 3,
      },
    });

    const chunks: ChunkType[] = [];
    for await (const chunk of result.fullStream) {
      chunks.push(chunk);
    }

    expect(chunks.length).toBeGreaterThan(0);

    const finalResult = await result.result;
    expect(finalResult.status).toBe('success');
  });
});

describe('ToolStream - writer.custom', () => {
  let mockModel: MockLanguageModelV2;

  beforeEach(() => {
    mockModel = new MockLanguageModelV2({
      doStream: async () => ({
        stream: convertArrayToReadableStream([
          { type: 'stream-start', warnings: [] },
          { type: 'response-metadata', id: 'id-0', modelId: 'mock-model-id', timestamp: new Date(0) },
          {
            type: 'tool-call',
            toolCallId: 'call-custom-1',
            toolName: 'customTool',
            input: '{"message": "test"}',
            providerExecuted: false,
          },
          { type: 'text-start', id: 'text-1' },
          { type: 'text-delta', id: 'text-1', delta: 'Tool executed successfully.' },
          { type: 'text-end', id: 'text-1' },
          {
            type: 'finish',
            finishReason: 'stop',
            usage: { inputTokens: 10, outputTokens: 20, totalTokens: 30 },
          },
        ]),
        rawCall: { rawPrompt: null, rawSettings: {} },
        warnings: [],
      }),
    });
  });

  it('should allow tools to write custom data chunks using writer.custom', async () => {
    const customTool = createTool({
      id: 'custom-tool',
      description: 'A tool that uses writer.custom to send custom data chunks',
      inputSchema: z.object({
        message: z.string(),
      }),
      execute: async (inputData, context) => {
        // Use writer.custom to send a custom data chunk
        await context?.writer?.custom({
          type: 'data-custom-progress',
          data: {
            status: 'processing',
            message: inputData.message,
            progress: 50,
          },
        });

        // Send another custom chunk
        await context?.writer?.custom({
          type: 'data-custom-result',
          data: {
            status: 'complete',
            result: `Processed: ${inputData.message}`,
          },
        });

        return { success: true, message: inputData.message };
      },
    });

    const agent = new Agent({
      id: 'test-agent',
      name: 'Test Agent',
      instructions: 'You are a test agent that uses custom tools.',
      model: mockModel,
      tools: {
        customTool,
      },
    });

    const stream = await agent.stream('Call the custom-tool with message "test"');

    const chunks: ChunkType[] = [];
    for await (const chunk of stream.fullStream) {
      chunks.push(chunk);
    }

    // Find the custom data chunks - they should bubble up directly as data-* chunks
    const customProgressChunk = chunks.find(chunk => chunk.type === 'data-custom-progress');
    const customResultChunk = chunks.find(chunk => chunk.type === 'data-custom-result');

    expect(customProgressChunk).toBeDefined();
    expect(customResultChunk).toBeDefined();

    // Verify the data payload
    if (customProgressChunk && 'data' in customProgressChunk) {
      const data = (customProgressChunk as any).data;
      expect(data.status).toBe('processing');
      expect(data.progress).toBe(50);
      expect(data.message).toBe('test');
    }
  });

  it('should allow sub-agent tools to use writer.custom', async () => {
    // Create a sub-agent with a tool that uses writer.custom
    const subAgentTool = createTool({
      id: 'sub-agent-tool',
      description: 'A tool on a sub-agent that uses writer.custom',
      inputSchema: z.object({
        task: z.string(),
      }),
      execute: async (inputData, context) => {
        // Send custom progress updates
        await context?.writer?.custom({
          type: 'data-sub-agent-progress',
          data: {
            step: 'initializing',
            task: inputData.task,
          },
        });

        await context?.writer?.custom({
          type: 'data-sub-agent-progress',
          data: {
            step: 'processing',
            task: inputData.task,
            progress: 75,
          },
        });

        return { completed: true, task: inputData.task };
      },
    });

    const subAgentModel = new MockLanguageModelV2({
      doStream: async () => ({
        stream: convertArrayToReadableStream([
          { type: 'stream-start', warnings: [] },
          { type: 'response-metadata', id: 'id-1', modelId: 'mock-model-id', timestamp: new Date(0) },
          {
            type: 'tool-call',
            toolCallId: 'call-sub-1',
            toolName: 'sub-agent-tool',
            input: '{"task": "analyze data"}',
            providerExecuted: false,
          },
          { type: 'text-start', id: 'text-1' },
          { type: 'text-delta', id: 'text-1', delta: 'Task completed.' },
          { type: 'text-end', id: 'text-1' },
          {
            type: 'finish',
            finishReason: 'stop',
            usage: { inputTokens: 10, outputTokens: 20, totalTokens: 30 },
          },
        ]),
        rawCall: { rawPrompt: null, rawSettings: {} },
        warnings: [],
      }),
    });

    const subAgent = new Agent({
      id: 'sub-agent',
      name: 'Sub Agent',
      instructions: 'You are a sub-agent that can execute tasks.',
      model: subAgentModel,
      tools: {
        subAgentTool,
      },
    });

    // Create parent agent that has the sub-agent registered
    const parentAgentModel = new MockLanguageModelV2({
      doStream: async () => ({
        stream: convertArrayToReadableStream([
          { type: 'stream-start', warnings: [] },
          { type: 'response-metadata', id: 'id-2', modelId: 'mock-model-id', timestamp: new Date(0) },
          {
            type: 'tool-call',
            toolCallId: 'call-agent-1',
            toolName: 'agent-subAgent',
            input: '{"prompt": "Use the sub-agent-tool to analyze data"}',
            providerExecuted: false,
          },
          { type: 'text-start', id: 'text-1' },
          { type: 'text-delta', id: 'text-1', delta: 'Sub-agent executed successfully.' },
          { type: 'text-end', id: 'text-1' },
          {
            type: 'finish',
            finishReason: 'stop',
            usage: { inputTokens: 10, outputTokens: 20, totalTokens: 30 },
          },
        ]),
        rawCall: { rawPrompt: null, rawSettings: {} },
        warnings: [],
      }),
    });

    const parentAgent = new Agent({
      id: 'parent-agent',
      name: 'Parent Agent',
      instructions: 'You are a parent agent that can delegate to sub-agents.',
      model: parentAgentModel,
      agents: {
        subAgent,
      },
    });

    const stream = await parentAgent.stream('Use the sub-agent to analyze data');

    const chunks: ChunkType[] = [];
    for await (const chunk of stream.fullStream) {
      chunks.push(chunk);
    }

    // Find custom chunks from the sub-agent's tool
    // Data chunks should bubble up directly as data-* chunks (not wrapped)
    const customChunks = chunks.filter(chunk => chunk.type === 'data-sub-agent-progress');
    // We should have custom chunks from the sub-agent's tool execution
    expect(customChunks.length).toBeGreaterThan(0);
  });

  it('should handle writer.custom with regular tool-output chunks', async () => {
    const mixedTool = createTool({
      id: 'mixed-tool',
      description: 'A tool that uses both writer.write and writer.custom',
      inputSchema: z.object({
        value: z.string(),
      }),
      execute: async (inputData, context) => {
        // Use regular write
        await context?.writer?.write({
          type: 'status-update',
          message: 'Starting processing',
        });

        // Use custom for data chunks
        await context?.writer?.custom({
          type: 'data-processing-metrics',
          data: {
            value: inputData.value,
            timestamp: Date.now(),
          },
        });

        // Another regular write
        await context?.writer?.write({
          type: 'status-update',
          message: 'Processing complete',
        });

        return { processed: inputData.value };
      },
    });

    const mixedToolModel = new MockLanguageModelV2({
      doStream: async () => ({
        stream: convertArrayToReadableStream([
          { type: 'stream-start', warnings: [] },
          { type: 'response-metadata', id: 'id-0', modelId: 'mock-model-id', timestamp: new Date(0) },
          {
            type: 'tool-call',
            toolCallId: 'call-mixed-1',
            toolName: 'mixedTool',
            input: '{"value": "test"}',
            providerExecuted: false,
          },
          { type: 'text-start', id: 'text-1' },
          { type: 'text-delta', id: 'text-1', delta: 'Tool executed successfully.' },
          { type: 'text-end', id: 'text-1' },
          {
            type: 'finish',
            finishReason: 'stop',
            usage: { inputTokens: 10, outputTokens: 20, totalTokens: 30 },
          },
        ]),
        rawCall: { rawPrompt: null, rawSettings: {} },
        warnings: [],
      }),
    });

    const agent = new Agent({
      id: 'mixed-agent',
      name: 'Mixed Agent',
      instructions: 'You are an agent that uses mixed streaming tools.',
      model: mixedToolModel,
      tools: {
        mixedTool,
      },
    });

    const stream = await agent.stream('Call the mixed-tool with value "test"');

    const chunks: ChunkType[] = [];
    for await (const chunk of stream.fullStream) {
      chunks.push(chunk);
    }

    // Find tool-output chunks (from writer.write) and direct custom chunks (from writer.custom)
    const toolOutputChunks = chunks.filter(chunk => chunk.type === 'tool-output');
    const customDataChunks = chunks.filter(chunk => chunk.type === 'data-processing-metrics');

    expect(toolOutputChunks.length).toBeGreaterThan(0);

    // Verify we have regular writes (wrapped in tool-output)
    const hasRegularWrite = toolOutputChunks.some(chunk => {
      if ('payload' in chunk) {
        const payload = chunk.payload as any;
        return payload?.output?.type === 'status-update';
      }
      return false;
    });

    // Verify we have custom data chunks (bubbled up directly, not wrapped)
    expect(customDataChunks.length).toBeGreaterThan(0);
    expect(hasRegularWrite).toBe(true);

    // Verify the custom data chunk has the correct structure
    if (customDataChunks.length > 0 && 'data' in customDataChunks[0]) {
      const data = (customDataChunks[0] as any).data;
      expect(data.value).toBe('test');
      expect(data.timestamp).toBeDefined();
    }
  });

  it('should persist data-* chunks to memory storage', async () => {
    // Create a mock memory instance
    const mockMemory = new MockMemory();

    // Create a tool that emits data-* chunks
    const progressTool = createTool({
      id: 'progress-tool',
      description: 'A tool that emits progress data chunks',
      inputSchema: z.object({
        taskName: z.string(),
      }),
      execute: async (inputData, context) => {
        // Emit a data-* chunk for progress tracking
        await context?.writer?.custom({
          type: 'data-progress',
          data: {
            taskName: inputData.taskName,
            progress: 50,
            status: 'in-progress',
          },
        });

        // Emit another data-* chunk for completion
        await context?.writer?.custom({
          type: 'data-progress',
          data: {
            taskName: inputData.taskName,
            progress: 100,
            status: 'complete',
          },
        });

        return { success: true, taskName: inputData.taskName };
      },
    });

    // Create a mock model that will call the tool
    const mockModelWithTool = new MockLanguageModelV2({
      doStream: async () => ({
        stream: convertArrayToReadableStream([
          { type: 'stream-start', warnings: [] },
          { type: 'response-metadata', id: 'id-0', modelId: 'mock-model-id', timestamp: new Date(0) },
          {
            type: 'tool-call',
            toolCallId: 'call-progress-1',
            toolName: 'progressTool',
            input: '{"taskName": "test-task"}',
            providerExecuted: false,
          },
          { type: 'text-start', id: 'text-1' },
          { type: 'text-delta', id: 'text-1', delta: 'Task completed.' },
          { type: 'text-end', id: 'text-1' },
          {
            type: 'finish',
            finishReason: 'stop',
            usage: { inputTokens: 10, outputTokens: 20, totalTokens: 30 },
          },
        ]),
        rawCall: { rawPrompt: null, rawSettings: {} },
        warnings: [],
      }),
    });

    // Create agent with memory
    const agent = new Agent({
      id: 'test-agent-with-memory',
      name: 'Test Agent with Memory',
      instructions: 'You are a test agent.',
      model: mockModelWithTool,
      tools: {
        progressTool,
      },
      memory: mockMemory,
    });

    const threadId = 'test-thread-data-chunks';
    const resourceId = 'user-test-data-chunks';

    // Stream with memory enabled
    const stream = await agent.stream('Run the progress tool for test-task', {
      memory: {
        thread: threadId,
        resource: resourceId,
      },
    });

    // Collect chunks and verify data-* chunks appear in stream
    const chunks: ChunkType[] = [];
    for await (const chunk of stream.fullStream) {
      chunks.push(chunk);
    }

    // Verify data-* chunks appeared in the stream
    const dataChunks = chunks.filter(chunk => chunk.type === 'data-progress');
    expect(dataChunks.length).toBe(2);

    // Wait for debounced save to complete
    await delay(200);

    // Retrieve messages from storage
    const recalledMessages = await mockMemory.recall({
      threadId,
      resourceId,
    });

    // Find assistant messages
    const assistantMessages = recalledMessages.messages.filter(m => m.role === 'assistant');
    expect(assistantMessages.length).toBeGreaterThan(0);

    // Check if any assistant message contains data parts (stored as { type: 'data-progress', data: ... })
    const hasDataParts = assistantMessages.some(m => {
      const content = m.content;
      if (typeof content === 'object' && 'parts' in content) {
        return content.parts.some((p: any) => p.type === 'data-progress');
      }
      return false;
    });

    // data-* chunks should now be persisted to storage
    expect(hasDataParts).toBe(true);
  });
});<|MERGE_RESOLUTION|>--- conflicted
+++ resolved
@@ -2,15 +2,11 @@
 import { describe, it, expect, beforeEach } from 'vitest';
 import { z } from 'zod';
 import { Agent } from '../agent';
-<<<<<<< HEAD
+import { Mastra } from '../mastra';
 import { MockMemory } from '../memory/mock';
 import type { ChunkType } from '../stream/types';
 import { delay } from '../utils';
-=======
-import { Mastra } from '../mastra';
-import type { ChunkType } from '../stream/types';
 import { createStep, createWorkflow } from '../workflows/workflow';
->>>>>>> 733dc6d4
 import { createTool } from '.';
 
 describe('ToolStream', () => {
