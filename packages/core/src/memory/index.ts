--- conflicted
+++ resolved
@@ -237,12 +237,8 @@
    */
   abstract getThreadById({ threadId }: { threadId: string }): Promise<ThreadType | null>;
 
-<<<<<<< HEAD
-  abstract getThreadsByResourceId({ resourceid }: { resourceid: string }): Promise<ThreadType[]>;
-
-=======
   abstract getThreadsByResourceId({ resourceId }: { resourceId: string }): Promise<ThreadType[]>;
->>>>>>> 967fcc58
+
   /**
    * Saves or updates a thread
    * @param thread - The thread data to save
@@ -293,11 +289,7 @@
     const thread: ThreadType = {
       id: threadId || this.generateId(),
       title,
-<<<<<<< HEAD
-      resource_id: resourceid,
-=======
       resourceId,
->>>>>>> 967fcc58
       createdAt: new Date(),
       updatedAt: new Date(),
       metadata,
