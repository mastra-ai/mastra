import {
  AssistantContent,
  ToolContent,
  ToolResultPart,
  UserContent,
  Message as AiMessage,
  CoreToolMessage,
  ToolInvocation,
  CoreMessage,
} from 'ai';

import { MastraBase } from '../base';
import { EmbeddingOptions } from '../embeddings';
import { MastraStorageBase, StorageGetMessagesArg } from '../storage';
import { MastraVector } from '../vector';

export type AiMessageType = AiMessage;

// Types for the memory system
export type MessageType = {
  id: string;
  content: UserContent | AssistantContent | ToolContent;
<<<<<<< HEAD
  role: 'system' | 'user' | 'assistant' | 'tool';
  createdAt: Date;
=======
  role: 'user' | 'assistant' | 'tool';
  created_at?: Date;
>>>>>>> 16c1c3f6
  threadId: string;
  toolCallIds?: string[];
  toolCallArgs?: Record<string, unknown>[];
  toolNames?: string[];
  type: 'text' | 'tool-call' | 'tool-result';
};

export type ThreadType = {
  id: string;
  title?: string;
  resource_id: string;
  createdAt?: Date;
  updatedAt?: Date;
  metadata?: Record<string, unknown>;
};

export type MessageResponse<T extends 'raw' | 'core_message'> = {
  raw: MessageType[];
  core_message: CoreMessage[];
}[T];

export type MemoryConfig = {
  injectRecentMessages?: number | false;
  injectVectorHistorySearch?:
    | boolean
    | {
        includeResults: number;
        includePrevious: number;
        includeNext: number;
      };
  // TODO:
  // injectWorkingMemory?: boolean;
};

export type SharedMemoryConfig =
  | {
      storage: MastraStorageBase;
      threads?: MemoryConfig;
      vector?: MastraVector;
      embeddingOptions?: EmbeddingOptions;
    }
  | {
      storage: MastraStorageBase;
      threads?: MemoryConfig;
      vector: MastraVector;
      embeddingOptions: EmbeddingOptions;
    };

/**
 * Abstract Memory class that defines the interface for storing and retrieving
 * conversation threads and messages.
 */
export abstract class MastraMemory extends MastraBase {
  MAX_CONTEXT_TOKENS?: number;

  storage: MastraStorageBase;
  vector?: MastraVector;
  embeddingOptions?: EmbeddingOptions;

  protected threadConfig: MemoryConfig = {
    injectRecentMessages: 40,
    injectVectorHistorySearch: false, // becomes true by default if a vector store is attached
    // TODO:
    // injectWorkingMemory: true
  };

  constructor(config: { name: string } & SharedMemoryConfig) {
    super({ component: 'MEMORY', name: config.name });
    this.storage = config.storage;
    if (config.vector) {
      this.vector = config.vector;
      this.threadConfig.injectVectorHistorySearch = true;
    }
    if (`embeddingOptions` in config) {
      this.embeddingOptions = config.embeddingOptions;
    }
    if (config.threads) {
      this.threadConfig = this.getMergedThreadConfig(config.threads);
    }
  }

  protected parseEmbeddingOptions() {
    if (!this.embeddingOptions) {
      throw new Error(`Cannot use vector features without setting new Memory({ embeddingOptions: { ... } })`);
    }

    return this.embeddingOptions;
  }

  protected getMergedThreadConfig(config: MemoryConfig): MemoryConfig {
    return {
      ...this.threadConfig,
      ...config,
    };
  }

  abstract rememberMessages({
    threadId,
    vectorMessageSearch,
    config,
  }: {
    threadId: string;
    vectorMessageSearch?: string;
    config?: MemoryConfig;
  }): Promise<{
    messages: MessageType[];
    uiMessages: AiMessageType[];
  }>;

  estimateTokens(text: string): number {
    return Math.ceil(text.split(' ').length * 1.3);
  }

  protected parseMessages(messages: MessageType[]): MessageType[] {
    return messages.map(mssg => ({
      ...mssg,
      content: typeof mssg.content === 'string' ? JSON.parse((mssg as MessageType).content as string) : mssg.content,
    }));
  }

  protected convertToUIMessages(messages: MessageType[]): AiMessageType[] {
    function addToolMessageToChat({
      toolMessage,
      messages,
      toolResultContents,
    }: {
      toolMessage: CoreToolMessage;
      messages: Array<AiMessageType>;
      toolResultContents: Array<ToolResultPart>;
    }): { chatMessages: Array<AiMessageType>; toolResultContents: Array<ToolResultPart> } {
      const chatMessages = messages.map(message => {
        if (message.toolInvocations) {
          return {
            ...message,
            toolInvocations: message.toolInvocations.map(toolInvocation => {
              const toolResult = toolMessage.content.find(tool => tool.toolCallId === toolInvocation.toolCallId);

              if (toolResult) {
                return {
                  ...toolInvocation,
                  state: 'result',
                  result: toolResult.result,
                };
              }

              return toolInvocation;
            }),
          };
        }

        return message;
      }) as Array<AiMessageType>;

      const resultContents = [...toolResultContents, ...toolMessage.content];

      return { chatMessages, toolResultContents: resultContents };
    }

    const { chatMessages } = messages.reduce(
      (obj: { chatMessages: Array<AiMessageType>; toolResultContents: Array<ToolResultPart> }, message) => {
        if (message.role === 'tool') {
          return addToolMessageToChat({
            toolMessage: message as CoreToolMessage,
            messages: obj.chatMessages,
            toolResultContents: obj.toolResultContents,
          });
        }

        let textContent = '';
        let toolInvocations: Array<ToolInvocation> = [];

        if (typeof message.content === 'string') {
          textContent = message.content;
        } else if (Array.isArray(message.content)) {
          for (const content of message.content) {
            if (content.type === 'text') {
              textContent += content.text;
            } else if (content.type === 'tool-call') {
              const toolResult = obj.toolResultContents.find(tool => tool.toolCallId === content.toolCallId);
              toolInvocations.push({
                state: toolResult ? 'result' : 'call',
                toolCallId: content.toolCallId,
                toolName: content.toolName,
                args: content.args,
                result: toolResult?.result,
              });
            }
          }
        }

        obj.chatMessages.push({
          id: (message as MessageType).id,
          role: message.role as AiMessageType['role'],
          content: textContent,
          toolInvocations,
        });

        return obj;
      },
      { chatMessages: [], toolResultContents: [] } as {
        chatMessages: Array<AiMessageType>;
        toolResultContents: Array<ToolResultPart>;
      },
    );

    return chatMessages;
  }

  /**
   * Retrieves a specific thread by its ID
   * @param threadId - The unique identifier of the thread
   * @returns Promise resolving to the thread or null if not found
   */
  abstract getThreadById({ threadId }: { threadId: string }): Promise<ThreadType | null>;

  abstract getThreadsByResourceId({ resourceId }: { resourceId: string }): Promise<ThreadType[]>;

  /**
   * Saves or updates a thread
   * @param thread - The thread data to save
   * @returns Promise resolving to the saved thread
   */
  abstract saveThread({ thread }: { thread: ThreadType }): Promise<ThreadType>;

  /**
   * Saves messages to a thread
   * @param messages - Array of messages to save
   * @returns Promise resolving to the saved messages
   */
  abstract saveMessages({
    messages,
    memoryConfig,
  }: {
    messages: MessageType[];
    memoryConfig: MemoryConfig | undefined;
  }): Promise<MessageType[]>;

  /**
   * Retrieves all messages for a specific thread
   * @param threadId - The unique identifier of the thread
   * @returns Promise resolving to array of messages and uiMessages
   */
  abstract getMessages({
    threadId,
    selectBy,
  }: StorageGetMessagesArg): Promise<{ messages: MessageType[]; uiMessages: AiMessageType[] }>;

  /**
   * Helper method to create a new thread
   * @param title - Optional title for the thread
   * @param metadata - Optional metadata for the thread
   * @returns Promise resolving to the created thread
   */
  async createThread({
    threadId,
    resourceId,
    title,
    metadata,
  }: {
    resourceId: string;
    threadId?: string;
    title?: string;
    metadata?: Record<string, unknown>;
  }): Promise<ThreadType> {
    const thread: ThreadType = {
      id: threadId || this.generateId(),
      title,
      resourceId,
      createdAt: new Date(),
      updatedAt: new Date(),
      metadata,
    };

    return this.saveThread({ thread });
  }

  /**
   * Helper method to delete a thread
   * @param threadId - the id of the thread to delete
   */
  abstract deleteThread(threadId: string): Promise<void>;

  /**
   * Helper method to add a single message to a thread
   * @param threadId - The thread to add the message to
   * @param content - The message content
   * @param role - The role of the message sender
   * @param type - The type of the message
   * @param toolNames - Optional array of tool names that were called
   * @param toolCallArgs - Optional array of tool call arguments
   * @param toolCallIds - Optional array of tool call ids
   * @returns Promise resolving to the saved message
   */
  async addMessage({
    threadId,
    config,
    content,
    role,
    type,
    toolNames,
    toolCallArgs,
    toolCallIds,
  }: {
    threadId: string;
    config?: MemoryConfig;
    content: UserContent | AssistantContent;
    role: 'user' | 'assistant';
    type: 'text' | 'tool-call' | 'tool-result';
    toolNames?: string[];
    toolCallArgs?: Record<string, unknown>[];
    toolCallIds?: string[];
  }): Promise<MessageType> {
    const message: MessageType = {
      id: this.generateId(),
      content,
      role,
      createdAt: new Date(),
      threadId,
      type,
      toolNames,
      toolCallArgs,
      toolCallIds,
    };

    const savedMessages = await this.saveMessages({ messages: [message], memoryConfig: config });
    return savedMessages[0]!;
  }

  /**
   * Generates a unique identifier
   * @returns A unique string ID
   */
  public generateId(): string {
    return crypto.randomUUID();
  }
}<|MERGE_RESOLUTION|>--- conflicted
+++ resolved
@@ -20,13 +20,8 @@
 export type MessageType = {
   id: string;
   content: UserContent | AssistantContent | ToolContent;
-<<<<<<< HEAD
   role: 'system' | 'user' | 'assistant' | 'tool';
-  createdAt: Date;
-=======
-  role: 'user' | 'assistant' | 'tool';
   created_at?: Date;
->>>>>>> 16c1c3f6
   threadId: string;
   toolCallIds?: string[];
   toolCallArgs?: Record<string, unknown>[];
@@ -294,7 +289,7 @@
     const thread: ThreadType = {
       id: threadId || this.generateId(),
       title,
-      resourceId,
+      resource_id: resourceId,
       createdAt: new Date(),
       updatedAt: new Date(),
       metadata,
@@ -343,7 +338,7 @@
       id: this.generateId(),
       content,
       role,
-      createdAt: new Date(),
+      created_at: new Date(),
       threadId,
       type,
       toolNames,
