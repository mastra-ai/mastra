--- conflicted
+++ resolved
@@ -5,12 +5,8 @@
 
 export type { MastraDBMessage } from '../agent';
 import type { EmbeddingModelId } from '../llm/model/index.js';
-<<<<<<< HEAD
-import type { MastraLanguageModel } from '../llm/model/shared.types';
+import type { MastraLanguageModel, MastraModelConfig } from '../llm/model/shared.types';
 import type { RequestContext } from '../request-context';
-=======
-import type { MastraLanguageModel, MastraModelConfig } from '../llm/model/shared.types';
->>>>>>> 2500740e
 import type { MastraStorage } from '../storage';
 import type { DynamicArgument } from '../types';
 import type { MastraVector } from '../vector';
