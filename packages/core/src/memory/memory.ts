--- conflicted
+++ resolved
@@ -100,10 +100,6 @@
     this.storage = augmentWithInit(this.storage);
 
     const semanticRecallIsEnabled = this.threadConfig.semanticRecall !== false; // default is to have it enabled, so any value except false means it's on
-<<<<<<< HEAD
-
-=======
->>>>>>> e6968289
     if (config.vector && semanticRecallIsEnabled) {
       this.vector = config.vector;
     } else if (
