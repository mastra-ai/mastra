import type { EmbeddingModelV2 } from '@ai-sdk/provider-v5';
import type { EmbeddingModel } from '@internal/ai-sdk-v4/embed';
import type { AssistantContent, UserContent, CoreMessage } from '@internal/ai-sdk-v4/message';
import type { MastraDBMessage } from '../agent/message-list';
import { MastraBase } from '../base';
import { ModelRouterEmbeddingModel } from '../llm/model/index.js';
import type { Mastra } from '../mastra';
import type {
  MastraStorage,
  StorageListMessagesInput,
  StorageListThreadsByResourceIdInput,
  StorageListThreadsByResourceIdOutput,
} from '../storage';
import { augmentWithInit } from '../storage/storageWithInit';
import type { ToolAction } from '../tools';
import { deepMerge } from '../utils';
import type { MastraVector } from '../vector';

import type {
  SharedMemoryConfig,
  StorageThreadType,
  MemoryConfig,
  MastraMessageV1,
  WorkingMemoryTemplate,
  MessageDeleteInput,
} from './types';

export type MemoryProcessorOpts = {
  systemMessage?: string;
  memorySystemMessage?: string;
  newMessages?: CoreMessage[];
};
/**
 * Interface for message processors that can filter or transform messages
 * before they're sent to the LLM.
 */
export abstract class MemoryProcessor extends MastraBase {
  /**
   * Process a list of messages and return a filtered or transformed list.
   * @param messages The messages to process
   * @returns The processed messages
   */
  process(messages: CoreMessage[], _opts: MemoryProcessorOpts): CoreMessage[] | Promise<CoreMessage[]> {
    return messages;
  }
}

export const memoryDefaultOptions = {
  lastMessages: 10,
  semanticRecall: false,
  generateTitle: false,
  workingMemory: {
    enabled: false,
    template: `
# User Information
- **First Name**: 
- **Last Name**: 
- **Location**: 
- **Occupation**: 
- **Interests**: 
- **Goals**: 
- **Events**: 
- **Facts**: 
- **Projects**: 
`,
  },
} satisfies MemoryConfig;

/**
 * Abstract base class for implementing conversation memory systems.
 *
 * Key features:
 * - Thread-based conversation organization with resource association
 * - Optional vector database integration for semantic similarity search
 * - Working memory templates for structured conversation state
 * - Handles memory processors to manipulate messages before they are sent to the LLM
 */
export abstract class MastraMemory extends MastraBase {
  MAX_CONTEXT_TOKENS?: number;

  protected _storage?: MastraStorage;
  vector?: MastraVector;
  embedder?: EmbeddingModel<string> | EmbeddingModelV2<string>;
  private processors: MemoryProcessor[] = [];
  protected threadConfig: MemoryConfig = { ...memoryDefaultOptions };
  #mastra?: Mastra;

  constructor(config: { name: string } & SharedMemoryConfig) {
    super({ component: 'MEMORY', name: config.name });

    if (config.options) this.threadConfig = this.getMergedThreadConfig(config.options);
    if (config.processors) this.processors = config.processors;
    if (config.storage) {
      this._storage = augmentWithInit(config.storage);
      this._hasOwnStorage = true;
    }

    if (this.threadConfig.semanticRecall) {
      if (!config.vector) {
        throw new Error(
          `Semantic recall requires a vector store to be configured.\n\nhttps://mastra.ai/en/docs/memory/semantic-recall`,
        );
      }
      this.vector = config.vector;

      if (!config.embedder) {
        throw new Error(
          `Semantic recall requires an embedder to be configured.\n\nhttps://mastra.ai/en/docs/memory/semantic-recall`,
        );
      }

      // Convert string embedder to ModelRouterEmbeddingModel
      if (typeof config.embedder === 'string') {
        this.embedder = new ModelRouterEmbeddingModel(config.embedder);
      } else {
        this.embedder = config.embedder;
      }
    }
  }

  /**
   * Internal method used by Mastra to register itself with the memory.
   * @param mastra The Mastra instance.
   * @internal
   */
  __registerMastra(mastra: Mastra): void {
    this.#mastra = mastra;
  }

  protected _hasOwnStorage = false;
  get hasOwnStorage() {
    return this._hasOwnStorage;
  }

  get storage() {
    if (!this._storage) {
      throw new Error(
        `Memory requires a storage provider to function. Add a storage configuration to Memory or to your Mastra instance.\n\nhttps://mastra.ai/en/docs/memory/overview`,
      );
    }
    return this._storage;
  }

  public setStorage(storage: MastraStorage) {
    this._storage = augmentWithInit(storage);
  }

  public setVector(vector: MastraVector) {
    this.vector = vector;
  }

  public setEmbedder(embedder: EmbeddingModel<string>) {
    this.embedder = embedder;
  }

  /**
   * Get a system message to inject into the conversation.
   * This will be called before each conversation turn.
   * Implementations can override this to inject custom system messages.
   */
  public async getSystemMessage(_input: {
    threadId: string;
    resourceId?: string;
    memoryConfig?: MemoryConfig;
  }): Promise<string | null> {
    return null;
  }

  /**
   * Get tools that should be available to the agent.
   * This will be called when converting tools for the agent.
   * Implementations can override this to provide additional tools.
   */
  public listTools(_config?: MemoryConfig): Record<string, ToolAction<any, any, any>> {
    return {};
  }

  protected async createEmbeddingIndex(dimensions?: number, config?: MemoryConfig): Promise<{ indexName: string }> {
    const defaultDimensions = 1536;
    const isDefault = dimensions === defaultDimensions;
    const usedDimensions = dimensions ?? defaultDimensions;
    const separator = this.vector?.indexSeparator ?? '_';
    const indexName = isDefault
      ? `memory${separator}messages`
      : `memory${separator}messages${separator}${usedDimensions}`;

    if (typeof this.vector === `undefined`) {
      throw new Error(`Tried to create embedding index but no vector db is attached to this Memory instance.`);
    }

    // Get index configuration from memory config
    const semanticConfig = typeof config?.semanticRecall === 'object' ? config.semanticRecall : undefined;
    const indexConfig = semanticConfig?.indexConfig;

    // Base parameters that all vector stores support
    const createParams: any = {
      indexName,
      dimension: usedDimensions,
      ...(indexConfig?.metric && { metric: indexConfig.metric }),
    };

    // Add PG-specific configuration if provided
    // Only PG vector store will use these parameters
    if (indexConfig && (indexConfig.type || indexConfig.ivf || indexConfig.hnsw)) {
      createParams.indexConfig = {};
      if (indexConfig.type) createParams.indexConfig.type = indexConfig.type;
      if (indexConfig.ivf) createParams.indexConfig.ivf = indexConfig.ivf;
      if (indexConfig.hnsw) createParams.indexConfig.hnsw = indexConfig.hnsw;
    }

    await this.vector.createIndex(createParams);
    return { indexName };
  }

  public getMergedThreadConfig(config?: MemoryConfig): MemoryConfig {
    if (config?.workingMemory && 'use' in config.workingMemory) {
      throw new Error('The workingMemory.use option has been removed. Working memory always uses tool-call mode.');
    }

    if (config?.threads?.generateTitle !== undefined) {
      throw new Error(
        'The threads.generateTitle option has been moved. Use the top-level generateTitle option instead.',
      );
    }

    const mergedConfig = deepMerge(this.threadConfig, config || {});

    if (config?.workingMemory?.schema) {
      if (mergedConfig.workingMemory) {
        mergedConfig.workingMemory.schema = config.workingMemory.schema;
      }
    }

    return mergedConfig;
  }

  /**
   * Apply all configured message processors to a list of messages.
   * @param messages The messages to process
   * @returns The processed messages
   */
  protected async applyProcessors(
    messages: CoreMessage[],
    opts: {
      processors?: MemoryProcessor[];
    } & MemoryProcessorOpts,
  ): Promise<CoreMessage[]> {
    const processors = opts.processors || this.processors;
    if (!processors || processors.length === 0) {
      return messages;
    }

    let processedMessages = [...messages];

    for (const processor of processors) {
      processedMessages = await processor.process(processedMessages, {
        systemMessage: opts.systemMessage,
        newMessages: opts.newMessages,
        memorySystemMessage: opts.memorySystemMessage,
      });
    }

    return processedMessages;
  }

  processMessages({
    messages,
    processors,
    ...opts
  }: {
    messages: CoreMessage[];
    processors?: MemoryProcessor[];
  } & MemoryProcessorOpts) {
    return this.applyProcessors(messages, { processors: processors || this.processors, ...opts });
  }

  estimateTokens(text: string): number {
    return Math.ceil(text.split(' ').length * 1.3);
  }

  /**
   * Retrieves a specific thread by its ID
   * @param threadId - The unique identifier of the thread
   * @returns Promise resolving to the thread or null if not found
   */
  abstract getThreadById({ threadId }: { threadId: string }): Promise<StorageThreadType | null>;

  /**
   * Lists all threads that belong to the specified resource.
   * @param args.resourceId - The unique identifier of the resource
   * @param args.offset - The number of threads to skip (for pagination)
   * @param args.limit - The maximum number of threads to return
   * @param args.orderBy - Optional sorting configuration with `field` (`'createdAt'` or `'updatedAt'`)
   *                       and `direction` (`'ASC'` or `'DESC'`);
   *                       defaults to `{ field: 'createdAt', direction: 'DESC' }`
   * @returns Promise resolving to paginated thread results with metadata;
   *          resolves to an empty array if the resource has no threads
   */
  abstract listThreadsByResourceId(
    args: StorageListThreadsByResourceIdInput,
  ): Promise<StorageListThreadsByResourceIdOutput>;

  /**
   * Saves or updates a thread
   * @param thread - The thread data to save
   * @returns Promise resolving to the saved thread
   */
  abstract saveThread({
    thread,
    memoryConfig,
  }: {
    thread: StorageThreadType;
    memoryConfig?: MemoryConfig;
  }): Promise<StorageThreadType>;

  /**
   * Saves messages to a thread
   * @param messages - Array of messages to save
   * @returns Promise resolving to the saved messages
   */
  abstract saveMessages(args: {
    messages: MastraDBMessage[];
    memoryConfig?: MemoryConfig | undefined;
  }): Promise<{ messages: MastraDBMessage[] }>;

  /**
   * Retrieves messages for a specific thread with optional semantic recall
   * @param threadId - The unique identifier of the thread
   * @param resourceId - Optional resource ID for validation
   * @param vectorSearchString - Optional search string for semantic recall
   * @param config - Optional memory configuration
   * @returns Promise resolving to array of messages in mastra-db format
   */
<<<<<<< HEAD
  abstract query(
=======
  abstract recall(
>>>>>>> 91ff0460
    args: StorageListMessagesInput & {
      threadConfig?: MemoryConfig;
      vectorSearchString?: string;
    },
  ): Promise<{ messages: MastraDBMessage[] }>;

  /**
   * Helper method to create a new thread
   * @param title - Optional title for the thread
   * @param metadata - Optional metadata for the thread
   * @returns Promise resolving to the created thread
   */
  async createThread({
    threadId,
    resourceId,
    title,
    metadata,
    memoryConfig,
    saveThread = true,
  }: {
    resourceId: string;
    threadId?: string;
    title?: string;
    metadata?: Record<string, unknown>;
    memoryConfig?: MemoryConfig;
    saveThread?: boolean;
  }): Promise<StorageThreadType> {
    const thread: StorageThreadType = {
      id: threadId || this.generateId(),
      title: title || `New Thread ${new Date().toISOString()}`,
      resourceId,
      createdAt: new Date(),
      updatedAt: new Date(),
      metadata,
    };

    return saveThread ? this.saveThread({ thread, memoryConfig }) : thread;
  }

  /**
   * Helper method to delete a thread
   * @param threadId - the id of the thread to delete
   */
  abstract deleteThread(threadId: string): Promise<void>;

  /**
   * Helper method to add a single message to a thread
   * @param threadId - The thread to add the message to
   * @param content - The message content
   * @param role - The role of the message sender
   * @param type - The type of the message
   * @param toolNames - Optional array of tool names that were called
   * @param toolCallArgs - Optional array of tool call arguments
   * @param toolCallIds - Optional array of tool call ids
   * @returns Promise resolving to the saved message
   * @deprecated use saveMessages instead
   */
  async addMessage(_params: {
    threadId: string;
    resourceId: string;
    config?: MemoryConfig;
    content: UserContent | AssistantContent;
    role: 'user' | 'assistant';
    type: 'text' | 'tool-call' | 'tool-result';
    toolNames?: string[];
    toolCallArgs?: Record<string, unknown>[];
    toolCallIds?: string[];
  }): Promise<MastraMessageV1> {
    throw new Error('addMessage is deprecated. Please use saveMessages instead.');
  }

  /**
   * Generates a unique identifier
   * @returns A unique string ID
   */
  public generateId(): string {
    return this.#mastra?.generateId() || crypto.randomUUID();
  }

  /**
   * Retrieves working memory for a specific thread
   * @param threadId - The unique identifier of the thread
   * @param resourceId - The unique identifier of the resource
   * @param memoryConfig - Optional memory configuration
   * @returns Promise resolving to working memory data or null if not found
   */
  abstract getWorkingMemory({
    threadId,
    resourceId,
    memoryConfig,
  }: {
    threadId: string;
    resourceId?: string;
    memoryConfig?: MemoryConfig;
  }): Promise<string | null>;

  /**
   * Retrieves working memory template for a specific thread
   * @param memoryConfig - Optional memory configuration
   * @returns Promise resolving to working memory template or null if not found
   */
  abstract getWorkingMemoryTemplate({
    memoryConfig,
  }?: {
    memoryConfig?: MemoryConfig;
  }): Promise<WorkingMemoryTemplate | null>;

  abstract updateWorkingMemory({
    threadId,
    resourceId,
    workingMemory,
    memoryConfig,
  }: {
    threadId: string;
    resourceId?: string;
    workingMemory: string;
    memoryConfig?: MemoryConfig;
  }): Promise<void>;

  /**
   * @warning experimental! can be removed or changed at any time
   */
  abstract __experimental_updateWorkingMemoryVNext({
    threadId,
    resourceId,
    workingMemory,
    searchString,
    memoryConfig,
  }: {
    threadId: string;
    resourceId?: string;
    workingMemory: string;
    searchString?: string;
    memoryConfig?: MemoryConfig;
  }): Promise<{ success: boolean; reason: string }>;

  /**
   * Deletes multiple messages by their IDs
   * @param messageIds - Array of message IDs to delete
   * @returns Promise that resolves when all messages are deleted
   */
  abstract deleteMessages(messageIds: MessageDeleteInput): Promise<void>;
}<|MERGE_RESOLUTION|>--- conflicted
+++ resolved
@@ -331,11 +331,7 @@
    * @param config - Optional memory configuration
    * @returns Promise resolving to array of messages in mastra-db format
    */
-<<<<<<< HEAD
-  abstract query(
-=======
   abstract recall(
->>>>>>> 91ff0460
     args: StorageListMessagesInput & {
       threadConfig?: MemoryConfig;
       vectorSearchString?: string;
