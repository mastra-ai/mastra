--- conflicted
+++ resolved
@@ -71,12 +71,8 @@
 
   protected _storage?: MastraStorage;
   vector?: MastraVector;
-<<<<<<< HEAD
-  embedder?: EmbeddingModel<string>;
+  embedder?: EmbeddingModel<string> | EmbeddingModelV2<string>;
   protected dimension?: number;
-=======
-  embedder?: EmbeddingModel<string> | EmbeddingModelV2<string>;
->>>>>>> 86659773
   private processors: MemoryProcessor[] = [];
   protected threadConfig: MemoryConfig = { ...memoryDefaultOptions };
   #mastra?: Mastra;
