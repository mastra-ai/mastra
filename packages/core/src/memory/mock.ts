import type { UIMessageWithMetadata } from '../agent';
import { MessageList } from '../agent/message-list';
import type { CoreMessage } from '../llm';
import { MastraMemory } from '../memory';
import type { StorageThreadType, MastraDBMessage, MemoryConfig, MessageDeleteInput } from '../memory';
import { InMemoryStore } from '../storage';
import type {
  StorageGetMessagesArg,
  StorageListThreadsByResourceIdInput,
  StorageListThreadsByResourceIdOutput,
  ThreadSortOptions,
} from '../storage';

export class MockMemory extends MastraMemory {
  threads: Record<string, StorageThreadType> = {};
  messages: Map<string, MastraDBMessage> = new Map();

  constructor({ storage }: { storage?: InMemoryStore } = {}) {
    super({ name: 'mock', storage: storage || new InMemoryStore() });
    this._hasOwnStorage = true;
  }

  async getThreadById({ threadId }: { threadId: string }): Promise<StorageThreadType | null> {
    return this.storage.getThreadById({ threadId });
  }

  async saveThread({ thread }: { thread: StorageThreadType; memoryConfig?: MemoryConfig }): Promise<StorageThreadType> {
    return this.storage.saveThread({ thread });
  }

  async getMessages(args: StorageGetMessagesArg): Promise<{ messages: MastraDBMessage[] }> {
    return this.storage.getMessages(args);
  }

  async saveMessages({
    messages,
  }: {
    messages: MastraDBMessage[];
    memoryConfig?: MemoryConfig;
  }): Promise<{ messages: MastraDBMessage[] }> {
    return this.storage.saveMessages({ messages });
  }

  async rememberMessages(): Promise<{ messages: MastraDBMessage[] }> {
    const list = new MessageList().add(Array.from(this.messages.values()), `memory`);
    return { messages: list.get.remembered.db() };
  }

  async getThreadsByResourceId(props: { resourceId: string } & ThreadSortOptions) {
    return this.storage.getThreadsByResourceId(props);
  }

  async getThreadsByResourceIdPaginated(
    args: {
      resourceId: string;
      page: number;
      perPage: number;
    } & any, // ThreadSortOptions
  ): Promise<any & { threads: StorageThreadType[] }> {
    return this.storage.getThreadsByResourceIdPaginated(args);
  }
<<<<<<< HEAD
  async query(args: StorageGetMessagesArg & { threadConfig?: MemoryConfig }): Promise<{
    messages: MastraDBMessage[];
=======

  async listThreadsByResourceId(
    args: StorageListThreadsByResourceIdInput,
  ): Promise<StorageListThreadsByResourceIdOutput> {
    return this.storage.listThreadsByResourceId(args);
  }

  async query({ threadId, resourceId, selectBy }: StorageGetMessagesArg): Promise<{
    messages: CoreMessage[];
    uiMessages: UIMessageWithMetadata[];
    messagesV2: MastraMessageV2[];
>>>>>>> 5948e6a5
  }> {
    // Get raw messages from storage
    const result = await this.storage.getMessages({
      threadId: args.threadId,
      resourceId: args.resourceId,
      selectBy: args.selectBy,
    });

    return result;
  }
  async deleteThread(threadId: string) {
    return this.storage.deleteThread({ threadId });
  }

  async deleteMessages(messageIds: MessageDeleteInput): Promise<void> {
    const ids = Array.isArray(messageIds)
      ? messageIds?.map(item => (typeof item === 'string' ? item : item.id))
      : [messageIds];
    return this.storage.deleteMessages(ids);
  }

  // Add missing method implementations
  async getWorkingMemory({
    threadId: _threadId,
    resourceId: _resourceId,
    memoryConfig: _memoryConfig,
  }: {
    threadId: string;
    resourceId?: string;
    memoryConfig?: MemoryConfig;
  }): Promise<string | null> {
    return null;
  }

  async getWorkingMemoryTemplate({
    memoryConfig: _memoryConfig,
  }: {
    memoryConfig?: MemoryConfig;
  } = {}): Promise<any | null> {
    return null;
  }

  getMergedThreadConfig(config?: MemoryConfig) {
    return config || {};
  }

  async updateWorkingMemory({
    threadId: _threadId,
    resourceId: _resourceId,
    workingMemory: _workingMemory,
    memoryConfig: _memoryConfig,
  }: {
    threadId: string;
    resourceId?: string;
    workingMemory: string;
    memoryConfig?: MemoryConfig;
  }) {
    // Mock implementation - just return void
    return;
  }

  async __experimental_updateWorkingMemoryVNext({
    threadId: _threadId,
    resourceId: _resourceId,
    workingMemory: _workingMemory,
    searchString: _searchString,
    memoryConfig: _memoryConfig,
  }: {
    threadId: string;
    resourceId?: string;
    workingMemory: string;
    searchString?: string;
    memoryConfig?: MemoryConfig;
  }) {
    // Mock implementation for abstract method
    return { success: true, reason: 'Mock implementation' };
  }

  async updateMessages({ messages }: { messages: MastraDBMessage[] }): Promise<MastraDBMessage[]> {
    const result = await this.saveMessages({ messages });
    return result.messages;
  }
}<|MERGE_RESOLUTION|>--- conflicted
+++ resolved
@@ -59,10 +59,6 @@
   ): Promise<any & { threads: StorageThreadType[] }> {
     return this.storage.getThreadsByResourceIdPaginated(args);
   }
-<<<<<<< HEAD
-  async query(args: StorageGetMessagesArg & { threadConfig?: MemoryConfig }): Promise<{
-    messages: MastraDBMessage[];
-=======
 
   async listThreadsByResourceId(
     args: StorageListThreadsByResourceIdInput,
@@ -70,11 +66,8 @@
     return this.storage.listThreadsByResourceId(args);
   }
 
-  async query({ threadId, resourceId, selectBy }: StorageGetMessagesArg): Promise<{
-    messages: CoreMessage[];
-    uiMessages: UIMessageWithMetadata[];
-    messagesV2: MastraMessageV2[];
->>>>>>> 5948e6a5
+  async query(args: StorageGetMessagesArg & { threadConfig?: MemoryConfig }): Promise<{
+    messages: MastraDBMessage[];
   }> {
     // Get raw messages from storage
     const result = await this.storage.getMessages({
