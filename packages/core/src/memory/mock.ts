--- conflicted
+++ resolved
@@ -24,13 +24,6 @@
     return this.storage.saveThread({ thread });
   }
 
-<<<<<<< HEAD
-=======
-  async getMessages(args: StorageListMessagesInput): Promise<{ messages: MastraDBMessage[] }> {
-    return this.storage.getMessages(args);
-  }
-
->>>>>>> 91ff0460
   async saveMessages({
     messages,
   }: {
@@ -47,50 +40,24 @@
     return this.storage.saveMessages({ messages: dbMessages });
   }
 
-<<<<<<< HEAD
-  async rememberMessages(args: {
-    threadId: string;
-    resourceId?: string;
-    vectorMessageSearch?: string;
-    config?: MemoryConfig;
-  }): Promise<{ messages: MastraDBMessage[] }> {
-    // Query all messages from storage and return them
-    const listMessagesArgs: StorageListMessagesInput = { threadId: args.threadId };
-    if (args.resourceId !== undefined) {
-      listMessagesArgs.resourceId = args.resourceId;
-    }
-    const result = await this.storage.listMessages(listMessagesArgs);
-    return { messages: result.messages };
-  }
-
-=======
->>>>>>> 91ff0460
   async listThreadsByResourceId(
     args: StorageListThreadsByResourceIdInput,
   ): Promise<StorageListThreadsByResourceIdOutput> {
     return this.storage.listThreadsByResourceId(args);
   }
 
-<<<<<<< HEAD
-  async query(args: StorageListMessagesInput & { threadConfig?: MemoryConfig }): Promise<{
-=======
   async recall(args: StorageListMessagesInput & { threadConfig?: MemoryConfig; vectorSearchString?: string }): Promise<{
->>>>>>> 91ff0460
     messages: MastraDBMessage[];
   }> {
     // Get raw messages from storage
     const result = await this.storage.listMessages({
       threadId: args.threadId,
       resourceId: args.resourceId,
-<<<<<<< HEAD
       perPage: args.perPage,
       page: args.page,
       orderBy: args.orderBy,
       filter: args.filter,
       include: args.include,
-=======
-      selectBy: args.perPage ? { last: args.perPage } : undefined,
->>>>>>> 91ff0460
     });
 
     return result;
