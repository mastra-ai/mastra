import type { UIMessageWithMetadata } from '../agent';
import { MessageList } from '../agent/message-list';
import { MastraMemory } from '../memory';
import type { StorageThreadType, MastraMessageV1, MastraMessageV2, MemoryConfig, MessageDeleteInput } from '../memory';
import { InMemoryStore } from '../storage';
import type {
  StorageGetMessagesArg,
  StorageListMessagesInput,
  StorageListThreadsByResourceIdInput,
  StorageListThreadsByResourceIdOutput,
  ThreadSortOptions,
} from '../storage';

export class MockMemory extends MastraMemory {
  threads: Record<string, StorageThreadType> = {};
  messages: Map<string, MastraMessageV1 | MastraMessageV2> = new Map();

  constructor({ storage }: { storage?: InMemoryStore } = {}) {
    super({ name: 'mock', storage: storage || new InMemoryStore() });
    this._hasOwnStorage = true;
  }

  async getThreadById({ threadId }: { threadId: string }): Promise<StorageThreadType | null> {
    return this.storage.getThreadById({ threadId });
  }

  async saveThread({ thread }: { thread: StorageThreadType; memoryConfig?: MemoryConfig }): Promise<StorageThreadType> {
    return this.storage.saveThread({ thread });
  }

  // Overloads for getMessages
  async getMessages(args: StorageGetMessagesArg & { format?: 'v1' }): Promise<MastraMessageV1[]>;
  async getMessages(args: StorageGetMessagesArg & { format: 'v2' }): Promise<MastraMessageV2[]>;
  async getMessages(
    args: StorageGetMessagesArg & { format?: 'v1' | 'v2' },
  ): Promise<MastraMessageV1[] | MastraMessageV2[]>;

  // Implementation for getMessages
  async getMessages({
    threadId,
    resourceId,
    format = 'v1',
    selectBy,
  }: StorageGetMessagesArg & { format?: 'v1' | 'v2' }): Promise<MastraMessageV1[] | MastraMessageV2[]> {
    return this.storage.getMessages({ threadId, resourceId, format, selectBy });
  }

  // saveMessages for both v1 and v2
  async saveMessages(args: { messages: MastraMessageV1[]; format?: undefined | 'v1' }): Promise<MastraMessageV1[]>;
  async saveMessages(args: { messages: MastraMessageV2[]; format: 'v2' }): Promise<MastraMessageV2[]>;
  async saveMessages({
    messages,
  }: {
    messages: (MastraMessageV1 | MastraMessageV2)[];
    memoryConfig?: MemoryConfig;
    format?: 'v1' | 'v2';
  }): Promise<MastraMessageV2[] | MastraMessageV1[]> {
    // Convert all messages to v2 format before saving (like the real Memory class does)
    const v2Messages = new MessageList().add(messages, 'memory').get.all.v2();
    return this.storage.saveMessages({ messages: v2Messages, format: 'v2' });
  }

<<<<<<< HEAD
  async rememberMessages() {
    const list = new MessageList().add(Array.from(this.messages.values()), `memory`);
    return { messages: list.get.remembered.v2() };
=======
  async rememberMessages({
    threadId,
    resourceId,
    config,
  }: {
    threadId: string;
    resourceId?: string;
    config?: MemoryConfig;
    vectorMessageSearch?: string;
  }) {
    // Get messages from storage instead of the Map
    const v2Messages = await this.storage.getMessages({
      threadId,
      resourceId,
      format: 'v2',
      threadConfig: config,
    });
    const list = new MessageList().add(v2Messages, `memory`);
    return { messages: list.get.remembered.v1(), messagesV2: list.get.remembered.v2() };
>>>>>>> 96d35f61
  }

  async getThreadsByResourceId(props: { resourceId: string } & ThreadSortOptions) {
    return this.storage.getThreadsByResourceId(props);
  }

  async getThreadsByResourceIdPaginated(
    args: {
      resourceId: string;
      page: number;
      perPage: number;
    } & any, // ThreadSortOptions
  ): Promise<any & { threads: StorageThreadType[] }> {
    return this.storage.getThreadsByResourceIdPaginated(args);
  }

  async listThreadsByResourceId(
    args: StorageListThreadsByResourceIdInput,
  ): Promise<StorageListThreadsByResourceIdOutput> {
    return this.storage.listThreadsByResourceId(args);
  }

  async query({
    threadId,
    resourceId,
    limit,
    offset,
    filter,
  }: Omit<StorageListMessagesInput, 'include'> & {
    vectorSearchString?: string;
  }): Promise<{
    messages: MastraMessageV2[];
    uiMessages: UIMessageWithMetadata[];
  }> {
    // Get raw messages from storage
    const rawMessages = await this.storage.listMessages({
      threadId,
      resourceId,
      limit,
      offset,
      filter,
    });

    // Convert using MessageList like the real Memory class does
    const list = new MessageList({ threadId, resourceId }).add(rawMessages.messages, 'memory');
    return {
      get messages() {
        return list.get.all.v2();
      },
      get uiMessages() {
        return list.get.all.ui();
      },
    };
  }
  async deleteThread(threadId: string) {
    return this.storage.deleteThread({ threadId });
  }

  async deleteMessages(messageIds: MessageDeleteInput): Promise<void> {
    const ids = Array.isArray(messageIds)
      ? messageIds?.map(item => (typeof item === 'string' ? item : item.id))
      : [messageIds];
    return this.storage.deleteMessages(ids);
  }

  // Add missing method implementations
  async getWorkingMemory({
    threadId: _threadId,
    resourceId: _resourceId,
    memoryConfig: _memoryConfig,
  }: {
    threadId: string;
    resourceId?: string;
    memoryConfig?: MemoryConfig;
  }): Promise<string | null> {
    return null;
  }

  async getWorkingMemoryTemplate({
    memoryConfig: _memoryConfig,
  }: {
    memoryConfig?: MemoryConfig;
  } = {}): Promise<any | null> {
    return null;
  }

  getMergedThreadConfig(config?: MemoryConfig) {
    return config || {};
  }

  async updateWorkingMemory({
    threadId: _threadId,
    resourceId: _resourceId,
    workingMemory: _workingMemory,
    memoryConfig: _memoryConfig,
  }: {
    threadId: string;
    resourceId?: string;
    workingMemory: string;
    memoryConfig?: MemoryConfig;
  }) {
    // Mock implementation - just return void
    return;
  }

  async __experimental_updateWorkingMemoryVNext({
    threadId: _threadId,
    resourceId: _resourceId,
    workingMemory: _workingMemory,
    searchString: _searchString,
    memoryConfig: _memoryConfig,
  }: {
    threadId: string;
    resourceId?: string;
    workingMemory: string;
    searchString?: string;
    memoryConfig?: MemoryConfig;
  }) {
    // Mock implementation for abstract method
    return { success: true, reason: 'Mock implementation' };
  }

  async updateMessages({ messages }: { messages: MastraMessageV2[] }) {
    return this.saveMessages({ messages, format: 'v2' });
  }
}<|MERGE_RESOLUTION|>--- conflicted
+++ resolved
@@ -60,11 +60,6 @@
     return this.storage.saveMessages({ messages: v2Messages, format: 'v2' });
   }
 
-<<<<<<< HEAD
-  async rememberMessages() {
-    const list = new MessageList().add(Array.from(this.messages.values()), `memory`);
-    return { messages: list.get.remembered.v2() };
-=======
   async rememberMessages({
     threadId,
     resourceId,
@@ -83,8 +78,7 @@
       threadConfig: config,
     });
     const list = new MessageList().add(v2Messages, `memory`);
-    return { messages: list.get.remembered.v1(), messagesV2: list.get.remembered.v2() };
->>>>>>> 96d35f61
+    return { messages: list.get.remembered.v2() };
   }
 
   async getThreadsByResourceId(props: { resourceId: string } & ThreadSortOptions) {
