--- conflicted
+++ resolved
@@ -4,19 +4,7 @@
 import { ZodObject } from 'zod';
 import type { MastraDBMessage } from '../agent/message-list';
 import { MessageList } from '../agent/message-list';
-<<<<<<< HEAD
-import { MastraMemory } from '../memory';
-import type {
-  StorageThreadType,
-  MastraDBMessage,
-  MemoryConfig,
-  MessageDeleteInput,
-  WorkingMemoryTemplate,
-} from '../memory';
 import type { InputProcessor, OutputProcessor } from '../processors';
-import { InMemoryStore } from '../storage';
-=======
->>>>>>> 00123ba9
 import type {
   StorageListMessagesInput,
   StorageListThreadsByResourceIdInput,
@@ -26,9 +14,9 @@
 import { MastraMemory } from './memory';
 import type { StorageThreadType, MemoryConfig, MessageDeleteInput, WorkingMemoryTemplate } from './types';
 
-<<<<<<< HEAD
+const isZodObject = (v: ZodTypeAny): v is ZodObject<any, any, any> => v instanceof ZodObject;
+
 export class MockMemory extends MastraMemory {
-  threads: Record<string, StorageThreadType> = {};
   private inputProcessors: InputProcessor[];
   private outputProcessors: OutputProcessor[];
 
@@ -41,12 +29,6 @@
     inputProcessors?: InputProcessor[];
     outputProcessors?: OutputProcessor[];
   } = {}) {
-=======
-const isZodObject = (v: ZodTypeAny): v is ZodObject<any, any, any> => v instanceof ZodObject;
-
-export class MockMemory extends MastraMemory {
-  constructor({ storage }: { storage?: InMemoryStore } = {}) {
->>>>>>> 00123ba9
     super({ name: 'mock', storage: storage || new InMemoryStore() });
     this._hasOwnStorage = true;
     this.inputProcessors = inputProcessors;
@@ -75,7 +57,6 @@
     messages: MastraDBMessage[];
     memoryConfig?: MemoryConfig;
   }): Promise<{ messages: MastraDBMessage[] }> {
-    // Convert messages to MastraDBMessage format and ensure IDs are generated
     const dbMessages = new MessageList({
       generateMessageId: () => this.generateId(),
     })
@@ -94,7 +75,6 @@
   async recall(args: StorageListMessagesInput & { threadConfig?: MemoryConfig; vectorSearchString?: string }): Promise<{
     messages: MastraDBMessage[];
   }> {
-    // Get raw messages from storage
     const result = await this.storage.listMessages({
       threadId: args.threadId,
       resourceId: args.resourceId,
@@ -146,20 +126,11 @@
     return resource?.workingMemory || null;
   }
 
-<<<<<<< HEAD
   async getWorkingMemoryTemplate(_args: {
     threadId?: string;
     resourceId?: string;
-  }): Promise<WorkingMemoryTemplate | null> {
-    return null;
-  }
-=======
-  async getWorkingMemoryTemplate({
-    memoryConfig,
-  }: {
-    memoryConfig?: MemoryConfig;
   } = {}): Promise<WorkingMemoryTemplate | null> {
-    const mergedConfig = this.getMergedThreadConfig(memoryConfig);
+    const mergedConfig = this.getMergedThreadConfig();
     const workingMemoryConfig = mergedConfig.workingMemory;
 
     if (!workingMemoryConfig?.enabled) {
@@ -179,15 +150,12 @@
         let convertedSchema: JSONSchema7;
 
         if (isZodObject(schema as ZodTypeAny)) {
-          // Check if Zod v4 with built-in toJsonSchema method
           if (typeof (schema as any).toJsonSchema === 'function') {
             convertedSchema = (schema as any).toJsonSchema() as JSONSchema7;
           } else {
-            // Fall back to zodToJsonSchema for Zod v3
             convertedSchema = zodToJsonSchema(schema as ZodTypeAny);
           }
         } else {
-          // Already a JSON Schema
           convertedSchema = schema as any as JSONSchema7;
         }
 
@@ -197,7 +165,6 @@
         throw error;
       }
     }
->>>>>>> 00123ba9
 
     return null;
   }
