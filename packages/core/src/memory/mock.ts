import { zodToJsonSchema } from '@mastra/schema-compat/zod-to-json';
import type { JSONSchema7 } from 'json-schema';
import type { ZodTypeAny } from 'zod';
import { ZodObject } from 'zod';
import type { MastraDBMessage } from '../agent/message-list';
import { MessageList } from '../agent/message-list';
import type { InputProcessor, OutputProcessor } from '../processors';
import type {
  StorageListMessagesInput,
  StorageListThreadsByResourceIdInput,
  StorageListThreadsByResourceIdOutput,
} from '../storage';
import { InMemoryStore } from '../storage';
import { MastraMemory } from './memory';
import type { StorageThreadType, MemoryConfig, MessageDeleteInput, WorkingMemoryTemplate } from './types';

const isZodObject = (v: ZodTypeAny): v is ZodObject<any, any, any> => v instanceof ZodObject;

export class MockMemory extends MastraMemory {
  private inputProcessors: InputProcessor[];
  private outputProcessors: OutputProcessor[];

  constructor({
    storage,
    inputProcessors = [],
    outputProcessors = [],
  }: {
    storage?: InMemoryStore;
    inputProcessors?: InputProcessor[];
    outputProcessors?: OutputProcessor[];
  } = {}) {
    super({ name: 'mock', storage: storage || new InMemoryStore() });
    this._hasOwnStorage = true;
    this.inputProcessors = inputProcessors;
    this.outputProcessors = outputProcessors;
  }

  getInputProcessors(): InputProcessor[] {
    return this.inputProcessors;
  }

  getOutputProcessors(): OutputProcessor[] {
    return this.outputProcessors;
  }

  async getThreadById({ threadId }: { threadId: string }): Promise<StorageThreadType | null> {
    return this.storage.getThreadById({ threadId });
  }

  async saveThread({ thread }: { thread: StorageThreadType; memoryConfig?: MemoryConfig }): Promise<StorageThreadType> {
    return this.storage.saveThread({ thread });
  }

  async saveMessages({
    messages,
  }: {
    messages: MastraDBMessage[];
    memoryConfig?: MemoryConfig;
  }): Promise<{ messages: MastraDBMessage[] }> {
    const dbMessages = new MessageList({
      generateMessageId: () => this.generateId(),
    })
      .add(messages, 'memory')
      .get.all.db();

    return this.storage.saveMessages({ messages: dbMessages });
  }

  async listThreadsByResourceId(
    args: StorageListThreadsByResourceIdInput,
  ): Promise<StorageListThreadsByResourceIdOutput> {
    return this.storage.listThreadsByResourceId(args);
  }

  async recall(args: StorageListMessagesInput & { threadConfig?: MemoryConfig; vectorSearchString?: string }): Promise<{
    messages: MastraDBMessage[];
  }> {
    const result = await this.storage.listMessages({
      threadId: args.threadId,
      resourceId: args.resourceId,
      perPage: args.perPage,
      page: args.page,
      orderBy: args.orderBy,
      filter: args.filter,
      include: args.include,
    });

    return result;
  }

  async deleteThread(threadId: string) {
    return this.storage.deleteThread({ threadId });
  }

  async deleteMessages(messageIds: MessageDeleteInput): Promise<void> {
    const ids = Array.isArray(messageIds)
      ? messageIds?.map(item => (typeof item === 'string' ? item : item.id))
      : [messageIds];
    return this.storage.deleteMessages(ids);
  }

  async getWorkingMemory({
    threadId,
    resourceId,
    memoryConfig,
  }: {
    threadId: string;
    resourceId?: string;
    memoryConfig?: MemoryConfig;
  }): Promise<string | null> {
    const mergedConfig = this.getMergedThreadConfig(memoryConfig);
    const workingMemoryConfig = mergedConfig.workingMemory;

    if (!workingMemoryConfig?.enabled) {
      return null;
    }

    const scope = workingMemoryConfig.scope || 'resource';
    const id = scope === 'resource' ? resourceId : threadId;

    if (!id) {
      return null;
    }

    const resource = await this.storage.getResourceById({ resourceId: id });
    return resource?.workingMemory || null;
  }

  async getWorkingMemoryTemplate(
    _args: {
      threadId?: string;
      resourceId?: string;
    } = {},
  ): Promise<WorkingMemoryTemplate | null> {
    const mergedConfig = this.getMergedThreadConfig();
    const workingMemoryConfig = mergedConfig.workingMemory;

    if (!workingMemoryConfig?.enabled) {
      return null;
    }

    if (workingMemoryConfig.template) {
      return {
        format: 'markdown' as const,
        content: workingMemoryConfig.template,
      };
    }

    if (workingMemoryConfig.schema) {
      try {
        const schema = workingMemoryConfig.schema;
        let convertedSchema: JSONSchema7;

        if (isZodObject(schema as ZodTypeAny)) {
<<<<<<< HEAD
          if (typeof (schema as any).toJsonSchema === 'function') {
            convertedSchema = (schema as any).toJsonSchema() as JSONSchema7;
          } else {
            convertedSchema = zodToJsonSchema(schema as ZodTypeAny);
          }
        } else {
          convertedSchema = schema as any as JSONSchema7;
=======
          convertedSchema = zodToJsonSchema(schema as ZodTypeAny);
        } else {
          convertedSchema = schema as JSONSchema7;
>>>>>>> 9e67002b
        }

        return { format: 'json', content: JSON.stringify(convertedSchema) };
      } catch (error) {
        this.logger?.error?.('Error converting schema', error);
        throw error;
      }
    }

    return null;
  }

  async updateWorkingMemory({
    threadId,
    resourceId,
    workingMemory,
    memoryConfig,
  }: {
    threadId: string;
    resourceId?: string;
    workingMemory: string;
    memoryConfig?: MemoryConfig;
  }) {
    const mergedConfig = this.getMergedThreadConfig(memoryConfig);
    const workingMemoryConfig = mergedConfig.workingMemory;

    if (!workingMemoryConfig?.enabled) {
      return;
    }

    const scope = workingMemoryConfig.scope || 'resource';
    const id = scope === 'resource' ? resourceId : threadId;

    if (!id) {
      throw new Error(`Cannot update working memory: ${scope} ID is required`);
    }

    await this.storage.updateResource({
      resourceId: id,
      workingMemory,
    });
  }

  async __experimental_updateWorkingMemoryVNext({
    threadId,
    resourceId,
    workingMemory,
    searchString: _searchString,
    memoryConfig,
  }: {
    threadId: string;
    resourceId?: string;
    workingMemory: string;
    searchString?: string;
    memoryConfig?: MemoryConfig;
  }) {
    try {
      await this.updateWorkingMemory({
        threadId,
        resourceId,
        workingMemory,
        memoryConfig,
      });
      return { success: true, reason: 'Working memory updated successfully' };
    } catch (error) {
      return {
        success: false,
        reason: error instanceof Error ? error.message : 'Failed to update working memory',
      };
    }
  }
}<|MERGE_RESOLUTION|>--- conflicted
+++ resolved
@@ -152,19 +152,9 @@
         let convertedSchema: JSONSchema7;
 
         if (isZodObject(schema as ZodTypeAny)) {
-<<<<<<< HEAD
-          if (typeof (schema as any).toJsonSchema === 'function') {
-            convertedSchema = (schema as any).toJsonSchema() as JSONSchema7;
-          } else {
-            convertedSchema = zodToJsonSchema(schema as ZodTypeAny);
-          }
-        } else {
-          convertedSchema = schema as any as JSONSchema7;
-=======
           convertedSchema = zodToJsonSchema(schema as ZodTypeAny);
         } else {
           convertedSchema = schema as JSONSchema7;
->>>>>>> 9e67002b
         }
 
         return { format: 'json', content: JSON.stringify(convertedSchema) };
