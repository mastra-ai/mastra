--- conflicted
+++ resolved
@@ -2,16 +2,12 @@
 import { describe, expect, it, vi, beforeEach, afterEach } from 'vitest';
 import { Agent } from '../agent';
 import { MessageList } from '../agent/message-list';
-<<<<<<< HEAD
 import type { MastraDBMessage } from '../agent/types';
-=======
->>>>>>> 844ea5dc
 import { MastraError } from '../error';
 import { MockMemory } from '../memory/mock';
 import { RuntimeContext } from '../runtime-context';
 import { Mastra } from './index';
 
-<<<<<<< HEAD
 // Mock Memory class for testing
 class MockMemory extends MastraMemory {
   threads: Record<string, StorageThreadType> = {};
@@ -175,8 +171,6 @@
   }
 }
 
-=======
->>>>>>> 844ea5dc
 // Helper function to create a Mastra instance with proper memory registration
 function createMastraWithMemory(idGenerator?: () => string) {
   // Create a mock memory instance
