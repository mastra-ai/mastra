--- conflicted
+++ resolved
@@ -690,14 +690,11 @@
     });
   }
 
-<<<<<<< HEAD
   public vnext_getNetwork(networkId: string): NewAgentNetwork | undefined {
     const networks = this.vnext_getNetworks();
     return networks.find(network => network.id === networkId);
   }
 
-  public async getLogsByRunId({ runId, transportId }: { runId: string; transportId: string }) {
-=======
   public async getLogsByRunId({
     runId,
     transportId,
@@ -717,7 +714,6 @@
     page?: number;
     perPage?: number;
   }) {
->>>>>>> 21ffb977
     if (!transportId) {
       const error = new MastraError({
         id: 'MASTRA_GET_LOGS_BY_RUN_ID_MISSING_TRANSPORT',
