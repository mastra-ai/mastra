--- conflicted
+++ resolved
@@ -50,7 +50,6 @@
     logger?: TLogger | false;
     workflows?: TWorkflows;
     tts?: TTTS;
-    deployer?: MastraDeployer;
     telemetry?: OtelConfig;
     deployer?: MastraDeployer;
   }) {
@@ -68,12 +67,9 @@
       this.logger = logger;
     }
 
-<<<<<<< HEAD
-=======
     /**
      * Deployer
      **/
->>>>>>> adf2fea6
     if (config?.deployer) {
       this.deployer = config.deployer;
     }
