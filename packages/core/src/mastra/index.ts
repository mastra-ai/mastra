--- conflicted
+++ resolved
@@ -77,21 +77,11 @@
    * Agents are autonomous systems that can make decisions and take actions.
    */
   agents?: TAgents;
-<<<<<<< HEAD
-
-  /**
-   * Next-generation agent networks for complex multi-agent interactions.
-   * This feature is in development and may change.
-   * @experimental 
-   */
-  vnext_networks?: TVNextNetworks;
 
   /**
    * Storage provider for persisting data, conversation history, and workflow state.
    * Required for agent memory and workflow persistence.
    */
-=======
->>>>>>> cd459829
   storage?: MastraStorage;
 
   /**
@@ -365,7 +355,6 @@
     this.#idGenerator = idGenerator;
   }
 
-<<<<<<< HEAD
   /**
    * Creates a new Mastra instance with the provided configuration.
    *
@@ -389,22 +378,7 @@
    * });
    * ```
    */
-  constructor(
-    config?: Config<
-      TAgents,
-      TLegacyWorkflows,
-      TWorkflows,
-      TVectors,
-      TTTS,
-      TLogger,
-      TVNextNetworks,
-      TMCPServers,
-      TScorers
-    >,
-  ) {
-=======
   constructor(config?: Config<TAgents, TLegacyWorkflows, TWorkflows, TVectors, TTTS, TLogger, TMCPServers, TScorers>) {
->>>>>>> cd459829
     // Store server middleware with default path
     if (config?.serverMiddleware) {
       this.#serverMiddleware = config.serverMiddleware.map(m => ({
