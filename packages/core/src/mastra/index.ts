--- conflicted
+++ resolved
@@ -2,13 +2,8 @@
 import { MastraDeployer } from '../deployer';
 import { LogLevel, Logger, createLogger, noopLogger } from '../logger';
 import { MastraMemory } from '../memory';
-<<<<<<< HEAD
-import { MastraStorage, DefaultStorage } from '../storage';
-import { InstrumentClass, OtelConfig, OTLPStorageExporter, Telemetry } from '../telemetry';
-=======
 import { DefaultStorage, type MastraStorage } from '../storage';
 import { InstrumentClass, type OtelConfig, Telemetry } from '../telemetry';
->>>>>>> fee6d63d
 import { MastraTTS } from '../tts';
 import { MastraVector } from '../vector';
 import { Workflow } from '../workflows';
