--- conflicted
+++ resolved
@@ -13,12 +13,9 @@
 import { LogLevel, noopLogger, ConsoleLogger } from '../logger';
 import type { IMastraLogger } from '../logger';
 import type { MCPServerBase } from '../mcp';
-<<<<<<< HEAD
+import { initObservability } from '../observability';
+import type { ObservabilityEntrypoint, ObservabilityRegistryConfig } from '../observability';
 import type { Processor } from '../processors';
-=======
-import type { ObservabilityEntrypoint, ObservabilityRegistryConfig } from '../observability';
-import { initObservability } from '../observability';
->>>>>>> cc34739c
 import type { Middleware, ServerConfig } from '../server/types';
 import type { MastraStorage } from '../storage';
 import { augmentWithInit } from '../storage/storageWithInit';
@@ -402,13 +399,7 @@
       storage = augmentWithInit(storage);
     }
 
-<<<<<<< HEAD
-    if (config?.observability) {
-      setupAITracing(config.observability);
-    }
-=======
     this.#observability = initObservability({ config: config?.observability, logger: this.#logger });
->>>>>>> cc34739c
 
     this.#storage = storage;
 
