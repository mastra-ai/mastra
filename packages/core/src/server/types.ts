import type { Handler, MiddlewareHandler } from 'hono';
import type { cors } from 'hono/cors';
import type { DescribeRouteOptions } from 'hono-openapi';
<<<<<<< HEAD
=======
import type { Mastra } from '..';
>>>>>>> 82d38ebf
export type Methods = 'GET' | 'POST' | 'PUT' | 'DELETE' | 'ALL';

export type ApiRoute =
  | {
      path: string;
      method: Methods;
      handler: Handler;
      middleware?: MiddlewareHandler | MiddlewareHandler[];
      openapi?: DescribeRouteOptions;
    }
  | {
      path: string;
      method: Methods;
      createHandler: ({ mastra }: { mastra: Mastra }) => Promise<Handler>;
      middleware?: MiddlewareHandler | MiddlewareHandler[];
      openapi?: DescribeRouteOptions;
    };

type Middleware = MiddlewareHandler | { path: string; handler: MiddlewareHandler };

export type ServerConfig = {
  /**
   * Port for the server
   * @default 4111
   */
  port?: number;
  /**
   * Host for the server
   * @default 'localhost'
   */
  host?: string;
  /**
   * Timeout for the server
   */
  timeout?: number;
  /**
   * Custom API routes for the server
   */
  apiRoutes?: ApiRoute[];
  /**
   * Middleware for the server
   */
  middleware?: Middleware | Middleware[];
  /**
   * CORS configuration for the server
   * @default { origin: '*', allowMethods: ['GET', 'POST', 'PUT', 'DELETE', 'OPTIONS'], allowHeaders: ['Content-Type', 'Authorization', 'x-mastra-client-type'], exposeHeaders: ['Content-Length', 'X-Requested-With'], credentials: false }
   */
  cors?: Parameters<typeof cors>[0] | false;
  /**
   * Build configuration for the server
   */
  build?: {
    /**
     * Enable Swagger UI
     * @default false
     */
    swaggerUI?: boolean;
    /**
     * Enable API request logging
     * @default false
     */
    apiReqLogs?: boolean;
    /**
     * Enable OpenAPI documentation
     * @default false
     */
    openAPIDocs?: boolean;
  };
  /**
   * Body size limit for the server
   * @default 4.5mb
   */
  bodySizeLimit?: number;
};<|MERGE_RESOLUTION|>--- conflicted
+++ resolved
@@ -1,10 +1,8 @@
 import type { Handler, MiddlewareHandler } from 'hono';
 import type { cors } from 'hono/cors';
 import type { DescribeRouteOptions } from 'hono-openapi';
-<<<<<<< HEAD
-=======
-import type { Mastra } from '..';
->>>>>>> 82d38ebf
+import type { Mastra } from '../mastra';
+
 export type Methods = 'GET' | 'POST' | 'PUT' | 'DELETE' | 'ALL';
 
 export type ApiRoute =
