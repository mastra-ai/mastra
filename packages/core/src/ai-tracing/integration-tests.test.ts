import { MockLanguageModelV1, simulateReadableStream } from 'ai/test';
import { MockLanguageModelV2, convertArrayToReadableStream } from 'ai-v5/test';
import { afterEach, beforeEach, describe, expect, it } from 'vitest';
import { z } from 'zod';

// Core Mastra imports
import { Agent } from '../agent';
import type { StructuredOutputOptions } from '../agent';
import { Mastra } from '../mastra';
import { MockStore } from '../storage/mock';
import type { OutputSchema } from '../stream';
import type { ToolExecutionContext } from '../tools';
import { createTool } from '../tools';
import { createWorkflow, createStep } from '../workflows';

// AI Tracing imports
import { clearAITracingRegistry, shutdownAITracingRegistry } from './registry';
import { AISpanType, AITracingEventType } from './types';
import type { AITracingExporter, AITracingEvent, ExportedAISpan, AnyExportedAISpan } from './types';

/**
 * Test exporter for AI tracing events with real-time span lifecycle validation.
 *
 * Features:
 * - Captures all AI tracing events (SPAN_STARTED, SPAN_UPDATED, SPAN_ENDED)
 * - Real-time validation of span lifecycles using Vitest expect()
 * - Console logging of all events for debugging
 * - Automatic detection of incomplete spans
 * - Helper methods for test assertions
 *
 * Validation Rules:
 * - Normal spans must start before they end
 * - Event spans (zero duration) should only emit SPAN_ENDED
 * - No span should start twice or be left incomplete
 */
class TestExporter implements AITracingExporter {
  name = 'test-exporter';
  private events: AITracingEvent[] = [];
  private spanStates = new Map<
    string,
    {
      hasStart: boolean;
      hasEnd: boolean;
      hasUpdate: boolean;
      events: AITracingEvent[];
      isEventSpan?: boolean;
    }
  >();

  private logs: string[] = [];

  async exportEvent(event: AITracingEvent) {
    const logMessage = `[TestExporter] ${event.type}: ${event.exportedSpan.type} "${event.exportedSpan.name}" (trace: ${event.exportedSpan.traceId.slice(-8)}, span: ${event.exportedSpan.id.slice(-8)})`;

    // Store log for potential test failure reporting
    this.logs.push(logMessage);

    // Only log to console in verbose mode or if AI_TRACING_VERBOSE is set
    if (process.env.AI_TRACING_VERBOSE === 'true') {
      console.log(logMessage);
    }
    // Otherwise, logs will only appear on test failures

    const spanId = event.exportedSpan.id;
    const state = this.spanStates.get(spanId) || {
      hasStart: false,
      hasEnd: false,
      hasUpdate: false,
      events: [],
    };

    // Real-time validation as events arrive using Vitest expect
    if (event.type === AITracingEventType.SPAN_STARTED) {
      expect(
        state.hasStart,
        `Span ${spanId} (${event.exportedSpan.type} "${event.exportedSpan.name}") started twice`,
      ).toBe(false);
      state.hasStart = true;
    } else if (event.type === AITracingEventType.SPAN_ENDED) {
      // Detect event spans (zero duration) - only check this in SPAN_ENDED where we have final timestamps
      const isEventSpan = event.exportedSpan.startTime === event.exportedSpan.endTime;
      if (isEventSpan) {
        // Event spans should only emit SPAN_ENDED, no SPAN_STARTED or SPAN_UPDATED
        expect(
          state.hasStart,
          `Event span ${spanId} (${event.exportedSpan.type} "${event.exportedSpan.name}") incorrectly received SPAN_STARTED. Event spans should only emit SPAN_ENDED.`,
        ).toBe(false);
        expect(
          state.hasUpdate,
          `Event span ${spanId} (${event.exportedSpan.type} "${event.exportedSpan.name}") incorrectly received SPAN_UPDATED. Event spans should only emit SPAN_ENDED.`,
        ).toBe(false);
        state.isEventSpan = true;
      } else {
        // Normal span should have started
        expect(
          state.hasStart,
          `Normal span ${spanId} (${event.exportedSpan.type} "${event.exportedSpan.name}") ended without starting`,
        ).toBe(true);
      }
      state.hasEnd = true;
    } else if (event.type === AITracingEventType.SPAN_UPDATED) {
      // We'll validate event span constraints later in SPAN_ENDED since we can't determine
      // if it's an event span until then
      state.hasUpdate = true;
    }

    state.events.push(event);
    this.spanStates.set(spanId, state);
    this.events.push(event);
  }

  async shutdown() {}

  reset() {
    this.events = [];
    this.spanStates.clear();
  }

  // Helper method to get final spans by type for test assertions
  getSpansByType<T extends AISpanType>(type: T): ExportedAISpan<T>[] {
    return Array.from(this.spanStates.values())
      .filter(state => {
        // Only return completed spans of the requested type
        // Check the final span's type, not the first event
        const finalEvent =
          state.events.find(e => e.type === AITracingEventType.SPAN_ENDED) || state.events[state.events.length - 1];
<<<<<<< HEAD
        return state.hasEnd && finalEvent.exportedSpan.type === type;
=======
        return state.hasEnd && finalEvent?.exportedSpan.type === type;
>>>>>>> 318fd497
      })
      .map(state => {
        // Return the final span from SPAN_ENDED event
        const endEvent = state.events.find(e => e.type === AITracingEventType.SPAN_ENDED);
        return endEvent!.exportedSpan;
      }) as ExportedAISpan<T>[];
  }

  // Helper to get all incomplete spans (spans that started but never ended)
<<<<<<< HEAD
  getIncompleteSpans(): Array<{ spanId: string; span: AnyExportedAISpan; state: any }> {
=======
  getIncompleteSpans(): Array<{ spanId: string; span: AnyExportedAISpan | undefined; state: any }> {
>>>>>>> 318fd497
    return Array.from(this.spanStates.entries())
      .filter(([_, state]) => !state.hasEnd)
      .map(([spanId, state]) => ({
        spanId,
<<<<<<< HEAD
        span: state.events[0].exportedSpan,
=======
        span: state.events[0]?.exportedSpan,
>>>>>>> 318fd497
        state: { hasStart: state.hasStart, hasUpdate: state.hasUpdate, hasEnd: state.hasEnd },
      }));
  }

  /**
   * Gets all spans from captured events for trace ID validation and general analysis.
   *
   * @returns Array of unique spans (one per span ID)
   *
   * Note: For specific span types, prefer using getSpansByType() for more precise filtering
   */
<<<<<<< HEAD
  getAllSpans(): AnyExportedAISpan[] {
    return Array.from(this.spanStates.values()).map(state => {
      // Return the final span from SPAN_ENDED event, or latest event if not ended
      const endEvent = state.events.find(e => e.type === AITracingEventType.SPAN_ENDED);
      return endEvent ? endEvent.exportedSpan : state.events[state.events.length - 1].exportedSpan;
=======
  getAllSpans(): (AnyExportedAISpan | undefined)[] {
    return Array.from(this.spanStates.values()).map(state => {
      // Return the final span from SPAN_ENDED event, or latest event if not ended
      const endEvent = state.events.find(e => e.type === AITracingEventType.SPAN_ENDED);
      return endEvent ? endEvent.exportedSpan : state.events[state.events.length - 1]?.exportedSpan;
>>>>>>> 318fd497
    });
  }

  /**
   * Dumps all logs to help with debugging test failures.
   * Can be called from anywhere during a test.
   */
  dumpLogsOnFailure() {
    console.error('\n=== TEST FAILURE - DUMPING ALL EXPORTER LOGS ===');
    this.logs.forEach(log => console.error(log));
    console.error('=== END EXPORTER LOGS ===\n');
  }

  /**
   * Performs final test expectations that are common to all AI tracing tests.
   *
   * Validates:
   * - All spans share the same trace ID (context propagation)
   * - No incomplete spans remain (all spans completed properly)
   */
  finalExpectations() {
    try {
      // All spans should share the same trace ID (context propagation)
      const allSpans = this.getAllSpans();
      const traceIds = [...new Set(allSpans.map(span => span?.traceId))];
      expect(traceIds).toHaveLength(1);

      // Ensure all spans completed properly
      const incompleteSpans = this.getIncompleteSpans();
      expect(
        incompleteSpans,
        `Found incomplete spans: ${JSON.stringify(incompleteSpans.map(s => ({ type: s.span?.type, name: s.span?.name, state: s.state })))}`,
      ).toHaveLength(0);
    } catch (error) {
      // On failure, dump all logs to help with debugging
      console.error('\n=== TEST FAILURE - DUMPING ALL EXPORTER LOGS ===');
      this.logs.forEach(log => console.error(log));
      console.error('=== END EXPORTER LOGS ===\n');

      // Re-throw the original error
      throw error;
    }
  }

  /**
   * Get all captured logs from this test
   */
  getLogs(): string[] {
    return [...this.logs];
  }

  /**
   * Clear all captured logs (useful for resetting between tests)
   */
  clearLogs(): void {
    this.logs = [];
  }

  /**
   * Print all logs to console (useful for debugging specific tests)
   */
  dumpLogs(testName?: string): void {
    if (testName) {
      console.log(`\n=== LOGS FOR ${testName} ===`);
    } else {
      console.log('\n=== EXPORTER LOGS ===');
    }
    this.logs.forEach(log => console.log(log));
    console.log('=== END LOGS ===\n');
  }
}

// Test tools for integration testing

/**
 * Calculator tool for testing mathematical operations.
 * Supports add, multiply, subtract, and divide operations.
 * Used to test tool execution tracing within agents and workflows.
 */

const calculatorTool = createTool({
  id: 'calculator',
  description: 'Performs calculations',
  inputSchema: z.object({
    operation: z.string(),
    a: z.number(),
    b: z.number(),
  }),
  outputSchema: z.object({
    result: z.number(),
  }),
  execute: async ({ context }) => {
    const { operation, a, b } = context;
    const operations = {
      add: a + b,
      multiply: a * b,
      subtract: a - b,
      divide: a / b,
    };
    return { result: operations[operation as keyof typeof operations] || 0 };
  },
});

const apiToolInputSchema = z.object({
  endpoint: z.string(),
  method: z.string().default('GET'),
});

/**
 * API tool for testing HTTP-like operations.
 * Simulates making API calls with endpoint and method parameters.
 * Used to test tool execution with custom metadata and tracing context.
 */
const apiTool = createTool({
  id: 'api-call',
  description: 'Makes API calls',
  inputSchema: apiToolInputSchema,
  outputSchema: z.object({
    status: z.number(),
    data: z.any(),
  }),
  execute: async ({ context, tracingContext }: ToolExecutionContext<typeof apiToolInputSchema>) => {
    const { endpoint, method } = context;
    // Example of adding custom metadata
    tracingContext?.currentSpan?.update({
      metadata: {
        apiEndpoint: endpoint,
        httpMethod: method,
        timestamp: Date.now(),
      },
    });

    return { status: 200, data: { message: 'Mock API response' } };
  },
});

const workflowToolInputSchema = z.object({
  workflowId: z.string(),
  input: z.any(),
});

/**
 * Workflow execution tool for testing workflow-in-workflow scenarios.
 * Executes a workflow by ID with given input data.
 * Used to test agent tools that launch workflows and context propagation.
 */
const workflowExecutorTool = createTool({
  id: 'workflow-executor',
  description: 'Executes a workflow',
  inputSchema: workflowToolInputSchema,
  outputSchema: z.object({
    result: z.any(),
  }),
  execute: async ({ context, mastra }: ToolExecutionContext<typeof workflowToolInputSchema>) => {
    const { workflowId, input } = context;
    expect(mastra, 'Mastra instance should be available in tool execution context').toBeTruthy();

    const workflow = mastra?.getWorkflow(workflowId);
    const run = await workflow?.createRunAsync();
    const result = await run?.start({ inputData: input });

    return { result: result?.status === 'success' ? result.result : null };
  },
});

/**
 * Creates a workflow with a single step for basic testing.
 * Used to test simple workflow execution and span generation.
 * Returns input with 'processed' suffix.
 */
const createSimpleWorkflow = () => {
  const simpleStep = createStep({
    id: 'simple-step',
    inputSchema: z.object({ input: z.string() }),
    outputSchema: z.object({ output: z.string() }),
    execute: async ({ inputData }) => ({ output: `${inputData.input} processed` }),
  });

  return createWorkflow({
    id: 'simple-workflow',
    inputSchema: z.object({ input: z.string() }),
    outputSchema: z.object({ output: z.string() }),
    steps: [simpleStep],
  })
    .then(simpleStep)
    .commit();
};

// Fast execution mocks - Combined V1 and V2 mocks that support both generate and stream

// Track which tools have been called to prevent duplicates
let toolsCalled = new Set<string>();

// Reset tool call tracking before each test
function resetToolCallTracking() {
  toolsCalled.clear();
}

/**
 * Extracts text from various prompt formats used by AI SDK models.
 * Handles both V1 (string/array) and V2 (message array) formats.
 *
 * @param prompt - The prompt in various formats
 * @returns Extracted text string
 */
function extractPromptText(prompt: any): string {
  if (typeof prompt === 'string') {
    return prompt;
  } else if (Array.isArray(prompt)) {
    return prompt
      .map(msg => {
        if (typeof msg === 'string') return msg;
        if (typeof msg === 'object' && msg && 'content' in msg) {
          return typeof msg.content === 'string'
            ? msg.content
            : Array.isArray(msg.content)
              ? msg.content.map((c: any) => c.text || c.content || '').join(' ')
              : String(msg.content);
        }
        return String(msg);
      })
      .join(' ');
  } else {
    return String(prompt);
  }
}

/**
 * Common tool calling logic for mock models.
 * Determines which tool to call based on prompt content and returns tool call info.
 *
 * @param prompt - The extracted prompt text
 * @returns Tool call info or null if no tool should be called
 */
function getToolCallFromPrompt(prompt: string): { toolName: string; toolCallId: string; args: any } | null {
  const lowerPrompt = prompt.toLowerCase();

  // Metadata tool detection - FIRST PRIORITY
  if (lowerPrompt.includes('metadata tool') || lowerPrompt.includes('process some data')) {
    if (!toolsCalled.has('metadataTool')) {
      toolsCalled.add('metadataTool');
      return {
        toolName: 'metadataTool',
        toolCallId: 'call-metadata-1',
        args: { input: 'some data' },
      };
    }
  }

  // Child span tool detection - SECOND PRIORITY
  if (lowerPrompt.includes('child span tool') || lowerPrompt.includes('process test-data')) {
    if (!toolsCalled.has('childSpanTool')) {
      toolsCalled.add('childSpanTool');
      return {
        toolName: 'childSpanTool',
        toolCallId: 'call-child-span-1',
        args: { input: 'test-data' },
      };
    }
  }

  // Calculator tool detection - more restrictive
  if (
    (lowerPrompt.includes('calculate') && (lowerPrompt.includes('+') || lowerPrompt.includes('*'))) ||
    lowerPrompt.includes('use the calculator tool')
  ) {
    if (!toolsCalled.has('calculator')) {
      toolsCalled.add('calculator');
      return {
        toolName: 'calculator',
        toolCallId: 'call-calc-1',
        args: { operation: 'add', a: 5, b: 3 },
      };
    }
  }

  // API tool detection
  if (lowerPrompt.includes('api') || lowerPrompt.includes('endpoint')) {
    if (!toolsCalled.has('apiCall')) {
      toolsCalled.add('apiCall');
      return {
        toolName: 'apiCall',
        toolCallId: 'call-api-1',
        args: { endpoint: '/test', method: 'GET' },
      };
    }
  }

  // Workflow executor tool detection
  if (lowerPrompt.includes('execute workflows using the workflow executor tool')) {
    if (!toolsCalled.has('workflowExecutor')) {
      toolsCalled.add('workflowExecutor');
      return {
        toolName: 'workflowExecutor',
        toolCallId: 'call-workflow-1',
        args: { workflowId: 'simpleWorkflow', input: { input: 'test input' } },
      };
    }
  }

  // Direct workflow detection
  if (lowerPrompt.includes('execute workflows that exist in your config')) {
    if (!toolsCalled.has('simpleWorkflow')) {
      toolsCalled.add('simpleWorkflow');
      return {
        toolName: 'simpleWorkflow',
        toolCallId: 'call-workflow-1',
        args: { input: 'test input' },
      };
    }
  }

  return null;
}

/**
 * Mock V1 language model for testing legacy generation methods.
 * Supports both generate() and stream() operations.
 * Intelligently calls tools based on prompt content or returns text responses.
 * Limits tool calls to one per test to avoid infinite loops.
 */
const mockModelV1 = new MockLanguageModelV1({
  doGenerate: async options => {
    const prompt = extractPromptText(options.prompt);
    const toolCall = getToolCallFromPrompt(prompt);

    if (toolCall) {
      return {
        rawCall: { rawPrompt: null, rawSettings: {} },
        finishReason: 'tool-calls' as const,
        usage: { promptTokens: 10, completionTokens: 5 },
        text: '',
        toolCalls: [
          {
            toolCallType: 'function',
            toolCallId: toolCall.toolCallId,
            toolName: toolCall.toolName,
            args: JSON.stringify(toolCall.args),
          },
        ],
      };
    }

    // Default text response
    return {
      rawCall: { rawPrompt: null, rawSettings: {} },
      finishReason: 'stop',
      usage: { promptTokens: 10, completionTokens: 20 },
      text: 'Mock response',
    };
  },
  doStream: async options => {
    const prompt = extractPromptText(options.prompt);
    const toolCall = getToolCallFromPrompt(prompt);

    if (toolCall) {
      return {
        stream: simulateReadableStream({
          chunks: [
            {
              type: 'tool-call-delta',
              toolCallType: 'function',
              toolCallId: toolCall.toolCallId,
              toolName: toolCall.toolName,
              argsTextDelta: JSON.stringify(toolCall.args),
            },
            {
              type: 'tool-call',
              toolCallType: 'function',
              toolCallId: toolCall.toolCallId,
              toolName: toolCall.toolName,
              args: JSON.stringify(toolCall.args),
            },
            { type: 'finish', finishReason: 'tool-calls', usage: { promptTokens: 10, completionTokens: 5 } },
          ],
        }),
        rawCall: { rawPrompt: null, rawSettings: {} },
      };
    }

    // Default streaming text response
    return {
      stream: simulateReadableStream({
        chunks: [
          { type: 'text-delta', textDelta: 'Mock ' },
          { type: 'text-delta', textDelta: 'streaming ' },
          { type: 'text-delta', textDelta: 'response' },
          { type: 'finish', finishReason: 'stop', usage: { promptTokens: 10, completionTokens: 20 } },
        ],
      }),
      rawCall: { rawPrompt: null, rawSettings: {} },
    };
  },
});

/**
 * Mock V2 language model for testing new generation methods.
 * Supports both generateVNext() and streamVNext() operations.
 * Intelligently calls tools based on prompt content or returns structured text responses.
 * Limits tool calls to one per test to avoid infinite loops.
 * Supports structured output mode.
 */
const mockModelV2 = new MockLanguageModelV2({
  doGenerate: async options => {
    const prompt = extractPromptText(options.prompt);
    const toolCall = getToolCallFromPrompt(prompt);

    if (toolCall) {
      return {
        content: [],
        finishReason: 'tool-calls' as const,
        usage: { inputTokens: 15, outputTokens: 10, totalTokens: 25 },
        warnings: [],
        toolCalls: [
          {
            toolCallId: toolCall.toolCallId,
            toolName: toolCall.toolName,
            args: toolCall.args,
          },
        ],
      };
    }

    // Check if this is the internal structuring agent call
    const isStructuringCall = prompt.includes('Extract and structure the key information');

    // Return structured JSON for both the initial call and the structuring agent call
    if (isStructuringCall || (options as any).schemaName || (options as any).schemaDescription) {
      return {
        content: [{ type: 'text', text: JSON.stringify({ items: 'test structured output' }) }],
        finishReason: 'stop',
        usage: { inputTokens: 15, outputTokens: 25, totalTokens: 40 },
        warnings: [],
      };
    }

    // Default text response
    return {
      content: [{ type: 'text', text: 'Mock V2 response' }],
      finishReason: 'stop',
      usage: { inputTokens: 15, outputTokens: 25, totalTokens: 40 },
      warnings: [],
    };
  },
  doStream: async options => {
    const prompt = extractPromptText(options.prompt);
    const toolCall = getToolCallFromPrompt(prompt);

    if (toolCall) {
      return {
        stream: convertArrayToReadableStream([
          {
            type: 'tool-call',
            toolCallId: toolCall.toolCallId,
            toolName: toolCall.toolName,
            args: toolCall.args,
            input: JSON.stringify(toolCall.args),
          },
          { type: 'finish', finishReason: 'tool-calls', usage: { inputTokens: 15, outputTokens: 10, totalTokens: 25 } },
        ]),
      };
    }

    // Check if this is the internal structuring agent call
    const isStructuringCall = prompt.includes('Extract and structure the key information');

    // Return structured JSON for both the initial call and the structuring agent call
    if (isStructuringCall || (options as any).schemaName || (options as any).schemaDescription) {
      const structuredOutput = JSON.stringify({ items: 'test structured output' });
      return {
        stream: convertArrayToReadableStream([
          { type: 'text-delta', id: '1', delta: structuredOutput },
          { type: 'finish', finishReason: 'stop', usage: { inputTokens: 15, outputTokens: 25, totalTokens: 40 } },
        ]),
      };
    }

    // Default streaming text response
    return {
      stream: convertArrayToReadableStream([
        { type: 'text-delta', id: '1', delta: 'Mock ' },
        { type: 'text-delta', id: '2', delta: 'V2 streaming ' },
        { type: 'text-delta', id: '3', delta: 'response' },
        { type: 'finish', finishReason: 'stop', usage: { inputTokens: 15, outputTokens: 25, totalTokens: 40 } },
      ]),
    };
  },
});

/**
 * Creates base Mastra configuration for tests with AI tracing enabled.
 *
 * @param testExporter - The TestExporter instance to capture tracing events
 * @returns Base configuration object with telemetry disabled and AI tracing configured
 *
 * Features:
 * - Telemetry disabled for faster test execution
 * - Mock storage for isolation
 * - AI tracing with TestExporter for span validation
 * - Integration tests configuration
 */
function getBaseMastraConfig(testExporter: TestExporter, options = {}) {
  return {
    telemetry: { enabled: false },
    storage: new MockStore(),
    observability: {
      configs: {
        test: {
          ...options,
          serviceName: 'integration-tests',
          exporters: [testExporter],
        },
      },
    },
  };
}

// Parameterized test data for different agent generation methods
const agentMethods = [
  {
    name: 'generateLegacy',
    method: async (agent: Agent, prompt: string, options?: any) => {
      const result = await agent.generateLegacy(prompt, options);
      return { text: result.text, object: result.object, traceId: result.traceId };
    },
    model: mockModelV1,
    expectedText: 'Mock response',
  },
  {
    name: 'generateVNext',
    method: async (agent: Agent, prompt: string, options?: any) => {
      const result = await agent.generateVNext(prompt, options);
      return { text: result.text, object: result.object, traceId: result.traceId };
    },
    model: mockModelV2,
    expectedText: 'Mock V2 streaming response',
  },
  {
    name: 'streamLegacy',
    method: async (agent: Agent, prompt: string, options?: any) => {
      const result = await agent.streamLegacy(prompt, options);
      let fullText = '';
      for await (const chunk of result.textStream) {
        fullText += chunk;
      }
      return { text: fullText, object: result.object, traceId: result.traceId };
    },
    model: mockModelV1,
    expectedText: 'Mock streaming response',
  },
  {
    name: 'streamVNext',
    method: async (agent: Agent, prompt: string, options?: any) => {
      const result = await agent.streamVNext(prompt, options);
      let fullText = '';
      for await (const chunk of result.textStream) {
        fullText += chunk;
      }
      const object = await result.object;
      return { text: fullText, object, traceId: result.traceId };
    },
    model: mockModelV2,
    expectedText: 'Mock V2 streaming response',
  },
];

describe('AI Tracing Integration Tests', () => {
  let testExporter: TestExporter;

  beforeEach(() => {
    // Clear any existing AI tracing instances to avoid conflicts
    clearAITracingRegistry();
    // Reset tool call tracking for each test
    resetToolCallTracking();
    // Create fresh test exporter for each test
    testExporter = new TestExporter();
  });

  afterEach(async context => {
    // If test failed, dump logs for debugging
    if (context?.task?.result?.state === 'fail') {
      testExporter.dumpLogsOnFailure();
    }

    // Clean up AI tracing registry after each test
    await shutdownAITracingRegistry();
  });

  it('should trace workflow with branching conditions', async () => {
    const checkCondition = createStep({
      id: 'check-condition',
      inputSchema: z.object({ value: z.number() }),
      outputSchema: z.object({ branch: z.string() }),
      execute: async ({ inputData }) => ({
        branch: inputData.value > 10 ? 'high' : 'low',
      }),
    });

    const processHigh = createStep({
      id: 'process-high',
      inputSchema: z.object({ branch: z.string() }),
      outputSchema: z.object({ result: z.string() }),
      execute: async () => ({ result: 'high-value-processing' }),
    });

    const processLow = createStep({
      id: 'process-low',
      inputSchema: z.object({ branch: z.string() }),
      outputSchema: z.object({ result: z.string() }),
      execute: async () => ({ result: 'low-value-processing' }),
    });

    const branchingWorkflow = createWorkflow({
      id: 'branching-workflow',
      inputSchema: z.object({ value: z.number() }),
      outputSchema: z.object({ result: z.string() }),
      steps: [checkCondition, processHigh, processLow],
    })
      .then(checkCondition)
      .branch([
        [async ({ inputData }) => inputData.branch === 'high', processHigh],
        [async ({ inputData }) => inputData.branch === 'low', processLow],
      ])
      .commit();

    const mastra = new Mastra({
      ...getBaseMastraConfig(testExporter),
      workflows: { branchingWorkflow },
    });

    const customMetadata = {
      id1: 123,
      id2: 'tacos',
    };

    const workflow = mastra.getWorkflow('branchingWorkflow');
    const run = await workflow.createRunAsync();
    const result = await run.start({ inputData: { value: 15 }, tracingOptions: { metadata: customMetadata } });
    expect(result.status).toBe('success');
    expect(result.traceId).toBeDefined();

    const workflowRunSpans = testExporter.getSpansByType(AISpanType.WORKFLOW_RUN);
    const workflowStepSpans = testExporter.getSpansByType(AISpanType.WORKFLOW_STEP);
    const conditionalSpans = testExporter.getSpansByType(AISpanType.WORKFLOW_CONDITIONAL);

    expect(workflowRunSpans.length).toBe(1); // One workflow run
    const workflowRunSpan = workflowRunSpans[0];

    expect(workflowRunSpan?.traceId).toBe(result.traceId);
    expect(workflowRunSpan?.isRootSpan).toBe(true);
    expect(workflowRunSpan?.metadata?.id1).toBe(customMetadata.id1);
    expect(workflowRunSpan?.metadata?.id2).toBe(customMetadata.id2);

    expect(workflowStepSpans.length).toBe(2); // checkCondition + processHigh (value=15 > 10)
    expect(conditionalSpans.length).toBe(1); // One branch evaluation

    expect(workflowRunSpans[0]?.input).toMatchObject({ value: 15 });
    expect(workflowRunSpans[0]?.output).toMatchObject({ 'process-high': { result: 'high-value-processing' } });
    expect(workflowRunSpans[0]?.startTime).toBeDefined();
    expect(workflowRunSpans[0]?.endTime).toBeDefined();

    const checkConditionSpan = workflowStepSpans[0];
    expect(checkConditionSpan?.name).toBe("workflow step: 'check-condition'");
    expect(checkConditionSpan?.input).toMatchObject({ value: 15 });
    expect(checkConditionSpan?.output).toMatchObject({ branch: 'high' });

    testExporter.finalExpectations();
  });

  it('should trace unregistered workflow used directly as step in workflow', async () => {
    // Create an unregistered workflow (not in Mastra registry)
    const unregisteredWorkflow = createSimpleWorkflow();

    // Create a registered workflow that uses the unregistered workflow as a step
    const mainWorkflow = createWorkflow({
      id: 'main-workflow',
      inputSchema: z.object({ input: z.string() }),
      outputSchema: z.object({ result: z.string() }),
      steps: [],
    })
      .dowhile(unregisteredWorkflow, async () => {
        // Stop after one iteration
        return false;
      })
      .map(async ({ inputData }) => ({ result: inputData.output || 'processed' }))
      .commit();

    const mastra = new Mastra({
      ...getBaseMastraConfig(testExporter),
      workflows: { mainWorkflow }, // Only register mainWorkflow, not the inner one
    });

    const workflow = mastra.getWorkflow('mainWorkflow');
    const run = await workflow.createRunAsync();
    const result = await run.start({
      inputData: { input: 'test unregistered workflow as step' },
    });
    expect(result.status).toBe('success');
    expect(result.traceId).toBeDefined();

    const workflowRunSpans = testExporter.getSpansByType(AISpanType.WORKFLOW_RUN);
    const workflowStepSpans = testExporter.getSpansByType(AISpanType.WORKFLOW_STEP);
    expect(workflowRunSpans[0]?.traceId).toBe(result.traceId);

    expect(workflowRunSpans.length).toBe(2); // Main + unregistered workflow
    expect(workflowStepSpans.length).toBe(3); // doWhile step + unregistered step + map step

    testExporter.finalExpectations();
  });

  it('should trace registered workflow nested in step in workflow', async () => {
    // Create an registered workflow
    const simpleWorkflow = createSimpleWorkflow();

    // Create a parent workflow that calls the simple workflow as a step
    const nestedWorkflowStep = createStep({
      id: 'nested-workflow-step',
      inputSchema: z.object({ input: z.string() }),
      outputSchema: z.object({ output: z.string() }),
      execute: async ({ inputData, mastra }) => {
        const childWorkflow = mastra?.getWorkflow('simpleWorkflow');
        expect(childWorkflow, 'Simple workflow should be available from Mastra instance').toBeTruthy();
        const run = await childWorkflow.createRunAsync();
        const result = await run.start({ inputData: { input: inputData.input } });

        return { output: result.status === 'success' ? result.result?.output || 'no output' : 'failed' };
      },
    });

    const parentWorkflow = createWorkflow({
      id: 'parent-workflow',
      inputSchema: z.object({ input: z.string() }),
      outputSchema: z.object({ output: z.string() }),
      steps: [nestedWorkflowStep],
    })
      .then(nestedWorkflowStep)
      .commit();

    const mastra = new Mastra({
      ...getBaseMastraConfig(testExporter),
      workflows: { simpleWorkflow, parentWorkflow },
    });

    const workflow = mastra.getWorkflow('parentWorkflow');
    const run = await workflow.createRunAsync();
    const result = await run.start({ inputData: { input: 'nested test' } });
    expect(result.status).toBe('success');
    expect(result.traceId).toBeDefined();

    const workflowRunSpans = testExporter.getSpansByType(AISpanType.WORKFLOW_RUN);
    const workflowStepSpans = testExporter.getSpansByType(AISpanType.WORKFLOW_STEP);
    expect(workflowRunSpans[0]?.traceId).toBe(result.traceId);

    expect(workflowRunSpans.length).toBe(2); // Parent workflow + child workflow
    expect(workflowStepSpans.length).toBe(2); // nested-workflow-step + simple-step

    testExporter.finalExpectations();
  });

  it('should trace tool used directly as workflow step', async () => {
    const toolExecutorStep = createStep(calculatorTool);

    const toolWorkflow = createWorkflow({
      id: 'tool-workflow',
      inputSchema: z.object({ a: z.number(), b: z.number(), operation: z.string() }),
      outputSchema: z.object({ result: z.number() }),
      steps: [toolExecutorStep],
    })
      .then(toolExecutorStep)
      .commit();

    const mastra = new Mastra({
      ...getBaseMastraConfig(testExporter),
      workflows: { toolWorkflow },
    });

    const workflow = mastra.getWorkflow('toolWorkflow');
    const run = await workflow.createRunAsync();
    const result = await run.start({
      inputData: { a: 5, b: 3, operation: 'add' },
    });
    expect(result.status).toBe('success');
    expect(result.traceId).toBeDefined();

    const workflowRunSpans = testExporter.getSpansByType(AISpanType.WORKFLOW_RUN);
    const workflowStepSpans = testExporter.getSpansByType(AISpanType.WORKFLOW_STEP);
    // const toolCallSpans = testExporter.getSpansByType(AISpanType.TOOL_CALL);
    expect(workflowRunSpans[0]?.traceId).toBe(result.traceId);

    expect(workflowRunSpans.length).toBe(1); // One workflow run
    expect(workflowStepSpans.length).toBe(1); // One step: tool-executor
    // TODO: should a tool used as a step have a toolCall span?
    // Maybe not, since an agent didn't call the tool?
    // expect(toolCallSpans.length).toBe(1); // calculate tool

    testExporter.finalExpectations();
  });

  it('should add metadata in workflow step to span', async () => {
    const customMetadataStep = createStep({
      id: 'custom-metadata',
      inputSchema: z.object({ value: z.string() }),
      outputSchema: z.object({ output: z.string() }),
      execute: async ({ inputData, tracingContext }) => {
        const { value } = inputData;
        tracingContext.currentSpan?.update({
          metadata: {
            customValue: value,
            stepType: 'metadata-test',
            executionTime: Date.now(),
          },
        });

        return { output: `Processed: ${value}` };
      },
    });

    const metadataWorkflow = createWorkflow({
      id: 'metadata-workflow',
      inputSchema: z.object({ value: z.string() }),
      outputSchema: z.object({ output: z.string() }),
      steps: [customMetadataStep],
    })
      .then(customMetadataStep)
      .commit();

    const mastra = new Mastra({
      ...getBaseMastraConfig(testExporter),
      workflows: { metadataWorkflow },
    });

    const workflow = mastra.getWorkflow('metadataWorkflow');
    const run = await workflow.createRunAsync();
    const result = await run.start({ inputData: { value: 'tacos' } });
    expect(result.status).toBe('success');
    expect(result.traceId).toBeDefined();

    const workflowStepSpans = testExporter.getSpansByType(AISpanType.WORKFLOW_STEP);

    expect(workflowStepSpans.length).toBe(1);
    const stepSpan = workflowStepSpans[0];

    expect(stepSpan?.metadata?.customValue).toBe('tacos');
    expect(stepSpan?.metadata?.stepType).toBe('metadata-test');
    expect(stepSpan?.metadata?.executionTime).toBeDefined();
    expect(stepSpan?.traceId).toBe(result.traceId);

    testExporter.finalExpectations();
  });

  it('should add child spans in workflow step', async () => {
    const childSpanStep = createStep({
      id: 'child-span',
      inputSchema: z.object({ value: z.string() }),
      outputSchema: z.object({ output: z.string() }),
      execute: async ({ inputData, tracingContext }) => {
        const childSpan = tracingContext.currentSpan?.createChildSpan({
          type: AISpanType.GENERIC,
          name: 'custom-child-operation',
        });

        childSpan?.update({
          metadata: {
            childOperation: 'processing',
            inputValue: inputData.value,
          },
        });

        childSpan?.end({
          metadata: {
            endValue: 'pizza',
          },
        });

        return { output: `Child processed: ${inputData.value}` };
      },
    });

    const childSpanWorkflow = createWorkflow({
      id: 'child-span-workflow',
      inputSchema: z.object({ value: z.string() }),
      outputSchema: z.object({ output: z.string() }),
      steps: [childSpanStep],
    })
      .then(childSpanStep)
      .commit();

    const mastra = new Mastra({
      ...getBaseMastraConfig(testExporter),
      workflows: { childSpanWorkflow },
    });

    const workflow = mastra.getWorkflow('childSpanWorkflow');
    const run = await workflow.createRunAsync();
    const result = await run.start({
      inputData: { value: 'child-span-test' },
    });

    expect(result.status).toBe('success');
    expect(result.traceId).toBeDefined();

    const allSpans = testExporter.getAllSpans();
    const childSpans = allSpans.filter(span => span?.name === 'custom-child-operation');
    const stepSpans = allSpans.filter(
      span => span?.type === AISpanType.WORKFLOW_STEP && span?.name?.includes('child-span'),
    );

    expect(childSpans.length).toBe(1);
    expect(stepSpans.length).toBe(1);
    const childSpan = childSpans[0];
    const stepSpan = stepSpans[0];

    expect(childSpan?.traceId).toBe(stepSpan?.traceId);
    expect(childSpan?.metadata?.childOperation).toBe('processing');
    expect(childSpan?.metadata?.inputValue).toBe('child-span-test');
    expect(childSpan?.metadata?.endValue).toBe('pizza');
    expect(childSpan?.traceId).toBe(result.traceId);

    testExporter.finalExpectations();
  });

  describe.each(agentMethods)(
    'should trace agent with multiple tools HIDING internal spans using $name',
    ({ name, method, model }) => {
      it(`should trace spans correctly`, async () => {
        const testAgent = new Agent({
          name: 'Test Agent',
          instructions: 'You are a test agent',
          model,
          tools: {
            calculator: calculatorTool,
            apiCall: apiTool,
            workflowExecutor: workflowExecutorTool,
          },
        });
<<<<<<< HEAD
=======

        const mastra = new Mastra({
          ...getBaseMastraConfig(testExporter),
          agents: { testAgent },
        });

        const agent = mastra.getAgent('testAgent');
        const result = await method(agent, 'Calculate 5 + 3');
        expect(result.text).toBeDefined();
        expect(result.traceId).toBeDefined();

        const agentRunSpans = testExporter.getSpansByType(AISpanType.AGENT_RUN);
        const llmGenerationSpans = testExporter.getSpansByType(AISpanType.LLM_GENERATION);
        const toolCallSpans = testExporter.getSpansByType(AISpanType.TOOL_CALL);
        const workflowSpans = testExporter.getSpansByType(AISpanType.WORKFLOW_RUN);
        const workflowSteps = testExporter.getSpansByType(AISpanType.WORKFLOW_STEP);

        expect(agentRunSpans.length).toBe(1); // one agent run
        expect(llmGenerationSpans.length).toBe(1); // tool call
        expect(toolCallSpans.length).toBe(1); // one tool call (calculator)
        expect(workflowSpans.length).toBe(0); // no workflows
        expect(workflowSteps.length).toBe(0); // no workflows

        const agentRunSpan = agentRunSpans[0];
        const llmGenerationSpan = llmGenerationSpans[0];
        const toolCallSpan = toolCallSpans[0];

        expect(agentRunSpan?.traceId).toBe(result.traceId);

        // verify span nesting
        expect(llmGenerationSpan?.parentSpanId).toEqual(agentRunSpan?.id);
        expect(toolCallSpan?.parentSpanId).toEqual(agentRunSpan?.id);

        expect(llmGenerationSpan?.name).toBe("llm: 'mock-model-id'");
        expect(llmGenerationSpan?.input.messages).toHaveLength(2);
        switch (name) {
          case 'generateLegacy':
            expect(llmGenerationSpan?.output.text).toBe('Mock response');
            expect(agentRunSpan?.output.text).toBe('Mock response');
            break;
          case 'streamLegacy':
            expect(llmGenerationSpan?.output.text).toBe('Mock streaming response');
            expect(agentRunSpan?.output.text).toBe('Mock streaming response');
            break;
          default: // VNext generate & stream
            expect(llmGenerationSpan?.output.text).toBe('Mock V2 streaming response');
            expect(agentRunSpan?.output.text).toBe('Mock V2 streaming response');
            break;
        }
        expect(llmGenerationSpan?.attributes?.usage?.totalTokens).toBeGreaterThan(1);

        testExporter.finalExpectations();
      });
    },
  );

  describe.each(agentMethods)(
    'should trace agent with multiple tools SHOWING internal spans using $name',
    ({ name, method, model }) => {
      it(`should trace spans correctly`, async () => {
        const testAgent = new Agent({
          name: 'Test Agent',
          instructions: 'You are a test agent',
          model,
          tools: {
            calculator: calculatorTool,
            apiCall: apiTool,
            workflowExecutor: workflowExecutorTool,
          },
        });

        const mastra = new Mastra({
          ...getBaseMastraConfig(testExporter, { includeInternalSpans: true }),
          agents: { testAgent },
        });

        const agent = mastra.getAgent('testAgent');
        const result = await method(agent, 'Calculate 5 + 3');
        expect(result.text).toBeDefined();
        expect(result.traceId).toBeDefined();

        const agentRunSpans = testExporter.getSpansByType(AISpanType.AGENT_RUN);
        const llmGenerationSpans = testExporter.getSpansByType(AISpanType.LLM_GENERATION);
        const toolCallSpans = testExporter.getSpansByType(AISpanType.TOOL_CALL);
        const workflowSpans = testExporter.getSpansByType(AISpanType.WORKFLOW_RUN);
        const workflowSteps = testExporter.getSpansByType(AISpanType.WORKFLOW_STEP);

        expect(agentRunSpans.length).toBe(1); // one agent run
        expect(llmGenerationSpans.length).toBe(1); // tool call
        expect(toolCallSpans.length).toBe(1); // one tool call (calculator)

        const agentRunSpan = agentRunSpans[0];
        const llmGenerationSpan = llmGenerationSpans[0];
        const toolCallSpan = toolCallSpans[0];

        expect(agentRunSpan?.traceId).toBe(result.traceId);

        // verify span nesting
        if (name.includes('Legacy')) {
          expect(llmGenerationSpan?.parentSpanId).toEqual(agentRunSpan?.id);
          expect(toolCallSpan?.parentSpanId).toEqual(agentRunSpan?.id);
        } else {
          // VNext
          const executionWorkflowSpan = workflowSpans.filter(span => span.name?.includes('execution-workflow'))[0];
          const agenticLoopWorkflowSpan = workflowSpans.filter(span => span.name?.includes('agentic-loop'))[0];
          const streamTextStepSpan = workflowSteps.filter(span => span.name?.includes('stream-text-step'))[0];
          expect(streamTextStepSpan?.parentSpanId).toEqual(executionWorkflowSpan?.id);
          expect(agenticLoopWorkflowSpan?.parentSpanId).toEqual(llmGenerationSpan?.id);
        }

        expect(llmGenerationSpan?.name).toBe("llm: 'mock-model-id'");
        expect(llmGenerationSpan?.input.messages).toHaveLength(2);
        switch (name) {
          case 'generateLegacy':
            expect(llmGenerationSpan?.output.text).toBe('Mock response');
            expect(agentRunSpan?.output.text).toBe('Mock response');
            break;
          case 'streamLegacy':
            expect(llmGenerationSpan?.output.text).toBe('Mock streaming response');
            expect(agentRunSpan?.output.text).toBe('Mock streaming response');
            break;
          default: // VNext generate & stream
            expect(llmGenerationSpan?.output.text).toBe('Mock V2 streaming response');
            expect(agentRunSpan?.output.text).toBe('Mock V2 streaming response');
            break;
        }
        expect(llmGenerationSpan?.attributes?.usage?.totalTokens).toBeGreaterThan(1);

        testExporter.finalExpectations();
      });
    },
  );

  describe.each(agentMethods)(
    'should trace agent with multiple tools using aisdk output format using $name',
    ({ name, method, model }) => {
      it(`should trace spans correctly`, async () => {
        const testAgent = new Agent({
          name: 'Test Agent',
          instructions: 'You are a test agent',
          model,
          tools: {
            calculator: calculatorTool,
            apiCall: apiTool,
            workflowExecutor: workflowExecutorTool,
          },
        });
>>>>>>> 318fd497

        const mastra = new Mastra({
          ...getBaseMastraConfig(testExporter),
          agents: { testAgent },
        });

        const agent = mastra.getAgent('testAgent');
<<<<<<< HEAD
        const result = await method(agent, 'Calculate 5 + 3');
=======
        const result = await method(agent, 'Calculate 5 + 3', { format: 'aisdk' });
>>>>>>> 318fd497
        expect(result.text).toBeDefined();
        expect(result.traceId).toBeDefined();

        const agentRunSpans = testExporter.getSpansByType(AISpanType.AGENT_RUN);
        const llmGenerationSpans = testExporter.getSpansByType(AISpanType.LLM_GENERATION);
        const toolCallSpans = testExporter.getSpansByType(AISpanType.TOOL_CALL);
        const workflowSpans = testExporter.getSpansByType(AISpanType.WORKFLOW_RUN);
        const workflowSteps = testExporter.getSpansByType(AISpanType.WORKFLOW_STEP);

        expect(agentRunSpans.length).toBe(1); // one agent run
        expect(llmGenerationSpans.length).toBe(1); // tool call
        expect(toolCallSpans.length).toBe(1); // one tool call (calculator)
        expect(workflowSpans.length).toBe(0); // no workflows
        expect(workflowSteps.length).toBe(0); // no workflows

        const agentRunSpan = agentRunSpans[0];
        const llmGenerationSpan = llmGenerationSpans[0];
        const toolCallSpan = toolCallSpans[0];

<<<<<<< HEAD
        // verify span nesting
        expect(llmGenerationSpan.parentSpanId).toEqual(agentRunSpan.id);
        expect(toolCallSpan.parentSpanId).toEqual(agentRunSpan.id);

        expect(llmGenerationSpan.name).toBe("llm: 'mock-model-id'");
        expect(llmGenerationSpan.input.messages).toHaveLength(2);
        switch (name) {
          case 'generateLegacy':
            expect(llmGenerationSpan.output.text).toBe('Mock response');
            expect(agentRunSpan.output.text).toBe('Mock response');
            break;
          case 'streamLegacy':
            expect(llmGenerationSpan.output.text).toBe('Mock streaming response');
            expect(agentRunSpan.output.text).toBe('Mock streaming response');
            break;
          default: // VNext generate & stream
            expect(llmGenerationSpan.output.text).toBe('Mock V2 streaming response');
            expect(agentRunSpan.output.text).toBe('Mock V2 streaming response');
            break;
        }
        expect(llmGenerationSpan.attributes?.usage?.totalTokens).toBeGreaterThan(1);
=======
        expect(agentRunSpan?.traceId).toBe(result.traceId);

        // verify span nesting
        expect(llmGenerationSpan?.parentSpanId).toEqual(agentRunSpan?.id);
        expect(toolCallSpan?.parentSpanId).toEqual(agentRunSpan?.id);

        expect(llmGenerationSpan?.name).toBe("llm: 'mock-model-id'");
        expect(llmGenerationSpan?.input.messages).toHaveLength(2);
        switch (name) {
          case 'generateLegacy':
            expect(llmGenerationSpan?.output.text).toBe('Mock response');
            expect(agentRunSpan?.output.text).toBe('Mock response');
            break;
          case 'streamLegacy':
            expect(llmGenerationSpan?.output.text).toBe('Mock streaming response');
            expect(agentRunSpan?.output.text).toBe('Mock streaming response');
            break;
          default: // VNext generate & stream
            expect(llmGenerationSpan?.output.text).toBe('Mock V2 streaming response');
            expect(agentRunSpan?.output.text).toBe('Mock V2 streaming response');
            break;
        }
        expect(llmGenerationSpan?.attributes?.usage?.totalTokens).toBeGreaterThan(1);
>>>>>>> 318fd497

        testExporter.finalExpectations();
      });
    },
  );

<<<<<<< HEAD
  describe.each(agentMethods)(
    'should trace agent with multiple tools SHOWING internal spans using $name',
    ({ name, method, model }) => {
      it(`should trace spans correctly`, async () => {
        const testAgent = new Agent({
          name: 'Test Agent',
          instructions: 'You are a test agent',
          model,
          tools: {
            calculator: calculatorTool,
            apiCall: apiTool,
            workflowExecutor: workflowExecutorTool,
          },
        });

        const mastra = new Mastra({
          ...getBaseMastraConfig(testExporter, { includeInternalSpans: true }),
          agents: { testAgent },
        });

        const agent = mastra.getAgent('testAgent');
        const result = await method(agent, 'Calculate 5 + 3');
        expect(result.text).toBeDefined();
        expect(result.traceId).toBeDefined();

        const agentRunSpans = testExporter.getSpansByType(AISpanType.AGENT_RUN);
        const llmGenerationSpans = testExporter.getSpansByType(AISpanType.LLM_GENERATION);
        const toolCallSpans = testExporter.getSpansByType(AISpanType.TOOL_CALL);
        const workflowSpans = testExporter.getSpansByType(AISpanType.WORKFLOW_RUN);
        const workflowSteps = testExporter.getSpansByType(AISpanType.WORKFLOW_STEP);

        expect(agentRunSpans.length).toBe(1); // one agent run
        expect(llmGenerationSpans.length).toBe(1); // tool call
        expect(toolCallSpans.length).toBe(1); // one tool call (calculator)

        const agentRunSpan = agentRunSpans[0];
        const llmGenerationSpan = llmGenerationSpans[0];
        const toolCallSpan = toolCallSpans[0];

        // verify span nesting
        if (name.includes('Legacy')) {
          expect(llmGenerationSpan.parentSpanId).toEqual(agentRunSpan.id);
          expect(toolCallSpan.parentSpanId).toEqual(agentRunSpan.id);
        } else {
          // VNext
          const executionWorkflowSpan = workflowSpans.filter(span => span.name?.includes('execution-workflow'))[0];
          const agenticLoopWorkflowSpan = workflowSpans.filter(span => span.name?.includes('agentic-loop'))[0];
          const streamTextStepSpan = workflowSteps.filter(span => span.name?.includes('stream-text-step'))[0];
          expect(streamTextStepSpan.parentSpanId).toEqual(executionWorkflowSpan.id);
          expect(agenticLoopWorkflowSpan.parentSpanId).toEqual(llmGenerationSpan.id);
        }

        expect(llmGenerationSpan.name).toBe("llm: 'mock-model-id'");
        expect(llmGenerationSpan.input.messages).toHaveLength(2);
        switch (name) {
          case 'generateLegacy':
            expect(llmGenerationSpan.output.text).toBe('Mock response');
            expect(agentRunSpan.output.text).toBe('Mock response');
            break;
          case 'streamLegacy':
            expect(llmGenerationSpan.output.text).toBe('Mock streaming response');
            expect(agentRunSpan.output.text).toBe('Mock streaming response');
            break;
          default: // VNext generate & stream
            expect(llmGenerationSpan.output.text).toBe('Mock V2 streaming response');
            expect(agentRunSpan.output.text).toBe('Mock V2 streaming response');
            break;
        }
        expect(llmGenerationSpan.attributes?.usage?.totalTokens).toBeGreaterThan(1);

=======
  // Only test VNext methods for structuredOutput
  describe.each(agentMethods.filter(m => m.name.includes('VNext')))(
    'should trace agent using structuredOutput format using $name',
    ({ method, model }) => {
      it(`should trace spans correctly`, async () => {
        const testAgent = new Agent({
          name: 'Test Agent',
          instructions: 'Return a simple response',
          model,
        });

        const outputSchema = z.object({
          items: z.string(),
        });

        const structuredOutput: StructuredOutputOptions<OutputSchema> = {
          schema: outputSchema,
        };

        const mastra = new Mastra({
          ...getBaseMastraConfig(testExporter),
          agents: { testAgent },
        });

        const agent = mastra.getAgent('testAgent');
        const result = await method(agent, 'Return a simple response', { structuredOutput });
        expect(result.object).toBeDefined();
        expect(result.traceId).toBeDefined();

        const agentRunSpans = testExporter.getSpansByType(AISpanType.AGENT_RUN);
        const llmGenerationSpans = testExporter.getSpansByType(AISpanType.LLM_GENERATION);
        const toolCallSpans = testExporter.getSpansByType(AISpanType.TOOL_CALL);
        const workflowSpans = testExporter.getSpansByType(AISpanType.WORKFLOW_RUN);
        const workflowSteps = testExporter.getSpansByType(AISpanType.WORKFLOW_STEP);

        expect(agentRunSpans.length).toBe(1); // one agent run
        expect(llmGenerationSpans.length).toBe(1); // one llm run
        expect(toolCallSpans.length).toBe(0); // no tools
        expect(workflowSpans.length).toBe(0); // no workflows
        expect(workflowSteps.length).toBe(0); // no workflows

        const agentRunSpan = agentRunSpans[0];
        const llmGenerationSpan = llmGenerationSpans[0];

        expect(agentRunSpan?.traceId).toBe(result.traceId);

        // verify span nesting
        expect(llmGenerationSpan?.parentSpanId).toEqual(agentRunSpan?.id);

        // Verify LLM generation spans
        expect(llmGenerationSpans[0]?.name).toBe("llm: 'mock-model-id'");
        expect(llmGenerationSpan?.input.messages).toHaveLength(2);

        expect(llmGenerationSpan?.output.text).toBe('Mock V2 streaming response');
        expect(agentRunSpan?.output.text).toBe('Mock V2 streaming response');

        console.log('llmGenerationSpan?.output');
        console.log(llmGenerationSpan?.output);

        console.log('agentRunSpan?.output');
        console.log(agentRunSpan?.output);

        // Verify structured output
        expect(result.object).toBeDefined();
        expect(result.object).toHaveProperty('items');
        expect((result.object as any).items).toBe('test structured output');

        expect(llmGenerationSpan?.attributes?.usage?.totalTokens).toBeGreaterThan(1);
>>>>>>> 318fd497
        testExporter.finalExpectations();
      });
    },
  );

  describe.each(agentMethods)('agent launched inside workflow step using $name', ({ method, model }) => {
    it(`should trace spans correctly`, async () => {
      const testAgent = new Agent({
        name: 'Test Agent',
        instructions: 'You are a test agent',
        model,
      });

      const agentExecutorStep = createStep({
        id: 'agent-executor',
        inputSchema: z.object({ prompt: z.string() }),
        outputSchema: z.object({ response: z.string() }),
        execute: async ({ inputData, mastra }) => {
          const agent = mastra?.getAgent('testAgent');
          expect(agent, 'Test agent should be available from Mastra instance').toBeTruthy();
          const result = await method(agent, inputData.prompt);
          return { response: result.text };
        },
      });

      const agentWorkflow = createWorkflow({
        id: 'agent-workflow',
        inputSchema: z.object({ prompt: z.string() }),
        outputSchema: z.object({ response: z.string() }),
        steps: [agentExecutorStep],
      })
        .then(agentExecutorStep)
        .commit();

      const mastra = new Mastra({
        ...getBaseMastraConfig(testExporter),
        agents: { testAgent },
        workflows: { agentWorkflow },
      });

      const workflow = mastra.getWorkflow('agentWorkflow');
      const run = await workflow.createRunAsync();
      const result = await run.start({ inputData: { prompt: 'Hello from workflow' } });
      expect(result.status).toBe('success');
      expect(result.traceId).toBeDefined();

      const workflowRunSpans = testExporter.getSpansByType(AISpanType.WORKFLOW_RUN);
      const workflowStepSpans = testExporter.getSpansByType(AISpanType.WORKFLOW_STEP);
      const agentRunSpans = testExporter.getSpansByType(AISpanType.AGENT_RUN);
      const llmGenerationSpans = testExporter.getSpansByType(AISpanType.LLM_GENERATION);

      expect(workflowRunSpans.length).toBe(1); // One workflow run
<<<<<<< HEAD
      expect(workflowRunSpans[0].traceId).toBe(result.traceId);
=======
      expect(workflowRunSpans[0]?.traceId).toBe(result.traceId);
>>>>>>> 318fd497
      expect(workflowStepSpans.length).toBe(1); // One step: agent-executor
      expect(agentRunSpans.length).toBe(1); // One agent run within the step
      expect(llmGenerationSpans.length).toBe(1); // 1 llm span inside agent

      testExporter.finalExpectations();
    });
  });

  describe.each(agentMethods)('workflow launched inside agent tool using $name', ({ method, model }) => {
    it(`should trace spans correctly`, async () => {
      const simpleWorkflow = createSimpleWorkflow();

      const workflowAgent = new Agent({
        name: 'Workflow Agent',
        instructions: 'You can execute workflows using the workflow executor tool',
        model,
        tools: { workflowExecutor: workflowExecutorTool },
      });

      const mastra = new Mastra({
        ...getBaseMastraConfig(testExporter),
        workflows: { simpleWorkflow },
        agents: { workflowAgent },
      });

      const customMetadata = {
        id1: 123,
        id2: 'tacos',
      };

      const agent = mastra.getAgent('workflowAgent');
      const result = await method(agent, 'Execute the simpleWorkflow with test input', {
        tracingOptions: { metadata: customMetadata },
      });
      expect(result.text).toBeDefined();
      expect(result.traceId).toBeDefined();

      const agentRunSpans = testExporter.getSpansByType(AISpanType.AGENT_RUN);
      const llmGenerationSpans = testExporter.getSpansByType(AISpanType.LLM_GENERATION);
      const toolCallSpans = testExporter.getSpansByType(AISpanType.TOOL_CALL);
      const workflowRunSpans = testExporter.getSpansByType(AISpanType.WORKFLOW_RUN);
      const workflowStepSpans = testExporter.getSpansByType(AISpanType.WORKFLOW_STEP);

      expect(agentRunSpans.length).toBe(1); // One agent run
      const agentRunSpan = agentRunSpans[0];

      expect(agentRunSpan?.traceId).toBe(result.traceId);
      expect(agentRunSpan?.isRootSpan).toBe(true);
      expect(agentRunSpan?.metadata?.id1).toBe(customMetadata.id1);
      expect(agentRunSpan?.metadata?.id2).toBe(customMetadata.id2);

      expect(llmGenerationSpans.length).toBe(1); // one llmGeneration per agent run
      expect(toolCallSpans.length).toBe(1); // tool call

      expect(workflowRunSpans.length).toBe(1); // One workflow run (simpleWorkflow)
      expect(workflowStepSpans.length).toBe(1); // One step (simple-step)

      testExporter.finalExpectations();
    });
  });

  //TODO figure out how to test this correctly
  describe.each(agentMethods)('workflow launched inside agent directly $name', ({ method, model }) => {
    it(`should trace spans correctly`, async () => {
      const simpleWorkflow = createSimpleWorkflow();

      const workflowAgent = new Agent({
        name: 'Workflow Agent',
        instructions: 'You can execute workflows that exist in your config',
        model,
        workflows: {
          simpleWorkflow,
        },
      });

      const mastra = new Mastra({
        ...getBaseMastraConfig(testExporter),
        workflows: { simpleWorkflow },
        agents: { workflowAgent },
      });

      const agent = mastra.getAgent('workflowAgent');
      const result = await method(agent, 'Execute the simpleWorkflow with test input');
      expect(result.text).toBeDefined();
      expect(result.traceId).toBeDefined();

      const agentRunSpans = testExporter.getSpansByType(AISpanType.AGENT_RUN);
      const llmGenerationSpans = testExporter.getSpansByType(AISpanType.LLM_GENERATION);
      const toolCallSpans = testExporter.getSpansByType(AISpanType.TOOL_CALL);
      const workflowRunSpans = testExporter.getSpansByType(AISpanType.WORKFLOW_RUN);
      const workflowStepSpans = testExporter.getSpansByType(AISpanType.WORKFLOW_STEP);

      expect(agentRunSpans.length).toBe(1); // One agent run
      expect(llmGenerationSpans.length).toBe(1); // one llm_generation span per agent run
      expect(agentRunSpans[0]?.traceId).toBe(result.traceId);
      expect(toolCallSpans.length).toBe(1); // tool call (workflow is converted into a tool dynamically)

      expect(workflowRunSpans.length).toBe(1); // One workflow run (simpleWorkflow)
      expect(workflowStepSpans.length).toBe(1); // One step (simple-step)

      testExporter.finalExpectations();
    });
  });

  describe.each(agentMethods)('metadata added in tool call using $name', ({ method, model }) => {
    it(`should add metadata correctly`, async () => {
      // Create a tool that adds custom metadata via tracingContext
      const inputSchema = z.object({ input: z.string() });

      const metadataTool = createTool({
        id: 'metadata-tool',
        description: 'A tool that adds custom metadata',
        inputSchema,
        outputSchema: z.object({ output: z.string() }),
        execute: async ({ context, tracingContext }: ToolExecutionContext<typeof inputSchema>) => {
          // Add custom metadata to the current span
          tracingContext?.currentSpan?.update({
            metadata: {
              toolOperation: 'metadata-processing',
              inputValue: context.input,
              customFlag: true,
              timestamp: Date.now(),
            },
          });

          return { output: `Processed: ${context.input}` };
        },
      });

      const testAgent = new Agent({
        name: 'Metadata Agent',
        instructions: 'You use tools and add metadata',
        model,
        tools: { metadataTool },
      });

      const mastra = new Mastra({
        ...getBaseMastraConfig(testExporter),
        agents: { testAgent },
      });

      const agent = mastra.getAgent('testAgent');
      const result = await method(agent, 'Use metadata tool to process some data');
      expect(result.text).toBeDefined();
      expect(result.traceId).toBeDefined();

      const toolCallSpans = testExporter.getSpansByType(AISpanType.TOOL_CALL);

      expect(toolCallSpans.length).toBeGreaterThanOrEqual(1);
      expect(toolCallSpans[0]?.traceId).toBe(result.traceId);

      // Find the metadata tool span and validate custom metadata
      const metadataToolSpan = toolCallSpans.find(span => span.name?.includes('metadataTool'));
      if (metadataToolSpan) {
        expect(metadataToolSpan.metadata?.toolOperation).toBe('metadata-processing');
        expect(metadataToolSpan.metadata?.customFlag).toBe(true);
        expect(metadataToolSpan.metadata?.timestamp).toBeTypeOf('number');
      }

      testExporter.finalExpectations();
    });
  });

  describe.each(agentMethods)('child spans added in tool call using $name', ({ method, model }) => {
    it(`should create child spans correctly`, async () => {
      // Create a tool that creates child spans via tracingContext
      const inputSchema = z.object({ input: z.string() });

      const childSpanTool = createTool({
        id: 'child-span-tool',
        description: 'A tool that creates child spans',
        inputSchema,
        outputSchema: z.object({ output: z.string() }),
        execute: async ({ context, tracingContext }: ToolExecutionContext<typeof inputSchema>) => {
          // Create a child span for sub-operation
          const childSpan = tracingContext?.currentSpan?.createChildSpan({
            type: AISpanType.GENERIC,
            name: 'tool-child-operation',
            input: context.input,
            metadata: {
              childOperation: 'data-processing',
              inputValue: context.input,
            },
          });

          // Simulate some processing
          await new Promise(resolve => setTimeout(resolve, 10));

          // Update and end child span
          childSpan?.update({
            metadata: {
              ...childSpan.metadata,
              processedValue: `processed-${context.input}`,
            },
          });

          childSpan?.end({ output: `child-result-${context.input}` });

          return { output: `Tool processed: ${context.input}` };
        },
      });

      const testAgent = new Agent({
        name: 'Child Span Agent',
        instructions: 'You use tools that create child spans',
        model,
        tools: { childSpanTool },
      });

      const mastra = new Mastra({
        ...getBaseMastraConfig(testExporter),
        agents: { testAgent },
      });

      const agent = mastra.getAgent('testAgent');
      const result = await method(agent, 'Use child span tool to process test-data');
      expect(result.text).toBeDefined();
      expect(result.traceId).toBeDefined();

      const toolCallSpans = testExporter.getSpansByType(AISpanType.TOOL_CALL);
      const genericSpans = testExporter.getSpansByType(AISpanType.GENERIC);

      expect(toolCallSpans.length).toBe(1);
      expect(genericSpans.length).toBe(1);
<<<<<<< HEAD
      expect(toolCallSpans[0].traceId).toBe(result.traceId);
=======
      expect(toolCallSpans[0]?.traceId).toBe(result.traceId);
>>>>>>> 318fd497

      // Find the child span and validate metadata
      const childSpan = genericSpans.find(span => span.name === 'tool-child-operation');
      if (childSpan) {
        expect(childSpan.metadata?.childOperation).toBe('data-processing');
        expect(childSpan.metadata?.processedValue).toBe('processed-test-data');
      }

      testExporter.finalExpectations();
    });
  });

  it('should trace generate object (structured output)', async () => {
    // Create a mock for structured output
    const structuredMock = new MockLanguageModelV1({
      defaultObjectGenerationMode: 'json',
      doGenerate: async () => ({
        rawCall: { rawPrompt: null, rawSettings: {} },
        finishReason: 'stop',
        usage: { promptTokens: 10, completionTokens: 20 },
        text: '{"name": "John", "age": 30}',
      }),
      doStream: async () => ({
        stream: simulateReadableStream({
          chunks: [
            { type: 'text-delta', textDelta: '{"name": "John", "age": 30}' },
            { type: 'finish', finishReason: 'stop', usage: { promptTokens: 10, completionTokens: 20 } },
          ],
        }),
        rawCall: { rawPrompt: null, rawSettings: {} },
      }),
    });

    const structuredAgent = new Agent({
      name: 'Structured Agent',
      instructions: 'You generate structured data',
      model: structuredMock,
    });

    const mastra = new Mastra({
      ...getBaseMastraConfig(testExporter),
      agents: { structuredAgent },
    });

    const schema = z.object({
      name: z.string(),
      age: z.number(),
    });

    const agent = mastra.getAgent('structuredAgent');
    const result = await agent.generate('Generate a person object', {
      output: schema,
    });

    // For structured output, result has object property instead of text
    expect(result.object || result).toBeTruthy();
    expect(result.traceId).toBeDefined();

    const agentRunSpans = testExporter.getSpansByType(AISpanType.AGENT_RUN);
    const llmGenerationSpans = testExporter.getSpansByType(AISpanType.LLM_GENERATION);

    expect(agentRunSpans.length).toBe(1); // One agent run
    expect(llmGenerationSpans.length).toBe(1); // One LLM generation
    expect(agentRunSpans[0]?.traceId).toBe(result.traceId);

    testExporter.finalExpectations();
  });
});<|MERGE_RESOLUTION|>--- conflicted
+++ resolved
@@ -124,11 +124,7 @@
         // Check the final span's type, not the first event
         const finalEvent =
           state.events.find(e => e.type === AITracingEventType.SPAN_ENDED) || state.events[state.events.length - 1];
-<<<<<<< HEAD
-        return state.hasEnd && finalEvent.exportedSpan.type === type;
-=======
         return state.hasEnd && finalEvent?.exportedSpan.type === type;
->>>>>>> 318fd497
       })
       .map(state => {
         // Return the final span from SPAN_ENDED event
@@ -138,20 +134,12 @@
   }
 
   // Helper to get all incomplete spans (spans that started but never ended)
-<<<<<<< HEAD
-  getIncompleteSpans(): Array<{ spanId: string; span: AnyExportedAISpan; state: any }> {
-=======
   getIncompleteSpans(): Array<{ spanId: string; span: AnyExportedAISpan | undefined; state: any }> {
->>>>>>> 318fd497
     return Array.from(this.spanStates.entries())
       .filter(([_, state]) => !state.hasEnd)
       .map(([spanId, state]) => ({
         spanId,
-<<<<<<< HEAD
-        span: state.events[0].exportedSpan,
-=======
         span: state.events[0]?.exportedSpan,
->>>>>>> 318fd497
         state: { hasStart: state.hasStart, hasUpdate: state.hasUpdate, hasEnd: state.hasEnd },
       }));
   }
@@ -163,19 +151,11 @@
    *
    * Note: For specific span types, prefer using getSpansByType() for more precise filtering
    */
-<<<<<<< HEAD
-  getAllSpans(): AnyExportedAISpan[] {
-    return Array.from(this.spanStates.values()).map(state => {
-      // Return the final span from SPAN_ENDED event, or latest event if not ended
-      const endEvent = state.events.find(e => e.type === AITracingEventType.SPAN_ENDED);
-      return endEvent ? endEvent.exportedSpan : state.events[state.events.length - 1].exportedSpan;
-=======
   getAllSpans(): (AnyExportedAISpan | undefined)[] {
     return Array.from(this.spanStates.values()).map(state => {
       // Return the final span from SPAN_ENDED event, or latest event if not ended
       const endEvent = state.events.find(e => e.type === AITracingEventType.SPAN_ENDED);
       return endEvent ? endEvent.exportedSpan : state.events[state.events.length - 1]?.exportedSpan;
->>>>>>> 318fd497
     });
   }
 
@@ -1111,8 +1091,6 @@
             workflowExecutor: workflowExecutorTool,
           },
         });
-<<<<<<< HEAD
-=======
 
         const mastra = new Mastra({
           ...getBaseMastraConfig(testExporter),
@@ -1260,7 +1238,6 @@
             workflowExecutor: workflowExecutorTool,
           },
         });
->>>>>>> 318fd497
 
         const mastra = new Mastra({
           ...getBaseMastraConfig(testExporter),
@@ -1268,11 +1245,7 @@
         });
 
         const agent = mastra.getAgent('testAgent');
-<<<<<<< HEAD
-        const result = await method(agent, 'Calculate 5 + 3');
-=======
         const result = await method(agent, 'Calculate 5 + 3', { format: 'aisdk' });
->>>>>>> 318fd497
         expect(result.text).toBeDefined();
         expect(result.traceId).toBeDefined();
 
@@ -1292,29 +1265,6 @@
         const llmGenerationSpan = llmGenerationSpans[0];
         const toolCallSpan = toolCallSpans[0];
 
-<<<<<<< HEAD
-        // verify span nesting
-        expect(llmGenerationSpan.parentSpanId).toEqual(agentRunSpan.id);
-        expect(toolCallSpan.parentSpanId).toEqual(agentRunSpan.id);
-
-        expect(llmGenerationSpan.name).toBe("llm: 'mock-model-id'");
-        expect(llmGenerationSpan.input.messages).toHaveLength(2);
-        switch (name) {
-          case 'generateLegacy':
-            expect(llmGenerationSpan.output.text).toBe('Mock response');
-            expect(agentRunSpan.output.text).toBe('Mock response');
-            break;
-          case 'streamLegacy':
-            expect(llmGenerationSpan.output.text).toBe('Mock streaming response');
-            expect(agentRunSpan.output.text).toBe('Mock streaming response');
-            break;
-          default: // VNext generate & stream
-            expect(llmGenerationSpan.output.text).toBe('Mock V2 streaming response');
-            expect(agentRunSpan.output.text).toBe('Mock V2 streaming response');
-            break;
-        }
-        expect(llmGenerationSpan.attributes?.usage?.totalTokens).toBeGreaterThan(1);
-=======
         expect(agentRunSpan?.traceId).toBe(result.traceId);
 
         // verify span nesting
@@ -1338,85 +1288,12 @@
             break;
         }
         expect(llmGenerationSpan?.attributes?.usage?.totalTokens).toBeGreaterThan(1);
->>>>>>> 318fd497
 
         testExporter.finalExpectations();
       });
     },
   );
 
-<<<<<<< HEAD
-  describe.each(agentMethods)(
-    'should trace agent with multiple tools SHOWING internal spans using $name',
-    ({ name, method, model }) => {
-      it(`should trace spans correctly`, async () => {
-        const testAgent = new Agent({
-          name: 'Test Agent',
-          instructions: 'You are a test agent',
-          model,
-          tools: {
-            calculator: calculatorTool,
-            apiCall: apiTool,
-            workflowExecutor: workflowExecutorTool,
-          },
-        });
-
-        const mastra = new Mastra({
-          ...getBaseMastraConfig(testExporter, { includeInternalSpans: true }),
-          agents: { testAgent },
-        });
-
-        const agent = mastra.getAgent('testAgent');
-        const result = await method(agent, 'Calculate 5 + 3');
-        expect(result.text).toBeDefined();
-        expect(result.traceId).toBeDefined();
-
-        const agentRunSpans = testExporter.getSpansByType(AISpanType.AGENT_RUN);
-        const llmGenerationSpans = testExporter.getSpansByType(AISpanType.LLM_GENERATION);
-        const toolCallSpans = testExporter.getSpansByType(AISpanType.TOOL_CALL);
-        const workflowSpans = testExporter.getSpansByType(AISpanType.WORKFLOW_RUN);
-        const workflowSteps = testExporter.getSpansByType(AISpanType.WORKFLOW_STEP);
-
-        expect(agentRunSpans.length).toBe(1); // one agent run
-        expect(llmGenerationSpans.length).toBe(1); // tool call
-        expect(toolCallSpans.length).toBe(1); // one tool call (calculator)
-
-        const agentRunSpan = agentRunSpans[0];
-        const llmGenerationSpan = llmGenerationSpans[0];
-        const toolCallSpan = toolCallSpans[0];
-
-        // verify span nesting
-        if (name.includes('Legacy')) {
-          expect(llmGenerationSpan.parentSpanId).toEqual(agentRunSpan.id);
-          expect(toolCallSpan.parentSpanId).toEqual(agentRunSpan.id);
-        } else {
-          // VNext
-          const executionWorkflowSpan = workflowSpans.filter(span => span.name?.includes('execution-workflow'))[0];
-          const agenticLoopWorkflowSpan = workflowSpans.filter(span => span.name?.includes('agentic-loop'))[0];
-          const streamTextStepSpan = workflowSteps.filter(span => span.name?.includes('stream-text-step'))[0];
-          expect(streamTextStepSpan.parentSpanId).toEqual(executionWorkflowSpan.id);
-          expect(agenticLoopWorkflowSpan.parentSpanId).toEqual(llmGenerationSpan.id);
-        }
-
-        expect(llmGenerationSpan.name).toBe("llm: 'mock-model-id'");
-        expect(llmGenerationSpan.input.messages).toHaveLength(2);
-        switch (name) {
-          case 'generateLegacy':
-            expect(llmGenerationSpan.output.text).toBe('Mock response');
-            expect(agentRunSpan.output.text).toBe('Mock response');
-            break;
-          case 'streamLegacy':
-            expect(llmGenerationSpan.output.text).toBe('Mock streaming response');
-            expect(agentRunSpan.output.text).toBe('Mock streaming response');
-            break;
-          default: // VNext generate & stream
-            expect(llmGenerationSpan.output.text).toBe('Mock V2 streaming response');
-            expect(agentRunSpan.output.text).toBe('Mock V2 streaming response');
-            break;
-        }
-        expect(llmGenerationSpan.attributes?.usage?.totalTokens).toBeGreaterThan(1);
-
-=======
   // Only test VNext methods for structuredOutput
   describe.each(agentMethods.filter(m => m.name.includes('VNext')))(
     'should trace agent using structuredOutput format using $name',
@@ -1485,7 +1362,6 @@
         expect((result.object as any).items).toBe('test structured output');
 
         expect(llmGenerationSpan?.attributes?.usage?.totalTokens).toBeGreaterThan(1);
->>>>>>> 318fd497
         testExporter.finalExpectations();
       });
     },
@@ -1538,11 +1414,7 @@
       const llmGenerationSpans = testExporter.getSpansByType(AISpanType.LLM_GENERATION);
 
       expect(workflowRunSpans.length).toBe(1); // One workflow run
-<<<<<<< HEAD
-      expect(workflowRunSpans[0].traceId).toBe(result.traceId);
-=======
       expect(workflowRunSpans[0]?.traceId).toBe(result.traceId);
->>>>>>> 318fd497
       expect(workflowStepSpans.length).toBe(1); // One step: agent-executor
       expect(agentRunSpans.length).toBe(1); // One agent run within the step
       expect(llmGenerationSpans.length).toBe(1); // 1 llm span inside agent
@@ -1767,11 +1639,7 @@
 
       expect(toolCallSpans.length).toBe(1);
       expect(genericSpans.length).toBe(1);
-<<<<<<< HEAD
-      expect(toolCallSpans[0].traceId).toBe(result.traceId);
-=======
       expect(toolCallSpans[0]?.traceId).toBe(result.traceId);
->>>>>>> 318fd497
 
       // Find the child span and validate metadata
       const childSpan = genericSpans.find(span => span.name === 'tool-child-operation');
