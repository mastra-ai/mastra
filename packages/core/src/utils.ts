--- conflicted
+++ resolved
@@ -1,15 +1,11 @@
 import jsonSchemaToZod from 'json-schema-to-zod';
 import { z } from 'zod';
 import type { ZodObject } from 'zod';
-<<<<<<< HEAD
 import type { MastraPrimitives } from './action';
 import type { Logger } from './logger';
+import type { Mastra } from './mastra';
 import type { MastraMemory } from './memory';
 import type { CoreTool, ToolAction, VercelTool } from './tools';
-=======
-import type { Logger } from './logger';
-import type { Mastra } from './mastra';
->>>>>>> 550d9e77
 
 export const delay = (ms: number) => new Promise(resolve => setTimeout(resolve, ms));
 
@@ -268,7 +264,6 @@
 }
 
 /**
-<<<<<<< HEAD
  * Resolve serialized zod output - This function takes the string output ot the `jsonSchemaToZod` function
  * and instantiates the zod object correctly.
  *
@@ -397,7 +392,9 @@
     parameters: getParameters(),
     execute: tool.execute ? createExecute(tool, { ...options, description: tool.description }, logType) : undefined,
   };
-=======
+}
+
+/**
  * Creates a proxy for a Mastra instance to handle deprecated properties
  * @param mastra - The Mastra instance to proxy
  * @param logger - The logger to use for warnings
@@ -448,5 +445,4 @@
       return Reflect.get(target, prop);
     },
   });
->>>>>>> 550d9e77
 }