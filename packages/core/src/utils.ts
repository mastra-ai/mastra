--- conflicted
+++ resolved
@@ -6,14 +6,10 @@
 import type { Mastra } from './mastra';
 import type { MastraMemory } from './memory';
 import type { RuntimeContext } from './runtime-context';
-<<<<<<< HEAD
+import type { ChunkType } from './stream/MastraAgentStream';
 import type { CoreTool, ToolAction, ToolParameters, VercelTool } from './tools';
 import { isVercelV5Tool, createCompatibleToolSet } from './tools/ai-sdk-v5-compat';
 import type { CompatibleTool, CompatibleToolSet } from './tools/ai-sdk-v5-compat';
-=======
-import type { ChunkType } from './stream/MastraAgentStream';
-import type { CoreTool, ToolAction, VercelTool } from './tools';
->>>>>>> 6bd354cb
 import { CoreToolBuilder } from './tools/tool-builder/builder';
 import { isVercelTool } from './tools/toolchecks';
 
@@ -227,12 +223,8 @@
   runtimeContext: RuntimeContext;
   memory?: MastraMemory;
   agentName?: string;
-<<<<<<< HEAD
   model?: MastraLanguageModel;
-=======
-  model?: LanguageModelV1;
   writableStream?: WritableStream<ChunkType>;
->>>>>>> 6bd354cb
 }
 
 type ToolToConvert = Omit<VercelTool | ToolAction<any, any, any>, 'id'> & { id?: string };
