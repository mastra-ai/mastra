--- conflicted
+++ resolved
@@ -3,11 +3,7 @@
 import jsonSchemaToZod from 'json-schema-to-zod';
 import type { ZodObject, ZodSchema } from 'zod';
 import { z } from 'zod';
-<<<<<<< HEAD
-=======
-import type { ZodObject } from 'zod';
-
->>>>>>> 2f0132fa
+
 import type { MastraPrimitives } from './action';
 import type { ToolsInput } from './agent';
 import type { Logger } from './logger';
@@ -311,11 +307,7 @@
   dependencies?: DependenciesType<TSchemaDeps>;
 }
 
-<<<<<<< HEAD
 type ToolToConvert = VercelTool | AnyToolAction;
-=======
-type ToolToConvert = VercelTool | ToolAction<any, any, any>;
->>>>>>> 2f0132fa
 
 interface LogOptions {
   agentName?: string;
