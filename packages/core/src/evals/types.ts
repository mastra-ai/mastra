import type { CoreMessage, CoreSystemMessage } from '@internal/ai-sdk-v4/message';
import { z } from 'zod';
<<<<<<< HEAD
import type { MastraDBMessage } from '../agent';
import { AISpanType } from '../observability';
=======
import type { UIMessageWithMetadata } from '../agent';
import { SpanType } from '../observability';
>>>>>>> 6c7ffcdf
import type { TracingContext } from '../observability';

export type ScoringSamplingConfig = { type: 'none' } | { type: 'ratio'; rate: number };

export type ScoringSource = 'LIVE' | 'TEST';

export type ScoringEntityType = 'AGENT' | 'WORKFLOW' | SpanType;

export type ScoringPrompts = {
  description: string;
  prompt: string;
};

export type ScoringInput = {
  runId?: string;
  input?: any;
  output: any;
  additionalContext?: Record<string, any>;
  requestContext?: Record<string, any>;
  tracingContext?: TracingContext;
};

export type ScoringHookInput = {
  runId?: string;
  scorer: Record<string, any>;
  input: any;
  output: any;
  metadata?: Record<string, any>;
  additionalContext?: Record<string, any>;
  source: ScoringSource;
  entity: Record<string, any>;
  entityType: ScoringEntityType;
  requestContext?: Record<string, any>;
  tracingContext?: TracingContext;
  structuredOutput?: boolean;
  traceId?: string;
  spanId?: string;
  resourceId?: string;
  threadId?: string;
};

export const scoringExtractStepResultSchema = z.record(z.string(), z.any()).optional();

export type ScoringExtractStepResult = z.infer<typeof scoringExtractStepResultSchema>;

export const scoringValueSchema = z.number();

export const scoreResultSchema = z.object({
  result: z.record(z.string(), z.any()).optional(),
  score: scoringValueSchema,
  prompt: z.string().optional(),
});

export type ScoringAnalyzeStepResult = z.infer<typeof scoreResultSchema>;

export type ScoringInputWithExtractStepResult<TExtract = any> = ScoringInput & {
  runId: string;
  extractStepResult?: TExtract;
  extractPrompt?: string;
};

export type ScoringInputWithExtractStepResultAndAnalyzeStepResult<
  TExtract = any,
  TScore = any,
> = ScoringInputWithExtractStepResult<TExtract> & {
  score: number;
  analyzeStepResult?: TScore;
  analyzePrompt?: string;
};

export type ScoringInputWithExtractStepResultAndScoreAndReason =
  ScoringInputWithExtractStepResultAndAnalyzeStepResult & {
    reason?: string;
    reasonPrompt?: string;
  };

export type ScoreRowData = ScoringInputWithExtractStepResultAndScoreAndReason &
  ScoringHookInput & {
    id: string;
    entityId: string;
    scorerId: string;
    createdAt: Date;
    updatedAt: Date;
    preprocessStepResult?: Record<string, any>;
    preprocessPrompt?: string;
    generateScorePrompt?: string;
    generateReasonPrompt?: string;
  };

export type ExtractionStepFn = (input: ScoringInput) => Promise<Record<string, any>>;

export type AnalyzeStepFn = (input: ScoringInputWithExtractStepResult) => Promise<ScoringAnalyzeStepResult>;

export type ReasonStepFn = (
  input: ScoringInputWithExtractStepResultAndAnalyzeStepResult,
) => Promise<{ reason: string; reasonPrompt?: string } | null>;

export type ScorerOptions = {
  name: string;
  description: string;
  extract?: ExtractionStepFn;
  analyze: AnalyzeStepFn;
  reason?: ReasonStepFn;
  metadata?: Record<string, any>;
  isLLMScorer?: boolean;
};

export type ScorerRunInputForAgent = {
  inputMessages: MastraDBMessage[];
  rememberedMessages: MastraDBMessage[];
  systemMessages: CoreMessage[];
  taggedSystemMessages: Record<string, CoreSystemMessage[]>;
};

export type ScorerRunOutputForAgent = MastraDBMessage[];

export const saveScorePayloadSchema = z.object({
  runId: z.string(),
  scorerId: z.string(),
  entityId: z.string(),
  score: z.number(),
  input: z.any().optional(),
  output: z.any(),
  source: z.enum(['LIVE', 'TEST']),
  entityType: z.enum(['AGENT', 'WORKFLOW', ...Object.values(SpanType)]).optional(),
  scorer: z.record(z.string(), z.any()),

  traceId: z.string().optional(),
  spanId: z.string().optional(),
  preprocessStepResult: z.record(z.string(), z.any()).optional(),
  extractStepResult: z.record(z.string(), z.any()).optional(),
  analyzeStepResult: z.record(z.string(), z.any()).optional(),
  reason: z.string().optional(),
  metadata: z.record(z.string(), z.any()).optional(),
  preprocessPrompt: z.string().optional(),
  extractPrompt: z.string().optional(),
  generateScorePrompt: z.string().optional(),
  generateReasonPrompt: z.string().optional(),
  analyzePrompt: z.string().optional(),
  additionalContext: z.record(z.string(), z.any()).optional(),
  requestContext: z.record(z.string(), z.any()).optional(),
  entity: z.record(z.string(), z.any()).optional(),
  resourceId: z.string().optional(),
  threadId: z.string().optional(),
});

export type ValidatedSaveScorePayload = z.infer<typeof saveScorePayloadSchema>;<|MERGE_RESOLUTION|>--- conflicted
+++ resolved
@@ -1,12 +1,7 @@
 import type { CoreMessage, CoreSystemMessage } from '@internal/ai-sdk-v4/message';
 import { z } from 'zod';
-<<<<<<< HEAD
 import type { MastraDBMessage } from '../agent';
-import { AISpanType } from '../observability';
-=======
-import type { UIMessageWithMetadata } from '../agent';
 import { SpanType } from '../observability';
->>>>>>> 6c7ffcdf
 import type { TracingContext } from '../observability';
 
 export type ScoringSamplingConfig = { type: 'none' } | { type: 'ratio'; rate: number };
