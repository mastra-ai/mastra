--- conflicted
+++ resolved
@@ -7,12 +7,7 @@
   error: () => {},
   cleanup: async () => {},
   getTransports: () => new Map(),
-<<<<<<< HEAD
-  getLogs: async () => [],
-  getLogsByRunId: async () => [],
   trackException: () => {},
-=======
   getLogs: async () => ({ logs: [], total: 0, page: 1, perPage: 100, hasMore: false }),
   getLogsByRunId: async () => ({ logs: [], total: 0, page: 1, perPage: 100, hasMore: false }),
->>>>>>> b2810ab9
 } as IMastraLogger;