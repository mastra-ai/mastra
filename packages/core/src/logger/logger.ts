--- conflicted
+++ resolved
@@ -50,18 +50,14 @@
     return this.transports;
   }
 
-<<<<<<< HEAD
   logException(error: MastraError) {
     this.error(error.toString(), error);
   }
 
-  async getLogs(transportId: string) {
-=======
   async getLogs(
     transportId: string,
     params?: { fromDate?: Date; toDate?: Date; logLevel?: LogLevel; filters?: Record<string, any> },
   ) {
->>>>>>> 94858576
     if (!transportId || !this.transports.has(transportId)) {
       return [];
     }
