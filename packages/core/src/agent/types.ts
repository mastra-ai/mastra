--- conflicted
+++ resolved
@@ -155,19 +155,11 @@
   /** Unique ID for this generation run */
   runId?: string;
   /** Callback fired when streaming completes */
-<<<<<<< HEAD
-  onFinish?: Z extends undefined
-  ? StreamTextOnFinishCallback<any>
-  : Z extends ZodSchema
-  ? StreamObjectOnFinishCallback<z.infer<Z>>
-  : StreamObjectOnFinishCallback<any>;
-=======
   onFinish?: OUTPUT extends undefined
     ? StreamTextOnFinishCallback<any>
     : OUTPUT extends ZodSchema
       ? StreamObjectOnFinishCallback<z.infer<OUTPUT>>
       : StreamObjectOnFinishCallback<any>;
->>>>>>> 21ffb977
   /** Callback fired after each generation step completes */
   onStepFinish?: OUTPUT extends undefined
     ? EXPERIMENTAL_OUTPUT extends undefined
