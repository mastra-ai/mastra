--- conflicted
+++ resolved
@@ -54,25 +54,20 @@
   voice?: CompositeVoice;
 }
 
-<<<<<<< HEAD
+/**
+ * Options for generating responses with an agent
+ * @template Z - The schema type for structured output (Zod schema or JSON schema)
+ * @template TSchemaDeps - The schema type for runtime dependencies (Zod schema)
+ */
 export type AgentGenerateOptions<
   Z extends ZodSchema | JSONSchema7 | undefined = undefined,
   TSchemaDeps extends ZodSchema | undefined = undefined,
 > = {
-  instructions?: string;
-  toolsets?: ToolsetsInput<TSchemaDeps>;
-=======
-/**
- * Options for generating responses with an agent
- * @template Z - The schema type for structured output (Zod schema or JSON schema)
- */
-export type AgentGenerateOptions<Z extends ZodSchema | JSONSchema7 | undefined = undefined> = {
   /** Optional instructions to override the agent's default instructions */
   instructions?: string;
   /** Additional tool sets that can be used for this generation */
-  toolsets?: ToolsetsInput;
+  toolsets?: ToolsetsInput<TSchemaDeps>;
   /** Additional context messages to include */
->>>>>>> 05095e99
   context?: CoreMessage[];
   /** Memory configuration options */
   memoryOptions?: MemoryConfig;
@@ -84,35 +79,31 @@
   maxSteps?: number;
   /** Schema for structured output, does not work with tools, use experimental_output instead */
   output?: OutputType | Z;
-  /** Schema for structured output generation alongside tool calls. */
+  /** Schema for structured output generation alongside tool calls */
   experimental_output?: Z;
   /** Controls how tools are selected during generation */
   toolChoice?: 'auto' | 'none' | 'required' | { type: 'tool'; toolName: string };
   /** Telemetry settings */
   telemetry?: TelemetrySettings;
+  /** Dependencies to use in tool execution or instruction builder */
   dependencies?: DependenciesType<TSchemaDeps>;
 } & ({ resourceId?: undefined; threadId?: undefined } | { resourceId: string; threadId: string }) &
   (Z extends undefined ? DefaultLLMTextOptions : DefaultLLMTextObjectOptions);
 
-<<<<<<< HEAD
+/**
+ * Options for streaming responses with an agent
+ * @template Z - The schema type for structured output (Zod schema or JSON schema)
+ * @template TSchemaDeps - The schema type for runtime dependencies (Zod schema)
+ */
 export type AgentStreamOptions<
   Z extends ZodSchema | JSONSchema7 | undefined = undefined,
   TSchemaDeps extends ZodSchema | undefined = undefined,
 > = {
-  instructions?: string;
-  toolsets?: ToolsetsInput<TSchemaDeps>;
-=======
-/**
- * Options for streaming responses with an agent
- * @template Z - The schema type for structured output (Zod schema or JSON schema)
- */
-export type AgentStreamOptions<Z extends ZodSchema | JSONSchema7 | undefined = undefined> = {
   /** Optional instructions to override the agent's default instructions */
   instructions?: string;
   /** Additional tool sets that can be used for this generation */
-  toolsets?: ToolsetsInput;
+  toolsets?: ToolsetsInput<TSchemaDeps>;
   /** Additional context messages to include */
->>>>>>> 05095e99
   context?: CoreMessage[];
   /** Memory configuration options */
   memoryOptions?: MemoryConfig;
@@ -138,6 +129,7 @@
   experimental_output?: Z;
   /** Telemetry settings */
   telemetry?: TelemetrySettings;
+  /** Dependencies to use in tool execution or instruction builder */
   dependencies?: DependenciesType<TSchemaDeps>;
 } & ({ resourceId?: undefined; threadId?: undefined } | { resourceId: string; threadId: string }) &
   (Z extends undefined ? DefaultLLMStreamOptions : DefaultLLMStreamObjectOptions);