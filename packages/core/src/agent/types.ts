import type { GenerateTextOnStepFinishCallback, TelemetrySettings, ToolSet } from 'ai-v4';
import type { JSONSchema7 } from 'json-schema';
import type { ZodSchema } from 'zod';
import type { AISpan, AISpanType, TracingContext, TracingOptions, TracingPolicy } from '../ai-tracing';
import type { Metric } from '../eval';
import type {
  CoreMessage,
  DefaultLLMStreamOptions,
  DefaultLLMStreamObjectOptions,
  DefaultLLMTextObjectOptions,
  DefaultLLMTextOptions,
  OutputType,
  SystemMessage,
  MastraModelConfig,
  OpenAICompatibleConfig,
} from '../llm';
import type { ModelRouterModelId } from '../llm/model';
import type {
  StreamTextOnFinishCallback,
  StreamTextOnStepFinishCallback,
  StreamObjectOnFinishCallback,
} from '../llm/model/base.types';
import type { Mastra } from '../mastra';
import type { MastraMemory } from '../memory/memory';
import type { MemoryConfig, StorageThreadType } from '../memory/types';
import type { InputProcessor, OutputProcessor } from '../processors/index';
import type { RuntimeContext } from '../runtime-context';
import type { MastraScorer, MastraScorers, ScoringSamplingConfig } from '../scores';
import type { OutputSchema } from '../stream';
import type { InferSchemaOutput } from '../stream/base/schema';
import type { ModelManagerModelConfig } from '../stream/types';
import type { ToolAction, VercelTool, VercelToolV5 } from '../tools';
import type { DynamicArgument } from '../types';
import type { CompositeVoice } from '../voice';
import type { Workflow } from '../workflows';
import type { Agent } from './agent';
import type { AgentExecutionOptions } from './agent.types';
import type { MessageList } from './message-list/index';
import type { SaveQueueManager } from './save-queue';
import type { SharedV2ProviderOptions } from '@ai-sdk/provider-v5';

export type { MastraMessageV2, MastraMessageContentV2, UIMessageWithMetadata, MessageList } from './message-list/index';
export type { Message as AiMessageType } from 'ai-v4';
export type { LLMStepResult } from '../stream/types';

export type ToolsInput = Record<string, ToolAction<any, any, any> | VercelTool | VercelToolV5>;

export type AgentInstructions = SystemMessage;
export type DynamicAgentInstructions = DynamicArgument<AgentInstructions>;

export type ToolsetsInput = Record<string, ToolsInput>;

type FallbackFields<OUTPUT extends OutputSchema = undefined> =
  | { errorStrategy?: 'strict' | 'warn'; fallbackValue?: never }
  | { errorStrategy: 'fallback'; fallbackValue: InferSchemaOutput<OUTPUT> };

export type StructuredOutputOptions<OUTPUT extends OutputSchema = undefined> = {
  /** Zod schema to validate the output against */
  schema: OUTPUT;

  /** Model to use for the internal structuring agent. If not provided, falls back to the agent's model */
  model?: MastraModelConfig;

  /**
   * Custom instructions for the structuring agent.
   * If not provided, will generate instructions based on the schema.
   */
  instructions?: string;

  /**
<<<<<<< HEAD
   * Provider-specific options (e.g., OpenAI reasoningEffort)
   * Passed to the internal structuring agent's stream call
   * Useful for controlling thinking models to reduce latency and token usage
   */
  providerOptions?: SharedV2ProviderOptions;
=======
   * Whether to use system prompt injection instead of native response format to coerce the LLM to respond with json text if the LLM does not natively support structured outputs.
   */
  jsonPromptInjection?: boolean;
>>>>>>> 158381d3
} & FallbackFields<OUTPUT>;

export type SerializableStructuredOutputOptions<OUTPUT extends OutputSchema = undefined> = Omit<
  StructuredOutputOptions<OUTPUT>,
  'model'
> & { model?: ModelRouterModelId | OpenAICompatibleConfig };

/**
 * Provide options while creating an agent.
 */
export interface AgentCreateOptions {
  tracingPolicy?: TracingPolicy;
}

// This is used in place of DynamicArgument so that model router IDE autocomplete works.
// Without this TS doesn't understand the function/string union type from DynamicArgument
type DynamicModel = ({
  runtimeContext,
  mastra,
}: {
  runtimeContext: RuntimeContext;
  mastra?: Mastra;
}) => Promise<MastraModelConfig> | MastraModelConfig;

type ModelWithRetries = {
  id?: string;
  model: MastraModelConfig | DynamicModel;
  maxRetries?: number; //defaults to 0
  enabled?: boolean; //defaults to true
};

export interface AgentConfig<
  TAgentId extends string = string,
  TTools extends ToolsInput = ToolsInput,
  TMetrics extends Record<string, Metric> = Record<string, Metric>,
> {
  /**
   * Identifier for the agent.
   * @defaultValue Uses `name` if not provided.
   */
  id?: TAgentId;
  /**
   * Unique identifier for the agent.
   */
  name: TAgentId;
  /**
   * Description of the agent's purpose and capabilities.
   */
  description?: string;
  /**
   * Instructions that guide the agent's behavior. Can be a string, array of strings, system message object,
   * array of system messages, or a function that returns any of these types dynamically.
   */
  instructions: DynamicAgentInstructions;
  /**
   * The language model used by the agent. Can be provided statically or resolved at runtime.
   */
  model: MastraModelConfig | DynamicModel | ModelWithRetries[];
  /**
   * Maximum number of retries for model calls in case of failure.
   * @defaultValue 0
   */
  maxRetries?: number;
  /**
   * Tools that the agent can access. Can be provided statically or resolved dynamically.
   */
  tools?: DynamicArgument<TTools>;
  /**
   * Workflows that the agent can execute. Can be static or dynamically resolved.
   */
  workflows?: DynamicArgument<Record<string, Workflow<any, any, any, any, any, any>>>;
  /**
   * Default options used when calling `generate()`.
   */
  defaultGenerateOptions?: DynamicArgument<AgentGenerateOptions>;
  /**
   * Default options used when calling `stream()`.
   */
  defaultStreamOptions?: DynamicArgument<AgentStreamOptions>;
  /**
   * Default options used when calling `stream()` in vNext mode.
   */
  defaultVNextStreamOptions?: DynamicArgument<AgentExecutionOptions>;
  /**
   * Reference to the Mastra runtime instance (injected automatically).
   */
  mastra?: Mastra;
  /**
   * Sub-Agents that the agent can access. Can be provided statically or resolved dynamically.
   */
  agents?: DynamicArgument<Record<string, Agent>>;
  /**
   * Scoring configuration for runtime evaluation and telemetry. Can be static or dynamically provided.
   */
  scorers?: DynamicArgument<MastraScorers>;
  /**
   * Evaluation metrics for scoring agent responses.
   */
  evals?: TMetrics;
  /**
   * Memory module used for storing and retrieving stateful context.
   */
  memory?: DynamicArgument<MastraMemory>;
  /**
   * Voice settings for speech input and output.
   */
  voice?: CompositeVoice;
  /**
   * Input processors that can modify or validate messages before they are processed by the agent. These processors need to implement the `processInput` function.
   */
  inputProcessors?: DynamicArgument<InputProcessor[]>;
  /**
   * Output processors that can modify or validate messages from the agent, before it is sent to the client. These processors need to implement either (or both) of the `processOutputResult` and `processOutputStream` functions.
   */
  outputProcessors?: DynamicArgument<OutputProcessor[]>;
  /**
   * Options to pass to the agent upon creation.
   */
  options?: AgentCreateOptions;
}

export type AgentMemoryOption = {
  thread: string | (Partial<StorageThreadType> & { id: string });
  resource: string;
  options?: MemoryConfig;
  readOnly?: boolean;
};

/**
 * Options for generating responses with an agent
 * @template OUTPUT - The schema type for structured output (Zod schema or JSON schema)
 * @template EXPERIMENTAL_OUTPUT - The schema type for structured output generation alongside tool calls (Zod schema or JSON schema)
 */
export type AgentGenerateOptions<
  OUTPUT extends ZodSchema | JSONSchema7 | undefined = undefined,
  EXPERIMENTAL_OUTPUT extends ZodSchema | JSONSchema7 | undefined = undefined,
> = {
  /** Optional instructions to override the agent's default instructions */
  instructions?: SystemMessage;
  /** Additional tool sets that can be used for this generation */
  toolsets?: ToolsetsInput;
  clientTools?: ToolsInput;
  /** Additional context messages to include */
  context?: CoreMessage[];
  /**
   * @deprecated Use the `memory` property instead for all memory-related options.
   */
  memoryOptions?: MemoryConfig;
  /** New memory options (preferred) */
  memory?: AgentMemoryOption;
  /** Unique ID for this generation run */
  runId?: string;
  /** Callback fired after each generation step completes */
  onStepFinish?: OUTPUT extends undefined ? GenerateTextOnStepFinishCallback<any> : never;
  /** Maximum number of steps allowed for generation */
  maxSteps?: number;
  /** Schema for structured output, does not work with tools, use experimental_output instead */
  output?: OutputType | OUTPUT;
  /** Schema for structured output generation alongside tool calls. */
  experimental_output?: EXPERIMENTAL_OUTPUT;
  /** Controls how tools are selected during generation */
  toolChoice?: 'auto' | 'none' | 'required' | { type: 'tool'; toolName: string };
  /** Telemetry settings */
  telemetry?: TelemetrySettings;
  /** RuntimeContext for dependency injection */
  runtimeContext?: RuntimeContext;
  /** Scorers to use for this generation */
  scorers?: MastraScorers | Record<string, { scorer: MastraScorer['name']; sampling?: ScoringSamplingConfig }>;
  /** Whether to return the input required to run scorers for agents, defaults to false */
  returnScorerData?: boolean;
  /**
   * Whether to save messages incrementally on step finish
   * @default false
   */
  savePerStep?: boolean;
  /** Input processors to use for this generation call (overrides agent's default) */
  inputProcessors?: InputProcessor[];
  /** Output processors to use for this generation call (overrides agent's default) */
  outputProcessors?: OutputProcessor[];
  /** AI tracing context for span hierarchy and metadata */
  tracingContext?: TracingContext;
  /** AI tracing options for starting new traces */
  tracingOptions?: TracingOptions;
} & (
    | {
      /**
       * @deprecated Use the `memory` property instead for all memory-related options.
       */
      resourceId?: undefined;
      /**
       * @deprecated Use the `memory` property instead for all memory-related options.
       */
      threadId?: undefined;
    }
    | {
      /**
       * @deprecated Use the `memory` property instead for all memory-related options.
       */
      resourceId: string;
      /**
       * @deprecated Use the `memory` property instead for all memory-related options.
       */
      threadId: string;
    }
  ) &
  (OUTPUT extends undefined ? DefaultLLMTextOptions : DefaultLLMTextObjectOptions);

/**
 * Options for streaming responses with an agent
 * @template OUTPUT - The schema type for structured output (Zod schema or JSON schema)
 * @template EXPERIMENTAL_OUTPUT - The schema type for structured output generation alongside tool calls (Zod schema or JSON schema)
 */
export type AgentStreamOptions<
  OUTPUT extends ZodSchema | JSONSchema7 | undefined = undefined,
  EXPERIMENTAL_OUTPUT extends ZodSchema | JSONSchema7 | undefined = undefined,
> = {
  /** Optional instructions to override the agent's default instructions */
  instructions?: SystemMessage;
  /** Additional tool sets that can be used for this generation */
  toolsets?: ToolsetsInput;
  clientTools?: ToolsInput;
  /** Additional context messages to include */
  context?: CoreMessage[];
  /**
   * @deprecated Use the `memory` property instead for all memory-related options.
   */
  memoryOptions?: MemoryConfig;
  /** New memory options (preferred) */
  memory?: AgentMemoryOption;
  /** Unique ID for this generation run */
  runId?: string;
  /** Callback fired when streaming completes */
  onFinish?: OUTPUT extends undefined ? StreamTextOnFinishCallback<any> : StreamObjectOnFinishCallback<OUTPUT>;
  /** Callback fired after each generation step completes */
  onStepFinish?: OUTPUT extends undefined ? StreamTextOnStepFinishCallback<any> : never;
  /** Maximum number of steps allowed for generation */
  maxSteps?: number;
  /** Schema for structured output */
  output?: OutputType | OUTPUT;
  /** Temperature parameter for controlling randomness */
  temperature?: number;
  /** Controls how tools are selected during generation */
  toolChoice?: 'auto' | 'none' | 'required' | { type: 'tool'; toolName: string };
  /** Experimental schema for structured output */
  experimental_output?: EXPERIMENTAL_OUTPUT;
  /** Telemetry settings */
  telemetry?: TelemetrySettings;
  /** RuntimeContext for dependency injection */
  runtimeContext?: RuntimeContext;
  /**
   * Whether to save messages incrementally on step finish
   * @default false
   */
  savePerStep?: boolean;
  /** Input processors to use for this generation call (overrides agent's default) */
  inputProcessors?: InputProcessor[];
  /** AI tracing context for span hierarchy and metadata */
  tracingContext?: TracingContext;
  /** AI tracing options for starting new traces */
  tracingOptions?: TracingOptions;
  /** Scorers to use for this generation */
  scorers?: MastraScorers | Record<string, { scorer: MastraScorer['name']; sampling?: ScoringSamplingConfig }>;
} & (
    | {
      /**
       * @deprecated Use the `memory` property instead for all memory-related options.
       */
      resourceId?: undefined;
      /**
       * @deprecated Use the `memory` property instead for all memory-related options.
       */
      threadId?: undefined;
    }
    | {
      /**
       * @deprecated Use the `memory` property instead for all memory-related options.
       */
      resourceId: string;
      /**
       * @deprecated Use the `memory` property instead for all memory-related options.
       */
      threadId: string;
    }
  ) &
  (OUTPUT extends undefined ? DefaultLLMStreamOptions : DefaultLLMStreamObjectOptions);

export type AgentModelManagerConfig = ModelManagerModelConfig & { enabled: boolean };

export type AgentExecuteOnFinishOptions = {
  instructions: SystemMessage;
  runId: string;
  result: Parameters<StreamTextOnFinishCallback<ToolSet>>[0] & { object?: unknown };
  thread: StorageThreadType | null | undefined;
  readOnlyMemory?: boolean;
  threadId?: string;
  resourceId?: string;
  runtimeContext: RuntimeContext;
  agentAISpan?: AISpan<AISpanType.AGENT_RUN>;
  memoryConfig: MemoryConfig | undefined;
  outputText: string;
  messageList: MessageList;
  threadExists: boolean;
  structuredOutput?: boolean;
  saveQueueManager: SaveQueueManager;
  overrideScorers?: MastraScorers | Record<string, { scorer: MastraScorer['name']; sampling?: ScoringSamplingConfig }>;
};<|MERGE_RESOLUTION|>--- conflicted
+++ resolved
@@ -68,17 +68,14 @@
   instructions?: string;
 
   /**
-<<<<<<< HEAD
    * Provider-specific options (e.g., OpenAI reasoningEffort)
    * Passed to the internal structuring agent's stream call
    * Useful for controlling thinking models to reduce latency and token usage
    */
   providerOptions?: SharedV2ProviderOptions;
-=======
    * Whether to use system prompt injection instead of native response format to coerce the LLM to respond with json text if the LLM does not natively support structured outputs.
    */
   jsonPromptInjection?: boolean;
->>>>>>> 158381d3
 } & FallbackFields<OUTPUT>;
 
 export type SerializableStructuredOutputOptions<OUTPUT extends OutputSchema = undefined> = Omit<
