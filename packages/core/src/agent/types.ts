--- conflicted
+++ resolved
@@ -145,21 +145,13 @@
 }
 
 export interface AgentConfig<
-<<<<<<< HEAD
+  TAgentId extends string = string, 
   TSchemaDeps extends ZodSchema | undefined = undefined,
   TTools extends ToolsInput<TSchemaDeps> = ToolsInput<TSchemaDeps>,
   TMetrics extends Record<string, Metric> = Record<string, Metric>,
 > {
-  name: string;
+  name: TAgentId;
   instructions: string | InstructionsBuilder<TSchemaDeps>;
-=======
-  TAgentId extends string = string,
-  TTools extends ToolsInput = ToolsInput,
-  TMetrics extends Record<string, Metric> = Record<string, Metric>,
-> {
-  name: TAgentId;
-  instructions: string;
->>>>>>> 01183616
   model: MastraLanguageModel;
   dependenciesSchema?: TSchemaDeps;
   tools?: TTools;
