import type { GenerateTextOnStepFinishCallback, TelemetrySettings } from 'ai';
import type { JSONSchema7 } from 'json-schema';
import type { z, ZodSchema } from 'zod';
import type { AISpan, AISpanType, TracingContext, TracingOptions, TracingPolicy } from '../ai-tracing';
import type { Metric } from '../eval';
import type {
  CoreMessage,
  CoreSystemMessage,
  DefaultLLMStreamOptions,
  DefaultLLMStreamObjectOptions,
  DefaultLLMTextObjectOptions,
  DefaultLLMTextOptions,
  OutputType,
} from '../llm';
import type {
  StreamTextOnFinishCallback,
  StreamTextOnStepFinishCallback,
  StreamObjectOnFinishCallback,
} from '../llm/model/base.types';
import type { MastraLanguageModel } from '../llm/model/shared.types';
import type { Mastra } from '../mastra';
import type { MastraMemory } from '../memory/memory';
import type { MemoryConfig, StorageThreadType } from '../memory/types';
import type { InputProcessor, OutputProcessor } from '../processors/index';
import type { RuntimeContext } from '../runtime-context';
import type { MastraScorer, MastraScorers, ScoringSamplingConfig } from '../scores';
import type { OutputSchema } from '../stream';
import type { InferSchemaOutput } from '../stream/base/schema';
import type { ModelManagerModelConfig } from '../stream/types';
import type { ToolAction, VercelTool, VercelToolV5 } from '../tools';
import type { DynamicArgument } from '../types';
import type { CompositeVoice } from '../voice';
import type { Workflow } from '../workflows';
import type { Agent } from './agent';
import type { AgentExecutionOptions } from './agent.types';
import type { MessageList } from './message-list/index';
import type { SaveQueueManager } from './save-queue';

export type { MastraMessageV2, MastraMessageContentV2, UIMessageWithMetadata, MessageList } from './message-list/index';
export type { Message as AiMessageType } from 'ai';

export type ToolsInput = Record<string, ToolAction<any, any, any> | VercelTool | VercelToolV5>;

export type ToolsetsInput = Record<string, ToolsInput>;

<<<<<<< HEAD
export type MastraLanguageModel = LanguageModelV1;

export type InstructionsInput = string | CoreSystemMessage | CoreSystemMessage[];

type FallbackFields<S extends ZodTypeAny> =
=======
type FallbackFields<OUTPUT extends OutputSchema = undefined> =
>>>>>>> 636a7966
  | { errorStrategy?: 'strict' | 'warn'; fallbackValue?: never }
  | { errorStrategy: 'fallback'; fallbackValue: InferSchemaOutput<OUTPUT> };

export type StructuredOutputOptions<OUTPUT extends OutputSchema = undefined> = {
  /** Zod schema to validate the output against */
  schema: OUTPUT;

  /** Model to use for the internal structuring agent. If not provided, falls back to the agent's model */
  model?: MastraLanguageModel;

  /**
   * Custom instructions for the structuring agent.
   * If not provided, will generate instructions based on the schema.
   */
  instructions?: string;
} & FallbackFields<OUTPUT>;

export interface AgentCreateOptions {
  tracingPolicy?: TracingPolicy;
}

export interface AgentConfig<
  TAgentId extends string = string,
  TTools extends ToolsInput = ToolsInput,
  TMetrics extends Record<string, Metric> = Record<string, Metric>,
> {
  id?: TAgentId;
  name: TAgentId;
  description?: string;
<<<<<<< HEAD
  instructions: DynamicArgument<InstructionsInput>;
  model: DynamicArgument<MastraLanguageModel>;
=======
  instructions: DynamicArgument<string>;
  model:
    | DynamicArgument<MastraLanguageModel>
    | {
        model: DynamicArgument<MastraLanguageModel>;
        maxRetries?: number; //defaults to 0
        enabled?: boolean; //defaults to true
      }[];
  maxRetries?: number; //defaults to 0
>>>>>>> 636a7966
  tools?: DynamicArgument<TTools>;
  workflows?: DynamicArgument<Record<string, Workflow>>;
  defaultGenerateOptions?: DynamicArgument<AgentGenerateOptions>;
  defaultStreamOptions?: DynamicArgument<AgentStreamOptions>;
  defaultVNextStreamOptions?: DynamicArgument<AgentExecutionOptions>;
  mastra?: Mastra;
  agents?: DynamicArgument<Record<string, Agent>>;
  scorers?: DynamicArgument<MastraScorers>;
  evals?: TMetrics;
  memory?: DynamicArgument<MastraMemory>;
  voice?: CompositeVoice;
  inputProcessors?: DynamicArgument<InputProcessor[]>;
  outputProcessors?: DynamicArgument<OutputProcessor[]>;
  options?: AgentCreateOptions;
}

export type AgentMemoryOption = {
  thread: string | (Partial<StorageThreadType> & { id: string });
  resource: string;
  options?: MemoryConfig;
  readOnly?: boolean;
};

/**
 * Options for generating responses with an agent
 * @template OUTPUT - The schema type for structured output (Zod schema or JSON schema)
 * @template EXPERIMENTAL_OUTPUT - The schema type for structured output generation alongside tool calls (Zod schema or JSON schema)
 */
export type AgentGenerateOptions<
  OUTPUT extends ZodSchema | JSONSchema7 | undefined = undefined,
  EXPERIMENTAL_OUTPUT extends ZodSchema | JSONSchema7 | undefined = undefined,
> = {
  /** Optional instructions to override the agent's default instructions */
  instructions?: InstructionsInput;
  /** Additional tool sets that can be used for this generation */
  toolsets?: ToolsetsInput;
  clientTools?: ToolsInput;
  /** Additional context messages to include */
  context?: CoreMessage[];
  /**
   * @deprecated Use the `memory` property instead for all memory-related options.
   */
  memoryOptions?: MemoryConfig;
  /** New memory options (preferred) */
  memory?: AgentMemoryOption;
  /** Unique ID for this generation run */
  runId?: string;
  /** Callback fired after each generation step completes */
  onStepFinish?: OUTPUT extends undefined ? GenerateTextOnStepFinishCallback<any> : never;
  /** Maximum number of steps allowed for generation */
  maxSteps?: number;
  /** Schema for structured output, does not work with tools, use experimental_output instead */
  output?: OutputType | OUTPUT;
  /** Schema for structured output generation alongside tool calls. */
  experimental_output?: EXPERIMENTAL_OUTPUT;
  /**
   * Structured output configuration using StructuredOutputProcessor.
   * This provides better DX than manually creating the processor.
   */
  structuredOutput?: EXPERIMENTAL_OUTPUT extends z.ZodTypeAny ? StructuredOutputOptions<EXPERIMENTAL_OUTPUT> : never;
  /** Controls how tools are selected during generation */
  toolChoice?: 'auto' | 'none' | 'required' | { type: 'tool'; toolName: string };
  /** Telemetry settings */
  telemetry?: TelemetrySettings;
  /** RuntimeContext for dependency injection */
  runtimeContext?: RuntimeContext;
  /** Scorers to use for this generation */
  scorers?: MastraScorers | Record<string, { scorer: MastraScorer['name']; sampling?: ScoringSamplingConfig }>;
  /** Whether to return the input required to run scorers for agents, defaults to false */
  returnScorerData?: boolean;
  /**
   * Whether to save messages incrementally on step finish
   * @default false
   */
  savePerStep?: boolean;
  /** Input processors to use for this generation call (overrides agent's default) */
  inputProcessors?: InputProcessor[];
  /** Output processors to use for this generation call (overrides agent's default) */
  outputProcessors?: OutputProcessor[];
  /** AI tracing context for span hierarchy and metadata */
  tracingContext?: TracingContext;
  /** AI tracing options for starting new traces */
  tracingOptions?: TracingOptions;
} & (
  | {
      /**
       * @deprecated Use the `memory` property instead for all memory-related options.
       */
      resourceId?: undefined;
      /**
       * @deprecated Use the `memory` property instead for all memory-related options.
       */
      threadId?: undefined;
    }
  | {
      /**
       * @deprecated Use the `memory` property instead for all memory-related options.
       */
      resourceId: string;
      /**
       * @deprecated Use the `memory` property instead for all memory-related options.
       */
      threadId: string;
    }
) &
  (OUTPUT extends undefined ? DefaultLLMTextOptions : DefaultLLMTextObjectOptions);

/**
 * Options for streaming responses with an agent
 * @template OUTPUT - The schema type for structured output (Zod schema or JSON schema)
 * @template EXPERIMENTAL_OUTPUT - The schema type for structured output generation alongside tool calls (Zod schema or JSON schema)
 */
export type AgentStreamOptions<
  OUTPUT extends ZodSchema | JSONSchema7 | undefined = undefined,
  EXPERIMENTAL_OUTPUT extends ZodSchema | JSONSchema7 | undefined = undefined,
> = {
  /** Optional instructions to override the agent's default instructions */
  instructions?: InstructionsInput;
  /** Additional tool sets that can be used for this generation */
  toolsets?: ToolsetsInput;
  clientTools?: ToolsInput;
  /** Additional context messages to include */
  context?: CoreMessage[];
  /**
   * @deprecated Use the `memory` property instead for all memory-related options.
   */
  memoryOptions?: MemoryConfig;
  /** New memory options (preferred) */
  memory?: AgentMemoryOption;
  /** Unique ID for this generation run */
  runId?: string;
  /** Callback fired when streaming completes */
  onFinish?: OUTPUT extends undefined ? StreamTextOnFinishCallback<any> : StreamObjectOnFinishCallback<OUTPUT>;
  /** Callback fired after each generation step completes */
  onStepFinish?: OUTPUT extends undefined ? StreamTextOnStepFinishCallback<any> : never;
  /** Maximum number of steps allowed for generation */
  maxSteps?: number;
  /** Schema for structured output */
  output?: OutputType | OUTPUT;
  /** Temperature parameter for controlling randomness */
  temperature?: number;
  /** Controls how tools are selected during generation */
  toolChoice?: 'auto' | 'none' | 'required' | { type: 'tool'; toolName: string };
  /** Experimental schema for structured output */
  experimental_output?: EXPERIMENTAL_OUTPUT;
  /** Telemetry settings */
  telemetry?: TelemetrySettings;
  /** RuntimeContext for dependency injection */
  runtimeContext?: RuntimeContext;
  /**
   * Whether to save messages incrementally on step finish
   * @default false
   */
  savePerStep?: boolean;
  /** Input processors to use for this generation call (overrides agent's default) */
  inputProcessors?: InputProcessor[];
  /** AI tracing context for span hierarchy and metadata */
  tracingContext?: TracingContext;
  /** AI tracing options for starting new traces */
  tracingOptions?: TracingOptions;
  /** Scorers to use for this generation */
  scorers?: MastraScorers | Record<string, { scorer: MastraScorer['name']; sampling?: ScoringSamplingConfig }>;
} & (
  | {
      /**
       * @deprecated Use the `memory` property instead for all memory-related options.
       */
      resourceId?: undefined;
      /**
       * @deprecated Use the `memory` property instead for all memory-related options.
       */
      threadId?: undefined;
    }
  | {
      /**
       * @deprecated Use the `memory` property instead for all memory-related options.
       */
      resourceId: string;
      /**
       * @deprecated Use the `memory` property instead for all memory-related options.
       */
      threadId: string;
    }
) &
  (OUTPUT extends undefined ? DefaultLLMStreamOptions : DefaultLLMStreamObjectOptions);

export type AgentModelManagerConfig = ModelManagerModelConfig & { enabled: boolean };

export type AgentExecuteOnFinishOptions = {
  instructions: string;
  runId: string;
  result: Record<string, any>;
  thread: StorageThreadType | null | undefined;
  readOnlyMemory?: boolean;
  threadId?: string;
  resourceId?: string;
  runtimeContext: RuntimeContext;
  agentAISpan?: AISpan<AISpanType.AGENT_RUN>;
  memoryConfig: MemoryConfig | undefined;
  outputText: string;
  messageList: MessageList;
  threadExists: boolean;
  structuredOutput?: boolean;
  saveQueueManager: SaveQueueManager;
  overrideScorers?: MastraScorers | Record<string, { scorer: MastraScorer['name']; sampling?: ScoringSamplingConfig }>;
};<|MERGE_RESOLUTION|>--- conflicted
+++ resolved
@@ -43,15 +43,9 @@
 
 export type ToolsetsInput = Record<string, ToolsInput>;
 
-<<<<<<< HEAD
-export type MastraLanguageModel = LanguageModelV1;
-
 export type InstructionsInput = string | CoreSystemMessage | CoreSystemMessage[];
 
-type FallbackFields<S extends ZodTypeAny> =
-=======
 type FallbackFields<OUTPUT extends OutputSchema = undefined> =
->>>>>>> 636a7966
   | { errorStrategy?: 'strict' | 'warn'; fallbackValue?: never }
   | { errorStrategy: 'fallback'; fallbackValue: InferSchemaOutput<OUTPUT> };
 
@@ -81,11 +75,7 @@
   id?: TAgentId;
   name: TAgentId;
   description?: string;
-<<<<<<< HEAD
   instructions: DynamicArgument<InstructionsInput>;
-  model: DynamicArgument<MastraLanguageModel>;
-=======
-  instructions: DynamicArgument<string>;
   model:
     | DynamicArgument<MastraLanguageModel>
     | {
@@ -94,7 +84,6 @@
         enabled?: boolean; //defaults to true
       }[];
   maxRetries?: number; //defaults to 0
->>>>>>> 636a7966
   tools?: DynamicArgument<TTools>;
   workflows?: DynamicArgument<Record<string, Workflow>>;
   defaultGenerateOptions?: DynamicArgument<AgentGenerateOptions>;
