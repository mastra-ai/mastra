import type {
  GenerateTextOnStepFinishCallback,
  LanguageModelV1,
  StreamObjectOnFinishCallback,
  StreamTextOnFinishCallback,
  StreamTextOnStepFinishCallback,
  TelemetrySettings,
} from 'ai';
import type { JSONSchema7 } from 'json-schema';
import type { z, ZodSchema } from 'zod';

import type { Metric } from '../eval';
import type {
  CoreMessage,
  DefaultLLMStreamObjectOptions,
  DefaultLLMStreamOptions,
  DefaultLLMTextObjectOptions,
  DefaultLLMTextOptions,
  OutputType,
} from '../llm';
import type { Mastra } from '../mastra';
import type { MastraMemory } from '../memory/memory';
import type { MemoryConfig } from '../memory/types';
import type { ToolActionWithVars, VercelTool } from '../tools';
import type { VariablesType } from '../utils';
import type { CompositeVoice } from '../voice';

export type { Message as AiMessageType } from 'ai';

export type StringRecord<T> = Record<string, T>;

export type Tools<TSchemaVariables extends ZodSchema | undefined> = ToolActionWithVars<TSchemaVariables> | VercelTool;

export type ToolsInput<TSchemaVariables extends ZodSchema | undefined> = StringRecord<Tools<TSchemaVariables>>;

export type ToolsetsInput<TSchemaVariables extends ZodSchema | undefined> = StringRecord<ToolsInput<TSchemaVariables>>;

export type MastraLanguageModel = LanguageModelV1;

export interface AgentConfig<
  TAgentId extends string = string,
  TSchemaVariables extends ZodSchema | undefined = undefined,
  TTools extends ToolsInput<TSchemaVariables> = ToolsInput<TSchemaVariables>,
  TMetrics extends Record<string, Metric> = Record<string, Metric>,
> {
  name: TAgentId;
  instructions: string;
  model: MastraLanguageModel;
<<<<<<< HEAD
  variablesSchema?: TSchemaVariables;
=======
  defaultGenerateOptions?: AgentGenerateOptions;
  defaultStreamOptions?: AgentStreamOptions;
>>>>>>> 5b1050d0
  tools?: TTools;
  mastra?: Mastra;
  /** @deprecated This property is deprecated. Use evals instead to add evaluation metrics. */
  metrics?: TMetrics;
  evals?: TMetrics;
  memory?: MastraMemory;
  voice?: CompositeVoice;
}

/**
 * Options for generating responses with an agent
 * @template Z - The schema type for structured output (Zod schema or JSON schema)
 * @template TSchemaVariables - The schema type for runtime variables (Zod schema)
 */
export type AgentGenerateOptions<
  Z extends ZodSchema | JSONSchema7 | undefined = undefined,
  TSchemaVariables extends ZodSchema | undefined = undefined,
> = {
  /** Optional instructions to override the agent's default instructions */
  instructions?: string;
  /** Additional tool sets that can be used for this generation */
  toolsets?: ToolsetsInput<TSchemaVariables>;
  /** Additional context messages to include */
  context?: CoreMessage[];
  /** Memory configuration options */
  memoryOptions?: MemoryConfig;
  /** Unique ID for this generation run */
  runId?: string;
  /** Callback fired after each generation step completes */
  onStepFinish?: Z extends undefined ? GenerateTextOnStepFinishCallback<any> : never;
  /** Maximum number of steps allowed for generation */
  maxSteps?: number;
  /** Schema for structured output, does not work with tools, use experimental_output instead */
  output?: OutputType | Z;
  /** Schema for structured output generation alongside tool calls */
  experimental_output?: Z;
  /** Controls how tools are selected during generation */
  toolChoice?: 'auto' | 'none' | 'required' | { type: 'tool'; toolName: string };
  /** Telemetry settings */
  telemetry?: TelemetrySettings;
  /** Dynamic variables passed at runtime for use within tool execution context */
  variables?: VariablesType<TSchemaVariables>;
} & ({ resourceId?: undefined; threadId?: undefined } | { resourceId: string; threadId: string }) &
  (Z extends undefined ? DefaultLLMTextOptions : DefaultLLMTextObjectOptions);

/**
 * Options for streaming responses with an agent
 * @template Z - The schema type for structured output (Zod schema or JSON schema)
 * @template TSchemaVariables - The schema type for runtime variables (Zod schema)
 */
export type AgentStreamOptions<
  Z extends ZodSchema | JSONSchema7 | undefined = undefined,
  TSchemaVariables extends ZodSchema | undefined = undefined,
> = {
  /** Optional instructions to override the agent's default instructions */
  instructions?: string;
  /** Additional tool sets that can be used for this generation */
  toolsets?: ToolsetsInput<TSchemaVariables>;
  /** Additional context messages to include */
  context?: CoreMessage[];
  /** Memory configuration options */
  memoryOptions?: MemoryConfig;
  /** Unique ID for this generation run */
  runId?: string;
  /** Callback fired when streaming completes */
  onFinish?: Z extends undefined
    ? StreamTextOnFinishCallback<any>
    : Z extends ZodSchema
      ? StreamObjectOnFinishCallback<z.infer<Z>>
      : StreamObjectOnFinishCallback<any>;
  /** Callback fired after each generation step completes */
  onStepFinish?: Z extends undefined ? StreamTextOnStepFinishCallback<any> : never;
  /** Maximum number of steps allowed for generation */
  maxSteps?: number;
  /** Schema for structured output */
  output?: OutputType | Z;
  /** Temperature parameter for controlling randomness */
  temperature?: number;
  /** Controls how tools are selected during generation */
  toolChoice?: 'auto' | 'none' | 'required' | { type: 'tool'; toolName: string };
  /** Experimental schema for structured output */
  experimental_output?: Z;
  /** Telemetry settings */
  telemetry?: TelemetrySettings;
  /** Dynamic variables passed at runtime for use within tool execution context */
  variables?: VariablesType<TSchemaVariables>;
} & ({ resourceId?: undefined; threadId?: undefined } | { resourceId: string; threadId: string }) &
  (Z extends undefined ? DefaultLLMStreamOptions : DefaultLLMStreamObjectOptions);<|MERGE_RESOLUTION|>--- conflicted
+++ resolved
@@ -46,12 +46,9 @@
   name: TAgentId;
   instructions: string;
   model: MastraLanguageModel;
-<<<<<<< HEAD
   variablesSchema?: TSchemaVariables;
-=======
   defaultGenerateOptions?: AgentGenerateOptions;
   defaultStreamOptions?: AgentStreamOptions;
->>>>>>> 5b1050d0
   tools?: TTools;
   mastra?: Mastra;
   /** @deprecated This property is deprecated. Use evals instead to add evaluation metrics. */
