--- conflicted
+++ resolved
@@ -1,12 +1,7 @@
 import type { GenerateTextOnStepFinishCallback, TelemetrySettings } from 'ai';
 import type { JSONSchema7 } from 'json-schema';
-<<<<<<< HEAD
-import type { z, ZodSchema } from 'zod';
-import type { TracingContext, TracingOptions, TracingPolicy } from '../ai-tracing';
-=======
 import type { z, ZodSchema, ZodTypeAny } from 'zod';
 import type { AISpan, AISpanType, TracingContext, TracingOptions, TracingPolicy } from '../ai-tracing';
->>>>>>> fd00e637
 import type { Metric } from '../eval';
 import type {
   CoreMessage,
