--- conflicted
+++ resolved
@@ -125,13 +125,11 @@
   /** Require approval for all tool calls */
   requireToolApproval?: boolean;
 
-<<<<<<< HEAD
   /** Automatically resume suspended tools */
   autoResumeSuspendedTools?: boolean;
-=======
+
   /** Maximum number of tool calls to execute concurrently (default: 1 when approval may be required, otherwise 10) */
   toolCallConcurrency?: number;
->>>>>>> c61fac3a
 
   /** Structured output generation with enhanced developer experience  */
   structuredOutput?: StructuredOutputOptions<OUTPUT extends OutputSchema ? OUTPUT : never>;
