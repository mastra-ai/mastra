import type { TelemetrySettings } from 'ai';
import type { ModelMessage, ToolChoice } from 'ai-v5';
import type { TracingContext, TracingOptions } from '../ai-tracing';
import type { SystemMessage } from '../llm';
import type { StreamTextOnFinishCallback, StreamTextOnStepFinishCallback } from '../llm/model/base.types';
import type { MastraLanguageModel } from '../llm/model/shared.types';
import type { LoopConfig, LoopOptions, PrepareStepFunction } from '../loop/types';
import type { InputProcessor, OutputProcessor } from '../processors';
import type { RuntimeContext } from '../runtime-context';
import type { MastraScorer, MastraScorers, ScoringSamplingConfig } from '../scores';
import type { OutputSchema } from '../stream/base/schema';
import type { ChunkType } from '../stream/types';
import type { MessageListInput } from './message-list';
import type { AgentMemoryOption, ToolsetsInput, ToolsInput, StructuredOutputOptions } from './types';

export type MultiPrimitiveExecutionOptions = {
  /** Memory configuration for conversation persistence and retrieval */
  memory?: AgentMemoryOption;
  /** Unique identifier for this execution run */
  runId?: string;

  /** Runtime context containing dynamic configuration and state */
  runtimeContext?: RuntimeContext;

  /** Maximum number of steps to run */
  maxSteps?: number;

  /** AI tracing context for span hierarchy and metadata */
  tracingContext?: TracingContext;

  /** Model-specific settings like temperature, maxTokens, topP, etc. */
  modelSettings?: LoopOptions['modelSettings'];

  telemetry?: TelemetrySettings;
};

export type AgentExecutionOptions<
  OUTPUT extends OutputSchema = undefined,
  FORMAT extends 'mastra' | 'aisdk' | undefined = undefined,
> = {
  /**
   * Determines the output stream format. Use 'mastra' for Mastra's native format (default) or 'aisdk' for AI SDK v5 compatibility.
   * @default 'mastra'
   */
  format?: FORMAT;

  /** Custom instructions that override the agent's default instructions for this execution */
  instructions?: SystemMessage;

  /** Custom system message to include in the prompt */
  system?: SystemMessage;

  /** Additional context messages to provide to the agent */
  context?: ModelMessage[];

  /** Memory configuration for conversation persistence and retrieval */
  memory?: AgentMemoryOption;

  /** Unique identifier for this execution run */
  runId?: string;

  /** Save messages incrementally after each stream step completes (default: false). */
  savePerStep?: boolean;

  /** Runtime context containing dynamic configuration and state */
  runtimeContext?: RuntimeContext;

  /** @deprecated Use memory.resource instead. Identifier for the resource/user */
  resourceId?: string;
  /** @deprecated Use memory.thread instead. Thread identifier for conversation continuity */
  threadId?: string;

  /** Telemetry collection settings for observability */
  telemetry?: TelemetrySettings;

  /** Maximum number of steps to run */
  maxSteps?: number;

  /** Conditions for stopping execution (e.g., step count, token limit) */
  stopWhen?: LoopOptions['stopWhen'];

  /** Provider-specific options passed to the language model */
  providerOptions?: LoopOptions['providerOptions'];

  /** Callback fired after each execution step. Type varies by format */
  onStepFinish?: FORMAT extends 'aisdk' ? StreamTextOnStepFinishCallback<any> : LoopConfig['onStepFinish'];
  /** Callback fired when execution completes. Type varies by format */
  onFinish?: FORMAT extends 'aisdk' ? StreamTextOnFinishCallback<any> : LoopConfig['onFinish'];

  /** Callback fired for each streaming chunk received */
  onChunk?: LoopConfig['onChunk'];
  /** Callback fired when an error occurs during streaming */
  onError?: LoopConfig['onError'];
  /** Callback fired when streaming is aborted */
  onAbort?: LoopConfig['onAbort'];
  /** Tools that are active for this execution */
  activeTools?: LoopConfig['activeTools'];
  /** Signal to abort the streaming operation */
  abortSignal?: LoopConfig['abortSignal'];

  /** Input processors to use for this execution (overrides agent's default) */
  inputProcessors?: InputProcessor[];
  /** Output processors to use for this execution (overrides agent's default) */
  outputProcessors?: OutputProcessor[];

  /** Additional tool sets that can be used for this execution */
  toolsets?: ToolsetsInput;
  /** Client-side tools available during execution */
  clientTools?: ToolsInput;
  /** Tool selection strategy: 'auto', 'none', 'required', or specific tools */
  toolChoice?: ToolChoice<any>;

  /** Model-specific settings like temperature, maxTokens, topP, etc. */
  modelSettings?: LoopOptions['modelSettings'];

  /** Evaluation scorers to run on the execution results */
  scorers?: MastraScorers | Record<string, { scorer: MastraScorer['name']; sampling?: ScoringSamplingConfig }>;
  /** Whether to return detailed scoring data in the response */
  returnScorerData?: boolean;
  /** AI tracing context for span hierarchy and metadata */
  tracingContext?: TracingContext;
  /** AI tracing options for starting new traces */
  tracingOptions?: TracingOptions;

  /** Callback function called before each step of multi-step execution */
  prepareStep?: PrepareStepFunction<any>;
<<<<<<< HEAD

  /** Require approval for all tool calls */
  requireToolApproval?: boolean;
};
=======
} & OutputOptions<OUTPUT>;

type OutputOptions<OUTPUT extends OutputSchema = undefined> =
  | {
      /**
       * Schema for structured output generation (Zod schema or JSON Schema)
       * @deprecated Use `structuredOutput` instead. The `output` property will be removed in a future version.
       */
      output?: OUTPUT;
      structuredOutput?: never;
    }
  | {
      /** Structured output generation with enhanced developer experience  */
      structuredOutput?: StructuredOutputOptions<OUTPUT extends OutputSchema ? OUTPUT : never>;
      output?: never;
    };
>>>>>>> 6b4b1e42

export type InnerAgentExecutionOptions<
  OUTPUT extends OutputSchema = undefined,
  FORMAT extends 'aisdk' | 'mastra' | undefined = undefined,
> = AgentExecutionOptions<OUTPUT, FORMAT> & {
  writableStream?: WritableStream<ChunkType>;
  messages: MessageListInput;
  methodType: 'generate' | 'stream' | 'streamVNext';
  /** Internal: Model override for when structuredOutput.model is used with maxSteps=1 */
  model?: MastraLanguageModel;
  /** Internal: Whether the execution is a resume */
  resumeContext?: any;
};<|MERGE_RESOLUTION|>--- conflicted
+++ resolved
@@ -124,12 +124,9 @@
 
   /** Callback function called before each step of multi-step execution */
   prepareStep?: PrepareStepFunction<any>;
-<<<<<<< HEAD
 
   /** Require approval for all tool calls */
   requireToolApproval?: boolean;
-};
-=======
 } & OutputOptions<OUTPUT>;
 
 type OutputOptions<OUTPUT extends OutputSchema = undefined> =
@@ -146,7 +143,6 @@
       structuredOutput?: StructuredOutputOptions<OUTPUT extends OutputSchema ? OUTPUT : never>;
       output?: never;
     };
->>>>>>> 6b4b1e42
 
 export type InnerAgentExecutionOptions<
   OUTPUT extends OutputSchema = undefined,
