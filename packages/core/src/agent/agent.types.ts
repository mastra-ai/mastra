import type { TelemetrySettings } from 'ai';
import type { ModelMessage, ToolChoice } from 'ai-v5';
import type { TracingContext, TracingOptions } from '../ai-tracing';
import type { SystemMessage } from '../llm';
import type { StreamTextOnFinishCallback, StreamTextOnStepFinishCallback } from '../llm/model/base.types';
import type { MastraLanguageModel } from '../llm/model/shared.types';
import type { LoopConfig, LoopOptions, PrepareStepFunction } from '../loop/types';
import type { InputProcessor, OutputProcessor } from '../processors';
import type { RuntimeContext } from '../runtime-context';
<<<<<<< HEAD
import type { AgentMemoryOption, ToolsetsInput, ToolsInput, StructuredOutputOptions, InstructionsInput } from './types';
=======
import type { MastraScorer, MastraScorers, ScoringSamplingConfig } from '../scores';
import type { OutputSchema } from '../stream/base/schema';
import type { ChunkType } from '../stream/types';
import type { MessageListInput } from './message-list';
import type { AgentMemoryOption, ToolsetsInput, ToolsInput, StructuredOutputOptions } from './types';
>>>>>>> 636a7966

export type MultiPrimitiveExecutionOptions = {
  /** Memory configuration for conversation persistence and retrieval */
  memory?: AgentMemoryOption;
  /** Unique identifier for this execution run */
  runId?: string;

  /** Runtime context containing dynamic configuration and state */
  runtimeContext?: RuntimeContext;

  /** Maximum number of steps to run */
  maxSteps?: number;

  /** AI tracing context for span hierarchy and metadata */
  tracingContext?: TracingContext;

  /** Model-specific settings like temperature, maxTokens, topP, etc. */
  modelSettings?: LoopOptions['modelSettings'];

  telemetry?: TelemetrySettings;
};

export type AgentExecutionOptions<
  OUTPUT extends OutputSchema = undefined,
  FORMAT extends 'mastra' | 'aisdk' | undefined = undefined,
> = {
  /**
   * Determines the output stream format. Use 'mastra' for Mastra's native format (default) or 'aisdk' for AI SDK v5 compatibility.
   * @default 'mastra'
   */
  format?: FORMAT;

<<<<<<< HEAD
/**
 * Options for streaming responses with an agent
 * @template OUTPUT - The schema type for structured output (Zod schema)
 */
export type AgentVNextStreamOptions<
  Output extends ZodSchema | undefined = undefined,
  StructuredOutput extends ZodSchema | undefined = undefined,
> = {
  /** Optional instructions to override the agent's default instructions */
  instructions?: InstructionsInput;
  /** Additional tool sets that can be used for this generation */
  toolsets?: ToolsetsInput;
  clientTools?: ToolsInput;
  /** Additional context messages to include */
  context?: CoreMessage[];
  /** New memory options (preferred) */
=======
  /** Custom instructions that override the agent's default instructions for this execution */
  instructions?: string;

  /** Custom system message to include in the prompt */
  system?: SystemMessage;

  /** Additional context messages to provide to the agent */
  context?: ModelMessage[];

  /** Memory configuration for conversation persistence and retrieval */
>>>>>>> 636a7966
  memory?: AgentMemoryOption;

  /** Unique identifier for this execution run */
  runId?: string;

  /** Save messages incrementally after each stream step completes (default: false). */
  savePerStep?: boolean;

  /** Runtime context containing dynamic configuration and state */
  runtimeContext?: RuntimeContext;

  /** @deprecated Use memory.resource instead. Identifier for the resource/user */
  resourceId?: string;
  /** @deprecated Use memory.thread instead. Thread identifier for conversation continuity */
  threadId?: string;

  /** Telemetry collection settings for observability */
  telemetry?: TelemetrySettings;

  /** Maximum number of steps to run */
  maxSteps?: number;

  /** Conditions for stopping execution (e.g., step count, token limit) */
  stopWhen?: LoopOptions['stopWhen'];

  /** Provider-specific options passed to the language model */
  providerOptions?: LoopOptions['providerOptions'];

  /** Callback fired after each execution step. Type varies by format */
  onStepFinish?: FORMAT extends 'aisdk' ? StreamTextOnStepFinishCallback<any> : LoopConfig['onStepFinish'];
  /** Callback fired when execution completes. Type varies by format */
  onFinish?: FORMAT extends 'aisdk' ? StreamTextOnFinishCallback<any> : LoopConfig['onFinish'];

  /** Callback fired for each streaming chunk received */
  onChunk?: LoopConfig['onChunk'];
  /** Callback fired when an error occurs during streaming */
  onError?: LoopConfig['onError'];
  /** Callback fired when streaming is aborted */
  onAbort?: LoopConfig['onAbort'];
  /** Tools that are active for this execution */
  activeTools?: LoopConfig['activeTools'];
  /** Signal to abort the streaming operation */
  abortSignal?: LoopConfig['abortSignal'];

  /** Input processors to use for this execution (overrides agent's default) */
  inputProcessors?: InputProcessor[];
  /** Output processors to use for this execution (overrides agent's default) */
  outputProcessors?: OutputProcessor[];

  /** Additional tool sets that can be used for this execution */
  toolsets?: ToolsetsInput;
  /** Client-side tools available during execution */
  clientTools?: ToolsInput;
  /** Tool selection strategy: 'auto', 'none', 'required', or specific tools */
  toolChoice?: ToolChoice<any>;

  /** Model-specific settings like temperature, maxTokens, topP, etc. */
  modelSettings?: LoopOptions['modelSettings'];

  /** Evaluation scorers to run on the execution results */
  scorers?: MastraScorers | Record<string, { scorer: MastraScorer['name']; sampling?: ScoringSamplingConfig }>;
  /** Whether to return detailed scoring data in the response */
  returnScorerData?: boolean;
  /** AI tracing context for span hierarchy and metadata */
  tracingContext?: TracingContext;
  /** AI tracing options for starting new traces */
  tracingOptions?: TracingOptions;

  /** Callback function called before each step of multi-step execution */
  prepareStep?: PrepareStepFunction<any>;
} & OutputOptions<OUTPUT>;

type OutputOptions<OUTPUT extends OutputSchema = undefined> =
  | {
      /**
       * Schema for structured output generation (Zod schema or JSON Schema)
       * @deprecated Use `structuredOutput` instead. The `output` property will be removed in a future version.
       */
      output?: OUTPUT;
      structuredOutput?: never;
    }
  | {
      /** Structured output generation with enhanced developer experience  */
      structuredOutput?: StructuredOutputOptions<OUTPUT extends OutputSchema ? OUTPUT : never>;
      output?: never;
    };

export type InnerAgentExecutionOptions<
  OUTPUT extends OutputSchema = undefined,
  FORMAT extends 'aisdk' | 'mastra' | undefined = undefined,
> = AgentExecutionOptions<OUTPUT, FORMAT> & {
  writableStream?: WritableStream<ChunkType>;
  messages: MessageListInput;
  methodType: 'generate' | 'stream' | 'streamVNext';
  /** Internal: Model override for when structuredOutput.model is used with maxSteps=1 */
  model?: MastraLanguageModel;
};<|MERGE_RESOLUTION|>--- conflicted
+++ resolved
@@ -7,15 +7,11 @@
 import type { LoopConfig, LoopOptions, PrepareStepFunction } from '../loop/types';
 import type { InputProcessor, OutputProcessor } from '../processors';
 import type { RuntimeContext } from '../runtime-context';
-<<<<<<< HEAD
-import type { AgentMemoryOption, ToolsetsInput, ToolsInput, StructuredOutputOptions, InstructionsInput } from './types';
-=======
 import type { MastraScorer, MastraScorers, ScoringSamplingConfig } from '../scores';
 import type { OutputSchema } from '../stream/base/schema';
 import type { ChunkType } from '../stream/types';
 import type { MessageListInput } from './message-list';
 import type { AgentMemoryOption, ToolsetsInput, ToolsInput, StructuredOutputOptions } from './types';
->>>>>>> 636a7966
 
 export type MultiPrimitiveExecutionOptions = {
   /** Memory configuration for conversation persistence and retrieval */
@@ -48,24 +44,6 @@
    */
   format?: FORMAT;
 
-<<<<<<< HEAD
-/**
- * Options for streaming responses with an agent
- * @template OUTPUT - The schema type for structured output (Zod schema)
- */
-export type AgentVNextStreamOptions<
-  Output extends ZodSchema | undefined = undefined,
-  StructuredOutput extends ZodSchema | undefined = undefined,
-> = {
-  /** Optional instructions to override the agent's default instructions */
-  instructions?: InstructionsInput;
-  /** Additional tool sets that can be used for this generation */
-  toolsets?: ToolsetsInput;
-  clientTools?: ToolsInput;
-  /** Additional context messages to include */
-  context?: CoreMessage[];
-  /** New memory options (preferred) */
-=======
   /** Custom instructions that override the agent's default instructions for this execution */
   instructions?: string;
 
@@ -76,7 +54,6 @@
   context?: ModelMessage[];
 
   /** Memory configuration for conversation persistence and retrieval */
->>>>>>> 636a7966
   memory?: AgentMemoryOption;
 
   /** Unique identifier for this execution run */
