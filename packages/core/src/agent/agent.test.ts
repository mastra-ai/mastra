--- conflicted
+++ resolved
@@ -4705,1632 +4705,4 @@
     // Second message should not have metadata
     expect(secondUserMessage?.content.metadata).toBeUndefined();
   });
-<<<<<<< HEAD
-=======
-});
-
-describe('output processors', () => {
-  describe('streamVNext output processors', () => {
-    it('should process text chunks through output processors in real-time', async () => {
-      class TestOutputProcessor implements Processor {
-        readonly name = 'test-output-processor';
-
-        async processOutputStream(args: {
-          part: any;
-          streamParts: any[];
-          state: Record<string, any>;
-          abort: (reason?: string) => never;
-        }) {
-          const { part } = args;
-          // Only process text-delta chunks
-          if (part.type === 'text-delta') {
-            return { type: 'text-delta', textDelta: part.textDelta.replace(/test/gi, 'TEST') };
-          }
-          return part;
-        }
-      }
-
-      const agent = new Agent({
-        name: 'output-processor-test-agent',
-        instructions: 'You are a helpful assistant. Respond with exactly: "This is a test response"',
-        model: new MockLanguageModelV1({
-          doGenerate: async () => ({
-            rawCall: { rawPrompt: null, rawSettings: {} },
-            text: 'This is a test response',
-            finishReason: 'stop',
-            usage: { completionTokens: 5, promptTokens: 10 },
-          }),
-          doStream: async () => ({
-            stream: simulateReadableStream({
-              chunks: [
-                { type: 'text-delta', textDelta: 'This is a test' },
-                { type: 'text-delta', textDelta: ' response okay. test' },
-              ],
-            }),
-            rawCall: { rawPrompt: null, rawSettings: {} },
-          }),
-        }),
-        outputProcessors: [new TestOutputProcessor()],
-      });
-
-      const stream = agent.streamVNext('Hello');
-
-      let collectedText = '';
-      for await (const chunk of stream) {
-        if (chunk.type === 'text-delta') {
-          collectedText += chunk.payload.text;
-        }
-      }
-
-      // The output processor should have replaced "test" with "TEST"
-      expect(collectedText).toBe('This is a TEST response okay. TEST');
-    });
-
-    it('should filter blocked content chunks', async () => {
-      class BlockingOutputProcessor implements Processor {
-        readonly name = 'filtering-output-processor';
-
-        async processOutputStream({ part }) {
-          // Filter out chunks containing "blocked"
-          if (part.type === 'text-delta' && part.textDelta?.includes('blocked')) {
-            return null; // Return null to filter the chunk
-          }
-          return part;
-        }
-      }
-
-      const agent = new Agent({
-        name: 'blocking-processor-test-agent',
-        instructions: 'You are a helpful assistant.',
-        model: new MockLanguageModelV1({
-          doGenerate: async () => ({
-            rawCall: { rawPrompt: null, rawSettings: {} },
-            text: 'This content should be blocked',
-            finishReason: 'stop',
-            usage: { completionTokens: 5, promptTokens: 10 },
-          }),
-          doStream: async () => ({
-            stream: simulateReadableStream({
-              chunks: [
-                { type: 'text-delta', textDelta: 'This content should be blocked. ' },
-                { type: 'text-delta', textDelta: 'But this should be allowed.' },
-              ],
-            }),
-            rawCall: { rawPrompt: null, rawSettings: {} },
-          }),
-        }),
-        outputProcessors: [new BlockingOutputProcessor()],
-      });
-
-      const stream = agent.streamVNext('Hello');
-
-      let collectedText = '';
-      for await (const chunk of stream) {
-        if (chunk.type === 'text-delta') {
-          collectedText += chunk.payload.text;
-        }
-      }
-
-      // The blocked content should be filtered out completely (not appear in stream)
-      expect(collectedText).toBe('But this should be allowed.');
-    });
-
-    it('should emit tripwire when output processor calls abort', async () => {
-      class AbortingOutputProcessor implements Processor {
-        readonly name = 'aborting-output-processor';
-
-        async processOutputStream({ part, abort }) {
-          if (part.type === 'text-delta' && part.textDelta?.includes('abort')) {
-            abort('Content triggered abort');
-          }
-
-          return part;
-        }
-      }
-
-      const agent = new Agent({
-        name: 'aborting-processor-test-agent',
-        instructions: 'You are a helpful assistant.',
-        model: new MockLanguageModelV1({
-          doGenerate: async () => ({
-            rawCall: { rawPrompt: null, rawSettings: {} },
-            text: 'This should trigger abort condition',
-            finishReason: 'stop',
-            usage: { completionTokens: 5, promptTokens: 10 },
-          }),
-          doStream: async () => ({
-            stream: simulateReadableStream({
-              chunks: [
-                { type: 'text-delta', textDelta: 'This should trigger ' },
-                { type: 'text-delta', textDelta: 'abort condition' },
-                { type: 'text-delta', textDelta: ", but this won't be sent." },
-              ],
-            }),
-            rawCall: { rawPrompt: null, rawSettings: {} },
-          }),
-        }),
-        outputProcessors: [new AbortingOutputProcessor()],
-      });
-
-      const stream = agent.streamVNext('Hello');
-      const chunks: any[] = [];
-
-      for await (const chunk of stream) {
-        chunks.push(chunk);
-      }
-
-      // Should have received a tripwire chunk
-      const tripwireChunk = chunks.find(chunk => chunk.type === 'tripwire');
-      expect(tripwireChunk).toBeDefined();
-      expect(tripwireChunk.payload.tripwireReason).toBe('Content triggered abort');
-
-      // Should not have received the text after the abort trigger
-      let collectedText = '';
-      chunks.forEach(chunk => {
-        if (chunk.type === 'text-delta') {
-          collectedText += chunk.payload.text;
-        }
-      });
-      expect(collectedText).toBe('This should trigger ');
-    });
-
-    it('should process chunks through multiple output processors in sequence', async () => {
-      class ReplaceProcessor implements Processor {
-        readonly name = 'replace-processor';
-
-        async processOutputStream({ part }) {
-          if (part.type === 'text-delta') {
-            return { type: 'text-delta', textDelta: part.textDelta.replace(/hello/gi, 'HELLO') };
-          }
-          return part;
-        }
-      }
-
-      class AddPrefixProcessor implements Processor {
-        readonly name = 'prefix-processor';
-
-        async processOutputStream({ part }) {
-          // Add prefix to any chunk that contains "HELLO"
-          if (part.type === 'text-delta' && part.textDelta?.includes('HELLO')) {
-            return { type: 'text-delta', textDelta: `[PROCESSED] ${part.textDelta}` };
-          }
-          return part;
-        }
-      }
-
-      const agent = new Agent({
-        name: 'multi-processor-test-agent',
-        instructions: 'Respond with: "hello world"',
-        model: new MockLanguageModelV1({
-          doGenerate: async () => ({
-            rawCall: { rawPrompt: null, rawSettings: {} },
-            text: 'hello world',
-            finishReason: 'stop',
-            usage: { completionTokens: 2, promptTokens: 5 },
-          }),
-          doStream: async () => ({
-            stream: simulateReadableStream({
-              chunks: [{ type: 'text-delta', textDelta: 'hello world' }],
-            }),
-            rawCall: { rawPrompt: null, rawSettings: {} },
-          }),
-        }),
-        outputProcessors: [new ReplaceProcessor(), new AddPrefixProcessor()],
-      });
-
-      const stream = agent.streamVNext('Test');
-
-      let collectedText = '';
-      for await (const chunk of stream) {
-        if (chunk.type === 'text-delta') {
-          collectedText += chunk.payload.text;
-        }
-      }
-
-      // Should be processed by both processors: replace "hello" -> "HELLO", then add prefix
-      // The stream might be split into multiple chunks, so we need to handle that
-      expect(collectedText).toBe('[PROCESSED] HELLO world');
-    });
-
-    it('should should abort if the output processor calls abort', async () => {
-      class BlockingOutputProcessor implements Processor {
-        readonly name = 'filtering-output-processor';
-
-        async processOutputStream({ part, abort }) {
-          if (part.type === 'text-delta' && part.textDelta?.includes('blocked')) {
-            abort('blocked content');
-          }
-          return part;
-        }
-      }
-
-      const agent = new Agent({
-        name: 'blocking-processor-test-agent',
-        instructions: 'You are a helpful assistant.',
-        model: new MockLanguageModelV1({
-          doGenerate: async () => ({
-            rawCall: { rawPrompt: null, rawSettings: {} },
-            text: 'This content should be blocked',
-            finishReason: 'stop',
-            usage: { completionTokens: 5, promptTokens: 10 },
-          }),
-          doStream: async () => ({
-            stream: simulateReadableStream({
-              chunks: [
-                { type: 'text-delta', textDelta: 'This content should be blocked. ' },
-                { type: 'text-delta', textDelta: 'But this should be allowed.' },
-              ],
-            }),
-            rawCall: { rawPrompt: null, rawSettings: {} },
-          }),
-        }),
-        outputProcessors: [new BlockingOutputProcessor()],
-      });
-
-      const stream = agent.streamVNext('Hello');
-
-      let collectedText = '';
-      try {
-        for await (const chunk of stream) {
-          if (chunk.type === 'text-delta') {
-            collectedText += chunk.payload.text;
-          } else if (chunk.type === 'tripwire') {
-            expect(chunk.payload.tripwireReason).toBe('blocked content');
-          }
-        }
-      } catch (error) {
-        expect(error).toBe('blocked content');
-      }
-
-      expect(collectedText).toBe('');
-    });
-  });
-
-  describe('generate output processors', () => {
-    it('should process final text through output processors', async () => {
-      let processedText = '';
-
-      class TestOutputProcessor implements Processor {
-        readonly name = 'test-output-processor';
-
-        async processOutputResult({ messages }) {
-          // Process the final generated text
-          const processedMessages = messages.map(msg => ({
-            ...msg,
-            content: {
-              ...msg.content,
-              parts: msg.content.parts.map(part =>
-                part.type === 'text' ? { ...part, text: part.text.replace(/test/gi, 'TEST') } : part,
-              ),
-            },
-          }));
-
-          // Store the processed text to verify it was called
-          const textPart = processedMessages[0]?.content?.parts?.find((p: any) => p.type === 'text');
-          processedText = textPart ? textPart.text : '';
-
-          return processedMessages;
-        }
-      }
-
-      const agent = new Agent({
-        name: 'generate-output-processor-test-agent',
-        instructions: 'You are a helpful assistant.',
-        model: new MockLanguageModelV1({
-          doGenerate: async () => ({
-            rawCall: { rawPrompt: null, rawSettings: {} },
-            text: 'This is a test response with test words',
-            finishReason: 'stop',
-            usage: { completionTokens: 8, promptTokens: 10 },
-          }),
-        }),
-        outputProcessors: [new TestOutputProcessor()],
-      });
-
-      const result = await agent.generate('Hello');
-
-      // The output processors should modify the returned result
-      expect(result.text).toBe('This is a TEST response with TEST words');
-
-      // And the processor should have been called and processed the text
-      expect(processedText).toBe('This is a TEST response with TEST words');
-    });
-
-    it('should process messages through multiple output processors in sequence', async () => {
-      let finalProcessedText = '';
-
-      class ReplaceProcessor implements Processor {
-        readonly name = 'replace-processor';
-
-        async processOutputResult({ messages }) {
-          return messages.map(msg => ({
-            ...msg,
-            content: {
-              ...msg.content,
-              parts: msg.content.parts.map(part =>
-                part.type === 'text' ? { ...part, text: part.text.replace(/hello/gi, 'HELLO') } : part,
-              ),
-            },
-          }));
-        }
-      }
-
-      class AddPrefixProcessor implements Processor {
-        readonly name = 'prefix-processor';
-
-        async processOutputResult({ messages }) {
-          const processedMessages = messages.map(msg => ({
-            ...msg,
-            content: {
-              ...msg.content,
-              parts: msg.content.parts.map(part =>
-                part.type === 'text' ? { ...part, text: `[PROCESSED] ${part.text}` } : part,
-              ),
-            },
-          }));
-
-          // Store the final processed text to verify both processors ran
-          const textPart = processedMessages[0]?.content?.parts?.find((p: any) => p.type === 'text');
-          finalProcessedText = textPart ? textPart.text : '';
-
-          return processedMessages;
-        }
-      }
-
-      const agent = new Agent({
-        name: 'multi-processor-generate-test-agent',
-        instructions: 'Respond with: "hello world"',
-        model: new MockLanguageModelV1({
-          doGenerate: async () => ({
-            rawCall: { rawPrompt: null, rawSettings: {} },
-            text: 'hello world',
-            finishReason: 'stop',
-            usage: { completionTokens: 2, promptTokens: 5 },
-          }),
-        }),
-        outputProcessors: [new ReplaceProcessor(), new AddPrefixProcessor()],
-      });
-
-      const result = await agent.generate('Test');
-
-      // The output processors should modify the returned result
-      expect(result.text).toBe('[PROCESSED] HELLO world');
-
-      // And both processors should have been called in sequence
-      expect(finalProcessedText).toBe('[PROCESSED] HELLO world');
-    });
-
-    it('should handle abort in output processors', async () => {
-      class AbortingOutputProcessor implements Processor {
-        readonly name = 'aborting-output-processor';
-
-        async processOutputResult({ messages, abort }) {
-          // Check if the response contains inappropriate content
-          const hasInappropriateContent = messages.some(msg =>
-            msg.content.parts.some(part => part.type === 'text' && part.text.includes('inappropriate')),
-          );
-
-          if (hasInappropriateContent) {
-            abort('Content flagged as inappropriate');
-          }
-
-          return messages;
-        }
-      }
-
-      const agent = new Agent({
-        name: 'aborting-generate-test-agent',
-        instructions: 'You are a helpful assistant.',
-        model: new MockLanguageModelV1({
-          doGenerate: async () => ({
-            rawCall: { rawPrompt: null, rawSettings: {} },
-            text: 'This content is inappropriate and should be blocked',
-            finishReason: 'stop',
-            usage: { completionTokens: 10, promptTokens: 10 },
-          }),
-        }),
-        outputProcessors: [new AbortingOutputProcessor()],
-      });
-
-      // Should return tripwire result when processor aborts
-      const result = await agent.generate('Generate inappropriate content');
-
-      expect(result.tripwire).toBe(true);
-      expect(result.tripwireReason).toBe('Content flagged as inappropriate');
-      expect(result.text).toBe('');
-      expect(result.finishReason).toBe('other');
-    });
-
-    it('should skip processors that do not implement processOutputResult', async () => {
-      let processedText = '';
-
-      class CompleteProcessor implements Processor {
-        readonly name = 'complete-processor';
-
-        async processOutputResult({ messages }) {
-          const processedMessages = messages.map(msg => ({
-            ...msg,
-            content: {
-              ...msg.content,
-              parts: msg.content.parts.map(part =>
-                part.type === 'text' ? { ...part, text: `${part.text} [COMPLETE]` } : part,
-              ),
-            },
-          }));
-
-          // Store the processed text to verify this processor ran
-          const textPart = processedMessages[0]?.content?.parts?.find((p: any) => p.type === 'text');
-          processedText = textPart ? textPart.text : '';
-
-          return processedMessages;
-        }
-      }
-
-      // Only include the complete processor - the incomplete one would cause TypeScript errors
-      const agent = new Agent({
-        name: 'skipping-generate-test-agent',
-        instructions: 'You are a helpful assistant.',
-        model: new MockLanguageModelV1({
-          doGenerate: async () => ({
-            rawCall: { rawPrompt: null, rawSettings: {} },
-            text: 'Original response',
-            finishReason: 'stop',
-            usage: { completionTokens: 2, promptTokens: 5 },
-          }),
-        }),
-        outputProcessors: [new CompleteProcessor()],
-      });
-
-      const result = await agent.generate('Test');
-
-      // The output processors should modify the returned result
-      expect(result.text).toBe('Original response [COMPLETE]');
-
-      // And the complete processor should have processed the text
-      expect(processedText).toBe('Original response [COMPLETE]');
-    });
-  });
-
-  describe('generate output processors with structured output', () => {
-    it('should process structured output through output processors', async () => {
-      let processedObject: any = null;
-
-      class StructuredOutputProcessor implements Processor {
-        readonly name = 'structured-output-processor';
-
-        async processOutputResult({ messages }) {
-          // Process the final generated text and extract the structured data
-          const processedMessages = messages.map(msg => ({
-            ...msg,
-            content: {
-              ...msg.content,
-              parts: msg.content.parts.map(part => {
-                if (part.type === 'text') {
-                  // Parse the JSON and modify it
-                  try {
-                    const parsedData = JSON.parse(part.text);
-                    const modifiedData = {
-                      ...parsedData,
-                      winner: parsedData.winner?.toUpperCase() || '',
-                      processed: true,
-                    };
-                    processedObject = modifiedData;
-                    return { ...part, text: JSON.stringify(modifiedData) };
-                  } catch {
-                    return part;
-                  }
-                }
-                return part;
-              }),
-            },
-          }));
-
-          return processedMessages;
-        }
-      }
-
-      const agent = new Agent({
-        name: 'structured-output-processor-test-agent',
-        instructions: 'You know about US elections.',
-        model: new MockLanguageModelV1({
-          defaultObjectGenerationMode: 'json',
-          doGenerate: async () => ({
-            rawCall: { rawPrompt: null, rawSettings: {} },
-            text: '{"winner": "Barack Obama", "year": "2012"}',
-            finishReason: 'stop',
-            usage: { completionTokens: 10, promptTokens: 10 },
-          }),
-        }),
-        outputProcessors: [new StructuredOutputProcessor()],
-      });
-
-      const result = await agent.generate('Who won the 2012 US presidential election?', {
-        output: z.object({
-          winner: z.string(),
-          year: z.string(),
-        }),
-      });
-
-      // The output processors should modify the returned result
-      expect(result.object.winner).toBe('BARACK OBAMA');
-      expect(result.object.year).toBe('2012');
-      expect((result.object as any).processed).toBe(true);
-
-      // And the processor should have been called and processed the structured data
-      expect(processedObject).toEqual({
-        winner: 'BARACK OBAMA',
-        year: '2012',
-        processed: true,
-      });
-    });
-
-    it('should handle multiple processors with structured output', async () => {
-      let firstProcessorCalled = false;
-      let secondProcessorCalled = false;
-      let finalResult: any = null;
-
-      class FirstProcessor implements Processor {
-        readonly name = 'first-processor';
-
-        async processOutputResult({ messages }) {
-          firstProcessorCalled = true;
-          return messages.map(msg => ({
-            ...msg,
-            content: {
-              ...msg.content,
-              parts: msg.content.parts.map(part => {
-                if (part.type === 'text') {
-                  try {
-                    const data = JSON.parse(part.text);
-                    const modified = { ...data, first_processed: true };
-                    return { ...part, text: JSON.stringify(modified) };
-                  } catch {
-                    return part;
-                  }
-                }
-                return part;
-              }),
-            },
-          }));
-        }
-      }
-
-      class SecondProcessor implements Processor {
-        readonly name = 'second-processor';
-
-        async processOutputResult({ messages }) {
-          secondProcessorCalled = true;
-          return messages.map(msg => ({
-            ...msg,
-            content: {
-              ...msg.content,
-              parts: msg.content.parts.map(part => {
-                if (part.type === 'text') {
-                  try {
-                    const data = JSON.parse(part.text);
-                    const modified = { ...data, second_processed: true };
-                    finalResult = modified;
-                    return { ...part, text: JSON.stringify(modified) };
-                  } catch {
-                    return part;
-                  }
-                }
-                return part;
-              }),
-            },
-          }));
-        }
-      }
-
-      const agent = new Agent({
-        name: 'multi-processor-structured-test-agent',
-        instructions: 'You are a helpful assistant.',
-        model: new MockLanguageModelV1({
-          defaultObjectGenerationMode: 'json',
-          doGenerate: async () => ({
-            rawCall: { rawPrompt: null, rawSettings: {} },
-            text: '{"message": "hello world"}',
-            finishReason: 'stop',
-            usage: { completionTokens: 5, promptTokens: 5 },
-          }),
-        }),
-        outputProcessors: [new FirstProcessor(), new SecondProcessor()],
-      });
-
-      const result = await agent.generate('Say hello', {
-        output: z.object({
-          message: z.string(),
-        }),
-      });
-
-      // The output processors should modify the returned result
-      expect(result.object.message).toBe('hello world');
-      expect((result.object as any).first_processed).toBe(true);
-      expect((result.object as any).second_processed).toBe(true);
-
-      // Both processors should have been called
-      expect(firstProcessorCalled).toBe(true);
-      expect(secondProcessorCalled).toBe(true);
-
-      // Final result should have both processor modifications
-      expect(finalResult).toEqual({
-        message: 'hello world',
-        first_processed: true,
-        second_processed: true,
-      });
-    });
-  });
-
-  describe('streamVNext output processors with structured output', () => {
-    it('should process streamed structured output through output processors', async () => {
-      let processedChunks: string[] = [];
-      let finalProcessedObject: any = null;
-
-      class StreamStructuredProcessor implements Processor {
-        readonly name = 'stream-structured-processor';
-
-        async processOutputStream({ part }) {
-          // Handle both text-delta and object-delta chunks
-          if (part.type === 'text-delta' && part.textDelta) {
-            // Collect and transform streaming chunks
-            const modifiedChunk = {
-              ...part,
-              textDelta: part.textDelta.replace(/obama/gi, 'OBAMA'),
-            };
-            processedChunks.push(part.textDelta);
-            return modifiedChunk;
-          } else if (part.type === 'object-delta' && (part as any).objectDelta) {
-            // Handle object streaming chunks
-            const stringified = JSON.stringify((part as any).objectDelta);
-            processedChunks.push(stringified);
-            return part;
-          }
-          return part;
-        }
-
-        async processOutputResult({ messages }) {
-          // Also process the final result
-          const processedMessages = messages.map(msg => ({
-            ...msg,
-            content: {
-              ...msg.content,
-              parts: msg.content.parts.map(part => {
-                if (part.type === 'text') {
-                  try {
-                    const data = JSON.parse(part.text);
-                    const modified = { ...data, stream_processed: true };
-                    finalProcessedObject = modified;
-                    return { ...part, text: JSON.stringify(modified) };
-                  } catch {
-                    return part;
-                  }
-                }
-                return part;
-              }),
-            },
-          }));
-
-          return processedMessages;
-        }
-      }
-
-      const agent = new Agent({
-        name: 'stream-structured-processor-test-agent',
-        instructions: 'You know about US elections.',
-        model: new MockLanguageModelV1({
-          defaultObjectGenerationMode: 'json',
-          doStream: async () => ({
-            stream: simulateReadableStream({
-              chunks: [
-                { type: 'text-delta', textDelta: '{"winner":' },
-                { type: 'text-delta', textDelta: '"Barack' },
-                { type: 'text-delta', textDelta: ' Obama",' },
-                { type: 'text-delta', textDelta: '"year":"2012"}' },
-                {
-                  type: 'finish',
-                  finishReason: 'stop',
-                  logprobs: undefined,
-                  usage: { completionTokens: 10, promptTokens: 5 },
-                },
-              ],
-            }),
-            rawCall: { rawPrompt: null, rawSettings: {} },
-          }),
-        }),
-        outputProcessors: [new StreamStructuredProcessor()],
-      });
-
-      const response = agent.streamVNext('Who won the 2012 US presidential election?', {
-        output: z.object({
-          winner: z.string(),
-          year: z.string(),
-        }),
-      });
-
-      // Consume the stream
-      let streamedContent = '';
-      for await (const chunk of response) {
-        if (chunk.type === 'text-delta') {
-          streamedContent += chunk.payload.text;
-        }
-      }
-
-      // Wait for the stream to finish
-      await response.finishReason;
-
-      // Check that streaming chunks were processed
-      expect(processedChunks.length).toBeGreaterThan(0);
-      expect(processedChunks.join('')).toContain('Barack');
-
-      // Check that streaming content was modified
-      expect(streamedContent).toContain('OBAMA');
-
-      // Check that final object processing occurred
-      expect(finalProcessedObject).toEqual({
-        winner: 'Barack Obama',
-        year: '2012',
-        stream_processed: true,
-      });
-    });
-
-    it('should process experimental_output during streaming', async () => {
-      let streamProcessorCalled = false;
-      let finalProcessorCalled = false;
-
-      class ExperimentalStreamProcessor implements Processor {
-        readonly name = 'experimental-stream-processor';
-
-        async processOutputStream({ part }) {
-          // Handle both text-delta and object-delta chunks
-          streamProcessorCalled = true; // Set this regardless of chunk type
-
-          if (part.type === 'text-delta') {
-            return {
-              ...part,
-              textDelta: part.textDelta?.replace(/green/gi, 'GREEN'),
-            };
-          } else if (part.type === 'object-delta') {
-            return part;
-          }
-          return part;
-        }
-
-        async processOutputResult({ messages }) {
-          finalProcessorCalled = true;
-          return messages.map(msg => ({
-            ...msg,
-            content: {
-              ...msg.content,
-              parts: msg.content.parts.map(part => {
-                if (part.type === 'text') {
-                  try {
-                    const data = JSON.parse(part.text);
-                    return { ...part, text: JSON.stringify({ ...data, experimental_stream: true }) };
-                  } catch {
-                    return part;
-                  }
-                }
-                return part;
-              }),
-            },
-          }));
-        }
-      }
-
-      const agent = new Agent({
-        name: 'experimental-stream-test-agent',
-        instructions: 'You are a helpful assistant.',
-        model: new MockLanguageModelV1({
-          defaultObjectGenerationMode: 'json',
-          doStream: async () => ({
-            stream: simulateReadableStream({
-              chunks: [
-                { type: 'text-delta', textDelta: '{"color":' },
-                { type: 'text-delta', textDelta: '"green",' },
-                { type: 'text-delta', textDelta: '"intensity":"bright"}' },
-                {
-                  type: 'finish',
-                  finishReason: 'stop',
-                  logprobs: undefined,
-                  usage: { completionTokens: 8, promptTokens: 5 },
-                },
-              ],
-            }),
-            rawCall: { rawPrompt: null, rawSettings: {} },
-          }),
-        }),
-        outputProcessors: [new ExperimentalStreamProcessor()],
-      });
-
-      const response = agent.streamVNext('Make it green', {
-        output: z.object({
-          color: z.string(),
-          intensity: z.string(),
-        }),
-      });
-
-      // Consume the stream
-      for await (const _chunk of response) {
-        // Just consume the stream
-      }
-
-      // Wait for completion
-      await response.finishReason;
-      const finalObject = await response.object;
-
-      // Verify both stream and final processors were called
-      expect(streamProcessorCalled).toBe(true);
-      expect(finalProcessorCalled).toBe(true);
-
-      // Note: Currently streaming transformations and final result processing are separate
-      // This test verifies both are called, but final result is based on original LLM output
-      expect(finalObject).toEqual({
-        color: 'green', // Original LLM output
-        intensity: 'bright',
-        experimental_stream: true, // Added by final result processor
-      });
-    });
-
-    describe('streaming tripwires with structured output', () => {
-      it('should return empty object when tripwire triggered during streaming with output', async () => {
-        class StreamAbortProcessor implements Processor {
-          readonly name = 'stream-abort-output-processor';
-
-          async processOutputStream({ part, abort }) {
-            // Abort on the second text-delta chunk
-            if (part.type === 'text-delta' && part.textDelta?.includes('Barack')) {
-              abort('Stream aborted during structured output generation');
-            }
-            return part;
-          }
-        }
-
-        const agent = new Agent({
-          name: 'stream-abort-structured-test-agent',
-          instructions: 'You know about US elections.',
-          model: new MockLanguageModelV1({
-            defaultObjectGenerationMode: 'json',
-            doStream: async () => ({
-              stream: simulateReadableStream({
-                chunks: [
-                  { type: 'text-delta', textDelta: '{"winner":' },
-                  { type: 'text-delta', textDelta: '"Barack' }, // This will trigger abort
-                  { type: 'text-delta', textDelta: ' Obama",' },
-                  { type: 'text-delta', textDelta: '"year":"2012"}' },
-                  {
-                    type: 'finish',
-                    finishReason: 'stop',
-                    logprobs: undefined,
-                    usage: { completionTokens: 10, promptTokens: 5 },
-                  },
-                ],
-              }),
-              rawCall: { rawPrompt: null, rawSettings: {} },
-            }),
-          }),
-          outputProcessors: [new StreamAbortProcessor()],
-        });
-
-        const response = agent.streamVNext('Who won the 2012 US presidential election?', {
-          output: z.object({
-            winner: z.string(),
-            year: z.string(),
-          }),
-        });
-
-        // Consume stream until tripwire
-        const chunks: any[] = [];
-        for await (const chunk of response) {
-          chunks.push(chunk);
-        }
-
-        // Should contain tripwire chunk
-        const tripwireChunk = chunks.find(c => c.type === 'tripwire');
-        expect(tripwireChunk).toBeDefined();
-        expect(tripwireChunk.payload.tripwireReason).toBe('Stream aborted during structured output generation');
-
-        // Wait for completion
-        await response.finishReason;
-
-        // Final object should be null/empty since stream was aborted
-        const finalObject = await response.object;
-        expect(finalObject).toBeNull();
-      });
-
-      it('should return empty object when tripwire triggered during streaming with experimental_output', async () => {
-        class StreamAbortProcessor implements Processor {
-          readonly name = 'stream-abort-experimental-processor';
-
-          async processOutputStream({ part, abort }) {
-            // Abort on the second text-delta chunk
-            if (part.type === 'text-delta' && part.textDelta?.includes('green')) {
-              abort('Stream aborted during experimental output generation');
-            }
-            return part;
-          }
-        }
-
-        const agent = new Agent({
-          name: 'stream-abort-experimental-test-agent',
-          instructions: 'You are a helpful assistant.',
-          model: new MockLanguageModelV1({
-            defaultObjectGenerationMode: 'json',
-            doStream: async () => ({
-              stream: simulateReadableStream({
-                chunks: [
-                  { type: 'text-delta', textDelta: '{"color":' },
-                  { type: 'text-delta', textDelta: '"green",' }, // This will trigger abort
-                  { type: 'text-delta', textDelta: '"intensity":"bright"}' },
-                  {
-                    type: 'finish',
-                    finishReason: 'stop',
-                    logprobs: undefined,
-                    usage: { completionTokens: 8, promptTokens: 5 },
-                  },
-                ],
-              }),
-              rawCall: { rawPrompt: null, rawSettings: {} },
-            }),
-          }),
-          outputProcessors: [new StreamAbortProcessor()],
-        });
-
-        const response = agent.streamVNext('Make it green', {
-          experimental_output: z.object({
-            color: z.string(),
-            intensity: z.string(),
-          }),
-        });
-
-        // Consume stream until tripwire
-        const chunks: any[] = [];
-        for await (const chunk of response) {
-          chunks.push(chunk);
-        }
-
-        // Should contain tripwire chunk
-        const tripwireChunk = chunks.find(c => c.type === 'tripwire');
-        expect(tripwireChunk).toBeDefined();
-        expect(tripwireChunk.payload.tripwireReason).toBe('Stream aborted during experimental output generation');
-
-        // Wait for completion
-        await response.finishReason;
-
-        // Final object should be null/empty since stream was aborted
-        const finalObject = await response.object;
-        expect(finalObject).toBeNull();
-      });
-    });
-  });
-
-  describe('tripwire functionality', () => {
-    describe('generate method', () => {
-      it('should handle processor abort with default message', async () => {
-        const abortProcessor = {
-          name: 'abort-output-processor',
-          async processOutputResult({ abort, messages }) {
-            abort();
-            return messages;
-          },
-        } satisfies Processor;
-
-        const agent = new Agent({
-          name: 'output-tripwire-test-agent',
-          instructions: 'You are a helpful assistant.',
-          model: new MockLanguageModelV1({
-            doGenerate: async () => ({
-              rawCall: { rawPrompt: null, rawSettings: {} },
-              text: 'This should be aborted',
-              finishReason: 'stop',
-              usage: { completionTokens: 4, promptTokens: 10 },
-            }),
-          }),
-          outputProcessors: [abortProcessor],
-        });
-
-        const result = await agent.generate('Hello');
-
-        expect(result.tripwire).toBe(true);
-        expect(result.tripwireReason).toBe('Tripwire triggered by abort-output-processor');
-        expect(result.text).toBe('');
-        expect(result.finishReason).toBe('other');
-      });
-
-      it('should handle processor abort with custom message', async () => {
-        const customAbortProcessor = {
-          name: 'custom-abort-output',
-          async processOutputResult({ abort, messages }) {
-            abort('Custom output abort reason');
-            return messages;
-          },
-        } satisfies Processor;
-
-        const agent = new Agent({
-          name: 'custom-output-tripwire-test-agent',
-          instructions: 'You are a helpful assistant.',
-          model: new MockLanguageModelV1({
-            doGenerate: async () => ({
-              rawCall: { rawPrompt: null, rawSettings: {} },
-              text: 'This should be aborted with custom message',
-              finishReason: 'stop',
-              usage: { completionTokens: 8, promptTokens: 10 },
-            }),
-          }),
-          outputProcessors: [customAbortProcessor],
-        });
-
-        const result = await agent.generate('Custom abort test');
-
-        expect(result.tripwire).toBe(true);
-        expect(result.tripwireReason).toBe('Custom output abort reason');
-        expect(result.text).toBe('');
-      });
-
-      it('should not execute subsequent processors after abort', async () => {
-        let secondProcessorExecuted = false;
-
-        const abortProcessor = {
-          name: 'abort-first-output',
-          async processOutputResult({ abort, messages }) {
-            abort('Stop here');
-            return messages;
-          },
-        } satisfies Processor;
-
-        const shouldNotRunProcessor = {
-          name: 'should-not-run-output',
-          async processOutputResult({ messages }) {
-            secondProcessorExecuted = true;
-            return messages.map(msg => ({
-              ...msg,
-              content: {
-                ...msg.content,
-                parts: msg.content.parts.map(part =>
-                  part.type === 'text' ? { ...part, text: `${part.text} [SHOULD NOT APPEAR]` } : part,
-                ),
-              },
-            }));
-          },
-        } satisfies Processor;
-
-        const agent = new Agent({
-          name: 'output-abort-sequence-test-agent',
-          instructions: 'You are a helpful assistant.',
-          model: new MockLanguageModelV1({
-            doGenerate: async () => ({
-              rawCall: { rawPrompt: null, rawSettings: {} },
-              text: 'Abort sequence test',
-              finishReason: 'stop',
-              usage: { completionTokens: 3, promptTokens: 10 },
-            }),
-          }),
-          outputProcessors: [abortProcessor, shouldNotRunProcessor],
-        });
-
-        const result = await agent.generate('Abort sequence test');
-
-        expect(result.tripwire).toBe(true);
-        expect(result.tripwireReason).toBe('Stop here');
-        expect(secondProcessorExecuted).toBe(false);
-      });
-    });
-
-    describe('streamVNext method', () => {
-      it('should handle processor abort with default message', async () => {
-        const abortProcessor = {
-          name: 'abort-stream-output-processor',
-          async processOutputStream({ part, abort }) {
-            // Abort immediately on any text part
-            if (part.type === 'text-delta') {
-              abort();
-            }
-            return part;
-          },
-        } satisfies Processor;
-
-        const agent = new Agent({
-          name: 'stream-output-tripwire-test-agent',
-          instructions: 'You are a helpful assistant.',
-          model: new MockLanguageModelV1({
-            doGenerate: async () => ({
-              rawCall: { rawPrompt: null, rawSettings: {} },
-              text: 'This should be aborted in stream',
-              finishReason: 'stop',
-              usage: { completionTokens: 6, promptTokens: 10 },
-            }),
-            doStream: async () => ({
-              stream: simulateReadableStream({
-                chunks: [
-                  { type: 'text-delta', textDelta: 'This should be ' },
-                  { type: 'text-delta', textDelta: 'aborted in stream' },
-                  {
-                    type: 'finish',
-                    finishReason: 'stop',
-                    logprobs: undefined,
-                    usage: { completionTokens: 6, promptTokens: 10 },
-                  },
-                ],
-              }),
-              rawCall: { rawPrompt: null, rawSettings: {} },
-            }),
-          }),
-          outputProcessors: [abortProcessor],
-        });
-
-        const stream = agent.streamVNext('Hello');
-        const chunks: any[] = [];
-
-        for await (const chunk of stream) {
-          chunks.push(chunk);
-        }
-
-        // Should receive start, step-start, and tripwire chunk
-        const tripwireChunk = chunks.find(c => c.type === 'tripwire');
-        expect(tripwireChunk).toBeDefined();
-        expect(tripwireChunk.payload.tripwireReason).toBe('Stream part blocked by abort-stream-output-processor');
-      });
-
-      it('should handle processor abort with custom message', async () => {
-        const customAbortProcessor = {
-          name: 'custom-abort-stream-output',
-          async processOutputStream({ part, abort }) {
-            if (part.type === 'text-delta') {
-              abort('Custom stream output abort reason');
-            }
-            return part;
-          },
-        } satisfies Processor;
-
-        const agent = new Agent({
-          name: 'custom-stream-output-tripwire-test-agent',
-          instructions: 'You are a helpful assistant.',
-          model: new MockLanguageModelV1({
-            doGenerate: async () => ({
-              rawCall: { rawPrompt: null, rawSettings: {} },
-              text: 'This should be aborted with custom message in stream',
-              finishReason: 'stop',
-              usage: { completionTokens: 10, promptTokens: 10 },
-            }),
-            doStream: async () => ({
-              stream: simulateReadableStream({
-                chunks: [
-                  { type: 'text-delta', textDelta: 'This should be aborted ' },
-                  { type: 'text-delta', textDelta: 'with custom message in stream' },
-                  {
-                    type: 'finish',
-                    finishReason: 'stop',
-                    logprobs: undefined,
-                    usage: { completionTokens: 10, promptTokens: 10 },
-                  },
-                ],
-              }),
-              rawCall: { rawPrompt: null, rawSettings: {} },
-            }),
-          }),
-          outputProcessors: [customAbortProcessor],
-        });
-
-        const stream = agent.streamVNext('Custom abort test');
-        const chunks: any[] = [];
-
-        for await (const chunk of stream) {
-          chunks.push(chunk);
-        }
-
-        const tripwireChunk = chunks.find(c => c.type === 'tripwire');
-        expect(tripwireChunk).toBeDefined();
-        expect(tripwireChunk.payload.tripwireReason).toBe('Custom stream output abort reason');
-      });
-
-      it('should not execute subsequent processors after abort', async () => {
-        let secondProcessorCalledAfterAbort = false;
-        let abortTriggered = false;
-
-        const abortProcessor = {
-          name: 'abort-first-stream-output',
-          async processOutputStream({ part, abort }) {
-            if (part.type === 'text-delta') {
-              abortTriggered = true;
-              abort('Stop here in stream');
-            }
-            return part;
-          },
-        } satisfies Processor;
-
-        const shouldNotRunProcessor = {
-          name: 'should-not-run-stream-output',
-          async processOutputStream({ part }) {
-            // If abort was already triggered, this processor shouldn't be called again
-            if (abortTriggered) {
-              secondProcessorCalledAfterAbort = true;
-            }
-            if (part.type === 'text-delta') {
-              return { type: 'text-delta', textDelta: `${part.textDelta} [SHOULD NOT APPEAR]` };
-            }
-            return part;
-          },
-        } satisfies Processor;
-
-        const agent = new Agent({
-          name: 'stream-output-abort-sequence-test-agent',
-          instructions: 'You are a helpful assistant.',
-          model: new MockLanguageModelV1({
-            doGenerate: async () => ({
-              rawCall: { rawPrompt: null, rawSettings: {} },
-              text: 'Stream abort sequence test',
-              finishReason: 'stop',
-              usage: { completionTokens: 4, promptTokens: 10 },
-            }),
-            doStream: async () => ({
-              stream: simulateReadableStream({
-                chunks: [
-                  { type: 'text-delta', textDelta: 'Stream abort ' },
-                  { type: 'text-delta', textDelta: 'sequence test' },
-                  {
-                    type: 'finish',
-                    finishReason: 'stop',
-                    logprobs: undefined,
-                    usage: { completionTokens: 4, promptTokens: 10 },
-                  },
-                ],
-              }),
-              rawCall: { rawPrompt: null, rawSettings: {} },
-            }),
-          }),
-          outputProcessors: [abortProcessor, shouldNotRunProcessor],
-        });
-
-        const stream = agent.streamVNext('Stream abort sequence test');
-        const chunks: any[] = [];
-
-        for await (const chunk of stream) {
-          chunks.push(chunk);
-        }
-
-        const tripwireChunk = chunks.find(c => c.type === 'tripwire');
-        expect(tripwireChunk).toBeDefined();
-        expect(tripwireChunk.payload.tripwireReason).toBe('Stop here in stream');
-        expect(secondProcessorCalledAfterAbort).toBe(false);
-      });
-
-      it('should not send any chunks after tripwire is triggered', async () => {
-        const abortProcessor = {
-          name: 'abort-on-first-text-chunk',
-          async processOutputStream({ part, abort }) {
-            if (part.type === 'text-delta') {
-              abort('Stream terminated after first text chunk');
-            }
-            return part;
-          },
-        } satisfies Processor;
-
-        const agent = new Agent({
-          name: 'no-chunks-after-tripwire-test-agent',
-          instructions: 'You are a helpful assistant.',
-          model: new MockLanguageModelV1({
-            doGenerate: async () => ({
-              rawCall: { rawPrompt: null, rawSettings: {} },
-              text: 'This stream should be cut off early',
-              finishReason: 'stop',
-              usage: { completionTokens: 7, promptTokens: 10 },
-            }),
-            doStream: async () => ({
-              stream: simulateReadableStream({
-                chunks: [
-                  { type: 'text-delta', textDelta: 'First chunk ' },
-                  { type: 'text-delta', textDelta: 'Second chunk that should not appear' },
-                  { type: 'text-delta', textDelta: 'Third chunk that should not appear' },
-                  {
-                    type: 'finish',
-                    finishReason: 'stop',
-                    logprobs: undefined,
-                    usage: { completionTokens: 7, promptTokens: 10 },
-                  },
-                ],
-              }),
-              rawCall: { rawPrompt: null, rawSettings: {} },
-            }),
-          }),
-          outputProcessors: [abortProcessor],
-        });
-
-        const stream = agent.streamVNext('Test stream termination');
-        const chunks: any[] = [];
-
-        for await (const chunk of stream) {
-          chunks.push(chunk);
-        }
-
-        // Should have start, step-start, and tripwire chunks only
-        // No subsequent text-delta chunks should appear after the first one triggers abort
-        const textChunks = chunks.filter(c => c.type === 'text-delta');
-        const tripwireChunk = chunks.find(c => c.type === 'tripwire');
-        const finishChunk = chunks.find(c => c.type === 'finish');
-
-        // Should have no text chunks (the first one triggers abort before being emitted)
-        expect(textChunks).toHaveLength(0);
-
-        // Should have exactly one tripwire chunk
-        expect(tripwireChunk).toBeDefined();
-        expect(tripwireChunk.payload.tripwireReason).toBe('Stream terminated after first text chunk');
-
-        // Should have no finish chunk (stream was terminated early)
-        expect(finishChunk).toBeUndefined();
-
-        // Verify that chunks after tripwire are not included
-        const chunkTypes = chunks.map(c => c.type);
-        const tripwireIndex = chunkTypes.indexOf('tripwire');
-        const chunksAfterTripwire = chunkTypes.slice(tripwireIndex + 1);
-        expect(chunksAfterTripwire).toHaveLength(0);
-      });
-    });
-  });
-});
-
-describe('StructuredOutputProcessor Integration Tests', () => {
-  describe('with real LLM', () => {
-    it('should convert unstructured text to structured JSON for color analysis', async () => {
-      const colorSchema = z.object({
-        color: z.string().describe('The primary color'),
-        intensity: z.enum(['light', 'medium', 'bright', 'vibrant']).describe('How intense the color is'),
-        hexCode: z
-          .string()
-          .regex(/^#[0-9A-F]{6}$/i)
-          .describe('Hex color code'),
-        mood: z.string().describe('The mood or feeling the color evokes'),
-      });
-
-      const agent = new Agent({
-        name: 'Color Expert',
-        instructions:
-          'You are an expert on colors. Analyze colors and describe their properties, psychological effects, and technical details.',
-        model: openai('gpt-4o-mini'),
-      });
-
-      const result = await agent.generate(
-        'Tell me about a vibrant sunset orange color. What are its properties and how does it make people feel?',
-        {
-          structuredOutput: {
-            schema: colorSchema,
-            model: openai('gpt-4o-mini'), // Use smaller model for faster tests
-            errorStrategy: 'strict',
-          },
-        },
-      );
-
-      // Verify we have both natural text AND structured data
-      expect(result.text).toBeTruthy();
-      expect(result.text).toMatch(/orange|color|vibrant|sunset/i); // Should contain natural language about colors
-      expect(result.object).toBeDefined();
-
-      // Validate the structured data
-      expect(result.object).toMatchObject({
-        color: expect.any(String),
-        intensity: expect.stringMatching(/^(light|medium|bright|vibrant)$/),
-        hexCode: expect.stringMatching(/^#[0-9A-F]{6}$/i),
-        mood: expect.any(String),
-      });
-
-      // Validate the content makes sense for orange
-      expect(result.object!.color.toLowerCase()).toContain('orange');
-      expect(['bright', 'vibrant']).toContain(result.object!.intensity);
-      expect(result.object!.mood).toBeTruthy();
-
-      console.log('Natural text:', result.text);
-      console.log('Structured color data:', result.object);
-    }, 40000);
-
-    it('should handle complex nested schemas for article analysis', async () => {
-      const articleSchema = z.object({
-        title: z.string().describe('A concise title for the content'),
-        summary: z.string().describe('A brief summary of the main points'),
-        keyPoints: z
-          .array(
-            z.object({
-              point: z.string().describe('A key insight or main point'),
-              importance: z.number().min(1).max(5).describe('Importance level from 1-5'),
-            }),
-          )
-          .describe('List of key points from the content'),
-        metadata: z.object({
-          topics: z.array(z.string()).describe('Main topics covered'),
-          difficulty: z.enum(['beginner', 'intermediate', 'advanced']).describe('Content difficulty level'),
-          estimatedReadTime: z.number().describe('Estimated reading time in minutes'),
-        }),
-      });
-
-      const agent = new Agent({
-        name: 'Content Analyzer',
-        instructions: 'You are an expert content analyst. Read and analyze text content to extract key insights.',
-        model: openai('gpt-4o-mini'),
-      });
-
-      const articleText = `
-        Machine learning has revolutionized how we approach data analysis. 
-        At its core, machine learning involves training algorithms to recognize patterns in data. 
-        There are three main types: supervised learning (with labeled data), unsupervised learning (finding hidden patterns), 
-        and reinforcement learning (learning through trial and error). 
-        Popular applications include recommendation systems, image recognition, and natural language processing. 
-        For beginners, starting with simple algorithms like linear regression or decision trees is recommended.
-      `;
-
-      const result = await agent.generate(`Analyze this article and extract key information:\n\n${articleText}`, {
-        structuredOutput: {
-          schema: articleSchema,
-          model: openai('gpt-4o-mini'),
-          errorStrategy: 'strict',
-        },
-      });
-
-      // Verify we have both natural text AND structured data
-      expect(result.text).toBeTruthy();
-      expect(result.text).toMatch(/machine learning|analysis|algorithms|data/i); // Should contain natural language
-      expect(result.object).toBeDefined();
-
-      // Validate the structured data
-      expect(result.object).toMatchObject({
-        title: expect.any(String),
-        summary: expect.any(String),
-        keyPoints: expect.arrayContaining([
-          expect.objectContaining({
-            point: expect.any(String),
-            importance: expect.any(Number),
-          }),
-        ]),
-        metadata: expect.objectContaining({
-          topics: expect.any(Array),
-          difficulty: expect.stringMatching(/^(beginner|intermediate|advanced)$/),
-          estimatedReadTime: expect.any(Number),
-        }),
-      });
-
-      // Validate content relevance
-      expect(result.object!.title.toLowerCase()).toMatch(/machine learning|ml|data/);
-      expect(result.object!.summary.toLowerCase()).toContain('machine learning');
-      expect(result.object!.keyPoints.length).toBeGreaterThan(0);
-      expect(
-        result.object!.metadata.topics.some(
-          (topic: string) => topic.toLowerCase().includes('machine learning') || topic.toLowerCase().includes('data'),
-        ),
-      ).toBe(true);
-
-      console.log('Natural text:', result.text);
-      console.log('Structured article analysis:', result.object);
-    }, 40000);
-
-    it('should handle fallback strategy gracefully', async () => {
-      const strictSchema = z.object({
-        impossible: z.literal('exact_match_required'),
-        number: z.number().min(1000).max(1001), // Very restrictive
-      });
-
-      const fallbackValue = {
-        impossible: 'exact_match_required' as const,
-        number: 1000,
-      };
-
-      const agent = new Agent({
-        name: 'Test Agent',
-        instructions: 'You are a helpful assistant.',
-        model: openai('gpt-4o-mini'),
-      });
-
-      const result = await agent.generate('Tell me about the weather today in a casual way.', {
-        structuredOutput: {
-          schema: strictSchema,
-          model: openai('gpt-4o-mini'),
-          errorStrategy: 'fallback',
-          fallbackValue,
-        },
-      });
-
-      // Should preserve natural text but return fallback object
-      expect(result.text).toBeTruthy();
-      expect(result.text).toMatch(/weather|today|casual/i); // Should contain natural language about weather
-      expect(result.object).toEqual(fallbackValue);
-
-      console.log('Natural text:', result.text);
-      console.log('Fallback object:', result.object);
-    }, 40000);
-
-    it('should work with different models for main agent vs structuring agent', async () => {
-      const ideaSchema = z.object({
-        idea: z.string().describe('The creative idea'),
-        category: z.enum(['technology', 'business', 'art', 'science', 'other']).describe('Category of the idea'),
-        feasibility: z.number().min(1).max(10).describe('How feasible is this idea (1-10)'),
-        resources: z.array(z.string()).describe('Resources needed to implement'),
-      });
-
-      const agent = new Agent({
-        name: 'Creative Thinker',
-        instructions: 'You are a creative thinker who generates innovative ideas and explores possibilities.',
-        model: openai('gpt-4o-mini'), // Use faster model for idea generation
-      });
-
-      const result = await agent.generate(
-        'Come up with an innovative solution for reducing food waste in restaurants.',
-        {
-          structuredOutput: {
-            schema: ideaSchema,
-            model: openai('gpt-4o'), // Use more powerful model for structuring
-            errorStrategy: 'strict',
-          },
-        },
-      );
-
-      // Verify we have both natural text AND structured data
-      expect(result.text).toBeTruthy();
-      expect(result.text).toMatch(/food waste|restaurant|reduce|solution|innovative/i); // Should contain natural language
-      expect(result.object).toBeDefined();
-
-      // Validate structured data
-      expect(result.object).toMatchObject({
-        idea: expect.any(String),
-        category: expect.stringMatching(/^(technology|business|art|science|other)$/),
-        feasibility: expect.any(Number),
-        resources: expect.any(Array),
-      });
-
-      // Validate content
-      expect(result.object!.idea.toLowerCase()).toMatch(/food waste|restaurant|reduce/);
-      expect(result.object!.feasibility).toBeGreaterThanOrEqual(1);
-      expect(result.object!.feasibility).toBeLessThanOrEqual(10);
-      expect(result.object!.resources.length).toBeGreaterThan(0);
-
-      console.log('Natural text:', result.text);
-      console.log('Structured idea data:', result.object);
-    }, 40000);
-  });
-
-  it('should work with streamVNext', async () => {
-    const ideaSchema = z.object({
-      idea: z.string().describe('The creative idea'),
-      category: z.enum(['technology', 'business', 'art', 'science', 'other']).describe('Category of the idea'),
-      feasibility: z.number().min(1).max(10).describe('How feasible is this idea (1-10)'),
-      resources: z.array(z.string()).describe('Resources needed to implement'),
-    });
-
-    const agent = new Agent({
-      name: 'Creative Thinker',
-      instructions: 'You are a creative thinker who generates innovative ideas and explores possibilities.',
-      model: openai('gpt-4o-mini'), // Use faster model for idea generation
-    });
-
-    const result = await agent.streamVNext(
-      'Come up with an innovative solution for reducing food waste in restaurants.',
-      {
-        structuredOutput: {
-          schema: ideaSchema,
-          model: openai('gpt-4o-mini'), // Use more powerful model for structuring
-          errorStrategy: 'strict',
-        },
-      },
-    );
-
-    const resultText = await result.text;
-    const resultObj = await result.object;
-
-    // Verify we have both natural text AND structured data
-    expect(resultText).toBeTruthy();
-    expect(resultText).toMatch(/food waste|restaurant|reduce|solution|innovative/i); // Should contain natural language
-    expect(resultObj).toBeDefined();
-
-    // Validate structured data
-    expect(resultObj).toMatchObject({
-      idea: expect.any(String),
-      category: expect.stringMatching(/^(technology|business|art|science|other)$/),
-      feasibility: expect.any(Number),
-      resources: expect.any(Array),
-    });
-
-    // Validate content
-    expect(resultObj.idea.toLowerCase()).toMatch(/food waste|restaurant|reduce/);
-    expect(resultObj.feasibility).toBeGreaterThanOrEqual(1);
-    expect(resultObj.feasibility).toBeLessThanOrEqual(10);
-    expect(resultObj.resources.length).toBeGreaterThan(0);
-
-    console.log('Natural text:', resultText);
-    console.log('Structured idea data:', resultObj);
-  }, 40000);
->>>>>>> f610c756
 });