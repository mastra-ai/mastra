--- conflicted
+++ resolved
@@ -1,15 +1,10 @@
 import { createOpenAI } from '@ai-sdk/openai';
 import { createOpenAI as createOpenAIV5 } from '@ai-sdk/openai-v5';
 import type { LanguageModelV2, LanguageModelV2TextPart } from '@ai-sdk/provider-v5';
-<<<<<<< HEAD
+import type { CoreMessage, CoreSystemMessage, LanguageModelV1 } from '@internal/ai-sdk-v4';
 import type { CoreMessage, CoreSystemMessage } from '@internal/ai-sdk-v4/message';
 import type { LanguageModelV1 } from '@internal/ai-sdk-v4/model';
 import { simulateReadableStream, MockLanguageModelV1 } from '@internal/ai-sdk-v4/test';
-=======
-import type { ToolInvocationUIPart } from '@ai-sdk/ui-utils-v5';
-import type { CoreMessage, CoreSystemMessage, LanguageModelV1 } from '@internal/ai-sdk-v4';
-import { simulateReadableStream, MockLanguageModelV1 } from '@internal/ai-sdk-v4';
->>>>>>> 963a2c62
 import { APICallError, stepCountIs } from 'ai-v5';
 import type { SystemModelMessage } from 'ai-v5';
 import { convertArrayToReadableStream, MockLanguageModelV2 } from 'ai-v5/test';
