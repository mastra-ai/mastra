import { PassThrough } from 'stream';
import { createOpenAI } from '@ai-sdk/openai';
import type { CoreMessage } from 'ai';
import { simulateReadableStream } from 'ai';
import { MockLanguageModelV1 } from 'ai/test';
import { config } from 'dotenv';
import { beforeEach, describe, expect, it, vi } from 'vitest';
import { z } from 'zod';

import { TestIntegration } from '../integration/openapi-toolset.mock';
import { noopLogger } from '../logger';
import { Mastra } from '../mastra';
import { MastraMemory } from '../memory';
import type { StorageThreadType, MemoryConfig, MastraMessageV1 } from '../memory';
import { RuntimeContext } from '../runtime-context';
import type { StorageGetMessagesArg } from '../storage';
import { createTool } from '../tools';
import { CompositeVoice, MastraVoice } from '../voice';
import { MessageList } from './message-list/index';
import type { MastraMessageV2 } from './types';
import { Agent } from './index';

config();

class MockMemory extends MastraMemory {
  threads: Record<string, StorageThreadType> = {};
  messages: Map<string, MastraMessageV1 | MastraMessageV2> = new Map();

  constructor() {
    super({ name: 'mock' });
    Object.defineProperty(this, 'storage', {
      get: () => ({
        init: async () => {},
        getThreadById: this.getThreadById.bind(this),
        saveThread: async ({ thread }: { thread: StorageThreadType }) => {
          return this.saveThread({ thread });
        },
        getMessages: this.getMessages.bind(this),
        saveMessages: this.saveMessages.bind(this),
      }),
    });
    this._hasOwnStorage = true;
  }

  async getThreadById({ threadId }: { threadId: string }): Promise<StorageThreadType | null> {
    return this.threads[threadId] || null;
  }

  async saveThread({ thread }: { thread: StorageThreadType; memoryConfig?: MemoryConfig }): Promise<StorageThreadType> {
    const newThread = { ...thread, updatedAt: new Date() };
    if (!newThread.createdAt) {
      newThread.createdAt = new Date();
    }
    this.threads[thread.id] = newThread;
    return this.threads[thread.id];
  }

  // Overloads for getMessages
  async getMessages(args: StorageGetMessagesArg & { format?: 'v1' }): Promise<MastraMessageV1[]>;
  async getMessages(args: StorageGetMessagesArg & { format: 'v2' }): Promise<MastraMessageV2[]>;
  async getMessages(
    args: StorageGetMessagesArg & { format?: 'v1' | 'v2' },
  ): Promise<MastraMessageV1[] | MastraMessageV2[]>;

  // Implementation for getMessages
  async getMessages({
    threadId,
    resourceId,
    format = 'v1',
  }: StorageGetMessagesArg & { format?: 'v1' | 'v2' }): Promise<MastraMessageV1[] | MastraMessageV2[]> {
    let results = Array.from(this.messages.values());
    if (threadId) results = results.filter(m => m.threadId === threadId);
    if (resourceId) results = results.filter(m => m.resourceId === resourceId);
    if (format === 'v2') return results as MastraMessageV2[];
    return results as MastraMessageV1[];
  }

  // saveMessages for both v1 and v2
  async saveMessages(args: { messages: MastraMessageV1[]; format?: undefined | 'v1' }): Promise<MastraMessageV1[]>;
  async saveMessages(args: { messages: MastraMessageV2[]; format: 'v2' }): Promise<MastraMessageV2[]>;
  async saveMessages(
    args: { messages: MastraMessageV1[]; format?: undefined | 'v1' } | { messages: MastraMessageV2[]; format: 'v2' },
  ): Promise<MastraMessageV2[] | MastraMessageV1[]> {
    const { messages } = args as any;
    for (const msg of messages) {
      const existing = this.messages.get(msg.id);
      if (existing) {
        this.messages.set(msg.id, {
          ...existing,
          ...msg,
          createdAt: existing.createdAt,
        });
      } else {
        this.messages.set(msg.id, msg);
      }
    }
    return messages;
  }
  async rememberMessages() {
    return { messages: [], messagesV2: [] };
  }
  async getThreadsByResourceId() {
    return [];
  }
  async query() {
    return { messages: [], uiMessages: [] };
  }
  async deleteThread(threadId: string) {
    delete this.threads[threadId];
  }

  // Add missing method implementations
  async getWorkingMemory() {
    return null;
  }

  async getWorkingMemoryTemplate() {
    return null;
  }

  getMergedThreadConfig(config?: MemoryConfig) {
    return config || {};
  }

  async updateWorkingMemory({
    threadId: _threadId,
    resourceId: _resourceId,
    workingMemory: _workingMemory,
    memoryConfig: _memoryConfig,
  }: {
    threadId: string;
    resourceId?: string;
    workingMemory: string;
    memoryConfig?: MemoryConfig;
  }) {
    // Mock implementation - just return void
    return;
  }

  async __experimental_updateWorkingMemoryVNext({
    threadId: _threadId,
    resourceId: _resourceId,
    workingMemory: _workingMemory,
    searchString: _searchString,
    memoryConfig: _memoryConfig,
  }: {
    threadId: string;
    resourceId?: string;
    workingMemory: string;
    searchString?: string;
    memoryConfig?: MemoryConfig;
  }) {
    // Mock implementation for abstract method
    return { success: true, reason: 'Mock implementation' };
  }
}

const mockFindUser = vi.fn().mockImplementation(async data => {
  const list = [
    { name: 'Dero Israel', email: 'dero@mail.com' },
    { name: 'Ife Dayo', email: 'dayo@mail.com' },
    { name: 'Tao Feeq', email: 'feeq@mail.com' },
    { name: 'Joe', email: 'joe@mail.com' },
  ];

  const userInfo = list?.find(({ name }) => name === (data as { name: string }).name);
  if (!userInfo) return { message: 'User not found' };
  return userInfo;
});

const openai = createOpenAI({ apiKey: process.env.OPENAI_API_KEY });

function assertNoDuplicateParts(parts: any[]) {
  // Check for duplicate tool-invocation results by toolCallId
  const seenToolResults = new Set();
  for (const part of parts) {
    if (part.type === 'tool-invocation' && part.toolInvocation.state === 'result') {
      const key = `${part.toolInvocation.toolCallId}|${JSON.stringify(part.toolInvocation.result)}`;
      expect(seenToolResults.has(key)).toBe(false);
      seenToolResults.add(key);
    }
  }

  // Check for duplicate text parts
  const seenTexts = new Set();
  for (const part of parts) {
    if (part.type === 'text') {
      expect(seenTexts.has(part.text)).toBe(false);
      seenTexts.add(part.text);
    }
  }
}

describe('agent', () => {
  const integration = new TestIntegration();

  let dummyModel: MockLanguageModelV1;
  beforeEach(() => {
    dummyModel = new MockLanguageModelV1({
      doGenerate: async () => ({
        rawCall: { rawPrompt: null, rawSettings: {} },
        finishReason: 'stop',
        usage: { promptTokens: 10, completionTokens: 20 },
        text: `Dummy response`,
      }),
    });
  });

  it('should get a text response from the agent', async () => {
    const electionAgent = new Agent({
      name: 'US Election agent',
      instructions: 'You know about the past US elections',
      model: new MockLanguageModelV1({
        doGenerate: async () => ({
          rawCall: { rawPrompt: null, rawSettings: {} },
          finishReason: 'stop',
          usage: { promptTokens: 10, completionTokens: 20 },
          text: `Donald Trump won the 2016 U.S. presidential election, defeating Hillary Clinton.`,
        }),
      }),
    });

    const mastra = new Mastra({
      agents: { electionAgent },
      logger: false,
    });

    const agentOne = mastra.getAgent('electionAgent');

    const response = await agentOne.generate('Who won the 2016 US presidential election?');

    const { text, toolCalls } = response;

    expect(text).toContain('Donald Trump');
    expect(toolCalls.length).toBeLessThan(1);
  });

  it('should get a streamed text response from the agent', async () => {
    const electionAgent = new Agent({
      name: 'US Election agent',
      instructions: 'You know about the past US elections',
      model: new MockLanguageModelV1({
        doStream: async () => ({
          stream: simulateReadableStream({
            chunks: [
              { type: 'text-delta', textDelta: 'Donald' },
              { type: 'text-delta', textDelta: ' Trump' },
              { type: 'text-delta', textDelta: ` won` },
              { type: 'text-delta', textDelta: ` the` },
              { type: 'text-delta', textDelta: ` ` },
              { type: 'text-delta', textDelta: `201` },
              { type: 'text-delta', textDelta: `6` },
              { type: 'text-delta', textDelta: ` US` },
              { type: 'text-delta', textDelta: ` presidential` },
              { type: 'text-delta', textDelta: ` election` },
              {
                type: 'finish',
                finishReason: 'stop',
                logprobs: undefined,
                usage: { completionTokens: 10, promptTokens: 3 },
              },
            ],
          }),
          rawCall: { rawPrompt: null, rawSettings: {} },
        }),
      }),
    });

    const mastra = new Mastra({
      agents: { electionAgent },
      logger: false,
    });

    const agentOne = mastra.getAgent('electionAgent');

    const response = await agentOne.stream('Who won the 2016 US presidential election?');

    const { textStream } = response;

    let previousText = '';
    let finalText = '';
    for await (const textPart of textStream) {
      expect(textPart === previousText).toBe(false);
      previousText = textPart;
      finalText = finalText + previousText;
      expect(textPart).toBeDefined();
    }

    expect(finalText).toContain('Donald Trump');
  }, 500000);

  it('should get a structured response from the agent', async () => {
    const electionAgent = new Agent({
      name: 'US Election agent',
      instructions: 'You know about the past US elections',
      model: new MockLanguageModelV1({
        defaultObjectGenerationMode: 'json',
        doGenerate: async () => ({
          rawCall: { rawPrompt: null, rawSettings: {} },
          finishReason: 'stop',
          usage: { promptTokens: 10, completionTokens: 20 },
          text: `{"winner":"Barack Obama"}`,
        }),
      }),
    });

    const mastra = new Mastra({
      agents: { electionAgent },
      logger: false,
    });

    const agentOne = mastra.getAgent('electionAgent');

    const response = await agentOne.generate('Who won the 2012 US presidential election?', {
      output: z.object({
        winner: z.string(),
      }),
    });

    const { object } = response;
    expect(object.winner).toContain('Barack Obama');
  });

  it('should support ZodSchema structured output type', async () => {
    const electionAgent = new Agent({
      name: 'US Election agent',
      instructions: 'You know about the past US elections',
      // model: openai('gpt-4o'),
      model: new MockLanguageModelV1({
        defaultObjectGenerationMode: 'json',
        doGenerate: async () => ({
          rawCall: { rawPrompt: null, rawSettings: {} },
          finishReason: 'stop',
          usage: { promptTokens: 10, completionTokens: 20 },
          text: `{"elements":[{"winner":"Barack Obama","year":"2012"},{"winner":"Donald Trump","year":"2016"}]}`,
        }),
      }),
    });

    const mastra = new Mastra({
      agents: { electionAgent },
      logger: false,
    });

    const agentOne = mastra.getAgent('electionAgent');

    const response = await agentOne.generate('Give me the winners of 2012 and 2016 US presidential elections', {
      output: z.array(
        z.object({
          winner: z.string(),
          year: z.string(),
        }),
      ),
    });

    const { object } = response;

    expect(object.length).toBeGreaterThan(1);
    expect(object).toMatchObject([
      {
        year: '2012',
        winner: 'Barack Obama',
      },
      {
        year: '2016',
        winner: 'Donald Trump',
      },
    ]);
  });

  it('should get a streamed structured response from the agent', async () => {
    const electionAgent = new Agent({
      name: 'US Election agent',
      instructions: 'You know about the past US elections',
      model: new MockLanguageModelV1({
        defaultObjectGenerationMode: 'json',
        doStream: async () => ({
          stream: simulateReadableStream({
            chunks: [
              { type: 'text-delta', textDelta: '{' },
              { type: 'text-delta', textDelta: '"winner":' },
              { type: 'text-delta', textDelta: `"Barack Obama"` },
              { type: 'text-delta', textDelta: `}` },
              {
                type: 'finish',
                finishReason: 'stop',
                logprobs: undefined,
                usage: { completionTokens: 10, promptTokens: 3 },
              },
            ],
          }),
          rawCall: { rawPrompt: null, rawSettings: {} },
        }),
      }),
    });

    const mastra = new Mastra({
      agents: { electionAgent },
      logger: false,
    });

    const agentOne = mastra.getAgent('electionAgent');

    const response = await agentOne.stream('Who won the 2012 US presidential election?', {
      output: z.object({
        winner: z.string(),
      }),
    });

    const { partialObjectStream } = response;

    let previousPartialObject = {} as { winner: string };
    for await (const partialObject of partialObjectStream) {
      if (partialObject!['winner'] && previousPartialObject['winner']) {
        expect(partialObject!['winner'] === previousPartialObject['winner']).toBe(false);
      }
      previousPartialObject = partialObject! as { winner: string };
      expect(partialObject).toBeDefined();
    }

    expect(previousPartialObject['winner']).toBe('Barack Obama');
  });

  it('should call findUserTool', async () => {
    const findUserTool = createTool({
      id: 'Find user tool',
      description: 'This is a test tool that returns the name and email',
      inputSchema: z.object({
        name: z.string(),
      }),
      execute: ({ context }) => {
        return mockFindUser(context) as Promise<Record<string, any>>;
      },
    });

    const userAgent = new Agent({
      name: 'User agent',
      instructions: 'You are an agent that can get list of users using findUserTool.',
      model: openai('gpt-4o'),
      tools: { findUserTool },
    });

    const mastra = new Mastra({
      agents: { userAgent },
      logger: false,
    });

    const agentOne = mastra.getAgent('userAgent');

    const response = await agentOne.generate('Find the user with name - Dero Israel', {
      maxSteps: 2,
      toolChoice: 'required',
    });

    const toolCall: any = response.toolResults.find((result: any) => result.toolName === 'findUserTool');

    const name = toolCall?.result?.name;

    expect(mockFindUser).toHaveBeenCalled();
    expect(name).toBe('Dero Israel');
  }, 500000);

  it('generate - should pass and call client side tools', async () => {
    const userAgent = new Agent({
      name: 'User agent',
      instructions: 'You are an agent that can get list of users using client side tools.',
      model: openai('gpt-4o'),
    });

    const result = await userAgent.generate('Make it green', {
      clientTools: {
        changeColor: {
          id: 'changeColor',
          description: 'This is a test tool that returns the name and email',
          inputSchema: z.object({
            color: z.string(),
          }),
          execute: async () => {},
        },
      },
    });

    expect(result.toolCalls.length).toBeGreaterThan(0);
  });

  it('generate - should pass and call client side tools with experimental output', async () => {
    const userAgent = new Agent({
      name: 'User agent',
      instructions: 'You are an agent that can get list of users using client side tools.',
      model: openai('gpt-4o'),
    });

    const result = await userAgent.generate('Make it green', {
      clientTools: {
        changeColor: {
          id: 'changeColor',
          description: 'This is a test tool that returns the name and email',
          inputSchema: z.object({
            color: z.string(),
          }),
          execute: async () => {
            console.log('SUHHH');
          },
        },
      },
      experimental_output: z.object({
        color: z.string(),
      }),
    });

    expect(result.toolCalls.length).toBeGreaterThan(0);
  });

  it('stream - should pass and call client side tools', async () => {
    const userAgent = new Agent({
      name: 'User agent',
      instructions: 'You are an agent that can get list of users using client side tools.',
      model: openai('gpt-4o'),
    });

    const result = await userAgent.stream('Make it green', {
      clientTools: {
        changeColor: {
          id: 'changeColor',
          description: 'This is a test tool that returns the name and email',
          inputSchema: z.object({
            color: z.string(),
          }),
          execute: async () => {},
        },
      },
      onFinish: props => {
        expect(props.toolCalls.length).toBeGreaterThan(0);
      },
    });

    for await (const _ of result.fullStream) {
    }

    expect(await result.finishReason).toBe('tool-calls');
  });

  it('streamVNext - should pass and call client side tools', async () => {
    const userAgent = new Agent({
      name: 'User agent',
      instructions: 'You are an agent that can get list of users using client side tools.',
      model: openai('gpt-4o'),
    });

    const result = await userAgent.streamVNext('Make it green', {
      clientTools: {
        changeColor: {
          id: 'changeColor',
          description: 'This is a test tool that returns the name and email',
          inputSchema: z.object({
            color: z.string(),
          }),
          execute: async () => {},
        },
      },
      onFinish: props => {
        expect(props.toolCalls.length).toBeGreaterThan(0);
      },
    });

    expect(await result.finishReason).toBe('tool-calls');
  });

  it('stream - should pass and call client side tools with experimental output', async () => {
    const userAgent = new Agent({
      name: 'User agent',
      instructions: 'You are an agent that can get list of users using client side tools.',
      model: openai('gpt-4o'),
    });

    const result = await userAgent.stream('Make it green', {
      clientTools: {
        changeColor: {
          id: 'changeColor',
          description: 'This is a test tool that returns the name and email',
          inputSchema: z.object({
            color: z.string(),
          }),
          execute: async () => {
            console.log('SUHHH');
          },
        },
      },
      onFinish: props => {
        expect(props.toolCalls.length).toBeGreaterThan(0);
      },
      experimental_output: z.object({
        color: z.string(),
      }),
    });

    for await (const _ of result.fullStream) {
    }
  });

  it('should generate with default max steps', { timeout: 10000 }, async () => {
    const findUserTool = createTool({
      id: 'Find user tool',
      description: 'This is a test tool that returns the name and email',
      inputSchema: z.object({
        name: z.string(),
      }),
      execute: async ({ context }) => {
        return mockFindUser(context) as Promise<Record<string, any>>;
      },
    });

    const userAgent = new Agent({
      name: 'User agent',
      instructions: 'You are an agent that can get list of users using findUserTool.',
      model: openai('gpt-4o'),
      tools: { findUserTool },
    });

    const mastra = new Mastra({
      agents: { userAgent },
      logger: false,
    });

    const agentOne = mastra.getAgent('userAgent');

    const res = await agentOne.generate(
      'Use the "findUserTool" to Find the user with name - Joe and return the name and email',
    );

    const toolCall: any = res.steps[0].toolResults.find((result: any) => result.toolName === 'findUserTool');

    expect(res.steps.length > 1);
    expect(res.text.includes('joe@mail.com'));
    expect(toolCall?.result?.email).toBe('joe@mail.com');
    expect(mockFindUser).toHaveBeenCalled();
  });

  it('should call testTool from TestIntegration', async () => {
    const testAgent = new Agent({
      name: 'Test agent',
      instructions: 'You are an agent that call testTool',
      model: openai('gpt-4o'),
      tools: integration.getStaticTools(),
    });

    const mastra = new Mastra({
      agents: {
        testAgent,
      },
      logger: false,
    });

    const agentOne = mastra.getAgent('testAgent');

    const response = await agentOne.generate('Call testTool', {
      toolChoice: 'required',
    });

    const toolCall: any = response.toolResults.find((result: any) => result.toolName === 'testTool');

    const message = toolCall?.result?.message;

    expect(message).toBe('Executed successfully');
  }, 500000);

  it('should reach default max steps', async () => {
    const agent = new Agent({
      name: 'Test agent',
      instructions: 'Test agent',
      model: openai('gpt-4o'),
      tools: integration.getStaticTools(),
      defaultGenerateOptions: {
        maxSteps: 7,
      },
    });

    const response = await agent.generate('Call testTool 10 times.', {
      toolChoice: 'required',
    });
    expect(response.steps.length).toBe(7);
  }, 500000);

  it('should properly sanitize incomplete tool calls from memory messages', () => {
    const messageList = new MessageList();
    // Original CoreMessages for context, but we'll test the output of list.get.all.core()
    const toolResultOne_Core: CoreMessage = {
      role: 'tool',
      content: [{ type: 'tool-result', toolName: 'test-tool-1', toolCallId: 'tool-1', result: 'res1' }],
    };
    const toolCallTwo_Core: CoreMessage = {
      role: 'assistant',
      content: [{ type: 'tool-call', toolName: 'test-tool-2', toolCallId: 'tool-2', args: {} }],
    };
    const toolResultTwo_Core: CoreMessage = {
      role: 'tool',
      content: [{ type: 'tool-result', toolName: 'test-tool-2', toolCallId: 'tool-2', result: 'res2' }],
    };
    const toolCallThree_Core: CoreMessage = {
      role: 'assistant',
      content: [{ type: 'tool-call', toolName: 'test-tool-3', toolCallId: 'tool-3', args: {} }],
    };

    // Add messages. addOne will merge toolCallTwo and toolResultTwo.
    // toolCallThree is orphaned.
    messageList.add(toolResultOne_Core, 'memory');
    messageList.add(toolCallTwo_Core, 'memory');
    messageList.add(toolResultTwo_Core, 'memory');
    messageList.add(toolCallThree_Core, 'memory');

    const finalCoreMessages = messageList.get.all.core();

    // Expected: toolCallThree (orphaned assistant call) should be gone.
    // toolResultOne assumes the tool call was completed, so should be present
    // toolCallTwo and toolResultTwo should be present and correctly paired by convertToCoreMessages.

    // Check that tool-1 is present, as a result assumes the tool call was completed
    expect(
      finalCoreMessages.find(
        m => m.role === 'tool' && (m.content as any[]).some(p => p.type === 'tool-result' && p.toolCallId === 'tool-1'),
      ),
    ).toBeDefined();

    // Check that tool-2 call and result are present
    const assistantCallForTool2 = finalCoreMessages.find(
      m =>
        m.role === 'assistant' && (m.content as any[]).some(p => p.type === 'tool-call' && p.toolCallId === 'tool-2'),
    );
    expect(assistantCallForTool2).toBeDefined();
    expect(assistantCallForTool2?.content).toEqual(
      expect.arrayContaining([
        expect.objectContaining({ type: 'tool-call', toolCallId: 'tool-2', toolName: 'test-tool-2' }),
      ]),
    );

    const toolResultForTool2 = finalCoreMessages.find(
      m => m.role === 'tool' && (m.content as any[]).some(p => p.type === 'tool-result' && p.toolCallId === 'tool-2'),
    );
    expect(toolResultForTool2).toBeDefined();
    expect(toolResultForTool2?.content).toEqual(
      expect.arrayContaining([
        expect.objectContaining({ type: 'tool-result', toolCallId: 'tool-2', toolName: 'test-tool-2', result: 'res2' }),
      ]),
    );

    // Check that tool-3 (orphaned call) is not present
    expect(
      finalCoreMessages.find(
        m =>
          m.role === 'assistant' && (m.content as any[]).some(p => p.type === 'tool-call' && p.toolCallId === 'tool-3'),
      ),
    ).toBeUndefined();

    expect(finalCoreMessages.length).toBe(4); // Assistant call for tool-1, Tool result for tool-1, Assistant call for tool-2, Tool result for tool-2
  });

  it('should preserve empty assistant messages after tool use', () => {
    const messageList = new MessageList();

    const assistantToolCall_Core: CoreMessage = {
      role: 'assistant',
      content: [{ type: 'tool-call', toolName: 'testTool', toolCallId: 'tool-1', args: {} }],
    };
    const toolMessage_Core: CoreMessage = {
      role: 'tool',
      content: [{ type: 'tool-result', toolName: 'testTool', toolCallId: 'tool-1', result: 'res1' }],
    };
    const emptyAssistant_Core: CoreMessage = {
      role: 'assistant',
      content: '',
    };
    const userMessage_Core: CoreMessage = {
      role: 'user',
      content: 'Hello',
    };

    messageList.add(assistantToolCall_Core, 'memory');
    messageList.add(toolMessage_Core, 'memory');
    messageList.add(emptyAssistant_Core, 'memory');
    messageList.add(userMessage_Core, 'memory');

    const finalCoreMessages = messageList.get.all.core();

    // Expected:
    // 1. Assistant message with tool-1 call.
    // 2. Tool message with tool-1 result.
    // 3. Empty assistant message.
    // 4. User message.
    expect(finalCoreMessages.length).toBe(4);

    const assistantCallMsg = finalCoreMessages.find(
      m =>
        m.role === 'assistant' && (m.content as any[]).some(p => p.type === 'tool-call' && p.toolCallId === 'tool-1'),
    );
    expect(assistantCallMsg).toBeDefined();

    const toolResultMsg = finalCoreMessages.find(
      m => m.role === 'tool' && (m.content as any[]).some(p => p.type === 'tool-result' && p.toolCallId === 'tool-1'),
    );
    expect(toolResultMsg).toBeDefined();

    expect(finalCoreMessages).toEqual(
      expect.arrayContaining([
        {
          role: 'assistant',
          content: [{ type: 'text', text: '' }],
        },
      ]),
    );

    const userMsg = finalCoreMessages.find(m => m.role === 'user');
    expect(userMsg).toBeDefined();
    expect(userMsg?.content).toEqual([{ type: 'text', text: 'Hello' }]); // convertToCoreMessages makes text content an array
  });

  it('should use custom model for title generation when provided in generateTitle config', async () => {
    // Track which model was used for title generation
    let titleModelUsed = false;
    let agentModelUsed = false;

    // Create a mock model for the agent's main model
    const agentModel = new MockLanguageModelV1({
      doGenerate: async () => {
        agentModelUsed = true;
        return {
          rawCall: { rawPrompt: null, rawSettings: {} },
          finishReason: 'stop',
          usage: { promptTokens: 10, completionTokens: 20 },
          text: `Agent model response`,
        };
      },
    });

    // Create a different mock model for title generation
    const titleModel = new MockLanguageModelV1({
      doGenerate: async () => {
        titleModelUsed = true;
        return {
          rawCall: { rawPrompt: null, rawSettings: {} },
          finishReason: 'stop',
          usage: { promptTokens: 5, completionTokens: 10 },
          text: `Custom Title Model Response`,
        };
      },
    });

    // Create memory with generateTitle config using custom model
    const mockMemory = new MockMemory();

    // Override getMergedThreadConfig to return our test config
    mockMemory.getMergedThreadConfig = () => {
      return {
        threads: {
          generateTitle: {
            model: titleModel,
          },
        },
      };
    };

    const agent = new Agent({
      name: 'title-test-agent',
      instructions: 'test agent for title generation',
      model: agentModel,
      memory: mockMemory,
    });

    // Generate a response that will trigger title generation
    await agent.generate('What is the weather like today?', {
      memory: {
        resource: 'user-1',
        thread: {
          id: 'thread-1',
          title: 'New Thread 2024-01-01T00:00:00.000Z', // Starts with "New Thread" to trigger title generation
        },
      },
    });

    // The agent's main model should have been used for the response
    expect(agentModelUsed).toBe(true);

    // Give some time for the async title generation to complete
    await new Promise(resolve => setTimeout(resolve, 100));

    // The custom title model should have been used for title generation
    expect(titleModelUsed).toBe(true);

    // Verify the thread was created
    const thread = await mockMemory.getThreadById({ threadId: 'thread-1' });
    expect(thread).toBeDefined();
    expect(thread?.resourceId).toBe('user-1');
    expect(thread?.title).toBe('Custom Title Model Response');
  });

  it('should support dynamic model selection for title generation', async () => {
    let usedModelName = '';

    // Create two different models
    const premiumModel = new MockLanguageModelV1({
      doGenerate: async () => {
        usedModelName = 'premium';
        return {
          rawCall: { rawPrompt: null, rawSettings: {} },
          finishReason: 'stop',
          usage: { promptTokens: 5, completionTokens: 10 },
          text: `Premium Title`,
        };
      },
    });

    const standardModel = new MockLanguageModelV1({
      doGenerate: async () => {
        usedModelName = 'standard';
        return {
          rawCall: { rawPrompt: null, rawSettings: {} },
          finishReason: 'stop',
          usage: { promptTokens: 5, completionTokens: 10 },
          text: `Standard Title`,
        };
      },
    });

    const mockMemory = new MockMemory();

    // Override getMergedThreadConfig to return dynamic model selection
    mockMemory.getMergedThreadConfig = () => {
      return {
        threads: {
          generateTitle: {
            model: ({ runtimeContext }: { runtimeContext: RuntimeContext }) => {
              const userTier = runtimeContext.get('userTier');
              return userTier === 'premium' ? premiumModel : standardModel;
            },
          },
        },
      };
    };

    const agent = new Agent({
      name: 'dynamic-title-agent',
      instructions: 'test agent',
      model: dummyModel,
      memory: mockMemory,
    });

    // Generate with premium context
    const runtimeContext = new RuntimeContext();
    runtimeContext.set('userTier', 'premium');

    await agent.generate('Test message', {
      memory: {
        resource: 'user-1',
        thread: {
          id: 'thread-premium',
          title: 'New Thread 2024-01-01T00:00:00.000Z',
        },
      },
      runtimeContext,
    });

    await new Promise(resolve => setTimeout(resolve, 100));
    expect(usedModelName).toBe('premium');

    // Reset and test with standard tier
    usedModelName = '';
    const standardContext = new RuntimeContext();
    standardContext.set('userTier', 'standard');

    await agent.generate('Test message', {
      memory: {
        resource: 'user-2',
        thread: {
          id: 'thread-standard',
          title: 'New Thread 2024-01-01T00:00:00.000Z',
        },
      },
      runtimeContext: standardContext,
    });

    await new Promise(resolve => setTimeout(resolve, 100));
    expect(usedModelName).toBe('standard');
  });

  it('should handle boolean generateTitle config for backward compatibility', async () => {
    let titleGenerationCallCount = 0;
    let agentCallCount = 0;

    const mockMemory = new MockMemory();

    // Test with generateTitle: true
    mockMemory.getMergedThreadConfig = () => {
      return {
        threads: {
          generateTitle: true,
        },
      };
    };

    const agent = new Agent({
      name: 'boolean-title-agent',
      instructions: 'test agent',
      model: new MockLanguageModelV1({
        doGenerate: async options => {
          // Check if this is for title generation based on the prompt
          const messages = options.prompt;
          const isForTitle = messages.some((msg: any) => msg.content?.includes?.('you will generate a short title'));

          if (isForTitle) {
            titleGenerationCallCount++;
            return {
              rawCall: { rawPrompt: null, rawSettings: {} },
              finishReason: 'stop',
              usage: { promptTokens: 5, completionTokens: 10 },
              text: `Generated Title`,
            };
          } else {
            agentCallCount++;
            return {
              rawCall: { rawPrompt: null, rawSettings: {} },
              finishReason: 'stop',
              usage: { promptTokens: 10, completionTokens: 20 },
              text: `Agent Response`,
            };
          }
        },
      }),
      memory: mockMemory,
    });

    await agent.generate('Test message', {
      memory: {
        resource: 'user-1',
        thread: {
          id: 'thread-bool',
          title: 'New Thread 2024-01-01T00:00:00.000Z',
        },
      },
    });

    await new Promise(resolve => setTimeout(resolve, 100));
    expect(titleGenerationCallCount).toBe(1);

    // Test with generateTitle: false
    titleGenerationCallCount = 0;
    agentCallCount = 0;
    mockMemory.getMergedThreadConfig = () => {
      return {
        threads: {
          generateTitle: false,
        },
      };
    };

    await agent.generate('Test message', {
      memory: {
        resource: 'user-2',
        thread: {
          id: 'thread-bool-false',
          title: 'New Thread 2024-01-01T00:00:00.000Z',
        },
      },
    });

    await new Promise(resolve => setTimeout(resolve, 100));
    expect(titleGenerationCallCount).toBe(0); // No title generation should happen
    expect(agentCallCount).toBe(1); // But main agent should still be called
  });

  it('should handle errors in title generation gracefully', async () => {
    const mockMemory = new MockMemory();

    // Pre-create the thread with the expected title
    const originalTitle = 'New Thread 2024-01-01T00:00:00.000Z';
    await mockMemory.saveThread({
      thread: {
        id: 'thread-error',
        title: originalTitle,
        resourceId: 'user-1',
        createdAt: new Date('2024-01-01T00:00:00.000Z'),
        updatedAt: new Date('2024-01-01T00:00:00.000Z'),
      },
    });

    mockMemory.getMergedThreadConfig = () => {
      return {
        threads: {
          generateTitle: {
            model: new MockLanguageModelV1({
              doGenerate: async () => {
                throw new Error('Title generation failed');
              },
            }),
          },
        },
      };
    };

    const agent = new Agent({
      name: 'error-title-agent',
      instructions: 'test agent',
      model: dummyModel,
      memory: mockMemory,
    });
    agent.__setLogger(noopLogger);

    // This should not throw, title generation happens async
    await agent.generate('Test message', {
      memory: {
        resource: 'user-1',
        thread: {
          id: 'thread-error',
          title: originalTitle,
        },
      },
    });

    // Give time for async title generation
    await new Promise(resolve => setTimeout(resolve, 100));

    // Thread should still exist with the original title (preserved when generation fails)
    const thread = await mockMemory.getThreadById({ threadId: 'thread-error' });
    expect(thread).toBeDefined();
    expect(thread?.title).toBe(originalTitle);
  });

  it('should not generate title when config is undefined or null', async () => {
    let titleGenerationCallCount = 0;
    let agentCallCount = 0;
    const mockMemory = new MockMemory();

    // Test with undefined config
    mockMemory.getMergedThreadConfig = () => {
      return {};
    };

    const agent = new Agent({
      name: 'undefined-config-agent',
      instructions: 'test agent',
      model: new MockLanguageModelV1({
        doGenerate: async options => {
          // Check if this is for title generation based on the prompt
          const messages = options.prompt;
          const isForTitle = messages.some((msg: any) => msg.content?.includes?.('you will generate a short title'));

          if (isForTitle) {
            titleGenerationCallCount++;
            return {
              rawCall: { rawPrompt: null, rawSettings: {} },
              finishReason: 'stop',
              usage: { promptTokens: 5, completionTokens: 10 },
              text: `Should not be called`,
            };
          } else {
            agentCallCount++;
            return {
              rawCall: { rawPrompt: null, rawSettings: {} },
              finishReason: 'stop',
              usage: { promptTokens: 10, completionTokens: 20 },
              text: `Agent Response`,
            };
          }
        },
      }),
      memory: mockMemory,
    });

    await agent.generate('Test message', {
      memory: {
        resource: 'user-1',
        thread: {
          id: 'thread-undefined',
          title: 'New Thread 2024-01-01T00:00:00.000Z',
        },
      },
    });

    await new Promise(resolve => setTimeout(resolve, 100));
    expect(titleGenerationCallCount).toBe(0); // No title generation should happen
    expect(agentCallCount).toBe(1); // But main agent should still be called
  });

  it('should use custom instructions for title generation when provided in generateTitle config', async () => {
    let capturedPrompt = '';
    const customInstructions = 'Generate a creative and engaging title based on the conversation';

    const mockMemory = new MockMemory();

    // Override getMergedThreadConfig to return our test config with custom instructions
    mockMemory.getMergedThreadConfig = () => {
      return {
        threads: {
          generateTitle: {
            model: new MockLanguageModelV1({
              doGenerate: async options => {
                // Capture the prompt to verify custom instructions are used
                const messages = options.prompt;
                const systemMessage = messages.find((msg: any) => msg.role === 'system');
                if (systemMessage) {
                  capturedPrompt =
                    typeof systemMessage.content === 'string'
                      ? systemMessage.content
                      : JSON.stringify(systemMessage.content);
                }
                return {
                  rawCall: { rawPrompt: null, rawSettings: {} },
                  finishReason: 'stop',
                  usage: { promptTokens: 5, completionTokens: 10 },
                  text: `Creative Custom Title`,
                };
              },
            }),
            instructions: customInstructions,
          },
        },
      };
    };

    const agent = new Agent({
      name: 'custom-instructions-agent',
      instructions: 'test agent',
      model: dummyModel,
      memory: mockMemory,
    });

    await agent.generate('What is the weather like today?', {
      memory: {
        resource: 'user-1',
        thread: {
          id: 'thread-custom-instructions',
          title: 'New Thread 2024-01-01T00:00:00.000Z',
        },
      },
    });

    // Give some time for the async title generation to complete
    await new Promise(resolve => setTimeout(resolve, 100));

    // Verify the custom instructions were used
    expect(capturedPrompt).toBe(customInstructions);

    // Verify the thread was updated with the custom title
    const thread = await mockMemory.getThreadById({ threadId: 'thread-custom-instructions' });
    expect(thread).toBeDefined();
    expect(thread?.resourceId).toBe('user-1');
    expect(thread?.title).toBe('Creative Custom Title');
  });

  it('should support dynamic instructions selection for title generation', async () => {
    let capturedPrompt = '';
    let usedLanguage = '';

    const mockMemory = new MockMemory();

    // Override getMergedThreadConfig to return dynamic instructions selection
    mockMemory.getMergedThreadConfig = () => {
      return {
        threads: {
          generateTitle: {
            model: new MockLanguageModelV1({
              doGenerate: async options => {
                const messages = options.prompt;
                const systemMessage = messages.find((msg: any) => msg.role === 'system');
                if (systemMessage) {
                  capturedPrompt =
                    typeof systemMessage.content === 'string'
                      ? systemMessage.content
                      : JSON.stringify(systemMessage.content);
                }

                if (capturedPrompt.includes('簡潔なタイトル')) {
                  usedLanguage = 'ja';
                  return {
                    rawCall: { rawPrompt: null, rawSettings: {} },
                    finishReason: 'stop',
                    usage: { promptTokens: 5, completionTokens: 10 },
                    text: `日本語のタイトル`,
                  };
                } else {
                  usedLanguage = 'en';
                  return {
                    rawCall: { rawPrompt: null, rawSettings: {} },
                    finishReason: 'stop',
                    usage: { promptTokens: 5, completionTokens: 10 },
                    text: `English Title`,
                  };
                }
              },
            }),
            instructions: ({ runtimeContext }: { runtimeContext: RuntimeContext }) => {
              const language = runtimeContext.get('language');
              return language === 'ja'
                ? '会話内容に基づいて簡潔なタイトルを生成してください'
                : 'Generate a concise title based on the conversation';
            },
          },
        },
      };
    };

    const agent = new Agent({
      name: 'dynamic-instructions-agent',
      instructions: 'test agent',
      model: dummyModel,
      memory: mockMemory,
    });

    // Test with Japanese context
    const japaneseContext = new RuntimeContext();
    japaneseContext.set('language', 'ja');

    await agent.generate('Test message', {
      memory: {
        resource: 'user-1',
        thread: {
          id: 'thread-ja',
          title: 'New Thread 2024-01-01T00:00:00.000Z',
        },
      },
      runtimeContext: japaneseContext,
    });

    await new Promise(resolve => setTimeout(resolve, 100));
    expect(usedLanguage).toBe('ja');
    expect(capturedPrompt).toContain('簡潔なタイトル');

    // Reset and test with English context
    capturedPrompt = '';
    usedLanguage = '';
    const englishContext = new RuntimeContext();
    englishContext.set('language', 'en');

    await agent.generate('Test message', {
      memory: {
        resource: 'user-2',
        thread: {
          id: 'thread-en',
          title: 'New Thread 2024-01-01T00:00:00.000Z',
        },
      },
      runtimeContext: englishContext,
    });

    await new Promise(resolve => setTimeout(resolve, 100));
    expect(usedLanguage).toBe('en');
    expect(capturedPrompt).toContain('Generate a concise title based on the conversation');
  });

  it('should use default instructions when instructions config is undefined', async () => {
    let capturedPrompt = '';

    const mockMemory = new MockMemory();

    mockMemory.getMergedThreadConfig = () => {
      return {
        threads: {
          generateTitle: {
            model: new MockLanguageModelV1({
              doGenerate: async options => {
                const messages = options.prompt;
                const systemMessage = messages.find((msg: any) => msg.role === 'system');
                if (systemMessage) {
                  capturedPrompt =
                    typeof systemMessage.content === 'string'
                      ? systemMessage.content
                      : JSON.stringify(systemMessage.content);
                }
                return {
                  rawCall: { rawPrompt: null, rawSettings: {} },
                  finishReason: 'stop',
                  usage: { promptTokens: 5, completionTokens: 10 },
                  text: `Default Title`,
                };
              },
            }),
            // instructions field is intentionally omitted
          },
        },
      };
    };

    const agent = new Agent({
      name: 'default-instructions-agent',
      instructions: 'test agent',
      model: dummyModel,
      memory: mockMemory,
    });

    await agent.generate('Test message', {
      memory: {
        resource: 'user-1',
        thread: {
          id: 'thread-default',
          title: 'New Thread 2024-01-01T00:00:00.000Z',
        },
      },
    });

    await new Promise(resolve => setTimeout(resolve, 100));

    // Verify that default instructions were used
    expect(capturedPrompt).toContain('you will generate a short title');
    expect(capturedPrompt).toContain('ensure it is not more than 80 characters long');

    const thread = await mockMemory.getThreadById({ threadId: 'thread-default' });
    expect(thread).toBeDefined();
    expect(thread?.title).toBe('Default Title');
  });

  it('should handle errors in dynamic instructions gracefully', async () => {
    const mockMemory = new MockMemory();

    // Pre-create the thread with the expected title
    const originalTitle = 'New Thread 2024-01-01T00:00:00.000Z';
    await mockMemory.saveThread({
      thread: {
        id: 'thread-instructions-error',
        title: originalTitle,
        resourceId: 'user-1',
        createdAt: new Date('2024-01-01T00:00:00.000Z'),
        updatedAt: new Date('2024-01-01T00:00:00.000Z'),
      },
    });

    mockMemory.getMergedThreadConfig = () => {
      return {
        threads: {
          generateTitle: {
            model: new MockLanguageModelV1({
              doGenerate: async () => {
                return {
                  rawCall: { rawPrompt: null, rawSettings: {} },
                  finishReason: 'stop',
                  usage: { promptTokens: 5, completionTokens: 10 },
                  text: `Title with error handling`,
                };
              },
            }),
            instructions: () => {
              throw new Error('Instructions selection failed');
            },
          },
        },
      };
    };

    const agent = new Agent({
      name: 'error-instructions-agent',
      instructions: 'test agent',
      model: dummyModel,
      memory: mockMemory,
    });
    agent.__setLogger(noopLogger);

    // This should not throw, title generation happens async
    await agent.generate('Test message', {
      memory: {
        resource: 'user-1',
        thread: {
          id: 'thread-instructions-error',
          title: originalTitle,
        },
      },
    });

    // Give time for async title generation
    await new Promise(resolve => setTimeout(resolve, 100));

    // Thread should still exist with the original title (preserved when generation fails)
    const thread = await mockMemory.getThreadById({ threadId: 'thread-instructions-error' });
    expect(thread).toBeDefined();
    expect(thread?.title).toBe(originalTitle);
  });

  it('should handle empty or null instructions appropriately', async () => {
    let capturedPrompt = '';

    const mockMemory = new MockMemory();

    // Test with empty string instructions
    mockMemory.getMergedThreadConfig = () => {
      return {
        threads: {
          generateTitle: {
            model: new MockLanguageModelV1({
              doGenerate: async options => {
                const messages = options.prompt;
                const systemMessage = messages.find((msg: any) => msg.role === 'system');
                if (systemMessage) {
                  capturedPrompt =
                    typeof systemMessage.content === 'string'
                      ? systemMessage.content
                      : JSON.stringify(systemMessage.content);
                }
                return {
                  rawCall: { rawPrompt: null, rawSettings: {} },
                  finishReason: 'stop',
                  usage: { promptTokens: 5, completionTokens: 10 },
                  text: `Title with default instructions`,
                };
              },
            }),
            instructions: '', // Empty string
          },
        },
      };
    };

    const agent = new Agent({
      name: 'empty-instructions-agent',
      instructions: 'test agent',
      model: dummyModel,
      memory: mockMemory,
    });

    agent.__setLogger(noopLogger);

    await agent.generate('Test message', {
      memory: {
        resource: 'user-1',
        thread: {
          id: 'thread-empty-instructions',
          title: 'New Thread 2024-01-01T00:00:00.000Z',
        },
      },
    });

    await new Promise(resolve => setTimeout(resolve, 100));

    // Verify that default instructions were used when empty string was provided
    expect(capturedPrompt).toContain('you will generate a short title');

    // Test with null instructions (via dynamic function)
    capturedPrompt = '';
    mockMemory.getMergedThreadConfig = () => {
      return {
        threads: {
          generateTitle: {
            model: new MockLanguageModelV1({
              doGenerate: async options => {
                const messages = options.prompt;
                const systemMessage = messages.find((msg: any) => msg.role === 'system');
                if (systemMessage) {
                  capturedPrompt =
                    typeof systemMessage.content === 'string'
                      ? systemMessage.content
                      : JSON.stringify(systemMessage.content);
                }
                return {
                  rawCall: { rawPrompt: null, rawSettings: {} },
                  finishReason: 'stop',
                  usage: { promptTokens: 5, completionTokens: 10 },
                  text: `Title with null instructions`,
                };
              },
            }),
            instructions: () => '', // Function returning empty string
          },
        },
      };
    };

    await agent.generate('Test message', {
      memory: {
        resource: 'user-2',
        thread: {
          id: 'thread-null-instructions',
          title: 'New Thread 2024-01-01T00:00:00.000Z',
        },
      },
    });

    await new Promise(resolve => setTimeout(resolve, 100));

    // Verify that default instructions were used when null was returned
    expect(capturedPrompt).toContain('you will generate a short title');
  });

  describe('voice capabilities', () => {
    class MockVoice extends MastraVoice {
      async speak(): Promise<NodeJS.ReadableStream> {
        const stream = new PassThrough();
        stream.end('mock audio');
        return stream;
      }

      async listen(): Promise<string> {
        return 'mock transcription';
      }

      async getSpeakers() {
        return [{ voiceId: 'mock-voice' }];
      }
    }

    let voiceAgent: Agent;
    beforeEach(() => {
      voiceAgent = new Agent({
        name: 'Voice Agent',
        instructions: 'You are an agent with voice capabilities',
        model: dummyModel,
        voice: new CompositeVoice({
          output: new MockVoice({
            speaker: 'mock-voice',
          }),
          input: new MockVoice({
            speaker: 'mock-voice',
          }),
        }),
      });
    });

    describe('getSpeakers', () => {
      it('should list available voices', async () => {
        const speakers = await voiceAgent.voice?.getSpeakers();
        expect(speakers).toEqual([{ voiceId: 'mock-voice' }]);
      });
    });

    describe('speak', () => {
      it('should generate audio stream from text', async () => {
        const audioStream = await voiceAgent.voice?.speak('Hello World', {
          speaker: 'mock-voice',
        });

        if (!audioStream) {
          expect(audioStream).toBeDefined();
          return;
        }

        const chunks: Buffer[] = [];
        for await (const chunk of audioStream) {
          chunks.push(Buffer.isBuffer(chunk) ? chunk : Buffer.from(chunk));
        }
        const audioBuffer = Buffer.concat(chunks);

        expect(audioBuffer.toString()).toBe('mock audio');
      });

      it('should work with different parameters', async () => {
        const audioStream = await voiceAgent.voice?.speak('Test with parameters', {
          speaker: 'mock-voice',
          speed: 0.5,
        });

        if (!audioStream) {
          expect(audioStream).toBeDefined();
          return;
        }

        const chunks: Buffer[] = [];
        for await (const chunk of audioStream) {
          chunks.push(Buffer.isBuffer(chunk) ? chunk : Buffer.from(chunk));
        }
        const audioBuffer = Buffer.concat(chunks);

        expect(audioBuffer.toString()).toBe('mock audio');
      });
    });

    describe('listen', () => {
      it('should transcribe audio', async () => {
        const audioStream = new PassThrough();
        audioStream.end('test audio data');

        const text = await voiceAgent.voice?.listen(audioStream);
        expect(text).toBe('mock transcription');
      });

      it('should accept options', async () => {
        const audioStream = new PassThrough();
        audioStream.end('test audio data');

        const text = await voiceAgent.voice?.listen(audioStream, {
          language: 'en',
        });
        expect(text).toBe('mock transcription');
      });
    });

    describe('error handling', () => {
      it('should throw error when no voice provider is configured', async () => {
        const agentWithoutVoice = new Agent({
          name: 'No Voice Agent',
          instructions: 'You are an agent without voice capabilities',
          model: dummyModel,
        });

        await expect(agentWithoutVoice.voice.getSpeakers()).rejects.toThrow('No voice provider configured');
        await expect(agentWithoutVoice.voice.speak('Test')).rejects.toThrow('No voice provider configured');
        await expect(agentWithoutVoice.voice.listen(new PassThrough())).rejects.toThrow('No voice provider configured');
      });
    });
  });

  describe('agent tool handling', () => {
    it('should accept and execute both Mastra and Vercel tools in Agent constructor', async () => {
      const mastraExecute = vi.fn().mockResolvedValue({ result: 'mastra' });
      const vercelExecute = vi.fn().mockResolvedValue({ result: 'vercel' });

      const agent = new Agent({
        name: 'test',
        instructions: 'test agent instructions',
        model: openai('gpt-4'),
        tools: {
          mastraTool: createTool({
            id: 'test',
            description: 'test',
            inputSchema: z.object({ name: z.string() }),
            execute: mastraExecute,
          }),
          vercelTool: {
            description: 'test',
            parameters: {
              type: 'object',
              properties: {
                name: { type: 'string' },
              },
            },
            execute: vercelExecute,
          },
        },
      });

      // Verify tools exist
      expect((agent.getTools() as Agent['tools']).mastraTool).toBeDefined();
      expect((agent.getTools() as Agent['tools']).vercelTool).toBeDefined();

      // Verify both tools can be executed
      // @ts-ignore
      await (agent.getTools() as Agent['tools']).mastraTool.execute!({ name: 'test' });
      // @ts-ignore
      await (agent.getTools() as Agent['tools']).vercelTool.execute!({ name: 'test' });

      expect(mastraExecute).toHaveBeenCalled();
      expect(vercelExecute).toHaveBeenCalled();
    });

    it('should make runtimeContext available to tools when injected in generate', async () => {
      const testRuntimeContext = new RuntimeContext([['test-value', 'runtimeContext-value']]);
      let capturedValue: string | null = null;

      const testTool = createTool({
        id: 'runtimeContext-test-tool',
        description: 'A tool that verifies runtimeContext is available',
        inputSchema: z.object({
          query: z.string(),
        }),
        execute: ({ runtimeContext }) => {
          capturedValue = runtimeContext.get('test-value')!;

          return Promise.resolve({
            success: true,
            runtimeContextAvailable: !!runtimeContext,
            runtimeContextValue: capturedValue,
          });
        },
      });

      const agent = new Agent({
        name: 'runtimeContext-test-agent',
        instructions: 'You are an agent that tests runtimeContext availability.',
        model: openai('gpt-4o'),
        tools: { testTool },
      });

      const mastra = new Mastra({
        agents: { agent },
        logger: false,
      });

      const testAgent = mastra.getAgent('agent');

      const response = await testAgent.generate('Use the runtimeContext-test-tool with query "test"', {
        toolChoice: 'required',
        runtimeContext: testRuntimeContext,
      });

      const toolCall = response.toolResults.find(result => result.toolName === 'testTool');

      expect(toolCall?.result?.runtimeContextAvailable).toBe(true);
      expect(toolCall?.result?.runtimeContextValue).toBe('runtimeContext-value');
      expect(capturedValue).toBe('runtimeContext-value');
    }, 500000);

    it('should make runtimeContext available to tools when injected in stream', async () => {
      const testRuntimeContext = new RuntimeContext([['test-value', 'runtimeContext-value']]);
      let capturedValue: string | null = null;

      const testTool = createTool({
        id: 'runtimeContext-test-tool',
        description: 'A tool that verifies runtimeContext is available',
        inputSchema: z.object({
          query: z.string(),
        }),
        execute: ({ runtimeContext }) => {
          capturedValue = runtimeContext.get('test-value')!;

          return Promise.resolve({
            success: true,
            runtimeContextAvailable: !!runtimeContext,
            runtimeContextValue: capturedValue,
          });
        },
      });

      const agent = new Agent({
        name: 'runtimeContext-test-agent',
        instructions: 'You are an agent that tests runtimeContext availability.',
        model: openai('gpt-4o'),
        tools: { testTool },
      });

      const mastra = new Mastra({
        agents: { agent },
        logger: false,
      });

      const testAgent = mastra.getAgent('agent');

      const stream = await testAgent.stream('Use the runtimeContext-test-tool with query "test"', {
        toolChoice: 'required',
        runtimeContext: testRuntimeContext,
      });

      for await (const _chunk of stream.textStream) {
        // empty line
      }

      const toolCall = (await stream.toolResults).find(result => result.toolName === 'testTool');

      expect(toolCall?.result?.runtimeContextAvailable).toBe(true);
      expect(toolCall?.result?.runtimeContextValue).toBe('runtimeContext-value');
      expect(capturedValue).toBe('runtimeContext-value');
    }, 500000);
  });

  it('should make runtimeContext available to tools when injected in streamVNext', async () => {
    const testRuntimeContext = new RuntimeContext([['test-value', 'runtimeContext-value']]);
    let capturedValue: string | null = null;

    const testTool = createTool({
      id: 'runtimeContext-test-tool',
      description: 'A tool that verifies runtimeContext is available',
      inputSchema: z.object({
        query: z.string(),
      }),
      execute: ({ runtimeContext }) => {
        capturedValue = runtimeContext.get('test-value')!;

        return Promise.resolve({
          success: true,
          runtimeContextAvailable: !!runtimeContext,
          runtimeContextValue: capturedValue,
        });
      },
    });

    const agent = new Agent({
      name: 'runtimeContext-test-agent',
      instructions: 'You are an agent that tests runtimeContext availability.',
      model: openai('gpt-4o'),
      tools: { testTool },
    });

    const mastra = new Mastra({
      agents: { agent },
      logger: false,
    });

    const testAgent = mastra.getAgent('agent');

    const stream = await testAgent.streamVNext('Use the runtimeContext-test-tool with query "test"', {
      toolChoice: 'required',
      runtimeContext: testRuntimeContext,
    });

    await stream.text;

    const toolCall = (await stream.toolResults).find(result => result.toolName === 'testTool');

    expect(toolCall?.result?.runtimeContextAvailable).toBe(true);
    expect(toolCall?.result?.runtimeContextValue).toBe('runtimeContext-value');
    expect(capturedValue).toBe('runtimeContext-value');
  }, 500000);
});

describe('agent memory with metadata', () => {
  let dummyModel: MockLanguageModelV1;
  beforeEach(() => {
    dummyModel = new MockLanguageModelV1({
      doGenerate: async () => ({
        rawCall: { rawPrompt: null, rawSettings: {} },
        finishReason: 'stop',
        usage: { promptTokens: 10, completionTokens: 20 },
        text: `Dummy response`,
      }),
      doStream: async () => ({
        stream: simulateReadableStream({
          chunks: [{ type: 'text-delta', textDelta: 'dummy' }],
        }),
        rawCall: { rawPrompt: null, rawSettings: {} },
      }),
    });
  });

  it('should create a new thread with metadata using generate', async () => {
    const mockMemory = new MockMemory();
    const agent = new Agent({
      name: 'test-agent',
      instructions: 'test',
      model: dummyModel,
      memory: mockMemory,
    });

    await agent.generate('hello', {
      memory: {
        resource: 'user-1',
        thread: {
          id: 'thread-1',
          metadata: { client: 'test' },
        },
      },
    });

    const thread = await mockMemory.getThreadById({ threadId: 'thread-1' });
    expect(thread).toBeDefined();
    expect(thread?.metadata).toEqual({ client: 'test' });
    expect(thread?.resourceId).toBe('user-1');
  });

  it('should update metadata for an existing thread using generate', async () => {
    const mockMemory = new MockMemory();
    const initialThread: StorageThreadType = {
      id: 'thread-1',
      resourceId: 'user-1',
      metadata: { client: 'initial' },
      createdAt: new Date(),
      updatedAt: new Date(),
    };
    await mockMemory.saveThread({ thread: initialThread });

    const saveThreadSpy = vi.spyOn(mockMemory, 'saveThread');

    const agent = new Agent({
      name: 'test-agent',
      instructions: 'test',
      model: dummyModel,
      memory: mockMemory,
    });

    await agent.generate('hello', {
      memory: {
        resource: 'user-1',
        thread: {
          id: 'thread-1',
          metadata: { client: 'updated' },
        },
      },
    });

    expect(saveThreadSpy).toHaveBeenCalledTimes(1);
    const thread = await mockMemory.getThreadById({ threadId: 'thread-1' });
    expect(thread?.metadata).toEqual({ client: 'updated' });
  });

  it('should not update metadata if it is the same using generate', async () => {
    const mockMemory = new MockMemory();
    const initialThread: StorageThreadType = {
      id: 'thread-1',
      resourceId: 'user-1',
      metadata: { client: 'same' },
      createdAt: new Date(),
      updatedAt: new Date(),
    };
    await mockMemory.saveThread({ thread: initialThread });

    const saveThreadSpy = vi.spyOn(mockMemory, 'saveThread');

    const agent = new Agent({
      name: 'test-agent',
      instructions: 'test',
      model: dummyModel,
      memory: mockMemory,
    });

    await agent.generate('hello', {
      memory: {
        resource: 'user-1',
        thread: {
          id: 'thread-1',
          metadata: { client: 'same' },
        },
      },
    });

    expect(saveThreadSpy).not.toHaveBeenCalled();
  });

  it('should create a new thread with metadata using stream', async () => {
    const mockMemory = new MockMemory();
    const agent = new Agent({
      name: 'test-agent',
      instructions: 'test',
      model: dummyModel,
      memory: mockMemory,
    });

    const res = await agent.stream('hello', {
      memory: {
        resource: 'user-1',
        thread: {
          id: 'thread-1',
          metadata: { client: 'test-stream' },
        },
      },
    });

    for await (const _ of res.fullStream) {
    }

    const thread = await mockMemory.getThreadById({ threadId: 'thread-1' });
    expect(thread).toBeDefined();
    expect(thread?.metadata).toEqual({ client: 'test-stream' });
    expect(thread?.resourceId).toBe('user-1');
  });

  it('should create a new thread with metadata using streamVNext', async () => {
    const mockMemory = new MockMemory();
    const agent = new Agent({
      name: 'test-agent',
      instructions: 'test',
      model: dummyModel,
      memory: mockMemory,
    });

    const res = await agent.streamVNext('hello', {
      memory: {
        resource: 'user-1',
        thread: {
          id: 'thread-1',
          metadata: { client: 'test-stream' },
        },
      },
    });

    await res.text;

    const thread = await mockMemory.getThreadById({ threadId: 'thread-1' });
    expect(thread).toBeDefined();
    expect(thread?.metadata).toEqual({ client: 'test-stream' });
    expect(thread?.resourceId).toBe('user-1');
  });

  it('should still work with deprecated threadId and resourceId', async () => {
    const mockMemory = new MockMemory();
    const agent = new Agent({
      name: 'test-agent',
      instructions: 'test',
      model: dummyModel,
      memory: mockMemory,
    });

    await agent.generate('hello', {
      resourceId: 'user-1',
      threadId: 'thread-1',
    });

    const thread = await mockMemory.getThreadById({ threadId: 'thread-1' });
    expect(thread).toBeDefined();
    expect(thread?.id).toBe('thread-1');
    expect(thread?.resourceId).toBe('user-1');
  });
});

describe('Agent save message parts', () => {
  // Model that emits 10 parts
  const dummyResponseModel = new MockLanguageModelV1({
    doGenerate: async _options => ({
      text: Array.from({ length: 10 }, (_, count) => `Dummy response ${count}`).join(' '),
      finishReason: 'stop',
      usage: { promptTokens: 10, completionTokens: 10, totalTokens: 20 },
      rawCall: { rawPrompt: null, rawSettings: {} },
    }),
    doStream: async _options => {
      let count = 0;
      const stream = new ReadableStream({
        pull(controller) {
          if (count < 10) {
            controller.enqueue({
              type: 'text-delta',
              textDelta: `Dummy response ${count}`,
              createdAt: new Date(Date.now() + count * 1000).toISOString(),
            });
            count++;
          } else {
            controller.close();
          }
        },
      });
      return { stream, rawCall: { rawPrompt: null, rawSettings: {} } };
    },
  });

  // Model never emits any parts
  const emptyResponseModel = new MockLanguageModelV1({
    doGenerate: async _options => ({
      text: undefined,
      finishReason: 'stop',
      usage: { promptTokens: 0, completionTokens: 0, totalTokens: 0 },
      rawCall: { rawPrompt: null, rawSettings: {} },
    }),
    doStream: async () => ({
      stream: simulateReadableStream({
        chunks: [],
      }),
      rawCall: { rawPrompt: null, rawSettings: {} },
    }),
  });

  // Model throws immediately before emitting any part
  const errorResponseModel = new MockLanguageModelV1({
    doGenerate: async _options => {
      throw new Error('Immediate interruption');
    },
    doStream: async _options => {
      const stream = new ReadableStream({
        pull() {
          throw new Error('Immediate interruption');
        },
      });
      return { stream, rawCall: { rawPrompt: null, rawSettings: {} } };
    },
  });

  describe('generate', () => {
    it('should rescue partial messages (including tool calls) if generate is aborted/interrupted', async () => {
      const mockMemory = new MockMemory();
      let saveCallCount = 0;
      let savedMessages: any[] = [];
      mockMemory.saveMessages = async function (...args) {
        saveCallCount++;
        savedMessages.push(...args[0].messages);
        return MockMemory.prototype.saveMessages.apply(this, args);
      };

      const errorTool = createTool({
        id: 'errorTool',
        description: 'Always throws an error.',
        inputSchema: z.object({ input: z.string() }),
        outputSchema: z.object({ output: z.string() }),
        execute: async () => {
          throw new Error('Tool failed!');
        },
      });

      const echoTool = createTool({
        id: 'echoTool',
        description: 'Echoes the input string.',
        inputSchema: z.object({ input: z.string() }),
        outputSchema: z.object({ output: z.string() }),
        execute: async ({ context }) => ({ output: context.input }),
      });

      const agent = new Agent({
        name: 'partial-rescue-agent-generate',
        instructions:
          'Call each tool in a separate step. Do not use parallel tool calls. Always wait for the result of one tool before calling the next.',
        model: openai('gpt-4o'),
        memory: mockMemory,
        tools: { errorTool, echoTool },
      });
      agent.__setLogger(noopLogger);

      let stepCount = 0;
      let caught = false;
      try {
        await agent.generate('Please echo this and then use the error tool. Be verbose and take multiple steps.', {
          threadId: 'thread-partial-rescue-generate',
          resourceId: 'resource-partial-rescue-generate',
          experimental_continueSteps: true,
          savePerStep: true,
          onStepFinish: (result: any) => {
            if (result.toolCalls && result.toolCalls.length > 1) {
              throw new Error('Model attempted parallel tool calls; test requires sequential tool calls');
            }
            stepCount++;
            if (stepCount === 2) {
              throw new Error('Simulated error in onStepFinish');
            }
          },
        });
      } catch (err: any) {
        caught = true;
        expect(err.message).toMatch(/Simulated error in onStepFinish/i);
      }
      expect(caught).toBe(true);

      // After interruption, check what was saved
      const messages = await mockMemory.getMessages({
        threadId: 'thread-partial-rescue-generate',
        resourceId: 'resource-partial-rescue-generate',
        format: 'v2',
      });
      // User message should be saved
      expect(messages.find(m => m.role === 'user')).toBeTruthy();
      // At least one assistant message (could be partial) should be saved
      expect(messages.find(m => m.role === 'assistant')).toBeTruthy();
      // At least one tool call (echoTool or errorTool) should be saved if the model got that far
      const assistantWithToolInvocation = messages.find(
        m =>
          m.role === 'assistant' &&
          m.content &&
          Array.isArray(m.content.parts) &&
          m.content.parts.some(
            part =>
              part.type === 'tool-invocation' &&
              part.toolInvocation &&
              (part.toolInvocation.toolName === 'echoTool' || part.toolInvocation.toolName === 'errorTool'),
          ),
      );
      expect(assistantWithToolInvocation).toBeTruthy();
      // There should be at least one save call (user and partial assistant/tool)
      expect(saveCallCount).toBeGreaterThanOrEqual(1);
    }, 500000);

    it('should incrementally save messages across steps and tool calls', async () => {
      const mockMemory = new MockMemory();
      let saveCallCount = 0;
      mockMemory.saveMessages = async function (...args) {
        saveCallCount++;
        return MockMemory.prototype.saveMessages.apply(this, args);
      };

      const echoTool = createTool({
        id: 'echoTool',
        description: 'Echoes the input string.',
        inputSchema: z.object({ input: z.string() }),
        outputSchema: z.object({ output: z.string() }),
        execute: async ({ context }) => ({ output: context.input }),
      });

      const agent = new Agent({
        name: 'test-agent-generate',
        instructions: 'If the user prompt contains "Echo:", always call the echoTool. Be verbose in your response.',
        model: openai('gpt-4o'),
        memory: mockMemory,
        tools: { echoTool },
      });

      await agent.generate('Echo: Please echo this long message and explain why.', {
        threadId: 'thread-echo-generate',
        resourceId: 'resource-echo-generate',
        savePerStep: true,
      });

      expect(saveCallCount).toBeGreaterThan(1);
      const messages = await mockMemory.getMessages({
        threadId: 'thread-echo-generate',
        resourceId: 'resource-echo-generate',
      });
      expect(messages.length).toBeGreaterThan(0);

      const assistantMsg = messages.find(m => m.role === 'assistant');
      expect(assistantMsg).toBeDefined();
      assertNoDuplicateParts(assistantMsg!.content.parts);

      const toolResultIds = new Set(
        assistantMsg!.content.parts
          .filter(p => p.type === 'tool-invocation' && p.toolInvocation.state === 'result')
          .map(p => p.toolInvocation.toolCallId),
      );
      expect(assistantMsg!.content.toolInvocations.length).toBe(toolResultIds.size);
    }, 500000);

    it('should incrementally save messages with multiple tools and multi-step generation', async () => {
      const mockMemory = new MockMemory();
      let saveCallCount = 0;
      mockMemory.saveMessages = async function (...args) {
        saveCallCount++;
        return MockMemory.prototype.saveMessages.apply(this, args);
      };

      const echoTool = createTool({
        id: 'echoTool',
        description: 'Echoes the input string.',
        inputSchema: z.object({ input: z.string() }),
        outputSchema: z.object({ output: z.string() }),
        execute: async ({ context }) => ({ output: context.input }),
      });

      const uppercaseTool = createTool({
        id: 'uppercaseTool',
        description: 'Converts input to uppercase.',
        inputSchema: z.object({ input: z.string() }),
        outputSchema: z.object({ output: z.string() }),
        execute: async ({ context }) => ({ output: context.input.toUpperCase() }),
      });

      const agent = new Agent({
        name: 'test-agent-multi-generate',
        instructions: [
          'If the user prompt contains "Echo:", call the echoTool.',
          'If the user prompt contains "Uppercase:", call the uppercaseTool.',
          'If both are present, call both tools and explain the results.',
          'Be verbose in your response.',
        ].join(' '),
        model: openai('gpt-4o'),
        memory: mockMemory,
        tools: { echoTool, uppercaseTool },
      });

      await agent.generate(
        'Echo: Please echo this message. Uppercase: please also uppercase this message. Explain both results.',
        {
          threadId: 'thread-multi-generate',
          resourceId: 'resource-multi-generate',
          savePerStep: true,
        },
      );

      expect(saveCallCount).toBeGreaterThan(1);
      const messages = await mockMemory.getMessages({
        threadId: 'thread-multi-generate',
        resourceId: 'resource-multi-generate',
      });
      expect(messages.length).toBeGreaterThan(0);
      const assistantMsg = messages.find(m => m.role === 'assistant');
      expect(assistantMsg).toBeDefined();
      assertNoDuplicateParts(assistantMsg!.content.parts);

      const toolResultIds = new Set(
        assistantMsg!.content.parts
          .filter(p => p.type === 'tool-invocation' && p.toolInvocation.state === 'result')
          .map(p => p.toolInvocation.toolCallId),
      );
      expect(assistantMsg!.content.toolInvocations.length).toBe(toolResultIds.size);
    }, 500000);

    it('should persist the full message after a successful run', async () => {
      const mockMemory = new MockMemory();
      const agent = new Agent({
        name: 'test-agent-generate',
        instructions: 'test',
        model: dummyResponseModel,
        memory: mockMemory,
      });
      await agent.generate('repeat tool calls', {
        threadId: 'thread-1-generate',
        resourceId: 'resource-1-generate',
      });

      const messages = await mockMemory.getMessages({
        threadId: 'thread-1-generate',
        resourceId: 'resource-1-generate',
        format: 'v2',
      });
      // Check that the last message matches the expected final output
      expect(
        messages[messages.length - 1]?.content?.parts?.some(
          p => p.type === 'text' && p.text?.includes('Dummy response'),
        ),
      ).toBe(true);
    });

    it('should only call saveMessages for the user message when no assistant parts are generated', async () => {
      const mockMemory = new MockMemory();
      let saveCallCount = 0;

      mockMemory.saveMessages = async function (...args) {
        saveCallCount++;
        return MockMemory.prototype.saveMessages.apply(this, args);
      };

      const agent = new Agent({
        name: 'no-progress-agent-generate',
        instructions: 'test',
        model: emptyResponseModel,
        memory: mockMemory,
      });

      await agent.generate('no progress', {
        threadId: 'thread-2-generate',
        resourceId: 'resource-2-generate',
      });

      expect(saveCallCount).toBe(1);

      const messages = await mockMemory.getMessages({
        threadId: 'thread-2-generate',
        resourceId: 'resource-2-generate',
        format: 'v2',
      });
      expect(messages.length).toBe(1);
      expect(messages[0].role).toBe('user');
      expect(messages[0].content.content).toBe('no progress');
    });

    it('should not save any message if interrupted before any part is emitted', async () => {
      const mockMemory = new MockMemory();
      let saveCallCount = 0;

      mockMemory.saveMessages = async function (...args) {
        saveCallCount++;
        return MockMemory.prototype.saveMessages.apply(this, args);
      };

      const agent = new Agent({
        name: 'immediate-interrupt-agent-generate',
        instructions: 'test',
        model: errorResponseModel,
        memory: mockMemory,
      });

      try {
        await agent.generate('interrupt before step', {
          threadId: 'thread-3-generate',
          resourceId: 'resource-3-generate',
        });
      } catch (err: any) {
        expect(err.message).toBe('Immediate interruption');
      }

      expect(saveCallCount).toBe(0);
      const messages = await mockMemory.getMessages({
        threadId: 'thread-3-generate',
        resourceId: 'resource-3-generate',
      });
      expect(messages.length).toBe(0);
    });

    it('should not save thread if error occurs after starting response but before completion', async () => {
      const mockMemory = new MockMemory();
      const saveThreadSpy = vi.spyOn(mockMemory, 'saveThread');

      const errorModel = new MockLanguageModelV1({
        doGenerate: async () => {
          throw new Error('Simulated error during response');
        },
      });

      const agent = new Agent({
        name: 'error-agent',
        instructions: 'test',
        model: errorModel,
        memory: mockMemory,
      });

      let errorCaught = false;
      try {
        await agent.generate('trigger error', {
          memory: {
            resource: 'user-err',
            thread: {
              id: 'thread-err',
            },
          },
        });
      } catch (err: any) {
        errorCaught = true;
        expect(err.message).toMatch(/Simulated error/);
      }
      expect(errorCaught).toBe(true);

      expect(saveThreadSpy).not.toHaveBeenCalled();
      const thread = await mockMemory.getThreadById({ threadId: 'thread-err' });
      expect(thread).toBeNull();
    });
  });
  describe('stream', () => {
    it('should rescue partial messages (including tool calls) if stream is aborted/interrupted', async () => {
      const mockMemory = new MockMemory();
      let saveCallCount = 0;
      let savedMessages: any[] = [];
      mockMemory.saveMessages = async function (...args) {
        saveCallCount++;
        savedMessages.push(...args[0].messages);
        return MockMemory.prototype.saveMessages.apply(this, args);
      };

      const errorTool = createTool({
        id: 'errorTool',
        description: 'Always throws an error.',
        inputSchema: z.object({ input: z.string() }),
        outputSchema: z.object({ output: z.string() }),
        execute: async () => {
          throw new Error('Tool failed!');
        },
      });

      const echoTool = createTool({
        id: 'echoTool',
        description: 'Echoes the input string.',
        inputSchema: z.object({ input: z.string() }),
        outputSchema: z.object({ output: z.string() }),
        execute: async ({ context }) => ({ output: context.input }),
      });

      const agent = new Agent({
        name: 'partial-rescue-agent',
        instructions:
          'Call each tool in a separate step. Do not use parallel tool calls. Always wait for the result of one tool before calling the next.',
        model: openai('gpt-4o'),
        memory: mockMemory,
        tools: { errorTool, echoTool },
      });
      agent.__setLogger(noopLogger);

      let stepCount = 0;

      const stream = await agent.stream(
        'Please echo this and then use the error tool. Be verbose and take multiple steps.',
        {
          threadId: 'thread-partial-rescue',
          resourceId: 'resource-partial-rescue',
          experimental_continueSteps: true,
          savePerStep: true,
          onStepFinish: (result: any) => {
            if (result.toolCalls && result.toolCalls.length > 1) {
              throw new Error('Model attempted parallel tool calls; test requires sequential tool calls');
            }
            stepCount++;
            if (stepCount === 2) {
              throw new Error('Simulated error in onStepFinish');
            }
          },
        },
      );

      let caught = false;
      try {
        for await (const _part of stream.fullStream) {
        }
      } catch (err) {
        caught = true;
        expect(err.message).toMatch(/Simulated error in onStepFinish/i);
      }
      expect(caught).toBe(true);

      // After interruption, check what was saved
      const messages = await mockMemory.getMessages({
        threadId: 'thread-partial-rescue',
        resourceId: 'resource-partial-rescue',
        format: 'v2',
      });
      // User message should be saved
      expect(messages.find(m => m.role === 'user')).toBeTruthy();
      // At least one assistant message (could be partial) should be saved
      expect(messages.find(m => m.role === 'assistant')).toBeTruthy();
      // At least one tool call (echoTool or errorTool) should be saved if the model got that far
      const assistantWithToolInvocation = messages.find(
        m =>
          m.role === 'assistant' &&
          m.content &&
          Array.isArray(m.content.parts) &&
          m.content.parts.some(
            part =>
              part.type === 'tool-invocation' &&
              part.toolInvocation &&
              (part.toolInvocation.toolName === 'echoTool' || part.toolInvocation.toolName === 'errorTool'),
          ),
      );
      expect(assistantWithToolInvocation).toBeTruthy();
      // There should be at least one save call (user and partial assistant/tool)
      expect(saveCallCount).toBeGreaterThanOrEqual(1);
    }, 500000);

    it('should incrementally save messages across steps and tool calls', async () => {
      const mockMemory = new MockMemory();
      let saveCallCount = 0;
      mockMemory.saveMessages = async function (...args) {
        saveCallCount++;
        return MockMemory.prototype.saveMessages.apply(this, args);
      };

      const echoTool = createTool({
        id: 'echoTool',
        description: 'Echoes the input string.',
        inputSchema: z.object({ input: z.string() }),
        outputSchema: z.object({ output: z.string() }),
        execute: async ({ context }) => ({ output: context.input }),
      });

      const agent = new Agent({
        name: 'test-agent',
        instructions: 'If the user prompt contains "Echo:", always call the echoTool. Be verbose in your response.',
        model: openai('gpt-4o'),
        memory: mockMemory,
        tools: { echoTool },
      });

      const stream = await agent.stream('Echo: Please echo this long message and explain why.', {
        threadId: 'thread-echo',
        resourceId: 'resource-echo',
        savePerStep: true,
      });

      for await (const _part of stream.fullStream) {
      }

      expect(saveCallCount).toBeGreaterThan(1);
      const messages = await mockMemory.getMessages({ threadId: 'thread-echo', resourceId: 'resource-echo' });
      expect(messages.length).toBeGreaterThan(0);
      const assistantMsg = messages.find(m => m.role === 'assistant');
      expect(assistantMsg).toBeDefined();
      assertNoDuplicateParts(assistantMsg!.content.parts);

      const toolResultIds = new Set(
        assistantMsg!.content.parts
          .filter(p => p.type === 'tool-invocation' && p.toolInvocation.state === 'result')
          .map(p => p.toolInvocation.toolCallId),
      );
      expect(assistantMsg!.content.toolInvocations.length).toBe(toolResultIds.size);
    }, 500000);

    it('should incrementally save messages with multiple tools and multi-step streaming', async () => {
      const mockMemory = new MockMemory();
      let saveCallCount = 0;
      mockMemory.saveMessages = async function (...args) {
        saveCallCount++;
        return MockMemory.prototype.saveMessages.apply(this, args);
      };

      const echoTool = createTool({
        id: 'echoTool',
        description: 'Echoes the input string.',
        inputSchema: z.object({ input: z.string() }),
        outputSchema: z.object({ output: z.string() }),
        execute: async ({ context }) => ({ output: context.input }),
      });

      const uppercaseTool = createTool({
        id: 'uppercaseTool',
        description: 'Converts input to uppercase.',
        inputSchema: z.object({ input: z.string() }),
        outputSchema: z.object({ output: z.string() }),
        execute: async ({ context }) => ({ output: context.input.toUpperCase() }),
      });

      const agent = new Agent({
        name: 'test-agent-multi',
        instructions: [
          'If the user prompt contains "Echo:", call the echoTool.',
          'If the user prompt contains "Uppercase:", call the uppercaseTool.',
          'If both are present, call both tools and explain the results.',
          'Be verbose in your response.',
        ].join(' '),
        model: openai('gpt-4o'),
        memory: mockMemory,
        tools: { echoTool, uppercaseTool },
      });

      const stream = await agent.stream(
        'Echo: Please echo this message. Uppercase: please also uppercase this message. Explain both results.',
        {
          threadId: 'thread-multi',
          resourceId: 'resource-multi',
          savePerStep: true,
        },
      );

      for await (const _part of stream.fullStream) {
      }

      expect(saveCallCount).toBeGreaterThan(1);
      const messages = await mockMemory.getMessages({ threadId: 'thread-multi', resourceId: 'resource-multi' });
      expect(messages.length).toBeGreaterThan(0);
      const assistantMsg = messages.find(m => m.role === 'assistant');
      expect(assistantMsg).toBeDefined();
      assertNoDuplicateParts(assistantMsg!.content.parts);

      const toolResultIds = new Set(
        assistantMsg!.content.parts
          .filter(p => p.type === 'tool-invocation' && p.toolInvocation.state === 'result')
          .map(p => p.toolInvocation.toolCallId),
      );
      expect(assistantMsg!.content.toolInvocations.length).toBe(toolResultIds.size);
    }, 500000);

    it('should persist the full message after a successful run', async () => {
      const mockMemory = new MockMemory();
      const agent = new Agent({
        name: 'test-agent',
        instructions: 'test',
        model: dummyResponseModel,
        memory: mockMemory,
      });
      const stream = await agent.stream('repeat tool calls', {
        threadId: 'thread-1',
        resourceId: 'resource-1',
      });

      for await (const _part of stream.fullStream) {
      }

      const messages = await mockMemory.getMessages({ threadId: 'thread-1', resourceId: 'resource-1', format: 'v2' });
      // Check that the last message matches the expected final output
      expect(
        messages[messages.length - 1]?.content?.parts?.some(
          p => p.type === 'text' && p.text?.includes('Dummy response'),
        ),
      ).toBe(true);
    });

    it('should only call saveMessages for the user message when no assistant parts are generated', async () => {
      const mockMemory = new MockMemory();
      let saveCallCount = 0;

      mockMemory.saveMessages = async function (...args) {
        saveCallCount++;
        return MockMemory.prototype.saveMessages.apply(this, args);
      };

      const agent = new Agent({
        name: 'no-progress-agent',
        instructions: 'test',
        model: emptyResponseModel,
        memory: mockMemory,
      });

      const stream = await agent.stream('no progress', {
        threadId: 'thread-2',
        resourceId: 'resource-2',
      });

      for await (const _part of stream.fullStream) {
        // Should not yield any parts
      }

      expect(saveCallCount).toBe(1);

      const messages = await mockMemory.getMessages({ threadId: 'thread-2', resourceId: 'resource-2', format: 'v2' });
      expect(messages.length).toBe(1);
      expect(messages[0].role).toBe('user');
      expect(messages[0].content.content).toBe('no progress');
    });

    it('should not save any message if interrupted before any part is emitted', async () => {
      const mockMemory = new MockMemory();
      let saveCallCount = 0;

      mockMemory.saveMessages = async function (...args) {
        saveCallCount++;
        return MockMemory.prototype.saveMessages.apply(this, args);
      };

      const agent = new Agent({
        name: 'immediate-interrupt-agent',
        instructions: 'test',
        model: errorResponseModel,
        memory: mockMemory,
      });

      const stream = await agent.stream('interrupt before step', {
        threadId: 'thread-3',
        resourceId: 'resource-3',
      });

      try {
        for await (const _part of stream.fullStream) {
          // Should never yield
        }
      } catch (err) {
        expect(err.message).toBe('Immediate interruption');
      }

      expect(saveCallCount).toBe(0);
      const messages = await mockMemory.getMessages({ threadId: 'thread-3', resourceId: 'resource-3' });
      expect(messages.length).toBe(0);
    });

    it('should not save thread if error occurs after starting response but before completion', async () => {
      const mockMemory = new MockMemory();
      const saveThreadSpy = vi.spyOn(mockMemory, 'saveThread');

      const errorModel = new MockLanguageModelV1({
        doStream: async () => {
          const stream = new ReadableStream({
            pull() {
              throw new Error('Simulated stream error');
            },
          });
          return { stream, rawCall: { rawPrompt: null, rawSettings: {} } };
        },
      });

      const agent = new Agent({
        name: 'error-agent-stream',
        instructions: 'test',
        model: errorModel,
        memory: mockMemory,
      });

      let errorCaught = false;
      try {
        const stream = await agent.stream('trigger error', {
          memory: {
            resource: 'user-err',
            thread: {
              id: 'thread-err-stream',
            },
          },
        });
        for await (const _ of stream.textStream) {
          // Should throw
        }
      } catch (err: any) {
        errorCaught = true;
        expect(err.message).toMatch(/Simulated stream error/);
      }
      expect(errorCaught).toBe(true);

      expect(saveThreadSpy).not.toHaveBeenCalled();
      const thread = await mockMemory.getThreadById({ threadId: 'thread-err-stream' });
      expect(thread).toBeNull();
    });
  });

  describe('streamVnext', () => {
    it('should rescue partial messages (including tool calls) if stream is aborted/interrupted', async () => {
      const mockMemory = new MockMemory();
      let saveCallCount = 0;
      let savedMessages: any[] = [];
      mockMemory.saveMessages = async function (...args) {
        saveCallCount++;
        savedMessages.push(...args[0].messages);
        return MockMemory.prototype.saveMessages.apply(this, args);
      };

      const errorTool = createTool({
        id: 'errorTool',
        description: 'Always throws an error.',
        inputSchema: z.object({ input: z.string() }),
        outputSchema: z.object({ output: z.string() }),
        execute: async () => {
          throw new Error('Tool failed!');
        },
      });

      const echoTool = createTool({
        id: 'echoTool',
        description: 'Echoes the input string.',
        inputSchema: z.object({ input: z.string() }),
        outputSchema: z.object({ output: z.string() }),
        execute: async ({ context }) => ({ output: context.input }),
      });

      const agent = new Agent({
        name: 'partial-rescue-agent',
        instructions:
          'Call each tool in a separate step. Do not use parallel tool calls. Always wait for the result of one tool before calling the next.',
        model: openai('gpt-4o'),
        memory: mockMemory,
        tools: { errorTool, echoTool },
      });
      agent.__setLogger(noopLogger);

      let stepCount = 0;

      const stream = await agent.streamVNext(
        'Please echo this and then use the error tool. Be verbose and take multiple steps.',
        {
          memory: {
            thread: 'thread-partial-rescue',
            resource: 'resource-partial-rescue',
          },
          savePerStep: true,
          onStepFinish: (result: any) => {
            if (result.toolCalls && result.toolCalls.length > 1) {
              throw new Error('Model attempted parallel tool calls; test requires sequential tool calls');
            }
            stepCount++;
            if (stepCount === 2) {
              throw new Error('Simulated error in onStepFinish');
            }
          },
        },
      );

      let caught = false;
      try {
        await stream.text;
      } catch (err) {
        caught = true;
        expect(err.message).toMatch(/Simulated error in onStepFinish/i);
      }
      expect(caught).toBe(true);

      // After interruption, check what was saved
      const messages = await mockMemory.getMessages({
        threadId: 'thread-partial-rescue',
        resourceId: 'resource-partial-rescue',
        format: 'v2',
      });
      // User message should be saved
      expect(messages.find(m => m.role === 'user')).toBeTruthy();
      // At least one assistant message (could be partial) should be saved
      expect(messages.find(m => m.role === 'assistant')).toBeTruthy();
      // At least one tool call (echoTool or errorTool) should be saved if the model got that far
      const assistantWithToolInvocation = messages.find(
        m =>
          m.role === 'assistant' &&
          m.content &&
          Array.isArray(m.content.parts) &&
          m.content.parts.some(
            part =>
              part.type === 'tool-invocation' &&
              part.toolInvocation &&
              (part.toolInvocation.toolName === 'echoTool' || part.toolInvocation.toolName === 'errorTool'),
          ),
      );
      expect(assistantWithToolInvocation).toBeTruthy();
      // There should be at least one save call (user and partial assistant/tool)
      expect(saveCallCount).toBeGreaterThanOrEqual(1);
    }, 10000);

    it('should incrementally save messages across steps and tool calls', async () => {
      const mockMemory = new MockMemory();
      let saveCallCount = 0;
      mockMemory.saveMessages = async function (...args) {
        saveCallCount++;
        return MockMemory.prototype.saveMessages.apply(this, args);
      };

      const echoTool = createTool({
        id: 'echoTool',
        description: 'Echoes the input string.',
        inputSchema: z.object({ input: z.string() }),
        outputSchema: z.object({ output: z.string() }),
        execute: async ({ context }) => ({ output: context.input }),
      });

      const agent = new Agent({
        name: 'test-agent',
        instructions: 'If the user prompt contains "Echo:", always call the echoTool. Be verbose in your response.',
        model: openai('gpt-4o'),
        memory: mockMemory,
        tools: { echoTool },
      });

      const stream = await agent.streamVNext('Echo: Please echo this long message and explain why.', {
        memory: {
          thread: 'thread-echo',
          resource: 'resource-echo',
        },
        savePerStep: true,
      });

      await stream.text;

      expect(saveCallCount).toBeGreaterThan(1);
      const messages = await mockMemory.getMessages({ threadId: 'thread-echo', resourceId: 'resource-echo' });
      expect(messages.length).toBeGreaterThan(0);
    }, 10000);

    it('should incrementally save messages with multiple tools and multi-step streaming', async () => {
      const mockMemory = new MockMemory();
      let saveCallCount = 0;
      mockMemory.saveMessages = async function (...args) {
        saveCallCount++;
        return MockMemory.prototype.saveMessages.apply(this, args);
      };

      const echoTool = createTool({
        id: 'echoTool',
        description: 'Echoes the input string.',
        inputSchema: z.object({ input: z.string() }),
        outputSchema: z.object({ output: z.string() }),
        execute: async ({ context }) => ({ output: context.input }),
      });

      const uppercaseTool = createTool({
        id: 'uppercaseTool',
        description: 'Converts input to uppercase.',
        inputSchema: z.object({ input: z.string() }),
        outputSchema: z.object({ output: z.string() }),
        execute: async ({ context }) => ({ output: context.input.toUpperCase() }),
      });

      const agent = new Agent({
        name: 'test-agent-multi',
        instructions: [
          'If the user prompt contains "Echo:", call the echoTool.',
          'If the user prompt contains "Uppercase:", call the uppercaseTool.',
          'If both are present, call both tools and explain the results.',
          'Be verbose in your response.',
        ].join(' '),
        model: openai('gpt-4o'),
        memory: mockMemory,
        tools: { echoTool, uppercaseTool },
      });

      const stream = await agent.streamVNext(
        'Echo: Please echo this message. Uppercase: please also uppercase this message. Explain both results.',
        {
          memory: {
            thread: 'thread-multi',
            resource: 'resource-multi',
          },
          savePerStep: true,
        },
      );

      await stream.text;

      expect(saveCallCount).toBeGreaterThan(1);
      const messages = await mockMemory.getMessages({ threadId: 'thread-multi', resourceId: 'resource-multi' });
      expect(messages.length).toBeGreaterThan(0);
    }, 10000);

    it('should persist the full message after a successful run', async () => {
      const mockMemory = new MockMemory();
      const agent = new Agent({
        name: 'test-agent',
        instructions: 'test',
        model: dummyResponseModel,
        memory: mockMemory,
      });
      const stream = await agent.streamVNext('repeat tool calls', {
        memory: {
          thread: 'thread-1',
          resource: 'resource-1',
        },
      });

      await stream.text;

      const messages = await mockMemory.getMessages({ threadId: 'thread-1', resourceId: 'resource-1', format: 'v2' });
      // Check that the last message matches the expected final output
      expect(
        messages[messages.length - 1]?.content?.parts?.some(
          p => p.type === 'text' && p.text?.includes('Dummy response'),
        ),
      ).toBe(true);
    });

    it('should only call saveMessages for the user message when no assistant parts are generated', async () => {
      const mockMemory = new MockMemory();
      let saveCallCount = 0;

      mockMemory.saveMessages = async function (...args) {
        saveCallCount++;
        return MockMemory.prototype.saveMessages.apply(this, args);
      };

      const agent = new Agent({
        name: 'no-progress-agent',
        instructions: 'test',
        model: emptyResponseModel,
        memory: mockMemory,
      });

      const stream = await agent.streamVNext('no progress', {
        memory: {
          thread: 'thread-2',
          resource: 'resource-2',
        },
      });

      await stream.text;

      expect(saveCallCount).toBe(1);

      const messages = await mockMemory.getMessages({ threadId: 'thread-2', resourceId: 'resource-2', format: 'v2' });
      expect(messages.length).toBe(1);
      expect(messages[0].role).toBe('user');
      expect(messages[0].content.content).toBe('no progress');
    });

    it('should not save any message if interrupted before any part is emitted', async () => {
      const mockMemory = new MockMemory();
      let saveCallCount = 0;

      mockMemory.saveMessages = async function (...args) {
        saveCallCount++;
        return MockMemory.prototype.saveMessages.apply(this, args);
      };

      const agent = new Agent({
        name: 'immediate-interrupt-agent',
        instructions: 'test',
        model: errorResponseModel,
        memory: mockMemory,
      });

      const stream = await agent.streamVNext('interrupt before step', {
        memory: {
          thread: 'thread-3',
          resource: 'resource-3',
        },
      });

      try {
        await stream.text;
      } catch (err) {
        expect(err.message).toBe('Immediate interruption');
      }

      expect(saveCallCount).toBe(0);
      const messages = await mockMemory.getMessages({ threadId: 'thread-3', resourceId: 'resource-3' });
      expect(messages.length).toBe(0);
    });
  });

  describe('streamVnext', () => {
    it('should rescue partial messages (including tool calls) if stream is aborted/interrupted', async () => {
      const mockMemory = new MockMemory();
      let saveCallCount = 0;
      let savedMessages: any[] = [];
      mockMemory.saveMessages = async function (...args) {
        saveCallCount++;
        savedMessages.push(...args[0].messages);
        return MockMemory.prototype.saveMessages.apply(this, args);
      };

      const errorTool = createTool({
        id: 'errorTool',
        description: 'Always throws an error.',
        inputSchema: z.object({ input: z.string() }),
        outputSchema: z.object({ output: z.string() }),
        execute: async () => {
          throw new Error('Tool failed!');
        },
      });

      const echoTool = createTool({
        id: 'echoTool',
        description: 'Echoes the input string.',
        inputSchema: z.object({ input: z.string() }),
        outputSchema: z.object({ output: z.string() }),
        execute: async ({ context }) => ({ output: context.input }),
      });

      const agent = new Agent({
        name: 'partial-rescue-agent',
        instructions:
          'Call each tool in a separate step. Do not use parallel tool calls. Always wait for the result of one tool before calling the next.',
        model: openai('gpt-4o'),
        memory: mockMemory,
        tools: { errorTool, echoTool },
      });
      agent.__setLogger(noopLogger);

      let stepCount = 0;

      const stream = await agent.streamVNext(
        'Please echo this and then use the error tool. Be verbose and take multiple steps.',
        {
          memory: {
            thread: 'thread-partial-rescue',
            resource: 'resource-partial-rescue',
          },
          savePerStep: true,
          onStepFinish: (result: any) => {
            if (result.toolCalls && result.toolCalls.length > 1) {
              throw new Error('Model attempted parallel tool calls; test requires sequential tool calls');
            }
            stepCount++;
            if (stepCount === 2) {
              throw new Error('Simulated error in onStepFinish');
            }
          },
        },
      );

      let caught = false;
      try {
        await stream.text;
      } catch (err) {
        caught = true;
        expect(err.message).toMatch(/Simulated error in onStepFinish/i);
      }
      expect(caught).toBe(true);

      // After interruption, check what was saved
      const messages = await mockMemory.getMessages({
        threadId: 'thread-partial-rescue',
        resourceId: 'resource-partial-rescue',
        format: 'v2',
      });
      // User message should be saved
      expect(messages.find(m => m.role === 'user')).toBeTruthy();
      // At least one assistant message (could be partial) should be saved
      expect(messages.find(m => m.role === 'assistant')).toBeTruthy();
      // At least one tool call (echoTool or errorTool) should be saved if the model got that far
      const assistantWithToolInvocation = messages.find(
        m =>
          m.role === 'assistant' &&
          m.content &&
          Array.isArray(m.content.parts) &&
          m.content.parts.some(
            part =>
              part.type === 'tool-invocation' &&
              part.toolInvocation &&
              (part.toolInvocation.toolName === 'echoTool' || part.toolInvocation.toolName === 'errorTool'),
          ),
      );
      expect(assistantWithToolInvocation).toBeTruthy();
      // There should be at least one save call (user and partial assistant/tool)
      expect(saveCallCount).toBeGreaterThanOrEqual(1);
    }, 10000);

    it('should incrementally save messages across steps and tool calls', async () => {
      const mockMemory = new MockMemory();
      let saveCallCount = 0;
      mockMemory.saveMessages = async function (...args) {
        saveCallCount++;
        return MockMemory.prototype.saveMessages.apply(this, args);
      };

      const echoTool = createTool({
        id: 'echoTool',
        description: 'Echoes the input string.',
        inputSchema: z.object({ input: z.string() }),
        outputSchema: z.object({ output: z.string() }),
        execute: async ({ context }) => ({ output: context.input }),
      });

      const agent = new Agent({
        name: 'test-agent',
        instructions: 'If the user prompt contains "Echo:", always call the echoTool. Be verbose in your response.',
        model: openai('gpt-4o'),
        memory: mockMemory,
        tools: { echoTool },
      });

      const stream = await agent.streamVNext('Echo: Please echo this long message and explain why.', {
        memory: {
          thread: 'thread-echo',
          resource: 'resource-echo',
        },
        savePerStep: true,
      });

      await stream.text;

      expect(saveCallCount).toBeGreaterThan(1);
      const messages = await mockMemory.getMessages({ threadId: 'thread-echo', resourceId: 'resource-echo' });
      expect(messages.length).toBeGreaterThan(0);
    }, 10000);

    it('should incrementally save messages with multiple tools and multi-step streaming', async () => {
      const mockMemory = new MockMemory();
      let saveCallCount = 0;
      mockMemory.saveMessages = async function (...args) {
        saveCallCount++;
        return MockMemory.prototype.saveMessages.apply(this, args);
      };

      const echoTool = createTool({
        id: 'echoTool',
        description: 'Echoes the input string.',
        inputSchema: z.object({ input: z.string() }),
        outputSchema: z.object({ output: z.string() }),
        execute: async ({ context }) => ({ output: context.input }),
      });

      const uppercaseTool = createTool({
        id: 'uppercaseTool',
        description: 'Converts input to uppercase.',
        inputSchema: z.object({ input: z.string() }),
        outputSchema: z.object({ output: z.string() }),
        execute: async ({ context }) => ({ output: context.input.toUpperCase() }),
      });

      const agent = new Agent({
        name: 'test-agent-multi',
        instructions: [
          'If the user prompt contains "Echo:", call the echoTool.',
          'If the user prompt contains "Uppercase:", call the uppercaseTool.',
          'If both are present, call both tools and explain the results.',
          'Be verbose in your response.',
        ].join(' '),
        model: openai('gpt-4o'),
        memory: mockMemory,
        tools: { echoTool, uppercaseTool },
      });

      const stream = await agent.streamVNext(
        'Echo: Please echo this message. Uppercase: please also uppercase this message. Explain both results.',
        {
          memory: {
            thread: 'thread-multi',
            resource: 'resource-multi',
          },
          savePerStep: true,
        },
      );

      await stream.text;

      expect(saveCallCount).toBeGreaterThan(1);
      const messages = await mockMemory.getMessages({ threadId: 'thread-multi', resourceId: 'resource-multi' });
      expect(messages.length).toBeGreaterThan(0);
    }, 10000);

    it('should persist the full message after a successful run', async () => {
      const mockMemory = new MockMemory();
      const agent = new Agent({
        name: 'test-agent',
        instructions: 'test',
        model: dummyResponseModel,
        memory: mockMemory,
      });
      const stream = await agent.streamVNext('repeat tool calls', {
        memory: {
          thread: 'thread-1',
          resource: 'resource-1',
        },
      });

      await stream.text;

      const messages = await mockMemory.getMessages({ threadId: 'thread-1', resourceId: 'resource-1', format: 'v2' });
      // Check that the last message matches the expected final output
      expect(
        messages[messages.length - 1]?.content?.parts?.some(
          p => p.type === 'text' && p.text?.includes('Dummy response'),
        ),
      ).toBe(true);
    });

    it('should only call saveMessages for the user message when no assistant parts are generated', async () => {
      const mockMemory = new MockMemory();
      let saveCallCount = 0;

      mockMemory.saveMessages = async function (...args) {
        saveCallCount++;
        return MockMemory.prototype.saveMessages.apply(this, args);
      };

      const agent = new Agent({
        name: 'no-progress-agent',
        instructions: 'test',
        model: emptyResponseModel,
        memory: mockMemory,
      });

      const stream = await agent.streamVNext('no progress', {
        memory: {
          thread: 'thread-2',
          resource: 'resource-2',
        },
      });

      await stream.text;

      expect(saveCallCount).toBe(1);

      const messages = await mockMemory.getMessages({ threadId: 'thread-2', resourceId: 'resource-2', format: 'v2' });
      expect(messages.length).toBe(1);
      expect(messages[0].role).toBe('user');
      expect(messages[0].content.content).toBe('no progress');
    });

    it('should not save any message if interrupted before any part is emitted', async () => {
      const mockMemory = new MockMemory();
      let saveCallCount = 0;

      mockMemory.saveMessages = async function (...args) {
        saveCallCount++;
        return MockMemory.prototype.saveMessages.apply(this, args);
      };

      const agent = new Agent({
        name: 'immediate-interrupt-agent',
        instructions: 'test',
        model: errorResponseModel,
        memory: mockMemory,
      });

      const stream = await agent.streamVNext('interrupt before step', {
        memory: {
          thread: 'thread-3',
          resource: 'resource-3',
        },
      });

      try {
        await stream.text;
      } catch (err) {
        expect(err.message).toBe('Immediate interruption');
      }

      expect(saveCallCount).toBe(0);
      const messages = await mockMemory.getMessages({ threadId: 'thread-3', resourceId: 'resource-3' });
      expect(messages.length).toBe(0);
    });
  });
});

describe('dynamic memory configuration', () => {
  let dummyModel: MockLanguageModelV1;
  beforeEach(() => {
    dummyModel = new MockLanguageModelV1({
      doGenerate: async () => ({
        rawCall: { rawPrompt: null, rawSettings: {} },
        finishReason: 'stop',
        usage: { promptTokens: 10, completionTokens: 20 },
        text: `Dummy response`,
      }),
    });
  });

  it('should support static memory configuration', async () => {
    const mockMemory = new MockMemory();
    const agent = new Agent({
      name: 'static-memory-agent',
      instructions: 'test agent',
      model: dummyModel,
      memory: mockMemory,
    });

    const memory = await agent.getMemory();
    expect(memory).toBe(mockMemory);
  });

  it('should support dynamic memory configuration with runtimeContext', async () => {
    const premiumMemory = new MockMemory();
    const standardMemory = new MockMemory();

    const agent = new Agent({
      name: 'dynamic-memory-agent',
      instructions: 'test agent',
      model: dummyModel,
      memory: ({ runtimeContext }) => {
        const userTier = runtimeContext.get('userTier');
        return userTier === 'premium' ? premiumMemory : standardMemory;
      },
    });

    // Test with premium context
    const premiumContext = new RuntimeContext();
    premiumContext.set('userTier', 'premium');
    const premiumResult = await agent.getMemory({ runtimeContext: premiumContext });
    expect(premiumResult).toBe(premiumMemory);

    // Test with standard context
    const standardContext = new RuntimeContext();
    standardContext.set('userTier', 'standard');
    const standardResult = await agent.getMemory({ runtimeContext: standardContext });
    expect(standardResult).toBe(standardMemory);
  });

  it('should support async dynamic memory configuration', async () => {
    const mockMemory = new MockMemory();

    const agent = new Agent({
      name: 'async-memory-agent',
      instructions: 'test agent',
      model: dummyModel,
      memory: async ({ runtimeContext }) => {
        const userId = runtimeContext.get('userId') as string;
        // Simulate async memory creation/retrieval
        await new Promise(resolve => setTimeout(resolve, 10));
        (mockMemory as any).threads[`user-${userId}`] = {
          id: `user-${userId}`,
          resourceId: userId,
          createdAt: new Date(),
          updatedAt: new Date(),
        };
        return mockMemory;
      },
    });

    const runtimeContext = new RuntimeContext();
    runtimeContext.set('userId', 'user123');

    const memory = await agent.getMemory({ runtimeContext });
    expect(memory).toBe(mockMemory);
    expect((memory as any)?.threads['user-user123']).toBeDefined();
  });

  it('should throw error when dynamic memory function returns empty value', async () => {
    const agent = new Agent({
      name: 'invalid-memory-agent',
      instructions: 'test agent',
      model: dummyModel,
      memory: () => null as any,
    });

    await expect(agent.getMemory()).rejects.toThrow('Function-based memory returned empty value');
  });

  it('should work with memory in generate method with dynamic configuration', async () => {
    const mockMemory = new MockMemory();

    const agent = new Agent({
      name: 'generate-memory-agent',
      instructions: 'test agent',
      model: dummyModel,
      memory: ({ runtimeContext }) => {
        const environment = runtimeContext.get('environment');
        if (environment === 'test') {
          return mockMemory;
        }
        // Return a default mock memory instead of undefined
        return new MockMemory();
      },
    });

    const runtimeContext = new RuntimeContext();
    runtimeContext.set('environment', 'test');

    const response = await agent.generate('test message', {
      memory: {
        resource: 'user-1',
        thread: {
          id: 'thread-1',
        },
      },
      runtimeContext,
    });

    expect(response.text).toBe('Dummy response');

    // Verify that thread was created in memory
    const thread = await mockMemory.getThreadById({ threadId: 'thread-1' });
    expect(thread).toBeDefined();
    expect(thread?.resourceId).toBe('user-1');
  });

  it('should work with memory in stream method with dynamic configuration', async () => {
    const mockMemory = new MockMemory();

    const agent = new Agent({
      name: 'stream-memory-agent',
      instructions: 'test agent',
      model: new MockLanguageModelV1({
        doStream: async () => ({
          stream: simulateReadableStream({
            chunks: [
              { type: 'text-delta', textDelta: 'Dynamic' },
              { type: 'text-delta', textDelta: ' memory' },
              { type: 'text-delta', textDelta: ' response' },
              {
                type: 'finish',
                finishReason: 'stop',
                logprobs: undefined,
                usage: { completionTokens: 10, promptTokens: 3 },
              },
            ],
          }),
          rawCall: { rawPrompt: null, rawSettings: {} },
        }),
      }),
      memory: ({ runtimeContext }) => {
        const enableMemory = runtimeContext.get('enableMemory');
        return enableMemory ? mockMemory : new MockMemory();
      },
    });

    const runtimeContext = new RuntimeContext();
    runtimeContext.set('enableMemory', true);

    const stream = await agent.stream('test message', {
      memory: {
        resource: 'user-1',
        thread: {
          id: 'thread-stream',
        },
      },
      runtimeContext,
    });

    let finalText = '';
    for await (const textPart of stream.textStream) {
      finalText += textPart;
    }

    expect(finalText).toBe('Dynamic memory response');

    // Verify that thread was created in memory
    const thread = await mockMemory.getThreadById({ threadId: 'thread-stream' });
    expect(thread).toBeDefined();
    expect(thread?.resourceId).toBe('user-1');
  });
});

<<<<<<< HEAD
describe('Input Processors', () => {
  let mockModel: MockLanguageModelV1;

  // Helper function to create a MastraMessageV2
  const createMessage = (text: string, role: 'user' | 'assistant' = 'user'): MastraMessageV2 => ({
    id: crypto.randomUUID(),
    role,
    content: {
      format: 2,
      parts: [{ type: 'text', text }],
    },
    createdAt: new Date(),
  });
=======
describe('Dynamic instructions with mastra instance', () => {
  let dummyModel: MockLanguageModelV1;
  let mastra: Mastra;

  beforeEach(() => {
    dummyModel = new MockLanguageModelV1({
      doGenerate: async () => ({
        rawCall: { rawPrompt: null, rawSettings: {} },
        finishReason: 'stop',
        usage: { promptTokens: 10, completionTokens: 20 },
        text: `Logger test response`,
      }),
    });

    mastra = new Mastra({
      logger: noopLogger,
    });
  });

  it('should expose mastra instance in dynamic instructions', async () => {
    let capturedMastra: Mastra | undefined;
    let capturedRuntimeContext: RuntimeContext | undefined;

    const agent = new Agent({
      name: 'test-agent',
      instructions: ({ runtimeContext, mastra }) => {
        capturedRuntimeContext = runtimeContext;
        capturedMastra = mastra;

        const logger = mastra?.getLogger();
        logger?.debug('Running with context', { info: runtimeContext.get('info') });

        return 'You are a helpful assistant.';
      },
      model: dummyModel,
      mastra,
    });

    const runtimeContext = new RuntimeContext();
    runtimeContext.set('info', 'test-info');

    const response = await agent.generate('hello', { runtimeContext });

    expect(response.text).toBe('Logger test response');
    expect(capturedMastra).toBe(mastra);
    expect(capturedRuntimeContext).toBe(runtimeContext);
    expect(capturedRuntimeContext?.get('info')).toBe('test-info');
  });

  it('should work with static instructions (backward compatibility)', async () => {
    const agent = new Agent({
      name: 'test-agent',
      instructions: 'You are a helpful assistant.',
      model: dummyModel,
      mastra,
    });

    const response = await agent.generate('hello');
    expect(response.text).toBe('Logger test response');
  });

  it('should handle dynamic instructions when mastra is undefined', async () => {
    let capturedMastra: Mastra | undefined;

    const agent = new Agent({
      name: 'test-agent',
      instructions: ({ mastra }) => {
        capturedMastra = mastra;
        return 'You are a helpful assistant.';
      },
      model: dummyModel,
      // No mastra provided
    });

    const response = await agent.generate('hello');

    expect(response.text).toBe('Logger test response');
    expect(capturedMastra).toBeUndefined();
  });
});

describe('UIMessageWithMetadata support', () => {
  let dummyModel: MockLanguageModelV1;
  let mockMemory: MockMemory;
>>>>>>> ff9c1256

  beforeEach(() => {
    mockModel = new MockLanguageModelV1({
      doGenerate: async ({ prompt }) => {
        // Extract text content from the prompt messages
        const messages = Array.isArray(prompt) ? prompt : [];
        const textContent = messages
          .map(msg => {
            if (typeof msg.content === 'string') {
              return msg.content;
            } else if (Array.isArray(msg.content)) {
              return msg.content
                .filter(part => part.type === 'text')
                .map(part => part.text)
                .join(' ');
            }
            return '';
          })
          .filter(Boolean)
          .join(' ');

        return {
          text: `processed: ${textContent}`,
          finishReason: 'stop',
          usage: { promptTokens: 10, completionTokens: 20 },
          rawCall: { rawPrompt: prompt, rawSettings: {} },
        };
      },
      doStream: async ({ prompt }) => {
        // Extract text content from the prompt messages
        const messages = Array.isArray(prompt) ? prompt : [];
        const textContent = messages
          .map(msg => {
            if (typeof msg.content === 'string') {
              return msg.content;
            } else if (Array.isArray(msg.content)) {
              return msg.content
                .filter(part => part.type === 'text')
                .map(part => part.text)
                .join(' ');
            }
            return '';
          })
          .filter(Boolean)
          .join(' ');

        return {
          stream: simulateReadableStream({
            chunks: [
              { type: 'text-delta', textDelta: 'processed: ' },
              { type: 'text-delta', textDelta: textContent },
              {
                type: 'finish',
                finishReason: 'stop',
                usage: { promptTokens: 10, completionTokens: 20 },
              },
            ],
          }),
          rawCall: { rawPrompt: prompt, rawSettings: {} },
        };
      },
    });
  });

  describe('basic functionality', () => {
    it('should run input processors before generation', async () => {
      const processor = {
        name: 'test-processor',
        process: async ({ messages }) => {
          messages.push(createMessage('Processor was here!'));
          return messages;
        },
      };

      const agentWithProcessor = new Agent({
        name: 'test-agent',
        instructions: 'You are a helpful assistant',
        model: mockModel,
        inputProcessors: [processor],
      });

      const result = await agentWithProcessor.generate('Hello world');

      // The processor should have added a message
      expect(result.text).toContain('processed:');
      expect(result.text).toContain('Processor was here!');
    });

    it('should run multiple processors in order', async () => {
      const processor1 = {
        name: 'processor-1',
        process: async ({ messages }) => {
          messages.push(createMessage('First processor'));
          return messages;
        },
      };

      const processor2 = {
        name: 'processor-2',
        process: async ({ messages }) => {
          messages.push(createMessage('Second processor'));
          return messages;
        },
      };

      const agentWithProcessors = new Agent({
        name: 'test-agent',
        instructions: 'You are a helpful assistant',
        model: mockModel,
        inputProcessors: [processor1, processor2],
      });

      const result = await agentWithProcessors.generate('Hello');

      expect(result.text).toContain('First processor');
      expect(result.text).toContain('Second processor');
    });

    it('should support async processors running in sequence', async () => {
      const processor1 = {
        name: 'async-processor-1',
        process: async ({ messages }) => {
          messages.push(createMessage('First processor'));
          return messages;
        },
      };

      const processor2 = {
        name: 'async-processor-2',
        process: async ({ messages }) => {
          await new Promise(resolve => setTimeout(resolve, 10));
          messages.push(createMessage('Second processor'));
          return messages;
        },
      };

      const agentWithAsyncProcessors = new Agent({
        name: 'test-agent',
        instructions: 'You are a helpful assistant',
        model: mockModel,
        inputProcessors: [processor1, processor2],
      });

      const result = await agentWithAsyncProcessors.generate('Test async');

      // Processors run sequentially, so "First processor" should appear before "Second processor"
      expect(result.text).toContain('First processor');
      expect(result.text).toContain('Second processor');
    });
  });

  describe('tripwire functionality', () => {
    it('should handle processor abort with default message', async () => {
      const abortProcessor = {
        name: 'abort-processor',
        process: async ({ abort, messages }) => {
          abort();
          return messages;
        },
      };

      const agentWithAbortProcessor = new Agent({
        name: 'test-agent',
        instructions: 'You are a helpful assistant',
        model: mockModel,
        inputProcessors: [abortProcessor],
      });

      const result = await agentWithAbortProcessor.generate('This should be aborted');

      expect(result.tripwire).toBe(true);
      expect(result.tripwireReason).toBe('Tripwire triggered by abort-processor');
      expect(result.text).toBe('');
      expect(result.finishReason).toBe('other');
    });

    it('should handle processor abort with custom message', async () => {
      const customAbortProcessor = {
        name: 'custom-abort',
        process: async ({ abort, messages }) => {
          abort('Custom abort reason');
          return messages;
        },
      };

      const agentWithCustomAbort = new Agent({
        name: 'test-agent',
        instructions: 'You are a helpful assistant',
        model: mockModel,
        inputProcessors: [customAbortProcessor],
      });

      const result = await agentWithCustomAbort.generate('Custom abort test');

      expect(result.tripwire).toBe(true);
      expect(result.tripwireReason).toBe('Custom abort reason');
      expect(result.text).toBe('');
    });

    it('should not execute subsequent processors after abort', async () => {
      let secondProcessorExecuted = false;

      const abortProcessor = {
        name: 'abort-first',
        process: async ({ abort, messages }) => {
          abort('Stop here');
          return messages;
        },
      };

      const shouldNotRunProcessor = {
        name: 'should-not-run',
        process: async ({ messages }) => {
          secondProcessorExecuted = true;
          messages.push(createMessage('This should not be added'));
          return messages;
        },
      };

      const agentWithAbortSequence = new Agent({
        name: 'test-agent',
        instructions: 'You are a helpful assistant',
        model: mockModel,
        inputProcessors: [abortProcessor, shouldNotRunProcessor],
      });

      const result = await agentWithAbortSequence.generate('Abort sequence test');

      expect(result.tripwire).toBe(true);
      expect(secondProcessorExecuted).toBe(false);
    });
  });

  describe('streaming with input processors', () => {
    it('should handle input processors with streaming', async () => {
      const streamProcessor = {
        name: 'stream-processor',
        process: async ({ messages }) => {
          messages.push(createMessage('Stream processor active'));
          return messages;
        },
      };

      const agentWithStreamProcessor = new Agent({
        name: 'test-agent',
        instructions: 'You are a helpful assistant',
        model: mockModel,
        inputProcessors: [streamProcessor],
      });

      const stream = await agentWithStreamProcessor.stream('Stream test');

      let fullText = '';
      for await (const textPart of stream.textStream) {
        fullText += textPart;
      }

      expect(fullText).toContain('Stream processor active');
    });

    it('should handle abort in streaming with tripwire response', async () => {
      const streamAbortProcessor = {
        name: 'stream-abort',
        process: async ({ abort, messages }) => {
          abort('Stream aborted');
          return messages;
        },
      };

      const agentWithStreamAbort = new Agent({
        name: 'test-agent',
        instructions: 'You are a helpful assistant',
        model: mockModel,
        inputProcessors: [streamAbortProcessor],
      });

      const stream = await agentWithStreamAbort.stream('Stream abort test');

      expect(stream.tripwire).toBe(true);
      expect(stream.tripwireReason).toBe('Stream aborted');

      // Stream should be empty
      let textReceived = '';
      for await (const textPart of stream.textStream) {
        textReceived += textPart;
      }
      expect(textReceived).toBe('');
    });

    it('should include deployer methods when tripwire is triggered in streaming', async () => {
      const deployerAbortProcessor = {
        name: 'deployer-abort',
        process: async ({ abort, messages }) => {
          abort('Deployer test abort');
          return messages;
        },
      };

      const agentWithDeployerAbort = new Agent({
        name: 'test-agent',
        instructions: 'You are a helpful assistant',
        model: mockModel,
        inputProcessors: [deployerAbortProcessor],
      });

      const stream = await agentWithDeployerAbort.stream('Deployer abort test');

      expect(stream.tripwire).toBe(true);
      expect(stream.tripwireReason).toBe('Deployer test abort');

      // Verify deployer methods exist and return Response objects
      expect(typeof stream.toDataStreamResponse).toBe('function');
      expect(typeof stream.toTextStreamResponse).toBe('function');

      const dataStreamResponse = stream.toDataStreamResponse();
      const textStreamResponse = stream.toTextStreamResponse();

      expect(dataStreamResponse).toBeInstanceOf(Response);
      expect(textStreamResponse).toBeInstanceOf(Response);
      expect(dataStreamResponse.status).toBe(200);
      expect(textStreamResponse.status).toBe(200);

      // Verify other required methods are present
      expect(typeof stream.pipeDataStreamToResponse).toBe('function');
      expect(typeof stream.pipeTextStreamToResponse).toBe('function');
      expect(stream.experimental_partialOutputStream).toBeDefined();
      expect(typeof stream.experimental_partialOutputStream[Symbol.asyncIterator]).toBe('function');
    });
  });

  describe('dynamic input processors', () => {
    it('should support function-based input processors', async () => {
      const runtimeContext = new RuntimeContext<{ processorMessage: string }>();
      runtimeContext.set('processorMessage', 'Dynamic message');

      const agentWithDynamicProcessors = new Agent({
        name: 'test-agent',
        instructions: 'You are a helpful assistant',
        model: mockModel,
        inputProcessors: ({ runtimeContext }) => {
          const message: string = runtimeContext.get('processorMessage') || 'Default message';
          return [
            {
              name: 'dynamic-processor',
              process: async ({ messages }) => {
                messages.push(createMessage(message));
                return messages;
              },
            },
          ];
        },
      });

      const result = await agentWithDynamicProcessors.generate('Test dynamic', {
        runtimeContext,
      });

      expect(result.text).toContain('Dynamic message');
    });

    it('should handle empty processors array', async () => {
      const agentWithEmptyProcessors = new Agent({
        name: 'test-agent',
        instructions: 'You are a helpful assistant',
        model: mockModel,
        inputProcessors: [],
      });

      const result = await agentWithEmptyProcessors.generate('No processors test');

      expect(result.text).toContain('processed:');
      expect(result.text).toContain('No processors test');
    });
  });

  describe('message manipulation', () => {
    it('should allow processors to modify message content', async () => {
      const messageModifierProcessor = {
        name: 'message-modifier',
        process: async ({ messages }) => {
          // Access existing messages and modify them
          const lastMessage = messages[messages.length - 1];

          if (lastMessage && lastMessage.content.parts.length > 0) {
            // Add a prefix to user messages
            messages.push(createMessage('MODIFIED: Original message was received'));
          }
          return messages;
        },
      };

      const agentWithModifier = new Agent({
        name: 'test-agent',
        instructions: 'You are a helpful assistant',
        model: mockModel,
        inputProcessors: [messageModifierProcessor],
      });

      const result = await agentWithModifier.generate('Original user message');

      expect(result.text).toContain('MODIFIED: Original message was received');
      expect(result.text).toContain('Original user message');
    });

    it('should allow processors to filter or validate messages', async () => {
      const validationProcessor = {
        name: 'validator',
        process: async ({ messages, abort }) => {
          // Extract text content from all messages
          const textContent = messages
            .map(msg =>
              msg.content.parts
                .filter(part => part.type === 'text')
                .map(part => part.text)
                .join(' '),
            )
            .join(' ');

          const hasInappropriateContent = textContent.includes('inappropriate');

          if (hasInappropriateContent) {
            abort('Content validation failed');
          } else {
            messages.push(createMessage('Content validated'));
          }
          return messages;
        },
      };

      const agentWithValidator = new Agent({
        name: 'test-agent',
        instructions: 'You are a helpful assistant',
        model: mockModel,
        inputProcessors: [validationProcessor],
      });

      // Test valid content
      const validResult = await agentWithValidator.generate('This is appropriate content');
      expect(validResult.text).toContain('Content validated');

      // Test invalid content
      const invalidResult = await agentWithValidator.generate('This contains inappropriate content');
      expect(invalidResult.tripwire).toBe(true);
      expect(invalidResult.tripwireReason).toBe('Content validation failed');
    });
  });
});<|MERGE_RESOLUTION|>--- conflicted
+++ resolved
@@ -3576,7 +3576,6 @@
   });
 });
 
-<<<<<<< HEAD
 describe('Input Processors', () => {
   let mockModel: MockLanguageModelV1;
 
@@ -3590,92 +3589,6 @@
     },
     createdAt: new Date(),
   });
-=======
-describe('Dynamic instructions with mastra instance', () => {
-  let dummyModel: MockLanguageModelV1;
-  let mastra: Mastra;
-
-  beforeEach(() => {
-    dummyModel = new MockLanguageModelV1({
-      doGenerate: async () => ({
-        rawCall: { rawPrompt: null, rawSettings: {} },
-        finishReason: 'stop',
-        usage: { promptTokens: 10, completionTokens: 20 },
-        text: `Logger test response`,
-      }),
-    });
-
-    mastra = new Mastra({
-      logger: noopLogger,
-    });
-  });
-
-  it('should expose mastra instance in dynamic instructions', async () => {
-    let capturedMastra: Mastra | undefined;
-    let capturedRuntimeContext: RuntimeContext | undefined;
-
-    const agent = new Agent({
-      name: 'test-agent',
-      instructions: ({ runtimeContext, mastra }) => {
-        capturedRuntimeContext = runtimeContext;
-        capturedMastra = mastra;
-
-        const logger = mastra?.getLogger();
-        logger?.debug('Running with context', { info: runtimeContext.get('info') });
-
-        return 'You are a helpful assistant.';
-      },
-      model: dummyModel,
-      mastra,
-    });
-
-    const runtimeContext = new RuntimeContext();
-    runtimeContext.set('info', 'test-info');
-
-    const response = await agent.generate('hello', { runtimeContext });
-
-    expect(response.text).toBe('Logger test response');
-    expect(capturedMastra).toBe(mastra);
-    expect(capturedRuntimeContext).toBe(runtimeContext);
-    expect(capturedRuntimeContext?.get('info')).toBe('test-info');
-  });
-
-  it('should work with static instructions (backward compatibility)', async () => {
-    const agent = new Agent({
-      name: 'test-agent',
-      instructions: 'You are a helpful assistant.',
-      model: dummyModel,
-      mastra,
-    });
-
-    const response = await agent.generate('hello');
-    expect(response.text).toBe('Logger test response');
-  });
-
-  it('should handle dynamic instructions when mastra is undefined', async () => {
-    let capturedMastra: Mastra | undefined;
-
-    const agent = new Agent({
-      name: 'test-agent',
-      instructions: ({ mastra }) => {
-        capturedMastra = mastra;
-        return 'You are a helpful assistant.';
-      },
-      model: dummyModel,
-      // No mastra provided
-    });
-
-    const response = await agent.generate('hello');
-
-    expect(response.text).toBe('Logger test response');
-    expect(capturedMastra).toBeUndefined();
-  });
-});
-
-describe('UIMessageWithMetadata support', () => {
-  let dummyModel: MockLanguageModelV1;
-  let mockMemory: MockMemory;
->>>>>>> ff9c1256
 
   beforeEach(() => {
     mockModel = new MockLanguageModelV1({
@@ -4122,4 +4035,308 @@
       expect(invalidResult.tripwireReason).toBe('Content validation failed');
     });
   });
+});
+
+describe('Dynamic instructions with mastra instance', () => {
+  let dummyModel: MockLanguageModelV1;
+  let mastra: Mastra;
+
+  beforeEach(() => {
+    dummyModel = new MockLanguageModelV1({
+      doGenerate: async () => ({
+        rawCall: { rawPrompt: null, rawSettings: {} },
+        finishReason: 'stop',
+        usage: { promptTokens: 10, completionTokens: 20 },
+        text: `Logger test response`,
+      }),
+    });
+
+    mastra = new Mastra({
+      logger: noopLogger,
+    });
+  });
+
+  it('should expose mastra instance in dynamic instructions', async () => {
+    let capturedMastra: Mastra | undefined;
+    let capturedRuntimeContext: RuntimeContext | undefined;
+
+    const agent = new Agent({
+      name: 'test-agent',
+      instructions: ({ runtimeContext, mastra }) => {
+        capturedRuntimeContext = runtimeContext;
+        capturedMastra = mastra;
+
+        const logger = mastra?.getLogger();
+        logger?.debug('Running with context', { info: runtimeContext.get('info') });
+
+        return 'You are a helpful assistant.';
+      },
+      model: dummyModel,
+      mastra,
+    });
+
+    const runtimeContext = new RuntimeContext();
+    runtimeContext.set('info', 'test-info');
+
+    const response = await agent.generate('hello', { runtimeContext });
+
+    expect(response.text).toBe('Logger test response');
+    expect(capturedMastra).toBe(mastra);
+    expect(capturedRuntimeContext).toBe(runtimeContext);
+    expect(capturedRuntimeContext?.get('info')).toBe('test-info');
+  });
+
+  it('should work with static instructions (backward compatibility)', async () => {
+    const agent = new Agent({
+      name: 'test-agent',
+      instructions: 'You are a helpful assistant.',
+      model: dummyModel,
+      mastra,
+    });
+
+    const response = await agent.generate('hello');
+    expect(response.text).toBe('Logger test response');
+  });
+
+  it('should handle dynamic instructions when mastra is undefined', async () => {
+    let capturedMastra: Mastra | undefined;
+
+    const agent = new Agent({
+      name: 'test-agent',
+      instructions: ({ mastra }) => {
+        capturedMastra = mastra;
+        return 'You are a helpful assistant.';
+      },
+      model: dummyModel,
+      // No mastra provided
+    });
+
+    const response = await agent.generate('hello');
+
+    expect(response.text).toBe('Logger test response');
+    expect(capturedMastra).toBeUndefined();
+  });
+});
+
+describe('UIMessageWithMetadata support', () => {
+  let dummyModel: MockLanguageModelV1;
+  let mockMemory: MockMemory;
+
+  beforeEach(() => {
+    dummyModel = new MockLanguageModelV1({
+      doGenerate: async () => ({
+        finishReason: 'stop',
+        usage: { completionTokens: 10, promptTokens: 3 },
+        text: 'Response acknowledging metadata',
+      }),
+      doStream: async () => ({
+        stream: simulateReadableStream({
+          chunks: [
+            { type: 'text-delta', textDelta: 'Response' },
+            { type: 'text-delta', textDelta: ' acknowledging' },
+            { type: 'text-delta', textDelta: ' metadata' },
+            {
+              type: 'finish',
+              finishReason: 'stop',
+              logprobs: undefined,
+              usage: { completionTokens: 10, promptTokens: 3 },
+            },
+          ],
+        }),
+        rawCall: { rawPrompt: null, rawSettings: {} },
+      }),
+    });
+    mockMemory = new MockMemory();
+  });
+
+  it('should preserve metadata in generate method', async () => {
+    const agent = new Agent({
+      name: 'metadata-test-agent',
+      instructions: 'You are a helpful assistant',
+      model: dummyModel,
+      memory: mockMemory,
+    });
+
+    const messagesWithMetadata = [
+      {
+        role: 'user' as const,
+        content: 'Hello with metadata',
+        parts: [{ type: 'text' as const, text: 'Hello with metadata' }],
+        metadata: {
+          source: 'web-ui',
+          customerId: '12345',
+          context: { orderId: 'ORDER-789', status: 'pending' },
+        },
+      },
+    ];
+
+    await agent.generate(messagesWithMetadata, {
+      memory: {
+        resource: 'customer-12345',
+        thread: {
+          id: 'support-thread',
+        },
+      },
+    });
+
+    // Verify messages were saved with metadata
+    const savedMessages = await mockMemory.getMessages({
+      threadConfig: { id: 'support-thread', resourceId: 'customer-12345' },
+      limit: 10,
+    });
+
+    expect(savedMessages.length).toBeGreaterThan(0);
+
+    // Find the user message
+    const userMessage = savedMessages.find(m => m.role === 'user');
+    expect(userMessage).toBeDefined();
+
+    // Check that metadata was preserved in v2 format
+    if (
+      userMessage &&
+      'content' in userMessage &&
+      typeof userMessage.content === 'object' &&
+      'metadata' in userMessage.content
+    ) {
+      expect(userMessage.content.metadata).toEqual({
+        source: 'web-ui',
+        customerId: '12345',
+        context: { orderId: 'ORDER-789', status: 'pending' },
+      });
+    }
+  });
+
+  it('should preserve metadata in stream method', async () => {
+    const agent = new Agent({
+      name: 'metadata-stream-agent',
+      instructions: 'You are a helpful assistant',
+      model: dummyModel,
+      memory: mockMemory,
+    });
+
+    const messagesWithMetadata = [
+      {
+        role: 'user' as const,
+        content: 'Stream with metadata',
+        parts: [{ type: 'text' as const, text: 'Stream with metadata' }],
+        metadata: {
+          source: 'mobile-app',
+          sessionId: 'session-123',
+          deviceInfo: { platform: 'iOS', version: '17.0' },
+        },
+      },
+    ];
+
+    const stream = await agent.stream(messagesWithMetadata, {
+      memory: {
+        resource: 'user-mobile',
+        thread: {
+          id: 'mobile-thread',
+        },
+      },
+    });
+
+    // Consume the stream
+    let finalText = '';
+    for await (const textPart of stream.textStream) {
+      finalText += textPart;
+    }
+
+    expect(finalText).toBe('Response acknowledging metadata');
+
+    // Verify messages were saved with metadata
+    const savedMessages = await mockMemory.getMessages({
+      threadConfig: { id: 'mobile-thread', resourceId: 'user-mobile' },
+      limit: 10,
+    });
+
+    expect(savedMessages.length).toBeGreaterThan(0);
+
+    // Find the user message
+    const userMessage = savedMessages.find(m => m.role === 'user');
+    expect(userMessage).toBeDefined();
+
+    // Check that metadata was preserved
+    if (
+      userMessage &&
+      'content' in userMessage &&
+      typeof userMessage.content === 'object' &&
+      'metadata' in userMessage.content
+    ) {
+      expect(userMessage.content.metadata).toEqual({
+        source: 'mobile-app',
+        sessionId: 'session-123',
+        deviceInfo: { platform: 'iOS', version: '17.0' },
+      });
+    }
+  });
+
+  it('should handle mixed messages with and without metadata', async () => {
+    const agent = new Agent({
+      name: 'mixed-metadata-agent',
+      instructions: 'You are a helpful assistant',
+      model: dummyModel,
+      memory: mockMemory,
+    });
+
+    const mixedMessages = [
+      {
+        role: 'user' as const,
+        content: 'First message with metadata',
+        parts: [{ type: 'text' as const, text: 'First message with metadata' }],
+        metadata: {
+          messageType: 'initial',
+          priority: 'high',
+        },
+      },
+      {
+        role: 'assistant' as const,
+        content: 'Response without metadata',
+        parts: [{ type: 'text' as const, text: 'Response without metadata' }],
+      },
+      {
+        role: 'user' as const,
+        content: 'Second user message',
+        parts: [{ type: 'text' as const, text: 'Second user message' }],
+        // No metadata on this message
+      },
+    ];
+
+    await agent.generate(mixedMessages, {
+      memory: {
+        resource: 'mixed-user',
+        thread: {
+          id: 'mixed-thread',
+        },
+      },
+    });
+
+    // Verify messages were saved correctly
+    const savedMessages = await mockMemory.getMessages({
+      threadConfig: { id: 'mixed-thread', resourceId: 'mixed-user' },
+      limit: 10,
+    });
+
+    expect(savedMessages.length).toBeGreaterThan(0);
+
+    // Find messages and check metadata
+    const messagesAsV2 = savedMessages as MastraMessageV2[];
+    const firstUserMessage = messagesAsV2.find(
+      m =>
+        m.role === 'user' && m.content.parts?.[0]?.type === 'text' && m.content.parts[0].text.includes('First message'),
+    );
+    const secondUserMessage = messagesAsV2.find(
+      m =>
+        m.role === 'user' && m.content.parts?.[0]?.type === 'text' && m.content.parts[0].text.includes('Second user'),
+    );
+
+    // First message should have metadata
+    expect(firstUserMessage?.content.metadata).toEqual({
+      messageType: 'initial',
+      priority: 'high',
+    });
+
+    // Second message should not have metadata
+    expect(secondUserMessage?.content.metadata).toBeUndefined();
+  });
 });