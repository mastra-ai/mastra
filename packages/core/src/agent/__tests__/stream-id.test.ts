--- conflicted
+++ resolved
@@ -63,12 +63,6 @@
     });
 
     let streamResponseId: string | undefined;
-<<<<<<< HEAD
-    for await (const _chunk of streamResult.fullStream) {
-      // Process stream chunks
-    }
-=======
->>>>>>> dfe0f61b
     await streamResult.consumeStream();
 
     const finishedResult = streamResult;
@@ -76,10 +70,7 @@
 
     streamResponseId = response?.messages?.[0]?.id;
 
-<<<<<<< HEAD
-=======
     // console.log('DEBUG streamResponseId', streamResponseId);
->>>>>>> dfe0f61b
     expect(streamResponseId).toBeDefined();
 
     const result = await memory.recall({ threadId });
