import { randomUUID } from 'crypto';
import type { WritableStream } from 'stream/web';
import type { CoreMessage, StreamObjectResult, TextPart, Tool, UIMessage } from 'ai';
import deepEqual from 'fast-deep-equal';
import type { JSONSchema7 } from 'json-schema';
import type { z, ZodSchema } from 'zod';
import type { MastraPrimitives, MastraUnion } from '../action';
import { AISpanType, getOrCreateSpan, getValidTraceId } from '../ai-tracing';
import type { AISpan, TracingContext, TracingOptions, TracingProperties } from '../ai-tracing';
import { MastraBase } from '../base';
import { MastraError, ErrorDomain, ErrorCategory } from '../error';
import type { Metric } from '../eval';
import { AvailableHooks, executeHook } from '../hooks';
import type { SystemMessage } from '../llm';
import { MastraLLMV1 } from '../llm/model';
import type {
  GenerateObjectWithMessagesArgs,
  GenerateTextWithMessagesArgs,
  GenerateReturn,
  GenerateObjectResult,
  GenerateTextResult,
  StreamTextWithMessagesArgs,
  StreamObjectWithMessagesArgs,
  StreamReturn,
  ToolSet,
  OriginalStreamTextOnFinishEventArg,
  OriginalStreamObjectOnFinishEventArg,
  StreamTextResult,
} from '../llm/model/base.types';
import { MastraLLMVNext } from '../llm/model/model.loop';
import type { TripwireProperties, MastraLanguageModel, MastraLanguageModelV2 } from '../llm/model/shared.types';
import { RegisteredLogger } from '../logger';
import { networkLoop } from '../loop/network';
import type { Mastra } from '../mastra';
import type { MastraMemory } from '../memory/memory';
import type { MemoryConfig, StorageThreadType } from '../memory/types';
import type { InputProcessor, OutputProcessor } from '../processors/index';
import { StructuredOutputProcessor } from '../processors/processors/structured-output';
import { ProcessorRunner } from '../processors/runner';
import { RuntimeContext } from '../runtime-context';
import type {
  ScorerRunInputForAgent,
  ScorerRunOutputForAgent,
  MastraScorers,
  MastraScorer,
  ScoringSamplingConfig,
} from '../scores';
import { runScorer } from '../scores/hooks';
import type { AISDKV5OutputStream } from '../stream';
import type { MastraModelOutput } from '../stream/base/output';
import type { OutputSchema } from '../stream/base/schema';
import type { ChunkType } from '../stream/types';
import { InstrumentClass } from '../telemetry';
import { Telemetry } from '../telemetry/telemetry';
import { createTool } from '../tools';
import type { CoreTool } from '../tools/types';
import type { DynamicArgument } from '../types';
import { makeCoreTool, createMastraProxy, ensureToolProperties } from '../utils';
import type { ToolOptions } from '../utils';
import type { CompositeVoice } from '../voice';
import { DefaultVoice } from '../voice';
import type { Workflow } from '../workflows';
import { agentToStep, LegacyStep as Step } from '../workflows/legacy';
import type { AgentExecutionOptions, InnerAgentExecutionOptions, MultiPrimitiveExecutionOptions } from './agent.types';
import { MessageList } from './message-list';
import type { MessageInput, MessageListInput, UIMessageWithMetadata } from './message-list';
import { SaveQueueManager } from './save-queue';
import { TripWire } from './trip-wire';
import type {
  AgentConfig,
  AgentGenerateOptions,
  AgentStreamOptions,
  ToolsetsInput,
  ToolsInput,
  AgentMemoryOption,
  AgentModelManagerConfig,
  AgentCreateOptions,
  AgentExecuteOnFinishOptions,
<<<<<<< HEAD
  InstructionsInput,
=======
  AgentInstructions,
  DynamicAgentInstructions,
>>>>>>> 8169f230
} from './types';
import { createPrepareStreamWorkflow } from './workflows/prepare-stream';

export type MastraLLM = MastraLLMV1 | MastraLLMVNext;

/**
 * Helper function to convert SystemMessage to string for backward compatibility
 * Used for legacy methods that expect string instructions (e.g., voice, telemetry)
 */
function systemMessageToString(message: SystemMessage): string {
  if (typeof message === 'string') {
    return message;
  } else if (Array.isArray(message)) {
    return message.map(m => (typeof m === 'string' ? m : m.content)).join('\n');
  } else {
    return message.content;
  }
}

function resolveMaybePromise<T, R = void>(value: T | Promise<T>, cb: (value: T) => R) {
  if (value instanceof Promise) {
    return value.then(cb);
  }

  return cb(value);
}

// Flags to track if deprecation warnings have been shown
let streamDeprecationWarningShown = false;
let generateDeprecationWarningShown = false;

// Helper to resolve threadId from args (supports both new and old API)
function resolveThreadIdFromArgs(args: {
  memory?: AgentMemoryOption;
  threadId?: string;
}): (Partial<StorageThreadType> & { id: string }) | undefined {
  if (args?.memory?.thread) {
    if (typeof args.memory.thread === 'string') return { id: args.memory.thread };
    if (typeof args.memory.thread === 'object' && args.memory.thread.id) return args.memory.thread;
  }
  if (args?.threadId) return { id: args.threadId };
  return undefined;
}

@InstrumentClass({
  prefix: 'agent',
  excludeMethods: [
    'hasOwnMemory',
    'getMemory',
    '__primitive',
    '__registerMastra',
    '__registerPrimitives',
    '__runInputProcessors',
    '__runOutputProcessors',
    '_wrapToolsWithAITracing',
    'getProcessorRunner',
    '__setTools',
    '__setLogger',
    '__setTelemetry',
    'log',
    'listAgents',
    'getModel',
    'getInstructions',
    'getTools',
    'getLLM',
    'getWorkflows',
    'getDefaultGenerateOptions',
    'getDefaultStreamOptions',
    'getDescription',
    'getScorers',
    'getVoice',
  ],
})
export class Agent<
  TAgentId extends string = string,
  TTools extends ToolsInput = ToolsInput,
  TMetrics extends Record<string, Metric> = Record<string, Metric>,
> extends MastraBase {
  public id: TAgentId;
  public name: TAgentId;
<<<<<<< HEAD
  #instructions: DynamicArgument<InstructionsInput>;
=======
  #instructions: DynamicAgentInstructions;
>>>>>>> 8169f230
  readonly #description?: string;
  model:
    | DynamicArgument<MastraLanguageModel>
    | {
        id: string;
        model: DynamicArgument<MastraLanguageModel>;
        maxRetries: number;
        enabled: boolean;
      }[];
  maxRetries?: number;
  #mastra?: Mastra;
  #memory?: DynamicArgument<MastraMemory>;
  #workflows?: DynamicArgument<Record<string, Workflow>>;
  #defaultGenerateOptions: DynamicArgument<AgentGenerateOptions>;
  #defaultStreamOptions: DynamicArgument<AgentStreamOptions>;
  #defaultVNextStreamOptions: DynamicArgument<AgentExecutionOptions<any>>;
  #tools: DynamicArgument<TTools>;
  evals: TMetrics;
  #scorers: DynamicArgument<MastraScorers>;
  #agents: DynamicArgument<Record<string, Agent>>;
  #voice: CompositeVoice;
  #inputProcessors?: DynamicArgument<InputProcessor[]>;
  #outputProcessors?: DynamicArgument<OutputProcessor[]>;
  readonly #options?: AgentCreateOptions;

  // This flag is for agent network messages. We should change the agent network formatting and remove this flag after.
  private _agentNetworkAppend = false;

  constructor(config: AgentConfig<TAgentId, TTools, TMetrics>) {
    super({ component: RegisteredLogger.AGENT });

    this.name = config.name;
    this.id = config.id ?? config.name;

    this.#instructions = config.instructions;
    this.#description = config.description;
    this.#options = config.options;

    if (!config.model) {
      const mastraError = new MastraError({
        id: 'AGENT_CONSTRUCTOR_MODEL_REQUIRED',
        domain: ErrorDomain.AGENT,
        category: ErrorCategory.USER,
        details: {
          agentName: config.name,
        },
        text: `LanguageModel is required to create an Agent. Please provide the 'model'.`,
      });
      this.logger.trackException(mastraError);
      this.logger.error(mastraError.toString());
      throw mastraError;
    }

    if (Array.isArray(config.model)) {
      if (config.model.length === 0) {
        const mastraError = new MastraError({
          id: 'AGENT_CONSTRUCTOR_MODEL_ARRAY_EMPTY',
          domain: ErrorDomain.AGENT,
          category: ErrorCategory.USER,
          details: {
            agentName: config.name,
          },
          text: `Model array is empty. Please provide at least one model.`,
        });
        this.logger.trackException(mastraError);
        this.logger.error(mastraError.toString());
        throw mastraError;
      }
      this.model = config.model.map(mdl => ({
        id: randomUUID(),
        model: mdl.model,
        maxRetries: mdl.maxRetries ?? config?.maxRetries ?? 0,
        enabled: mdl.enabled ?? true,
      }));
    } else {
      this.model = config.model;
    }

    this.maxRetries = config.maxRetries ?? 0;

    if (config.workflows) {
      this.#workflows = config.workflows;
    }

    this.#defaultGenerateOptions = config.defaultGenerateOptions || {};
    this.#defaultStreamOptions = config.defaultStreamOptions || {};
    this.#defaultVNextStreamOptions = config.defaultVNextStreamOptions || {};

    this.#tools = config.tools || ({} as TTools);

    this.evals = {} as TMetrics;

    if (config.mastra) {
      this.__registerMastra(config.mastra);
      this.__registerPrimitives({
        telemetry: config.mastra.getTelemetry(),
        logger: config.mastra.getLogger(),
      });
    }

    this.#scorers = config.scorers || ({} as MastraScorers);

    this.#agents = config.agents || ({} as Record<string, Agent>);

    if (config.evals) {
      this.evals = config.evals;
    }

    if (config.memory) {
      this.#memory = config.memory;
    }

    if (config.voice) {
      this.#voice = config.voice;
      if (typeof config.tools !== 'function') {
        this.#voice?.addTools(this.tools);
      }
      if (typeof config.instructions === 'string') {
        this.#voice?.addInstructions(config.instructions);
      }
    } else {
      this.#voice = new DefaultVoice();
    }

    if (config.inputProcessors) {
      this.#inputProcessors = config.inputProcessors;
    }

    if (config.outputProcessors) {
      this.#outputProcessors = config.outputProcessors;
    }

    // @ts-ignore Flag for agent network messages
    this._agentNetworkAppend = config._agentNetworkAppend || false;
  }

  getMastraInstance() {
    return this.#mastra;
  }

  public listAgents({ runtimeContext = new RuntimeContext() }: { runtimeContext?: RuntimeContext } = {}) {
    const agentsToUse = this.#agents
      ? typeof this.#agents === 'function'
        ? this.#agents({ runtimeContext })
        : this.#agents
      : {};

    return resolveMaybePromise(agentsToUse, agents => {
      if (!agents) {
        const mastraError = new MastraError({
          id: 'AGENT_GET_AGENTS_FUNCTION_EMPTY_RETURN',
          domain: ErrorDomain.AGENT,
          category: ErrorCategory.USER,
          details: {
            agentName: this.name,
          },
          text: `[Agent:${this.name}] - Function-based agents returned empty value`,
        });
        this.logger.trackException(mastraError);
        this.logger.error(mastraError.toString());
        throw mastraError;
      }

      return agents;
    });
  }

  private async getProcessorRunner({
    runtimeContext,
    inputProcessorOverrides,
    outputProcessorOverrides,
  }: {
    runtimeContext: RuntimeContext;
    inputProcessorOverrides?: InputProcessor[];
    outputProcessorOverrides?: OutputProcessor[];
  }): Promise<ProcessorRunner> {
    // Use overrides if provided, otherwise fall back to agent's default processors
    const inputProcessors =
      inputProcessorOverrides ??
      (this.#inputProcessors
        ? typeof this.#inputProcessors === 'function'
          ? await this.#inputProcessors({ runtimeContext })
          : this.#inputProcessors
        : []);

    const outputProcessors =
      outputProcessorOverrides ??
      (this.#outputProcessors
        ? typeof this.#outputProcessors === 'function'
          ? await this.#outputProcessors({ runtimeContext })
          : this.#outputProcessors
        : []);

    this.logger.debug('outputProcessors', outputProcessors);

    return new ProcessorRunner({
      inputProcessors,
      outputProcessors,
      logger: this.logger,
      agentName: this.name,
    });
  }

  private async getResolvedOutputProcessors(runtimeContext?: RuntimeContext): Promise<OutputProcessor[]> {
    if (!this.#outputProcessors) {
      return [];
    }

    if (typeof this.#outputProcessors === 'function') {
      return await this.#outputProcessors({ runtimeContext: runtimeContext || new RuntimeContext() });
    }

    return this.#outputProcessors;
  }

  public hasOwnMemory(): boolean {
    return Boolean(this.#memory);
  }

  public async getMemory({ runtimeContext = new RuntimeContext() }: { runtimeContext?: RuntimeContext } = {}): Promise<
    MastraMemory | undefined
  > {
    if (!this.#memory) {
      return undefined;
    }

    let resolvedMemory: MastraMemory;

    if (typeof this.#memory !== 'function') {
      resolvedMemory = this.#memory;
    } else {
      const result = this.#memory({ runtimeContext, mastra: this.#mastra });
      resolvedMemory = await Promise.resolve(result);

      if (!resolvedMemory) {
        const mastraError = new MastraError({
          id: 'AGENT_GET_MEMORY_FUNCTION_EMPTY_RETURN',
          domain: ErrorDomain.AGENT,
          category: ErrorCategory.USER,
          details: {
            agentName: this.name,
          },
          text: `[Agent:${this.name}] - Function-based memory returned empty value`,
        });
        this.logger.trackException(mastraError);
        this.logger.error(mastraError.toString());
        throw mastraError;
      }
    }

    if (this.#mastra && resolvedMemory) {
      resolvedMemory.__registerMastra(this.#mastra);

      if (!resolvedMemory.hasOwnStorage) {
        const storage = this.#mastra.getStorage();
        if (storage) {
          resolvedMemory.setStorage(storage);
        }
      }
    }

    return resolvedMemory;
  }

  get voice() {
    if (typeof this.#instructions === 'function') {
      const mastraError = new MastraError({
        id: 'AGENT_VOICE_INCOMPATIBLE_WITH_FUNCTION_INSTRUCTIONS',
        domain: ErrorDomain.AGENT,
        category: ErrorCategory.USER,
        details: {
          agentName: this.name,
        },
        text: 'Voice is not compatible when instructions are a function. Please use getVoice() instead.',
      });
      this.logger.trackException(mastraError);
      this.logger.error(mastraError.toString());
      throw mastraError;
    }

    return this.#voice;
  }

  public async getWorkflows({
    runtimeContext = new RuntimeContext(),
  }: { runtimeContext?: RuntimeContext } = {}): Promise<Record<string, Workflow>> {
    let workflowRecord;
    if (typeof this.#workflows === 'function') {
      workflowRecord = await Promise.resolve(this.#workflows({ runtimeContext, mastra: this.#mastra }));
    } else {
      workflowRecord = this.#workflows ?? {};
    }

    Object.entries(workflowRecord || {}).forEach(([_workflowName, workflow]) => {
      if (this.#mastra) {
        workflow.__registerMastra(this.#mastra);
      }
    });

    return workflowRecord;
  }

  async getScorers({
    runtimeContext = new RuntimeContext(),
  }: { runtimeContext?: RuntimeContext } = {}): Promise<MastraScorers> {
    if (typeof this.#scorers !== 'function') {
      return this.#scorers;
    }

    const result = this.#scorers({ runtimeContext, mastra: this.#mastra });
    return resolveMaybePromise(result, scorers => {
      if (!scorers) {
        const mastraError = new MastraError({
          id: 'AGENT_GET_SCORERS_FUNCTION_EMPTY_RETURN',
          domain: ErrorDomain.AGENT,
          category: ErrorCategory.USER,
          details: {
            agentName: this.name,
          },
          text: `[Agent:${this.name}] - Function-based scorers returned empty value`,
        });
        this.logger.trackException(mastraError);
        this.logger.error(mastraError.toString());
        throw mastraError;
      }

      return scorers;
    });
  }

  public async getVoice({ runtimeContext }: { runtimeContext?: RuntimeContext } = {}) {
    if (this.#voice) {
      const voice = this.#voice;
      voice?.addTools(await this.getTools({ runtimeContext }));
      const instructions = await this.getInstructions({ runtimeContext });
<<<<<<< HEAD
      voice?.addInstructions(this.#convertInstructionsToString(instructions));
=======
      voice?.addInstructions(systemMessageToString(instructions));
>>>>>>> 8169f230
      return voice;
    } else {
      return new DefaultVoice();
    }
  }

  get instructions() {
    this.logger.warn('The instructions property is deprecated. Please use getInstructions() instead.');

    if (typeof this.#instructions === 'function') {
      const mastraError = new MastraError({
        id: 'AGENT_INSTRUCTIONS_INCOMPATIBLE_WITH_FUNCTION_INSTRUCTIONS',
        domain: ErrorDomain.AGENT,
        category: ErrorCategory.USER,
        details: {
          agentName: this.name,
        },
        text: 'Instructions are not compatible when instructions are a function. Please use getInstructions() instead.',
      });
      this.logger.trackException(mastraError);
      this.logger.error(mastraError.toString());
      throw mastraError;
    }

    // Throw error for non-string instructions to force migration
    if (typeof this.#instructions !== 'string') {
      const mastraError = new MastraError({
        id: 'AGENT_INSTRUCTIONS_MUST_BE_STRING_FOR_DEPRECATED_GETTER',
        domain: ErrorDomain.AGENT,
        category: ErrorCategory.USER,
        details: {
          agentName: this.name,
          instructionsType: Array.isArray(this.#instructions) ? 'array' : 'object',
        },
        text: 'The instructions getter is deprecated and only supports string instructions. For non-string instructions, please use getInstructions() instead.',
      });
      this.logger.trackException(mastraError);
      this.logger.error(mastraError.toString());
      throw mastraError;
    }

    return this.#instructions;
  }

  public getInstructions({ runtimeContext = new RuntimeContext() }: { runtimeContext?: RuntimeContext } = {}):
<<<<<<< HEAD
    | InstructionsInput
    | Promise<InstructionsInput> {
    if (typeof this.#instructions !== 'function') {
      return this.#instructions;
    }
=======
    | AgentInstructions
    | Promise<AgentInstructions> {
    if (typeof this.#instructions === 'function') {
      const result = this.#instructions({ runtimeContext, mastra: this.#mastra });
      return resolveMaybePromise(result, instructions => {
        if (!instructions) {
          const mastraError = new MastraError({
            id: 'AGENT_GET_INSTRUCTIONS_FUNCTION_EMPTY_RETURN',
            domain: ErrorDomain.AGENT,
            category: ErrorCategory.USER,
            details: {
              agentName: this.name,
            },
            text: 'Instructions are required to use an Agent. The function-based instructions returned an empty value.',
          });
          this.logger.trackException(mastraError);
          this.logger.error(mastraError.toString());
          throw mastraError;
        }
>>>>>>> 8169f230

        return instructions;
      });
    }

    return this.#instructions;
  }

  #convertInstructionsToString(instructions: InstructionsInput): string {
    if (typeof instructions === 'string') {
      return instructions;
    }

    // Handle single CoreSystemMessage or array
    const messages = Array.isArray(instructions) ? instructions : [instructions];

    // Extract text content from messages - CoreSystemMessage only has string content
    const textParts: string[] = [];
    for (const msg of messages) {
      textParts.push(msg.content);
    }

    return textParts.join('\n\n');
  }

  public getDescription(): string {
    return this.#description ?? '';
  }

  public getDefaultGenerateOptions({
    runtimeContext = new RuntimeContext(),
  }: { runtimeContext?: RuntimeContext } = {}): AgentGenerateOptions | Promise<AgentGenerateOptions> {
    if (typeof this.#defaultGenerateOptions !== 'function') {
      return this.#defaultGenerateOptions;
    }

    const result = this.#defaultGenerateOptions({ runtimeContext, mastra: this.#mastra });
    return resolveMaybePromise(result, options => {
      if (!options) {
        const mastraError = new MastraError({
          id: 'AGENT_GET_DEFAULT_GENERATE_OPTIONS_FUNCTION_EMPTY_RETURN',
          domain: ErrorDomain.AGENT,
          category: ErrorCategory.USER,
          details: {
            agentName: this.name,
          },
          text: `[Agent:${this.name}] - Function-based default generate options returned empty value`,
        });
        this.logger.trackException(mastraError);
        this.logger.error(mastraError.toString());
        throw mastraError;
      }

      return options;
    });
  }

  public getDefaultStreamOptions({ runtimeContext = new RuntimeContext() }: { runtimeContext?: RuntimeContext } = {}):
    | AgentStreamOptions
    | Promise<AgentStreamOptions> {
    if (typeof this.#defaultStreamOptions !== 'function') {
      return this.#defaultStreamOptions;
    }

    const result = this.#defaultStreamOptions({ runtimeContext, mastra: this.#mastra });
    return resolveMaybePromise(result, options => {
      if (!options) {
        const mastraError = new MastraError({
          id: 'AGENT_GET_DEFAULT_STREAM_OPTIONS_FUNCTION_EMPTY_RETURN',
          domain: ErrorDomain.AGENT,
          category: ErrorCategory.USER,
          details: {
            agentName: this.name,
          },
          text: `[Agent:${this.name}] - Function-based default stream options returned empty value`,
        });
        this.logger.trackException(mastraError);
        this.logger.error(mastraError.toString());
        throw mastraError;
      }

      return options;
    });
  }

  public getDefaultVNextStreamOptions<OUTPUT extends OutputSchema = undefined>({
    runtimeContext = new RuntimeContext(),
  }: { runtimeContext?: RuntimeContext } = {}): AgentExecutionOptions<OUTPUT> | Promise<AgentExecutionOptions<OUTPUT>> {
    if (typeof this.#defaultVNextStreamOptions !== 'function') {
      return this.#defaultVNextStreamOptions as AgentExecutionOptions<OUTPUT>;
    }

    const result = this.#defaultVNextStreamOptions({ runtimeContext, mastra: this.#mastra }) as
      | AgentExecutionOptions<OUTPUT>
      | Promise<AgentExecutionOptions<OUTPUT>>;

    return resolveMaybePromise(result, options => {
      if (!options) {
        const mastraError = new MastraError({
          id: 'AGENT_GET_DEFAULT_VNEXT_STREAM_OPTIONS_FUNCTION_EMPTY_RETURN',
          domain: ErrorDomain.AGENT,
          category: ErrorCategory.USER,
          details: {
            agentName: this.name,
          },
          text: `[Agent:${this.name}] - Function-based default vnext stream options returned empty value`,
        });
        this.logger.trackException(mastraError);
        this.logger.error(mastraError.toString());
        throw mastraError;
      }

      return options;
    });
  }

  get tools() {
    this.logger.warn('The tools property is deprecated. Please use getTools() instead.');

    if (typeof this.#tools === 'function') {
      const mastraError = new MastraError({
        id: 'AGENT_GET_TOOLS_FUNCTION_INCOMPATIBLE_WITH_TOOL_FUNCTION_TYPE',
        domain: ErrorDomain.AGENT,
        category: ErrorCategory.USER,
        details: {
          agentName: this.name,
        },
        text: 'Tools are not compatible when tools are a function. Please use getTools() instead.',
      });
      this.logger.trackException(mastraError);
      this.logger.error(mastraError.toString());
      throw mastraError;
    }

    return ensureToolProperties(this.#tools) as TTools;
  }

  public getTools({ runtimeContext = new RuntimeContext() }: { runtimeContext?: RuntimeContext } = {}):
    | TTools
    | Promise<TTools> {
    if (typeof this.#tools !== 'function') {
      return ensureToolProperties(this.#tools) as TTools;
    }

    const result = this.#tools({ runtimeContext, mastra: this.#mastra });

    return resolveMaybePromise(result, tools => {
      if (!tools) {
        const mastraError = new MastraError({
          id: 'AGENT_GET_TOOLS_FUNCTION_EMPTY_RETURN',
          domain: ErrorDomain.AGENT,
          category: ErrorCategory.USER,
          details: {
            agentName: this.name,
          },
          text: `[Agent:${this.name}] - Function-based tools returned empty value`,
        });
        this.logger.trackException(mastraError);
        this.logger.error(mastraError.toString());
        throw mastraError;
      }

      return ensureToolProperties(tools) as TTools;
    });
  }

  get llm() {
    this.logger.warn('The llm property is deprecated. Please use getLLM() instead.');

    if (typeof this.model === 'function') {
      const mastraError = new MastraError({
        id: 'AGENT_LLM_GETTER_INCOMPATIBLE_WITH_FUNCTION_MODEL',
        domain: ErrorDomain.AGENT,
        category: ErrorCategory.USER,
        details: {
          agentName: this.name,
        },
        text: 'LLM is not compatible when model is a function. Please use getLLM() instead.',
      });
      this.logger.trackException(mastraError);
      this.logger.error(mastraError.toString());
      throw mastraError;
    }

    return this.getLLM();
  }

  /**
   * Gets or creates an LLM instance based on the current model
   * @param options Options for getting the LLM
   * @returns A promise that resolves to the LLM instance
   */
  public getLLM({
    runtimeContext = new RuntimeContext(),
    model,
  }: {
    runtimeContext?: RuntimeContext;
    model?: MastraLanguageModel | DynamicArgument<MastraLanguageModel>;
  } = {}): MastraLLM | Promise<MastraLLM> {
    // If model is provided, resolve it; otherwise use the agent's model
    const modelToUse = model
      ? typeof model === 'function'
        ? model({ runtimeContext, mastra: this.#mastra })
        : model
      : this.getModel({ runtimeContext });

    return resolveMaybePromise(modelToUse, resolvedModel => {
      let llm: MastraLLM | Promise<MastraLLM>;
      if (resolvedModel.specificationVersion === 'v2') {
        llm = this.prepareModels(runtimeContext, model).then(models => {
          const enabledModels = models.filter(model => model.enabled);
          return new MastraLLMVNext({
            models: enabledModels,
            mastra: this.#mastra,
            options: { tracingPolicy: this.#options?.tracingPolicy },
          });
        });
      } else {
        llm = new MastraLLMV1({
          model: resolvedModel,
          mastra: this.#mastra,
          options: { tracingPolicy: this.#options?.tracingPolicy },
        });
      }

      return resolveMaybePromise(llm, resolvedLLM => {
        // Apply stored primitives if available
        if (this.#primitives) {
          resolvedLLM.__registerPrimitives(this.#primitives);
        }
        if (this.#mastra) {
          resolvedLLM.__registerMastra(this.#mastra);
        }
        return resolvedLLM;
      }) as MastraLLM;
    });
  }

  /**
   * Gets the model, resolving it if it's a function
   * @param options Options for getting the model
   * @returns A promise that resolves to the model
   */
  public getModel({ runtimeContext = new RuntimeContext() }: { runtimeContext?: RuntimeContext } = {}):
    | MastraLanguageModel
    | Promise<MastraLanguageModel> {
    if (typeof this.model !== 'function') {
      if (!this.model) {
        const mastraError = new MastraError({
          id: 'AGENT_GET_MODEL_MISSING_MODEL_INSTANCE',
          domain: ErrorDomain.AGENT,
          category: ErrorCategory.USER,
          details: {
            agentName: this.name,
          },
          text: `[Agent:${this.name}] - No model provided`,
        });
        this.logger.trackException(mastraError);
        this.logger.error(mastraError.toString());
        throw mastraError;
      }

      let modelToUse: MastraLanguageModel | DynamicArgument<MastraLanguageModel>;

      if (Array.isArray(this.model)) {
        if (this.model.length === 0 || !this.model[0]) {
          const mastraError = new MastraError({
            id: 'AGENT_GET_MODEL_MISSING_MODEL_INSTANCE',
            domain: ErrorDomain.AGENT,
            category: ErrorCategory.USER,
            details: {
              agentName: this.name,
            },
            text: `[Agent:${this.name}] - Empty model list provided`,
          });
          this.logger.trackException(mastraError);
          this.logger.error(mastraError.toString());
          throw mastraError;
        }
        modelToUse = this.model[0].model;

        if (typeof modelToUse !== 'function' && modelToUse.specificationVersion !== 'v2') {
          const mastraError = new MastraError({
            id: 'AGENT_GET_MODEL_INCOMPATIBLE_WITH_MODEL_ARRAY_V1',
            domain: ErrorDomain.AGENT,
            category: ErrorCategory.USER,
            details: {
              agentName: this.name,
            },
            text: `[Agent:${this.name}] - Only v2 models are allowed when an array of models is provided`,
          });
          this.logger.trackException(mastraError);
          this.logger.error(mastraError.toString());
          throw mastraError;
        }
      } else {
        modelToUse = this.model;
      }

      if (typeof modelToUse === 'function') {
        const result = modelToUse({ runtimeContext, mastra: this.#mastra });
        return resolveMaybePromise(result, model => {
          if (!model) {
            const mastraError = new MastraError({
              id: 'AGENT_GET_MODEL_FUNCTION_EMPTY_RETURN',
              domain: ErrorDomain.AGENT,
              category: ErrorCategory.USER,
              details: {
                agentName: this.name,
              },
              text: `[Agent:${this.name}] - Function-based model returned empty value`,
            });
            this.logger.trackException(mastraError);
            this.logger.error(mastraError.toString());
            throw mastraError;
          }

          if (Array.isArray(this.model) && model.specificationVersion !== 'v2') {
            const mastraError = new MastraError({
              id: 'AGENT_GET_MODEL_INCOMPATIBLE_WITH_MODEL_ARRAY_V1',
              domain: ErrorDomain.AGENT,
              category: ErrorCategory.USER,
              details: {
                agentName: this.name,
              },
              text: `[Agent:${this.name}] - Only v2 models are allowed when an array of models is provided`,
            });
            this.logger.trackException(mastraError);
            this.logger.error(mastraError.toString());
            throw mastraError;
          }

          return model;
        });
      }

      return modelToUse;
    }

    const result = this.model({ runtimeContext, mastra: this.#mastra });
    return resolveMaybePromise(result, model => {
      if (!model) {
        const mastraError = new MastraError({
          id: 'AGENT_GET_MODEL_FUNCTION_EMPTY_RETURN',
          domain: ErrorDomain.AGENT,
          category: ErrorCategory.USER,
          details: {
            agentName: this.name,
          },
          text: `[Agent:${this.name}] - Function-based model returned empty value`,
        });
        this.logger.trackException(mastraError);
        this.logger.error(mastraError.toString());
        throw mastraError;
      }

      return model;
    });
  }

  public async getModelList(
    runtimeContext: RuntimeContext = new RuntimeContext(),
  ): Promise<Array<AgentModelManagerConfig> | null> {
    if (!Array.isArray(this.model)) {
      return null;
    }
    return this.prepareModels(runtimeContext);
  }

  __updateInstructions(newInstructions: string) {
    this.#instructions = newInstructions;
    this.logger.debug(`[Agents:${this.name}] Instructions updated.`, { model: this.model, name: this.name });
  }

  __updateModel({ model }: { model: DynamicArgument<MastraLanguageModel> }) {
    this.model = model;
    this.logger.debug(`[Agents:${this.name}] Model updated.`, { model: this.model, name: this.name });
  }

  reorderModels(modelIds: string[]) {
    if (!Array.isArray(this.model)) {
      this.logger.warn(`[Agents:${this.name}] model is not an array`);
      return;
    }

    this.model = this.model.sort((a, b) => {
      const aIndex = modelIds.indexOf(a.id);
      const bIndex = modelIds.indexOf(b.id);
      return aIndex - bIndex;
    });
    this.logger.debug(`[Agents:${this.name}] Models reordered`);
  }

  updateModelInModelList({
    id,
    model,
    enabled,
    maxRetries,
  }: {
    id: string;
    model?: DynamicArgument<MastraLanguageModel>;
    enabled?: boolean;
    maxRetries?: number;
  }) {
    if (!Array.isArray(this.model)) {
      this.logger.warn(`[Agents:${this.name}] model is not an array`);
      return;
    }

    const modelToUpdate = this.model.find(m => m.id === id);
    if (!modelToUpdate) {
      this.logger.warn(`[Agents:${this.name}] model ${id} not found`);
      return;
    }

    this.model = this.model.map(mdl => {
      if (mdl.id === id) {
        return {
          ...mdl,
          model: model ?? mdl.model,
          enabled: enabled ?? mdl.enabled,
          maxRetries: maxRetries ?? mdl.maxRetries,
        };
      }
      return mdl;
    });
    this.logger.debug(`[Agents:${this.name}] model ${id} updated`);
  }

  #primitives?: MastraPrimitives;

  __registerPrimitives(p: MastraPrimitives) {
    if (p.telemetry) {
      this.__setTelemetry(p.telemetry);
    }

    if (p.logger) {
      this.__setLogger(p.logger);
    }

    // Store primitives for later use when creating LLM instances
    this.#primitives = p;

    this.logger.debug(`[Agents:${this.name}] initialized.`, { model: this.model, name: this.name });
  }

  __registerMastra(mastra: Mastra) {
    this.#mastra = mastra;
    // Mastra will be passed to the LLM when it's created in getLLM()
  }

  /**
   * Set the concrete tools for the agent
   * @param tools
   */
  __setTools(tools: TTools) {
    this.#tools = tools;
    this.logger.debug(`[Agents:${this.name}] Tools set for agent ${this.name}`, { model: this.model, name: this.name });
  }

  async generateTitleFromUserMessage({
    message,
    runtimeContext = new RuntimeContext(),
    tracingContext,
    model,
    instructions,
  }: {
    message: string | MessageInput;
    runtimeContext?: RuntimeContext;
    tracingContext: TracingContext;
    model?: DynamicArgument<MastraLanguageModel>;
    instructions?: DynamicArgument<string>;
  }) {
    // need to use text, not object output or it will error for models that don't support structured output (eg Deepseek R1)
    const llm = await this.getLLM({ runtimeContext, model });

    const normMessage = new MessageList().add(message, 'user').get.all.ui().at(-1);
    if (!normMessage) {
      throw new Error(`Could not generate title from input ${JSON.stringify(message)}`);
    }

    const partsToGen: TextPart[] = [];
    for (const part of normMessage.parts) {
      if (part.type === `text`) {
        partsToGen.push(part);
      } else if (part.type === `source`) {
        partsToGen.push({
          type: 'text',
          text: `User added URL: ${part.source.url.substring(0, 100)}`,
        });
      } else if (part.type === `file`) {
        partsToGen.push({
          type: 'text',
          text: `User added ${part.mimeType} file: ${part.data.substring(0, 100)}`,
        });
      }
    }

    // Resolve instructions using the dedicated method
    const systemInstructions = await this.resolveTitleInstructions(runtimeContext, instructions);

    let text = '';

    if (llm.getModel().specificationVersion === 'v2') {
      const messageList = new MessageList()
        .add(
          [
            {
              role: 'system',
              content: systemInstructions,
            },
          ],
          'system',
        )
        .add(
          [
            {
              role: 'user',
              content: JSON.stringify(partsToGen),
            },
          ],
          'input',
        );
      const result = (llm as MastraLLMVNext).stream({
        runtimeContext,
        tracingContext,
        messageList,
      });

      text = await result.text;
    } else {
      const result = await (llm as MastraLLMV1).__text({
        runtimeContext,
        tracingContext,
        messages: [
          {
            role: 'system',
            content: systemInstructions,
          },
          {
            role: 'user',
            content: JSON.stringify(partsToGen),
          },
        ],
      });

      text = result.text;
    }

    // Strip out any r1 think tags if present
    const cleanedText = text.replace(/<think>[\s\S]*?<\/think>/g, '').trim();
    return cleanedText;
  }

  getMostRecentUserMessage(messages: Array<UIMessage | UIMessageWithMetadata>) {
    const userMessages = messages.filter(message => message.role === 'user');
    return userMessages.at(-1);
  }

  async genTitle(
    userMessage: string | MessageInput | undefined,
    runtimeContext: RuntimeContext,
    tracingContext: TracingContext,
    model?: DynamicArgument<MastraLanguageModel>,
    instructions?: DynamicArgument<string>,
  ) {
    try {
      if (userMessage) {
        const normMessage = new MessageList().add(userMessage, 'user').get.all.ui().at(-1);
        if (normMessage) {
          return await this.generateTitleFromUserMessage({
            message: normMessage,
            runtimeContext,
            tracingContext,
            model,
            instructions,
          });
        }
      }
      // If no user message, return a default title for new threads
      return `New Thread ${new Date().toISOString()}`;
    } catch (e) {
      this.logger.error('Error generating title:', e);
      // Return undefined on error so existing title is preserved
      return undefined;
    }
  }

  /* @deprecated use agent.getMemory() and query memory directly */
  async fetchMemory({
    threadId,
    thread: passedThread,
    memoryConfig,
    resourceId,
    runId,
    userMessages,
    systemMessage,
    messageList = new MessageList({ threadId, resourceId }),
    runtimeContext = new RuntimeContext(),
  }: {
    resourceId: string;
    threadId: string;
    thread?: StorageThreadType;
    memoryConfig?: MemoryConfig;
    userMessages?: CoreMessage[];
    systemMessage?: CoreMessage;
    runId?: string;
    messageList?: MessageList;
    runtimeContext?: RuntimeContext;
  }) {
    const memory = await this.getMemory({ runtimeContext });
    if (memory) {
      const thread = passedThread ?? (await memory.getThreadById({ threadId }));

      if (!thread) {
        // If no thread, nothing to fetch from memory.
        // The messageList already contains the current user messages and system message.
        return { threadId: threadId || '', messages: userMessages || [] };
      }

      if (userMessages && userMessages.length > 0) {
        messageList.add(userMessages, 'memory');
      }

      if (systemMessage?.role === 'system') {
        messageList.addSystem(systemMessage, 'memory');
      }

      const [memoryMessages, memorySystemMessage] =
        threadId && memory
          ? await Promise.all([
              memory
                .rememberMessages({
                  threadId,
                  resourceId,
                  config: memoryConfig,
                  vectorMessageSearch: messageList.getLatestUserContent() || '',
                })
                .then((r: any) => r.messagesV2),
              memory.getSystemMessage({ threadId, memoryConfig }),
            ])
          : [[], null];

      this.logger.debug('Fetched messages from memory', {
        threadId,
        runId,
        fetchedCount: memoryMessages.length,
      });

      if (memorySystemMessage) {
        messageList.addSystem(memorySystemMessage, 'memory');
      }

      messageList.add(memoryMessages, 'memory');

      const systemMessages =
        messageList
          .getSystemMessages()
          ?.map(m => m.content)
          ?.join(`\n`) ?? undefined;

      const newMessages = messageList.get.input.v1() as CoreMessage[];

      const processedMemoryMessages = await memory.processMessages({
        // these will be processed
        messages: messageList.get.remembered.v1() as CoreMessage[],
        // these are here for inspecting but shouldn't be returned by the processor
        // - ex TokenLimiter needs to measure all tokens even though it's only processing remembered messages
        newMessages,
        systemMessage: systemMessages,
        memorySystemMessage: memorySystemMessage || undefined,
      });

      const returnList = new MessageList()
        .addSystem(systemMessages)
        .add(processedMemoryMessages, 'memory')
        .add(newMessages, 'user');

      return {
        threadId: thread.id,
        messages: returnList.get.all.prompt(),
      };
    }

    return { threadId: threadId || '', messages: userMessages || [] };
  }

  private async getMemoryTools({
    runId,
    resourceId,
    threadId,
    runtimeContext,
    tracingContext,
    mastraProxy,
  }: {
    runId?: string;
    resourceId?: string;
    threadId?: string;
    runtimeContext: RuntimeContext;
    tracingContext?: TracingContext;
    mastraProxy?: MastraUnion;
  }) {
    let convertedMemoryTools: Record<string, CoreTool> = {};
    // Get memory tools if available
    const memory = await this.getMemory({ runtimeContext });
    const memoryTools = memory?.getTools?.();

    if (memoryTools) {
      this.logger.debug(
        `[Agent:${this.name}] - Adding tools from memory ${Object.keys(memoryTools || {}).join(', ')}`,
        {
          runId,
        },
      );
      for (const [toolName, tool] of Object.entries(memoryTools)) {
        const toolObj = tool;
        const options: ToolOptions = {
          name: toolName,
          runId,
          threadId,
          resourceId,
          logger: this.logger,
          mastra: mastraProxy as MastraUnion | undefined,
          memory,
          agentName: this.name,
          runtimeContext,
          tracingContext,
          model: await this.getModel({ runtimeContext }),
          tracingPolicy: this.#options?.tracingPolicy,
        };
        const convertedToCoreTool = makeCoreTool(toolObj, options);
        convertedMemoryTools[toolName] = convertedToCoreTool;
      }
    }
    return convertedMemoryTools;
  }

  private async __runInputProcessors({
    runtimeContext,
    tracingContext,
    messageList,
    inputProcessorOverrides,
  }: {
    runtimeContext: RuntimeContext;
    tracingContext: TracingContext;
    messageList: MessageList;
    inputProcessorOverrides?: InputProcessor[];
  }): Promise<{
    messageList: MessageList;
    tripwireTriggered: boolean;
    tripwireReason: string;
  }> {
    let tripwireTriggered = false;
    let tripwireReason = '';

    if (inputProcessorOverrides?.length || this.#inputProcessors) {
      const runner = await this.getProcessorRunner({
        runtimeContext,
        inputProcessorOverrides,
      });
      // Create traced version of runInputProcessors similar to workflow _runStep pattern
      const tracedRunInputProcessors = (messageList: MessageList, tracingContext: TracingContext) => {
        const telemetry = this.#mastra?.getTelemetry();
        if (!telemetry) {
          return runner.runInputProcessors(messageList, tracingContext, undefined);
        }

        return telemetry.traceMethod(
          async (data: { messageList: MessageList }) => {
            return runner.runInputProcessors(data.messageList, tracingContext, telemetry);
          },
          {
            spanName: `agent.${this.name}.inputProcessors`,
            attributes: {
              'agent.name': this.name,
              'inputProcessors.count': runner.inputProcessors.length.toString(),
              'inputProcessors.names': runner.inputProcessors.map(p => p.name).join(','),
            },
          },
        )({ messageList });
      };

      try {
        messageList = await tracedRunInputProcessors(messageList, tracingContext);
      } catch (error) {
        if (error instanceof TripWire) {
          tripwireTriggered = true;
          tripwireReason = error.message;
        } else {
          throw new MastraError(
            {
              id: 'AGENT_INPUT_PROCESSOR_ERROR',
              domain: ErrorDomain.AGENT,
              category: ErrorCategory.USER,
              text: `[Agent:${this.name}] - Input processor error`,
            },
            error,
          );
        }
      }
    }

    return {
      messageList,
      tripwireTriggered,
      tripwireReason,
    };
  }

  private async __runOutputProcessors({
    runtimeContext,
    tracingContext,
    messageList,
    outputProcessorOverrides,
  }: {
    runtimeContext: RuntimeContext;
    tracingContext: TracingContext;
    messageList: MessageList;
    outputProcessorOverrides?: OutputProcessor[];
  }): Promise<{
    messageList: MessageList;
    tripwireTriggered: boolean;
    tripwireReason: string;
  }> {
    let tripwireTriggered = false;
    let tripwireReason = '';

    if (outputProcessorOverrides?.length || this.#outputProcessors) {
      const runner = await this.getProcessorRunner({
        runtimeContext,
        outputProcessorOverrides,
      });

      // Create traced version of runOutputProcessors similar to workflow _runStep pattern
      const tracedRunOutputProcessors = (messageList: MessageList, tracingContext: TracingContext) => {
        const telemetry = this.#mastra?.getTelemetry();
        if (!telemetry) {
          return runner.runOutputProcessors(messageList, tracingContext, undefined);
        }

        return telemetry.traceMethod(
          async (data: { messageList: MessageList }) => {
            return runner.runOutputProcessors(data.messageList, tracingContext, telemetry);
          },
          {
            spanName: `agent.${this.name}.outputProcessors`,
            attributes: {
              'agent.name': this.name,
              'outputProcessors.count': runner.outputProcessors.length.toString(),
              'outputProcessors.names': runner.outputProcessors.map(p => p.name).join(','),
            },
          },
        )({ messageList });
      };

      try {
        messageList = await tracedRunOutputProcessors(messageList, tracingContext);
      } catch (e) {
        if (e instanceof TripWire) {
          tripwireTriggered = true;
          tripwireReason = e.message;
          this.logger.debug(`[Agent:${this.name}] - Output processor tripwire triggered: ${e.message}`);
        } else {
          throw e;
        }
      }
    }

    return {
      messageList,
      tripwireTriggered,
      tripwireReason,
    };
  }

  private async getMemoryMessages({
    resourceId,
    threadId,
    vectorMessageSearch,
    memoryConfig,
    runtimeContext,
  }: {
    resourceId?: string;
    threadId: string;
    vectorMessageSearch: string;
    memoryConfig?: MemoryConfig;
    runtimeContext: RuntimeContext;
  }) {
    const memory = await this.getMemory({ runtimeContext });
    if (!memory) {
      return [];
    }
    return memory
      .rememberMessages({
        threadId,
        resourceId,
        config: memoryConfig,
        // The new user messages aren't in the list yet cause we add memory messages first to try to make sure ordering is correct (memory comes before new user messages)
        vectorMessageSearch,
      })
      .then(r => r.messagesV2);
  }

  private async getAssignedTools({
    runId,
    resourceId,
    threadId,
    runtimeContext,
    tracingContext,
    mastraProxy,
    writableStream,
  }: {
    runId?: string;
    resourceId?: string;
    threadId?: string;
    runtimeContext: RuntimeContext;
    tracingContext?: TracingContext;
    mastraProxy?: MastraUnion;
    writableStream?: WritableStream<ChunkType>;
  }) {
    let toolsForRequest: Record<string, CoreTool> = {};

    this.logger.debug(`[Agents:${this.name}] - Assembling assigned tools`, { runId, threadId, resourceId });

    const memory = await this.getMemory({ runtimeContext });

    // Mastra tools passed into the Agent

    const assignedTools = await this.getTools({ runtimeContext });

    const assignedToolEntries = Object.entries(assignedTools || {});

    const assignedCoreToolEntries = await Promise.all(
      assignedToolEntries.map(async ([k, tool]) => {
        if (!tool) {
          return;
        }

        const options: ToolOptions = {
          name: k,
          runId,
          threadId,
          resourceId,
          logger: this.logger,
          mastra: mastraProxy as MastraUnion | undefined,
          memory,
          agentName: this.name,
          runtimeContext,
          tracingContext,
          model: await this.getModel({ runtimeContext }),
          writableStream,
          tracingPolicy: this.#options?.tracingPolicy,
        };
        return [k, makeCoreTool(tool, options)];
      }),
    );

    const assignedToolEntriesConverted = Object.fromEntries(
      assignedCoreToolEntries.filter((entry): entry is [string, CoreTool] => Boolean(entry)),
    );

    toolsForRequest = {
      ...assignedToolEntriesConverted,
    };

    return toolsForRequest;
  }

  private async getToolsets({
    runId,
    threadId,
    resourceId,
    toolsets,
    runtimeContext,
    tracingContext,
    mastraProxy,
  }: {
    runId?: string;
    threadId?: string;
    resourceId?: string;
    toolsets: ToolsetsInput;
    runtimeContext: RuntimeContext;
    tracingContext?: TracingContext;
    mastraProxy?: MastraUnion;
  }) {
    let toolsForRequest: Record<string, CoreTool> = {};

    const memory = await this.getMemory({ runtimeContext });
    const toolsFromToolsets = Object.values(toolsets || {});

    if (toolsFromToolsets.length > 0) {
      this.logger.debug(`[Agent:${this.name}] - Adding tools from toolsets ${Object.keys(toolsets || {}).join(', ')}`, {
        runId,
      });
      for (const toolset of toolsFromToolsets) {
        for (const [toolName, tool] of Object.entries(toolset)) {
          const toolObj = tool;
          const options: ToolOptions = {
            name: toolName,
            runId,
            threadId,
            resourceId,
            logger: this.logger,
            mastra: mastraProxy as MastraUnion | undefined,
            memory,
            agentName: this.name,
            runtimeContext,
            tracingContext,
            model: await this.getModel({ runtimeContext }),
            tracingPolicy: this.#options?.tracingPolicy,
          };
          const convertedToCoreTool = makeCoreTool(toolObj, options, 'toolset');
          toolsForRequest[toolName] = convertedToCoreTool;
        }
      }
    }

    return toolsForRequest;
  }

  private async getClientTools({
    runId,
    threadId,
    resourceId,
    runtimeContext,
    tracingContext,
    mastraProxy,
    clientTools,
  }: {
    runId?: string;
    threadId?: string;
    resourceId?: string;
    runtimeContext: RuntimeContext;
    tracingContext?: TracingContext;
    mastraProxy?: MastraUnion;
    clientTools?: ToolsInput;
  }) {
    let toolsForRequest: Record<string, CoreTool> = {};
    const memory = await this.getMemory({ runtimeContext });
    // Convert client tools
    const clientToolsForInput = Object.entries(clientTools || {});
    if (clientToolsForInput.length > 0) {
      this.logger.debug(`[Agent:${this.name}] - Adding client tools ${Object.keys(clientTools || {}).join(', ')}`, {
        runId,
      });
      for (const [toolName, tool] of clientToolsForInput) {
        const { execute, ...rest } = tool;
        const options: ToolOptions = {
          name: toolName,
          runId,
          threadId,
          resourceId,
          logger: this.logger,
          mastra: mastraProxy as MastraUnion | undefined,
          memory,
          agentName: this.name,
          runtimeContext,
          tracingContext,
          model: await this.getModel({ runtimeContext }),
          tracingPolicy: this.#options?.tracingPolicy,
        };
        const convertedToCoreTool = makeCoreTool(rest, options, 'client-tool');
        toolsForRequest[toolName] = convertedToCoreTool;
      }
    }

    return toolsForRequest;
  }

  private async getWorkflowTools({
    runId,
    threadId,
    resourceId,
    runtimeContext,
    tracingContext,
    methodType,
    format,
  }: {
    runId?: string;
    threadId?: string;
    resourceId?: string;
    runtimeContext: RuntimeContext;
    tracingContext?: TracingContext;
    methodType: 'generate' | 'stream' | 'streamVNext' | 'generateVNext';
    format?: 'mastra' | 'aisdk';
  }) {
    const convertedWorkflowTools: Record<string, CoreTool> = {};
    const workflows = await this.getWorkflows({ runtimeContext });
    if (Object.keys(workflows).length > 0) {
      for (const [workflowName, workflow] of Object.entries(workflows)) {
        const toolObj = createTool({
          id: workflowName,
          description: workflow.description || `Workflow: ${workflowName}`,
          inputSchema: workflow.inputSchema,
          outputSchema: workflow.outputSchema,
          mastra: this.#mastra,
          // manually wrap workflow tools with ai tracing, so that we can pass the
          // current tool span onto the workflow to maintain continuity of the trace
          execute: async ({ context, writer, tracingContext: innerTracingContext }) => {
            try {
              this.logger.debug(`[Agent:${this.name}] - Executing workflow as tool ${workflowName}`, {
                name: workflowName,
                description: workflow.description,
                args: context,
                runId,
                threadId,
                resourceId,
              });

              const run = await workflow.createRunAsync();

              let result: any;
              if (methodType === 'generate') {
                result = await run.start({
                  inputData: context,
                  runtimeContext,
                  tracingContext: innerTracingContext,
                });
              } else if (methodType === 'stream') {
                const streamResult = run.stream({
                  inputData: context,
                  runtimeContext,
                  tracingContext: innerTracingContext,
                });

                if (writer) {
                  await streamResult.stream.pipeTo(writer);
                } else {
                  for await (const _chunk of streamResult.stream) {
                    // complete the stream
                  }
                }

                result = await streamResult.getWorkflowState();
              } else if (methodType === 'streamVNext') {
                // TODO: add support for format
                const streamResult = run.streamVNext({
                  inputData: context,
                  runtimeContext,
                  tracingContext: innerTracingContext,
                  format,
                });

                if (writer) {
                  await streamResult.pipeTo(writer);
                }

                result = await streamResult.result;
              }

              return { result, runId: run.runId };
            } catch (err) {
              const mastraError = new MastraError(
                {
                  id: 'AGENT_WORKFLOW_TOOL_EXECUTION_FAILED',
                  domain: ErrorDomain.AGENT,
                  category: ErrorCategory.USER,
                  details: {
                    agentName: this.name,
                    runId: runId || '',
                    threadId: threadId || '',
                    resourceId: resourceId || '',
                  },
                  text: `[Agent:${this.name}] - Failed workflow tool execution`,
                },
                err,
              );
              this.logger.trackException(mastraError);
              this.logger.error(mastraError.toString());
              throw mastraError;
            }
          },
        });

        const options: ToolOptions = {
          name: workflowName,
          runId,
          threadId,
          resourceId,
          logger: this.logger,
          mastra: this.#mastra,
          memory: await this.getMemory({ runtimeContext }),
          agentName: this.name,
          runtimeContext,
          model: await this.getModel({ runtimeContext }),
          tracingContext,
          tracingPolicy: this.#options?.tracingPolicy,
        };

        convertedWorkflowTools[workflowName] = makeCoreTool(toolObj, options);
      }
    }

    return convertedWorkflowTools;
  }

  private async convertTools({
    toolsets,
    clientTools,
    threadId,
    resourceId,
    runId,
    runtimeContext,
    tracingContext,
    writableStream,
    methodType,
    format,
  }: {
    toolsets?: ToolsetsInput;
    clientTools?: ToolsInput;
    threadId?: string;
    resourceId?: string;
    runId?: string;
    runtimeContext: RuntimeContext;
    tracingContext?: TracingContext;
    writableStream?: WritableStream<ChunkType>;
    methodType: 'generate' | 'stream' | 'streamVNext' | 'generateVNext';
    format?: 'mastra' | 'aisdk';
  }): Promise<Record<string, CoreTool>> {
    let mastraProxy = undefined;
    const logger = this.logger;

    if (this.#mastra) {
      mastraProxy = createMastraProxy({ mastra: this.#mastra, logger });
    }

    const assignedTools = await this.getAssignedTools({
      runId,
      resourceId,
      threadId,
      runtimeContext,
      tracingContext,
      mastraProxy,
      writableStream,
    });

    const memoryTools = await this.getMemoryTools({
      runId,
      resourceId,
      threadId,
      runtimeContext,
      tracingContext,
      mastraProxy,
    });

    const toolsetTools = await this.getToolsets({
      runId,
      resourceId,
      threadId,
      runtimeContext,
      tracingContext,
      mastraProxy,
      toolsets: toolsets!,
    });

    const clientSideTools = await this.getClientTools({
      runId,
      resourceId,
      threadId,
      runtimeContext,
      tracingContext,
      mastraProxy,
      clientTools: clientTools!,
    });

    const workflowTools = await this.getWorkflowTools({
      runId,
      resourceId,
      threadId,
      runtimeContext,
      methodType,
      format,
      tracingContext,
    });

    return this.formatTools({
      ...assignedTools,
      ...memoryTools,
      ...toolsetTools,
      ...clientSideTools,
      ...workflowTools,
    });
  }

  private formatTools(tools: Record<string, CoreTool>): Record<string, CoreTool> {
    const INVALID_CHAR_REGEX = /[^a-zA-Z0-9_\-]/g;
    const STARTING_CHAR_REGEX = /[a-zA-Z_]/;

    for (const key of Object.keys(tools)) {
      if (tools[key] && (key.length > 63 || key.match(INVALID_CHAR_REGEX) || !key[0]!.match(STARTING_CHAR_REGEX))) {
        let newKey = key.replace(INVALID_CHAR_REGEX, '_');
        if (!newKey[0]!.match(STARTING_CHAR_REGEX)) {
          newKey = '_' + newKey;
        }
        newKey = newKey.slice(0, 63);

        if (tools[newKey]) {
          const mastraError = new MastraError({
            id: 'AGENT_TOOL_NAME_COLLISION',
            domain: ErrorDomain.AGENT,
            category: ErrorCategory.USER,
            details: {
              agentName: this.name,
              toolName: newKey,
            },
            text: `Two or more tools resolve to the same name "${newKey}". Please rename one of the tools to avoid this collision.`,
          });
          this.logger.trackException(mastraError);
          this.logger.error(mastraError.toString());
          throw mastraError;
        }

        tools[newKey] = tools[key];
        delete tools[key];
      }
    }

    return tools;
  }

  /**
   * Adds response messages from a step to the MessageList and schedules persistence.
   * This is used for incremental saving: after each agent step, messages are added to a save queue
   * and a debounced save operation is triggered to avoid redundant writes.
   *
   * @param result - The step result containing response messages.
   * @param messageList - The MessageList instance for the current thread.
   * @param threadId - The thread ID.
   * @param memoryConfig - The memory configuration for saving.
   * @param runId - (Optional) The run ID for logging.
   */
  private async saveStepMessages({
    saveQueueManager,
    result,
    messageList,
    threadId,
    memoryConfig,
    runId,
  }: {
    saveQueueManager: SaveQueueManager;
    result: any;
    messageList: MessageList;
    threadId?: string;
    memoryConfig?: MemoryConfig;
    runId?: string;
  }) {
    try {
      messageList.add(result.response.messages, 'response');
      await saveQueueManager.batchMessages(messageList, threadId, memoryConfig);
    } catch (e) {
      await saveQueueManager.flushMessages(messageList, threadId, memoryConfig);
      this.logger.error('Error saving memory on step finish', {
        error: e,
        runId,
      });
      throw e;
    }
  }

  __primitive({
    instructions,
    messages,
    context,
    thread,
    memoryConfig,
    resourceId,
    runId,
    toolsets,
    clientTools,
    runtimeContext,
    saveQueueManager,
    writableStream,
    methodType,
    tracingContext,
    tracingOptions,
  }: {
    instructions: InstructionsInput;
    toolsets?: ToolsetsInput;
    clientTools?: ToolsInput;
    resourceId?: string;
    thread?: (Partial<StorageThreadType> & { id: string }) | undefined;
    memoryConfig?: MemoryConfig;
    context?: CoreMessage[];
    runId?: string;
    messages: MessageListInput;
    runtimeContext: RuntimeContext;
    saveQueueManager: SaveQueueManager;
    writableStream?: WritableStream<ChunkType>;
    methodType: 'generate' | 'stream';
    tracingContext?: TracingContext;
    tracingOptions?: TracingOptions;
  }) {
    return {
      before: async () => {
        if (process.env.NODE_ENV !== 'test') {
          this.logger.debug(`[Agents:${this.name}] - Starting generation`, { runId });
        }

        const agentAISpan = getOrCreateSpan({
          type: AISpanType.AGENT_RUN,
          name: `agent run: '${this.id}'`,
          input: {
            messages,
          },
          attributes: {
            agentId: this.id,
            instructions: this.#convertInstructionsToString(instructions),
            availableTools: [
              ...(toolsets ? Object.keys(toolsets) : []),
              ...(clientTools ? Object.keys(clientTools) : []),
            ],
          },
          metadata: {
            runId,
            resourceId,
            threadId: thread ? thread.id : undefined,
          },
          tracingPolicy: this.#options?.tracingPolicy,
          tracingOptions,
          tracingContext,
          runtimeContext,
        });

        const innerTracingContext: TracingContext = { currentSpan: agentAISpan };

        const memory = await this.getMemory({ runtimeContext });

        const toolEnhancements = [
          // toolsets
          toolsets && Object.keys(toolsets || {}).length > 0
            ? `toolsets present (${Object.keys(toolsets || {}).length} tools)`
            : undefined,

          // memory tools
          memory && resourceId ? 'memory and resourceId available' : undefined,
        ]
          .filter(Boolean)
          .join(', ');
        this.logger.debug(`[Agent:${this.name}] - Enhancing tools: ${toolEnhancements}`, {
          runId,
          toolsets: toolsets ? Object.keys(toolsets) : undefined,
          clientTools: clientTools ? Object.keys(clientTools) : undefined,
          hasMemory: !!memory,
          hasResourceId: !!resourceId,
        });

        const threadId = thread?.id;

        const convertedTools = await this.convertTools({
          toolsets,
          clientTools,
          threadId,
          resourceId,
          runId,
          runtimeContext,
          tracingContext: innerTracingContext,
          writableStream,
          methodType,
        });

        const messageList = new MessageList({
          threadId,
          resourceId,
          generateMessageId: this.#mastra?.generateId?.bind(this.#mastra),
          // @ts-ignore Flag for agent network messages
          _agentNetworkAppend: this._agentNetworkAppend,
        })
          .addSystem(instructions || (await this.getInstructions({ runtimeContext })))
          .add(context || [], 'context');

        if (!memory || (!threadId && !resourceId)) {
          messageList.add(messages, 'user');
          const { tripwireTriggered, tripwireReason } = await this.__runInputProcessors({
            runtimeContext,
            tracingContext: innerTracingContext,
            messageList,
          });
          return {
            messageObjects: messageList.get.all.prompt(),
            convertedTools,
            threadExists: false,
            thread: undefined,
            messageList,
            agentAISpan,
            ...(tripwireTriggered && {
              tripwire: true,
              tripwireReason,
            }),
          };
        }
        if (!threadId || !resourceId) {
          const mastraError = new MastraError({
            id: 'AGENT_MEMORY_MISSING_RESOURCE_ID',
            domain: ErrorDomain.AGENT,
            category: ErrorCategory.USER,
            details: {
              agentName: this.name,
              threadId: threadId || '',
              resourceId: resourceId || '',
            },
            text: `A resourceId and a threadId must be provided when using Memory. Saw threadId "${threadId}" and resourceId "${resourceId}"`,
          });
          this.logger.trackException(mastraError);
          this.logger.error(mastraError.toString());
          agentAISpan?.error({ error: mastraError });
          throw mastraError;
        }
        const store = memory.constructor.name;
        this.logger.debug(
          `[Agent:${this.name}] - Memory persistence enabled: store=${store}, resourceId=${resourceId}`,
          {
            runId,
            resourceId,
            threadId,
            memoryStore: store,
          },
        );

        let threadObject: StorageThreadType | undefined = undefined;
        const existingThread = await memory.getThreadById({ threadId });
        if (existingThread) {
          if (
            (!existingThread.metadata && thread.metadata) ||
            (thread.metadata && !deepEqual(existingThread.metadata, thread.metadata))
          ) {
            threadObject = await memory.saveThread({
              thread: { ...existingThread, metadata: thread.metadata },
              memoryConfig,
            });
          } else {
            threadObject = existingThread;
          }
        } else {
          threadObject = await memory.createThread({
            threadId,
            metadata: thread.metadata,
            title: thread.title,
            memoryConfig,
            resourceId,
            saveThread: false,
          });
        }

        const config = memory.getMergedThreadConfig(memoryConfig || {});
        const hasResourceScopeSemanticRecall =
          typeof config?.semanticRecall === 'object' && config?.semanticRecall?.scope === 'resource';
        let [memoryMessages, memorySystemMessage] = await Promise.all([
          existingThread || hasResourceScopeSemanticRecall
            ? this.getMemoryMessages({
                resourceId,
                threadId: threadObject.id,
                vectorMessageSearch: new MessageList().add(messages, `user`).getLatestUserContent() || '',
                memoryConfig,
                runtimeContext,
              })
            : [],
          memory.getSystemMessage({ threadId: threadObject.id, resourceId, memoryConfig }),
        ]);

        this.logger.debug('Fetched messages from memory', {
          threadId: threadObject.id,
          runId,
          fetchedCount: memoryMessages.length,
        });

        // So the agent doesn't get confused and start replying directly to messages
        // that were added via semanticRecall from a different conversation,
        // we need to pull those out and add to the system message.
        const resultsFromOtherThreads = memoryMessages.filter(m => m.threadId !== threadObject.id);
        if (resultsFromOtherThreads.length && !memorySystemMessage) {
          memorySystemMessage = ``;
        }
        if (resultsFromOtherThreads.length) {
          memorySystemMessage += `\nThe following messages were remembered from a different conversation:\n<remembered_from_other_conversation>\n${(() => {
            let result = ``;

            const messages = new MessageList().add(resultsFromOtherThreads, 'memory').get.all.v1();
            let lastYmd: string | null = null;
            for (const msg of messages) {
              const date = msg.createdAt;
              const year = date.getUTCFullYear();
              const month = date.toLocaleString('default', { month: 'short' });
              const day = date.getUTCDate();
              const ymd = `${year}, ${month}, ${day}`;
              const utcHour = date.getUTCHours();
              const utcMinute = date.getUTCMinutes();
              const hour12 = utcHour % 12 || 12;
              const ampm = utcHour < 12 ? 'AM' : 'PM';
              const timeofday = `${hour12}:${utcMinute < 10 ? '0' : ''}${utcMinute} ${ampm}`;

              if (!lastYmd || lastYmd !== ymd) {
                result += `\nthe following messages are from ${ymd}\n`;
              }
              result += `
  Message ${msg.threadId && msg.threadId !== threadObject.id ? 'from previous conversation' : ''} at ${timeofday}: ${JSON.stringify(msg)}`;

              lastYmd = ymd;
            }
            return result;
          })()}\n<end_remembered_from_other_conversation>`;
        }

        if (memorySystemMessage) {
          messageList.addSystem(memorySystemMessage, 'memory');
        }

        messageList
          .add(
            memoryMessages.filter(m => m.threadId === threadObject.id), // filter out messages from other threads. those are added to system message above
            'memory',
          )
          // add new user messages to the list AFTER remembered messages to make ordering more reliable
          .add(messages, 'user');

        const { tripwireTriggered, tripwireReason } = await this.__runInputProcessors({
          runtimeContext,
          tracingContext: innerTracingContext,
          messageList,
        });

        const systemMessages = messageList.getSystemMessages();

        const systemMessage =
          [...systemMessages, ...messageList.getSystemMessages('memory')]?.map(m => m.content)?.join(`\n`) ?? undefined;

        const processedMemoryMessages = await memory.processMessages({
          // these will be processed
          messages: messageList.get.remembered.v1() as CoreMessage[],
          // these are here for inspecting but shouldn't be returned by the processor
          // - ex TokenLimiter needs to measure all tokens even though it's only processing remembered messages
          newMessages: messageList.get.input.v1() as CoreMessage[],
          systemMessage,
          memorySystemMessage: memorySystemMessage || undefined,
        });

        const processedList = new MessageList({
          threadId: threadObject.id,
          resourceId,
          generateMessageId: this.#mastra?.generateId?.bind(this.#mastra),
          // @ts-ignore Flag for agent network messages
          _agentNetworkAppend: this._agentNetworkAppend,
        })
          .addSystem(instructions || (await this.getInstructions({ runtimeContext })))
          .addSystem(memorySystemMessage)
          .addSystem(systemMessages)
          .add(context || [], 'context')
          .add(processedMemoryMessages, 'memory')
          .add(messageList.get.input.v2(), 'user')
          .get.all.prompt();

        return {
          convertedTools,
          thread: threadObject,
          messageList,
          // add old processed messages + new input messages
          messageObjects: processedList,
          agentAISpan,
          ...(tripwireTriggered && {
            tripwire: true,
            tripwireReason,
          }),
          threadExists: !!existingThread,
        };
      },
      after: async ({
        result,
        thread: threadAfter,
        threadId,
        memoryConfig,
        outputText,
        runId,
        messageList,
        threadExists,
        structuredOutput = false,
        overrideScorers,
        agentAISpan,
      }: {
        runId: string;
        result: Record<string, any>;
        thread: StorageThreadType | null | undefined;
        threadId?: string;
        memoryConfig: MemoryConfig | undefined;
        outputText: string;
        messageList: MessageList;
        threadExists: boolean;
        structuredOutput?: boolean;
        overrideScorers?: MastraScorers;
        agentAISpan?: AISpan<AISpanType.AGENT_RUN>;
      }) => {
        const resToLog = {
          text: result?.text,
          object: result?.object,
          toolResults: result?.toolResults,
          toolCalls: result?.toolCalls,
          usage: result?.usage,
          steps: result?.steps?.map((s: any) => {
            return {
              stepType: s?.stepType,
              text: result?.text,
              object: result?.object,
              toolResults: result?.toolResults,
              toolCalls: result?.toolCalls,
              usage: result?.usage,
            };
          }),
        };

        this.logger.debug(`[Agent:${this.name}] - Post processing LLM response`, {
          runId,
          result: resToLog,
          threadId,
        });

        const messageListResponses = new MessageList({
          threadId,
          resourceId,
          generateMessageId: this.#mastra?.generateId?.bind(this.#mastra),
          // @ts-ignore Flag for agent network messages
          _agentNetworkAppend: this._agentNetworkAppend,
        })
          .add(result.response.messages, 'response')
          .get.all.core();

        const usedWorkingMemory = messageListResponses?.some(
          m => m.role === 'tool' && m?.content?.some(c => c?.toolName === 'updateWorkingMemory'),
        );
        // working memory updates the thread, so we need to get the latest thread if we used it
        const memory = await this.getMemory({ runtimeContext });
        const thread = usedWorkingMemory
          ? threadId
            ? await memory?.getThreadById({ threadId })
            : undefined
          : threadAfter;

        if (memory && resourceId && thread) {
          try {
            // Add LLM response messages to the list
            let responseMessages = result.response.messages;
            if (!responseMessages && result.object) {
              responseMessages = [
                {
                  role: 'assistant',
                  content: [
                    {
                      type: 'text',
                      text: outputText, // outputText contains the stringified object
                    },
                  ],
                },
              ];
            }
            if (responseMessages) {
              messageList.add(responseMessages, 'response');
            }

            if (!threadExists) {
              await memory.createThread({
                threadId: thread.id,
                metadata: thread.metadata,
                title: thread.title,
                memoryConfig,
                resourceId: thread.resourceId,
              });
            }

            // Parallelize title generation and message saving
            const promises: Promise<any>[] = [saveQueueManager.flushMessages(messageList, threadId, memoryConfig)];

            // Add title generation to promises if needed
            if (thread.title?.startsWith('New Thread')) {
              const config = memory.getMergedThreadConfig(memoryConfig);
              const userMessage = this.getMostRecentUserMessage(messageList.get.all.ui());

              const {
                shouldGenerate,
                model: titleModel,
                instructions: titleInstructions,
              } = this.resolveTitleGenerationConfig(config?.threads?.generateTitle);

              if (shouldGenerate && userMessage) {
                promises.push(
                  this.genTitle(
                    userMessage,
                    runtimeContext,
                    { currentSpan: agentAISpan },
                    titleModel,
                    titleInstructions,
                  ).then(title => {
                    if (title) {
                      return memory.createThread({
                        threadId: thread.id,
                        resourceId,
                        memoryConfig,
                        title,
                        metadata: thread.metadata,
                      });
                    }
                  }),
                );
              }
            }

            await Promise.all(promises);
          } catch (e) {
            await saveQueueManager.flushMessages(messageList, threadId, memoryConfig);
            if (e instanceof MastraError) {
              agentAISpan?.error({ error: e });
              throw e;
            }
            const mastraError = new MastraError(
              {
                id: 'AGENT_MEMORY_PERSIST_RESPONSE_MESSAGES_FAILED',
                domain: ErrorDomain.AGENT,
                category: ErrorCategory.SYSTEM,
                details: {
                  agentName: this.name,
                  runId: runId || '',
                  threadId: threadId || '',
                  result: JSON.stringify(resToLog),
                },
              },
              e,
            );
            this.logger.trackException(mastraError);
            this.logger.error(mastraError.toString());
            agentAISpan?.error({ error: mastraError });
            throw mastraError;
          }
        } else {
          let responseMessages = result.response.messages;
          if (!responseMessages && result.object) {
            responseMessages = [
              {
                role: 'assistant',
                content: [
                  {
                    type: 'text',
                    text: outputText, // outputText contains the stringified object
                  },
                ],
              },
            ];
          }
          if (responseMessages) {
            messageList.add(responseMessages, 'response');
          }
        }

        await this.#runScorers({
          messageList,
          runId,
          outputText,
          instructions: this.#convertInstructionsToString(instructions),
          runtimeContext,
          structuredOutput,
          overrideScorers,
          threadId,
          resourceId,
          tracingContext: { currentSpan: agentAISpan },
        });

        const scoringData: {
          input: Omit<ScorerRunInputForAgent, 'runId'>;
          output: ScorerRunOutputForAgent;
        } = {
          input: {
            inputMessages: messageList.getPersisted.input.ui(),
            rememberedMessages: messageList.getPersisted.remembered.ui(),
            systemMessages: messageList.getSystemMessages(),
            taggedSystemMessages: messageList.getPersisted.taggedSystemMessages,
          },
          output: messageList.getPersisted.response.ui(),
        };

        agentAISpan?.end({
          output: {
            text: result?.text,
            object: result?.object,
            files: result?.files,
          },
        });

        return {
          scoringData,
        };
      },
    };
  }

  async #runScorers({
    messageList,
    runId,
    outputText,
    instructions,
    runtimeContext,
    structuredOutput,
    overrideScorers,
    threadId,
    resourceId,
    tracingContext,
  }: {
    messageList: MessageList;
    runId: string;
    outputText: string;
    instructions: SystemMessage;
    runtimeContext: RuntimeContext;
    structuredOutput?: boolean;
    overrideScorers?:
      | MastraScorers
      | Record<string, { scorer: MastraScorer['name']; sampling?: ScoringSamplingConfig }>;
    threadId?: string;
    resourceId?: string;
    tracingContext: TracingContext;
  }) {
    const agentName = this.name;
    const userInputMessages = messageList.get.all.ui().filter(m => m.role === 'user');
    const input = userInputMessages
      .map(message => (typeof message.content === 'string' ? message.content : ''))
      .join('\n');
    const runIdToUse = runId || this.#mastra?.generateId() || randomUUID();

    if (Object.keys(this.evals || {}).length > 0) {
      for (const metric of Object.values(this.evals || {})) {
        executeHook(AvailableHooks.ON_GENERATION, {
          input,
          output: outputText,
          runId: runIdToUse,
          metric,
          agentName,
          instructions: systemMessageToString(instructions),
        });
      }
    }

    let scorers: Record<string, { scorer: MastraScorer; sampling?: ScoringSamplingConfig }> = {};
    try {
      scorers = overrideScorers
        ? this.resolveOverrideScorerReferences(overrideScorers)
        : await this.getScorers({ runtimeContext });
    } catch (e) {
      this.logger.warn(`[Agent:${this.name}] - Failed to get scorers: ${e}`);
      return;
    }

    const scorerInput: ScorerRunInputForAgent = {
      inputMessages: messageList.getPersisted.input.ui(),
      rememberedMessages: messageList.getPersisted.remembered.ui(),
      systemMessages: messageList.getSystemMessages(),
      taggedSystemMessages: messageList.getPersisted.taggedSystemMessages,
    };

    const scorerOutput: ScorerRunOutputForAgent = messageList.getPersisted.response.ui();

    if (Object.keys(scorers || {}).length > 0) {
      for (const [id, scorerObject] of Object.entries(scorers)) {
        runScorer({
          scorerId: overrideScorers ? scorerObject.scorer.name : id,
          scorerObject: scorerObject,
          runId,
          input: scorerInput,
          output: scorerOutput,
          runtimeContext,
          entity: {
            id: this.id,
            name: this.name,
          },
          source: 'LIVE',
          entityType: 'AGENT',
          structuredOutput: !!structuredOutput,
          threadId,
          resourceId,
          tracingContext,
        });
      }
    }
  }

  private resolveOverrideScorerReferences(
    overrideScorers: MastraScorers | Record<string, { scorer: MastraScorer['name']; sampling?: ScoringSamplingConfig }>,
  ) {
    const result: Record<string, { scorer: MastraScorer; sampling?: ScoringSamplingConfig }> = {};
    for (const [id, scorerObject] of Object.entries(overrideScorers)) {
      // If the scorer is a string (scorer name), we need to get the scorer from the mastra instance
      if (typeof scorerObject.scorer === 'string') {
        try {
          if (!this.#mastra) {
            throw new MastraError({
              id: 'AGENT_GENEREATE_SCORER_NOT_FOUND',
              domain: ErrorDomain.AGENT,
              category: ErrorCategory.USER,
              text: `Mastra not found when fetching scorer. Make sure to fetch agent from mastra.getAgent()`,
            });
          }

          const scorer = this.#mastra.getScorerByName(scorerObject.scorer);
          result[id] = { scorer, sampling: scorerObject.sampling };
        } catch (error) {
          this.logger.warn(`[Agent:${this.name}] - Failed to get scorer ${scorerObject.scorer}: ${error}`);
        }
      } else {
        result[id] = scorerObject;
      }
    }

    if (Object.keys(result).length === 0) {
      throw new MastraError({
        id: 'AGENT_GENEREATE_SCORER_NOT_FOUND',
        domain: ErrorDomain.AGENT,
        category: ErrorCategory.USER,
        text: `No scorers found in overrideScorers`,
      });
    }

    return result;
  }

  private prepareLLMOptions<
    Tools extends ToolSet,
    Output extends ZodSchema | JSONSchema7 | undefined = undefined,
    ExperimentalOutput extends ZodSchema | JSONSchema7 | undefined = undefined,
  >(
    messages: MessageListInput,
    options: AgentGenerateOptions<Output, ExperimentalOutput>,
    methodType: 'generate' | 'stream',
  ): Promise<{
    before: () => Promise<
      Omit<
        Output extends undefined
          ? GenerateTextWithMessagesArgs<Tools, ExperimentalOutput>
          : Omit<GenerateObjectWithMessagesArgs<NonNullable<Output>>, 'structuredOutput'> & {
              output?: Output;
              experimental_output?: never;
            },
        'runId'
      > & { runId: string } & TripwireProperties & { agentAISpan?: AISpan<AISpanType.AGENT_RUN> }
    >;
    after: (args: {
      result: GenerateReturn<any, Output, ExperimentalOutput>;
      outputText: string;
      structuredOutput?: boolean;
      agentAISpan?: AISpan<AISpanType.AGENT_RUN>;
      overrideScorers?:
        | MastraScorers
        | Record<string, { scorer: MastraScorer['name']; sampling?: ScoringSamplingConfig }>;
    }) => Promise<{
      scoringData: {
        input: Omit<ScorerRunInputForAgent, 'runId'>;
        output: ScorerRunOutputForAgent;
      };
    }>;
    llm: MastraLLM;
  }>;
  private prepareLLMOptions<
    Tools extends ToolSet,
    Output extends ZodSchema | JSONSchema7 | undefined = undefined,
    ExperimentalOutput extends ZodSchema | JSONSchema7 | undefined = undefined,
  >(
    messages: MessageListInput,
    options: AgentStreamOptions<Output, ExperimentalOutput>,
    methodType: 'generate' | 'stream',
  ): Promise<{
    before: () => Promise<
      Omit<
        Output extends undefined
          ? StreamTextWithMessagesArgs<Tools, ExperimentalOutput>
          : Omit<StreamObjectWithMessagesArgs<NonNullable<Output>>, 'structuredOutput'> & {
              output?: Output;
              experimental_output?: never;
            },
        'runId'
      > & { runId: string } & TripwireProperties & { agentAISpan?: AISpan<AISpanType.AGENT_RUN> }
    >;
    after: (args: {
      result: OriginalStreamTextOnFinishEventArg<any> | OriginalStreamObjectOnFinishEventArg<ExperimentalOutput>;
      outputText: string;
      structuredOutput?: boolean;
      agentAISpan?: AISpan<AISpanType.AGENT_RUN>;
      overrideScorers?:
        | MastraScorers
        | Record<string, { scorer: MastraScorer['name']; sampling?: ScoringSamplingConfig }>;
    }) => Promise<{
      scoringData: {
        input: Omit<ScorerRunInputForAgent, 'runId'>;
        output: ScorerRunOutputForAgent;
      };
    }>;
    llm: MastraLLMV1;
  }>;
  private async prepareLLMOptions<
    Tools extends ToolSet,
    Output extends ZodSchema | JSONSchema7 | undefined = undefined,
    ExperimentalOutput extends ZodSchema | JSONSchema7 | undefined = undefined,
  >(
    messages: MessageListInput,
    options: (AgentGenerateOptions<Output, ExperimentalOutput> | AgentStreamOptions<Output, ExperimentalOutput>) & {
      writableStream?: WritableStream<ChunkType>;
    },
    methodType: 'generate' | 'stream',
  ): Promise<{
    before:
      | (() => Promise<
          Omit<
            Output extends undefined
              ? StreamTextWithMessagesArgs<Tools, ExperimentalOutput>
              : Omit<StreamObjectWithMessagesArgs<NonNullable<Output>>, 'structuredOutput'> & {
                  output?: Output;
                  experimental_output?: never;
                },
            'runId'
          > & { runId: string } & TripwireProperties & { agentAISpan?: AISpan<AISpanType.AGENT_RUN> }
        >)
      | (() => Promise<
          Omit<
            Output extends undefined
              ? GenerateTextWithMessagesArgs<Tools, ExperimentalOutput>
              : Omit<GenerateObjectWithMessagesArgs<NonNullable<Output>>, 'structuredOutput'> & {
                  output?: Output;
                  experimental_output?: never;
                },
            'runId'
          > & { runId: string } & TripwireProperties & { agentAISpan?: AISpan<AISpanType.AGENT_RUN> }
        >);
    after:
      | ((args: {
          result: GenerateReturn<any, Output, ExperimentalOutput>;
          outputText: string;
          agentAISpan?: AISpan<AISpanType.AGENT_RUN>;
          overrideScorers?: MastraScorers;
        }) => Promise<{
          scoringData: {
            input: Omit<ScorerRunInputForAgent, 'runId'>;
            output: ScorerRunOutputForAgent;
          };
        }>)
      | ((args: {
          agentAISpan?: AISpan<AISpanType.AGENT_RUN>;
          result: OriginalStreamTextOnFinishEventArg<any> | OriginalStreamObjectOnFinishEventArg<ExperimentalOutput>;
          outputText: string;
          structuredOutput?: boolean;
          overrideScorers?: MastraScorers;
        }) => Promise<{
          scoringData: {
            input: Omit<ScorerRunInputForAgent, 'runId'>;
            output: ScorerRunOutputForAgent;
          };
        }>);
    llm: MastraLLM;
  }> {
    const {
      context,
      memoryOptions: memoryConfigFromArgs,
      resourceId: resourceIdFromArgs,
      maxSteps,
      onStepFinish,
      toolsets,
      clientTools,
      temperature,
      toolChoice = 'auto',
      runtimeContext = new RuntimeContext(),
      tracingContext,
      tracingOptions,
      savePerStep,
      writableStream,
      ...args
    } = options;

    // Currently not being used, but should be kept around for now in case it's needed later
    // const generateMessageId =
    //   `experimental_generateMessageId` in args && typeof args.experimental_generateMessageId === `function`
    //     ? (args.experimental_generateMessageId as IDGenerator)
    //     : undefined;

    const threadFromArgs = resolveThreadIdFromArgs({ threadId: args.threadId, memory: args.memory });
    const resourceId = args.memory?.resource || resourceIdFromArgs;
    const memoryConfig = args.memory?.options || memoryConfigFromArgs;

    if (resourceId && threadFromArgs && !this.hasOwnMemory()) {
      this.logger.warn(
        `[Agent:${this.name}] - No memory is configured but resourceId and threadId were passed in args. This will not work.`,
      );
    }
    const runId = args.runId || this.#mastra?.generateId() || randomUUID();
    const instructions = args.instructions || (await this.getInstructions({ runtimeContext }));
    const llm = await this.getLLM({ runtimeContext });

    // Set thread ID and resource ID context for telemetry
    const activeSpan = Telemetry.getActiveSpan();
    const baggageEntries: Record<string, { value: string }> = {};

    if (threadFromArgs?.id) {
      if (activeSpan) {
        activeSpan.setAttribute('threadId', threadFromArgs.id);
      }
      baggageEntries.threadId = { value: threadFromArgs.id };
    }

    if (resourceId) {
      if (activeSpan) {
        activeSpan.setAttribute('resourceId', resourceId);
      }
      baggageEntries.resourceId = { value: resourceId };
    }

    if (Object.keys(baggageEntries).length > 0) {
      Telemetry.setBaggage(baggageEntries);
    }

    const memory = await this.getMemory({ runtimeContext });
    const saveQueueManager = new SaveQueueManager({
      logger: this.logger,
      memory,
    });

    const { before, after } = this.__primitive({
      messages,
      instructions: systemMessageToString(instructions),
      context,
      thread: threadFromArgs,
      memoryConfig,
      resourceId,
      runId,
      toolsets,
      clientTools,
      runtimeContext,
      saveQueueManager,
      writableStream,
      methodType,
      tracingContext,
      tracingOptions,
    });

    let messageList: MessageList;
    let thread: StorageThreadType | null | undefined;
    let threadExists: boolean;

    return {
      llm,
      before: async () => {
        const beforeResult = await before();
        const { messageObjects, convertedTools, agentAISpan } = beforeResult;
        threadExists = beforeResult.threadExists || false;
        messageList = beforeResult.messageList;
        thread = beforeResult.thread;

        const threadId = thread?.id;

        // can't type this properly sadly :(
        const result = {
          ...options,
          messages: messageObjects,
          tools: convertedTools as Record<string, Tool>,
          runId,
          temperature,
          toolChoice,
          threadId,
          resourceId,
          runtimeContext,
          onStepFinish: async (props: any) => {
            if (savePerStep) {
              if (!threadExists && memory && thread) {
                await memory.createThread({
                  threadId,
                  title: thread.title,
                  metadata: thread.metadata,
                  resourceId: thread.resourceId,
                  memoryConfig,
                });
                threadExists = true;
              }

              await this.saveStepMessages({
                saveQueueManager,
                result: props,
                messageList,
                threadId,
                memoryConfig,
                runId,
              });
            }

            return onStepFinish?.({ ...props, runId });
          },
          ...(beforeResult.tripwire && {
            tripwire: beforeResult.tripwire,
            tripwireReason: beforeResult.tripwireReason,
          }),
          ...args,
          agentAISpan,
        } as any;

        return result;
      },
      after: async ({
        result,
        outputText,
        structuredOutput = false,
        agentAISpan,
        overrideScorers,
      }:
        | {
            result: GenerateReturn<any, Output, ExperimentalOutput>;
            outputText: string;
            structuredOutput?: boolean;
            agentAISpan?: AISpan<AISpanType.AGENT_RUN>;
            overrideScorers?: MastraScorers;
          }
        | {
            result: StreamReturn<any, Output, ExperimentalOutput>;
            outputText: string;
            structuredOutput?: boolean;
            agentAISpan?: AISpan<AISpanType.AGENT_RUN>;
            overrideScorers?: MastraScorers;
          }) => {
        const afterResult = await after({
          result,
          outputText,
          threadId: thread?.id,
          thread,
          memoryConfig,
          runId,
          messageList,
          structuredOutput,
          threadExists,
          agentAISpan,
          overrideScorers,
        });
        return afterResult;
      },
    };
  }

  private async prepareModels(
    runtimeContext: RuntimeContext,
    model?: DynamicArgument<MastraLanguageModel>,
  ): Promise<Array<AgentModelManagerConfig>> {
    if (model || !Array.isArray(this.model)) {
      const modelToUse = model ?? this.model;
      const resolvedModel =
        typeof modelToUse === 'function' ? await modelToUse({ runtimeContext, mastra: this.#mastra }) : modelToUse;

      if ((resolvedModel as MastraLanguageModel).specificationVersion !== 'v2') {
        const mastraError = new MastraError({
          id: 'AGENT_PREPARE_MODELS_INCOMPATIBLE_WITH_MODEL_ARRAY_V1',
          domain: ErrorDomain.AGENT,
          category: ErrorCategory.USER,
          details: {
            agentName: this.name,
          },
          text: `[Agent:${this.name}] - Only v2 models are allowed when an array of models is provided`,
        });
        this.logger.trackException(mastraError);
        this.logger.error(mastraError.toString());
        throw mastraError;
      }
      return [
        {
          id: 'main',
          model: resolvedModel as MastraLanguageModelV2,
          maxRetries: this.maxRetries ?? 0,
          enabled: true,
        },
      ];
    }

    const models = await Promise.all(
      this.model.map(async modelConfig => {
        const model =
          typeof modelConfig.model === 'function'
            ? await modelConfig.model({ runtimeContext, mastra: this.#mastra })
            : modelConfig.model;

        if (model.specificationVersion !== 'v2') {
          const mastraError = new MastraError({
            id: 'AGENT_PREPARE_MODELS_INCOMPATIBLE_WITH_MODEL_ARRAY_V1',
            domain: ErrorDomain.AGENT,
            category: ErrorCategory.USER,
            details: {
              agentName: this.name,
            },
            text: `[Agent:${this.name}] - Only v2 models are allowed when an array of models is provided`,
          });
          this.logger.trackException(mastraError);
          this.logger.error(mastraError.toString());
          throw mastraError;
        }

        return {
          id: modelConfig.id,
          model: model as MastraLanguageModelV2,
          maxRetries: modelConfig.maxRetries,
          enabled: modelConfig.enabled,
        };
      }),
    );

    return models;
  }
  /**
   * Merges telemetry wrapper with default onFinish callback when needed
   */
  #mergeOnFinishWithTelemetry(streamOptions: any, defaultStreamOptions: any) {
    let finalOnFinish = streamOptions?.onFinish || defaultStreamOptions.onFinish;

    if (
      streamOptions?.onFinish &&
      streamOptions.onFinish.__hasOriginalOnFinish === false &&
      defaultStreamOptions.onFinish
    ) {
      // Create composite callback: telemetry wrapper + default callback
      const telemetryWrapper = streamOptions.onFinish;
      const defaultCallback = defaultStreamOptions.onFinish;

      finalOnFinish = async (data: any) => {
        // Call telemetry wrapper first (for span attributes, etc.)
        await telemetryWrapper(data);
        // Then call the default callback
        await defaultCallback(data);
      };
    }

    return finalOnFinish;
  }

  async #execute<OUTPUT extends OutputSchema = undefined, FORMAT extends 'aisdk' | 'mastra' | undefined = undefined>({
    methodType,
    format = 'mastra',
    ...options
  }: InnerAgentExecutionOptions<OUTPUT, FORMAT>) {
    const runtimeContext = options.runtimeContext || new RuntimeContext();
    const threadFromArgs = resolveThreadIdFromArgs({ threadId: options.threadId, memory: options.memory });

    const resourceId = options.memory?.resource || options.resourceId;
    const memoryConfig = options.memory?.options;

    if (resourceId && threadFromArgs && !this.hasOwnMemory()) {
      this.logger.warn(
        `[Agent:${this.name}] - No memory is configured but resourceId and threadId were passed in args. This will not work.`,
      );
    }

    const llm = (await this.getLLM({ runtimeContext, model: options.model })) as MastraLLMVNext;

    const runId = options.runId || this.#mastra?.generateId() || randomUUID();
    const instructions = options.instructions || (await this.getInstructions({ runtimeContext }));

    // Set AI Tracing context
    // Note this span is ended at the end of #executeOnFinish
    const agentAISpan = getOrCreateSpan({
      type: AISpanType.AGENT_RUN,
      name: `agent run: '${this.id}'`,
      input: options.messages,
      attributes: {
        agentId: this.id,
<<<<<<< HEAD
        instructions: this.#convertInstructionsToString(instructions),
=======
        instructions: systemMessageToString(instructions),
>>>>>>> 8169f230
      },
      metadata: {
        runId,
        resourceId,
        threadId: threadFromArgs?.id,
      },
      tracingPolicy: this.#options?.tracingPolicy,
      tracingOptions: options.tracingOptions,
      tracingContext: options.tracingContext,
      runtimeContext,
    });

    // Set Telemetry context
    // Set thread ID and resource ID context for telemetry
    const activeSpan = Telemetry.getActiveSpan();
    const baggageEntries: Record<string, { value: string }> = {};

    if (threadFromArgs?.id) {
      if (activeSpan) {
        activeSpan.setAttribute('threadId', threadFromArgs.id);
      }
      baggageEntries.threadId = { value: threadFromArgs.id };
    }

    if (resourceId) {
      if (activeSpan) {
        activeSpan.setAttribute('resourceId', resourceId);
      }
      baggageEntries.resourceId = { value: resourceId };
    }

    if (Object.keys(baggageEntries).length > 0) {
      Telemetry.setBaggage(baggageEntries);
    }

    const memory = await this.getMemory({ runtimeContext });

    const saveQueueManager = new SaveQueueManager({
      logger: this.logger,
      memory,
    });

    if (process.env.NODE_ENV !== 'test') {
      this.logger.debug(`[Agents:${this.name}] - Starting generation`, { runId });
    }

    // Create a capabilities object with bound methods
    const capabilities = {
      agentName: this.name,
      logger: this.logger,
      getMemory: this.getMemory.bind(this),
      getModel: this.getModel.bind(this),
      generateMessageId: this.#mastra?.generateId?.bind(this.#mastra) || (() => randomUUID()),
      _agentNetworkAppend:
        '_agentNetworkAppend' in this
          ? Boolean((this as unknown as { _agentNetworkAppend: unknown })._agentNetworkAppend)
          : undefined,
      saveStepMessages: this.saveStepMessages.bind(this),
      convertTools: this.convertTools.bind(this),
      getMemoryMessages: this.getMemoryMessages.bind(this),
      runInputProcessors: this.__runInputProcessors.bind(this),
      executeOnFinish: this.#executeOnFinish.bind(this),
      outputProcessors: this.#outputProcessors,
      llm,
    };

    // Create the workflow with all necessary context
    const executionWorkflow = createPrepareStreamWorkflow({
      capabilities,
      options: { ...options, methodType },
      threadFromArgs,
      resourceId,
      runId,
      runtimeContext,
      agentAISpan: agentAISpan!,
      methodType,
      format: format as FORMAT,
      instructions: this.#convertInstructionsToString(instructions),
      memoryConfig,
      memory,
      saveQueueManager,
      returnScorerData: options.returnScorerData,
    });

    const run = await executionWorkflow.createRunAsync();
    const result = await run.start({ tracingContext: { currentSpan: agentAISpan } });

    return result;
  }

  async #executeOnFinish({
    result,
    instructions,
    readOnlyMemory,
    thread: threadAfter,
    threadId,
    resourceId,
    memoryConfig,
    outputText,
    runtimeContext,
    agentAISpan,
    runId,
    messageList,
    threadExists,
    structuredOutput = false,
    saveQueueManager,
    overrideScorers,
  }: AgentExecuteOnFinishOptions) {
    const resToLog = {
      text: result?.text,
      object: result?.object,
      toolResults: result?.toolResults,
      toolCalls: result?.toolCalls,
      usage: result?.usage,
      steps: result?.steps?.map((s: any) => {
        return {
          stepType: s?.stepType,
          text: result?.text,
          object: result?.object,
          toolResults: result?.toolResults,
          toolCalls: result?.toolCalls,
          usage: result?.usage,
        };
      }),
    };
    this.logger.debug(`[Agent:${this.name}] - Post processing LLM response`, {
      runId,
      result: resToLog,
      threadId,
      resourceId,
    });

    const messageListResponses = messageList.get.response.aiV4.core();

    const usedWorkingMemory = messageListResponses?.some(
      m => m.role === 'tool' && m?.content?.some(c => c?.toolName === 'updateWorkingMemory'),
    );
    // working memory updates the thread, so we need to get the latest thread if we used it
    const memory = await this.getMemory({ runtimeContext });
    const thread = usedWorkingMemory ? (threadId ? await memory?.getThreadById({ threadId }) : undefined) : threadAfter;

    if (memory && resourceId && thread && !readOnlyMemory) {
      try {
        // Add LLM response messages to the list
        let responseMessages = result.response.messages;
        if (!responseMessages && result.object) {
          responseMessages = [
            {
              role: 'assistant',
              content: [
                {
                  type: 'text',
                  text: outputText, // outputText contains the stringified object
                },
              ],
            },
          ];
        }

        if (responseMessages) {
          // @TODO: PREV VERSION DIDNT RETURN USER MESSAGES, SO WE FILTER THEM OUT
          const filteredMessages = responseMessages.filter((m: any) => m.role !== 'user');
          messageList.add(filteredMessages, 'response');
        }

        if (!threadExists) {
          await memory.createThread({
            threadId: thread.id,
            metadata: thread.metadata,
            title: thread.title,
            memoryConfig,
            resourceId: thread.resourceId,
          });
        }

        // Parallelize title generation and message saving
        const promises: Promise<any>[] = [saveQueueManager.flushMessages(messageList, threadId, memoryConfig)];

        // Add title generation to promises if needed
        if (thread.title?.startsWith('New Thread')) {
          const config = memory.getMergedThreadConfig(memoryConfig);
          const userMessage = this.getMostRecentUserMessage(messageList.get.all.ui());

          const {
            shouldGenerate,
            model: titleModel,
            instructions: titleInstructions,
          } = this.resolveTitleGenerationConfig(config?.threads?.generateTitle);

          if (shouldGenerate && userMessage) {
            promises.push(
              this.genTitle(
                userMessage,
                runtimeContext,
                { currentSpan: agentAISpan },
                titleModel,
                titleInstructions,
              ).then(title => {
                if (title) {
                  return memory.createThread({
                    threadId: thread.id,
                    resourceId,
                    memoryConfig,
                    title,
                    metadata: thread.metadata,
                  });
                }
              }),
            );
          }
        }

        await Promise.all(promises);
      } catch (e) {
        await saveQueueManager.flushMessages(messageList, threadId, memoryConfig);
        if (e instanceof MastraError) {
          throw e;
        }
        const mastraError = new MastraError(
          {
            id: 'AGENT_MEMORY_PERSIST_RESPONSE_MESSAGES_FAILED',
            domain: ErrorDomain.AGENT,
            category: ErrorCategory.SYSTEM,
            details: {
              agentName: this.name,
              runId: runId || '',
              threadId: threadId || '',
              result: JSON.stringify(resToLog),
            },
          },
          e,
        );
        this.logger.trackException(mastraError);
        this.logger.error(mastraError.toString());
        throw mastraError;
      }
    } else {
      let responseMessages = result.response.messages;
      if (!responseMessages && result.object) {
        responseMessages = [
          {
            role: 'assistant',
            content: [
              {
                type: 'text',
                text: outputText, // outputText contains the stringified object
              },
            ],
          },
        ];
      }
      if (responseMessages) {
        messageList.add(responseMessages, 'response');
      }
    }

    await this.#runScorers({
      messageList,
      runId,
      outputText,
      instructions,
      runtimeContext,
      structuredOutput,
      overrideScorers,
      tracingContext: { currentSpan: agentAISpan },
    });

    agentAISpan?.end({
      output: {
        text: result?.text,
        object: result?.object,
        files: result?.files,
      },
    });
  }

  async network(messages: MessageListInput, options?: MultiPrimitiveExecutionOptions) {
    const runId = options?.runId || this.#mastra?.generateId() || randomUUID();
    const runtimeContextToUse = options?.runtimeContext || new RuntimeContext();

    return await networkLoop({
      networkName: this.name,
      runtimeContext: runtimeContextToUse,
      runId,
      routingAgent: this,
      routingAgentOptions: {
        telemetry: options?.telemetry,
        modelSettings: options?.modelSettings,
      },
      generateId: () => this.#mastra?.generateId() || randomUUID(),
      maxIterations: options?.maxSteps || 1,
      messages,
      threadId: typeof options?.memory?.thread === 'string' ? options?.memory?.thread : options?.memory?.thread?.id,
      resourceId: options?.memory?.resource,
    });
  }

  async generateVNext<OUTPUT extends OutputSchema = undefined, FORMAT extends 'aisdk' | 'mastra' = 'mastra'>(
    messages: MessageListInput,
    options?: AgentExecutionOptions<OUTPUT, FORMAT>,
  ): Promise<
    FORMAT extends 'aisdk'
      ? Awaited<ReturnType<AISDKV5OutputStream<OUTPUT>['getFullOutput']>>
      : Awaited<ReturnType<MastraModelOutput<OUTPUT>['getFullOutput']>>
  > {
    const result = await this.streamVNext(messages, options);

    if (result.tripwire) {
      return result as unknown as FORMAT extends 'aisdk'
        ? Awaited<ReturnType<AISDKV5OutputStream<OUTPUT>['getFullOutput']>>
        : Awaited<ReturnType<MastraModelOutput<OUTPUT>['getFullOutput']>>;
    }

    let fullOutput = await result.getFullOutput();

    const error = fullOutput.error;

    if (fullOutput.finishReason === 'error' && error) {
      throw error;
    }

    return fullOutput as unknown as FORMAT extends 'aisdk'
      ? Awaited<ReturnType<AISDKV5OutputStream<OUTPUT>['getFullOutput']>>
      : Awaited<ReturnType<MastraModelOutput<OUTPUT>['getFullOutput']>>;
  }

  async streamVNext<OUTPUT extends OutputSchema = undefined, FORMAT extends 'mastra' | 'aisdk' | undefined = undefined>(
    messages: MessageListInput,
    streamOptions?: AgentExecutionOptions<OUTPUT, FORMAT>,
  ): Promise<FORMAT extends 'aisdk' ? AISDKV5OutputStream<OUTPUT> : MastraModelOutput<OUTPUT>> {
    const defaultStreamOptions = await this.getDefaultVNextStreamOptions({
      runtimeContext: streamOptions?.runtimeContext,
    });

    if (
      (defaultStreamOptions.structuredOutput && defaultStreamOptions.output) ||
      (streamOptions?.structuredOutput && streamOptions.output)
    ) {
      throw new MastraError({
        id: 'AGENT_STREAM_VNEXT_STRUCTURED_OUTPUT_AND_OUTPUT_PROVIDED',
        domain: ErrorDomain.AGENT,
        category: ErrorCategory.USER,
        text: 'structuredOutput and output cannot be provided at the same time',
      });
    }

    // If streamOptions has either output or structuredOutput, remove both from defaultStreamOptions
    // to ensure streamOptions takes precedence and avoid union type conflicts
    let adjustedDefaultStreamOptions = { ...defaultStreamOptions };
    if (streamOptions?.structuredOutput || streamOptions?.output) {
      const { output, structuredOutput, ...restDefaultOptions } = adjustedDefaultStreamOptions;
      adjustedDefaultStreamOptions = restDefaultOptions as typeof defaultStreamOptions;
    }

    let mergedStreamOptions = {
      ...adjustedDefaultStreamOptions,
      ...(streamOptions ?? {}),
      onFinish: this.#mergeOnFinishWithTelemetry(streamOptions, defaultStreamOptions),
    };

    // Map structuredOutput to output when maxSteps is explicitly set to 1
    // This allows the new structuredOutput API to use the existing output implementation
    let modelOverride: MastraLanguageModel | undefined;
    if (mergedStreamOptions.structuredOutput && mergedStreamOptions.maxSteps === 1) {
      // If structuredOutput has a model, use it to override the agent's model
      if (mergedStreamOptions.structuredOutput.model) {
        modelOverride = mergedStreamOptions.structuredOutput.model;
      }

      // assign structuredOutput.schema to output when maxSteps is explicitly set to 1
      const { structuredOutput, ...optionsWithoutStructuredOutput } = mergedStreamOptions;
      mergedStreamOptions = {
        ...optionsWithoutStructuredOutput,
        output: structuredOutput.schema as OUTPUT,
      };
    }

    const llm = await this.getLLM({
      runtimeContext: mergedStreamOptions.runtimeContext,
      model: modelOverride,
    });

    if (llm.getModel().specificationVersion !== 'v2') {
      const modelInfo = llm.getModel();
      const modelId = modelInfo.modelId || 'unknown';
      const provider = modelInfo.provider || 'unknown';

      throw new MastraError({
        id: 'AGENT_STREAM_VNEXT_V1_MODEL_NOT_SUPPORTED',
        domain: ErrorDomain.AGENT,
        category: ErrorCategory.USER,
        text: `Agent "${this.name}" is using AI SDK v4 model (${provider}:${modelId}) which is not compatible with streamVNext. Please use AI SDK v5 models or call the stream() method instead. See https://mastra.ai/en/docs/streaming/overview for more information.`,
        details: {
          agentName: this.name,
          modelId,
          provider,
          specificationVersion: modelInfo.specificationVersion,
        },
      });
    }

    const executeOptions = {
      ...mergedStreamOptions,
      messages,
      methodType: 'streamVNext',
      model: modelOverride,
    } as InnerAgentExecutionOptions<OUTPUT, FORMAT>;

    const result = await this.#execute(executeOptions);

    if (result.status !== 'success') {
      if (result.status === 'failed') {
        throw new MastraError({
          id: 'AGENT_STREAM_VNEXT_FAILED',
          domain: ErrorDomain.AGENT,
          category: ErrorCategory.USER,
          text: result.error.message,
          details: {
            error: result.error.message,
          },
        });
      }
      throw new MastraError({
        id: 'AGENT_STREAM_VNEXT_UNKNOWN_ERROR',
        domain: ErrorDomain.AGENT,
        category: ErrorCategory.USER,
        text: 'An unknown error occurred while streaming',
      });
    }

    return result.result as unknown as FORMAT extends 'aisdk' ? AISDKV5OutputStream<OUTPUT> : MastraModelOutput<OUTPUT>;
  }

  async generate(
    messages: MessageListInput,
    args?: AgentGenerateOptions<undefined, undefined> & { output?: never; experimental_output?: never },
  ): Promise<GenerateTextResult<any, undefined>>;
  async generate<OUTPUT extends ZodSchema | JSONSchema7>(
    messages: MessageListInput,
    args?: AgentGenerateOptions<OUTPUT, undefined> & { output?: OUTPUT; experimental_output?: never },
  ): Promise<GenerateObjectResult<OUTPUT>>;
  async generate<EXPERIMENTAL_OUTPUT extends ZodSchema | JSONSchema7>(
    messages: MessageListInput,
    args?: AgentGenerateOptions<undefined, EXPERIMENTAL_OUTPUT> & {
      output?: never;
      experimental_output?: EXPERIMENTAL_OUTPUT;
    },
  ): Promise<GenerateTextResult<any, EXPERIMENTAL_OUTPUT>>;
  async generate<
    OUTPUT extends ZodSchema | JSONSchema7 | undefined = undefined,
    EXPERIMENTAL_OUTPUT extends ZodSchema | JSONSchema7 | undefined = undefined,
  >(
    messages: MessageListInput,
    generateOptions: AgentGenerateOptions<OUTPUT, EXPERIMENTAL_OUTPUT> = {},
  ): Promise<OUTPUT extends undefined ? GenerateTextResult<any, EXPERIMENTAL_OUTPUT> : GenerateObjectResult<OUTPUT>> {
    if (!generateDeprecationWarningShown) {
      this.logger.warn(
        "Deprecation NOTICE:\nGenerate method will switch to use generateVNext implementation September 23rd, 2025. Please use generateLegacy if you don't want to upgrade just yet.",
      );
      generateDeprecationWarningShown = true;
    }
    // @ts-expect-error - generic type issues
    return this.generateLegacy(messages, generateOptions);
  }

  async generateLegacy(
    messages: MessageListInput,
    args?: AgentGenerateOptions<undefined, undefined> & { output?: never; experimental_output?: never },
  ): Promise<GenerateTextResult<any, undefined>>;
  async generateLegacy<OUTPUT extends ZodSchema | JSONSchema7>(
    messages: MessageListInput,
    args?: AgentGenerateOptions<OUTPUT, undefined> & { output?: OUTPUT; experimental_output?: never },
  ): Promise<GenerateObjectResult<OUTPUT>>;
  async generateLegacy<EXPERIMENTAL_OUTPUT extends ZodSchema | JSONSchema7>(
    messages: MessageListInput,
    args?: AgentGenerateOptions<undefined, EXPERIMENTAL_OUTPUT> & {
      output?: never;
      experimental_output?: EXPERIMENTAL_OUTPUT;
    },
  ): Promise<GenerateTextResult<any, EXPERIMENTAL_OUTPUT>>;
  async generateLegacy<
    OUTPUT extends ZodSchema | JSONSchema7 | undefined = undefined,
    EXPERIMENTAL_OUTPUT extends ZodSchema | JSONSchema7 | undefined = undefined,
  >(
    messages: MessageListInput,
    generateOptions: AgentGenerateOptions<OUTPUT, EXPERIMENTAL_OUTPUT> = {},
  ): Promise<OUTPUT extends undefined ? GenerateTextResult<any, EXPERIMENTAL_OUTPUT> : GenerateObjectResult<OUTPUT>> {
    const defaultGenerateOptions = await this.getDefaultGenerateOptions({
      runtimeContext: generateOptions.runtimeContext,
    });
    const mergedGenerateOptions: AgentGenerateOptions<OUTPUT, EXPERIMENTAL_OUTPUT> = {
      ...defaultGenerateOptions,
      ...generateOptions,
      experimental_generateMessageId:
        defaultGenerateOptions.experimental_generateMessageId || this.#mastra?.generateId?.bind(this.#mastra),
    };

    const { llm, before, after } = await this.prepareLLMOptions(messages, mergedGenerateOptions, 'generate');

    if (llm.getModel().specificationVersion !== 'v1') {
      this.logger.error(
        'V2 models are not supported for the current version of generate. Please use generateVNext instead.',
        {
          modelId: llm.getModel().modelId,
        },
      );

      throw new MastraError({
        id: 'AGENT_GENERATE_V2_MODEL_NOT_SUPPORTED',
        domain: ErrorDomain.AGENT,
        category: ErrorCategory.USER,
        details: {
          modelId: llm.getModel().modelId,
        },
        text: 'V2 models are not supported for the current version of generate. Please use generateVNext instead.',
      });
    }

    let llmToUse = llm as MastraLLMV1;

    const beforeResult = await before();
    const traceId = getValidTraceId(beforeResult.agentAISpan);

    // Check for tripwire and return early if triggered
    if (beforeResult.tripwire) {
      const tripwireResult = {
        text: '',
        object: undefined,
        usage: { totalTokens: 0, promptTokens: 0, completionTokens: 0 },
        finishReason: 'other',
        response: {
          id: randomUUID(),
          timestamp: new Date(),
          modelId: 'tripwire',
          messages: [],
        },
        responseMessages: [],
        toolCalls: [],
        toolResults: [],
        warnings: undefined,
        request: {
          body: JSON.stringify({ messages: [] }),
        },
        experimental_output: undefined,
        steps: undefined,
        experimental_providerMetadata: undefined,
        tripwire: true,
        tripwireReason: beforeResult.tripwireReason,
        traceId,
      };

      return tripwireResult as unknown as OUTPUT extends undefined
        ? GenerateTextResult<any, EXPERIMENTAL_OUTPUT>
        : GenerateObjectResult<OUTPUT>;
    }

    const { experimental_output, output, agentAISpan, ...llmOptions } = beforeResult;

    const tracingContext: TracingContext = { currentSpan: agentAISpan };

    // Handle structuredOutput option by creating an StructuredOutputProcessor
    let finalOutputProcessors = mergedGenerateOptions.outputProcessors;
    if (mergedGenerateOptions.structuredOutput) {
      const agentModel = await this.getModel({ runtimeContext: mergedGenerateOptions.runtimeContext });
      const structuredProcessor = new StructuredOutputProcessor(mergedGenerateOptions.structuredOutput, agentModel);
      finalOutputProcessors = finalOutputProcessors
        ? [...finalOutputProcessors, structuredProcessor]
        : [structuredProcessor];
    }

    if (!output || experimental_output) {
      const result = await llmToUse.__text<any, EXPERIMENTAL_OUTPUT>({
        ...llmOptions,
        tracingContext,
        experimental_output,
      });

      const outputProcessorResult = await this.__runOutputProcessors({
        runtimeContext: mergedGenerateOptions.runtimeContext || new RuntimeContext(),
        tracingContext,
        outputProcessorOverrides: finalOutputProcessors,
        messageList: new MessageList({
          threadId: llmOptions.threadId || '',
          resourceId: llmOptions.resourceId || '',
        }).add(
          {
            role: 'assistant',
            content: [{ type: 'text', text: result.text }],
          },
          'response',
        ),
      });

      // Handle tripwire for output processors
      if (outputProcessorResult.tripwireTriggered) {
        const tripwireResult = {
          text: '',
          object: undefined,
          usage: { totalTokens: 0, promptTokens: 0, completionTokens: 0 },
          finishReason: 'other',
          response: {
            id: randomUUID(),
            timestamp: new Date(),
            modelId: 'tripwire',
            messages: [],
          },
          responseMessages: [],
          toolCalls: [],
          toolResults: [],
          warnings: undefined,
          request: {
            body: JSON.stringify({ messages: [] }),
          },
          experimental_output: undefined,
          steps: undefined,
          experimental_providerMetadata: undefined,
          tripwire: true,
          tripwireReason: outputProcessorResult.tripwireReason,
          traceId,
        };

        return tripwireResult as unknown as OUTPUT extends undefined
          ? GenerateTextResult<any, EXPERIMENTAL_OUTPUT>
          : GenerateObjectResult<OUTPUT>;
      }

      const newText = outputProcessorResult.messageList.get.response
        .v2()
        .map(msg => msg.content.parts.map(part => (part.type === 'text' ? part.text : '')).join(''))
        .join('');

      // Update the result text with processed output
      (result as any).text = newText;

      // If there are output processors, check for structured data in message metadata
      if (finalOutputProcessors && finalOutputProcessors.length > 0) {
        // First check if any output processor provided structured data via metadata
        const messages = outputProcessorResult.messageList.get.response.v2();
        this.logger.debug(
          'Checking messages for experimentalOutput metadata:',
          messages.map(m => ({
            role: m.role,
            hasContentMetadata: !!m.content.metadata,
            contentMetadata: m.content.metadata,
          })),
        );

        const messagesWithStructuredData = messages.filter(
          msg => msg.content.metadata && msg.content.metadata.structuredOutput,
        );

        this.logger.debug('Messages with structured data:', messagesWithStructuredData.length);

        if (messagesWithStructuredData[0] && messagesWithStructuredData[0].content.metadata?.structuredOutput) {
          // Use structured data from processor metadata for result.object
          (result as any).object = messagesWithStructuredData[0].content.metadata.structuredOutput;
          this.logger.debug('Using structured data from processor metadata for result.object');
        } else {
          // Fallback: try to parse text as JSON (original behavior)
          try {
            const processedOutput = JSON.parse(newText);
            (result as any).object = processedOutput;
            this.logger.debug('Using fallback JSON parsing for result.object');
          } catch (error) {
            this.logger.warn('Failed to parse processed output as JSON, updating text only', { error });
          }
        }
      }

      const overrideScorers = mergedGenerateOptions.scorers;
      const afterResult = await after({
        result: result as unknown as OUTPUT extends undefined
          ? GenerateTextResult<any, EXPERIMENTAL_OUTPUT>
          : GenerateObjectResult<OUTPUT>,
        outputText: newText,
        agentAISpan,
        ...(overrideScorers ? { overrideScorers } : {}),
      });

      if (generateOptions.returnScorerData) {
        result.scoringData = afterResult.scoringData;
      }

      result.traceId = traceId;

      return result as unknown as OUTPUT extends undefined
        ? GenerateTextResult<any, EXPERIMENTAL_OUTPUT>
        : GenerateObjectResult<OUTPUT>;
    }

    const result = await llmToUse.__textObject<NonNullable<OUTPUT>>({
      ...llmOptions,
      tracingContext,
      structuredOutput: output as NonNullable<OUTPUT>,
    });

    const outputText = JSON.stringify(result.object);

    const outputProcessorResult = await this.__runOutputProcessors({
      runtimeContext: mergedGenerateOptions.runtimeContext || new RuntimeContext(),
      tracingContext,
      messageList: new MessageList({
        threadId: llmOptions.threadId || '',
        resourceId: llmOptions.resourceId || '',
      }).add(
        {
          role: 'assistant',
          content: [{ type: 'text', text: outputText }],
        },
        'response',
      ),
    });

    // Handle tripwire for output processors
    if (outputProcessorResult.tripwireTriggered) {
      const tripwireResult = {
        text: '',
        object: undefined,
        usage: { totalTokens: 0, promptTokens: 0, completionTokens: 0 },
        finishReason: 'other',
        response: {
          id: randomUUID(),
          timestamp: new Date(),
          modelId: 'tripwire',
          messages: [],
        },
        responseMessages: [],
        toolCalls: [],
        toolResults: [],
        warnings: undefined,
        request: {
          body: JSON.stringify({ messages: [] }),
        },
        experimental_output: undefined,
        steps: undefined,
        experimental_providerMetadata: undefined,
        tripwire: true,
        tripwireReason: outputProcessorResult.tripwireReason,
        traceId,
      };

      return tripwireResult as unknown as OUTPUT extends undefined
        ? GenerateTextResult<any, EXPERIMENTAL_OUTPUT>
        : GenerateObjectResult<OUTPUT>;
    }

    const newText = outputProcessorResult.messageList.get.response
      .v2()
      .map(msg => msg.content.parts.map(part => (part.type === 'text' ? part.text : '')).join(''))
      .join('');

    // Parse the processed text and update the result object
    try {
      const processedObject = JSON.parse(newText);
      (result as any).object = processedObject;
    } catch (error) {
      this.logger.warn('Failed to parse processed output as JSON, keeping original result', { error });
    }

    const afterResult = await after({
      result: result as unknown as OUTPUT extends undefined
        ? GenerateTextResult<any, EXPERIMENTAL_OUTPUT>
        : GenerateObjectResult<OUTPUT>,
      outputText: newText,
      ...(generateOptions.scorers ? { overrideScorers: generateOptions.scorers } : {}),
      structuredOutput: true,
      agentAISpan,
    });

    if (generateOptions.returnScorerData) {
      result.scoringData = afterResult.scoringData;
    }

    result.traceId = traceId;

    return result as unknown as OUTPUT extends undefined
      ? GenerateTextResult<any, EXPERIMENTAL_OUTPUT>
      : GenerateObjectResult<OUTPUT>;
  }

  async stream<
    OUTPUT extends ZodSchema | JSONSchema7 | undefined = undefined,
    EXPERIMENTAL_OUTPUT extends ZodSchema | JSONSchema7 | undefined = undefined,
  >(
    messages: MessageListInput,
    args?: AgentStreamOptions<OUTPUT, EXPERIMENTAL_OUTPUT> & { output?: never; experimental_output?: never },
  ): Promise<StreamTextResult<any, OUTPUT extends ZodSchema ? z.infer<OUTPUT> : unknown>>;
  async stream<
    OUTPUT extends ZodSchema | JSONSchema7 | undefined = undefined,
    EXPERIMENTAL_OUTPUT extends ZodSchema | JSONSchema7 | undefined = undefined,
  >(
    messages: MessageListInput,
    args?: AgentStreamOptions<OUTPUT, EXPERIMENTAL_OUTPUT> & { output?: OUTPUT; experimental_output?: never },
  ): Promise<StreamObjectResult<any, OUTPUT extends ZodSchema ? z.infer<OUTPUT> : unknown, any> & TracingProperties>;
  async stream<
    OUTPUT extends ZodSchema | JSONSchema7 | undefined = undefined,
    EXPERIMENTAL_OUTPUT extends ZodSchema | JSONSchema7 | undefined = undefined,
  >(
    messages: MessageListInput,
    args?: AgentStreamOptions<OUTPUT, EXPERIMENTAL_OUTPUT> & {
      output?: never;
      experimental_output?: EXPERIMENTAL_OUTPUT;
    },
  ): Promise<
    StreamTextResult<any, OUTPUT extends ZodSchema ? z.infer<OUTPUT> : unknown> & {
      partialObjectStream: StreamTextResult<
        any,
        OUTPUT extends ZodSchema
          ? z.infer<OUTPUT>
          : EXPERIMENTAL_OUTPUT extends ZodSchema
            ? z.infer<EXPERIMENTAL_OUTPUT>
            : unknown
      >['experimental_partialOutputStream'];
    }
  >;
  async stream<
    OUTPUT extends ZodSchema | JSONSchema7 | undefined = undefined,
    EXPERIMENTAL_OUTPUT extends ZodSchema | JSONSchema7 | undefined = undefined,
  >(
    messages: MessageListInput,
    streamOptions: AgentStreamOptions<OUTPUT, EXPERIMENTAL_OUTPUT> = {},
  ): Promise<
    | StreamTextResult<any, OUTPUT extends ZodSchema ? z.infer<OUTPUT> : unknown>
    | (StreamObjectResult<any, OUTPUT extends ZodSchema ? z.infer<OUTPUT> : unknown, any> & TracingProperties)
  > {
    if (!streamDeprecationWarningShown) {
      this.logger.warn(
        "Deprecation NOTICE:\nStream method will switch to use streamVNext implementation September 23rd, 2025. Please use streamLegacy if you don't want to upgrade just yet.",
      );
      streamDeprecationWarningShown = true;
    }
    // @ts-expect-error - generic type issues
    return this.streamLegacy(messages, streamOptions);
  }

  async streamLegacy<
    OUTPUT extends ZodSchema | JSONSchema7 | undefined = undefined,
    EXPERIMENTAL_OUTPUT extends ZodSchema | JSONSchema7 | undefined = undefined,
  >(
    messages: MessageListInput,
    args?: AgentStreamOptions<OUTPUT, EXPERIMENTAL_OUTPUT> & { output?: never; experimental_output?: never },
  ): Promise<StreamTextResult<any, OUTPUT extends ZodSchema ? z.infer<OUTPUT> : unknown>>;
  async streamLegacy<
    OUTPUT extends ZodSchema | JSONSchema7 | undefined = undefined,
    EXPERIMENTAL_OUTPUT extends ZodSchema | JSONSchema7 | undefined = undefined,
  >(
    messages: MessageListInput,
    args?: AgentStreamOptions<OUTPUT, EXPERIMENTAL_OUTPUT> & { output?: OUTPUT; experimental_output?: never },
  ): Promise<StreamObjectResult<any, OUTPUT extends ZodSchema ? z.infer<OUTPUT> : unknown, any> & TracingProperties>;
  async streamLegacy<
    OUTPUT extends ZodSchema | JSONSchema7 | undefined = undefined,
    EXPERIMENTAL_OUTPUT extends ZodSchema | JSONSchema7 | undefined = undefined,
  >(
    messages: MessageListInput,
    args?: AgentStreamOptions<OUTPUT, EXPERIMENTAL_OUTPUT> & {
      output?: never;
      experimental_output?: EXPERIMENTAL_OUTPUT;
    },
  ): Promise<
    StreamTextResult<any, OUTPUT extends ZodSchema ? z.infer<OUTPUT> : unknown> & {
      partialObjectStream: StreamTextResult<
        any,
        OUTPUT extends ZodSchema
          ? z.infer<OUTPUT>
          : EXPERIMENTAL_OUTPUT extends ZodSchema
            ? z.infer<EXPERIMENTAL_OUTPUT>
            : unknown
      >['experimental_partialOutputStream'];
    }
  >;
  async streamLegacy<
    OUTPUT extends ZodSchema | JSONSchema7 | undefined = undefined,
    EXPERIMENTAL_OUTPUT extends ZodSchema | JSONSchema7 | undefined = undefined,
  >(
    messages: MessageListInput,
    streamOptions: AgentStreamOptions<OUTPUT, EXPERIMENTAL_OUTPUT> = {},
  ): Promise<
    | StreamTextResult<any, OUTPUT extends ZodSchema ? z.infer<OUTPUT> : unknown>
    | (StreamObjectResult<any, OUTPUT extends ZodSchema ? z.infer<OUTPUT> : unknown, any> & TracingProperties)
  > {
    const defaultStreamOptions = await this.getDefaultStreamOptions({ runtimeContext: streamOptions.runtimeContext });

    const mergedStreamOptions: AgentStreamOptions<OUTPUT, EXPERIMENTAL_OUTPUT> = {
      ...defaultStreamOptions,
      ...streamOptions,
      onFinish: this.#mergeOnFinishWithTelemetry(streamOptions, defaultStreamOptions),
      experimental_generateMessageId:
        defaultStreamOptions.experimental_generateMessageId || this.#mastra?.generateId?.bind(this.#mastra),
    };

    const { llm, before, after } = await this.prepareLLMOptions(messages, mergedStreamOptions, 'stream');

    if (llm.getModel().specificationVersion !== 'v1') {
      this.logger.error('V2 models are not supported for stream. Please use streamVNext instead.', {
        modelId: llm.getModel().modelId,
      });

      throw new MastraError({
        id: 'AGENT_STREAM_V2_MODEL_NOT_SUPPORTED',
        domain: ErrorDomain.AGENT,
        category: ErrorCategory.USER,
        details: {
          modelId: llm.getModel().modelId,
        },
        text: 'V2 models are not supported for stream. Please use streamVNext instead.',
      });
    }

    const beforeResult = await before();
    const traceId = getValidTraceId(beforeResult.agentAISpan);

    // Check for tripwire and return early if triggered
    if (beforeResult.tripwire) {
      // Return a promise that resolves immediately with empty result
      const emptyResult = {
        textStream: (async function* () {
          // Empty async generator - yields nothing
        })(),
        fullStream: Promise.resolve('').then(() => {
          const emptyStream = new (globalThis as any).ReadableStream({
            start(controller: any) {
              controller.close();
            },
          });
          return emptyStream;
        }),
        text: Promise.resolve(''),
        usage: Promise.resolve({ totalTokens: 0, promptTokens: 0, completionTokens: 0 }),
        finishReason: Promise.resolve('other'),
        tripwire: true,
        tripwireReason: beforeResult.tripwireReason,
        response: {
          id: randomUUID(),
          timestamp: new Date(),
          modelId: 'tripwire',
          messages: [],
        },
        toolCalls: Promise.resolve([]),
        toolResults: Promise.resolve([]),
        warnings: Promise.resolve(undefined),
        request: {
          body: JSON.stringify({ messages: [] }),
        },
        experimental_output: undefined,
        steps: undefined,
        experimental_providerMetadata: undefined,
        traceId,
        toAIStream: () =>
          Promise.resolve('').then(() => {
            const emptyStream = new (globalThis as any).ReadableStream({
              start(controller: any) {
                controller.close();
              },
            });
            return emptyStream;
          }),
        get experimental_partialOutputStream() {
          return (async function* () {
            // Empty async generator for partial output stream
          })();
        },
        pipeDataStreamToResponse: () => Promise.resolve(),
        pipeTextStreamToResponse: () => Promise.resolve(),
        toDataStreamResponse: () => new Response('', { status: 200, headers: { 'Content-Type': 'text/plain' } }),
        toTextStreamResponse: () => new Response('', { status: 200, headers: { 'Content-Type': 'text/plain' } }),
      };

      return emptyResult as unknown as
        | StreamTextResult<any, OUTPUT extends ZodSchema ? z.infer<OUTPUT> : unknown>
        | (StreamObjectResult<any, OUTPUT extends ZodSchema ? z.infer<OUTPUT> : unknown, any> & TracingProperties);
    }

    const { onFinish, runId, output, experimental_output, agentAISpan, ...llmOptions } = beforeResult;

    const overrideScorers = mergedStreamOptions.scorers;
    const tracingContext: TracingContext = { currentSpan: agentAISpan };

    if (!output || experimental_output) {
      this.logger.debug(`Starting agent ${this.name} llm stream call`, {
        runId,
      });

      const streamResult = llm.__stream({
        ...llmOptions,
        experimental_output,
        tracingContext,
        outputProcessors: await this.getResolvedOutputProcessors(mergedStreamOptions.runtimeContext),
        onFinish: async result => {
          try {
            const outputText = result.text;
            await after({
              result,
              outputText,
              agentAISpan,
              ...(overrideScorers ? { overrideScorers } : {}),
            });
          } catch (e) {
            this.logger.error('Error saving memory on finish', {
              error: e,
              runId,
            });
          }
          await onFinish?.({ ...result, runId } as any);
        },
        runId,
      });

      streamResult.traceId = traceId;

      return streamResult as
        | StreamTextResult<any, OUTPUT extends ZodSchema ? z.infer<OUTPUT> : unknown>
        | (StreamObjectResult<any, OUTPUT extends ZodSchema ? z.infer<OUTPUT> : unknown, any> & TracingProperties);
    }

    this.logger.debug(`Starting agent ${this.name} llm streamObject call`, {
      runId,
    });

    const streamObjectResult = llm.__streamObject({
      ...llmOptions,
      tracingContext,
      onFinish: async result => {
        try {
          const outputText = JSON.stringify(result.object);
          await after({
            result,
            outputText,
            structuredOutput: true,
            agentAISpan,
            ...(overrideScorers ? { overrideScorers } : {}),
          });
        } catch (e) {
          this.logger.error('Error saving memory on finish', {
            error: e,
            runId,
          });
        }
        await onFinish?.({ ...result, runId } as any);
      },
      runId,
      structuredOutput: output,
    });

    (streamObjectResult as any).traceId = traceId;

    return streamObjectResult as StreamObjectResult<any, OUTPUT extends ZodSchema ? z.infer<OUTPUT> : unknown, any> &
      TracingProperties;
  }

  /**
   * Convert text to speech using the configured voice provider
   * @param input Text or text stream to convert to speech
   * @param options Speech options including speaker and provider-specific options
   * @returns Audio stream
   * @deprecated Use agent.voice.speak() instead
   */
  async speak(
    input: string | NodeJS.ReadableStream,
    options?: {
      speaker?: string;
      [key: string]: any;
    },
  ): Promise<NodeJS.ReadableStream | void> {
    if (!this.voice) {
      const mastraError = new MastraError({
        id: 'AGENT_SPEAK_METHOD_VOICE_NOT_CONFIGURED',
        domain: ErrorDomain.AGENT,
        category: ErrorCategory.USER,
        details: {
          agentName: this.name,
        },
        text: 'No voice provider configured',
      });
      this.logger.trackException(mastraError);
      this.logger.error(mastraError.toString());
      throw mastraError;
    }

    this.logger.warn('Warning: agent.speak() is deprecated. Please use agent.voice.speak() instead.');

    try {
      return this.voice.speak(input, options);
    } catch (e: unknown) {
      let err;
      if (e instanceof MastraError) {
        err = e;
      } else {
        err = new MastraError(
          {
            id: 'AGENT_SPEAK_METHOD_ERROR',
            domain: ErrorDomain.AGENT,
            category: ErrorCategory.UNKNOWN,
            details: {
              agentName: this.name,
            },
            text: 'Error during agent speak',
          },
          e,
        );
      }
      this.logger.trackException(err);
      this.logger.error(err.toString());
      throw err;
    }
  }

  /**
   * Convert speech to text using the configured voice provider
   * @param audioStream Audio stream to transcribe
   * @param options Provider-specific transcription options
   * @returns Text or text stream
   * @deprecated Use agent.voice.listen() instead
   */
  async listen(
    audioStream: NodeJS.ReadableStream,
    options?: {
      [key: string]: any;
    },
  ): Promise<string | NodeJS.ReadableStream | void> {
    if (!this.voice) {
      const mastraError = new MastraError({
        id: 'AGENT_LISTEN_METHOD_VOICE_NOT_CONFIGURED',
        domain: ErrorDomain.AGENT,
        category: ErrorCategory.USER,
        details: {
          agentName: this.name,
        },
        text: 'No voice provider configured',
      });
      this.logger.trackException(mastraError);
      this.logger.error(mastraError.toString());
      throw mastraError;
    }
    this.logger.warn('Warning: agent.listen() is deprecated. Please use agent.voice.listen() instead');

    try {
      return this.voice.listen(audioStream, options);
    } catch (e: unknown) {
      let err;
      if (e instanceof MastraError) {
        err = e;
      } else {
        err = new MastraError(
          {
            id: 'AGENT_LISTEN_METHOD_ERROR',
            domain: ErrorDomain.AGENT,
            category: ErrorCategory.UNKNOWN,
            details: {
              agentName: this.name,
            },
            text: 'Error during agent listen',
          },
          e,
        );
      }
      this.logger.trackException(err);
      this.logger.error(err.toString());
      throw err;
    }
  }

  /**
   * Get a list of available speakers from the configured voice provider
   * @throws {Error} If no voice provider is configured
   * @returns {Promise<Array<{voiceId: string}>>} List of available speakers
   * @deprecated Use agent.voice.getSpeakers() instead
   */
  async getSpeakers() {
    if (!this.voice) {
      const mastraError = new MastraError({
        id: 'AGENT_SPEAKERS_METHOD_VOICE_NOT_CONFIGURED',
        domain: ErrorDomain.AGENT,
        category: ErrorCategory.USER,
        details: {
          agentName: this.name,
        },
        text: 'No voice provider configured',
      });
      this.logger.trackException(mastraError);
      this.logger.error(mastraError.toString());
      throw mastraError;
    }

    this.logger.warn('Warning: agent.getSpeakers() is deprecated. Please use agent.voice.getSpeakers() instead.');

    try {
      return await this.voice.getSpeakers();
    } catch (e: unknown) {
      let err;
      if (e instanceof MastraError) {
        err = e;
      } else {
        err = new MastraError(
          {
            id: 'AGENT_GET_SPEAKERS_METHOD_ERROR',
            domain: ErrorDomain.AGENT,
            category: ErrorCategory.UNKNOWN,
            details: {
              agentName: this.name,
            },
            text: 'Error during agent getSpeakers',
          },
          e,
        );
      }
      this.logger.trackException(err);
      this.logger.error(err.toString());
      throw err;
    }
  }

  toStep(): Step<TAgentId, z.ZodObject<{ prompt: z.ZodString }>, z.ZodObject<{ text: z.ZodString }>, any> {
    const x = agentToStep(this);
    return new Step(x);
  }

  /**
   * Resolves the configuration for title generation.
   * @private
   */
  private resolveTitleGenerationConfig(
    generateTitleConfig:
      | boolean
      | { model: DynamicArgument<MastraLanguageModel>; instructions?: DynamicArgument<string> }
      | undefined,
  ): {
    shouldGenerate: boolean;
    model?: DynamicArgument<MastraLanguageModel>;
    instructions?: DynamicArgument<string>;
  } {
    if (typeof generateTitleConfig === 'boolean') {
      return { shouldGenerate: generateTitleConfig };
    }

    if (typeof generateTitleConfig === 'object' && generateTitleConfig !== null) {
      return {
        shouldGenerate: true,
        model: generateTitleConfig.model,
        instructions: generateTitleConfig.instructions,
      };
    }

    return { shouldGenerate: false };
  }

  /**
   * Resolves title generation instructions, handling both static strings and dynamic functions
   * @private
   */
  private async resolveTitleInstructions(
    runtimeContext: RuntimeContext,
    instructions?: DynamicArgument<string>,
  ): Promise<string> {
    const DEFAULT_TITLE_INSTRUCTIONS = `
      - you will generate a short title based on the first message a user begins a conversation with
      - ensure it is not more than 80 characters long
      - the title should be a summary of the user's message
      - do not use quotes or colons
      - the entire text you return will be used as the title`;

    if (!instructions) {
      return DEFAULT_TITLE_INSTRUCTIONS;
    }

    if (typeof instructions === 'string') {
      return instructions;
    } else {
      const result = instructions({ runtimeContext, mastra: this.#mastra });
      return resolveMaybePromise(result, resolvedInstructions => {
        return resolvedInstructions || DEFAULT_TITLE_INSTRUCTIONS;
      });
    }
  }
}<|MERGE_RESOLUTION|>--- conflicted
+++ resolved
@@ -76,12 +76,8 @@
   AgentModelManagerConfig,
   AgentCreateOptions,
   AgentExecuteOnFinishOptions,
-<<<<<<< HEAD
-  InstructionsInput,
-=======
   AgentInstructions,
   DynamicAgentInstructions,
->>>>>>> 8169f230
 } from './types';
 import { createPrepareStreamWorkflow } from './workflows/prepare-stream';
 
@@ -162,11 +158,7 @@
 > extends MastraBase {
   public id: TAgentId;
   public name: TAgentId;
-<<<<<<< HEAD
-  #instructions: DynamicArgument<InstructionsInput>;
-=======
   #instructions: DynamicAgentInstructions;
->>>>>>> 8169f230
   readonly #description?: string;
   model:
     | DynamicArgument<MastraLanguageModel>
@@ -502,11 +494,7 @@
       const voice = this.#voice;
       voice?.addTools(await this.getTools({ runtimeContext }));
       const instructions = await this.getInstructions({ runtimeContext });
-<<<<<<< HEAD
-      voice?.addInstructions(this.#convertInstructionsToString(instructions));
-=======
       voice?.addInstructions(systemMessageToString(instructions));
->>>>>>> 8169f230
       return voice;
     } else {
       return new DefaultVoice();
@@ -552,13 +540,6 @@
   }
 
   public getInstructions({ runtimeContext = new RuntimeContext() }: { runtimeContext?: RuntimeContext } = {}):
-<<<<<<< HEAD
-    | InstructionsInput
-    | Promise<InstructionsInput> {
-    if (typeof this.#instructions !== 'function') {
-      return this.#instructions;
-    }
-=======
     | AgentInstructions
     | Promise<AgentInstructions> {
     if (typeof this.#instructions === 'function') {
@@ -578,7 +559,6 @@
           this.logger.error(mastraError.toString());
           throw mastraError;
         }
->>>>>>> 8169f230
 
         return instructions;
       });
@@ -587,7 +567,7 @@
     return this.#instructions;
   }
 
-  #convertInstructionsToString(instructions: InstructionsInput): string {
+  #convertInstructionsToString(instructions: SystemMessage): string {
     if (typeof instructions === 'string') {
       return instructions;
     }
@@ -598,7 +578,8 @@
     // Extract text content from messages - CoreSystemMessage only has string content
     const textParts: string[] = [];
     for (const msg of messages) {
-      textParts.push(msg.content);
+      const content = typeof msg === 'string' ? msg : msg.content;
+      textParts.push(content);
     }
 
     return textParts.join('\n\n');
@@ -1955,7 +1936,7 @@
     tracingContext,
     tracingOptions,
   }: {
-    instructions: InstructionsInput;
+    instructions: SystemMessage;
     toolsets?: ToolsetsInput;
     clientTools?: ToolsInput;
     resourceId?: string;
@@ -3032,11 +3013,7 @@
       input: options.messages,
       attributes: {
         agentId: this.id,
-<<<<<<< HEAD
-        instructions: this.#convertInstructionsToString(instructions),
-=======
         instructions: systemMessageToString(instructions),
->>>>>>> 8169f230
       },
       metadata: {
         runId,
