--- conflicted
+++ resolved
@@ -3584,33 +3584,7 @@
   }
 
   /**
-<<<<<<< HEAD
-   * Generates a complete response using the VNext execution model (waits for stream to complete).
-   * This is the recommended method for non-streaming generation with support for multi-step reasoning, structured output, and enhanced capabilities.
-   *
-   * @example
-   * ```typescript
-   * // Simple text generation
-   * const result = await agent.generateVNext('What is the weather?');
-   * console.log(result.text);
-   *
-   * // With structured output
-   * const result = await agent.generateVNext('Analyze this sentiment', {
-   *   structuredOutput: {
-   *     schema: z.object({
-   *       sentiment: z.enum(['positive', 'negative', 'neutral']),
-   *       confidence: z.number()
-   *     })
-   *   }
-   * });
-   * console.log(result.object);
-   *
-   * // AI SDK v5 compatibility
-   * const result = await agent.generateVNext('Hello', { format: 'aisdk' });
-   * ```
-=======
-   * @deprecated generateVNext has been renamed to generate. Please use generate instead.
->>>>>>> cd459829
+   * @deprecated `generateVNext()` has been renamed to `generate()`. Please use `generate()` instead.
    */
   async generateVNext<OUTPUT extends OutputSchema = undefined, FORMAT extends 'aisdk' | 'mastra' = 'mastra'>(
     _messages: MessageListInput,
@@ -3651,36 +3625,7 @@
   }
 
   /**
-<<<<<<< HEAD
-   * Streams responses using the VNext execution model with support for structured output and multi-step reasoning.
-   * This is the recommended method for streaming with enhanced capabilities.
-   *
-   * @example
-   * ```typescript
-   * // Stream text responses
-   * const stream = await agent.streamVNext('Tell me a story');
-   * for await (const chunk of stream) {
-   *   if (chunk.type === 'text-delta') {
-   *     process.stdout.write(chunk.textDelta);
-   *   }
-   * }
-   *
-   * // With memory
-   * const stream = await agent.streamVNext('What did we discuss?', {
-   *   memory: {
-   *     thread: 'user-123',
-   *     resource: 'my-app'
-   *   }
-   * });
-   *
-   * // With tool approval
-   * const stream = await agent.streamVNext('Book a flight', {
-   *   requireToolApproval: true
-   * });
-   * ```
-=======
-   * @deprecated streamVNext has been renamed to stream. Please use stream instead.
->>>>>>> cd459829
+   * @deprecated `streamVNext()` has been renamed to `stream()`. Please use `stream()` instead.
    */
   async streamVNext<OUTPUT extends OutputSchema = undefined, FORMAT extends 'mastra' | 'aisdk' | undefined = undefined>(
     _messages: MessageListInput,
@@ -3940,68 +3885,6 @@
     return this.resumeStreamVNext({ approved: false }, options);
   }
 
-<<<<<<< HEAD
-  /**
-   * Generates responses from the agent using AI SDK v4 models.
-   * Currently calls `generateLegacy()`. Will switch to `generateVNext()` implementation in September 2025.
-   *
-   * @deprecated This method will switch to `generateVNext()` in September 2025. For AI SDK v4 models, use `generateLegacy()`. For new code, use `generateVNext()`.
-   *
-   * @example
-   * ```typescript
-   * // Text generation
-   * const result = await agent.generate('What is 2+2?');
-   * console.log(result.text); // '4'
-   *
-   * // With memory
-   * const result = await agent.generate('What did we discuss?', {
-   *   memory: {
-   *     thread: 'user-123',
-   *     resource: 'my-app'
-   *   }
-   * });
-   *
-   * // Object generation
-   * const result = await agent.generate('Analyze sentiment', {
-   *   output: z.object({
-   *     sentiment: z.enum(['positive', 'negative', 'neutral'])
-   *   })
-   * });
-   * console.log(result.object);
-   * ```
-   */
-  async generate(
-    messages: MessageListInput,
-    args?: AgentGenerateOptions<undefined, undefined> & { output?: never; experimental_output?: never },
-  ): Promise<GenerateTextResult<any, undefined>>;
-  async generate<OUTPUT extends ZodSchema | JSONSchema7>(
-    messages: MessageListInput,
-    args?: AgentGenerateOptions<OUTPUT, undefined> & { output?: OUTPUT; experimental_output?: never },
-  ): Promise<GenerateObjectResult<OUTPUT>>;
-  async generate<EXPERIMENTAL_OUTPUT extends ZodSchema | JSONSchema7>(
-    messages: MessageListInput,
-    args?: AgentGenerateOptions<undefined, EXPERIMENTAL_OUTPUT> & {
-      output?: never;
-      experimental_output?: EXPERIMENTAL_OUTPUT;
-    },
-  ): Promise<GenerateTextResult<any, EXPERIMENTAL_OUTPUT>>;
-  async generate<
-    OUTPUT extends ZodSchema | JSONSchema7 | undefined = undefined,
-    EXPERIMENTAL_OUTPUT extends ZodSchema | JSONSchema7 | undefined = undefined,
-  >(
-    messages: MessageListInput,
-    generateOptions: AgentGenerateOptions<OUTPUT, EXPERIMENTAL_OUTPUT> = {},
-  ): Promise<OUTPUT extends undefined ? GenerateTextResult<any, EXPERIMENTAL_OUTPUT> : GenerateObjectResult<OUTPUT>> {
-    if (!generateDeprecationWarningShown) {
-      this.logger.warn(
-        "Deprecation NOTICE:\nGenerate method will switch to use generateVNext implementation the week of September 30th, 2025. Please use generateLegacy if you don't want to upgrade just yet.",
-      );
-      generateDeprecationWarningShown = true;
-    }
-    // @ts-expect-error - generic type issues
-    return this.generateLegacy(messages, generateOptions);
-  }
-
   /**
    * Legacy implementation of generate method using AI SDK v4 models.
    * Use this method if you need to continue using AI SDK v4 models after `generate()` switches to VNext.
@@ -4012,8 +3895,6 @@
    * console.log(result.text);
    * ```
    */
-=======
->>>>>>> cd459829
   async generateLegacy(
     messages: MessageListInput,
     args?: AgentGenerateOptions<undefined, undefined> & { output?: never; experimental_output?: never },
@@ -4327,85 +4208,6 @@
       : GenerateObjectResult<OUTPUT>;
   }
 
-<<<<<<< HEAD
-  /**
-   * Streams responses from the agent using AI SDK v4 models.
-   * Currently calls `streamLegacy()`. Will switch to `streamVNext()` implementation in September 2025.
-   *
-   * @deprecated This method will switch to `streamVNext()` in September 2025. For AI SDK v4 models, use `streamLegacy()`. For new code, use `streamVNext()`.
-   *
-   * @example
-   * ```typescript
-   * // Stream text
-   * const result = await agent.stream('Tell me a story');
-   * for await (const chunk of result.textStream) {
-   *   process.stdout.write(chunk);
-   * }
-   *
-   * // Stream with memory
-   * const result = await agent.stream('Continue the story', {
-   *   memory: {
-   *     thread: 'user-123',
-   *     resource: 'my-app'
-   *   }
-   * });
-   * ```
-   */
-  async stream<
-    OUTPUT extends ZodSchema | JSONSchema7 | undefined = undefined,
-    EXPERIMENTAL_OUTPUT extends ZodSchema | JSONSchema7 | undefined = undefined,
-  >(
-    messages: MessageListInput,
-    args?: AgentStreamOptions<OUTPUT, EXPERIMENTAL_OUTPUT> & { output?: never; experimental_output?: never },
-  ): Promise<StreamTextResult<any, OUTPUT extends ZodSchema ? z.infer<OUTPUT> : unknown>>;
-  async stream<
-    OUTPUT extends ZodSchema | JSONSchema7 | undefined = undefined,
-    EXPERIMENTAL_OUTPUT extends ZodSchema | JSONSchema7 | undefined = undefined,
-  >(
-    messages: MessageListInput,
-    args?: AgentStreamOptions<OUTPUT, EXPERIMENTAL_OUTPUT> & { output?: OUTPUT; experimental_output?: never },
-  ): Promise<StreamObjectResult<any, OUTPUT extends ZodSchema ? z.infer<OUTPUT> : unknown, any> & TracingProperties>;
-  async stream<
-    OUTPUT extends ZodSchema | JSONSchema7 | undefined = undefined,
-    EXPERIMENTAL_OUTPUT extends ZodSchema | JSONSchema7 | undefined = undefined,
-  >(
-    messages: MessageListInput,
-    args?: AgentStreamOptions<OUTPUT, EXPERIMENTAL_OUTPUT> & {
-      output?: never;
-      experimental_output?: EXPERIMENTAL_OUTPUT;
-    },
-  ): Promise<
-    StreamTextResult<any, OUTPUT extends ZodSchema ? z.infer<OUTPUT> : unknown> & {
-      partialObjectStream: StreamTextResult<
-        any,
-        OUTPUT extends ZodSchema
-          ? z.infer<OUTPUT>
-          : EXPERIMENTAL_OUTPUT extends ZodSchema
-            ? z.infer<EXPERIMENTAL_OUTPUT>
-            : unknown
-      >['experimental_partialOutputStream'];
-    }
-  >;
-  async stream<
-    OUTPUT extends ZodSchema | JSONSchema7 | undefined = undefined,
-    EXPERIMENTAL_OUTPUT extends ZodSchema | JSONSchema7 | undefined = undefined,
-  >(
-    messages: MessageListInput,
-    streamOptions: AgentStreamOptions<OUTPUT, EXPERIMENTAL_OUTPUT> = {},
-  ): Promise<
-    | StreamTextResult<any, OUTPUT extends ZodSchema ? z.infer<OUTPUT> : unknown>
-    | (StreamObjectResult<any, OUTPUT extends ZodSchema ? z.infer<OUTPUT> : unknown, any> & TracingProperties)
-  > {
-    if (!streamDeprecationWarningShown) {
-      this.logger.warn(
-        "Deprecation NOTICE:\nStream method will switch to use streamVNext implementation the week of September 30th, 2025. Please use streamLegacy if you don't want to upgrade just yet.",
-      );
-      streamDeprecationWarningShown = true;
-    }
-    // @ts-expect-error - generic type issues
-    return this.streamLegacy(messages, streamOptions);
-  }
-
   /**
    * Legacy implementation of stream method using AI SDK v4 models.
    * Use this method if you need to continue using AI SDK v4 models after `stream()` switches to VNext.
@@ -4418,8 +4220,6 @@
    * }
    * ```
    */
-=======
->>>>>>> cd459829
   async streamLegacy<
     OUTPUT extends ZodSchema | JSONSchema7 | undefined = undefined,
     EXPERIMENTAL_OUTPUT extends ZodSchema | JSONSchema7 | undefined = undefined,
