import { randomUUID } from 'node:crypto';
import type { TextPart, UIMessage, StreamObjectResult } from '@internal/ai-sdk-v4';
import { OpenAIReasoningSchemaCompatLayer, OpenAISchemaCompatLayer } from '@mastra/schema-compat';
import type { ModelInformation } from '@mastra/schema-compat';
import type { JSONSchema7 } from 'json-schema';
import { z } from 'zod';
import type { ZodSchema } from 'zod';
import type { MastraPrimitives, MastraUnion } from '../action';
import { MastraBase } from '../base';
import { MastraError, ErrorDomain, ErrorCategory } from '../error';
import type {
  ScorerRunInputForAgent,
  ScorerRunOutputForAgent,
  MastraScorers,
  MastraScorer,
  ScoringSamplingConfig,
} from '../evals';
import { runScorer } from '../evals/hooks';
import { resolveModelConfig } from '../llm';
import { MastraLLMV1 } from '../llm/model';
import type { GenerateObjectResult, GenerateTextResult, StreamTextResult } from '../llm/model/base.types';
import { isV2Model } from '../llm/model/is-v2-model';
import { MastraLLMVNext } from '../llm/model/model.loop';
import type { MastraLanguageModel, MastraLanguageModelV2, MastraModelConfig } from '../llm/model/shared.types';
import { RegisteredLogger } from '../logger';
import { networkLoop } from '../loop/network';
import type { Mastra } from '../mastra';
import type { MastraMemory } from '../memory/memory';
import type { MemoryConfig } from '../memory/types';
import type { TracingContext, TracingProperties } from '../observability';
import { SpanType, getOrCreateSpan } from '../observability';
import type { InputProcessorOrWorkflow, OutputProcessorOrWorkflow, ProcessorWorkflow } from '../processors/index';
import { ProcessorStepSchema, isProcessorWorkflow } from '../processors/index';
import { ProcessorRunner } from '../processors/runner';
import { RequestContext, MASTRA_RESOURCE_ID_KEY, MASTRA_THREAD_ID_KEY } from '../request-context';
import type { MastraModelOutput } from '../stream/base/output';
import type { OutputSchema } from '../stream/base/schema';
import { createTool } from '../tools';
import type { CoreTool } from '../tools/types';
import type { DynamicArgument } from '../types';
import { makeCoreTool, createMastraProxy, ensureToolProperties, isZodType } from '../utils';
import type { ToolOptions } from '../utils';
import type { CompositeVoice } from '../voice';
import { DefaultVoice } from '../voice';
<<<<<<< HEAD
import type { Workflow, WorkflowResult } from '../workflows';
import { createWorkflow, createStep, isProcessor } from '../workflows';
=======
import type { OutputWriter, Workflow, WorkflowResult } from '../workflows';
>>>>>>> 612d021a
import { AgentLegacyHandler } from './agent-legacy';
import type { AgentExecutionOptions, InnerAgentExecutionOptions, MultiPrimitiveExecutionOptions } from './agent.types';
import { MessageList } from './message-list';
import type { MessageInput, MessageListInput, UIMessageWithMetadata, MastraDBMessage } from './message-list';
import { SaveQueueManager } from './save-queue';
import { TripWire } from './trip-wire';
import type {
  AgentConfig,
  AgentGenerateOptions,
  AgentStreamOptions,
  ToolsetsInput,
  ToolsInput,
  AgentModelManagerConfig,
  AgentCreateOptions,
  AgentExecuteOnFinishOptions,
  AgentInstructions,
  DynamicAgentInstructions,
  AgentMethodType,
} from './types';
import { resolveThreadIdFromArgs } from './utils';
import { createPrepareStreamWorkflow } from './workflows/prepare-stream';

export type MastraLLM = MastraLLMV1 | MastraLLMVNext;

type ModelFallbacks = {
  id: string;
  model: DynamicArgument<MastraModelConfig>;
  maxRetries: number;
  enabled: boolean;
}[];

function resolveMaybePromise<T, R = void>(value: T | Promise<T> | PromiseLike<T>, cb: (value: T) => R): R | Promise<R> {
  if (value instanceof Promise || (value != null && typeof (value as PromiseLike<T>).then === 'function')) {
    return Promise.resolve(value).then(cb);
  }

  return cb(value as T);
}

/**
 * The Agent class is the foundation for creating AI agents in Mastra. It provides methods for generating responses,
 * streaming interactions, managing memory, and handling voice capabilities.
 *
 * @example
 * ```typescript
 * import { Agent } from '@mastra/core/agent';
 * import { Memory } from '@mastra/memory';
 *
 * const agent = new Agent({
 *   id: 'my-agent',
 *   name: 'My Agent',
 *   instructions: 'You are a helpful assistant',
 *   model: 'openai/gpt-5',
 *   tools: {
 *     calculator: calculatorTool,
 *   },
 *   memory: new Memory(),
 * });
 * ```
 */
export class Agent<TAgentId extends string = string, TTools extends ToolsInput = ToolsInput> extends MastraBase {
  public id: TAgentId;
  public name: string;
  #instructions: DynamicAgentInstructions;
  readonly #description?: string;
  model: DynamicArgument<MastraModelConfig> | ModelFallbacks;
  #originalModel: DynamicArgument<MastraModelConfig> | ModelFallbacks;
  maxRetries?: number;
  #mastra?: Mastra;
  #memory?: DynamicArgument<MastraMemory>;
  #workflows?: DynamicArgument<Record<string, Workflow<any, any, any, any, any, any>>>;
  #defaultGenerateOptionsLegacy: DynamicArgument<AgentGenerateOptions>;
  #defaultStreamOptionsLegacy: DynamicArgument<AgentStreamOptions>;
  #defaultOptions: DynamicArgument<AgentExecutionOptions<OutputSchema>>;
  #tools: DynamicArgument<TTools>;
  #scorers: DynamicArgument<MastraScorers>;
  #agents: DynamicArgument<Record<string, Agent>>;
  #voice: CompositeVoice;
  #inputProcessors?: DynamicArgument<InputProcessorOrWorkflow[]>;
  #outputProcessors?: DynamicArgument<OutputProcessorOrWorkflow[]>;
  #maxProcessorRetries?: number;
  readonly #options?: AgentCreateOptions;
  #legacyHandler?: AgentLegacyHandler;

  // This flag is for agent network messages. We should change the agent network formatting and remove this flag after.
  private _agentNetworkAppend = false;

  /**
   * Creates a new Agent instance with the specified configuration.
   *
   * @example
   * ```typescript
   * import { Agent } from '@mastra/core/agent';
   * import { Memory } from '@mastra/memory';
   *
   * const agent = new Agent({
   *   id: 'weatherAgent',
   *   name: 'Weather Agent',
   *   instructions: 'You help users with weather information',
   *   model: 'openai/gpt-5',
   *   tools: { getWeather },
   *   memory: new Memory(),
   *   maxRetries: 2,
   * });
   * ```
   */
  constructor(config: AgentConfig<TAgentId, TTools>) {
    super({ component: RegisteredLogger.AGENT });

    this.name = config.name;
    this.id = config.id ?? config.name;

    this.#instructions = config.instructions;
    this.#description = config.description;
    this.#options = config.options;

    if (!config.model) {
      const mastraError = new MastraError({
        id: 'AGENT_CONSTRUCTOR_MODEL_REQUIRED',
        domain: ErrorDomain.AGENT,
        category: ErrorCategory.USER,
        details: {
          agentName: config.name,
        },
        text: `LanguageModel is required to create an Agent. Please provide the 'model'.`,
      });
      this.logger.trackException(mastraError);
      this.logger.error(mastraError.toString());
      throw mastraError;
    }

    if (Array.isArray(config.model)) {
      if (config.model.length === 0) {
        const mastraError = new MastraError({
          id: 'AGENT_CONSTRUCTOR_MODEL_ARRAY_EMPTY',
          domain: ErrorDomain.AGENT,
          category: ErrorCategory.USER,
          details: {
            agentName: config.name,
          },
          text: `Model array is empty. Please provide at least one model.`,
        });
        this.logger.trackException(mastraError);
        this.logger.error(mastraError.toString());
        throw mastraError;
      }
      this.model = config.model.map(mdl => ({
        id: randomUUID(),
        model: mdl.model,
        maxRetries: mdl.maxRetries ?? config?.maxRetries ?? 0,
        enabled: mdl.enabled ?? true,
      }));
      this.#originalModel = [...this.model];
    } else {
      this.model = config.model;
      this.#originalModel = config.model;
    }

    this.maxRetries = config.maxRetries ?? 0;

    if (config.workflows) {
      this.#workflows = config.workflows;
    }

    this.#defaultGenerateOptionsLegacy = config.defaultGenerateOptionsLegacy || {};
    this.#defaultStreamOptionsLegacy = config.defaultStreamOptionsLegacy || {};
    this.#defaultOptions = config.defaultOptions || {};

    this.#tools = config.tools || ({} as TTools);

    if (config.mastra) {
      this.__registerMastra(config.mastra);
      this.__registerPrimitives({
        logger: config.mastra.getLogger(),
      });
    }

    this.#scorers = config.scorers || ({} as MastraScorers);

    this.#agents = config.agents || ({} as Record<string, Agent>);

    if (config.memory) {
      this.#memory = config.memory;
    }

    if (config.voice) {
      this.#voice = config.voice;
      if (typeof config.tools !== 'function') {
        this.#voice?.addTools(this.#tools as TTools);
      }
      if (typeof config.instructions === 'string') {
        this.#voice?.addInstructions(config.instructions);
      }
    } else {
      this.#voice = new DefaultVoice();
    }

    if (config.inputProcessors) {
      this.#inputProcessors = config.inputProcessors;
    }

    if (config.outputProcessors) {
      this.#outputProcessors = config.outputProcessors;
    }

    if (config.maxProcessorRetries !== undefined) {
      this.#maxProcessorRetries = config.maxProcessorRetries;
    }

    // @ts-ignore Flag for agent network messages
    this._agentNetworkAppend = config._agentNetworkAppend || false;
  }

  getMastraInstance() {
    return this.#mastra;
  }

  /**
   * Returns the agents configured for this agent, resolving function-based agents if necessary.
   * Used in multi-agent collaboration scenarios where this agent can delegate to other agents.
   *
   * @example
   * ```typescript
   * const agents = await agent.listAgents();
   * console.log(Object.keys(agents)); // ['agent1', 'agent2']
   * ```
   */
  public listAgents({ requestContext = new RequestContext() }: { requestContext?: RequestContext } = {}) {
    const agentsToUse = this.#agents
      ? typeof this.#agents === 'function'
        ? this.#agents({ requestContext })
        : this.#agents
      : {};

    return resolveMaybePromise(agentsToUse, agents => {
      if (!agents) {
        const mastraError = new MastraError({
          id: 'AGENT_GET_AGENTS_FUNCTION_EMPTY_RETURN',
          domain: ErrorDomain.AGENT,
          category: ErrorCategory.USER,
          details: {
            agentName: this.name,
          },
          text: `[Agent:${this.name}] - Function-based agents returned empty value`,
        });
        this.logger.trackException(mastraError);
        this.logger.error(mastraError.toString());
        throw mastraError;
      }

      return agents;
    });
  }

  /**
   * Creates and returns a ProcessorRunner with resolved input/output processors.
   * @internal
   */
  private async getProcessorRunner({
    requestContext,
    inputProcessorOverrides,
    outputProcessorOverrides,
  }: {
    requestContext: RequestContext;
    inputProcessorOverrides?: InputProcessorOrWorkflow[];
    outputProcessorOverrides?: OutputProcessorOrWorkflow[];
  }): Promise<ProcessorRunner> {
    // Use overrides if provided, otherwise resolve from agent config + memory
    const inputProcessors = inputProcessorOverrides ?? (await this.listResolvedInputProcessors(requestContext));

    const outputProcessors = outputProcessorOverrides ?? (await this.listResolvedOutputProcessors(requestContext));

    this.logger.debug('outputProcessors', outputProcessors);

    return new ProcessorRunner({
      inputProcessors,
      outputProcessors,
      logger: this.logger,
      agentName: this.name,
    });
  }

  /**
   * Combines multiple processors into a single workflow.
   * Each processor becomes a step in the workflow, chained together.
   * If there's only one item and it's already a workflow, returns it as-is.
   * @internal
   */
  private combineProcessorsIntoWorkflow<T extends InputProcessorOrWorkflow | OutputProcessorOrWorkflow>(
    processors: T[],
    workflowId: string,
  ): T[] {
    // No processors - return empty array
    if (processors.length === 0) {
      return [];
    }

    // Single item that's already a workflow - mark it as processor type and return
    if (processors.length === 1 && isProcessorWorkflow(processors[0]!)) {
      const workflow = processors[0]!;
      // Mark the workflow as a processor workflow if not already set
      // Note: This mutates the workflow, but processor workflows are expected to be
      // dedicated to this purpose and not reused as regular workflows
      if (!workflow.type) {
        workflow.type = 'processor';
      }
      return [workflow];
    }

    // Filter out invalid processors (objects that don't implement any processor methods)
    const validProcessors = processors.filter(p => isProcessorWorkflow(p) || isProcessor(p));

    if (validProcessors.length === 0) {
      return [];
    }

    // If after filtering we have a single workflow, mark it as processor type and return
    if (validProcessors.length === 1 && isProcessorWorkflow(validProcessors[0]!)) {
      const workflow = validProcessors[0]!;
      // Mark the workflow as a processor workflow if not already set
      if (!workflow.type) {
        workflow.type = 'processor';
      }
      return [workflow];
    }

    // Create a single workflow with all processors chained
    // Mark it as a processor workflow type
    let workflow = createWorkflow({
      id: workflowId,
      inputSchema: ProcessorStepSchema,
      outputSchema: ProcessorStepSchema,
      type: 'processor',
    });

    for (const processorOrWorkflow of validProcessors) {
      // Convert processor to step, or use workflow directly (nested workflows are allowed)
      const step = isProcessorWorkflow(processorOrWorkflow)
        ? processorOrWorkflow
        : createStep(processorOrWorkflow as Exclude<T, ProcessorWorkflow>);
      workflow = workflow.then(step);
    }

    // The resulting workflow is compatible with both Input and Output processor types
    return [workflow.commit() as T];
  }

  /**
   * Resolves and returns output processors from agent configuration.
   * All processors are combined into a single workflow for consistency.
   * @internal
   */
  private async listResolvedOutputProcessors(requestContext?: RequestContext): Promise<OutputProcessorOrWorkflow[]> {
    // Get configured output processors
    const configuredProcessors = this.#outputProcessors
      ? typeof this.#outputProcessors === 'function'
        ? await this.#outputProcessors({ requestContext: requestContext || new RequestContext() })
        : this.#outputProcessors
      : [];

    // Get memory output processors (with deduplication)
    // Use getMemory() to ensure storage is injected from Mastra if not explicitly configured
    const memory = await this.getMemory({ requestContext: requestContext || new RequestContext() });

    const memoryProcessors = memory ? memory.getOutputProcessors(configuredProcessors, requestContext) : [];

    // Combine all processors into a single workflow
    // Memory processors should run last (to persist messages after other processing)
    const allProcessors = [...configuredProcessors, ...memoryProcessors];
    return this.combineProcessorsIntoWorkflow(allProcessors, `${this.id}-output-processor`);
  }

  /**
   * Resolves and returns input processors from agent configuration.
   * All processors are combined into a single workflow for consistency.
   * @internal
   */
  private async listResolvedInputProcessors(requestContext?: RequestContext): Promise<InputProcessorOrWorkflow[]> {
    // Get configured input processors
    const configuredProcessors = this.#inputProcessors
      ? typeof this.#inputProcessors === 'function'
        ? await this.#inputProcessors({ requestContext: requestContext || new RequestContext() })
        : this.#inputProcessors
      : [];

    // Get memory input processors (with deduplication)
    // Use getMemory() to ensure storage is injected from Mastra if not explicitly configured
    const memory = await this.getMemory({ requestContext: requestContext || new RequestContext() });

    const memoryProcessors = memory ? memory.getInputProcessors(configuredProcessors, requestContext) : [];

    // Combine all processors into a single workflow
    // Memory processors should run first (to fetch history, semantic recall, working memory)
    const allProcessors = [...memoryProcessors, ...configuredProcessors];
    return this.combineProcessorsIntoWorkflow(allProcessors, `${this.id}-input-processor`);
  }

  /**
   * Returns the input processors for this agent, resolving function-based processors if necessary.
   */
  public async listInputProcessors(requestContext?: RequestContext): Promise<InputProcessorOrWorkflow[]> {
    return this.listResolvedInputProcessors(requestContext);
  }

  /**
   * Returns the output processors for this agent, resolving function-based processors if necessary.
   */
  public async listOutputProcessors(requestContext?: RequestContext): Promise<OutputProcessorOrWorkflow[]> {
    return this.listResolvedOutputProcessors(requestContext);
  }

  /**
   * Returns configured processor workflows for registration with Mastra.
   * This excludes memory-derived processors to avoid triggering memory factory functions.
   * @internal
   */
  public async getConfiguredProcessorWorkflows(): Promise<ProcessorWorkflow[]> {
    const workflows: ProcessorWorkflow[] = [];

    // Get input processors (static or from function)
    if (this.#inputProcessors) {
      const inputProcessors =
        typeof this.#inputProcessors === 'function'
          ? await this.#inputProcessors({ requestContext: new RequestContext() })
          : this.#inputProcessors;

      const combined = this.combineProcessorsIntoWorkflow(inputProcessors, `${this.id}-input-processor`);
      for (const p of combined) {
        if (isProcessorWorkflow(p)) {
          workflows.push(p);
        }
      }
    }

    // Get output processors (static or from function)
    if (this.#outputProcessors) {
      const outputProcessors =
        typeof this.#outputProcessors === 'function'
          ? await this.#outputProcessors({ requestContext: new RequestContext() })
          : this.#outputProcessors;

      const combined = this.combineProcessorsIntoWorkflow(outputProcessors, `${this.id}-output-processor`);
      for (const p of combined) {
        if (isProcessorWorkflow(p)) {
          workflows.push(p);
        }
      }
    }

    return workflows;
  }

  /**
   * Returns whether this agent has its own memory configured.
   *
   * @example
   * ```typescript
   * if (agent.hasOwnMemory()) {
   *   const memory = await agent.getMemory();
   * }
   * ```
   */
  public hasOwnMemory(): boolean {
    return Boolean(this.#memory);
  }

  /**
   * Gets the memory instance for this agent, resolving function-based memory if necessary.
   * The memory system enables conversation persistence, semantic recall, and working memory.
   *
   * @example
   * ```typescript
   * const memory = await agent.getMemory();
   * if (memory) {
   *   // Memory is configured
   * }
   * ```
   */
  public async getMemory({ requestContext = new RequestContext() }: { requestContext?: RequestContext } = {}): Promise<
    MastraMemory | undefined
  > {
    if (!this.#memory) {
      return undefined;
    }

    let resolvedMemory: MastraMemory;

    if (typeof this.#memory !== 'function') {
      resolvedMemory = this.#memory;
    } else {
      const result = this.#memory({ requestContext, mastra: this.#mastra });
      resolvedMemory = await Promise.resolve(result);

      if (!resolvedMemory) {
        const mastraError = new MastraError({
          id: 'AGENT_GET_MEMORY_FUNCTION_EMPTY_RETURN',
          domain: ErrorDomain.AGENT,
          category: ErrorCategory.USER,
          details: {
            agentName: this.name,
          },
          text: `[Agent:${this.name}] - Function-based memory returned empty value`,
        });
        this.logger.trackException(mastraError);
        this.logger.error(mastraError.toString());
        throw mastraError;
      }
    }

    if (this.#mastra && resolvedMemory) {
      resolvedMemory.__registerMastra(this.#mastra);

      if (!resolvedMemory.hasOwnStorage) {
        const storage = this.#mastra.getStorage();
        if (storage) {
          resolvedMemory.setStorage(storage);
        }
      }
    }

    return resolvedMemory;
  }

  get voice() {
    if (typeof this.#instructions === 'function') {
      const mastraError = new MastraError({
        id: 'AGENT_VOICE_INCOMPATIBLE_WITH_FUNCTION_INSTRUCTIONS',
        domain: ErrorDomain.AGENT,
        category: ErrorCategory.USER,
        details: {
          agentName: this.name,
        },
        text: 'Voice is not compatible when instructions are a function. Please use getVoice() instead.',
      });
      this.logger.trackException(mastraError);
      this.logger.error(mastraError.toString());
      throw mastraError;
    }

    return this.#voice;
  }

  /**
   * Gets the workflows configured for this agent, resolving function-based workflows if necessary.
   * Workflows are step-based execution flows that can be triggered by the agent.
   *
   * @example
   * ```typescript
   * const workflows = await agent.listWorkflows();
   * const workflow = workflows['myWorkflow'];
   * ```
   */
  public async listWorkflows({
    requestContext = new RequestContext(),
  }: { requestContext?: RequestContext } = {}): Promise<Record<string, Workflow<any, any, any, any, any, any>>> {
    let workflowRecord;
    if (typeof this.#workflows === 'function') {
      workflowRecord = await Promise.resolve(this.#workflows({ requestContext, mastra: this.#mastra }));
    } else {
      workflowRecord = this.#workflows ?? {};
    }

    Object.entries(workflowRecord || {}).forEach(([_workflowName, workflow]) => {
      if (this.#mastra) {
        workflow.__registerMastra(this.#mastra);
      }
    });

    return workflowRecord;
  }

  async listScorers({
    requestContext = new RequestContext(),
  }: { requestContext?: RequestContext } = {}): Promise<MastraScorers> {
    if (typeof this.#scorers !== 'function') {
      return this.#scorers;
    }

    const result = this.#scorers({ requestContext, mastra: this.#mastra });
    return resolveMaybePromise(result, scorers => {
      if (!scorers) {
        const mastraError = new MastraError({
          id: 'AGENT_GET_SCORERS_FUNCTION_EMPTY_RETURN',
          domain: ErrorDomain.AGENT,
          category: ErrorCategory.USER,
          details: {
            agentName: this.name,
          },
          text: `[Agent:${this.name}] - Function-based scorers returned empty value`,
        });
        this.logger.trackException(mastraError);
        this.logger.error(mastraError.toString());
        throw mastraError;
      }

      return scorers;
    });
  }

  /**
   * Gets the voice instance for this agent with tools and instructions configured.
   * The voice instance enables text-to-speech and speech-to-text capabilities.
   *
   * @example
   * ```typescript
   * const voice = await agent.getVoice();
   * const audioStream = await voice.speak('Hello world');
   * ```
   */
  public async getVoice({ requestContext }: { requestContext?: RequestContext } = {}) {
    if (this.#voice) {
      const voice = this.#voice;
      voice?.addTools(await this.listTools({ requestContext }));
      const instructions = await this.getInstructions({ requestContext });
      voice?.addInstructions(this.#convertInstructionsToString(instructions));
      return voice;
    } else {
      return new DefaultVoice();
    }
  }

  /**
   * Gets the instructions for this agent, resolving function-based instructions if necessary.
   * Instructions define the agent's behavior and capabilities.
   *
   * @example
   * ```typescript
   * const instructions = await agent.getInstructions();
   * console.log(instructions); // 'You are a helpful assistant'
   * ```
   */
  public getInstructions({ requestContext = new RequestContext() }: { requestContext?: RequestContext } = {}):
    | AgentInstructions
    | Promise<AgentInstructions> {
    if (typeof this.#instructions === 'function') {
      const result = this.#instructions({ requestContext, mastra: this.#mastra });
      return resolveMaybePromise(result, instructions => {
        if (!instructions) {
          const mastraError = new MastraError({
            id: 'AGENT_GET_INSTRUCTIONS_FUNCTION_EMPTY_RETURN',
            domain: ErrorDomain.AGENT,
            category: ErrorCategory.USER,
            details: {
              agentName: this.name,
            },
            text: 'Instructions are required to use an Agent. The function-based instructions returned an empty value.',
          });
          this.logger.trackException(mastraError);
          this.logger.error(mastraError.toString());
          throw mastraError;
        }

        return instructions;
      });
    }

    return this.#instructions;
  }

  /**
   * Helper function to convert agent instructions to string for backward compatibility
   * Used for legacy methods that expect string instructions (e.g., voice)
   * @internal
   */
  #convertInstructionsToString(instructions: AgentInstructions): string {
    if (typeof instructions === 'string') {
      return instructions;
    }

    if (Array.isArray(instructions)) {
      // Handle array of messages (strings or objects)
      return instructions
        .map(msg => {
          if (typeof msg === 'string') {
            return msg;
          }
          // Safely extract content from message objects
          return typeof msg.content === 'string' ? msg.content : '';
        })
        .filter(content => content) // Remove empty strings
        .join('\n\n');
    }

    // Handle single message object - safely extract content
    return typeof instructions.content === 'string' ? instructions.content : '';
  }

  /**
   * Returns the description of the agent.
   *
   * @example
   * ```typescript
   * const description = agent.getDescription();
   * console.log(description); // 'A helpful weather assistant'
   * ```
   */
  public getDescription(): string {
    return this.#description ?? '';
  }

  /**
   * Gets the legacy handler instance, initializing it lazily if needed.
   * @internal
   */
  private getLegacyHandler(): AgentLegacyHandler {
    if (!this.#legacyHandler) {
      this.#legacyHandler = new AgentLegacyHandler({
        logger: this.logger,
        name: this.name,
        id: this.id,
        mastra: this.#mastra,
        getDefaultGenerateOptionsLegacy: this.getDefaultGenerateOptionsLegacy.bind(this),
        getDefaultStreamOptionsLegacy: this.getDefaultStreamOptionsLegacy.bind(this),
        hasOwnMemory: this.hasOwnMemory.bind(this),
        getInstructions: async (options: { requestContext: RequestContext }) => {
          const result = await this.getInstructions(options);
          return result;
        },
        getLLM: this.getLLM.bind(this) as any,
        getMemory: this.getMemory.bind(this),
        convertTools: this.convertTools.bind(this),
        getMemoryMessages: (...args) => this.getMemoryMessages(...args),
        __runInputProcessors: this.__runInputProcessors.bind(this),
        getMostRecentUserMessage: this.getMostRecentUserMessage.bind(this),
        genTitle: this.genTitle.bind(this),
        resolveTitleGenerationConfig: this.resolveTitleGenerationConfig.bind(this),
        saveStepMessages: this.saveStepMessages.bind(this),
        convertInstructionsToString: this.#convertInstructionsToString.bind(this),
        tracingPolicy: this.#options?.tracingPolicy,
        _agentNetworkAppend: this._agentNetworkAppend,
        listResolvedOutputProcessors: this.listResolvedOutputProcessors.bind(this),
        __runOutputProcessors: this.__runOutputProcessors.bind(this),
        runScorers: this.#runScorers.bind(this),
      });
    }
    return this.#legacyHandler;
  }

  /**
   * Gets the default generate options for the legacy generate method.
   * These options are used as defaults when calling `generateLegacy()` without explicit options.
   *
   * @example
   * ```typescript
   * const options = await agent.getDefaultGenerateOptionsLegacy();
   * console.log(options.maxSteps); // 5
   * ```
   */
  public getDefaultGenerateOptionsLegacy({
    requestContext = new RequestContext(),
  }: { requestContext?: RequestContext } = {}): AgentGenerateOptions | Promise<AgentGenerateOptions> {
    if (typeof this.#defaultGenerateOptionsLegacy !== 'function') {
      return this.#defaultGenerateOptionsLegacy;
    }

    const result = this.#defaultGenerateOptionsLegacy({ requestContext, mastra: this.#mastra });
    return resolveMaybePromise(result, options => {
      if (!options) {
        const mastraError = new MastraError({
          id: 'AGENT_GET_DEFAULT_GENERATE_OPTIONS_FUNCTION_EMPTY_RETURN',
          domain: ErrorDomain.AGENT,
          category: ErrorCategory.USER,
          details: {
            agentName: this.name,
          },
          text: `[Agent:${this.name}] - Function-based default generate options returned empty value`,
        });
        this.logger.trackException(mastraError);
        this.logger.error(mastraError.toString());
        throw mastraError;
      }

      return options;
    });
  }

  /**
   * Gets the default stream options for the legacy stream method.
   * These options are used as defaults when calling `streamLegacy()` without explicit options.
   *
   * @example
   * ```typescript
   * const options = await agent.getDefaultStreamOptionsLegacy();
   * console.log(options.temperature); // 0.7
   * ```
   */
  public getDefaultStreamOptionsLegacy({
    requestContext = new RequestContext(),
  }: { requestContext?: RequestContext } = {}): AgentStreamOptions | Promise<AgentStreamOptions> {
    if (typeof this.#defaultStreamOptionsLegacy !== 'function') {
      return this.#defaultStreamOptionsLegacy;
    }

    const result = this.#defaultStreamOptionsLegacy({ requestContext, mastra: this.#mastra });
    return resolveMaybePromise(result, options => {
      if (!options) {
        const mastraError = new MastraError({
          id: 'AGENT_GET_DEFAULT_STREAM_OPTIONS_FUNCTION_EMPTY_RETURN',
          domain: ErrorDomain.AGENT,
          category: ErrorCategory.USER,
          details: {
            agentName: this.name,
          },
          text: `[Agent:${this.name}] - Function-based default stream options returned empty value`,
        });
        this.logger.trackException(mastraError);
        this.logger.error(mastraError.toString());
        throw mastraError;
      }

      return options;
    });
  }

  /**
   * Gets the default options for this agent, resolving function-based options if necessary.
   * These options are used as defaults when calling `stream()` or `generate()` without explicit options.
   *
   * @example
   * ```typescript
   * const options = await agent.getDefaultStreamOptions();
   * console.log(options.maxSteps); // 5
   * ```
   */
  public getDefaultOptions<OUTPUT extends OutputSchema = undefined>({
    requestContext = new RequestContext(),
  }: { requestContext?: RequestContext } = {}): AgentExecutionOptions<OUTPUT> | Promise<AgentExecutionOptions<OUTPUT>> {
    if (typeof this.#defaultOptions !== 'function') {
      return this.#defaultOptions as AgentExecutionOptions<OUTPUT>;
    }

    const result = this.#defaultOptions({ requestContext, mastra: this.#mastra }) as
      | AgentExecutionOptions<OUTPUT>
      | Promise<AgentExecutionOptions<OUTPUT>>;

    return resolveMaybePromise(result, options => {
      if (!options) {
        const mastraError = new MastraError({
          id: 'AGENT_GET_DEFAULT_OPTIONS_FUNCTION_EMPTY_RETURN',
          domain: ErrorDomain.AGENT,
          category: ErrorCategory.USER,
          details: {
            agentName: this.name,
          },
          text: `[Agent:${this.name}] - Function-based default options returned empty value`,
        });
        this.logger.trackException(mastraError);
        this.logger.error(mastraError.toString());
        throw mastraError;
      }

      return options;
    });
  }

  /**
   * Gets the tools configured for this agent, resolving function-based tools if necessary.
   * Tools extend the agent's capabilities, allowing it to perform specific actions or access external systems.
   *
   * @example
   * ```typescript
   * const tools = await agent.listTools();
   * console.log(Object.keys(tools)); // ['calculator', 'weather']
   * ```
   */
  public listTools({ requestContext = new RequestContext() }: { requestContext?: RequestContext } = {}):
    | TTools
    | Promise<TTools> {
    if (typeof this.#tools !== 'function') {
      return ensureToolProperties(this.#tools) as TTools;
    }

    const result = this.#tools({ requestContext, mastra: this.#mastra });

    return resolveMaybePromise(result, tools => {
      if (!tools) {
        const mastraError = new MastraError({
          id: 'AGENT_GET_TOOLS_FUNCTION_EMPTY_RETURN',
          domain: ErrorDomain.AGENT,
          category: ErrorCategory.USER,
          details: {
            agentName: this.name,
          },
          text: `[Agent:${this.name}] - Function-based tools returned empty value`,
        });
        this.logger.trackException(mastraError);
        this.logger.error(mastraError.toString());
        throw mastraError;
      }

      return ensureToolProperties(tools) as TTools;
    });
  }

  /**
   * Gets or creates an LLM instance based on the provided or configured model.
   * The LLM wraps the language model with additional capabilities like error handling.
   *
   * @example
   * ```typescript
   * const llm = await agent.getLLM();
   * // Use with custom model
   * const customLlm = await agent.getLLM({ model: 'openai/gpt-5' });
   * ```
   */
  public getLLM({
    requestContext = new RequestContext(),
    model,
  }: {
    requestContext?: RequestContext;
    model?: DynamicArgument<MastraModelConfig>;
  } = {}): MastraLLM | Promise<MastraLLM> {
    // If model is provided, resolve it; otherwise use the agent's model
    const modelToUse = this.getModel({ modelConfig: model, requestContext });

    return resolveMaybePromise(modelToUse, resolvedModel => {
      let llm: MastraLLM | Promise<MastraLLM>;
      if (resolvedModel.specificationVersion === 'v2') {
        const modelsPromise =
          Array.isArray(this.model) && !model
            ? this.prepareModels(requestContext)
            : this.prepareModels(requestContext, resolvedModel);

        llm = modelsPromise.then(models => {
          const enabledModels = models.filter(model => model.enabled);
          return new MastraLLMVNext({
            models: enabledModels,
            mastra: this.#mastra,
            options: { tracingPolicy: this.#options?.tracingPolicy },
          });
        });
      } else {
        llm = new MastraLLMV1({
          model: resolvedModel,
          mastra: this.#mastra,
          options: { tracingPolicy: this.#options?.tracingPolicy },
        });
      }

      return resolveMaybePromise(llm, resolvedLLM => {
        // Apply stored primitives if available
        if (this.#primitives) {
          resolvedLLM.__registerPrimitives(this.#primitives);
        }
        if (this.#mastra) {
          resolvedLLM.__registerMastra(this.#mastra);
        }
        return resolvedLLM;
      }) as MastraLLM;
    });
  }

  /**
   * Resolves a model configuration to a LanguageModel instance
   * @param modelConfig The model configuration (magic string, config object, or LanguageModel)
   * @returns A LanguageModel instance
   * @internal
   */
  private async resolveModelConfig(
    modelConfig: DynamicArgument<MastraModelConfig>,
    requestContext: RequestContext,
  ): Promise<MastraLanguageModel> {
    try {
      return await resolveModelConfig(modelConfig, requestContext, this.#mastra);
    } catch (error) {
      const mastraError = new MastraError({
        id: 'AGENT_GET_MODEL_MISSING_MODEL_INSTANCE',
        domain: ErrorDomain.AGENT,
        category: ErrorCategory.USER,
        details: {
          agentName: this.name,
          originalError: error instanceof Error ? error.message : String(error),
        },
        text: `[Agent:${this.name}] - Failed to resolve model configuration`,
      });
      this.logger.trackException(mastraError);
      this.logger.error(mastraError.toString());
      throw mastraError;
    }
  }

  /**
   * Gets the model instance, resolving it if it's a function or model configuration.
   * When the agent has multiple models configured, returns the first enabled model.
   *
   * @example
   * ```typescript
   * const model = await agent.getModel();
   * // Get with custom model config
   * const customModel = await agent.getModel({
   *   modelConfig: 'openai/gpt-5'
   * });
   * ```
   */
  public getModel({
    requestContext = new RequestContext(),
    modelConfig = this.model,
  }: { requestContext?: RequestContext; modelConfig?: Agent['model'] } = {}):
    | MastraLanguageModel
    | Promise<MastraLanguageModel> {
    if (!Array.isArray(modelConfig)) return this.resolveModelConfig(modelConfig, requestContext);

    if (modelConfig.length === 0 || !modelConfig[0]) {
      const mastraError = new MastraError({
        id: 'AGENT_GET_MODEL_MISSING_MODEL_INSTANCE',
        domain: ErrorDomain.AGENT,
        category: ErrorCategory.USER,
        details: {
          agentName: this.name,
        },
        text: `[Agent:${this.name}] - Empty model list provided`,
      });
      this.logger.trackException(mastraError);
      this.logger.error(mastraError.toString());
      throw mastraError;
    }
    return this.resolveModelConfig(modelConfig[0].model, requestContext);
  }

  /**
   * Gets the list of configured models if the agent has multiple models, otherwise returns null.
   * Used for model fallback and load balancing scenarios.
   *
   * @example
   * ```typescript
   * const models = await agent.getModelList();
   * if (models) {
   *   console.log(models.map(m => m.id));
   * }
   * ```
   */
  public async getModelList(
    requestContext: RequestContext = new RequestContext(),
  ): Promise<Array<AgentModelManagerConfig> | null> {
    if (!Array.isArray(this.model)) {
      return null;
    }
    return this.prepareModels(requestContext);
  }

  /**
   * Updates the agent's instructions.
   * @internal
   */
  __updateInstructions(newInstructions: string) {
    this.#instructions = newInstructions;
    this.logger.debug(`[Agents:${this.name}] Instructions updated.`, { model: this.model, name: this.name });
  }

  /**
   * Updates the agent's model configuration.
   * @internal
   */
  __updateModel({ model }: { model: DynamicArgument<MastraModelConfig> }) {
    this.model = model;
    this.logger.debug(`[Agents:${this.name}] Model updated.`, { model: this.model, name: this.name });
  }

  /**
   * Resets the agent's model to the original model set during construction.
   * Clones arrays to prevent reordering mutations from affecting the original snapshot.
   * @internal
   */
  __resetToOriginalModel() {
    this.model = Array.isArray(this.#originalModel) ? [...this.#originalModel] : this.#originalModel;
    this.logger.debug(`[Agents:${this.name}] Model reset to original.`, { model: this.model, name: this.name });
  }

  reorderModels(modelIds: string[]) {
    if (!Array.isArray(this.model)) {
      this.logger.warn(`[Agents:${this.name}] model is not an array`);
      return;
    }

    this.model = this.model.sort((a, b) => {
      const aIndex = modelIds.indexOf(a.id);
      const bIndex = modelIds.indexOf(b.id);
      return aIndex - bIndex;
    });
    this.logger.debug(`[Agents:${this.name}] Models reordered`);
  }

  updateModelInModelList({
    id,
    model,
    enabled,
    maxRetries,
  }: {
    id: string;
    model?: DynamicArgument<MastraModelConfig>;
    enabled?: boolean;
    maxRetries?: number;
  }) {
    if (!Array.isArray(this.model)) {
      this.logger.warn(`[Agents:${this.name}] model is not an array`);
      return;
    }

    const modelToUpdate = this.model.find(m => m.id === id);
    if (!modelToUpdate) {
      this.logger.warn(`[Agents:${this.name}] model ${id} not found`);
      return;
    }

    this.model = this.model.map(mdl => {
      if (mdl.id === id) {
        return {
          ...mdl,
          model: model ?? mdl.model,
          enabled: enabled ?? mdl.enabled,
          maxRetries: maxRetries ?? mdl.maxRetries,
        };
      }
      return mdl;
    });
    this.logger.debug(`[Agents:${this.name}] model ${id} updated`);
  }

  #primitives?: MastraPrimitives;

  /**
   * Registers  logger primitives with the agent.
   * @internal
   */
  __registerPrimitives(p: MastraPrimitives) {
    if (p.logger) {
      this.__setLogger(p.logger);
    }

    // Store primitives for later use when creating LLM instances
    this.#primitives = p;

    this.logger.debug(`[Agents:${this.name}] initialized.`, { model: this.model, name: this.name });
  }

  /**
   * Registers the Mastra instance with the agent.
   * @internal
   */
  __registerMastra(mastra: Mastra) {
    this.#mastra = mastra;
    // Mastra will be passed to the LLM when it's created in getLLM()

    // Auto-register tools with the Mastra instance
    if (this.#tools && typeof this.#tools === 'object') {
      Object.entries(this.#tools).forEach(([key, tool]) => {
        try {
          // Only add tools that have an id property (ToolAction type)
          if (tool && typeof tool === 'object' && 'id' in tool) {
            // Use tool's intrinsic ID to avoid collisions across agents
            const toolKey = typeof (tool as any).id === 'string' ? (tool as any).id : key;
            mastra.addTool(tool as any, toolKey);
          }
        } catch (error) {
          // Tool might already be registered, that's okay
          if (error instanceof MastraError && error.id !== 'MASTRA_ADD_TOOL_DUPLICATE_KEY') {
            throw error;
          }
        }
      });
    }

    // Auto-register input processors with the Mastra instance
    if (this.#inputProcessors && Array.isArray(this.#inputProcessors)) {
      this.#inputProcessors.forEach(processor => {
        try {
          mastra.addProcessor(processor);
        } catch (error) {
          // Processor might already be registered, that's okay
          if (error instanceof MastraError && error.id !== 'MASTRA_ADD_PROCESSOR_DUPLICATE_KEY') {
            throw error;
          }
        }
      });
    }

    // Auto-register output processors with the Mastra instance
    if (this.#outputProcessors && Array.isArray(this.#outputProcessors)) {
      this.#outputProcessors.forEach(processor => {
        try {
          mastra.addProcessor(processor);
        } catch (error) {
          // Processor might already be registered, that's okay
          if (error instanceof MastraError && error.id !== 'MASTRA_ADD_PROCESSOR_DUPLICATE_KEY') {
            throw error;
          }
        }
      });
    }
  }

  /**
   * Set the concrete tools for the agent
   * @param tools
   * @internal
   */
  __setTools(tools: TTools) {
    this.#tools = tools;
    this.logger.debug(`[Agents:${this.name}] Tools set for agent ${this.name}`, { model: this.model, name: this.name });
  }

  async generateTitleFromUserMessage({
    message,
    requestContext = new RequestContext(),
    tracingContext,
    model,
    instructions,
  }: {
    message: string | MessageInput;
    requestContext?: RequestContext;
    tracingContext: TracingContext;
    model?: DynamicArgument<MastraModelConfig>;
    instructions?: DynamicArgument<string>;
  }) {
    // need to use text, not object output or it will error for models that don't support structured output (eg Deepseek R1)
    const llm = await this.getLLM({ requestContext, model });

    const normMessage = new MessageList().add(message, 'user').get.all.ui().at(-1);
    if (!normMessage) {
      throw new Error(`Could not generate title from input ${JSON.stringify(message)}`);
    }

    const partsToGen: TextPart[] = [];
    for (const part of normMessage.parts) {
      if (part.type === `text`) {
        partsToGen.push(part);
      } else if (part.type === `source`) {
        partsToGen.push({
          type: 'text',
          text: `User added URL: ${part.source.url.substring(0, 100)}`,
        });
      } else if (part.type === `file`) {
        partsToGen.push({
          type: 'text',
          text: `User added ${part.mimeType} file: ${part.data.substring(0, 100)}`,
        });
      }
    }

    // Resolve instructions using the dedicated method
    const systemInstructions = await this.resolveTitleInstructions(requestContext, instructions);

    let text = '';

    if (llm.getModel().specificationVersion === 'v2') {
      const messageList = new MessageList()
        .add(
          [
            {
              role: 'system',
              content: systemInstructions,
            },
          ],
          'system',
        )
        .add(
          [
            {
              role: 'user',
              content: JSON.stringify(partsToGen),
            },
          ],
          'input',
        );
      const result = (llm as MastraLLMVNext).stream({
        methodType: 'generate',
        requestContext,
        tracingContext,
        messageList,
        agentId: this.id,
        agentName: this.name,
      });

      text = await result.text;
    } else {
      const result = await (llm as MastraLLMV1).__text({
        requestContext,
        tracingContext,
        messages: [
          {
            role: 'system',
            content: systemInstructions,
          },
          {
            role: 'user',
            content: JSON.stringify(partsToGen),
          },
        ],
      });

      text = result.text;
    }

    // Strip out any r1 think tags if present
    const cleanedText = text.replace(/<think>[\s\S]*?<\/think>/g, '').trim();
    return cleanedText;
  }

  getMostRecentUserMessage(messages: Array<UIMessage | UIMessageWithMetadata>) {
    const userMessages = messages.filter(message => message.role === 'user');
    return userMessages.at(-1);
  }

  async genTitle(
    userMessage: string | MessageInput | undefined,
    requestContext: RequestContext,
    tracingContext: TracingContext,
    model?: DynamicArgument<MastraModelConfig>,
    instructions?: DynamicArgument<string>,
  ) {
    try {
      if (userMessage) {
        const normMessage = new MessageList().add(userMessage, 'user').get.all.ui().at(-1);
        if (normMessage) {
          return await this.generateTitleFromUserMessage({
            message: normMessage,
            requestContext,
            tracingContext,
            model,
            instructions,
          });
        }
      }
      // If no user message, return a default title for new threads
      return `New Thread ${new Date().toISOString()}`;
    } catch (e) {
      this.logger.error('Error generating title:', e);
      // Return undefined on error so existing title is preserved
      return undefined;
    }
  }

  public __setMemory(memory: DynamicArgument<MastraMemory>) {
    this.#memory = memory;
  }

  /**
   * Retrieves and converts memory tools to CoreTool format.
   * @internal
   */
  private async listMemoryTools({
    runId,
    resourceId,
    threadId,
    requestContext,
    tracingContext,
    mastraProxy,
    memoryConfig,
  }: {
    runId?: string;
    resourceId?: string;
    threadId?: string;
    requestContext: RequestContext;
    tracingContext?: TracingContext;
    mastraProxy?: MastraUnion;
    memoryConfig?: MemoryConfig;
  }) {
    let convertedMemoryTools: Record<string, CoreTool> = {};

    if (this._agentNetworkAppend) {
      this.logger.debug(`[Agent:${this.name}] - Skipping memory tools (agent network context)`, { runId });
      return convertedMemoryTools;
    }

    // Get memory tools if available
    const memory = await this.getMemory({ requestContext });
    const memoryTools = memory?.listTools?.(memoryConfig);

    if (memoryTools) {
      this.logger.debug(
        `[Agent:${this.name}] - Adding tools from memory ${Object.keys(memoryTools || {}).join(', ')}`,
        {
          runId,
        },
      );
      for (const [toolName, tool] of Object.entries(memoryTools)) {
        const toolObj = tool;
        const options: ToolOptions = {
          name: toolName,
          runId,
          threadId,
          resourceId,
          logger: this.logger,
          mastra: mastraProxy as MastraUnion | undefined,
          memory,
          agentName: this.name,
          requestContext,
          tracingContext,
          model: await this.getModel({ requestContext }),
          tracingPolicy: this.#options?.tracingPolicy,
          requireApproval: (toolObj as any).requireApproval,
        };
        const convertedToCoreTool = makeCoreTool(toolObj, options);
        convertedMemoryTools[toolName] = convertedToCoreTool;
      }
    }
    return convertedMemoryTools;
  }

  /**
   * Executes input processors on the message list before LLM processing.
   * @internal
   */
  private async __runInputProcessors({
    requestContext,
    tracingContext,
    messageList,
    inputProcessorOverrides,
  }: {
    requestContext: RequestContext;
    tracingContext: TracingContext;
    messageList: MessageList;
    inputProcessorOverrides?: InputProcessorOrWorkflow[];
  }): Promise<{
    messageList: MessageList;
    tripwire?: {
      reason: string;
      retry?: boolean;
      metadata?: unknown;
      processorId?: string;
    };
  }> {
    let tripwire: { reason: string; retry?: boolean; metadata?: unknown; processorId?: string } | undefined;

    if (inputProcessorOverrides?.length || this.#inputProcessors || this.#memory) {
      const runner = await this.getProcessorRunner({
        requestContext,
        inputProcessorOverrides,
      });
      try {
        messageList = await runner.runInputProcessors(messageList, tracingContext, requestContext);
      } catch (error) {
        if (error instanceof TripWire) {
          tripwire = {
            reason: error.message,
            retry: error.options?.retry,
            metadata: error.options?.metadata,
            processorId: error.processorId,
          };
        } else {
          throw new MastraError(
            {
              id: 'AGENT_INPUT_PROCESSOR_ERROR',
              domain: ErrorDomain.AGENT,
              category: ErrorCategory.USER,
              text: `[Agent:${this.name}] - Input processor error`,
            },
            error,
          );
        }
      }
    }

    return {
      messageList,
      tripwire,
    };
  }

  /**
   * Executes output processors on the message list after LLM processing.
   * @internal
   */
  private async __runOutputProcessors({
    requestContext,
    tracingContext,
    messageList,
    outputProcessorOverrides,
  }: {
    requestContext: RequestContext;
    tracingContext: TracingContext;
    messageList: MessageList;
    outputProcessorOverrides?: OutputProcessorOrWorkflow[];
  }): Promise<{
    messageList: MessageList;
    tripwire?: {
      reason: string;
      retry?: boolean;
      metadata?: unknown;
      processorId?: string;
    };
  }> {
    let tripwire: { reason: string; retry?: boolean; metadata?: unknown; processorId?: string } | undefined;

    if (outputProcessorOverrides?.length || this.#outputProcessors || this.#memory) {
      const runner = await this.getProcessorRunner({
        requestContext,
        outputProcessorOverrides,
      });

      try {
        messageList = await runner.runOutputProcessors(messageList, tracingContext, requestContext);
      } catch (e) {
        if (e instanceof TripWire) {
          tripwire = {
            reason: e.message,
            retry: e.options?.retry,
            metadata: e.options?.metadata,
            processorId: e.processorId,
          };
          this.logger.debug(`[Agent:${this.name}] - Output processor tripwire triggered: ${e.message}`);
        } else {
          throw e;
        }
      }
    }

    return {
      messageList,
      tripwire,
    };
  }

  /**
   * Fetches remembered messages from memory for the current thread.
   * @internal
   */
  private async getMemoryMessages({
    resourceId,
    threadId,
    vectorMessageSearch,
    memoryConfig,
    requestContext,
  }: {
    resourceId?: string;
    threadId: string;
    vectorMessageSearch: string;
    memoryConfig?: MemoryConfig;
    requestContext: RequestContext;
  }): Promise<{ messages: MastraDBMessage[] }> {
    const memory = await this.getMemory({ requestContext });
    if (!memory) {
      return { messages: [] };
    }

    const threadConfig = memory.getMergedThreadConfig(memoryConfig || {});
    if (!threadConfig.lastMessages && !threadConfig.semanticRecall) {
      return { messages: [] };
    }

    return memory.recall({
      threadId,
      resourceId,
      perPage: threadConfig.lastMessages,
      threadConfig: memoryConfig,
      // The new user messages aren't in the list yet cause we add memory messages first to try to make sure ordering is correct (memory comes before new user messages)
      vectorSearchString: threadConfig.semanticRecall && vectorMessageSearch ? vectorMessageSearch : undefined,
    });
  }

  /**
   * Retrieves and converts assigned tools to CoreTool format.
   * @internal
   */
  private async listAssignedTools({
    runId,
    resourceId,
    threadId,
    requestContext,
    tracingContext,
    mastraProxy,
    outputWriter,
  }: {
    runId?: string;
    resourceId?: string;
    threadId?: string;
    requestContext: RequestContext;
    tracingContext?: TracingContext;
    mastraProxy?: MastraUnion;
    outputWriter?: OutputWriter;
  }) {
    let toolsForRequest: Record<string, CoreTool> = {};

    this.logger.debug(`[Agents:${this.name}] - Assembling assigned tools`, { runId, threadId, resourceId });

    const memory = await this.getMemory({ requestContext });

    // Mastra tools passed into the Agent

    const assignedTools = await this.listTools({ requestContext });

    const assignedToolEntries = Object.entries(assignedTools || {});

    const assignedCoreToolEntries = await Promise.all(
      assignedToolEntries.map(async ([k, tool]) => {
        if (!tool) {
          return;
        }

        const options: ToolOptions = {
          name: k,
          runId,
          threadId,
          resourceId,
          logger: this.logger,
          mastra: mastraProxy as MastraUnion | undefined,
          memory,
          agentName: this.name,
          requestContext,
          tracingContext,
          model: await this.getModel({ requestContext }),
          outputWriter,
          tracingPolicy: this.#options?.tracingPolicy,
          requireApproval: (tool as any).requireApproval,
        };
        return [k, makeCoreTool(tool, options)];
      }),
    );

    const assignedToolEntriesConverted = Object.fromEntries(
      assignedCoreToolEntries.filter((entry): entry is [string, CoreTool] => Boolean(entry)),
    );

    toolsForRequest = {
      ...assignedToolEntriesConverted,
    };

    return toolsForRequest;
  }

  /**
   * Retrieves and converts toolset tools to CoreTool format.
   * @internal
   */
  private async listToolsets({
    runId,
    threadId,
    resourceId,
    toolsets,
    requestContext,
    tracingContext,
    mastraProxy,
  }: {
    runId?: string;
    threadId?: string;
    resourceId?: string;
    toolsets: ToolsetsInput;
    requestContext: RequestContext;
    tracingContext?: TracingContext;
    mastraProxy?: MastraUnion;
  }) {
    let toolsForRequest: Record<string, CoreTool> = {};

    const memory = await this.getMemory({ requestContext });
    const toolsFromToolsets = Object.values(toolsets || {});

    if (toolsFromToolsets.length > 0) {
      this.logger.debug(`[Agent:${this.name}] - Adding tools from toolsets ${Object.keys(toolsets || {}).join(', ')}`, {
        runId,
      });
      for (const toolset of toolsFromToolsets) {
        for (const [toolName, tool] of Object.entries(toolset)) {
          const toolObj = tool;
          const options: ToolOptions = {
            name: toolName,
            runId,
            threadId,
            resourceId,
            logger: this.logger,
            mastra: mastraProxy as MastraUnion | undefined,
            memory,
            agentName: this.name,
            requestContext,
            tracingContext,
            model: await this.getModel({ requestContext }),
            tracingPolicy: this.#options?.tracingPolicy,
            requireApproval: (toolObj as any).requireApproval,
          };
          const convertedToCoreTool = makeCoreTool(toolObj, options, 'toolset');
          toolsForRequest[toolName] = convertedToCoreTool;
        }
      }
    }

    return toolsForRequest;
  }

  /**
   * Retrieves and converts client-side tools to CoreTool format.
   * @internal
   */
  private async listClientTools({
    runId,
    threadId,
    resourceId,
    requestContext,
    tracingContext,
    mastraProxy,
    clientTools,
  }: {
    runId?: string;
    threadId?: string;
    resourceId?: string;
    requestContext: RequestContext;
    tracingContext?: TracingContext;
    mastraProxy?: MastraUnion;
    clientTools?: ToolsInput;
  }) {
    let toolsForRequest: Record<string, CoreTool> = {};
    const memory = await this.getMemory({ requestContext });
    // Convert client tools
    const clientToolsForInput = Object.entries(clientTools || {});
    if (clientToolsForInput.length > 0) {
      this.logger.debug(`[Agent:${this.name}] - Adding client tools ${Object.keys(clientTools || {}).join(', ')}`, {
        runId,
      });
      for (const [toolName, tool] of clientToolsForInput) {
        const { execute, ...rest } = tool;
        const options: ToolOptions = {
          name: toolName,
          runId,
          threadId,
          resourceId,
          logger: this.logger,
          mastra: mastraProxy as MastraUnion | undefined,
          memory,
          agentName: this.name,
          requestContext,
          tracingContext,
          model: await this.getModel({ requestContext }),
          tracingPolicy: this.#options?.tracingPolicy,
          requireApproval: (tool as any).requireApproval,
        };
        const convertedToCoreTool = makeCoreTool(rest, options, 'client-tool');
        toolsForRequest[toolName] = convertedToCoreTool;
      }
    }

    return toolsForRequest;
  }

  /**
   * Retrieves and converts agent tools to CoreTool format.
   * @internal
   */
  private async listAgentTools({
    runId,
    threadId,
    resourceId,
    requestContext,
    tracingContext,
    methodType,
  }: {
    runId?: string;
    threadId?: string;
    resourceId?: string;
    requestContext: RequestContext;
    tracingContext?: TracingContext;
    methodType: AgentMethodType;
  }) {
    const convertedAgentTools: Record<string, CoreTool> = {};
    const agents = await this.listAgents({ requestContext });

    if (Object.keys(agents).length > 0) {
      for (const [agentName, agent] of Object.entries(agents)) {
        const agentInputSchema = z.object({
          prompt: z.string().describe('The prompt to send to the agent'),
          threadId: z.string().optional().describe('Thread ID for conversation continuity for memory messages'),
          resourceId: z.string().optional().describe('Resource/user identifier for memory messages'),
          instructions: z.string().optional().describe('Custom instructions to override agent defaults'),
          maxSteps: z.number().min(3).optional().describe('Maximum number of execution steps for the sub-agent'),
          // using minimum of 3 to ensure if the agent has a tool call, the llm gets executed again after the tool call step, using the tool call result
          // to return a proper llm response
        });

        const agentOutputSchema = z.object({
          text: z.string().describe('The response from the agent'),
          subAgentThreadId: z.string().describe('The thread ID of the agent').optional(),
          subAgentResourceId: z.string().describe('The resource ID of the agent').optional(),
        });

        const modelVersion = (await agent.getModel({ requestContext })).specificationVersion;

        const toolObj = createTool({
          id: `agent-${agentName}`,
          description: agent.getDescription() || `Agent: ${agentName}`,
          inputSchema: agentInputSchema,
          outputSchema: agentOutputSchema,
          mastra: this.#mastra,
          // manually wrap agent tools with tracing, so that we can pass the
          // current tool span onto the agent to maintain continuity of the trace
          execute: async (inputData: z.infer<typeof agentInputSchema>, context) => {
            try {
              this.logger.debug(`[Agent:${this.name}] - Executing agent as tool ${agentName}`, {
                name: agentName,
                args: inputData,
                runId,
                threadId,
                resourceId,
              });

              let result: any;
              const slugify = await import(`@sindresorhus/slugify`);
              const subAgentThreadId = inputData.threadId || context?.mastra?.generateId() || randomUUID();
              const subAgentResourceId =
                inputData.resourceId || context?.mastra?.generateId() || `${slugify.default(this.id)}-${agentName}`;

              if ((methodType === 'generate' || methodType === 'generateLegacy') && modelVersion === 'v2') {
                if (!agent.hasOwnMemory() && this.#memory) {
                  agent.__setMemory(this.#memory);
                }

                const generateResult = await agent.generate(inputData.prompt, {
                  requestContext,
                  tracingContext: context?.tracingContext,
                  ...(inputData.instructions && { instructions: inputData.instructions }),
                  ...(inputData.maxSteps && { maxSteps: inputData.maxSteps }),
                  ...(resourceId && threadId
                    ? {
                        memory: {
                          resource: subAgentResourceId,
                          thread: subAgentThreadId,
                        },
                      }
                    : {}),
                });
                result = { text: generateResult.text, subAgentThreadId, subAgentResourceId };
              } else if (methodType === 'generate' && modelVersion === 'v1') {
                const generateResult = await agent.generateLegacy(inputData.prompt, {
                  requestContext,
                  tracingContext: context?.tracingContext,
                });
                result = { text: generateResult.text };
              } else if ((methodType === 'stream' || methodType === 'streamLegacy') && modelVersion === 'v2') {
                if (!agent.hasOwnMemory() && this.#memory) {
                  agent.__setMemory(this.#memory);
                }

                const streamResult = await agent.stream(inputData.prompt, {
                  requestContext,
                  tracingContext: context?.tracingContext,
                  ...(inputData.instructions && { instructions: inputData.instructions }),
                  ...(inputData.maxSteps && { maxSteps: inputData.maxSteps }),
                  ...(resourceId && threadId
                    ? {
                        memory: {
                          resource: subAgentResourceId,
                          thread: subAgentThreadId,
                        },
                      }
                    : {}),
                });

                let fullText = '';
                for await (const chunk of streamResult.fullStream) {
                  if (context?.writer) {
                    // Data chunks from writer.custom() should bubble up directly without wrapping
                    if (chunk.type.startsWith('data-')) {
                      // Write data chunks directly to original stream to bubble up
                      await context.writer.custom(chunk as any);
                    } else {
                      await context.writer.write(chunk);
                    }
                  }

                  if (chunk.type === 'text-delta') {
                    fullText += chunk.payload.text;
                  }
                }

                result = { text: fullText, subAgentThreadId, subAgentResourceId };
              } else {
                const streamResult = await agent.streamLegacy(inputData.prompt, {
                  requestContext,
                  tracingContext: context?.tracingContext,
                });

                let fullText = '';
                for await (const chunk of streamResult.fullStream) {
                  if (context?.writer) {
                    // Data chunks from writer.custom() should bubble up directly without wrapping
                    if (chunk.type.startsWith('data-')) {
                      // Write data chunks directly to original stream to bubble up
                      await context.writer.custom(chunk as any);
                    } else {
                      await context.writer.write(chunk);
                    }
                  }

                  if (chunk.type === 'text-delta') {
                    fullText += chunk.textDelta;
                  }
                }

                result = { text: fullText };
              }

              return result;
            } catch (err) {
              const mastraError = new MastraError(
                {
                  id: 'AGENT_AGENT_TOOL_EXECUTION_FAILED',
                  domain: ErrorDomain.AGENT,
                  category: ErrorCategory.USER,
                  details: {
                    agentName: this.name,
                    subAgentName: agentName,
                    runId: runId || '',
                    threadId: threadId || '',
                    resourceId: resourceId || '',
                  },
                  text: `[Agent:${this.name}] - Failed agent tool execution for ${agentName}`,
                },
                err,
              );
              this.logger.trackException(mastraError);
              this.logger.error(mastraError.toString());
              throw mastraError;
            }
          },
        });

        const options: ToolOptions = {
          name: `agent-${agentName}`,
          runId,
          threadId,
          resourceId,
          logger: this.logger,
          mastra: this.#mastra,
          memory: await this.getMemory({ requestContext }),
          agentName: this.name,
          requestContext,
          model: await this.getModel({ requestContext }),
          tracingContext,
          tracingPolicy: this.#options?.tracingPolicy,
        };

        // TODO; fix recursion type
        convertedAgentTools[`agent-${agentName}`] = makeCoreTool(toolObj as any, options);
      }
    }

    return convertedAgentTools;
  }

  /**
   * Retrieves and converts workflow tools to CoreTool format.
   * @internal
   */
  private async listWorkflowTools({
    runId,
    threadId,
    resourceId,
    requestContext,
    tracingContext,
    methodType,
  }: {
    runId?: string;
    threadId?: string;
    resourceId?: string;
    requestContext: RequestContext;
    tracingContext?: TracingContext;
    methodType: AgentMethodType;
  }) {
    const convertedWorkflowTools: Record<string, CoreTool> = {};
    const workflows = await this.listWorkflows({ requestContext });
    if (Object.keys(workflows).length > 0) {
      for (const [workflowName, workflow] of Object.entries(workflows)) {
        const extendedInputSchema = z.object({
          inputData: workflow.inputSchema,
          ...(workflow.stateSchema ? { initialState: workflow.stateSchema } : {}),
        });

        const toolObj = createTool({
          id: `workflow-${workflowName}`,
          description: workflow.description || `Workflow: ${workflowName}`,
          inputSchema: extendedInputSchema,
          outputSchema: z.union([
            z.object({
              result: workflow.outputSchema,
              runId: z.string().describe('Unique identifier for the workflow run'),
            }),
            z.object({
              runId: z.string().describe('Unique identifier for the workflow run'),
              error: z.string().describe('Error message if workflow execution failed'),
            }),
          ]),
          mastra: this.#mastra,
          // manually wrap workflow tools with tracing, so that we can pass the
          // current tool span onto the workflow to maintain continuity of the trace
          execute: async (inputData, context) => {
            try {
              this.logger.debug(`[Agent:${this.name}] - Executing workflow as tool ${workflowName}`, {
                name: workflowName,
                description: workflow.description,
                args: inputData,
                runId,
                threadId,
                resourceId,
              });

              const run = await workflow.createRun({ runId });

              const { initialState, inputData: workflowInputData } = inputData;
              const { resumeData, suspend } = context?.agent ?? {};

              let result: WorkflowResult<any, any, any, any> | undefined = undefined;

              if (methodType === 'generate' || methodType === 'generateLegacy') {
                if (resumeData) {
                  result = await run.resume({
                    resumeData,
                    requestContext,
                    tracingContext: context?.tracingContext,
                  });
                } else {
                  result = await run.start({
                    inputData: workflowInputData,
                    requestContext,
                    tracingContext: context?.tracingContext,
                    ...(initialState && { initialState }),
                  });
                }
              } else if (methodType === 'streamLegacy') {
                const streamResult = run.streamLegacy({
                  inputData: workflowInputData,
                  requestContext,
                  tracingContext: context?.tracingContext,
                });

                if (context?.writer) {
                  await streamResult.stream.pipeTo(context.writer);
                } else {
                  for await (const _chunk of streamResult.stream) {
                    // complete the stream
                  }
                }

                result = await streamResult.getWorkflowState();
              } else if (methodType === 'stream') {
                const streamResult = resumeData
                  ? run.resumeStream({
                      resumeData,
                      requestContext,
                      tracingContext: context?.tracingContext,
                    })
                  : run.stream({
                      inputData: workflowInputData,
                      requestContext,
                      tracingContext: context?.tracingContext,
                      ...(initialState && { initialState }),
                    });

                if (context?.writer) {
                  await streamResult.fullStream.pipeTo(context.writer);
                }

                result = await streamResult.result;
              }

              if (result?.status === 'success') {
                const workflowOutput = result?.result || result;
                return { result: workflowOutput, runId: run.runId };
              } else if (result?.status === 'failed') {
                const workflowOutputError = result?.error;
                return {
                  error: workflowOutputError?.message || String(workflowOutputError) || 'Workflow execution failed',
                  runId: run.runId,
                };
              } else if (result?.status === 'suspended') {
                const suspendedStep = result?.suspended?.[0]?.[0]!;
                const suspendPayload = result?.steps?.[suspendedStep]?.suspendPayload;

                if (suspendPayload?.__workflow_meta) {
                  delete suspendPayload.__workflow_meta;
                }
                return suspend?.(suspendPayload);
              } else {
                // This is to satisfy the execute fn's return value for typescript
                return {
                  error: `Workflow should never reach this path, workflow returned no status`,
                  runId: run.runId,
                };
              }
            } catch (err) {
              const mastraError = new MastraError(
                {
                  id: 'AGENT_WORKFLOW_TOOL_EXECUTION_FAILED',
                  domain: ErrorDomain.AGENT,
                  category: ErrorCategory.USER,
                  details: {
                    agentName: this.name,
                    runId: runId || '',
                    threadId: threadId || '',
                    resourceId: resourceId || '',
                  },
                  text: `[Agent:${this.name}] - Failed workflow tool execution`,
                },
                err,
              );
              this.logger.trackException(mastraError);
              this.logger.error(mastraError.toString());
              throw mastraError;
            }
          },
        });

        const options: ToolOptions = {
          name: `workflow-${workflowName}`,
          runId,
          threadId,
          resourceId,
          logger: this.logger,
          mastra: this.#mastra,
          memory: await this.getMemory({ requestContext }),
          agentName: this.name,
          requestContext,
          model: await this.getModel({ requestContext }),
          tracingContext,
          tracingPolicy: this.#options?.tracingPolicy,
        };

        convertedWorkflowTools[`workflow-${workflowName}`] = makeCoreTool(toolObj, options);
      }
    }

    return convertedWorkflowTools;
  }

  /**
   * Assembles all tools from various sources into a unified CoreTool dictionary.
   * @internal
   */
  private async convertTools({
    toolsets,
    clientTools,
    threadId,
    resourceId,
    runId,
    requestContext,
    tracingContext,
    outputWriter,
    methodType,
    memoryConfig,
  }: {
    toolsets?: ToolsetsInput;
    clientTools?: ToolsInput;
    threadId?: string;
    resourceId?: string;
    runId?: string;
    requestContext: RequestContext;
    tracingContext?: TracingContext;
    outputWriter?: OutputWriter;
    methodType: AgentMethodType;
    memoryConfig?: MemoryConfig;
  }): Promise<Record<string, CoreTool>> {
    let mastraProxy = undefined;
    const logger = this.logger;

    if (this.#mastra) {
      mastraProxy = createMastraProxy({ mastra: this.#mastra, logger });
    }

    const assignedTools = await this.listAssignedTools({
      runId,
      resourceId,
      threadId,
      requestContext,
      tracingContext,
      mastraProxy,
      outputWriter,
    });

    const memoryTools = await this.listMemoryTools({
      runId,
      resourceId,
      threadId,
      requestContext,
      tracingContext,
      mastraProxy,
      memoryConfig,
    });

    const toolsetTools = await this.listToolsets({
      runId,
      resourceId,
      threadId,
      requestContext,
      tracingContext,
      mastraProxy,
      toolsets: toolsets!,
    });

    const clientSideTools = await this.listClientTools({
      runId,
      resourceId,
      threadId,
      requestContext,
      tracingContext,
      mastraProxy,
      clientTools: clientTools!,
    });

    const agentTools = await this.listAgentTools({
      runId,
      resourceId,
      threadId,
      requestContext,
      methodType,
      tracingContext,
    });

    const workflowTools = await this.listWorkflowTools({
      runId,
      resourceId,
      threadId,
      requestContext,
      methodType,
      tracingContext,
    });

    return this.formatTools({
      ...assignedTools,
      ...memoryTools,
      ...toolsetTools,
      ...clientSideTools,
      ...agentTools,
      ...workflowTools,
    });
  }

  /**
   * Formats and validates tool names to comply with naming restrictions.
   * @internal
   */
  private formatTools(tools: Record<string, CoreTool>): Record<string, CoreTool> {
    const INVALID_CHAR_REGEX = /[^a-zA-Z0-9_\-]/g;
    const STARTING_CHAR_REGEX = /[a-zA-Z_]/;

    for (const key of Object.keys(tools)) {
      if (tools[key] && (key.length > 63 || key.match(INVALID_CHAR_REGEX) || !key[0]!.match(STARTING_CHAR_REGEX))) {
        let newKey = key.replace(INVALID_CHAR_REGEX, '_');
        if (!newKey[0]!.match(STARTING_CHAR_REGEX)) {
          newKey = '_' + newKey;
        }
        newKey = newKey.slice(0, 63);

        if (tools[newKey]) {
          const mastraError = new MastraError({
            id: 'AGENT_TOOL_NAME_COLLISION',
            domain: ErrorDomain.AGENT,
            category: ErrorCategory.USER,
            details: {
              agentName: this.name,
              toolName: newKey,
            },
            text: `Two or more tools resolve to the same name "${newKey}". Please rename one of the tools to avoid this collision.`,
          });
          this.logger.trackException(mastraError);
          this.logger.error(mastraError.toString());
          throw mastraError;
        }

        tools[newKey] = tools[key];
        delete tools[key];
      }
    }

    return tools;
  }

  /**
   * Adds response messages from a step to the MessageList and schedules persistence.
   * This is used for incremental saving: after each agent step, messages are added to a save queue
   * and a debounced save operation is triggered to avoid redundant writes.
   *
   * @param result - The step result containing response messages.
   * @param messageList - The MessageList instance for the current thread.
   * @param threadId - The thread ID.
   * @param memoryConfig - The memory configuration for saving.
   * @param runId - (Optional) The run ID for logging.
   * @internal
   */
  private async saveStepMessages({
    result,
    messageList,
    runId,
  }: {
    result: any;
    messageList: MessageList;
    runId?: string;
  }) {
    try {
      messageList.add(result.response.messages, 'response');
      // Message saving is now handled by MessageHistory output processor
    } catch (e) {
      this.logger.error('Error adding messages on step finish', {
        error: e,
        runId,
      });
      throw e;
    }
  }

  async #runScorers({
    messageList,
    runId,
    requestContext,
    structuredOutput,
    overrideScorers,
    threadId,
    resourceId,
    tracingContext,
  }: {
    messageList: MessageList;
    runId: string;
    requestContext: RequestContext;
    structuredOutput?: boolean;
    overrideScorers?:
      | MastraScorers
      | Record<string, { scorer: MastraScorer['name']; sampling?: ScoringSamplingConfig }>;
    threadId?: string;
    resourceId?: string;
    tracingContext: TracingContext;
  }) {
    let scorers: Record<string, { scorer: MastraScorer; sampling?: ScoringSamplingConfig }> = {};
    try {
      scorers = overrideScorers
        ? this.resolveOverrideScorerReferences(overrideScorers)
        : await this.listScorers({ requestContext });
    } catch (e) {
      this.logger.warn(`[Agent:${this.name}] - Failed to get scorers: ${e}`);
      return;
    }

    const scorerInput: ScorerRunInputForAgent = {
      inputMessages: messageList.getPersisted.input.db(),
      rememberedMessages: messageList.getPersisted.remembered.db(),
      systemMessages: messageList.getSystemMessages(),
      taggedSystemMessages: messageList.getPersisted.taggedSystemMessages,
    };

    const scorerOutput: ScorerRunOutputForAgent = messageList.getPersisted.response.db();

    if (Object.keys(scorers || {}).length > 0) {
      for (const [_id, scorerObject] of Object.entries(scorers)) {
        runScorer({
          scorerId: scorerObject.scorer.id,
          scorerObject: scorerObject,
          runId,
          input: scorerInput,
          output: scorerOutput,
          requestContext,
          entity: {
            id: this.id,
            name: this.name,
          },
          source: 'LIVE',
          entityType: 'AGENT',
          structuredOutput: !!structuredOutput,
          threadId,
          resourceId,
          tracingContext,
        });
      }
    }
  }

  /**
   * Resolves scorer name references to actual scorer instances from Mastra.
   * @internal
   */
  private resolveOverrideScorerReferences(
    overrideScorers: MastraScorers | Record<string, { scorer: MastraScorer['name']; sampling?: ScoringSamplingConfig }>,
  ) {
    const result: Record<string, { scorer: MastraScorer; sampling?: ScoringSamplingConfig }> = {};
    for (const [id, scorerObject] of Object.entries(overrideScorers)) {
      // If the scorer is a string (scorer name), we need to get the scorer from the mastra instance
      if (typeof scorerObject.scorer === 'string') {
        try {
          if (!this.#mastra) {
            throw new MastraError({
              id: 'AGENT_GENEREATE_SCORER_NOT_FOUND',
              domain: ErrorDomain.AGENT,
              category: ErrorCategory.USER,
              text: `Mastra not found when fetching scorer. Make sure to fetch agent from mastra.getAgent()`,
            });
          }

          const scorer = this.#mastra.getScorerById(scorerObject.scorer);
          result[id] = { scorer, sampling: scorerObject.sampling };
        } catch (error) {
          this.logger.warn(`[Agent:${this.name}] - Failed to get scorer ${scorerObject.scorer}: ${error}`);
        }
      } else {
        result[id] = scorerObject;
      }
    }

    if (Object.keys(result).length === 0) {
      throw new MastraError({
        id: 'AGENT_GENEREATE_SCORER_NOT_FOUND',
        domain: ErrorDomain.AGENT,
        category: ErrorCategory.USER,
        text: `No scorers found in overrideScorers`,
      });
    }

    return result;
  }

  /**
   * Resolves and prepares model configurations for the LLM.
   * @internal
   */
  private async prepareModels(
    requestContext: RequestContext,
    model?: DynamicArgument<MastraLanguageModel> | ModelFallbacks,
  ): Promise<Array<AgentModelManagerConfig>> {
    if (model || !Array.isArray(this.model)) {
      const modelToUse = model ?? this.model;
      const resolvedModel =
        typeof modelToUse === 'function' ? await modelToUse({ requestContext, mastra: this.#mastra }) : modelToUse;

      if ((resolvedModel as MastraLanguageModel)?.specificationVersion !== 'v2') {
        const mastraError = new MastraError({
          id: 'AGENT_PREPARE_MODELS_INCOMPATIBLE_WITH_MODEL_ARRAY_V1',
          domain: ErrorDomain.AGENT,
          category: ErrorCategory.USER,
          details: {
            agentName: this.name,
          },
          text: `[Agent:${this.name}] - Only v2 models are allowed when an array of models is provided`,
        });
        this.logger.trackException(mastraError);
        this.logger.error(mastraError.toString());
        throw mastraError;
      }

      return [
        {
          id: 'main',
          // TODO fix type check
          model: resolvedModel as MastraLanguageModelV2,
          maxRetries: this.maxRetries ?? 0,
          enabled: true,
        },
      ];
    }

    const models = await Promise.all(
      this.model.map(async modelConfig => {
        const model = await this.resolveModelConfig(modelConfig.model, requestContext);

        if (!isV2Model(model)) {
          const mastraError = new MastraError({
            id: 'AGENT_PREPARE_MODELS_INCOMPATIBLE_WITH_MODEL_ARRAY_V1',
            domain: ErrorDomain.AGENT,
            category: ErrorCategory.USER,
            details: {
              agentName: this.name,
            },
            text: `[Agent:${this.name}] - Only v2 models are allowed when an array of models is provided`,
          });
          this.logger.trackException(mastraError);
          this.logger.error(mastraError.toString());
          throw mastraError;
        }

        const modelId = modelConfig.id || model.modelId;
        if (!modelId) {
          const mastraError = new MastraError({
            id: 'AGENT_PREPARE_MODELS_MISSING_MODEL_ID',
            domain: ErrorDomain.AGENT,
            category: ErrorCategory.USER,
            details: {
              agentName: this.name,
            },
            text: `[Agent:${this.name}] - Unable to determine model ID. Please provide an explicit ID in the model configuration.`,
          });
          this.logger.trackException(mastraError);
          this.logger.error(mastraError.toString());
          throw mastraError;
        }

        return {
          id: modelId,
          model: model,
          maxRetries: modelConfig.maxRetries ?? 0,
          enabled: modelConfig.enabled ?? true,
        };
      }),
    );

    return models;
  }

  /**
   * Executes the agent call, handling tools, memory, and streaming.
   * @internal
   */
  async #execute<
    OUTPUT extends OutputSchema | undefined = undefined,
    FORMAT extends 'aisdk' | 'mastra' | undefined = undefined,
  >({ methodType, resumeContext, ...options }: InnerAgentExecutionOptions<OUTPUT, FORMAT>) {
    const existingSnapshot = resumeContext?.snapshot;
    let snapshotMemoryInfo;
    if (existingSnapshot) {
      for (const key in existingSnapshot?.context) {
        const step = existingSnapshot?.context[key];
        if (step && step.status === 'suspended' && step.suspendPayload?.__streamState) {
          snapshotMemoryInfo = step.suspendPayload?.__streamState?.messageList?.memoryInfo;
          break;
        }
      }
    }
    const requestContext = options.requestContext || new RequestContext();

    // Reserved keys from requestContext take precedence for security.
    // This allows middleware to securely set resourceId/threadId based on authenticated user,
    // preventing attackers from hijacking another user's memory by passing different values in the body.
    const resourceIdFromContext = requestContext.get(MASTRA_RESOURCE_ID_KEY) as string | undefined;
    const threadIdFromContext = requestContext.get(MASTRA_THREAD_ID_KEY) as string | undefined;

    const threadFromArgs = threadIdFromContext
      ? { id: threadIdFromContext }
      : resolveThreadIdFromArgs({
          threadId: options.threadId || snapshotMemoryInfo?.threadId,
          memory: options.memory,
        });

    const resourceId =
      resourceIdFromContext || options.memory?.resource || options.resourceId || snapshotMemoryInfo?.resourceId;
    const memoryConfig = options.memory?.options;

    if (resourceId && threadFromArgs && !this.hasOwnMemory()) {
      this.logger.warn(
        `[Agent:${this.name}] - No memory is configured but resourceId and threadId were passed in args. This will not work.`,
      );
    }

    const llm = (await this.getLLM({ requestContext, model: options.model })) as MastraLLMVNext;

    // Apply OpenAI schema compatibility layer automatically for OpenAI models
    // In direct mode, use the main model; in processor mode, use structuredOutput.model
    if ('structuredOutput' in options && options.structuredOutput && options.structuredOutput.schema) {
      let structuredOutputModel = llm.getModel();
      if (options.structuredOutput?.model) {
        structuredOutputModel = (await this.resolveModelConfig(
          options.structuredOutput?.model,
          requestContext,
        )) as MastraLanguageModelV2;
      }

      const targetProvider = structuredOutputModel.provider;
      const targetModelId = structuredOutputModel.modelId;
      // Only transform Zod schemas for OpenAI models, OpenAI is the most common and there is a huge issue that so many users run into
      // We transform all .optional() to .nullable().transform(v => v === null ? undefined : v)
      // OpenAI can't handle optional fields, we turn them to nullable and then transform the data received back so the types match the users schema
      if (targetProvider.includes('openai') || targetModelId.includes('openai')) {
        if (isZodType(options.structuredOutput.schema) && targetModelId) {
          const modelInfo: ModelInformation = {
            provider: targetProvider,
            modelId: targetModelId,
            supportsStructuredOutputs: false, // Set to false to enable transform
          };

          const isReasoningModel = /^o[1-5]/.test(targetModelId);
          const compatLayer = isReasoningModel
            ? new OpenAIReasoningSchemaCompatLayer(modelInfo)
            : new OpenAISchemaCompatLayer(modelInfo);

          if (compatLayer.shouldApply() && options.structuredOutput.schema) {
            options.structuredOutput.schema = compatLayer.processZodType(
              options.structuredOutput.schema,
            ) as OUTPUT extends OutputSchema ? OUTPUT : never;
          }
        }
      }
    }

    const runId = options.runId || this.#mastra?.generateId() || randomUUID();
    const instructions = options.instructions || (await this.getInstructions({ requestContext }));

    // Set Tracing context
    // Note this span is ended at the end of #executeOnFinish
    const agentSpan = getOrCreateSpan({
      type: SpanType.AGENT_RUN,
      name: `agent run: '${this.id}'`,
      input: options.messages,
      attributes: {
        agentId: this.id,
        agentName: this.name,
        conversationId: threadFromArgs?.id,
        instructions: this.#convertInstructionsToString(instructions),
      },
      metadata: {
        runId,
        resourceId,
        threadId: threadFromArgs?.id,
      },
      tracingPolicy: this.#options?.tracingPolicy,
      tracingOptions: options.tracingOptions,
      tracingContext: options.tracingContext,
      requestContext,
      mastra: this.#mastra,
    });

    const memory = await this.getMemory({ requestContext });

    const saveQueueManager = new SaveQueueManager({
      logger: this.logger,
      memory,
    });

    if (process.env.NODE_ENV !== 'test') {
      this.logger.debug(`[Agents:${this.name}] - Starting generation`, { runId });
    }

    // Create a capabilities object with bound methods
    const capabilities = {
      agentName: this.name,
      logger: this.logger,
      getMemory: this.getMemory.bind(this),
      getModel: this.getModel.bind(this),
      generateMessageId: this.#mastra?.generateId?.bind(this.#mastra) || (() => randomUUID()),
      _agentNetworkAppend:
        '_agentNetworkAppend' in this
          ? Boolean((this as unknown as { _agentNetworkAppend: unknown })._agentNetworkAppend)
          : undefined,
      saveStepMessages: this.saveStepMessages.bind(this),
      convertTools: this.convertTools.bind(this),
      getMemoryMessages: this.getMemoryMessages.bind(this),
      runInputProcessors: this.__runInputProcessors.bind(this),
      executeOnFinish: this.#executeOnFinish.bind(this),
      inputProcessors: async ({ requestContext }: { requestContext: RequestContext }) =>
        this.listResolvedInputProcessors(requestContext),
      outputProcessors: async ({ requestContext }: { requestContext: RequestContext }) =>
        this.listResolvedOutputProcessors(requestContext),
      llm,
    };

    // Create the workflow with all necessary context
    const executionWorkflow = createPrepareStreamWorkflow({
      capabilities,
      options: { ...options, methodType },
      threadFromArgs,
      resourceId,
      runId,
      requestContext,
      agentSpan: agentSpan!,
      methodType,
      instructions,
      memoryConfig,
      memory,
      saveQueueManager,
      returnScorerData: options.returnScorerData,
      requireToolApproval: options.requireToolApproval,
      resumeContext,
      agentId: this.id,
      agentName: this.name,
      toolCallId: options.toolCallId,
    });

    const run = await executionWorkflow.createRun();
    const result = await run.start({ tracingContext: { currentSpan: agentSpan } });

    return result;
  }

  /**
   * Handles post-execution tasks including memory persistence and title generation.
   * @internal
   */
  async #executeOnFinish({
    result,
    readOnlyMemory,
    thread: threadAfter,
    threadId,
    resourceId,
    memoryConfig,
    outputText,
    requestContext,
    agentSpan,
    runId,
    messageList,
    threadExists,
    structuredOutput = false,
    overrideScorers,
  }: AgentExecuteOnFinishOptions) {
    const resToLog = {
      text: result.text,
      object: result.object,
      toolResults: result.toolResults,
      toolCalls: result.toolCalls,
      usage: result.usage,
      steps: result.steps.map(s => {
        return {
          stepType: s.stepType,
          text: s.text,
          toolResults: s.toolResults,
          toolCalls: s.toolCalls,
          usage: s.usage,
        };
      }),
    };
    this.logger.debug(`[Agent:${this.name}] - Post processing LLM response`, {
      runId,
      result: resToLog,
      threadId,
      resourceId,
    });

    const messageListResponses = messageList.get.response.aiV4.core();

    const usedWorkingMemory = messageListResponses.some(
      m => m.role === 'tool' && m.content.some(c => c.toolName === 'updateWorkingMemory'),
    );
    // working memory updates the thread, so we need to get the latest thread if we used it
    const memory = await this.getMemory({ requestContext });
    const thread = usedWorkingMemory ? (threadId ? await memory?.getThreadById({ threadId }) : undefined) : threadAfter;

    if (memory && resourceId && thread && !readOnlyMemory) {
      try {
        // Add LLM response messages to the list
        let responseMessages = result.response.messages;
        if (!responseMessages && result.object) {
          responseMessages = [
            {
              id: result.response.id,
              role: 'assistant',
              content: [
                {
                  type: 'text',
                  text: outputText, // outputText contains the stringified object
                },
              ],
            },
          ];
        }

        if (responseMessages) {
          messageList.add(responseMessages, 'response');
        }

        if (!threadExists) {
          await memory.createThread({
            threadId: thread.id,
            metadata: thread.metadata,
            title: thread.title,
            memoryConfig,
            resourceId: thread.resourceId,
          });
        }

        // Generate title if needed
        // Note: Message saving is now handled by MessageHistory output processor
        if (thread.title?.startsWith('New Thread')) {
          const config = memory.getMergedThreadConfig(memoryConfig);
          const userMessage = this.getMostRecentUserMessage(messageList.get.all.ui());

          const {
            shouldGenerate,
            model: titleModel,
            instructions: titleInstructions,
          } = this.resolveTitleGenerationConfig(config.generateTitle);

          if (shouldGenerate && userMessage) {
            const title = await this.genTitle(
              userMessage,
              requestContext,
              { currentSpan: agentSpan },
              titleModel,
              titleInstructions,
            );
            if (title) {
              await memory.createThread({
                threadId: thread.id,
                resourceId,
                memoryConfig,
                title,
                metadata: thread.metadata,
              });
            }
          }
        }
      } catch (e) {
        if (e instanceof MastraError) {
          throw e;
        }
        const mastraError = new MastraError(
          {
            id: 'AGENT_MEMORY_PERSIST_RESPONSE_MESSAGES_FAILED',
            domain: ErrorDomain.AGENT,
            category: ErrorCategory.SYSTEM,
            details: {
              agentName: this.name,
              runId: runId || '',
              threadId: threadId || '',
              result: JSON.stringify(resToLog),
            },
          },
          e,
        );
        this.logger.trackException(mastraError);
        this.logger.error(mastraError.toString());
        throw mastraError;
      }
    } else {
      let responseMessages = result.response.messages;
      if (!responseMessages && result.object) {
        responseMessages = [
          {
            id: result.response.id,
            role: 'assistant',
            content: [
              {
                type: 'text',
                text: outputText, // outputText contains the stringified object
              },
            ],
          },
        ];
      }
      if (responseMessages) {
        messageList.add(responseMessages, 'response');
      }
    }

    await this.#runScorers({
      messageList,
      runId,
      requestContext,
      structuredOutput,
      overrideScorers,
      tracingContext: { currentSpan: agentSpan },
    });

    agentSpan?.end({
      output: {
        text: result.text,
        object: result.object,
        files: result.files,
      },
    });
  }

  /**
   * Executes a network loop where multiple agents can collaborate to handle messages.
   * The routing agent delegates tasks to appropriate sub-agents based on the conversation.
   *
   * @experimental
   *
   * @example
   * ```typescript
   * const result = await agent.network('Find the weather in Tokyo and plan an activity', {
   *   memory: {
   *     thread: 'user-123',
   *     resource: 'my-app'
   *   },
   *   maxSteps: 10
   * });
   *
   * for await (const chunk of result.stream) {
   *   console.log(chunk);
   * }
   * ```
   */
  async network(messages: MessageListInput, options?: MultiPrimitiveExecutionOptions) {
    const runId = options?.runId || this.#mastra?.generateId() || randomUUID();
    const requestContextToUse = options?.requestContext || new RequestContext();

    return await networkLoop({
      networkName: this.name,
      requestContext: requestContextToUse,
      runId,
      routingAgent: this,
      routingAgentOptions: {
        modelSettings: options?.modelSettings,
        memory: options?.memory,
      },
      generateId: () => this.#mastra?.generateId() || randomUUID(),
      maxIterations: options?.maxSteps || 1,
      messages,
      threadId: typeof options?.memory?.thread === 'string' ? options?.memory?.thread : options?.memory?.thread?.id,
      resourceId: options?.memory?.resource,
    });
  }

  async generate<OUTPUT extends OutputSchema = undefined>(
    messages: MessageListInput,
    options?: AgentExecutionOptions<OUTPUT>,
  ): Promise<Awaited<ReturnType<MastraModelOutput<OUTPUT>['getFullOutput']>>> {
    const defaultOptions = await this.getDefaultOptions<OUTPUT>({
      requestContext: options?.requestContext,
    });
    const mergedOptions = {
      ...defaultOptions,
      ...(options ?? {}),
    };

    const llm = await this.getLLM({
      requestContext: mergedOptions.requestContext,
    });

    const modelInfo = llm.getModel();

    if (modelInfo.specificationVersion !== 'v2') {
      const modelId = modelInfo.modelId || 'unknown';
      const provider = modelInfo.provider || 'unknown';

      throw new MastraError({
        id: 'AGENT_GENERATE_V1_MODEL_NOT_SUPPORTED',
        domain: ErrorDomain.AGENT,
        category: ErrorCategory.USER,
        text: `Agent \"${this.name}\" is using AI SDK v4 model (${provider}:${modelId}) which is not compatible with generate(). Please use AI SDK v5 models or call the generateLegacy() method instead. See https://mastra.ai/en/docs/streaming/overview for more information.`,
        details: {
          agentName: this.name,
          modelId,
          provider,
          specificationVersion: modelInfo.specificationVersion,
        },
      });
    }

    const executeOptions = {
      ...mergedOptions,
      messages,
      methodType: 'generate',
      // Use agent's maxProcessorRetries as default, allow options to override
      maxProcessorRetries: mergedOptions.maxProcessorRetries ?? this.#maxProcessorRetries,
    } as InnerAgentExecutionOptions<OUTPUT>;

    const result = await this.#execute(executeOptions);

    if (result.status !== 'success') {
      if (result.status === 'failed') {
        throw new MastraError(
          {
            id: 'AGENT_GENERATE_FAILED',
            domain: ErrorDomain.AGENT,
            category: ErrorCategory.USER,
          },
          // pass original error to preserve stack trace
          result.error,
        );
      }
      throw new MastraError({
        id: 'AGENT_GENERATE_UNKNOWN_ERROR',
        domain: ErrorDomain.AGENT,
        category: ErrorCategory.USER,
        text: 'An unknown error occurred while streaming',
      });
    }

    const fullOutput = (await result.result.getFullOutput()) as Awaited<
      ReturnType<MastraModelOutput<OUTPUT>['getFullOutput']>
    >;

    const error = fullOutput.error;

    if (fullOutput.finishReason === 'error' && error) {
      throw error;
    }

    return fullOutput;
  }

  async stream<OUTPUT extends OutputSchema = undefined>(
    messages: MessageListInput,
    streamOptions?: AgentExecutionOptions<OUTPUT>,
  ): Promise<MastraModelOutput<OUTPUT>> {
    const defaultOptions = await this.getDefaultOptions<OUTPUT>({
      requestContext: streamOptions?.requestContext,
    });
    const mergedOptions = {
      ...defaultOptions,
      ...(streamOptions ?? {}),
    };

    const llm = await this.getLLM({
      requestContext: mergedOptions.requestContext,
    });

    const modelInfo = llm.getModel();

    if (modelInfo.specificationVersion !== 'v2') {
      const modelId = modelInfo.modelId || 'unknown';
      const provider = modelInfo.provider || 'unknown';

      throw new MastraError({
        id: 'AGENT_STREAM_V1_MODEL_NOT_SUPPORTED',
        domain: ErrorDomain.AGENT,
        category: ErrorCategory.USER,
        text: `Agent \"${this.name}\" is using AI SDK v4 model (${provider}:${modelId}) which is not compatible with stream(). Please use AI SDK v5 models or call the streamLegacy() method instead. See https://mastra.ai/en/docs/streaming/overview for more information.`,
        details: {
          agentName: this.name,
          modelId,
          provider,
          specificationVersion: modelInfo.specificationVersion,
        },
      });
    }

    const executeOptions = {
      ...mergedOptions,
      messages,
      methodType: 'stream',
      // Use agent's maxProcessorRetries as default, allow options to override
      maxProcessorRetries: mergedOptions.maxProcessorRetries ?? this.#maxProcessorRetries,
    } as InnerAgentExecutionOptions<OUTPUT>;

    const result = await this.#execute(executeOptions);

    if (result.status !== 'success') {
      if (result.status === 'failed') {
        throw new MastraError(
          {
            id: 'AGENT_STREAM_FAILED',
            domain: ErrorDomain.AGENT,
            category: ErrorCategory.USER,
          },
          // pass original error to preserve stack trace
          result.error,
        );
      }
      throw new MastraError({
        id: 'AGENT_STREAM_UNKNOWN_ERROR',
        domain: ErrorDomain.AGENT,
        category: ErrorCategory.USER,
        text: 'An unknown error occurred while streaming',
      });
    }

    return result.result as MastraModelOutput<OUTPUT>;
  }

  /**
   * Resumes a previously suspended stream execution.
   * Used to continue execution after a suspension point (e.g., tool approval, workflow suspend).
   *
   * @example
   * ```typescript
   * // Resume after suspension
   * const stream = await agent.resumeStream(
   *   { approved: true },
   *   { runId: 'previous-run-id' }
   * );
   * ```
   */
  async resumeStream<OUTPUT extends OutputSchema | undefined = undefined>(
    resumeData: any,
    streamOptions?: AgentExecutionOptions<OUTPUT> & { toolCallId?: string },
  ): Promise<MastraModelOutput<OUTPUT>> {
    const defaultOptions = await this.getDefaultOptions({
      requestContext: streamOptions?.requestContext,
    });

    let mergedStreamOptions = {
      ...defaultOptions,
      ...streamOptions,
    };

    const llm = await this.getLLM({
      requestContext: mergedStreamOptions.requestContext,
    });

    if (llm.getModel().specificationVersion !== 'v2') {
      throw new MastraError({
        id: 'AGENT_STREAM_V1_MODEL_NOT_SUPPORTED',
        domain: ErrorDomain.AGENT,
        category: ErrorCategory.USER,
        text: 'V1 models are not supported for stream. Please use streamLegacy instead.',
      });
    }

    const existingSnapshot = await this.#mastra?.getStorage()?.loadWorkflowSnapshot({
      workflowName: 'agentic-loop',
      runId: streamOptions?.runId ?? '',
    });

    const result = await this.#execute({
      ...mergedStreamOptions,
      messages: [],
      resumeContext: {
        resumeData,
        snapshot: existingSnapshot,
      },
      methodType: 'stream',
    } as InnerAgentExecutionOptions<OUTPUT>);

    if (result.status !== 'success') {
      if (result.status === 'failed') {
        throw new MastraError(
          {
            id: 'AGENT_STREAM_FAILED',
            domain: ErrorDomain.AGENT,
            category: ErrorCategory.USER,
          },
          // pass original error to preserve stack trace
          result.error,
        );
      }
      throw new MastraError({
        id: 'AGENT_STREAM_UNKNOWN_ERROR',
        domain: ErrorDomain.AGENT,
        category: ErrorCategory.USER,
        text: 'An unknown error occurred while streaming',
      });
    }

    return result.result as unknown as MastraModelOutput<OUTPUT>;
  }

  /**
   * Approves a pending tool call and resumes execution.
   * Used when `requireToolApproval` is enabled to allow the agent to proceed with a tool call.
   *
   * @example
   * ```typescript
   * const stream = await agent.approveToolCall({
   *   runId: 'pending-run-id'
   * });
   *
   * for await (const chunk of stream) {
   *   console.log(chunk);
   * }
   * ```
   */
  async approveToolCall<OUTPUT extends OutputSchema | undefined = undefined>(
    options: AgentExecutionOptions<OUTPUT> & { runId: string; toolCallId?: string },
  ): Promise<MastraModelOutput<OUTPUT>> {
    return this.resumeStream({ approved: true }, options);
  }

  /**
   * Declines a pending tool call and resumes execution.
   * Used when `requireToolApproval` is enabled to prevent the agent from executing a tool call.
   *
   * @example
   * ```typescript
   * const stream = await agent.declineToolCall({
   *   runId: 'pending-run-id'
   * });
   *
   * for await (const chunk of stream) {
   *   console.log(chunk);
   * }
   * ```
   */
  async declineToolCall<OUTPUT extends OutputSchema | undefined = undefined>(
    options: AgentExecutionOptions<OUTPUT> & { runId: string; toolCallId?: string },
  ): Promise<MastraModelOutput<OUTPUT>> {
    return this.resumeStream({ approved: false }, options);
  }

  /**
   * Legacy implementation of generate method using AI SDK v4 models.
   * Use this method if you need to continue using AI SDK v4 models.
   *
   * @example
   * ```typescript
   * const result = await agent.generateLegacy('What is 2+2?');
   * console.log(result.text);
   * ```
   */
  async generateLegacy(
    messages: MessageListInput,
    args?: AgentGenerateOptions<undefined, undefined> & { output?: never; experimental_output?: never },
  ): Promise<GenerateTextResult<any, undefined>>;
  async generateLegacy<OUTPUT extends ZodSchema | JSONSchema7>(
    messages: MessageListInput,
    args?: AgentGenerateOptions<OUTPUT, undefined> & { output?: OUTPUT; experimental_output?: never },
  ): Promise<GenerateObjectResult<OUTPUT>>;
  async generateLegacy<EXPERIMENTAL_OUTPUT extends ZodSchema | JSONSchema7>(
    messages: MessageListInput,
    args?: AgentGenerateOptions<undefined, EXPERIMENTAL_OUTPUT> & {
      output?: never;
      experimental_output?: EXPERIMENTAL_OUTPUT;
    },
  ): Promise<GenerateTextResult<any, EXPERIMENTAL_OUTPUT>>;
  async generateLegacy<
    OUTPUT extends ZodSchema | JSONSchema7 | undefined = undefined,
    EXPERIMENTAL_OUTPUT extends ZodSchema | JSONSchema7 | undefined = undefined,
  >(
    messages: MessageListInput,
    generateOptions: AgentGenerateOptions<OUTPUT, EXPERIMENTAL_OUTPUT> = {},
  ): Promise<OUTPUT extends undefined ? GenerateTextResult<any, EXPERIMENTAL_OUTPUT> : GenerateObjectResult<OUTPUT>> {
    return this.getLegacyHandler().generateLegacy(messages, generateOptions);
  }

  /**
   * Legacy implementation of stream method using AI SDK v4 models.
   * Use this method if you need to continue using AI SDK v4 models.
   *
   * @example
   * ```typescript
   * const result = await agent.streamLegacy('Tell me a story');
   * for await (const chunk of result.textStream) {
   *   process.stdout.write(chunk);
   * }
   * ```
   */
  async streamLegacy<
    OUTPUT extends ZodSchema | JSONSchema7 | undefined = undefined,
    EXPERIMENTAL_OUTPUT extends ZodSchema | JSONSchema7 | undefined = undefined,
  >(
    messages: MessageListInput,
    args?: AgentStreamOptions<OUTPUT, EXPERIMENTAL_OUTPUT> & { output?: never; experimental_output?: never },
  ): Promise<StreamTextResult<any, OUTPUT extends ZodSchema ? z.infer<OUTPUT> : unknown>>;
  async streamLegacy<
    OUTPUT extends ZodSchema | JSONSchema7 | undefined = undefined,
    EXPERIMENTAL_OUTPUT extends ZodSchema | JSONSchema7 | undefined = undefined,
  >(
    messages: MessageListInput,
    args?: AgentStreamOptions<OUTPUT, EXPERIMENTAL_OUTPUT> & { output?: OUTPUT; experimental_output?: never },
  ): Promise<StreamObjectResult<any, OUTPUT extends ZodSchema ? z.infer<OUTPUT> : unknown, any> & TracingProperties>;
  async streamLegacy<
    OUTPUT extends ZodSchema | JSONSchema7 | undefined = undefined,
    EXPERIMENTAL_OUTPUT extends ZodSchema | JSONSchema7 | undefined = undefined,
  >(
    messages: MessageListInput,
    args?: AgentStreamOptions<OUTPUT, EXPERIMENTAL_OUTPUT> & {
      output?: never;
      experimental_output?: EXPERIMENTAL_OUTPUT;
    },
  ): Promise<
    StreamTextResult<any, OUTPUT extends ZodSchema ? z.infer<OUTPUT> : unknown> & {
      partialObjectStream: StreamTextResult<
        any,
        OUTPUT extends ZodSchema
          ? z.infer<OUTPUT>
          : EXPERIMENTAL_OUTPUT extends ZodSchema
            ? z.infer<EXPERIMENTAL_OUTPUT>
            : unknown
      >['experimental_partialOutputStream'];
    }
  >;
  async streamLegacy<
    OUTPUT extends ZodSchema | JSONSchema7 | undefined = undefined,
    EXPERIMENTAL_OUTPUT extends ZodSchema | JSONSchema7 | undefined = undefined,
  >(
    messages: MessageListInput,
    streamOptions: AgentStreamOptions<OUTPUT, EXPERIMENTAL_OUTPUT> = {},
  ): Promise<
    | StreamTextResult<any, OUTPUT extends ZodSchema ? z.infer<OUTPUT> : unknown>
    | (StreamObjectResult<any, OUTPUT extends ZodSchema ? z.infer<OUTPUT> : unknown, any> & TracingProperties)
  > {
    return this.getLegacyHandler().streamLegacy(messages, streamOptions);
  }

  /**
   * Resolves the configuration for title generation.
   * @internal
   */
  resolveTitleGenerationConfig(
    generateTitleConfig:
      | boolean
      | { model: DynamicArgument<MastraModelConfig>; instructions?: DynamicArgument<string> }
      | undefined,
  ): {
    shouldGenerate: boolean;
    model?: DynamicArgument<MastraModelConfig>;
    instructions?: DynamicArgument<string>;
  } {
    if (typeof generateTitleConfig === 'boolean') {
      return { shouldGenerate: generateTitleConfig };
    }

    if (typeof generateTitleConfig === 'object' && generateTitleConfig !== null) {
      return {
        shouldGenerate: true,
        model: generateTitleConfig.model,
        instructions: generateTitleConfig.instructions,
      };
    }

    return { shouldGenerate: false };
  }

  /**
   * Resolves title generation instructions, handling both static strings and dynamic functions
   * @internal
   */
  async resolveTitleInstructions(
    requestContext: RequestContext,
    instructions?: DynamicArgument<string>,
  ): Promise<string> {
    const DEFAULT_TITLE_INSTRUCTIONS = `
      - you will generate a short title based on the first message a user begins a conversation with
      - ensure it is not more than 80 characters long
      - the title should be a summary of the user's message
      - do not use quotes or colons
      - the entire text you return will be used as the title`;

    if (!instructions) {
      return DEFAULT_TITLE_INSTRUCTIONS;
    }

    if (typeof instructions === 'string') {
      return instructions;
    } else {
      const result = instructions({ requestContext, mastra: this.#mastra });
      return resolveMaybePromise(result, resolvedInstructions => {
        return resolvedInstructions || DEFAULT_TITLE_INSTRUCTIONS;
      });
    }
  }
}<|MERGE_RESOLUTION|>--- conflicted
+++ resolved
@@ -42,12 +42,8 @@
 import type { ToolOptions } from '../utils';
 import type { CompositeVoice } from '../voice';
 import { DefaultVoice } from '../voice';
-<<<<<<< HEAD
-import type { Workflow, WorkflowResult } from '../workflows';
 import { createWorkflow, createStep, isProcessor } from '../workflows';
-=======
 import type { OutputWriter, Workflow, WorkflowResult } from '../workflows';
->>>>>>> 612d021a
 import { AgentLegacyHandler } from './agent-legacy';
 import type { AgentExecutionOptions, InnerAgentExecutionOptions, MultiPrimitiveExecutionOptions } from './agent.types';
 import { MessageList } from './message-list';
