import { randomUUID } from 'crypto';
import type { WritableStream } from 'stream/web';
import type { CoreMessage, StreamObjectResult, TextPart, Tool, UIMessage } from 'ai';
import deepEqual from 'fast-deep-equal';
import type { JSONSchema7 } from 'json-schema';
import type { z, ZodSchema } from 'zod';
import type { MastraPrimitives, MastraUnion } from '../action';
import { AISpanType, getOrCreateSpan, getValidTraceId } from '../ai-tracing';
import type { AISpan, TracingContext, TracingOptions, TracingProperties } from '../ai-tracing';
import { MastraBase } from '../base';
import { MastraError, ErrorDomain, ErrorCategory } from '../error';
import type { Metric } from '../eval';
import { AvailableHooks, executeHook } from '../hooks';
import { MastraLLMV1 } from '../llm/model';
import type {
  GenerateObjectWithMessagesArgs,
  GenerateTextWithMessagesArgs,
  GenerateReturn,
  GenerateObjectResult,
  GenerateTextResult,
  StreamTextWithMessagesArgs,
  StreamObjectWithMessagesArgs,
  StreamReturn,
  ToolSet,
  OriginalStreamTextOnFinishEventArg,
  OriginalStreamObjectOnFinishEventArg,
  StreamTextResult,
} from '../llm/model/base.types';
import { MastraLLMVNext } from '../llm/model/model.loop';
import type { TripwireProperties, MastraLanguageModel, MastraLanguageModelV2 } from '../llm/model/shared.types';
import { RegisteredLogger } from '../logger';
import { networkLoop } from '../loop/network';
import type { Mastra } from '../mastra';
import type { MastraMemory } from '../memory/memory';
import type { MemoryConfig, StorageThreadType } from '../memory/types';
import type { InputProcessor, OutputProcessor } from '../processors/index';
import { StructuredOutputProcessor } from '../processors/processors/structured-output';
import { ProcessorRunner } from '../processors/runner';
import { RuntimeContext } from '../runtime-context';
import type {
  ScorerRunInputForAgent,
  ScorerRunOutputForAgent,
  MastraScorers,
  MastraScorer,
  ScoringSamplingConfig,
} from '../scores';
import { runScorer } from '../scores/hooks';
import type { AISDKV5OutputStream } from '../stream';
import type { MastraModelOutput } from '../stream/base/output';
import type { OutputSchema } from '../stream/base/schema';
import type { ChunkType } from '../stream/types';
import { InstrumentClass } from '../telemetry';
import { Telemetry } from '../telemetry/telemetry';
import { createTool } from '../tools';
import type { CoreTool } from '../tools/types';
import type { DynamicArgument } from '../types';
import { makeCoreTool, createMastraProxy, ensureToolProperties } from '../utils';
import type { ToolOptions } from '../utils';
import type { CompositeVoice } from '../voice';
import { DefaultVoice } from '../voice';
import type { Workflow } from '../workflows';
import { agentToStep, LegacyStep as Step } from '../workflows/legacy';
import type { AgentExecutionOptions, InnerAgentExecutionOptions, MultiPrimitiveExecutionOptions } from './agent.types';
import { MessageList } from './message-list';
import type { MessageInput, MessageListInput, UIMessageWithMetadata } from './message-list';
import { SaveQueueManager } from './save-queue';
import { TripWire } from './trip-wire';
import type {
  AgentConfig,
  AgentGenerateOptions,
  AgentStreamOptions,
  ToolsetsInput,
  ToolsInput,
  AgentMemoryOption,
  AgentModelManagerConfig,
  AgentCreateOptions,
  AgentExecuteOnFinishOptions,
  AgentInstructions,
  DynamicAgentInstructions,
} from './types';
import { createPrepareStreamWorkflow } from './workflows/prepare-stream';

export type MastraLLM = MastraLLMV1 | MastraLLMVNext;

function resolveMaybePromise<T, R = void>(value: T | Promise<T>, cb: (value: T) => R) {
  if (value instanceof Promise) {
    return value.then(cb);
  }

  return cb(value);
}

// Flags to track if deprecation warnings have been shown
let streamDeprecationWarningShown = false;
let generateDeprecationWarningShown = false;

// Helper to resolve threadId from args (supports both new and old API)
function resolveThreadIdFromArgs(args: {
  memory?: AgentMemoryOption;
  threadId?: string;
}): (Partial<StorageThreadType> & { id: string }) | undefined {
  if (args?.memory?.thread) {
    if (typeof args.memory.thread === 'string') return { id: args.memory.thread };
    if (typeof args.memory.thread === 'object' && args.memory.thread.id) return args.memory.thread;
  }
  if (args?.threadId) return { id: args.threadId };
  return undefined;
}

@InstrumentClass({
  prefix: 'agent',
  excludeMethods: [
    'hasOwnMemory',
    'getMemory',
    '__primitive',
    '__registerMastra',
    '__registerPrimitives',
    '__runInputProcessors',
    '__runOutputProcessors',
    '_wrapToolsWithAITracing',
    'getProcessorRunner',
    '__setTools',
    '__setLogger',
    '__setTelemetry',
    'log',
    'listAgents',
    'getModel',
    'getInstructions',
    'getTools',
    'getLLM',
    'getWorkflows',
    'getDefaultGenerateOptions',
    'getDefaultStreamOptions',
    'getDescription',
    'getScorers',
    'getVoice',
  ],
})
export class Agent<
  TAgentId extends string = string,
  TTools extends ToolsInput = ToolsInput,
  TMetrics extends Record<string, Metric> = Record<string, Metric>,
> extends MastraBase {
  public id: TAgentId;
  public name: TAgentId;
  #instructions: DynamicAgentInstructions;
  readonly #description?: string;
  model:
    | DynamicArgument<MastraLanguageModel>
    | {
        id: string;
        model: DynamicArgument<MastraLanguageModel>;
        maxRetries: number;
        enabled: boolean;
      }[];
  maxRetries?: number;
  #mastra?: Mastra;
  #memory?: DynamicArgument<MastraMemory>;
  #workflows?: DynamicArgument<Record<string, Workflow<any, any, any, any, any, any>>>;
  #defaultGenerateOptions: DynamicArgument<AgentGenerateOptions>;
  #defaultStreamOptions: DynamicArgument<AgentStreamOptions>;
  #defaultVNextStreamOptions: DynamicArgument<AgentExecutionOptions<any>>;
  #tools: DynamicArgument<TTools>;
  evals: TMetrics;
  #scorers: DynamicArgument<MastraScorers>;
  #agents: DynamicArgument<Record<string, Agent>>;
  #voice: CompositeVoice;
  #inputProcessors?: DynamicArgument<InputProcessor[]>;
  #outputProcessors?: DynamicArgument<OutputProcessor[]>;
  readonly #options?: AgentCreateOptions;

  // This flag is for agent network messages. We should change the agent network formatting and remove this flag after.
  private _agentNetworkAppend = false;

  constructor(config: AgentConfig<TAgentId, TTools, TMetrics>) {
    super({ component: RegisteredLogger.AGENT });

    this.name = config.name;
    this.id = config.id ?? config.name;

    this.#instructions = config.instructions;
    this.#description = config.description;
    this.#options = config.options;

    if (!config.model) {
      const mastraError = new MastraError({
        id: 'AGENT_CONSTRUCTOR_MODEL_REQUIRED',
        domain: ErrorDomain.AGENT,
        category: ErrorCategory.USER,
        details: {
          agentName: config.name,
        },
        text: `LanguageModel is required to create an Agent. Please provide the 'model'.`,
      });
      this.logger.trackException(mastraError);
      this.logger.error(mastraError.toString());
      throw mastraError;
    }

    if (Array.isArray(config.model)) {
      if (config.model.length === 0) {
        const mastraError = new MastraError({
          id: 'AGENT_CONSTRUCTOR_MODEL_ARRAY_EMPTY',
          domain: ErrorDomain.AGENT,
          category: ErrorCategory.USER,
          details: {
            agentName: config.name,
          },
          text: `Model array is empty. Please provide at least one model.`,
        });
        this.logger.trackException(mastraError);
        this.logger.error(mastraError.toString());
        throw mastraError;
      }
      this.model = config.model.map(mdl => ({
        id: randomUUID(),
        model: mdl.model,
        maxRetries: mdl.maxRetries ?? config?.maxRetries ?? 0,
        enabled: mdl.enabled ?? true,
      }));
    } else {
      this.model = config.model;
    }

    this.maxRetries = config.maxRetries ?? 0;

    if (config.workflows) {
      this.#workflows = config.workflows;
    }

    this.#defaultGenerateOptions = config.defaultGenerateOptions || {};
    this.#defaultStreamOptions = config.defaultStreamOptions || {};
    this.#defaultVNextStreamOptions = config.defaultVNextStreamOptions || {};

    this.#tools = config.tools || ({} as TTools);

    this.evals = {} as TMetrics;

    if (config.mastra) {
      this.__registerMastra(config.mastra);
      this.__registerPrimitives({
        telemetry: config.mastra.getTelemetry(),
        logger: config.mastra.getLogger(),
      });
    }

    this.#scorers = config.scorers || ({} as MastraScorers);

    this.#agents = config.agents || ({} as Record<string, Agent>);

    if (config.evals) {
      this.evals = config.evals;
    }

    if (config.memory) {
      this.#memory = config.memory;
    }

    if (config.voice) {
      this.#voice = config.voice;
      if (typeof config.tools !== 'function') {
        this.#voice?.addTools(this.tools);
      }
      if (typeof config.instructions === 'string') {
        this.#voice?.addInstructions(config.instructions);
      }
    } else {
      this.#voice = new DefaultVoice();
    }

    if (config.inputProcessors) {
      this.#inputProcessors = config.inputProcessors;
    }

    if (config.outputProcessors) {
      this.#outputProcessors = config.outputProcessors;
    }

    // @ts-ignore Flag for agent network messages
    this._agentNetworkAppend = config._agentNetworkAppend || false;
  }

  getMastraInstance() {
    return this.#mastra;
  }

  public listAgents({ runtimeContext = new RuntimeContext() }: { runtimeContext?: RuntimeContext } = {}) {
    const agentsToUse = this.#agents
      ? typeof this.#agents === 'function'
        ? this.#agents({ runtimeContext })
        : this.#agents
      : {};

    return resolveMaybePromise(agentsToUse, agents => {
      if (!agents) {
        const mastraError = new MastraError({
          id: 'AGENT_GET_AGENTS_FUNCTION_EMPTY_RETURN',
          domain: ErrorDomain.AGENT,
          category: ErrorCategory.USER,
          details: {
            agentName: this.name,
          },
          text: `[Agent:${this.name}] - Function-based agents returned empty value`,
        });
        this.logger.trackException(mastraError);
        this.logger.error(mastraError.toString());
        throw mastraError;
      }

      return agents;
    });
  }

  private async getProcessorRunner({
    runtimeContext,
    inputProcessorOverrides,
    outputProcessorOverrides,
  }: {
    runtimeContext: RuntimeContext;
    inputProcessorOverrides?: InputProcessor[];
    outputProcessorOverrides?: OutputProcessor[];
  }): Promise<ProcessorRunner> {
    // Use overrides if provided, otherwise fall back to agent's default processors
    const inputProcessors =
      inputProcessorOverrides ??
      (this.#inputProcessors
        ? typeof this.#inputProcessors === 'function'
          ? await this.#inputProcessors({ runtimeContext })
          : this.#inputProcessors
        : []);

    const outputProcessors =
      outputProcessorOverrides ??
      (this.#outputProcessors
        ? typeof this.#outputProcessors === 'function'
          ? await this.#outputProcessors({ runtimeContext })
          : this.#outputProcessors
        : []);

    this.logger.debug('outputProcessors', outputProcessors);

    return new ProcessorRunner({
      inputProcessors,
      outputProcessors,
      logger: this.logger,
      agentName: this.name,
    });
  }

  private async getResolvedOutputProcessors(runtimeContext?: RuntimeContext): Promise<OutputProcessor[]> {
    if (!this.#outputProcessors) {
      return [];
    }

    if (typeof this.#outputProcessors === 'function') {
      return await this.#outputProcessors({ runtimeContext: runtimeContext || new RuntimeContext() });
    }

    return this.#outputProcessors;
  }

  public hasOwnMemory(): boolean {
    return Boolean(this.#memory);
  }

  public async getMemory({ runtimeContext = new RuntimeContext() }: { runtimeContext?: RuntimeContext } = {}): Promise<
    MastraMemory | undefined
  > {
    if (!this.#memory) {
      return undefined;
    }

    let resolvedMemory: MastraMemory;

    if (typeof this.#memory !== 'function') {
      resolvedMemory = this.#memory;
    } else {
      const result = this.#memory({ runtimeContext, mastra: this.#mastra });
      resolvedMemory = await Promise.resolve(result);

      if (!resolvedMemory) {
        const mastraError = new MastraError({
          id: 'AGENT_GET_MEMORY_FUNCTION_EMPTY_RETURN',
          domain: ErrorDomain.AGENT,
          category: ErrorCategory.USER,
          details: {
            agentName: this.name,
          },
          text: `[Agent:${this.name}] - Function-based memory returned empty value`,
        });
        this.logger.trackException(mastraError);
        this.logger.error(mastraError.toString());
        throw mastraError;
      }
    }

    if (this.#mastra && resolvedMemory) {
      resolvedMemory.__registerMastra(this.#mastra);

      if (!resolvedMemory.hasOwnStorage) {
        const storage = this.#mastra.getStorage();
        if (storage) {
          resolvedMemory.setStorage(storage);
        }
      }
    }

    return resolvedMemory;
  }

  get voice() {
    if (typeof this.#instructions === 'function') {
      const mastraError = new MastraError({
        id: 'AGENT_VOICE_INCOMPATIBLE_WITH_FUNCTION_INSTRUCTIONS',
        domain: ErrorDomain.AGENT,
        category: ErrorCategory.USER,
        details: {
          agentName: this.name,
        },
        text: 'Voice is not compatible when instructions are a function. Please use getVoice() instead.',
      });
      this.logger.trackException(mastraError);
      this.logger.error(mastraError.toString());
      throw mastraError;
    }

    return this.#voice;
  }

  public async getWorkflows({
    runtimeContext = new RuntimeContext(),
  }: { runtimeContext?: RuntimeContext } = {}): Promise<Record<string, Workflow<any, any, any, any, any, any>>> {
    let workflowRecord;
    if (typeof this.#workflows === 'function') {
      workflowRecord = await Promise.resolve(this.#workflows({ runtimeContext, mastra: this.#mastra }));
    } else {
      workflowRecord = this.#workflows ?? {};
    }

    Object.entries(workflowRecord || {}).forEach(([_workflowName, workflow]) => {
      if (this.#mastra) {
        workflow.__registerMastra(this.#mastra);
      }
    });

    return workflowRecord;
  }

  async getScorers({
    runtimeContext = new RuntimeContext(),
  }: { runtimeContext?: RuntimeContext } = {}): Promise<MastraScorers> {
    if (typeof this.#scorers !== 'function') {
      return this.#scorers;
    }

    const result = this.#scorers({ runtimeContext, mastra: this.#mastra });
    return resolveMaybePromise(result, scorers => {
      if (!scorers) {
        const mastraError = new MastraError({
          id: 'AGENT_GET_SCORERS_FUNCTION_EMPTY_RETURN',
          domain: ErrorDomain.AGENT,
          category: ErrorCategory.USER,
          details: {
            agentName: this.name,
          },
          text: `[Agent:${this.name}] - Function-based scorers returned empty value`,
        });
        this.logger.trackException(mastraError);
        this.logger.error(mastraError.toString());
        throw mastraError;
      }

      return scorers;
    });
  }

  public async getVoice({ runtimeContext }: { runtimeContext?: RuntimeContext } = {}) {
    if (this.#voice) {
      const voice = this.#voice;
      voice?.addTools(await this.getTools({ runtimeContext }));
      const instructions = await this.getInstructions({ runtimeContext });
      voice?.addInstructions(this.#convertInstructionsToString(instructions));
      return voice;
    } else {
      return new DefaultVoice();
    }
  }

  get instructions() {
    this.logger.warn('The instructions property is deprecated. Please use getInstructions() instead.');

    if (typeof this.#instructions === 'function') {
      const mastraError = new MastraError({
        id: 'AGENT_INSTRUCTIONS_INCOMPATIBLE_WITH_FUNCTION_INSTRUCTIONS',
        domain: ErrorDomain.AGENT,
        category: ErrorCategory.USER,
        details: {
          agentName: this.name,
        },
        text: 'Instructions are not compatible when instructions are a function. Please use getInstructions() instead.',
      });
      this.logger.trackException(mastraError);
      this.logger.error(mastraError.toString());
      throw mastraError;
    }

    // Throw error for non-string instructions to force migration
    if (typeof this.#instructions !== 'string') {
      const mastraError = new MastraError({
        id: 'AGENT_INSTRUCTIONS_MUST_BE_STRING_FOR_DEPRECATED_GETTER',
        domain: ErrorDomain.AGENT,
        category: ErrorCategory.USER,
        details: {
          agentName: this.name,
          instructionsType: Array.isArray(this.#instructions) ? 'array' : 'object',
        },
        text: 'The instructions getter is deprecated and only supports string instructions. For non-string instructions, please use getInstructions() instead.',
      });
      this.logger.trackException(mastraError);
      this.logger.error(mastraError.toString());
      throw mastraError;
    }

    return this.#instructions;
  }

  public getInstructions({ runtimeContext = new RuntimeContext() }: { runtimeContext?: RuntimeContext } = {}):
    | AgentInstructions
    | Promise<AgentInstructions> {
    if (typeof this.#instructions === 'function') {
      const result = this.#instructions({ runtimeContext, mastra: this.#mastra });
      return resolveMaybePromise(result, instructions => {
        if (!instructions) {
          const mastraError = new MastraError({
            id: 'AGENT_GET_INSTRUCTIONS_FUNCTION_EMPTY_RETURN',
            domain: ErrorDomain.AGENT,
            category: ErrorCategory.USER,
            details: {
              agentName: this.name,
            },
            text: 'Instructions are required to use an Agent. The function-based instructions returned an empty value.',
          });
          this.logger.trackException(mastraError);
          this.logger.error(mastraError.toString());
          throw mastraError;
        }

        return instructions;
      });
    }

    return this.#instructions;
  }

  /**
   * Helper function to convert agent instructions to string for backward compatibility
   * Used for legacy methods that expect string instructions (e.g., voice, telemetry)
   */
  #convertInstructionsToString(instructions: AgentInstructions): string {
    if (typeof instructions === 'string') {
      return instructions;
    }

    if (Array.isArray(instructions)) {
      // Handle array of messages (strings or objects)
      return instructions
        .map(msg => {
          if (typeof msg === 'string') {
            return msg;
          }
          // Safely extract content from message objects
          return typeof msg.content === 'string' ? msg.content : '';
        })
        .filter(content => content) // Remove empty strings
        .join('\n\n');
    }

    // Handle single message object - safely extract content
    return typeof instructions.content === 'string' ? instructions.content : '';
  }

  public getDescription(): string {
    return this.#description ?? '';
  }

  public getDefaultGenerateOptions({
    runtimeContext = new RuntimeContext(),
  }: { runtimeContext?: RuntimeContext } = {}): AgentGenerateOptions | Promise<AgentGenerateOptions> {
    if (typeof this.#defaultGenerateOptions !== 'function') {
      return this.#defaultGenerateOptions;
    }

    const result = this.#defaultGenerateOptions({ runtimeContext, mastra: this.#mastra });
    return resolveMaybePromise(result, options => {
      if (!options) {
        const mastraError = new MastraError({
          id: 'AGENT_GET_DEFAULT_GENERATE_OPTIONS_FUNCTION_EMPTY_RETURN',
          domain: ErrorDomain.AGENT,
          category: ErrorCategory.USER,
          details: {
            agentName: this.name,
          },
          text: `[Agent:${this.name}] - Function-based default generate options returned empty value`,
        });
        this.logger.trackException(mastraError);
        this.logger.error(mastraError.toString());
        throw mastraError;
      }

      return options;
    });
  }

  public getDefaultStreamOptions({ runtimeContext = new RuntimeContext() }: { runtimeContext?: RuntimeContext } = {}):
    | AgentStreamOptions
    | Promise<AgentStreamOptions> {
    if (typeof this.#defaultStreamOptions !== 'function') {
      return this.#defaultStreamOptions;
    }

    const result = this.#defaultStreamOptions({ runtimeContext, mastra: this.#mastra });
    return resolveMaybePromise(result, options => {
      if (!options) {
        const mastraError = new MastraError({
          id: 'AGENT_GET_DEFAULT_STREAM_OPTIONS_FUNCTION_EMPTY_RETURN',
          domain: ErrorDomain.AGENT,
          category: ErrorCategory.USER,
          details: {
            agentName: this.name,
          },
          text: `[Agent:${this.name}] - Function-based default stream options returned empty value`,
        });
        this.logger.trackException(mastraError);
        this.logger.error(mastraError.toString());
        throw mastraError;
      }

      return options;
    });
  }

  public getDefaultVNextStreamOptions<OUTPUT extends OutputSchema = undefined>({
    runtimeContext = new RuntimeContext(),
  }: { runtimeContext?: RuntimeContext } = {}): AgentExecutionOptions<OUTPUT> | Promise<AgentExecutionOptions<OUTPUT>> {
    if (typeof this.#defaultVNextStreamOptions !== 'function') {
      return this.#defaultVNextStreamOptions as AgentExecutionOptions<OUTPUT>;
    }

    const result = this.#defaultVNextStreamOptions({ runtimeContext, mastra: this.#mastra }) as
      | AgentExecutionOptions<OUTPUT>
      | Promise<AgentExecutionOptions<OUTPUT>>;

    return resolveMaybePromise(result, options => {
      if (!options) {
        const mastraError = new MastraError({
          id: 'AGENT_GET_DEFAULT_VNEXT_STREAM_OPTIONS_FUNCTION_EMPTY_RETURN',
          domain: ErrorDomain.AGENT,
          category: ErrorCategory.USER,
          details: {
            agentName: this.name,
          },
          text: `[Agent:${this.name}] - Function-based default vnext stream options returned empty value`,
        });
        this.logger.trackException(mastraError);
        this.logger.error(mastraError.toString());
        throw mastraError;
      }

      return options;
    });
  }

  get tools() {
    this.logger.warn('The tools property is deprecated. Please use getTools() instead.');

    if (typeof this.#tools === 'function') {
      const mastraError = new MastraError({
        id: 'AGENT_GET_TOOLS_FUNCTION_INCOMPATIBLE_WITH_TOOL_FUNCTION_TYPE',
        domain: ErrorDomain.AGENT,
        category: ErrorCategory.USER,
        details: {
          agentName: this.name,
        },
        text: 'Tools are not compatible when tools are a function. Please use getTools() instead.',
      });
      this.logger.trackException(mastraError);
      this.logger.error(mastraError.toString());
      throw mastraError;
    }

    return ensureToolProperties(this.#tools) as TTools;
  }

  public getTools({ runtimeContext = new RuntimeContext() }: { runtimeContext?: RuntimeContext } = {}):
    | TTools
    | Promise<TTools> {
    if (typeof this.#tools !== 'function') {
      return ensureToolProperties(this.#tools) as TTools;
    }

    const result = this.#tools({ runtimeContext, mastra: this.#mastra });

    return resolveMaybePromise(result, tools => {
      if (!tools) {
        const mastraError = new MastraError({
          id: 'AGENT_GET_TOOLS_FUNCTION_EMPTY_RETURN',
          domain: ErrorDomain.AGENT,
          category: ErrorCategory.USER,
          details: {
            agentName: this.name,
          },
          text: `[Agent:${this.name}] - Function-based tools returned empty value`,
        });
        this.logger.trackException(mastraError);
        this.logger.error(mastraError.toString());
        throw mastraError;
      }

      return ensureToolProperties(tools) as TTools;
    });
  }

  get llm() {
    this.logger.warn('The llm property is deprecated. Please use getLLM() instead.');

    if (typeof this.model === 'function') {
      const mastraError = new MastraError({
        id: 'AGENT_LLM_GETTER_INCOMPATIBLE_WITH_FUNCTION_MODEL',
        domain: ErrorDomain.AGENT,
        category: ErrorCategory.USER,
        details: {
          agentName: this.name,
        },
        text: 'LLM is not compatible when model is a function. Please use getLLM() instead.',
      });
      this.logger.trackException(mastraError);
      this.logger.error(mastraError.toString());
      throw mastraError;
    }

    return this.getLLM();
  }

  /**
   * Gets or creates an LLM instance based on the current model
   * @param options Options for getting the LLM
   * @returns A promise that resolves to the LLM instance
   */
  public getLLM({
    runtimeContext = new RuntimeContext(),
    model,
  }: {
    runtimeContext?: RuntimeContext;
    model?: MastraLanguageModel | DynamicArgument<MastraLanguageModel>;
  } = {}): MastraLLM | Promise<MastraLLM> {
    // If model is provided, resolve it; otherwise use the agent's model
    const modelToUse = model
      ? typeof model === 'function'
        ? model({ runtimeContext, mastra: this.#mastra })
        : model
      : this.getModel({ runtimeContext });

    return resolveMaybePromise(modelToUse, resolvedModel => {
      let llm: MastraLLM | Promise<MastraLLM>;
      if (resolvedModel.specificationVersion === 'v2') {
        llm = this.prepareModels(runtimeContext, model).then(models => {
          const enabledModels = models.filter(model => model.enabled);
          return new MastraLLMVNext({
            models: enabledModels,
            mastra: this.#mastra,
            options: { tracingPolicy: this.#options?.tracingPolicy },
          });
        });
      } else {
        llm = new MastraLLMV1({
          model: resolvedModel,
          mastra: this.#mastra,
          options: { tracingPolicy: this.#options?.tracingPolicy },
        });
      }

      return resolveMaybePromise(llm, resolvedLLM => {
        // Apply stored primitives if available
        if (this.#primitives) {
          resolvedLLM.__registerPrimitives(this.#primitives);
        }
        if (this.#mastra) {
          resolvedLLM.__registerMastra(this.#mastra);
        }
        return resolvedLLM;
      }) as MastraLLM;
    });
  }

  /**
   * Gets the model, resolving it if it's a function
   * @param options Options for getting the model
   * @returns A promise that resolves to the model
   */
  public getModel({ runtimeContext = new RuntimeContext() }: { runtimeContext?: RuntimeContext } = {}):
    | MastraLanguageModel
    | Promise<MastraLanguageModel> {
    if (typeof this.model !== 'function') {
      if (!this.model) {
        const mastraError = new MastraError({
          id: 'AGENT_GET_MODEL_MISSING_MODEL_INSTANCE',
          domain: ErrorDomain.AGENT,
          category: ErrorCategory.USER,
          details: {
            agentName: this.name,
          },
          text: `[Agent:${this.name}] - No model provided`,
        });
        this.logger.trackException(mastraError);
        this.logger.error(mastraError.toString());
        throw mastraError;
      }

      let modelToUse: MastraLanguageModel | DynamicArgument<MastraLanguageModel>;

      if (Array.isArray(this.model)) {
        if (this.model.length === 0 || !this.model[0]) {
          const mastraError = new MastraError({
            id: 'AGENT_GET_MODEL_MISSING_MODEL_INSTANCE',
            domain: ErrorDomain.AGENT,
            category: ErrorCategory.USER,
            details: {
              agentName: this.name,
            },
            text: `[Agent:${this.name}] - Empty model list provided`,
          });
          this.logger.trackException(mastraError);
          this.logger.error(mastraError.toString());
          throw mastraError;
        }
        modelToUse = this.model[0].model;

        if (typeof modelToUse !== 'function' && modelToUse.specificationVersion !== 'v2') {
          const mastraError = new MastraError({
            id: 'AGENT_GET_MODEL_INCOMPATIBLE_WITH_MODEL_ARRAY_V1',
            domain: ErrorDomain.AGENT,
            category: ErrorCategory.USER,
            details: {
              agentName: this.name,
            },
            text: `[Agent:${this.name}] - Only v2 models are allowed when an array of models is provided`,
          });
          this.logger.trackException(mastraError);
          this.logger.error(mastraError.toString());
          throw mastraError;
        }
      } else {
        modelToUse = this.model;
      }

      if (typeof modelToUse === 'function') {
        const result = modelToUse({ runtimeContext, mastra: this.#mastra });
        return resolveMaybePromise(result, model => {
          if (!model) {
            const mastraError = new MastraError({
              id: 'AGENT_GET_MODEL_FUNCTION_EMPTY_RETURN',
              domain: ErrorDomain.AGENT,
              category: ErrorCategory.USER,
              details: {
                agentName: this.name,
              },
              text: `[Agent:${this.name}] - Function-based model returned empty value`,
            });
            this.logger.trackException(mastraError);
            this.logger.error(mastraError.toString());
            throw mastraError;
          }

          if (Array.isArray(this.model) && model.specificationVersion !== 'v2') {
            const mastraError = new MastraError({
              id: 'AGENT_GET_MODEL_INCOMPATIBLE_WITH_MODEL_ARRAY_V1',
              domain: ErrorDomain.AGENT,
              category: ErrorCategory.USER,
              details: {
                agentName: this.name,
              },
              text: `[Agent:${this.name}] - Only v2 models are allowed when an array of models is provided`,
            });
            this.logger.trackException(mastraError);
            this.logger.error(mastraError.toString());
            throw mastraError;
          }

          return model;
        });
      }

      return modelToUse;
    }

    const result = this.model({ runtimeContext, mastra: this.#mastra });
    return resolveMaybePromise(result, model => {
      if (!model) {
        const mastraError = new MastraError({
          id: 'AGENT_GET_MODEL_FUNCTION_EMPTY_RETURN',
          domain: ErrorDomain.AGENT,
          category: ErrorCategory.USER,
          details: {
            agentName: this.name,
          },
          text: `[Agent:${this.name}] - Function-based model returned empty value`,
        });
        this.logger.trackException(mastraError);
        this.logger.error(mastraError.toString());
        throw mastraError;
      }

      return model;
    });
  }

  public async getModelList(
    runtimeContext: RuntimeContext = new RuntimeContext(),
  ): Promise<Array<AgentModelManagerConfig> | null> {
    if (!Array.isArray(this.model)) {
      return null;
    }
    return this.prepareModels(runtimeContext);
  }

  __updateInstructions(newInstructions: string) {
    this.#instructions = newInstructions;
    this.logger.debug(`[Agents:${this.name}] Instructions updated.`, { model: this.model, name: this.name });
  }

  __updateModel({ model }: { model: DynamicArgument<MastraLanguageModel> }) {
    this.model = model;
    this.logger.debug(`[Agents:${this.name}] Model updated.`, { model: this.model, name: this.name });
  }

  reorderModels(modelIds: string[]) {
    if (!Array.isArray(this.model)) {
      this.logger.warn(`[Agents:${this.name}] model is not an array`);
      return;
    }

    this.model = this.model.sort((a, b) => {
      const aIndex = modelIds.indexOf(a.id);
      const bIndex = modelIds.indexOf(b.id);
      return aIndex - bIndex;
    });
    this.logger.debug(`[Agents:${this.name}] Models reordered`);
  }

  updateModelInModelList({
    id,
    model,
    enabled,
    maxRetries,
  }: {
    id: string;
    model?: DynamicArgument<MastraLanguageModel>;
    enabled?: boolean;
    maxRetries?: number;
  }) {
    if (!Array.isArray(this.model)) {
      this.logger.warn(`[Agents:${this.name}] model is not an array`);
      return;
    }

    const modelToUpdate = this.model.find(m => m.id === id);
    if (!modelToUpdate) {
      this.logger.warn(`[Agents:${this.name}] model ${id} not found`);
      return;
    }

    this.model = this.model.map(mdl => {
      if (mdl.id === id) {
        return {
          ...mdl,
          model: model ?? mdl.model,
          enabled: enabled ?? mdl.enabled,
          maxRetries: maxRetries ?? mdl.maxRetries,
        };
      }
      return mdl;
    });
    this.logger.debug(`[Agents:${this.name}] model ${id} updated`);
  }

  #primitives?: MastraPrimitives;

  __registerPrimitives(p: MastraPrimitives) {
    if (p.telemetry) {
      this.__setTelemetry(p.telemetry);
    }

    if (p.logger) {
      this.__setLogger(p.logger);
    }

    // Store primitives for later use when creating LLM instances
    this.#primitives = p;

    this.logger.debug(`[Agents:${this.name}] initialized.`, { model: this.model, name: this.name });
  }

  __registerMastra(mastra: Mastra) {
    this.#mastra = mastra;
    // Mastra will be passed to the LLM when it's created in getLLM()
  }

  /**
   * Set the concrete tools for the agent
   * @param tools
   */
  __setTools(tools: TTools) {
    this.#tools = tools;
    this.logger.debug(`[Agents:${this.name}] Tools set for agent ${this.name}`, { model: this.model, name: this.name });
  }

  async generateTitleFromUserMessage({
    message,
    runtimeContext = new RuntimeContext(),
    tracingContext,
    model,
    instructions,
  }: {
    message: string | MessageInput;
    runtimeContext?: RuntimeContext;
    tracingContext: TracingContext;
    model?: DynamicArgument<MastraLanguageModel>;
    instructions?: DynamicArgument<string>;
  }) {
    // need to use text, not object output or it will error for models that don't support structured output (eg Deepseek R1)
    const llm = await this.getLLM({ runtimeContext, model });

    const normMessage = new MessageList().add(message, 'user').get.all.ui().at(-1);
    if (!normMessage) {
      throw new Error(`Could not generate title from input ${JSON.stringify(message)}`);
    }

    const partsToGen: TextPart[] = [];
    for (const part of normMessage.parts) {
      if (part.type === `text`) {
        partsToGen.push(part);
      } else if (part.type === `source`) {
        partsToGen.push({
          type: 'text',
          text: `User added URL: ${part.source.url.substring(0, 100)}`,
        });
      } else if (part.type === `file`) {
        partsToGen.push({
          type: 'text',
          text: `User added ${part.mimeType} file: ${part.data.substring(0, 100)}`,
        });
      }
    }

    // Resolve instructions using the dedicated method
    const systemInstructions = await this.resolveTitleInstructions(runtimeContext, instructions);

    let text = '';

    if (llm.getModel().specificationVersion === 'v2') {
      const messageList = new MessageList()
        .add(
          [
            {
              role: 'system',
              content: systemInstructions,
            },
          ],
          'system',
        )
        .add(
          [
            {
              role: 'user',
              content: JSON.stringify(partsToGen),
            },
          ],
          'input',
        );
      const result = (llm as MastraLLMVNext).stream({
        runtimeContext,
        tracingContext,
        messageList,
      });

      text = await result.text;
    } else {
      const result = await (llm as MastraLLMV1).__text({
        runtimeContext,
        tracingContext,
        messages: [
          {
            role: 'system',
            content: systemInstructions,
          },
          {
            role: 'user',
            content: JSON.stringify(partsToGen),
          },
        ],
      });

      text = result.text;
    }

    // Strip out any r1 think tags if present
    const cleanedText = text.replace(/<think>[\s\S]*?<\/think>/g, '').trim();
    return cleanedText;
  }

  getMostRecentUserMessage(messages: Array<UIMessage | UIMessageWithMetadata>) {
    const userMessages = messages.filter(message => message.role === 'user');
    return userMessages.at(-1);
  }

  async genTitle(
    userMessage: string | MessageInput | undefined,
    runtimeContext: RuntimeContext,
    tracingContext: TracingContext,
    model?: DynamicArgument<MastraLanguageModel>,
    instructions?: DynamicArgument<string>,
  ) {
    try {
      if (userMessage) {
        const normMessage = new MessageList().add(userMessage, 'user').get.all.ui().at(-1);
        if (normMessage) {
          return await this.generateTitleFromUserMessage({
            message: normMessage,
            runtimeContext,
            tracingContext,
            model,
            instructions,
          });
        }
      }
      // If no user message, return a default title for new threads
      return `New Thread ${new Date().toISOString()}`;
    } catch (e) {
      this.logger.error('Error generating title:', e);
      // Return undefined on error so existing title is preserved
      return undefined;
    }
  }

  /* @deprecated use agent.getMemory() and query memory directly */
  async fetchMemory({
    threadId,
    thread: passedThread,
    memoryConfig,
    resourceId,
    runId,
    userMessages,
    systemMessage,
    messageList = new MessageList({ threadId, resourceId }),
    runtimeContext = new RuntimeContext(),
  }: {
    resourceId: string;
    threadId: string;
    thread?: StorageThreadType;
    memoryConfig?: MemoryConfig;
    userMessages?: CoreMessage[];
    systemMessage?: CoreMessage;
    runId?: string;
    messageList?: MessageList;
    runtimeContext?: RuntimeContext;
  }) {
    const memory = await this.getMemory({ runtimeContext });
    if (memory) {
      const thread = passedThread ?? (await memory.getThreadById({ threadId }));

      if (!thread) {
        // If no thread, nothing to fetch from memory.
        // The messageList already contains the current user messages and system message.
        return { threadId: threadId || '', messages: userMessages || [] };
      }

      if (userMessages && userMessages.length > 0) {
        messageList.add(userMessages, 'memory');
      }

      if (systemMessage?.role === 'system') {
        messageList.addSystem(systemMessage, 'memory');
      }

      const [memoryMessages, memorySystemMessage] =
        threadId && memory
          ? await Promise.all([
              memory
                .rememberMessages({
                  threadId,
                  resourceId,
                  config: memoryConfig,
                  vectorMessageSearch: messageList.getLatestUserContent() || '',
                })
                .then((r: any) => r.messagesV2),
              memory.getSystemMessage({ threadId, memoryConfig }),
            ])
          : [[], null];

      this.logger.debug('Fetched messages from memory', {
        threadId,
        runId,
        fetchedCount: memoryMessages.length,
      });

      if (memorySystemMessage) {
        messageList.addSystem(memorySystemMessage, 'memory');
      }

      messageList.add(memoryMessages, 'memory');

      const systemMessages =
        messageList
          .getSystemMessages()
          ?.map(m => m.content)
          ?.join(`\n`) ?? undefined;

      const newMessages = messageList.get.input.v1() as CoreMessage[];

      const processedMemoryMessages = await memory.processMessages({
        // these will be processed
        messages: messageList.get.remembered.v1() as CoreMessage[],
        // these are here for inspecting but shouldn't be returned by the processor
        // - ex TokenLimiter needs to measure all tokens even though it's only processing remembered messages
        newMessages,
        systemMessage: systemMessages,
        memorySystemMessage: memorySystemMessage || undefined,
      });

      const returnList = new MessageList()
        .addSystem(systemMessages)
        .add(processedMemoryMessages, 'memory')
        .add(newMessages, 'user');

      return {
        threadId: thread.id,
        messages: returnList.get.all.prompt(),
      };
    }

    return { threadId: threadId || '', messages: userMessages || [] };
  }

  private async getMemoryTools({
    runId,
    resourceId,
    threadId,
    runtimeContext,
    tracingContext,
    mastraProxy,
  }: {
    runId?: string;
    resourceId?: string;
    threadId?: string;
    runtimeContext: RuntimeContext;
    tracingContext?: TracingContext;
    mastraProxy?: MastraUnion;
  }) {
    let convertedMemoryTools: Record<string, CoreTool> = {};
    // Get memory tools if available
    const memory = await this.getMemory({ runtimeContext });
    const memoryTools = memory?.getTools?.();

    if (memoryTools) {
      this.logger.debug(
        `[Agent:${this.name}] - Adding tools from memory ${Object.keys(memoryTools || {}).join(', ')}`,
        {
          runId,
        },
      );
      for (const [toolName, tool] of Object.entries(memoryTools)) {
        const toolObj = tool;
        const options: ToolOptions = {
          name: toolName,
          runId,
          threadId,
          resourceId,
          logger: this.logger,
          mastra: mastraProxy as MastraUnion | undefined,
          memory,
          agentName: this.name,
          runtimeContext,
          tracingContext,
          model: await this.getModel({ runtimeContext }),
          tracingPolicy: this.#options?.tracingPolicy,
        };
        const convertedToCoreTool = makeCoreTool(toolObj, options);
        convertedMemoryTools[toolName] = convertedToCoreTool;
      }
    }
    return convertedMemoryTools;
  }

  private async __runInputProcessors({
    runtimeContext,
    tracingContext,
    messageList,
    inputProcessorOverrides,
  }: {
    runtimeContext: RuntimeContext;
    tracingContext: TracingContext;
    messageList: MessageList;
    inputProcessorOverrides?: InputProcessor[];
  }): Promise<{
    messageList: MessageList;
    tripwireTriggered: boolean;
    tripwireReason: string;
  }> {
    let tripwireTriggered = false;
    let tripwireReason = '';

    if (inputProcessorOverrides?.length || this.#inputProcessors) {
      const runner = await this.getProcessorRunner({
        runtimeContext,
        inputProcessorOverrides,
      });
      // Create traced version of runInputProcessors similar to workflow _runStep pattern
      const tracedRunInputProcessors = (messageList: MessageList, tracingContext: TracingContext) => {
        const telemetry = this.#mastra?.getTelemetry();
        if (!telemetry) {
          return runner.runInputProcessors(messageList, tracingContext, undefined);
        }

        return telemetry.traceMethod(
          async (data: { messageList: MessageList }) => {
            return runner.runInputProcessors(data.messageList, tracingContext, telemetry);
          },
          {
            spanName: `agent.${this.name}.inputProcessors`,
            attributes: {
              'agent.name': this.name,
              'inputProcessors.count': runner.inputProcessors.length.toString(),
              'inputProcessors.names': runner.inputProcessors.map(p => p.name).join(','),
            },
          },
        )({ messageList });
      };

      try {
        messageList = await tracedRunInputProcessors(messageList, tracingContext);
      } catch (error) {
        if (error instanceof TripWire) {
          tripwireTriggered = true;
          tripwireReason = error.message;
        } else {
          throw new MastraError(
            {
              id: 'AGENT_INPUT_PROCESSOR_ERROR',
              domain: ErrorDomain.AGENT,
              category: ErrorCategory.USER,
              text: `[Agent:${this.name}] - Input processor error`,
            },
            error,
          );
        }
      }
    }

    return {
      messageList,
      tripwireTriggered,
      tripwireReason,
    };
  }

  private async __runOutputProcessors({
    runtimeContext,
    tracingContext,
    messageList,
    outputProcessorOverrides,
  }: {
    runtimeContext: RuntimeContext;
    tracingContext: TracingContext;
    messageList: MessageList;
    outputProcessorOverrides?: OutputProcessor[];
  }): Promise<{
    messageList: MessageList;
    tripwireTriggered: boolean;
    tripwireReason: string;
  }> {
    let tripwireTriggered = false;
    let tripwireReason = '';

    if (outputProcessorOverrides?.length || this.#outputProcessors) {
      const runner = await this.getProcessorRunner({
        runtimeContext,
        outputProcessorOverrides,
      });

      // Create traced version of runOutputProcessors similar to workflow _runStep pattern
      const tracedRunOutputProcessors = (messageList: MessageList, tracingContext: TracingContext) => {
        const telemetry = this.#mastra?.getTelemetry();
        if (!telemetry) {
          return runner.runOutputProcessors(messageList, tracingContext, undefined);
        }

        return telemetry.traceMethod(
          async (data: { messageList: MessageList }) => {
            return runner.runOutputProcessors(data.messageList, tracingContext, telemetry);
          },
          {
            spanName: `agent.${this.name}.outputProcessors`,
            attributes: {
              'agent.name': this.name,
              'outputProcessors.count': runner.outputProcessors.length.toString(),
              'outputProcessors.names': runner.outputProcessors.map(p => p.name).join(','),
            },
          },
        )({ messageList });
      };

      try {
        messageList = await tracedRunOutputProcessors(messageList, tracingContext);
      } catch (e) {
        if (e instanceof TripWire) {
          tripwireTriggered = true;
          tripwireReason = e.message;
          this.logger.debug(`[Agent:${this.name}] - Output processor tripwire triggered: ${e.message}`);
        } else {
          throw e;
        }
      }
    }

    return {
      messageList,
      tripwireTriggered,
      tripwireReason,
    };
  }

  private async getMemoryMessages({
    resourceId,
    threadId,
    vectorMessageSearch,
    memoryConfig,
    runtimeContext,
  }: {
    resourceId?: string;
    threadId: string;
    vectorMessageSearch: string;
    memoryConfig?: MemoryConfig;
    runtimeContext: RuntimeContext;
  }) {
    const memory = await this.getMemory({ runtimeContext });
    if (!memory) {
      return [];
    }
    return memory
      .rememberMessages({
        threadId,
        resourceId,
        config: memoryConfig,
        // The new user messages aren't in the list yet cause we add memory messages first to try to make sure ordering is correct (memory comes before new user messages)
        vectorMessageSearch,
      })
      .then(r => r.messagesV2);
  }

  private async getAssignedTools({
    runId,
    resourceId,
    threadId,
    runtimeContext,
    tracingContext,
    mastraProxy,
    writableStream,
  }: {
    runId?: string;
    resourceId?: string;
    threadId?: string;
    runtimeContext: RuntimeContext;
    tracingContext?: TracingContext;
    mastraProxy?: MastraUnion;
    writableStream?: WritableStream<ChunkType>;
  }) {
    let toolsForRequest: Record<string, CoreTool> = {};

    this.logger.debug(`[Agents:${this.name}] - Assembling assigned tools`, { runId, threadId, resourceId });

    const memory = await this.getMemory({ runtimeContext });

    // Mastra tools passed into the Agent

    const assignedTools = await this.getTools({ runtimeContext });

    const assignedToolEntries = Object.entries(assignedTools || {});

    const assignedCoreToolEntries = await Promise.all(
      assignedToolEntries.map(async ([k, tool]) => {
        if (!tool) {
          return;
        }

        const options: ToolOptions = {
          name: k,
          runId,
          threadId,
          resourceId,
          logger: this.logger,
          mastra: mastraProxy as MastraUnion | undefined,
          memory,
          agentName: this.name,
          runtimeContext,
          tracingContext,
          model: await this.getModel({ runtimeContext }),
          writableStream,
          tracingPolicy: this.#options?.tracingPolicy,
          requireApproval: (tool as any).requireApproval,
        };
        return [k, makeCoreTool(tool, options)];
      }),
    );

    const assignedToolEntriesConverted = Object.fromEntries(
      assignedCoreToolEntries.filter((entry): entry is [string, CoreTool] => Boolean(entry)),
    );

    toolsForRequest = {
      ...assignedToolEntriesConverted,
    };

    return toolsForRequest;
  }

  private async getToolsets({
    runId,
    threadId,
    resourceId,
    toolsets,
    runtimeContext,
    tracingContext,
    mastraProxy,
  }: {
    runId?: string;
    threadId?: string;
    resourceId?: string;
    toolsets: ToolsetsInput;
    runtimeContext: RuntimeContext;
    tracingContext?: TracingContext;
    mastraProxy?: MastraUnion;
  }) {
    let toolsForRequest: Record<string, CoreTool> = {};

    const memory = await this.getMemory({ runtimeContext });
    const toolsFromToolsets = Object.values(toolsets || {});

    if (toolsFromToolsets.length > 0) {
      this.logger.debug(`[Agent:${this.name}] - Adding tools from toolsets ${Object.keys(toolsets || {}).join(', ')}`, {
        runId,
      });
      for (const toolset of toolsFromToolsets) {
        for (const [toolName, tool] of Object.entries(toolset)) {
          const toolObj = tool;
          const options: ToolOptions = {
            name: toolName,
            runId,
            threadId,
            resourceId,
            logger: this.logger,
            mastra: mastraProxy as MastraUnion | undefined,
            memory,
            agentName: this.name,
            runtimeContext,
            tracingContext,
            model: await this.getModel({ runtimeContext }),
            tracingPolicy: this.#options?.tracingPolicy,
          };
          const convertedToCoreTool = makeCoreTool(toolObj, options, 'toolset');
          toolsForRequest[toolName] = convertedToCoreTool;
        }
      }
    }

    return toolsForRequest;
  }

  private async getClientTools({
    runId,
    threadId,
    resourceId,
    runtimeContext,
    tracingContext,
    mastraProxy,
    clientTools,
  }: {
    runId?: string;
    threadId?: string;
    resourceId?: string;
    runtimeContext: RuntimeContext;
    tracingContext?: TracingContext;
    mastraProxy?: MastraUnion;
    clientTools?: ToolsInput;
  }) {
    let toolsForRequest: Record<string, CoreTool> = {};
    const memory = await this.getMemory({ runtimeContext });
    // Convert client tools
    const clientToolsForInput = Object.entries(clientTools || {});
    if (clientToolsForInput.length > 0) {
      this.logger.debug(`[Agent:${this.name}] - Adding client tools ${Object.keys(clientTools || {}).join(', ')}`, {
        runId,
      });
      for (const [toolName, tool] of clientToolsForInput) {
        const { execute, ...rest } = tool;
        const options: ToolOptions = {
          name: toolName,
          runId,
          threadId,
          resourceId,
          logger: this.logger,
          mastra: mastraProxy as MastraUnion | undefined,
          memory,
          agentName: this.name,
          runtimeContext,
          tracingContext,
          model: await this.getModel({ runtimeContext }),
          tracingPolicy: this.#options?.tracingPolicy,
        };
        const convertedToCoreTool = makeCoreTool(rest, options, 'client-tool');
        toolsForRequest[toolName] = convertedToCoreTool;
      }
    }

    return toolsForRequest;
  }

  private async getWorkflowTools({
    runId,
    threadId,
    resourceId,
    runtimeContext,
    tracingContext,
    methodType,
    format,
  }: {
    runId?: string;
    threadId?: string;
    resourceId?: string;
    runtimeContext: RuntimeContext;
    tracingContext?: TracingContext;
    methodType: 'generate' | 'stream' | 'streamVNext' | 'generateVNext';
    format?: 'mastra' | 'aisdk';
  }) {
    const convertedWorkflowTools: Record<string, CoreTool> = {};
    const workflows = await this.getWorkflows({ runtimeContext });
    if (Object.keys(workflows).length > 0) {
      for (const [workflowName, workflow] of Object.entries(workflows)) {
        const toolObj = createTool({
          id: workflowName,
          description: workflow.description || `Workflow: ${workflowName}`,
          inputSchema: workflow.inputSchema,
          outputSchema: workflow.outputSchema,
          mastra: this.#mastra,
          // manually wrap workflow tools with ai tracing, so that we can pass the
          // current tool span onto the workflow to maintain continuity of the trace
          execute: async ({ context, writer, tracingContext: innerTracingContext }) => {
            try {
              this.logger.debug(`[Agent:${this.name}] - Executing workflow as tool ${workflowName}`, {
                name: workflowName,
                description: workflow.description,
                args: context,
                runId,
                threadId,
                resourceId,
              });

              const run = await workflow.createRunAsync();

              let result: any;
              if (methodType === 'generate') {
                result = await run.start({
                  inputData: context,
                  runtimeContext,
                  tracingContext: innerTracingContext,
                });
              } else if (methodType === 'stream') {
                const streamResult = run.stream({
                  inputData: context,
                  runtimeContext,
                  tracingContext: innerTracingContext,
                });

                if (writer) {
                  await streamResult.stream.pipeTo(writer);
                } else {
                  for await (const _chunk of streamResult.stream) {
                    // complete the stream
                  }
                }

                result = await streamResult.getWorkflowState();
              } else if (methodType === 'streamVNext') {
                // TODO: add support for format
                const streamResult = run.streamVNext({
                  inputData: context,
                  runtimeContext,
                  tracingContext: innerTracingContext,
                  format,
                });

                if (writer) {
                  await streamResult.pipeTo(writer);
                }

                result = await streamResult.result;
              }

              return { result, runId: run.runId };
            } catch (err) {
              const mastraError = new MastraError(
                {
                  id: 'AGENT_WORKFLOW_TOOL_EXECUTION_FAILED',
                  domain: ErrorDomain.AGENT,
                  category: ErrorCategory.USER,
                  details: {
                    agentName: this.name,
                    runId: runId || '',
                    threadId: threadId || '',
                    resourceId: resourceId || '',
                  },
                  text: `[Agent:${this.name}] - Failed workflow tool execution`,
                },
                err,
              );
              this.logger.trackException(mastraError);
              this.logger.error(mastraError.toString());
              throw mastraError;
            }
          },
        });

        const options: ToolOptions = {
          name: workflowName,
          runId,
          threadId,
          resourceId,
          logger: this.logger,
          mastra: this.#mastra,
          memory: await this.getMemory({ runtimeContext }),
          agentName: this.name,
          runtimeContext,
          model: await this.getModel({ runtimeContext }),
          tracingContext,
          tracingPolicy: this.#options?.tracingPolicy,
        };

        convertedWorkflowTools[workflowName] = makeCoreTool(toolObj, options);
      }
    }

    return convertedWorkflowTools;
  }

  private async convertTools({
    toolsets,
    clientTools,
    threadId,
    resourceId,
    runId,
    runtimeContext,
    tracingContext,
    writableStream,
    methodType,
    format,
  }: {
    toolsets?: ToolsetsInput;
    clientTools?: ToolsInput;
    threadId?: string;
    resourceId?: string;
    runId?: string;
    runtimeContext: RuntimeContext;
    tracingContext?: TracingContext;
    writableStream?: WritableStream<ChunkType>;
    methodType: 'generate' | 'stream' | 'streamVNext' | 'generateVNext';
    format?: 'mastra' | 'aisdk';
  }): Promise<Record<string, CoreTool>> {
    let mastraProxy = undefined;
    const logger = this.logger;

    if (this.#mastra) {
      mastraProxy = createMastraProxy({ mastra: this.#mastra, logger });
    }

    const assignedTools = await this.getAssignedTools({
      runId,
      resourceId,
      threadId,
      runtimeContext,
      tracingContext,
      mastraProxy,
      writableStream,
    });

    const memoryTools = await this.getMemoryTools({
      runId,
      resourceId,
      threadId,
      runtimeContext,
      tracingContext,
      mastraProxy,
    });

    const toolsetTools = await this.getToolsets({
      runId,
      resourceId,
      threadId,
      runtimeContext,
      tracingContext,
      mastraProxy,
      toolsets: toolsets!,
    });

    const clientSideTools = await this.getClientTools({
      runId,
      resourceId,
      threadId,
      runtimeContext,
      tracingContext,
      mastraProxy,
      clientTools: clientTools!,
    });

    const workflowTools = await this.getWorkflowTools({
      runId,
      resourceId,
      threadId,
      runtimeContext,
      methodType,
      format,
      tracingContext,
    });

    return this.formatTools({
      ...assignedTools,
      ...memoryTools,
      ...toolsetTools,
      ...clientSideTools,
      ...workflowTools,
    });
  }

  private formatTools(tools: Record<string, CoreTool>): Record<string, CoreTool> {
    const INVALID_CHAR_REGEX = /[^a-zA-Z0-9_\-]/g;
    const STARTING_CHAR_REGEX = /[a-zA-Z_]/;

    for (const key of Object.keys(tools)) {
      if (tools[key] && (key.length > 63 || key.match(INVALID_CHAR_REGEX) || !key[0]!.match(STARTING_CHAR_REGEX))) {
        let newKey = key.replace(INVALID_CHAR_REGEX, '_');
        if (!newKey[0]!.match(STARTING_CHAR_REGEX)) {
          newKey = '_' + newKey;
        }
        newKey = newKey.slice(0, 63);

        if (tools[newKey]) {
          const mastraError = new MastraError({
            id: 'AGENT_TOOL_NAME_COLLISION',
            domain: ErrorDomain.AGENT,
            category: ErrorCategory.USER,
            details: {
              agentName: this.name,
              toolName: newKey,
            },
            text: `Two or more tools resolve to the same name "${newKey}". Please rename one of the tools to avoid this collision.`,
          });
          this.logger.trackException(mastraError);
          this.logger.error(mastraError.toString());
          throw mastraError;
        }

        tools[newKey] = tools[key];
        delete tools[key];
      }
    }

    return tools;
  }

  /**
   * Adds response messages from a step to the MessageList and schedules persistence.
   * This is used for incremental saving: after each agent step, messages are added to a save queue
   * and a debounced save operation is triggered to avoid redundant writes.
   *
   * @param result - The step result containing response messages.
   * @param messageList - The MessageList instance for the current thread.
   * @param threadId - The thread ID.
   * @param memoryConfig - The memory configuration for saving.
   * @param runId - (Optional) The run ID for logging.
   */
  private async saveStepMessages({
    saveQueueManager,
    result,
    messageList,
    threadId,
    memoryConfig,
    runId,
  }: {
    saveQueueManager: SaveQueueManager;
    result: any;
    messageList: MessageList;
    threadId?: string;
    memoryConfig?: MemoryConfig;
    runId?: string;
  }) {
    try {
      messageList.add(result.response.messages, 'response');
      await saveQueueManager.batchMessages(messageList, threadId, memoryConfig);
    } catch (e) {
      await saveQueueManager.flushMessages(messageList, threadId, memoryConfig);
      this.logger.error('Error saving memory on step finish', {
        error: e,
        runId,
      });
      throw e;
    }
  }

  __primitive({
    instructions,
    messages,
    context,
    thread,
    memoryConfig,
    resourceId,
    runId,
    toolsets,
    clientTools,
    runtimeContext,
    saveQueueManager,
    writableStream,
    methodType,
    tracingContext,
    tracingOptions,
  }: {
    instructions: AgentInstructions;
    toolsets?: ToolsetsInput;
    clientTools?: ToolsInput;
    resourceId?: string;
    thread?: (Partial<StorageThreadType> & { id: string }) | undefined;
    memoryConfig?: MemoryConfig;
    context?: CoreMessage[];
    runId?: string;
    messages: MessageListInput;
    runtimeContext: RuntimeContext;
    saveQueueManager: SaveQueueManager;
    writableStream?: WritableStream<ChunkType>;
    methodType: 'generate' | 'stream';
    tracingContext?: TracingContext;
    tracingOptions?: TracingOptions;
  }) {
    return {
      before: async () => {
        if (process.env.NODE_ENV !== 'test') {
          this.logger.debug(`[Agents:${this.name}] - Starting generation`, { runId });
        }

        const agentAISpan = getOrCreateSpan({
          type: AISpanType.AGENT_RUN,
          name: `agent run: '${this.id}'`,
          input: {
            messages,
          },
          attributes: {
            agentId: this.id,
            instructions: this.#convertInstructionsToString(instructions),
            availableTools: [
              ...(toolsets ? Object.keys(toolsets) : []),
              ...(clientTools ? Object.keys(clientTools) : []),
            ],
          },
          metadata: {
            runId,
            resourceId,
            threadId: thread ? thread.id : undefined,
          },
          tracingPolicy: this.#options?.tracingPolicy,
          tracingOptions,
          tracingContext,
          runtimeContext,
        });

        const innerTracingContext: TracingContext = { currentSpan: agentAISpan };

        const memory = await this.getMemory({ runtimeContext });

        const toolEnhancements = [
          // toolsets
          toolsets && Object.keys(toolsets || {}).length > 0
            ? `toolsets present (${Object.keys(toolsets || {}).length} tools)`
            : undefined,

          // memory tools
          memory && resourceId ? 'memory and resourceId available' : undefined,
        ]
          .filter(Boolean)
          .join(', ');
        this.logger.debug(`[Agent:${this.name}] - Enhancing tools: ${toolEnhancements}`, {
          runId,
          toolsets: toolsets ? Object.keys(toolsets) : undefined,
          clientTools: clientTools ? Object.keys(clientTools) : undefined,
          hasMemory: !!memory,
          hasResourceId: !!resourceId,
        });

        const threadId = thread?.id;

        const convertedTools = await this.convertTools({
          toolsets,
          clientTools,
          threadId,
          resourceId,
          runId,
          runtimeContext,
          tracingContext: innerTracingContext,
          writableStream,
          methodType,
        });

        const messageList = new MessageList({
          threadId,
          resourceId,
          generateMessageId: this.#mastra?.generateId?.bind(this.#mastra),
          // @ts-ignore Flag for agent network messages
          _agentNetworkAppend: this._agentNetworkAppend,
        })
          .addSystem(instructions || (await this.getInstructions({ runtimeContext })))
          .add(context || [], 'context');

        if (!memory || (!threadId && !resourceId)) {
          messageList.add(messages, 'user');
          const { tripwireTriggered, tripwireReason } = await this.__runInputProcessors({
            runtimeContext,
            tracingContext: innerTracingContext,
            messageList,
          });
          return {
            messageObjects: messageList.get.all.prompt(),
            convertedTools,
            threadExists: false,
            thread: undefined,
            messageList,
            agentAISpan,
            ...(tripwireTriggered && {
              tripwire: true,
              tripwireReason,
            }),
          };
        }
        if (!threadId || !resourceId) {
          const mastraError = new MastraError({
            id: 'AGENT_MEMORY_MISSING_RESOURCE_ID',
            domain: ErrorDomain.AGENT,
            category: ErrorCategory.USER,
            details: {
              agentName: this.name,
              threadId: threadId || '',
              resourceId: resourceId || '',
            },
            text: `A resourceId and a threadId must be provided when using Memory. Saw threadId "${threadId}" and resourceId "${resourceId}"`,
          });
          this.logger.trackException(mastraError);
          this.logger.error(mastraError.toString());
          agentAISpan?.error({ error: mastraError });
          throw mastraError;
        }
        const store = memory.constructor.name;
        this.logger.debug(
          `[Agent:${this.name}] - Memory persistence enabled: store=${store}, resourceId=${resourceId}`,
          {
            runId,
            resourceId,
            threadId,
            memoryStore: store,
          },
        );

        let threadObject: StorageThreadType | undefined = undefined;
        const existingThread = await memory.getThreadById({ threadId });
        if (existingThread) {
          if (
            (!existingThread.metadata && thread.metadata) ||
            (thread.metadata && !deepEqual(existingThread.metadata, thread.metadata))
          ) {
            threadObject = await memory.saveThread({
              thread: { ...existingThread, metadata: thread.metadata },
              memoryConfig,
            });
          } else {
            threadObject = existingThread;
          }
        } else {
          threadObject = await memory.createThread({
            threadId,
            metadata: thread.metadata,
            title: thread.title,
            memoryConfig,
            resourceId,
            saveThread: false,
          });
        }

        const config = memory.getMergedThreadConfig(memoryConfig || {});
        const hasResourceScopeSemanticRecall =
          typeof config?.semanticRecall === 'object' && config?.semanticRecall?.scope === 'resource';
        let [memoryMessages, memorySystemMessage] = await Promise.all([
          existingThread || hasResourceScopeSemanticRecall
            ? this.getMemoryMessages({
                resourceId,
                threadId: threadObject.id,
                vectorMessageSearch: new MessageList().add(messages, `user`).getLatestUserContent() || '',
                memoryConfig,
                runtimeContext,
              })
            : [],
          memory.getSystemMessage({ threadId: threadObject.id, resourceId, memoryConfig }),
        ]);

        this.logger.debug('Fetched messages from memory', {
          threadId: threadObject.id,
          runId,
          fetchedCount: memoryMessages.length,
        });

        // So the agent doesn't get confused and start replying directly to messages
        // that were added via semanticRecall from a different conversation,
        // we need to pull those out and add to the system message.
        const resultsFromOtherThreads = memoryMessages.filter(m => m.threadId !== threadObject.id);
        if (resultsFromOtherThreads.length && !memorySystemMessage) {
          memorySystemMessage = ``;
        }
        if (resultsFromOtherThreads.length) {
          memorySystemMessage += `\nThe following messages were remembered from a different conversation:\n<remembered_from_other_conversation>\n${(() => {
            let result = ``;

            const messages = new MessageList().add(resultsFromOtherThreads, 'memory').get.all.v1();
            let lastYmd: string | null = null;
            for (const msg of messages) {
              const date = msg.createdAt;
              const year = date.getUTCFullYear();
              const month = date.toLocaleString('default', { month: 'short' });
              const day = date.getUTCDate();
              const ymd = `${year}, ${month}, ${day}`;
              const utcHour = date.getUTCHours();
              const utcMinute = date.getUTCMinutes();
              const hour12 = utcHour % 12 || 12;
              const ampm = utcHour < 12 ? 'AM' : 'PM';
              const timeofday = `${hour12}:${utcMinute < 10 ? '0' : ''}${utcMinute} ${ampm}`;

              if (!lastYmd || lastYmd !== ymd) {
                result += `\nthe following messages are from ${ymd}\n`;
              }
              result += `
  Message ${msg.threadId && msg.threadId !== threadObject.id ? 'from previous conversation' : ''} at ${timeofday}: ${JSON.stringify(msg)}`;

              lastYmd = ymd;
            }
            return result;
          })()}\n<end_remembered_from_other_conversation>`;
        }

        if (memorySystemMessage) {
          messageList.addSystem(memorySystemMessage, 'memory');
        }

        messageList
          .add(
            memoryMessages.filter(m => m.threadId === threadObject.id), // filter out messages from other threads. those are added to system message above
            'memory',
          )
          // add new user messages to the list AFTER remembered messages to make ordering more reliable
          .add(messages, 'user');

        const { tripwireTriggered, tripwireReason } = await this.__runInputProcessors({
          runtimeContext,
          tracingContext: innerTracingContext,
          messageList,
        });

        const systemMessages = messageList.getSystemMessages();

        const systemMessage =
          [...systemMessages, ...messageList.getSystemMessages('memory')]?.map(m => m.content)?.join(`\n`) ?? undefined;

        const processedMemoryMessages = await memory.processMessages({
          // these will be processed
          messages: messageList.get.remembered.v1() as CoreMessage[],
          // these are here for inspecting but shouldn't be returned by the processor
          // - ex TokenLimiter needs to measure all tokens even though it's only processing remembered messages
          newMessages: messageList.get.input.v1() as CoreMessage[],
          systemMessage,
          memorySystemMessage: memorySystemMessage || undefined,
        });

        const processedList = new MessageList({
          threadId: threadObject.id,
          resourceId,
          generateMessageId: this.#mastra?.generateId?.bind(this.#mastra),
          // @ts-ignore Flag for agent network messages
          _agentNetworkAppend: this._agentNetworkAppend,
        })
          .addSystem(instructions || (await this.getInstructions({ runtimeContext })))
          .addSystem(memorySystemMessage)
          .addSystem(systemMessages)
          .add(context || [], 'context')
          .add(processedMemoryMessages, 'memory')
          .add(messageList.get.input.v2(), 'user')
          .get.all.prompt();

        return {
          convertedTools,
          thread: threadObject,
          messageList,
          // add old processed messages + new input messages
          messageObjects: processedList,
          agentAISpan,
          ...(tripwireTriggered && {
            tripwire: true,
            tripwireReason,
          }),
          threadExists: !!existingThread,
        };
      },
      after: async ({
        result,
        thread: threadAfter,
        threadId,
        memoryConfig,
        outputText,
        runId,
        messageList,
        threadExists,
        structuredOutput = false,
        overrideScorers,
        agentAISpan,
      }: {
        runId: string;
        result: Record<string, any>;
        thread: StorageThreadType | null | undefined;
        threadId?: string;
        memoryConfig: MemoryConfig | undefined;
        outputText: string;
        messageList: MessageList;
        threadExists: boolean;
        structuredOutput?: boolean;
        overrideScorers?: MastraScorers;
        agentAISpan?: AISpan<AISpanType.AGENT_RUN>;
      }) => {
        const resToLog = {
          text: result?.text,
          object: result?.object,
          toolResults: result?.toolResults,
          toolCalls: result?.toolCalls,
          usage: result?.usage,
          steps: result?.steps?.map((s: any) => {
            return {
              stepType: s?.stepType,
              text: result?.text,
              object: result?.object,
              toolResults: result?.toolResults,
              toolCalls: result?.toolCalls,
              usage: result?.usage,
            };
          }),
        };

        this.logger.debug(`[Agent:${this.name}] - Post processing LLM response`, {
          runId,
          result: resToLog,
          threadId,
        });

        const messageListResponses = new MessageList({
          threadId,
          resourceId,
          generateMessageId: this.#mastra?.generateId?.bind(this.#mastra),
          // @ts-ignore Flag for agent network messages
          _agentNetworkAppend: this._agentNetworkAppend,
        })
          .add(result.response.messages, 'response')
          .get.all.core();

        const usedWorkingMemory = messageListResponses?.some(
          m => m.role === 'tool' && m?.content?.some(c => c?.toolName === 'updateWorkingMemory'),
        );
        // working memory updates the thread, so we need to get the latest thread if we used it
        const memory = await this.getMemory({ runtimeContext });
        const thread = usedWorkingMemory
          ? threadId
            ? await memory?.getThreadById({ threadId })
            : undefined
          : threadAfter;

        if (memory && resourceId && thread) {
          try {
            // Add LLM response messages to the list
            let responseMessages = result.response.messages;
            if (!responseMessages && result.object) {
              responseMessages = [
                {
                  role: 'assistant',
                  content: [
                    {
                      type: 'text',
                      text: outputText, // outputText contains the stringified object
                    },
                  ],
                },
              ];
            }
            if (responseMessages) {
              messageList.add(responseMessages, 'response');
            }

            if (!threadExists) {
              await memory.createThread({
                threadId: thread.id,
                metadata: thread.metadata,
                title: thread.title,
                memoryConfig,
                resourceId: thread.resourceId,
              });
            }

            // Parallelize title generation and message saving
            const promises: Promise<any>[] = [saveQueueManager.flushMessages(messageList, threadId, memoryConfig)];

            // Add title generation to promises if needed
            if (thread.title?.startsWith('New Thread')) {
              const config = memory.getMergedThreadConfig(memoryConfig);
              const userMessage = this.getMostRecentUserMessage(messageList.get.all.ui());

              const {
                shouldGenerate,
                model: titleModel,
                instructions: titleInstructions,
              } = this.resolveTitleGenerationConfig(config?.threads?.generateTitle);

              if (shouldGenerate && userMessage) {
                promises.push(
                  this.genTitle(
                    userMessage,
                    runtimeContext,
                    { currentSpan: agentAISpan },
                    titleModel,
                    titleInstructions,
                  ).then(title => {
                    if (title) {
                      return memory.createThread({
                        threadId: thread.id,
                        resourceId,
                        memoryConfig,
                        title,
                        metadata: thread.metadata,
                      });
                    }
                  }),
                );
              }
            }

            await Promise.all(promises);
          } catch (e) {
            await saveQueueManager.flushMessages(messageList, threadId, memoryConfig);
            if (e instanceof MastraError) {
              agentAISpan?.error({ error: e });
              throw e;
            }
            const mastraError = new MastraError(
              {
                id: 'AGENT_MEMORY_PERSIST_RESPONSE_MESSAGES_FAILED',
                domain: ErrorDomain.AGENT,
                category: ErrorCategory.SYSTEM,
                details: {
                  agentName: this.name,
                  runId: runId || '',
                  threadId: threadId || '',
                  result: JSON.stringify(resToLog),
                },
              },
              e,
            );
            this.logger.trackException(mastraError);
            this.logger.error(mastraError.toString());
            agentAISpan?.error({ error: mastraError });
            throw mastraError;
          }
        } else {
          let responseMessages = result.response.messages;
          if (!responseMessages && result.object) {
            responseMessages = [
              {
                role: 'assistant',
                content: [
                  {
                    type: 'text',
                    text: outputText, // outputText contains the stringified object
                  },
                ],
              },
            ];
          }
          if (responseMessages) {
            messageList.add(responseMessages, 'response');
          }
        }

        await this.#runScorers({
          messageList,
          runId,
          outputText,
          instructions,
          runtimeContext,
          structuredOutput,
          overrideScorers,
          threadId,
          resourceId,
          tracingContext: { currentSpan: agentAISpan },
        });

        const scoringData: {
          input: Omit<ScorerRunInputForAgent, 'runId'>;
          output: ScorerRunOutputForAgent;
        } = {
          input: {
            inputMessages: messageList.getPersisted.input.ui(),
            rememberedMessages: messageList.getPersisted.remembered.ui(),
            systemMessages: messageList.getSystemMessages(),
            taggedSystemMessages: messageList.getPersisted.taggedSystemMessages,
          },
          output: messageList.getPersisted.response.ui(),
        };

        agentAISpan?.end({
          output: {
            text: result?.text,
            object: result?.object,
            files: result?.files,
          },
        });

        return {
          scoringData,
        };
      },
    };
  }

  async #runScorers({
    messageList,
    runId,
    outputText,
    instructions,
    runtimeContext,
    structuredOutput,
    overrideScorers,
    threadId,
    resourceId,
    tracingContext,
  }: {
    messageList: MessageList;
    runId: string;
    outputText: string;
    instructions: AgentInstructions;
    runtimeContext: RuntimeContext;
    structuredOutput?: boolean;
    overrideScorers?:
      | MastraScorers
      | Record<string, { scorer: MastraScorer['name']; sampling?: ScoringSamplingConfig }>;
    threadId?: string;
    resourceId?: string;
    tracingContext: TracingContext;
  }) {
    const agentName = this.name;
    const userInputMessages = messageList.get.all.ui().filter(m => m.role === 'user');
    const input = userInputMessages
      .map(message => (typeof message.content === 'string' ? message.content : ''))
      .join('\n');
    const runIdToUse = runId || this.#mastra?.generateId() || randomUUID();

    if (Object.keys(this.evals || {}).length > 0) {
      for (const metric of Object.values(this.evals || {})) {
        executeHook(AvailableHooks.ON_GENERATION, {
          input,
          output: outputText,
          runId: runIdToUse,
          metric,
          agentName,
          instructions: this.#convertInstructionsToString(instructions),
        });
      }
    }

    let scorers: Record<string, { scorer: MastraScorer; sampling?: ScoringSamplingConfig }> = {};
    try {
      scorers = overrideScorers
        ? this.resolveOverrideScorerReferences(overrideScorers)
        : await this.getScorers({ runtimeContext });
    } catch (e) {
      this.logger.warn(`[Agent:${this.name}] - Failed to get scorers: ${e}`);
      return;
    }

    const scorerInput: ScorerRunInputForAgent = {
      inputMessages: messageList.getPersisted.input.ui(),
      rememberedMessages: messageList.getPersisted.remembered.ui(),
      systemMessages: messageList.getSystemMessages(),
      taggedSystemMessages: messageList.getPersisted.taggedSystemMessages,
    };

    const scorerOutput: ScorerRunOutputForAgent = messageList.getPersisted.response.ui();

    if (Object.keys(scorers || {}).length > 0) {
      for (const [id, scorerObject] of Object.entries(scorers)) {
        runScorer({
          scorerId: overrideScorers ? scorerObject.scorer.name : id,
          scorerObject: scorerObject,
          runId,
          input: scorerInput,
          output: scorerOutput,
          runtimeContext,
          entity: {
            id: this.id,
            name: this.name,
          },
          source: 'LIVE',
          entityType: 'AGENT',
          structuredOutput: !!structuredOutput,
          threadId,
          resourceId,
          tracingContext,
        });
      }
    }
  }

  private resolveOverrideScorerReferences(
    overrideScorers: MastraScorers | Record<string, { scorer: MastraScorer['name']; sampling?: ScoringSamplingConfig }>,
  ) {
    const result: Record<string, { scorer: MastraScorer; sampling?: ScoringSamplingConfig }> = {};
    for (const [id, scorerObject] of Object.entries(overrideScorers)) {
      // If the scorer is a string (scorer name), we need to get the scorer from the mastra instance
      if (typeof scorerObject.scorer === 'string') {
        try {
          if (!this.#mastra) {
            throw new MastraError({
              id: 'AGENT_GENEREATE_SCORER_NOT_FOUND',
              domain: ErrorDomain.AGENT,
              category: ErrorCategory.USER,
              text: `Mastra not found when fetching scorer. Make sure to fetch agent from mastra.getAgent()`,
            });
          }

          const scorer = this.#mastra.getScorerByName(scorerObject.scorer);
          result[id] = { scorer, sampling: scorerObject.sampling };
        } catch (error) {
          this.logger.warn(`[Agent:${this.name}] - Failed to get scorer ${scorerObject.scorer}: ${error}`);
        }
      } else {
        result[id] = scorerObject;
      }
    }

    if (Object.keys(result).length === 0) {
      throw new MastraError({
        id: 'AGENT_GENEREATE_SCORER_NOT_FOUND',
        domain: ErrorDomain.AGENT,
        category: ErrorCategory.USER,
        text: `No scorers found in overrideScorers`,
      });
    }

    return result;
  }

  private prepareLLMOptions<
    Tools extends ToolSet,
    Output extends ZodSchema | JSONSchema7 | undefined = undefined,
    ExperimentalOutput extends ZodSchema | JSONSchema7 | undefined = undefined,
  >(
    messages: MessageListInput,
    options: AgentGenerateOptions<Output, ExperimentalOutput>,
    methodType: 'generate' | 'stream',
  ): Promise<{
    before: () => Promise<
      Omit<
        Output extends undefined
          ? GenerateTextWithMessagesArgs<Tools, ExperimentalOutput>
          : Omit<GenerateObjectWithMessagesArgs<NonNullable<Output>>, 'structuredOutput'> & {
              output?: Output;
              experimental_output?: never;
            },
        'runId'
      > & { runId: string } & TripwireProperties & { agentAISpan?: AISpan<AISpanType.AGENT_RUN> }
    >;
    after: (args: {
      result: GenerateReturn<any, Output, ExperimentalOutput>;
      outputText: string;
      structuredOutput?: boolean;
      agentAISpan?: AISpan<AISpanType.AGENT_RUN>;
      overrideScorers?:
        | MastraScorers
        | Record<string, { scorer: MastraScorer['name']; sampling?: ScoringSamplingConfig }>;
    }) => Promise<{
      scoringData: {
        input: Omit<ScorerRunInputForAgent, 'runId'>;
        output: ScorerRunOutputForAgent;
      };
    }>;
    llm: MastraLLM;
  }>;
  private prepareLLMOptions<
    Tools extends ToolSet,
    Output extends ZodSchema | JSONSchema7 | undefined = undefined,
    ExperimentalOutput extends ZodSchema | JSONSchema7 | undefined = undefined,
  >(
    messages: MessageListInput,
    options: AgentStreamOptions<Output, ExperimentalOutput>,
    methodType: 'generate' | 'stream',
  ): Promise<{
    before: () => Promise<
      Omit<
        Output extends undefined
          ? StreamTextWithMessagesArgs<Tools, ExperimentalOutput>
          : Omit<StreamObjectWithMessagesArgs<NonNullable<Output>>, 'structuredOutput'> & {
              output?: Output;
              experimental_output?: never;
            },
        'runId'
      > & { runId: string } & TripwireProperties & { agentAISpan?: AISpan<AISpanType.AGENT_RUN> }
    >;
    after: (args: {
      result: OriginalStreamTextOnFinishEventArg<any> | OriginalStreamObjectOnFinishEventArg<ExperimentalOutput>;
      outputText: string;
      structuredOutput?: boolean;
      agentAISpan?: AISpan<AISpanType.AGENT_RUN>;
      overrideScorers?:
        | MastraScorers
        | Record<string, { scorer: MastraScorer['name']; sampling?: ScoringSamplingConfig }>;
    }) => Promise<{
      scoringData: {
        input: Omit<ScorerRunInputForAgent, 'runId'>;
        output: ScorerRunOutputForAgent;
      };
    }>;
    llm: MastraLLMV1;
  }>;
  private async prepareLLMOptions<
    Tools extends ToolSet,
    Output extends ZodSchema | JSONSchema7 | undefined = undefined,
    ExperimentalOutput extends ZodSchema | JSONSchema7 | undefined = undefined,
  >(
    messages: MessageListInput,
    options: (AgentGenerateOptions<Output, ExperimentalOutput> | AgentStreamOptions<Output, ExperimentalOutput>) & {
      writableStream?: WritableStream<ChunkType>;
    },
    methodType: 'generate' | 'stream',
  ): Promise<{
    before:
      | (() => Promise<
          Omit<
            Output extends undefined
              ? StreamTextWithMessagesArgs<Tools, ExperimentalOutput>
              : Omit<StreamObjectWithMessagesArgs<NonNullable<Output>>, 'structuredOutput'> & {
                  output?: Output;
                  experimental_output?: never;
                },
            'runId'
          > & { runId: string } & TripwireProperties & { agentAISpan?: AISpan<AISpanType.AGENT_RUN> }
        >)
      | (() => Promise<
          Omit<
            Output extends undefined
              ? GenerateTextWithMessagesArgs<Tools, ExperimentalOutput>
              : Omit<GenerateObjectWithMessagesArgs<NonNullable<Output>>, 'structuredOutput'> & {
                  output?: Output;
                  experimental_output?: never;
                },
            'runId'
          > & { runId: string } & TripwireProperties & { agentAISpan?: AISpan<AISpanType.AGENT_RUN> }
        >);
    after:
      | ((args: {
          result: GenerateReturn<any, Output, ExperimentalOutput>;
          outputText: string;
          agentAISpan?: AISpan<AISpanType.AGENT_RUN>;
          overrideScorers?: MastraScorers;
        }) => Promise<{
          scoringData: {
            input: Omit<ScorerRunInputForAgent, 'runId'>;
            output: ScorerRunOutputForAgent;
          };
        }>)
      | ((args: {
          agentAISpan?: AISpan<AISpanType.AGENT_RUN>;
          result: OriginalStreamTextOnFinishEventArg<any> | OriginalStreamObjectOnFinishEventArg<ExperimentalOutput>;
          outputText: string;
          structuredOutput?: boolean;
          overrideScorers?: MastraScorers;
        }) => Promise<{
          scoringData: {
            input: Omit<ScorerRunInputForAgent, 'runId'>;
            output: ScorerRunOutputForAgent;
          };
        }>);
    llm: MastraLLM;
  }> {
    const {
      context,
      memoryOptions: memoryConfigFromArgs,
      resourceId: resourceIdFromArgs,
      maxSteps,
      onStepFinish,
      toolsets,
      clientTools,
      temperature,
      toolChoice = 'auto',
      runtimeContext = new RuntimeContext(),
      tracingContext,
      tracingOptions,
      savePerStep,
      writableStream,
      ...args
    } = options;

    // Currently not being used, but should be kept around for now in case it's needed later
    // const generateMessageId =
    //   `experimental_generateMessageId` in args && typeof args.experimental_generateMessageId === `function`
    //     ? (args.experimental_generateMessageId as IDGenerator)
    //     : undefined;

    const threadFromArgs = resolveThreadIdFromArgs({ threadId: args.threadId, memory: args.memory });
    const resourceId = args.memory?.resource || resourceIdFromArgs;
    const memoryConfig = args.memory?.options || memoryConfigFromArgs;

    if (resourceId && threadFromArgs && !this.hasOwnMemory()) {
      this.logger.warn(
        `[Agent:${this.name}] - No memory is configured but resourceId and threadId were passed in args. This will not work.`,
      );
    }
    const runId = args.runId || this.#mastra?.generateId() || randomUUID();
    const instructions = args.instructions || (await this.getInstructions({ runtimeContext }));
    const llm = await this.getLLM({ runtimeContext });

    // Set thread ID and resource ID context for telemetry
    const activeSpan = Telemetry.getActiveSpan();
    const baggageEntries: Record<string, { value: string }> = {};

    if (threadFromArgs?.id) {
      if (activeSpan) {
        activeSpan.setAttribute('threadId', threadFromArgs.id);
      }
      baggageEntries.threadId = { value: threadFromArgs.id };
    }

    if (resourceId) {
      if (activeSpan) {
        activeSpan.setAttribute('resourceId', resourceId);
      }
      baggageEntries.resourceId = { value: resourceId };
    }

    if (Object.keys(baggageEntries).length > 0) {
      Telemetry.setBaggage(baggageEntries);
    }

    const memory = await this.getMemory({ runtimeContext });
    const saveQueueManager = new SaveQueueManager({
      logger: this.logger,
      memory,
    });

    const { before, after } = this.__primitive({
      messages,
      instructions,
      context,
      thread: threadFromArgs,
      memoryConfig,
      resourceId,
      runId,
      toolsets,
      clientTools,
      runtimeContext,
      saveQueueManager,
      writableStream,
      methodType,
      tracingContext,
      tracingOptions,
    });

    let messageList: MessageList;
    let thread: StorageThreadType | null | undefined;
    let threadExists: boolean;

    return {
      llm,
      before: async () => {
        const beforeResult = await before();
        const { messageObjects, convertedTools, agentAISpan } = beforeResult;
        threadExists = beforeResult.threadExists || false;
        messageList = beforeResult.messageList;
        thread = beforeResult.thread;

        const threadId = thread?.id;

        // can't type this properly sadly :(
        const result = {
          ...options,
          messages: messageObjects,
          tools: convertedTools as Record<string, Tool>,
          runId,
          temperature,
          toolChoice,
          threadId,
          resourceId,
          runtimeContext,
          onStepFinish: async (props: any) => {
            if (savePerStep) {
              if (!threadExists && memory && thread) {
                await memory.createThread({
                  threadId,
                  title: thread.title,
                  metadata: thread.metadata,
                  resourceId: thread.resourceId,
                  memoryConfig,
                });
                threadExists = true;
              }

              await this.saveStepMessages({
                saveQueueManager,
                result: props,
                messageList,
                threadId,
                memoryConfig,
                runId,
              });
            }

            return onStepFinish?.({ ...props, runId });
          },
          ...(beforeResult.tripwire && {
            tripwire: beforeResult.tripwire,
            tripwireReason: beforeResult.tripwireReason,
          }),
          ...args,
          agentAISpan,
        } as any;

        return result;
      },
      after: async ({
        result,
        outputText,
        structuredOutput = false,
        agentAISpan,
        overrideScorers,
      }:
        | {
            result: GenerateReturn<any, Output, ExperimentalOutput>;
            outputText: string;
            structuredOutput?: boolean;
            agentAISpan?: AISpan<AISpanType.AGENT_RUN>;
            overrideScorers?: MastraScorers;
          }
        | {
            result: StreamReturn<any, Output, ExperimentalOutput>;
            outputText: string;
            structuredOutput?: boolean;
            agentAISpan?: AISpan<AISpanType.AGENT_RUN>;
            overrideScorers?: MastraScorers;
          }) => {
        const afterResult = await after({
          result,
          outputText,
          threadId: thread?.id,
          thread,
          memoryConfig,
          runId,
          messageList,
          structuredOutput,
          threadExists,
          agentAISpan,
          overrideScorers,
        });
        return afterResult;
      },
    };
  }

  private async prepareModels(
    runtimeContext: RuntimeContext,
    model?: DynamicArgument<MastraLanguageModel>,
  ): Promise<Array<AgentModelManagerConfig>> {
    if (model || !Array.isArray(this.model)) {
      const modelToUse = model ?? this.model;
      const resolvedModel =
        typeof modelToUse === 'function' ? await modelToUse({ runtimeContext, mastra: this.#mastra }) : modelToUse;

      if ((resolvedModel as MastraLanguageModel).specificationVersion !== 'v2') {
        const mastraError = new MastraError({
          id: 'AGENT_PREPARE_MODELS_INCOMPATIBLE_WITH_MODEL_ARRAY_V1',
          domain: ErrorDomain.AGENT,
          category: ErrorCategory.USER,
          details: {
            agentName: this.name,
          },
          text: `[Agent:${this.name}] - Only v2 models are allowed when an array of models is provided`,
        });
        this.logger.trackException(mastraError);
        this.logger.error(mastraError.toString());
        throw mastraError;
      }
      return [
        {
          id: 'main',
          model: resolvedModel as MastraLanguageModelV2,
          maxRetries: this.maxRetries ?? 0,
          enabled: true,
        },
      ];
    }

    const models = await Promise.all(
      this.model.map(async modelConfig => {
        const model =
          typeof modelConfig.model === 'function'
            ? await modelConfig.model({ runtimeContext, mastra: this.#mastra })
            : modelConfig.model;

        if (model.specificationVersion !== 'v2') {
          const mastraError = new MastraError({
            id: 'AGENT_PREPARE_MODELS_INCOMPATIBLE_WITH_MODEL_ARRAY_V1',
            domain: ErrorDomain.AGENT,
            category: ErrorCategory.USER,
            details: {
              agentName: this.name,
            },
            text: `[Agent:${this.name}] - Only v2 models are allowed when an array of models is provided`,
          });
          this.logger.trackException(mastraError);
          this.logger.error(mastraError.toString());
          throw mastraError;
        }

        return {
          id: modelConfig.id,
          model: model as MastraLanguageModelV2,
          maxRetries: modelConfig.maxRetries,
          enabled: modelConfig.enabled,
        };
      }),
    );

    return models;
  }
  /**
   * Merges telemetry wrapper with default onFinish callback when needed
   */
  #mergeOnFinishWithTelemetry(streamOptions: any, defaultStreamOptions: any) {
    let finalOnFinish = streamOptions?.onFinish || defaultStreamOptions.onFinish;

    if (
      streamOptions?.onFinish &&
      streamOptions.onFinish.__hasOriginalOnFinish === false &&
      defaultStreamOptions.onFinish
    ) {
      // Create composite callback: telemetry wrapper + default callback
      const telemetryWrapper = streamOptions.onFinish;
      const defaultCallback = defaultStreamOptions.onFinish;

      finalOnFinish = async (data: any) => {
        // Call telemetry wrapper first (for span attributes, etc.)
        await telemetryWrapper(data);
        // Then call the default callback
        await defaultCallback(data);
      };
    }

    return finalOnFinish;
  }

<<<<<<< HEAD
  async #execute<
    OUTPUT extends OutputSchema | undefined = undefined,
    FORMAT extends 'aisdk' | 'mastra' | undefined = undefined,
  >({ methodType, format = 'mastra', resumeContext, ...options }: InnerAgentExecutionOptions<OUTPUT, FORMAT>) {
=======
  async #execute<OUTPUT extends OutputSchema = undefined, FORMAT extends 'aisdk' | 'mastra' | undefined = undefined>({
    methodType,
    format = 'mastra',
    ...options
  }: InnerAgentExecutionOptions<OUTPUT, FORMAT>) {
>>>>>>> 6b4b1e42
    const runtimeContext = options.runtimeContext || new RuntimeContext();
    const threadFromArgs = resolveThreadIdFromArgs({ threadId: options.threadId, memory: options.memory });

    const resourceId = options.memory?.resource || options.resourceId;
    const memoryConfig = options.memory?.options;

    if (resourceId && threadFromArgs && !this.hasOwnMemory()) {
      this.logger.warn(
        `[Agent:${this.name}] - No memory is configured but resourceId and threadId were passed in args. This will not work.`,
      );
    }

    const llm = (await this.getLLM({ runtimeContext, model: options.model })) as MastraLLMVNext;

    const runId = options.runId || this.#mastra?.generateId() || randomUUID();
    const instructions = options.instructions || (await this.getInstructions({ runtimeContext }));

    // Set AI Tracing context
    // Note this span is ended at the end of #executeOnFinish
    const agentAISpan = getOrCreateSpan({
      type: AISpanType.AGENT_RUN,
      name: `agent run: '${this.id}'`,
      input: options.messages,
      attributes: {
        agentId: this.id,
        instructions: this.#convertInstructionsToString(instructions),
      },
      metadata: {
        runId,
        resourceId,
        threadId: threadFromArgs?.id,
      },
      tracingPolicy: this.#options?.tracingPolicy,
      tracingOptions: options.tracingOptions,
      tracingContext: options.tracingContext,
      runtimeContext,
    });

    // Set Telemetry context
    // Set thread ID and resource ID context for telemetry
    const activeSpan = Telemetry.getActiveSpan();
    const baggageEntries: Record<string, { value: string }> = {};

    if (threadFromArgs?.id) {
      if (activeSpan) {
        activeSpan.setAttribute('threadId', threadFromArgs.id);
      }
      baggageEntries.threadId = { value: threadFromArgs.id };
    }

    if (resourceId) {
      if (activeSpan) {
        activeSpan.setAttribute('resourceId', resourceId);
      }
      baggageEntries.resourceId = { value: resourceId };
    }

    if (Object.keys(baggageEntries).length > 0) {
      Telemetry.setBaggage(baggageEntries);
    }

    const memory = await this.getMemory({ runtimeContext });

    const saveQueueManager = new SaveQueueManager({
      logger: this.logger,
      memory,
    });

    if (process.env.NODE_ENV !== 'test') {
      this.logger.debug(`[Agents:${this.name}] - Starting generation`, { runId });
    }

<<<<<<< HEAD
    const prepareToolsStep = createStep({
      id: 'prepare-tools-step',
      inputSchema: z.any(),
      outputSchema: z.object({
        convertedTools: z.record(z.string(), z.any()),
      }),
      execute: async () => {
        const toolEnhancements = [
          // toolsets
          options?.toolsets && Object.keys(options?.toolsets || {}).length > 0
            ? `toolsets present (${Object.keys(options?.toolsets || {}).length} tools)`
            : undefined,

          // memory tools
          memory && resourceId ? 'memory and resourceId available' : undefined,
        ]
          .filter(Boolean)
          .join(', ');

        this.logger.debug(`[Agent:${this.name}] - Enhancing tools: ${toolEnhancements}`, {
          runId,
          toolsets: options?.toolsets ? Object.keys(options?.toolsets) : undefined,
          clientTools: options?.clientTools ? Object.keys(options?.clientTools) : undefined,
          hasMemory: !!memory,
          hasResourceId: !!resourceId,
        });

        const threadId = threadFromArgs?.id;

        const convertedTools = await this.convertTools({
          toolsets: options?.toolsets,
          clientTools: options?.clientTools,
          threadId,
          resourceId,
          runId,
          runtimeContext,
          tracingContext: { currentSpan: agentAISpan },
          writableStream: options.writableStream,
          methodType,
          format,
        });

        return {
          convertedTools,
        };
      },
    });

    const prepareMemory = createStep({
      id: 'prepare-memory-step',
      inputSchema: z.any(),
      outputSchema: z.object({
        threadExists: z.boolean(),
        thread: z.any(),
        messageList: z.any(),
        tripwire: z.boolean().optional(),
        tripwireReason: z.string().optional(),
      }),
      execute: async ({ tracingContext }) => {
        const thread = threadFromArgs;
        const messageList = new MessageList({
          threadId: thread?.id,
          resourceId,
          generateMessageId: this.#mastra?.generateId?.bind(this.#mastra),
          // @ts-ignore Flag for agent network messages
          _agentNetworkAppend: this._agentNetworkAppend,
        })
          .addSystem({
            role: 'system',
            content: instructions || `${this.instructions}.`,
          })
          .add(options.context || [], 'context');

        if (!memory || (!thread?.id && !resourceId)) {
          messageList.add(options.messages, 'user');
          const { tripwireTriggered, tripwireReason } = await this.__runInputProcessors({
            runtimeContext,
            tracingContext,
            messageList,
          });
          return {
            threadExists: false,
            thread: undefined,
            messageList,
            ...(tripwireTriggered && {
              tripwire: true,
              tripwireReason,
            }),
          };
        }
        if (!thread?.id || !resourceId) {
          const mastraError = new MastraError({
            id: 'AGENT_MEMORY_MISSING_RESOURCE_ID',
            domain: ErrorDomain.AGENT,
            category: ErrorCategory.USER,
            details: {
              agentName: this.name,
              threadId: thread?.id || '',
              resourceId: resourceId || '',
            },
            text: `A resourceId and a threadId must be provided when using Memory. Saw threadId "${thread?.id}" and resourceId "${resourceId}"`,
          });
          this.logger.trackException(mastraError);
          this.logger.error(mastraError.toString());
          throw mastraError;
        }
        const store = memory.constructor.name;
        this.logger.debug(
          `[Agent:${this.name}] - Memory persistence enabled: store=${store}, resourceId=${resourceId}`,
          {
            runId,
            resourceId,
            threadId: thread?.id,
            memoryStore: store,
          },
        );

        let threadObject: StorageThreadType | undefined = undefined;
        const existingThread = await memory.getThreadById({ threadId: thread?.id });

        if (existingThread) {
          if (
            (!existingThread.metadata && thread.metadata) ||
            (thread.metadata && !deepEqual(existingThread.metadata, thread.metadata))
          ) {
            threadObject = await memory.saveThread({
              thread: { ...existingThread, metadata: thread.metadata },
              memoryConfig,
            });
          } else {
            threadObject = existingThread;
          }
        } else {
          threadObject = await memory.createThread({
            threadId: thread?.id,
            metadata: thread.metadata,
            title: thread.title,
            memoryConfig,
            resourceId,
            saveThread: false,
          });
        }

        const config = memory.getMergedThreadConfig(memoryConfig || {});
        const hasResourceScopeSemanticRecall =
          typeof config?.semanticRecall === 'object' && config?.semanticRecall?.scope === 'resource';
        let [memoryMessages, memorySystemMessage] = await Promise.all([
          existingThread || hasResourceScopeSemanticRecall
            ? this.getMemoryMessages({
                resourceId,
                threadId: threadObject.id,
                vectorMessageSearch: new MessageList().add(options.messages, `user`).getLatestUserContent() || '',
                memoryConfig,
                runtimeContext,
              })
            : [],
          memory.getSystemMessage({ threadId: threadObject.id, resourceId, memoryConfig }),
        ]);

        this.logger.debug('Fetched messages from memory', {
          threadId: threadObject.id,
          runId,
          fetchedCount: memoryMessages.length,
        });

        // So the agent doesn't get confused and start replying directly to messages
        // that were added via semanticRecall from a different conversation,
        // we need to pull those out and add to the system message.
        const resultsFromOtherThreads = memoryMessages.filter(m => m.threadId !== threadObject.id);
        if (resultsFromOtherThreads.length && !memorySystemMessage) {
          memorySystemMessage = ``;
        }
        if (resultsFromOtherThreads.length) {
          memorySystemMessage += `\nThe following messages were remembered from a different conversation:\n<remembered_from_other_conversation>\n${(() => {
            let result = ``;

            const messages = new MessageList().add(resultsFromOtherThreads, 'memory').get.all.v1();
            let lastYmd: string | null = null;
            for (const msg of messages) {
              const date = msg.createdAt;
              const year = date.getUTCFullYear();
              const month = date.toLocaleString('default', { month: 'short' });
              const day = date.getUTCDate();
              const ymd = `${year}, ${month}, ${day}`;
              const utcHour = date.getUTCHours();
              const utcMinute = date.getUTCMinutes();
              const hour12 = utcHour % 12 || 12;
              const ampm = utcHour < 12 ? 'AM' : 'PM';
              const timeofday = `${hour12}:${utcMinute < 10 ? '0' : ''}${utcMinute} ${ampm}`;

              if (!lastYmd || lastYmd !== ymd) {
                result += `\nthe following messages are from ${ymd}\n`;
              }
              result += `Message ${msg.threadId && msg.threadId !== threadObject.id ? 'from previous conversation' : ''} at ${timeofday}: ${JSON.stringify(msg)}`;

              lastYmd = ymd;
            }
            return result;
          })()}\n<end_remembered_from_other_conversation>`;
        }

        if (memorySystemMessage) {
          messageList.addSystem(memorySystemMessage, 'memory');
        }

        messageList
          .add(
            memoryMessages.filter(m => m.threadId === threadObject.id), // filter out messages from other threads. those are added to system message above
            'memory',
          )
          // add new user messages to the list AFTER remembered messages to make ordering more reliable
          .add(options.messages, 'user');

        const { tripwireTriggered, tripwireReason } = await this.__runInputProcessors({
          runtimeContext,
          tracingContext,
          messageList,
        });

        const systemMessages = messageList.getSystemMessages();

        const systemMessage =
          [...systemMessages, ...messageList.getSystemMessages('memory')]?.map(m => m.content)?.join(`\n`) ?? undefined;

        const processedMemoryMessages = await memory.processMessages({
          // these will be processed
          messages: messageList.get.remembered.v1() as CoreMessage[],
          // these are here for inspecting but shouldn't be returned by the processor
          // - ex TokenLimiter needs to measure all tokens even though it's only processing remembered messages
          newMessages: messageList.get.input.v1() as CoreMessage[],
          systemMessage,
          memorySystemMessage: memorySystemMessage || undefined,
        });

        const processedList = new MessageList({
          threadId: threadObject.id,
          resourceId,
          generateMessageId: this.#mastra?.generateId?.bind(this.#mastra),
          // @ts-ignore Flag for agent network messages
          _agentNetworkAppend: this._agentNetworkAppend,
        })
          .addSystem(instructions || `${this.instructions}.`)
          .addSystem(memorySystemMessage)
          .addSystem(systemMessages)
          .add(options.context || [], 'context')
          .add(processedMemoryMessages, 'memory')
          .add(messageList.get.input.v2(), 'user');

        return {
          thread: threadObject,
          messageList: processedList,
          // add old processed messages + new input messages
          ...(tripwireTriggered && {
            tripwire: true,
            tripwireReason,
          }),
          threadExists: !!existingThread,
        };
      },
    });

    const streamStep = createStep({
      id: 'stream-text-step',
      inputSchema: z.any(),
      outputSchema: z.any(),
      execute: async ({ inputData, tracingContext }) => {
        this.logger.debug(`Starting agent ${this.name} llm stream call`, {
          runId,
        });

        const outputProcessors =
          inputData.outputProcessors ||
          (this.#outputProcessors
            ? typeof this.#outputProcessors === 'function'
              ? await this.#outputProcessors({
                  runtimeContext: inputData.runtimeContext || new RuntimeContext(),
                })
              : this.#outputProcessors
            : []);

        const streamResult = llm.stream({
          ...inputData,
          outputProcessors,
          returnScorerData: options.returnScorerData,
          tracingContext,
          _internal: {
            generateId: inputData.experimental_generateMessageId || this.#mastra?.generateId?.bind(this.#mastra),
          },
          resumeContext,
          runId,
        });

        if (format === 'aisdk') {
          return streamResult.aisdk.v5;
        }
=======
    // Create a capabilities object with bound methods
    const capabilities = {
      agentName: this.name,
      logger: this.logger,
      getMemory: this.getMemory.bind(this),
      getModel: this.getModel.bind(this),
      generateMessageId: this.#mastra?.generateId?.bind(this.#mastra) || (() => randomUUID()),
      _agentNetworkAppend:
        '_agentNetworkAppend' in this
          ? Boolean((this as unknown as { _agentNetworkAppend: unknown })._agentNetworkAppend)
          : undefined,
      saveStepMessages: this.saveStepMessages.bind(this),
      convertTools: this.convertTools.bind(this),
      getMemoryMessages: this.getMemoryMessages.bind(this),
      runInputProcessors: this.__runInputProcessors.bind(this),
      executeOnFinish: this.#executeOnFinish.bind(this),
      outputProcessors: this.#outputProcessors,
      llm,
    };
>>>>>>> 6b4b1e42

    // Create the workflow with all necessary context
    const executionWorkflow = createPrepareStreamWorkflow({
      capabilities,
      options: { ...options, methodType },
      threadFromArgs,
      resourceId,
      runId,
      runtimeContext,
      agentAISpan: agentAISpan!,
      methodType,
      format: format as FORMAT,
      instructions,
      memoryConfig,
      memory,
      saveQueueManager,
      returnScorerData: options.returnScorerData,
    });

<<<<<<< HEAD
    const executionWorkflow = createWorkflow({
      id: 'execution-workflow',
      inputSchema: z.any(),
      outputSchema: z.any(),
      steps: [prepareToolsStep, prepareMemory],
      options: {
        tracingPolicy: {
          // mark all workflow spans related to the
          // VNext execution as internal
          internal: InternalSpans.WORKFLOW,
        },
      },
    })
      .parallel([prepareToolsStep, prepareMemory])
      .map(async ({ inputData, bail }) => {
        const result = {
          ...options,
          tools: inputData['prepare-tools-step'].convertedTools as Record<string, Tool>,
          runId,
          temperature: options.modelSettings?.temperature,
          toolChoice: options.toolChoice,
          thread: inputData['prepare-memory-step'].thread,
          threadId: inputData['prepare-memory-step'].thread?.id,
          resourceId,
          runtimeContext,
          requireToolApproval: options.requireToolApproval,
          onStepFinish: async (props: any) => {
            if (options.savePerStep) {
              if (!inputData['prepare-memory-step'].threadExists && memory && inputData['prepare-memory-step'].thread) {
                await memory.createThread({
                  threadId: inputData['prepare-memory-step'].thread?.id,
                  title: inputData['prepare-memory-step'].thread?.title,
                  metadata: inputData['prepare-memory-step'].thread?.metadata,
                  resourceId: inputData['prepare-memory-step'].thread?.resourceId,
                  memoryConfig,
                });

                inputData['prepare-memory-step'].threadExists = true;
              }

              await this.saveStepMessages({
                saveQueueManager,
                result: props,
                messageList: inputData['prepare-memory-step'].messageList,
                threadId: inputData['prepare-memory-step'].thread?.id,
                memoryConfig,
                runId,
              });
            }

            return options.onStepFinish?.({ ...props, runId });
          },
          ...(inputData['prepare-memory-step'].tripwire && {
            tripwire: inputData['prepare-memory-step'].tripwire,
            tripwireReason: inputData['prepare-memory-step'].tripwireReason,
          }),
        } as any;

        // Check for tripwire and return early if triggered
        if (result.tripwire) {
          // Return a promise that resolves immediately with empty result
          const emptyResult = {
            textStream: (async function* () {
              // Empty async generator - yields nothing
            })(),
            fullStream: new globalThis.ReadableStream({
              start(controller: any) {
                controller.enqueue({
                  type: 'tripwire',
                  runId: result.runId,
                  from: ChunkFrom.AGENT,
                  payload: {
                    tripwireReason: result.tripwireReason,
                  },
                });
                controller.close();
              },
            }),
            objectStream: new globalThis.ReadableStream({
              start(controller: any) {
                controller.close();
              },
            }),
            text: Promise.resolve(''),
            usage: Promise.resolve({ inputTokens: 0, outputTokens: 0, totalTokens: 0 }),
            finishReason: Promise.resolve('other'),
            tripwire: true,
            tripwireReason: result.tripwireReason,
            response: {
              id: randomUUID(),
              timestamp: new Date(),
              modelId: 'tripwire',
              messages: [],
            },
            toolCalls: Promise.resolve([]),
            toolResults: Promise.resolve([]),
            warnings: Promise.resolve(undefined),
            request: {
              body: JSON.stringify({ messages: [] }),
            },
            object: undefined,
            experimental_output: undefined,
            steps: undefined,
            experimental_providerMetadata: undefined,
          };

          return bail(emptyResult);
        }

        let effectiveOutputProcessors =
          options.outputProcessors ||
          (this.#outputProcessors
            ? typeof this.#outputProcessors === 'function'
              ? await this.#outputProcessors({
                  runtimeContext: result.runtimeContext!,
                })
              : this.#outputProcessors
            : []);

        // Handle structuredOutput option by creating an StructuredOutputProcessor
        if (options.structuredOutput) {
          const agentModel = await this.getModel({ runtimeContext: result.runtimeContext! });
          const structuredProcessor = new StructuredOutputProcessor(options.structuredOutput, agentModel);
          effectiveOutputProcessors = effectiveOutputProcessors
            ? [...effectiveOutputProcessors, structuredProcessor]
            : [structuredProcessor];
        }

        const loopOptions: ModelLoopStreamArgs<any, OUTPUT> = {
          runtimeContext: result.runtimeContext!,
          tracingContext: { currentSpan: agentAISpan },
          runId,
          toolChoice: result.toolChoice,
          tools: result.tools,
          resourceId: result.resourceId,
          threadId: result.threadId,
          structuredOutput: result.structuredOutput,
          stopWhen: result.stopWhen,
          maxSteps: result.maxSteps,
          providerOptions: result.providerOptions,
          requireToolApproval: result.requireToolApproval,
          options: {
            ...(options.prepareStep && { prepareStep: options.prepareStep }),
            onFinish: async (payload: any) => {
              if (payload.finishReason === 'error') {
                this.logger.error('Error in agent stream', {
                  error: payload.error,
                  runId,
                });
                return;
              }

              const messageList = inputData['prepare-memory-step'].messageList as MessageList;

              try {
                const outputText = messageList.get.all
                  .core()
                  .map(m => m.content)
                  .join('\n');

                await this.#executeOnFinish({
                  result: payload,
                  outputText,
                  instructions,
                  thread: result.thread,
                  threadId: result.threadId,
                  readOnlyMemory: options.memory?.readOnly,
                  resourceId,
                  memoryConfig,
                  runtimeContext,
                  agentAISpan: agentAISpan,
                  runId,
                  messageList,
                  threadExists: inputData['prepare-memory-step'].threadExists,
                  structuredOutput: !!options.output,
                  saveQueueManager,
                  overrideScorers: options.scorers,
                });
              } catch (e) {
                this.logger.error('Error saving memory on finish', {
                  error: e,
                  runId,
                });
              }

              await options?.onFinish?.({
                ...payload,
                runId,
                messages: messageList.get.response.aiV5.model(),
                usage: payload.usage,
                totalUsage: payload.totalUsage,
              });
            },
            onStepFinish: result.onStepFinish,
            onChunk: options.onChunk,
            onError: options.onError,
            onAbort: options.onAbort,
            activeTools: options.activeTools,
            abortSignal: options.abortSignal,
          },
          output: options.output,
          outputProcessors: effectiveOutputProcessors,
          modelSettings: {
            temperature: 0,
            ...(options.modelSettings || {}),
          },
          messageList: inputData['prepare-memory-step'].messageList,
        };

        return loopOptions;
      })
      .then(streamStep)
      .commit();

=======
>>>>>>> 6b4b1e42
    const run = await executionWorkflow.createRunAsync();
    const result = await run.start({ tracingContext: { currentSpan: agentAISpan } });

    return result;
  }

  async #executeOnFinish({
    result,
    instructions,
    readOnlyMemory,
    thread: threadAfter,
    threadId,
    resourceId,
    memoryConfig,
    outputText,
    runtimeContext,
    agentAISpan,
    runId,
    messageList,
    threadExists,
    structuredOutput = false,
    saveQueueManager,
    overrideScorers,
  }: AgentExecuteOnFinishOptions) {
    const resToLog = {
      text: result?.text,
      object: result?.object,
      toolResults: result?.toolResults,
      toolCalls: result?.toolCalls,
      usage: result?.usage,
      steps: result?.steps?.map((s: any) => {
        return {
          stepType: s?.stepType,
          text: result?.text,
          object: result?.object,
          toolResults: result?.toolResults,
          toolCalls: result?.toolCalls,
          usage: result?.usage,
        };
      }),
    };
    this.logger.debug(`[Agent:${this.name}] - Post processing LLM response`, {
      runId,
      result: resToLog,
      threadId,
      resourceId,
    });

    const messageListResponses = messageList.get.response.aiV4.core();

    const usedWorkingMemory = messageListResponses?.some(
      m => m.role === 'tool' && m?.content?.some(c => c?.toolName === 'updateWorkingMemory'),
    );
    // working memory updates the thread, so we need to get the latest thread if we used it
    const memory = await this.getMemory({ runtimeContext });
    const thread = usedWorkingMemory ? (threadId ? await memory?.getThreadById({ threadId }) : undefined) : threadAfter;

    if (memory && resourceId && thread && !readOnlyMemory) {
      try {
        // Add LLM response messages to the list
        let responseMessages = result.response.messages;
        if (!responseMessages && result.object) {
          responseMessages = [
            {
              role: 'assistant',
              content: [
                {
                  type: 'text',
                  text: outputText, // outputText contains the stringified object
                },
              ],
            },
          ];
        }

        if (responseMessages) {
          // @TODO: PREV VERSION DIDNT RETURN USER MESSAGES, SO WE FILTER THEM OUT
          const filteredMessages = responseMessages.filter((m: any) => m.role !== 'user');
          messageList.add(filteredMessages, 'response');
        }

        if (!threadExists) {
          await memory.createThread({
            threadId: thread.id,
            metadata: thread.metadata,
            title: thread.title,
            memoryConfig,
            resourceId: thread.resourceId,
          });
        }

        // Parallelize title generation and message saving
        const promises: Promise<any>[] = [saveQueueManager.flushMessages(messageList, threadId, memoryConfig)];

        // Add title generation to promises if needed
        if (thread.title?.startsWith('New Thread')) {
          const config = memory.getMergedThreadConfig(memoryConfig);
          const userMessage = this.getMostRecentUserMessage(messageList.get.all.ui());

          const {
            shouldGenerate,
            model: titleModel,
            instructions: titleInstructions,
          } = this.resolveTitleGenerationConfig(config?.threads?.generateTitle);

          if (shouldGenerate && userMessage) {
            promises.push(
              this.genTitle(
                userMessage,
                runtimeContext,
                { currentSpan: agentAISpan },
                titleModel,
                titleInstructions,
              ).then(title => {
                if (title) {
                  return memory.createThread({
                    threadId: thread.id,
                    resourceId,
                    memoryConfig,
                    title,
                    metadata: thread.metadata,
                  });
                }
              }),
            );
          }
        }

        await Promise.all(promises);
      } catch (e) {
        await saveQueueManager.flushMessages(messageList, threadId, memoryConfig);
        if (e instanceof MastraError) {
          throw e;
        }
        const mastraError = new MastraError(
          {
            id: 'AGENT_MEMORY_PERSIST_RESPONSE_MESSAGES_FAILED',
            domain: ErrorDomain.AGENT,
            category: ErrorCategory.SYSTEM,
            details: {
              agentName: this.name,
              runId: runId || '',
              threadId: threadId || '',
              result: JSON.stringify(resToLog),
            },
          },
          e,
        );
        this.logger.trackException(mastraError);
        this.logger.error(mastraError.toString());
        throw mastraError;
      }
    } else {
      let responseMessages = result.response.messages;
      if (!responseMessages && result.object) {
        responseMessages = [
          {
            role: 'assistant',
            content: [
              {
                type: 'text',
                text: outputText, // outputText contains the stringified object
              },
            ],
          },
        ];
      }
      if (responseMessages) {
        messageList.add(responseMessages, 'response');
      }
    }

    await this.#runScorers({
      messageList,
      runId,
      outputText,
      instructions,
      runtimeContext,
      structuredOutput,
      overrideScorers,
      tracingContext: { currentSpan: agentAISpan },
    });

    agentAISpan?.end({
      output: {
        text: result?.text,
        object: result?.object,
        files: result?.files,
      },
    });
  }

  async network(messages: MessageListInput, options?: MultiPrimitiveExecutionOptions) {
    const runId = options?.runId || this.#mastra?.generateId() || randomUUID();
    const runtimeContextToUse = options?.runtimeContext || new RuntimeContext();

    return await networkLoop({
      networkName: this.name,
      runtimeContext: runtimeContextToUse,
      runId,
      routingAgent: this,
      routingAgentOptions: {
        telemetry: options?.telemetry,
        modelSettings: options?.modelSettings,
      },
      generateId: () => this.#mastra?.generateId() || randomUUID(),
      maxIterations: options?.maxSteps || 1,
      messages,
      threadId: typeof options?.memory?.thread === 'string' ? options?.memory?.thread : options?.memory?.thread?.id,
      resourceId: options?.memory?.resource,
    });
  }

  async generateVNext<OUTPUT extends OutputSchema = undefined, FORMAT extends 'aisdk' | 'mastra' = 'mastra'>(
    messages: MessageListInput,
    options?: AgentExecutionOptions<OUTPUT, FORMAT>,
  ): Promise<
    FORMAT extends 'aisdk'
      ? Awaited<ReturnType<AISDKV5OutputStream<OUTPUT>['getFullOutput']>>
      : Awaited<ReturnType<MastraModelOutput<OUTPUT>['getFullOutput']>>
  > {
    const result = await this.streamVNext(messages, options);

    if (result.tripwire) {
      return result as unknown as FORMAT extends 'aisdk'
        ? Awaited<ReturnType<AISDKV5OutputStream<OUTPUT>['getFullOutput']>>
        : Awaited<ReturnType<MastraModelOutput<OUTPUT>['getFullOutput']>>;
    }

    let fullOutput = await result.getFullOutput();

    const error = fullOutput.error;

    if (fullOutput.finishReason === 'error' && error) {
      throw error;
    }

    return fullOutput as unknown as FORMAT extends 'aisdk'
      ? Awaited<ReturnType<AISDKV5OutputStream<OUTPUT>['getFullOutput']>>
      : Awaited<ReturnType<MastraModelOutput<OUTPUT>['getFullOutput']>>;
  }

  async streamVNext<OUTPUT extends OutputSchema = undefined, FORMAT extends 'mastra' | 'aisdk' | undefined = undefined>(
    messages: MessageListInput,
    streamOptions?: AgentExecutionOptions<OUTPUT, FORMAT>,
  ): Promise<FORMAT extends 'aisdk' ? AISDKV5OutputStream<OUTPUT> : MastraModelOutput<OUTPUT>> {
    const defaultStreamOptions = await this.getDefaultVNextStreamOptions({
      runtimeContext: streamOptions?.runtimeContext,
    });

    if (
      (defaultStreamOptions.structuredOutput && defaultStreamOptions.output) ||
      (streamOptions?.structuredOutput && streamOptions.output)
    ) {
      throw new MastraError({
        id: 'AGENT_STREAM_VNEXT_STRUCTURED_OUTPUT_AND_OUTPUT_PROVIDED',
        domain: ErrorDomain.AGENT,
        category: ErrorCategory.USER,
        text: 'structuredOutput and output cannot be provided at the same time',
      });
    }

    // If streamOptions has either output or structuredOutput, remove both from defaultStreamOptions
    // to ensure streamOptions takes precedence and avoid union type conflicts
    let adjustedDefaultStreamOptions = { ...defaultStreamOptions };
    if (streamOptions?.structuredOutput || streamOptions?.output) {
      const { output, structuredOutput, ...restDefaultOptions } = adjustedDefaultStreamOptions;
      adjustedDefaultStreamOptions = restDefaultOptions as typeof defaultStreamOptions;
    }

    let mergedStreamOptions = {
      ...adjustedDefaultStreamOptions,
      ...(streamOptions ?? {}),
      onFinish: this.#mergeOnFinishWithTelemetry(streamOptions, defaultStreamOptions),
    };

    // Map structuredOutput to output when maxSteps is explicitly set to 1
    // This allows the new structuredOutput API to use the existing output implementation
    let modelOverride: MastraLanguageModel | undefined;
    if (mergedStreamOptions.structuredOutput && mergedStreamOptions.maxSteps === 1) {
      // If structuredOutput has a model, use it to override the agent's model
      if (mergedStreamOptions.structuredOutput.model) {
        modelOverride = mergedStreamOptions.structuredOutput.model;
      }

      // assign structuredOutput.schema to output when maxSteps is explicitly set to 1
      const { structuredOutput, ...optionsWithoutStructuredOutput } = mergedStreamOptions;
      mergedStreamOptions = {
        ...optionsWithoutStructuredOutput,
        output: structuredOutput.schema as OUTPUT,
      };
    }

    const llm = await this.getLLM({
      runtimeContext: mergedStreamOptions.runtimeContext,
      model: modelOverride,
    });

    if (llm.getModel().specificationVersion !== 'v2') {
      const modelInfo = llm.getModel();
      const modelId = modelInfo.modelId || 'unknown';
      const provider = modelInfo.provider || 'unknown';

      throw new MastraError({
        id: 'AGENT_STREAM_VNEXT_V1_MODEL_NOT_SUPPORTED',
        domain: ErrorDomain.AGENT,
        category: ErrorCategory.USER,
        text: `Agent "${this.name}" is using AI SDK v4 model (${provider}:${modelId}) which is not compatible with streamVNext. Please use AI SDK v5 models or call the stream() method instead. See https://mastra.ai/en/docs/streaming/overview for more information.`,
        details: {
          agentName: this.name,
          modelId,
          provider,
          specificationVersion: modelInfo.specificationVersion,
        },
      });
    }

    const executeOptions = {
      ...mergedStreamOptions,
      messages,
      methodType: 'streamVNext',
      model: modelOverride,
    } as InnerAgentExecutionOptions<OUTPUT, FORMAT>;

    const result = await this.#execute(executeOptions);

    if (result.status !== 'success') {
      if (result.status === 'failed') {
        throw new MastraError({
          id: 'AGENT_STREAM_VNEXT_FAILED',
          domain: ErrorDomain.AGENT,
          category: ErrorCategory.USER,
          text: result.error.message,
          details: {
            error: result.error.message,
          },
        });
      }
      throw new MastraError({
        id: 'AGENT_STREAM_VNEXT_UNKNOWN_ERROR',
        domain: ErrorDomain.AGENT,
        category: ErrorCategory.USER,
        text: 'An unknown error occurred while streaming',
      });
    }

    return result.result as unknown as FORMAT extends 'aisdk' ? AISDKV5OutputStream<OUTPUT> : MastraModelOutput<OUTPUT>;
  }

  async resumeStreamVNext<
    OUTPUT extends OutputSchema | undefined = undefined,
    STRUCTURED_OUTPUT extends ZodSchema | JSONSchema7 | undefined = undefined,
    FORMAT extends 'mastra' | 'aisdk' | undefined = undefined,
  >(
    resumeContext: any,
    streamOptions?: AgentExecutionOptions<OUTPUT, STRUCTURED_OUTPUT, FORMAT>,
  ): Promise<FORMAT extends 'aisdk' ? AISDKV5OutputStream<OUTPUT> : MastraModelOutput<OUTPUT>> {
    const defaultStreamOptions = await this.getDefaultVNextStreamOptions({
      runtimeContext: streamOptions?.runtimeContext,
    });

    let mergedStreamOptions = {
      ...defaultStreamOptions,
      ...streamOptions,
      onFinish: this.#mergeOnFinishWithTelemetry(streamOptions, defaultStreamOptions),
    };

    // Map structuredOutput to output when maxSteps is explicitly set to 1
    // This allows the new structuredOutput API to use the existing output implementation
    let modelOverride: MastraLanguageModel | undefined;
    if (mergedStreamOptions.structuredOutput && mergedStreamOptions.maxSteps === 1) {
      // If structuredOutput has a model, use it to override the agent's model
      if (mergedStreamOptions.structuredOutput.model) {
        modelOverride = mergedStreamOptions.structuredOutput.model;
      }

      mergedStreamOptions = {
        ...mergedStreamOptions,
        output: mergedStreamOptions.structuredOutput.schema as OUTPUT,
        structuredOutput: undefined, // Remove structuredOutput to avoid confusion downstream
      };
    }

    const llm = await this.getLLM({
      runtimeContext: mergedStreamOptions.runtimeContext,
      model: modelOverride,
    });

    if (llm.getModel().specificationVersion !== 'v2') {
      throw new MastraError({
        id: 'AGENT_STREAM_VNEXT_V1_MODEL_NOT_SUPPORTED',
        domain: ErrorDomain.AGENT,
        category: ErrorCategory.USER,
        text: 'V1 models are not supported for streamVNext. Please use stream instead.',
      });
    }

    const result = await this.#execute({
      ...mergedStreamOptions,
      messages: [],
      resumeContext,
      methodType: 'streamVNext',
      model: modelOverride,
    });

    if (result.status !== 'success') {
      if (result.status === 'failed') {
        throw new MastraError({
          id: 'AGENT_STREAM_VNEXT_FAILED',
          domain: ErrorDomain.AGENT,
          category: ErrorCategory.USER,
          text: result.error.message,
          details: {
            error: result.error.message,
          },
        });
      }
      throw new MastraError({
        id: 'AGENT_STREAM_VNEXT_UNKNOWN_ERROR',
        domain: ErrorDomain.AGENT,
        category: ErrorCategory.USER,
        text: 'An unknown error occurred while streaming',
      });
    }

    return result.result as unknown as FORMAT extends 'aisdk' ? AISDKV5OutputStream<OUTPUT> : MastraModelOutput<OUTPUT>;
  }

  async generate(
    messages: MessageListInput,
    args?: AgentGenerateOptions<undefined, undefined> & { output?: never; experimental_output?: never },
  ): Promise<GenerateTextResult<any, undefined>>;
  async generate<OUTPUT extends ZodSchema | JSONSchema7>(
    messages: MessageListInput,
    args?: AgentGenerateOptions<OUTPUT, undefined> & { output?: OUTPUT; experimental_output?: never },
  ): Promise<GenerateObjectResult<OUTPUT>>;
  async generate<EXPERIMENTAL_OUTPUT extends ZodSchema | JSONSchema7>(
    messages: MessageListInput,
    args?: AgentGenerateOptions<undefined, EXPERIMENTAL_OUTPUT> & {
      output?: never;
      experimental_output?: EXPERIMENTAL_OUTPUT;
    },
  ): Promise<GenerateTextResult<any, EXPERIMENTAL_OUTPUT>>;
  async generate<
    OUTPUT extends ZodSchema | JSONSchema7 | undefined = undefined,
    EXPERIMENTAL_OUTPUT extends ZodSchema | JSONSchema7 | undefined = undefined,
  >(
    messages: MessageListInput,
    generateOptions: AgentGenerateOptions<OUTPUT, EXPERIMENTAL_OUTPUT> = {},
  ): Promise<OUTPUT extends undefined ? GenerateTextResult<any, EXPERIMENTAL_OUTPUT> : GenerateObjectResult<OUTPUT>> {
    if (!generateDeprecationWarningShown) {
      this.logger.warn(
        "Deprecation NOTICE:\nGenerate method will switch to use generateVNext implementation September 23rd, 2025. Please use generateLegacy if you don't want to upgrade just yet.",
      );
      generateDeprecationWarningShown = true;
    }
    // @ts-expect-error - generic type issues
    return this.generateLegacy(messages, generateOptions);
  }

  async generateLegacy(
    messages: MessageListInput,
    args?: AgentGenerateOptions<undefined, undefined> & { output?: never; experimental_output?: never },
  ): Promise<GenerateTextResult<any, undefined>>;
  async generateLegacy<OUTPUT extends ZodSchema | JSONSchema7>(
    messages: MessageListInput,
    args?: AgentGenerateOptions<OUTPUT, undefined> & { output?: OUTPUT; experimental_output?: never },
  ): Promise<GenerateObjectResult<OUTPUT>>;
  async generateLegacy<EXPERIMENTAL_OUTPUT extends ZodSchema | JSONSchema7>(
    messages: MessageListInput,
    args?: AgentGenerateOptions<undefined, EXPERIMENTAL_OUTPUT> & {
      output?: never;
      experimental_output?: EXPERIMENTAL_OUTPUT;
    },
  ): Promise<GenerateTextResult<any, EXPERIMENTAL_OUTPUT>>;
  async generateLegacy<
    OUTPUT extends ZodSchema | JSONSchema7 | undefined = undefined,
    EXPERIMENTAL_OUTPUT extends ZodSchema | JSONSchema7 | undefined = undefined,
  >(
    messages: MessageListInput,
    generateOptions: AgentGenerateOptions<OUTPUT, EXPERIMENTAL_OUTPUT> = {},
  ): Promise<OUTPUT extends undefined ? GenerateTextResult<any, EXPERIMENTAL_OUTPUT> : GenerateObjectResult<OUTPUT>> {
    const defaultGenerateOptions = await this.getDefaultGenerateOptions({
      runtimeContext: generateOptions.runtimeContext,
    });
    const mergedGenerateOptions: AgentGenerateOptions<OUTPUT, EXPERIMENTAL_OUTPUT> = {
      ...defaultGenerateOptions,
      ...generateOptions,
      experimental_generateMessageId:
        defaultGenerateOptions.experimental_generateMessageId || this.#mastra?.generateId?.bind(this.#mastra),
    };

    const { llm, before, after } = await this.prepareLLMOptions(messages, mergedGenerateOptions, 'generate');

    if (llm.getModel().specificationVersion !== 'v1') {
      this.logger.error(
        'V2 models are not supported for the current version of generate. Please use generateVNext instead.',
        {
          modelId: llm.getModel().modelId,
        },
      );

      throw new MastraError({
        id: 'AGENT_GENERATE_V2_MODEL_NOT_SUPPORTED',
        domain: ErrorDomain.AGENT,
        category: ErrorCategory.USER,
        details: {
          modelId: llm.getModel().modelId,
        },
        text: 'V2 models are not supported for the current version of generate. Please use generateVNext instead.',
      });
    }

    let llmToUse = llm as MastraLLMV1;

    const beforeResult = await before();
    const traceId = getValidTraceId(beforeResult.agentAISpan);

    // Check for tripwire and return early if triggered
    if (beforeResult.tripwire) {
      const tripwireResult = {
        text: '',
        object: undefined,
        usage: { totalTokens: 0, promptTokens: 0, completionTokens: 0 },
        finishReason: 'other',
        response: {
          id: randomUUID(),
          timestamp: new Date(),
          modelId: 'tripwire',
          messages: [],
        },
        responseMessages: [],
        toolCalls: [],
        toolResults: [],
        warnings: undefined,
        request: {
          body: JSON.stringify({ messages: [] }),
        },
        experimental_output: undefined,
        steps: undefined,
        experimental_providerMetadata: undefined,
        tripwire: true,
        tripwireReason: beforeResult.tripwireReason,
        traceId,
      };

      return tripwireResult as unknown as OUTPUT extends undefined
        ? GenerateTextResult<any, EXPERIMENTAL_OUTPUT>
        : GenerateObjectResult<OUTPUT>;
    }

    const { experimental_output, output, agentAISpan, ...llmOptions } = beforeResult;

    const tracingContext: TracingContext = { currentSpan: agentAISpan };

    // Handle structuredOutput option by creating an StructuredOutputProcessor
    let finalOutputProcessors = mergedGenerateOptions.outputProcessors;
    if (mergedGenerateOptions.structuredOutput) {
      const agentModel = await this.getModel({ runtimeContext: mergedGenerateOptions.runtimeContext });
      const structuredProcessor = new StructuredOutputProcessor(mergedGenerateOptions.structuredOutput, agentModel);
      finalOutputProcessors = finalOutputProcessors
        ? [...finalOutputProcessors, structuredProcessor]
        : [structuredProcessor];
    }

    if (!output || experimental_output) {
      const result = await llmToUse.__text<any, EXPERIMENTAL_OUTPUT>({
        ...llmOptions,
        tracingContext,
        experimental_output,
      });

      const outputProcessorResult = await this.__runOutputProcessors({
        runtimeContext: mergedGenerateOptions.runtimeContext || new RuntimeContext(),
        tracingContext,
        outputProcessorOverrides: finalOutputProcessors,
        messageList: new MessageList({
          threadId: llmOptions.threadId || '',
          resourceId: llmOptions.resourceId || '',
        }).add(
          {
            role: 'assistant',
            content: [{ type: 'text', text: result.text }],
          },
          'response',
        ),
      });

      // Handle tripwire for output processors
      if (outputProcessorResult.tripwireTriggered) {
        const tripwireResult = {
          text: '',
          object: undefined,
          usage: { totalTokens: 0, promptTokens: 0, completionTokens: 0 },
          finishReason: 'other',
          response: {
            id: randomUUID(),
            timestamp: new Date(),
            modelId: 'tripwire',
            messages: [],
          },
          responseMessages: [],
          toolCalls: [],
          toolResults: [],
          warnings: undefined,
          request: {
            body: JSON.stringify({ messages: [] }),
          },
          experimental_output: undefined,
          steps: undefined,
          experimental_providerMetadata: undefined,
          tripwire: true,
          tripwireReason: outputProcessorResult.tripwireReason,
          traceId,
        };

        return tripwireResult as unknown as OUTPUT extends undefined
          ? GenerateTextResult<any, EXPERIMENTAL_OUTPUT>
          : GenerateObjectResult<OUTPUT>;
      }

      const newText = outputProcessorResult.messageList.get.response
        .v2()
        .map(msg => msg.content.parts.map(part => (part.type === 'text' ? part.text : '')).join(''))
        .join('');

      // Update the result text with processed output
      (result as any).text = newText;

      // If there are output processors, check for structured data in message metadata
      if (finalOutputProcessors && finalOutputProcessors.length > 0) {
        // First check if any output processor provided structured data via metadata
        const messages = outputProcessorResult.messageList.get.response.v2();
        this.logger.debug(
          'Checking messages for experimentalOutput metadata:',
          messages.map(m => ({
            role: m.role,
            hasContentMetadata: !!m.content.metadata,
            contentMetadata: m.content.metadata,
          })),
        );

        const messagesWithStructuredData = messages.filter(
          msg => msg.content.metadata && msg.content.metadata.structuredOutput,
        );

        this.logger.debug('Messages with structured data:', messagesWithStructuredData.length);

        if (messagesWithStructuredData[0] && messagesWithStructuredData[0].content.metadata?.structuredOutput) {
          // Use structured data from processor metadata for result.object
          (result as any).object = messagesWithStructuredData[0].content.metadata.structuredOutput;
          this.logger.debug('Using structured data from processor metadata for result.object');
        } else {
          // Fallback: try to parse text as JSON (original behavior)
          try {
            const processedOutput = JSON.parse(newText);
            (result as any).object = processedOutput;
            this.logger.debug('Using fallback JSON parsing for result.object');
          } catch (error) {
            this.logger.warn('Failed to parse processed output as JSON, updating text only', { error });
          }
        }
      }

      const overrideScorers = mergedGenerateOptions.scorers;
      const afterResult = await after({
        result: result as unknown as OUTPUT extends undefined
          ? GenerateTextResult<any, EXPERIMENTAL_OUTPUT>
          : GenerateObjectResult<OUTPUT>,
        outputText: newText,
        agentAISpan,
        ...(overrideScorers ? { overrideScorers } : {}),
      });

      if (generateOptions.returnScorerData) {
        result.scoringData = afterResult.scoringData;
      }

      result.traceId = traceId;

      return result as unknown as OUTPUT extends undefined
        ? GenerateTextResult<any, EXPERIMENTAL_OUTPUT>
        : GenerateObjectResult<OUTPUT>;
    }

    const result = await llmToUse.__textObject<NonNullable<OUTPUT>>({
      ...llmOptions,
      tracingContext,
      structuredOutput: output as NonNullable<OUTPUT>,
    });

    const outputText = JSON.stringify(result.object);

    const outputProcessorResult = await this.__runOutputProcessors({
      runtimeContext: mergedGenerateOptions.runtimeContext || new RuntimeContext(),
      tracingContext,
      messageList: new MessageList({
        threadId: llmOptions.threadId || '',
        resourceId: llmOptions.resourceId || '',
      }).add(
        {
          role: 'assistant',
          content: [{ type: 'text', text: outputText }],
        },
        'response',
      ),
    });

    // Handle tripwire for output processors
    if (outputProcessorResult.tripwireTriggered) {
      const tripwireResult = {
        text: '',
        object: undefined,
        usage: { totalTokens: 0, promptTokens: 0, completionTokens: 0 },
        finishReason: 'other',
        response: {
          id: randomUUID(),
          timestamp: new Date(),
          modelId: 'tripwire',
          messages: [],
        },
        responseMessages: [],
        toolCalls: [],
        toolResults: [],
        warnings: undefined,
        request: {
          body: JSON.stringify({ messages: [] }),
        },
        experimental_output: undefined,
        steps: undefined,
        experimental_providerMetadata: undefined,
        tripwire: true,
        tripwireReason: outputProcessorResult.tripwireReason,
        traceId,
      };

      return tripwireResult as unknown as OUTPUT extends undefined
        ? GenerateTextResult<any, EXPERIMENTAL_OUTPUT>
        : GenerateObjectResult<OUTPUT>;
    }

    const newText = outputProcessorResult.messageList.get.response
      .v2()
      .map(msg => msg.content.parts.map(part => (part.type === 'text' ? part.text : '')).join(''))
      .join('');

    // Parse the processed text and update the result object
    try {
      const processedObject = JSON.parse(newText);
      (result as any).object = processedObject;
    } catch (error) {
      this.logger.warn('Failed to parse processed output as JSON, keeping original result', { error });
    }

    const afterResult = await after({
      result: result as unknown as OUTPUT extends undefined
        ? GenerateTextResult<any, EXPERIMENTAL_OUTPUT>
        : GenerateObjectResult<OUTPUT>,
      outputText: newText,
      ...(generateOptions.scorers ? { overrideScorers: generateOptions.scorers } : {}),
      structuredOutput: true,
      agentAISpan,
    });

    if (generateOptions.returnScorerData) {
      result.scoringData = afterResult.scoringData;
    }

    result.traceId = traceId;

    return result as unknown as OUTPUT extends undefined
      ? GenerateTextResult<any, EXPERIMENTAL_OUTPUT>
      : GenerateObjectResult<OUTPUT>;
  }

  async stream<
    OUTPUT extends ZodSchema | JSONSchema7 | undefined = undefined,
    EXPERIMENTAL_OUTPUT extends ZodSchema | JSONSchema7 | undefined = undefined,
  >(
    messages: MessageListInput,
    args?: AgentStreamOptions<OUTPUT, EXPERIMENTAL_OUTPUT> & { output?: never; experimental_output?: never },
  ): Promise<StreamTextResult<any, OUTPUT extends ZodSchema ? z.infer<OUTPUT> : unknown>>;
  async stream<
    OUTPUT extends ZodSchema | JSONSchema7 | undefined = undefined,
    EXPERIMENTAL_OUTPUT extends ZodSchema | JSONSchema7 | undefined = undefined,
  >(
    messages: MessageListInput,
    args?: AgentStreamOptions<OUTPUT, EXPERIMENTAL_OUTPUT> & { output?: OUTPUT; experimental_output?: never },
  ): Promise<StreamObjectResult<any, OUTPUT extends ZodSchema ? z.infer<OUTPUT> : unknown, any> & TracingProperties>;
  async stream<
    OUTPUT extends ZodSchema | JSONSchema7 | undefined = undefined,
    EXPERIMENTAL_OUTPUT extends ZodSchema | JSONSchema7 | undefined = undefined,
  >(
    messages: MessageListInput,
    args?: AgentStreamOptions<OUTPUT, EXPERIMENTAL_OUTPUT> & {
      output?: never;
      experimental_output?: EXPERIMENTAL_OUTPUT;
    },
  ): Promise<
    StreamTextResult<any, OUTPUT extends ZodSchema ? z.infer<OUTPUT> : unknown> & {
      partialObjectStream: StreamTextResult<
        any,
        OUTPUT extends ZodSchema
          ? z.infer<OUTPUT>
          : EXPERIMENTAL_OUTPUT extends ZodSchema
            ? z.infer<EXPERIMENTAL_OUTPUT>
            : unknown
      >['experimental_partialOutputStream'];
    }
  >;
  async stream<
    OUTPUT extends ZodSchema | JSONSchema7 | undefined = undefined,
    EXPERIMENTAL_OUTPUT extends ZodSchema | JSONSchema7 | undefined = undefined,
  >(
    messages: MessageListInput,
    streamOptions: AgentStreamOptions<OUTPUT, EXPERIMENTAL_OUTPUT> = {},
  ): Promise<
    | StreamTextResult<any, OUTPUT extends ZodSchema ? z.infer<OUTPUT> : unknown>
    | (StreamObjectResult<any, OUTPUT extends ZodSchema ? z.infer<OUTPUT> : unknown, any> & TracingProperties)
  > {
    if (!streamDeprecationWarningShown) {
      this.logger.warn(
        "Deprecation NOTICE:\nStream method will switch to use streamVNext implementation September 23rd, 2025. Please use streamLegacy if you don't want to upgrade just yet.",
      );
      streamDeprecationWarningShown = true;
    }
    // @ts-expect-error - generic type issues
    return this.streamLegacy(messages, streamOptions);
  }

  async streamLegacy<
    OUTPUT extends ZodSchema | JSONSchema7 | undefined = undefined,
    EXPERIMENTAL_OUTPUT extends ZodSchema | JSONSchema7 | undefined = undefined,
  >(
    messages: MessageListInput,
    args?: AgentStreamOptions<OUTPUT, EXPERIMENTAL_OUTPUT> & { output?: never; experimental_output?: never },
  ): Promise<StreamTextResult<any, OUTPUT extends ZodSchema ? z.infer<OUTPUT> : unknown>>;
  async streamLegacy<
    OUTPUT extends ZodSchema | JSONSchema7 | undefined = undefined,
    EXPERIMENTAL_OUTPUT extends ZodSchema | JSONSchema7 | undefined = undefined,
  >(
    messages: MessageListInput,
    args?: AgentStreamOptions<OUTPUT, EXPERIMENTAL_OUTPUT> & { output?: OUTPUT; experimental_output?: never },
  ): Promise<StreamObjectResult<any, OUTPUT extends ZodSchema ? z.infer<OUTPUT> : unknown, any> & TracingProperties>;
  async streamLegacy<
    OUTPUT extends ZodSchema | JSONSchema7 | undefined = undefined,
    EXPERIMENTAL_OUTPUT extends ZodSchema | JSONSchema7 | undefined = undefined,
  >(
    messages: MessageListInput,
    args?: AgentStreamOptions<OUTPUT, EXPERIMENTAL_OUTPUT> & {
      output?: never;
      experimental_output?: EXPERIMENTAL_OUTPUT;
    },
  ): Promise<
    StreamTextResult<any, OUTPUT extends ZodSchema ? z.infer<OUTPUT> : unknown> & {
      partialObjectStream: StreamTextResult<
        any,
        OUTPUT extends ZodSchema
          ? z.infer<OUTPUT>
          : EXPERIMENTAL_OUTPUT extends ZodSchema
            ? z.infer<EXPERIMENTAL_OUTPUT>
            : unknown
      >['experimental_partialOutputStream'];
    }
  >;
  async streamLegacy<
    OUTPUT extends ZodSchema | JSONSchema7 | undefined = undefined,
    EXPERIMENTAL_OUTPUT extends ZodSchema | JSONSchema7 | undefined = undefined,
  >(
    messages: MessageListInput,
    streamOptions: AgentStreamOptions<OUTPUT, EXPERIMENTAL_OUTPUT> = {},
  ): Promise<
    | StreamTextResult<any, OUTPUT extends ZodSchema ? z.infer<OUTPUT> : unknown>
    | (StreamObjectResult<any, OUTPUT extends ZodSchema ? z.infer<OUTPUT> : unknown, any> & TracingProperties)
  > {
    const defaultStreamOptions = await this.getDefaultStreamOptions({ runtimeContext: streamOptions.runtimeContext });

    const mergedStreamOptions: AgentStreamOptions<OUTPUT, EXPERIMENTAL_OUTPUT> = {
      ...defaultStreamOptions,
      ...streamOptions,
      onFinish: this.#mergeOnFinishWithTelemetry(streamOptions, defaultStreamOptions),
      experimental_generateMessageId:
        defaultStreamOptions.experimental_generateMessageId || this.#mastra?.generateId?.bind(this.#mastra),
    };

    const { llm, before, after } = await this.prepareLLMOptions(messages, mergedStreamOptions, 'stream');

    if (llm.getModel().specificationVersion !== 'v1') {
      this.logger.error('V2 models are not supported for stream. Please use streamVNext instead.', {
        modelId: llm.getModel().modelId,
      });

      throw new MastraError({
        id: 'AGENT_STREAM_V2_MODEL_NOT_SUPPORTED',
        domain: ErrorDomain.AGENT,
        category: ErrorCategory.USER,
        details: {
          modelId: llm.getModel().modelId,
        },
        text: 'V2 models are not supported for stream. Please use streamVNext instead.',
      });
    }

    const beforeResult = await before();
    const traceId = getValidTraceId(beforeResult.agentAISpan);

    // Check for tripwire and return early if triggered
    if (beforeResult.tripwire) {
      // Return a promise that resolves immediately with empty result
      const emptyResult = {
        textStream: (async function* () {
          // Empty async generator - yields nothing
        })(),
        fullStream: Promise.resolve('').then(() => {
          const emptyStream = new (globalThis as any).ReadableStream({
            start(controller: any) {
              controller.close();
            },
          });
          return emptyStream;
        }),
        text: Promise.resolve(''),
        usage: Promise.resolve({ totalTokens: 0, promptTokens: 0, completionTokens: 0 }),
        finishReason: Promise.resolve('other'),
        tripwire: true,
        tripwireReason: beforeResult.tripwireReason,
        response: {
          id: randomUUID(),
          timestamp: new Date(),
          modelId: 'tripwire',
          messages: [],
        },
        toolCalls: Promise.resolve([]),
        toolResults: Promise.resolve([]),
        warnings: Promise.resolve(undefined),
        request: {
          body: JSON.stringify({ messages: [] }),
        },
        experimental_output: undefined,
        steps: undefined,
        experimental_providerMetadata: undefined,
        traceId,
        toAIStream: () =>
          Promise.resolve('').then(() => {
            const emptyStream = new (globalThis as any).ReadableStream({
              start(controller: any) {
                controller.close();
              },
            });
            return emptyStream;
          }),
        get experimental_partialOutputStream() {
          return (async function* () {
            // Empty async generator for partial output stream
          })();
        },
        pipeDataStreamToResponse: () => Promise.resolve(),
        pipeTextStreamToResponse: () => Promise.resolve(),
        toDataStreamResponse: () => new Response('', { status: 200, headers: { 'Content-Type': 'text/plain' } }),
        toTextStreamResponse: () => new Response('', { status: 200, headers: { 'Content-Type': 'text/plain' } }),
      };

      return emptyResult as unknown as
        | StreamTextResult<any, OUTPUT extends ZodSchema ? z.infer<OUTPUT> : unknown>
        | (StreamObjectResult<any, OUTPUT extends ZodSchema ? z.infer<OUTPUT> : unknown, any> & TracingProperties);
    }

    const { onFinish, runId, output, experimental_output, agentAISpan, ...llmOptions } = beforeResult;

    const overrideScorers = mergedStreamOptions.scorers;
    const tracingContext: TracingContext = { currentSpan: agentAISpan };

    if (!output || experimental_output) {
      this.logger.debug(`Starting agent ${this.name} llm stream call`, {
        runId,
      });

      const streamResult = llm.__stream({
        ...llmOptions,
        experimental_output,
        tracingContext,
        outputProcessors: await this.getResolvedOutputProcessors(mergedStreamOptions.runtimeContext),
        onFinish: async result => {
          try {
            const outputText = result.text;
            await after({
              result,
              outputText,
              agentAISpan,
              ...(overrideScorers ? { overrideScorers } : {}),
            });
          } catch (e) {
            this.logger.error('Error saving memory on finish', {
              error: e,
              runId,
            });
          }
          await onFinish?.({ ...result, runId } as any);
        },
        runId,
      });

      streamResult.traceId = traceId;

      return streamResult as
        | StreamTextResult<any, OUTPUT extends ZodSchema ? z.infer<OUTPUT> : unknown>
        | (StreamObjectResult<any, OUTPUT extends ZodSchema ? z.infer<OUTPUT> : unknown, any> & TracingProperties);
    }

    this.logger.debug(`Starting agent ${this.name} llm streamObject call`, {
      runId,
    });

    const streamObjectResult = llm.__streamObject({
      ...llmOptions,
      tracingContext,
      onFinish: async result => {
        try {
          const outputText = JSON.stringify(result.object);
          await after({
            result,
            outputText,
            structuredOutput: true,
            agentAISpan,
            ...(overrideScorers ? { overrideScorers } : {}),
          });
        } catch (e) {
          this.logger.error('Error saving memory on finish', {
            error: e,
            runId,
          });
        }
        await onFinish?.({ ...result, runId } as any);
      },
      runId,
      structuredOutput: output,
    });

    (streamObjectResult as any).traceId = traceId;

    return streamObjectResult as StreamObjectResult<any, OUTPUT extends ZodSchema ? z.infer<OUTPUT> : unknown, any> &
      TracingProperties;
  }

  /**
   * Convert text to speech using the configured voice provider
   * @param input Text or text stream to convert to speech
   * @param options Speech options including speaker and provider-specific options
   * @returns Audio stream
   * @deprecated Use agent.voice.speak() instead
   */
  async speak(
    input: string | NodeJS.ReadableStream,
    options?: {
      speaker?: string;
      [key: string]: any;
    },
  ): Promise<NodeJS.ReadableStream | void> {
    if (!this.voice) {
      const mastraError = new MastraError({
        id: 'AGENT_SPEAK_METHOD_VOICE_NOT_CONFIGURED',
        domain: ErrorDomain.AGENT,
        category: ErrorCategory.USER,
        details: {
          agentName: this.name,
        },
        text: 'No voice provider configured',
      });
      this.logger.trackException(mastraError);
      this.logger.error(mastraError.toString());
      throw mastraError;
    }

    this.logger.warn('Warning: agent.speak() is deprecated. Please use agent.voice.speak() instead.');

    try {
      return this.voice.speak(input, options);
    } catch (e: unknown) {
      let err;
      if (e instanceof MastraError) {
        err = e;
      } else {
        err = new MastraError(
          {
            id: 'AGENT_SPEAK_METHOD_ERROR',
            domain: ErrorDomain.AGENT,
            category: ErrorCategory.UNKNOWN,
            details: {
              agentName: this.name,
            },
            text: 'Error during agent speak',
          },
          e,
        );
      }
      this.logger.trackException(err);
      this.logger.error(err.toString());
      throw err;
    }
  }

  /**
   * Convert speech to text using the configured voice provider
   * @param audioStream Audio stream to transcribe
   * @param options Provider-specific transcription options
   * @returns Text or text stream
   * @deprecated Use agent.voice.listen() instead
   */
  async listen(
    audioStream: NodeJS.ReadableStream,
    options?: {
      [key: string]: any;
    },
  ): Promise<string | NodeJS.ReadableStream | void> {
    if (!this.voice) {
      const mastraError = new MastraError({
        id: 'AGENT_LISTEN_METHOD_VOICE_NOT_CONFIGURED',
        domain: ErrorDomain.AGENT,
        category: ErrorCategory.USER,
        details: {
          agentName: this.name,
        },
        text: 'No voice provider configured',
      });
      this.logger.trackException(mastraError);
      this.logger.error(mastraError.toString());
      throw mastraError;
    }
    this.logger.warn('Warning: agent.listen() is deprecated. Please use agent.voice.listen() instead');

    try {
      return this.voice.listen(audioStream, options);
    } catch (e: unknown) {
      let err;
      if (e instanceof MastraError) {
        err = e;
      } else {
        err = new MastraError(
          {
            id: 'AGENT_LISTEN_METHOD_ERROR',
            domain: ErrorDomain.AGENT,
            category: ErrorCategory.UNKNOWN,
            details: {
              agentName: this.name,
            },
            text: 'Error during agent listen',
          },
          e,
        );
      }
      this.logger.trackException(err);
      this.logger.error(err.toString());
      throw err;
    }
  }

  /**
   * Get a list of available speakers from the configured voice provider
   * @throws {Error} If no voice provider is configured
   * @returns {Promise<Array<{voiceId: string}>>} List of available speakers
   * @deprecated Use agent.voice.getSpeakers() instead
   */
  async getSpeakers() {
    if (!this.voice) {
      const mastraError = new MastraError({
        id: 'AGENT_SPEAKERS_METHOD_VOICE_NOT_CONFIGURED',
        domain: ErrorDomain.AGENT,
        category: ErrorCategory.USER,
        details: {
          agentName: this.name,
        },
        text: 'No voice provider configured',
      });
      this.logger.trackException(mastraError);
      this.logger.error(mastraError.toString());
      throw mastraError;
    }

    this.logger.warn('Warning: agent.getSpeakers() is deprecated. Please use agent.voice.getSpeakers() instead.');

    try {
      return await this.voice.getSpeakers();
    } catch (e: unknown) {
      let err;
      if (e instanceof MastraError) {
        err = e;
      } else {
        err = new MastraError(
          {
            id: 'AGENT_GET_SPEAKERS_METHOD_ERROR',
            domain: ErrorDomain.AGENT,
            category: ErrorCategory.UNKNOWN,
            details: {
              agentName: this.name,
            },
            text: 'Error during agent getSpeakers',
          },
          e,
        );
      }
      this.logger.trackException(err);
      this.logger.error(err.toString());
      throw err;
    }
  }

  toStep(): Step<TAgentId, z.ZodObject<{ prompt: z.ZodString }>, z.ZodObject<{ text: z.ZodString }>, any> {
    const x = agentToStep(this);
    return new Step(x);
  }

  /**
   * Resolves the configuration for title generation.
   * @private
   */
  private resolveTitleGenerationConfig(
    generateTitleConfig:
      | boolean
      | { model: DynamicArgument<MastraLanguageModel>; instructions?: DynamicArgument<string> }
      | undefined,
  ): {
    shouldGenerate: boolean;
    model?: DynamicArgument<MastraLanguageModel>;
    instructions?: DynamicArgument<string>;
  } {
    if (typeof generateTitleConfig === 'boolean') {
      return { shouldGenerate: generateTitleConfig };
    }

    if (typeof generateTitleConfig === 'object' && generateTitleConfig !== null) {
      return {
        shouldGenerate: true,
        model: generateTitleConfig.model,
        instructions: generateTitleConfig.instructions,
      };
    }

    return { shouldGenerate: false };
  }

  /**
   * Resolves title generation instructions, handling both static strings and dynamic functions
   * @private
   */
  private async resolveTitleInstructions(
    runtimeContext: RuntimeContext,
    instructions?: DynamicArgument<string>,
  ): Promise<string> {
    const DEFAULT_TITLE_INSTRUCTIONS = `
      - you will generate a short title based on the first message a user begins a conversation with
      - ensure it is not more than 80 characters long
      - the title should be a summary of the user's message
      - do not use quotes or colons
      - the entire text you return will be used as the title`;

    if (!instructions) {
      return DEFAULT_TITLE_INSTRUCTIONS;
    }

    if (typeof instructions === 'string') {
      return instructions;
    } else {
      const result = instructions({ runtimeContext, mastra: this.#mastra });
      return resolveMaybePromise(result, resolvedInstructions => {
        return resolvedInstructions || DEFAULT_TITLE_INSTRUCTIONS;
      });
    }
  }
}<|MERGE_RESOLUTION|>--- conflicted
+++ resolved
@@ -2978,18 +2978,10 @@
     return finalOnFinish;
   }
 
-<<<<<<< HEAD
   async #execute<
     OUTPUT extends OutputSchema | undefined = undefined,
     FORMAT extends 'aisdk' | 'mastra' | undefined = undefined,
   >({ methodType, format = 'mastra', resumeContext, ...options }: InnerAgentExecutionOptions<OUTPUT, FORMAT>) {
-=======
-  async #execute<OUTPUT extends OutputSchema = undefined, FORMAT extends 'aisdk' | 'mastra' | undefined = undefined>({
-    methodType,
-    format = 'mastra',
-    ...options
-  }: InnerAgentExecutionOptions<OUTPUT, FORMAT>) {
->>>>>>> 6b4b1e42
     const runtimeContext = options.runtimeContext || new RuntimeContext();
     const threadFromArgs = resolveThreadIdFromArgs({ threadId: options.threadId, memory: options.memory });
 
@@ -3062,303 +3054,6 @@
       this.logger.debug(`[Agents:${this.name}] - Starting generation`, { runId });
     }
 
-<<<<<<< HEAD
-    const prepareToolsStep = createStep({
-      id: 'prepare-tools-step',
-      inputSchema: z.any(),
-      outputSchema: z.object({
-        convertedTools: z.record(z.string(), z.any()),
-      }),
-      execute: async () => {
-        const toolEnhancements = [
-          // toolsets
-          options?.toolsets && Object.keys(options?.toolsets || {}).length > 0
-            ? `toolsets present (${Object.keys(options?.toolsets || {}).length} tools)`
-            : undefined,
-
-          // memory tools
-          memory && resourceId ? 'memory and resourceId available' : undefined,
-        ]
-          .filter(Boolean)
-          .join(', ');
-
-        this.logger.debug(`[Agent:${this.name}] - Enhancing tools: ${toolEnhancements}`, {
-          runId,
-          toolsets: options?.toolsets ? Object.keys(options?.toolsets) : undefined,
-          clientTools: options?.clientTools ? Object.keys(options?.clientTools) : undefined,
-          hasMemory: !!memory,
-          hasResourceId: !!resourceId,
-        });
-
-        const threadId = threadFromArgs?.id;
-
-        const convertedTools = await this.convertTools({
-          toolsets: options?.toolsets,
-          clientTools: options?.clientTools,
-          threadId,
-          resourceId,
-          runId,
-          runtimeContext,
-          tracingContext: { currentSpan: agentAISpan },
-          writableStream: options.writableStream,
-          methodType,
-          format,
-        });
-
-        return {
-          convertedTools,
-        };
-      },
-    });
-
-    const prepareMemory = createStep({
-      id: 'prepare-memory-step',
-      inputSchema: z.any(),
-      outputSchema: z.object({
-        threadExists: z.boolean(),
-        thread: z.any(),
-        messageList: z.any(),
-        tripwire: z.boolean().optional(),
-        tripwireReason: z.string().optional(),
-      }),
-      execute: async ({ tracingContext }) => {
-        const thread = threadFromArgs;
-        const messageList = new MessageList({
-          threadId: thread?.id,
-          resourceId,
-          generateMessageId: this.#mastra?.generateId?.bind(this.#mastra),
-          // @ts-ignore Flag for agent network messages
-          _agentNetworkAppend: this._agentNetworkAppend,
-        })
-          .addSystem({
-            role: 'system',
-            content: instructions || `${this.instructions}.`,
-          })
-          .add(options.context || [], 'context');
-
-        if (!memory || (!thread?.id && !resourceId)) {
-          messageList.add(options.messages, 'user');
-          const { tripwireTriggered, tripwireReason } = await this.__runInputProcessors({
-            runtimeContext,
-            tracingContext,
-            messageList,
-          });
-          return {
-            threadExists: false,
-            thread: undefined,
-            messageList,
-            ...(tripwireTriggered && {
-              tripwire: true,
-              tripwireReason,
-            }),
-          };
-        }
-        if (!thread?.id || !resourceId) {
-          const mastraError = new MastraError({
-            id: 'AGENT_MEMORY_MISSING_RESOURCE_ID',
-            domain: ErrorDomain.AGENT,
-            category: ErrorCategory.USER,
-            details: {
-              agentName: this.name,
-              threadId: thread?.id || '',
-              resourceId: resourceId || '',
-            },
-            text: `A resourceId and a threadId must be provided when using Memory. Saw threadId "${thread?.id}" and resourceId "${resourceId}"`,
-          });
-          this.logger.trackException(mastraError);
-          this.logger.error(mastraError.toString());
-          throw mastraError;
-        }
-        const store = memory.constructor.name;
-        this.logger.debug(
-          `[Agent:${this.name}] - Memory persistence enabled: store=${store}, resourceId=${resourceId}`,
-          {
-            runId,
-            resourceId,
-            threadId: thread?.id,
-            memoryStore: store,
-          },
-        );
-
-        let threadObject: StorageThreadType | undefined = undefined;
-        const existingThread = await memory.getThreadById({ threadId: thread?.id });
-
-        if (existingThread) {
-          if (
-            (!existingThread.metadata && thread.metadata) ||
-            (thread.metadata && !deepEqual(existingThread.metadata, thread.metadata))
-          ) {
-            threadObject = await memory.saveThread({
-              thread: { ...existingThread, metadata: thread.metadata },
-              memoryConfig,
-            });
-          } else {
-            threadObject = existingThread;
-          }
-        } else {
-          threadObject = await memory.createThread({
-            threadId: thread?.id,
-            metadata: thread.metadata,
-            title: thread.title,
-            memoryConfig,
-            resourceId,
-            saveThread: false,
-          });
-        }
-
-        const config = memory.getMergedThreadConfig(memoryConfig || {});
-        const hasResourceScopeSemanticRecall =
-          typeof config?.semanticRecall === 'object' && config?.semanticRecall?.scope === 'resource';
-        let [memoryMessages, memorySystemMessage] = await Promise.all([
-          existingThread || hasResourceScopeSemanticRecall
-            ? this.getMemoryMessages({
-                resourceId,
-                threadId: threadObject.id,
-                vectorMessageSearch: new MessageList().add(options.messages, `user`).getLatestUserContent() || '',
-                memoryConfig,
-                runtimeContext,
-              })
-            : [],
-          memory.getSystemMessage({ threadId: threadObject.id, resourceId, memoryConfig }),
-        ]);
-
-        this.logger.debug('Fetched messages from memory', {
-          threadId: threadObject.id,
-          runId,
-          fetchedCount: memoryMessages.length,
-        });
-
-        // So the agent doesn't get confused and start replying directly to messages
-        // that were added via semanticRecall from a different conversation,
-        // we need to pull those out and add to the system message.
-        const resultsFromOtherThreads = memoryMessages.filter(m => m.threadId !== threadObject.id);
-        if (resultsFromOtherThreads.length && !memorySystemMessage) {
-          memorySystemMessage = ``;
-        }
-        if (resultsFromOtherThreads.length) {
-          memorySystemMessage += `\nThe following messages were remembered from a different conversation:\n<remembered_from_other_conversation>\n${(() => {
-            let result = ``;
-
-            const messages = new MessageList().add(resultsFromOtherThreads, 'memory').get.all.v1();
-            let lastYmd: string | null = null;
-            for (const msg of messages) {
-              const date = msg.createdAt;
-              const year = date.getUTCFullYear();
-              const month = date.toLocaleString('default', { month: 'short' });
-              const day = date.getUTCDate();
-              const ymd = `${year}, ${month}, ${day}`;
-              const utcHour = date.getUTCHours();
-              const utcMinute = date.getUTCMinutes();
-              const hour12 = utcHour % 12 || 12;
-              const ampm = utcHour < 12 ? 'AM' : 'PM';
-              const timeofday = `${hour12}:${utcMinute < 10 ? '0' : ''}${utcMinute} ${ampm}`;
-
-              if (!lastYmd || lastYmd !== ymd) {
-                result += `\nthe following messages are from ${ymd}\n`;
-              }
-              result += `Message ${msg.threadId && msg.threadId !== threadObject.id ? 'from previous conversation' : ''} at ${timeofday}: ${JSON.stringify(msg)}`;
-
-              lastYmd = ymd;
-            }
-            return result;
-          })()}\n<end_remembered_from_other_conversation>`;
-        }
-
-        if (memorySystemMessage) {
-          messageList.addSystem(memorySystemMessage, 'memory');
-        }
-
-        messageList
-          .add(
-            memoryMessages.filter(m => m.threadId === threadObject.id), // filter out messages from other threads. those are added to system message above
-            'memory',
-          )
-          // add new user messages to the list AFTER remembered messages to make ordering more reliable
-          .add(options.messages, 'user');
-
-        const { tripwireTriggered, tripwireReason } = await this.__runInputProcessors({
-          runtimeContext,
-          tracingContext,
-          messageList,
-        });
-
-        const systemMessages = messageList.getSystemMessages();
-
-        const systemMessage =
-          [...systemMessages, ...messageList.getSystemMessages('memory')]?.map(m => m.content)?.join(`\n`) ?? undefined;
-
-        const processedMemoryMessages = await memory.processMessages({
-          // these will be processed
-          messages: messageList.get.remembered.v1() as CoreMessage[],
-          // these are here for inspecting but shouldn't be returned by the processor
-          // - ex TokenLimiter needs to measure all tokens even though it's only processing remembered messages
-          newMessages: messageList.get.input.v1() as CoreMessage[],
-          systemMessage,
-          memorySystemMessage: memorySystemMessage || undefined,
-        });
-
-        const processedList = new MessageList({
-          threadId: threadObject.id,
-          resourceId,
-          generateMessageId: this.#mastra?.generateId?.bind(this.#mastra),
-          // @ts-ignore Flag for agent network messages
-          _agentNetworkAppend: this._agentNetworkAppend,
-        })
-          .addSystem(instructions || `${this.instructions}.`)
-          .addSystem(memorySystemMessage)
-          .addSystem(systemMessages)
-          .add(options.context || [], 'context')
-          .add(processedMemoryMessages, 'memory')
-          .add(messageList.get.input.v2(), 'user');
-
-        return {
-          thread: threadObject,
-          messageList: processedList,
-          // add old processed messages + new input messages
-          ...(tripwireTriggered && {
-            tripwire: true,
-            tripwireReason,
-          }),
-          threadExists: !!existingThread,
-        };
-      },
-    });
-
-    const streamStep = createStep({
-      id: 'stream-text-step',
-      inputSchema: z.any(),
-      outputSchema: z.any(),
-      execute: async ({ inputData, tracingContext }) => {
-        this.logger.debug(`Starting agent ${this.name} llm stream call`, {
-          runId,
-        });
-
-        const outputProcessors =
-          inputData.outputProcessors ||
-          (this.#outputProcessors
-            ? typeof this.#outputProcessors === 'function'
-              ? await this.#outputProcessors({
-                  runtimeContext: inputData.runtimeContext || new RuntimeContext(),
-                })
-              : this.#outputProcessors
-            : []);
-
-        const streamResult = llm.stream({
-          ...inputData,
-          outputProcessors,
-          returnScorerData: options.returnScorerData,
-          tracingContext,
-          _internal: {
-            generateId: inputData.experimental_generateMessageId || this.#mastra?.generateId?.bind(this.#mastra),
-          },
-          resumeContext,
-          runId,
-        });
-
-        if (format === 'aisdk') {
-          return streamResult.aisdk.v5;
-        }
-=======
     // Create a capabilities object with bound methods
     const capabilities = {
       agentName: this.name,
@@ -3378,7 +3073,6 @@
       outputProcessors: this.#outputProcessors,
       llm,
     };
->>>>>>> 6b4b1e42
 
     // Create the workflow with all necessary context
     const executionWorkflow = createPrepareStreamWorkflow({
@@ -3396,225 +3090,10 @@
       memory,
       saveQueueManager,
       returnScorerData: options.returnScorerData,
+      requireToolApproval: options.requireToolApproval,
+      resumeContext,
     });
 
-<<<<<<< HEAD
-    const executionWorkflow = createWorkflow({
-      id: 'execution-workflow',
-      inputSchema: z.any(),
-      outputSchema: z.any(),
-      steps: [prepareToolsStep, prepareMemory],
-      options: {
-        tracingPolicy: {
-          // mark all workflow spans related to the
-          // VNext execution as internal
-          internal: InternalSpans.WORKFLOW,
-        },
-      },
-    })
-      .parallel([prepareToolsStep, prepareMemory])
-      .map(async ({ inputData, bail }) => {
-        const result = {
-          ...options,
-          tools: inputData['prepare-tools-step'].convertedTools as Record<string, Tool>,
-          runId,
-          temperature: options.modelSettings?.temperature,
-          toolChoice: options.toolChoice,
-          thread: inputData['prepare-memory-step'].thread,
-          threadId: inputData['prepare-memory-step'].thread?.id,
-          resourceId,
-          runtimeContext,
-          requireToolApproval: options.requireToolApproval,
-          onStepFinish: async (props: any) => {
-            if (options.savePerStep) {
-              if (!inputData['prepare-memory-step'].threadExists && memory && inputData['prepare-memory-step'].thread) {
-                await memory.createThread({
-                  threadId: inputData['prepare-memory-step'].thread?.id,
-                  title: inputData['prepare-memory-step'].thread?.title,
-                  metadata: inputData['prepare-memory-step'].thread?.metadata,
-                  resourceId: inputData['prepare-memory-step'].thread?.resourceId,
-                  memoryConfig,
-                });
-
-                inputData['prepare-memory-step'].threadExists = true;
-              }
-
-              await this.saveStepMessages({
-                saveQueueManager,
-                result: props,
-                messageList: inputData['prepare-memory-step'].messageList,
-                threadId: inputData['prepare-memory-step'].thread?.id,
-                memoryConfig,
-                runId,
-              });
-            }
-
-            return options.onStepFinish?.({ ...props, runId });
-          },
-          ...(inputData['prepare-memory-step'].tripwire && {
-            tripwire: inputData['prepare-memory-step'].tripwire,
-            tripwireReason: inputData['prepare-memory-step'].tripwireReason,
-          }),
-        } as any;
-
-        // Check for tripwire and return early if triggered
-        if (result.tripwire) {
-          // Return a promise that resolves immediately with empty result
-          const emptyResult = {
-            textStream: (async function* () {
-              // Empty async generator - yields nothing
-            })(),
-            fullStream: new globalThis.ReadableStream({
-              start(controller: any) {
-                controller.enqueue({
-                  type: 'tripwire',
-                  runId: result.runId,
-                  from: ChunkFrom.AGENT,
-                  payload: {
-                    tripwireReason: result.tripwireReason,
-                  },
-                });
-                controller.close();
-              },
-            }),
-            objectStream: new globalThis.ReadableStream({
-              start(controller: any) {
-                controller.close();
-              },
-            }),
-            text: Promise.resolve(''),
-            usage: Promise.resolve({ inputTokens: 0, outputTokens: 0, totalTokens: 0 }),
-            finishReason: Promise.resolve('other'),
-            tripwire: true,
-            tripwireReason: result.tripwireReason,
-            response: {
-              id: randomUUID(),
-              timestamp: new Date(),
-              modelId: 'tripwire',
-              messages: [],
-            },
-            toolCalls: Promise.resolve([]),
-            toolResults: Promise.resolve([]),
-            warnings: Promise.resolve(undefined),
-            request: {
-              body: JSON.stringify({ messages: [] }),
-            },
-            object: undefined,
-            experimental_output: undefined,
-            steps: undefined,
-            experimental_providerMetadata: undefined,
-          };
-
-          return bail(emptyResult);
-        }
-
-        let effectiveOutputProcessors =
-          options.outputProcessors ||
-          (this.#outputProcessors
-            ? typeof this.#outputProcessors === 'function'
-              ? await this.#outputProcessors({
-                  runtimeContext: result.runtimeContext!,
-                })
-              : this.#outputProcessors
-            : []);
-
-        // Handle structuredOutput option by creating an StructuredOutputProcessor
-        if (options.structuredOutput) {
-          const agentModel = await this.getModel({ runtimeContext: result.runtimeContext! });
-          const structuredProcessor = new StructuredOutputProcessor(options.structuredOutput, agentModel);
-          effectiveOutputProcessors = effectiveOutputProcessors
-            ? [...effectiveOutputProcessors, structuredProcessor]
-            : [structuredProcessor];
-        }
-
-        const loopOptions: ModelLoopStreamArgs<any, OUTPUT> = {
-          runtimeContext: result.runtimeContext!,
-          tracingContext: { currentSpan: agentAISpan },
-          runId,
-          toolChoice: result.toolChoice,
-          tools: result.tools,
-          resourceId: result.resourceId,
-          threadId: result.threadId,
-          structuredOutput: result.structuredOutput,
-          stopWhen: result.stopWhen,
-          maxSteps: result.maxSteps,
-          providerOptions: result.providerOptions,
-          requireToolApproval: result.requireToolApproval,
-          options: {
-            ...(options.prepareStep && { prepareStep: options.prepareStep }),
-            onFinish: async (payload: any) => {
-              if (payload.finishReason === 'error') {
-                this.logger.error('Error in agent stream', {
-                  error: payload.error,
-                  runId,
-                });
-                return;
-              }
-
-              const messageList = inputData['prepare-memory-step'].messageList as MessageList;
-
-              try {
-                const outputText = messageList.get.all
-                  .core()
-                  .map(m => m.content)
-                  .join('\n');
-
-                await this.#executeOnFinish({
-                  result: payload,
-                  outputText,
-                  instructions,
-                  thread: result.thread,
-                  threadId: result.threadId,
-                  readOnlyMemory: options.memory?.readOnly,
-                  resourceId,
-                  memoryConfig,
-                  runtimeContext,
-                  agentAISpan: agentAISpan,
-                  runId,
-                  messageList,
-                  threadExists: inputData['prepare-memory-step'].threadExists,
-                  structuredOutput: !!options.output,
-                  saveQueueManager,
-                  overrideScorers: options.scorers,
-                });
-              } catch (e) {
-                this.logger.error('Error saving memory on finish', {
-                  error: e,
-                  runId,
-                });
-              }
-
-              await options?.onFinish?.({
-                ...payload,
-                runId,
-                messages: messageList.get.response.aiV5.model(),
-                usage: payload.usage,
-                totalUsage: payload.totalUsage,
-              });
-            },
-            onStepFinish: result.onStepFinish,
-            onChunk: options.onChunk,
-            onError: options.onError,
-            onAbort: options.onAbort,
-            activeTools: options.activeTools,
-            abortSignal: options.abortSignal,
-          },
-          output: options.output,
-          outputProcessors: effectiveOutputProcessors,
-          modelSettings: {
-            temperature: 0,
-            ...(options.modelSettings || {}),
-          },
-          messageList: inputData['prepare-memory-step'].messageList,
-        };
-
-        return loopOptions;
-      })
-      .then(streamStep)
-      .commit();
-
-=======
->>>>>>> 6b4b1e42
     const run = await executionWorkflow.createRunAsync();
     const result = await run.start({ tracingContext: { currentSpan: agentAISpan } });
 
@@ -3966,11 +3445,10 @@
 
   async resumeStreamVNext<
     OUTPUT extends OutputSchema | undefined = undefined,
-    STRUCTURED_OUTPUT extends ZodSchema | JSONSchema7 | undefined = undefined,
     FORMAT extends 'mastra' | 'aisdk' | undefined = undefined,
   >(
     resumeContext: any,
-    streamOptions?: AgentExecutionOptions<OUTPUT, STRUCTURED_OUTPUT, FORMAT>,
+    streamOptions?: AgentExecutionOptions<OUTPUT, FORMAT>,
   ): Promise<FORMAT extends 'aisdk' ? AISDKV5OutputStream<OUTPUT> : MastraModelOutput<OUTPUT>> {
     const defaultStreamOptions = await this.getDefaultVNextStreamOptions({
       runtimeContext: streamOptions?.runtimeContext,
@@ -4018,7 +3496,7 @@
       resumeContext,
       methodType: 'streamVNext',
       model: modelOverride,
-    });
+    } as InnerAgentExecutionOptions<OUTPUT, FORMAT>);
 
     if (result.status !== 'success') {
       if (result.status === 'failed') {
