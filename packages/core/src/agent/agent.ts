--- conflicted
+++ resolved
@@ -2827,301 +2827,7 @@
     messages: MessageListInput,
     generateOptions: AgentGenerateOptions<OUTPUT, EXPERIMENTAL_OUTPUT> = {},
   ): Promise<OUTPUT extends undefined ? GenerateTextResult<any, EXPERIMENTAL_OUTPUT> : GenerateObjectResult<OUTPUT>> {
-<<<<<<< HEAD
-    if ('structuredOutput' in generateOptions && generateOptions.structuredOutput) {
-      throw new MastraError({
-        id: 'AGENT_GENERATE_LEGACY_STRUCTURED_OUTPUT_NOT_SUPPORTED',
-        domain: ErrorDomain.AGENT,
-        category: ErrorCategory.USER,
-        text: 'This method does not support structured output. Please use generateVNext instead.',
-      });
-    }
-    const defaultGenerateOptions = await this.getDefaultGenerateOptions({
-      runtimeContext: generateOptions.runtimeContext,
-    });
-    const mergedGenerateOptions: AgentGenerateOptions<OUTPUT, EXPERIMENTAL_OUTPUT> = {
-      ...defaultGenerateOptions,
-      ...generateOptions,
-      experimental_generateMessageId:
-        defaultGenerateOptions.experimental_generateMessageId || this.#mastra?.generateId?.bind(this.#mastra),
-    };
-
-    const { llm, before, after } = await this.prepareLLMOptions(messages, mergedGenerateOptions, 'generate');
-
-    if (llm.getModel().specificationVersion !== 'v1') {
-      this.logger.error('V2 models are not supported for generateLegacy. Please use generate instead.', {
-        modelId: llm.getModel().modelId,
-      });
-
-      throw new MastraError({
-        id: 'AGENT_GENERATE_V2_MODEL_NOT_SUPPORTED',
-        domain: ErrorDomain.AGENT,
-        category: ErrorCategory.USER,
-        details: {
-          modelId: llm.getModel().modelId,
-        },
-        text: 'V2 models are not supported for generateLegacy. Please use generate instead.',
-      });
-    }
-
-    let llmToUse = llm as MastraLLMV1;
-
-    const beforeResult = await before();
-    const traceId = getValidTraceId(beforeResult.agentAISpan);
-
-    // Check for tripwire and return early if triggered
-    if (beforeResult.tripwire) {
-      const tripwireResult = {
-        text: '',
-        object: undefined,
-        usage: { totalTokens: 0, promptTokens: 0, completionTokens: 0 },
-        finishReason: 'other',
-        response: {
-          id: randomUUID(),
-          timestamp: new Date(),
-          modelId: 'tripwire',
-          messages: [],
-        },
-        responseMessages: [],
-        toolCalls: [],
-        toolResults: [],
-        warnings: undefined,
-        request: {
-          body: JSON.stringify({ messages: [] }),
-        },
-        experimental_output: undefined,
-        steps: undefined,
-        experimental_providerMetadata: undefined,
-        tripwire: true,
-        tripwireReason: beforeResult.tripwireReason,
-        traceId,
-      };
-
-      return tripwireResult as unknown as OUTPUT extends undefined
-        ? GenerateTextResult<any, EXPERIMENTAL_OUTPUT>
-        : GenerateObjectResult<OUTPUT>;
-    }
-
-    const { experimental_output, output, agentAISpan, ...llmOptions } = beforeResult;
-
-    const tracingContext: TracingContext = { currentSpan: agentAISpan };
-
-    // Handle structuredOutput option by creating an StructuredOutputProcessor
-    let finalOutputProcessors = mergedGenerateOptions.outputProcessors;
-
-    if (!output || experimental_output) {
-      const result = await llmToUse.__text<any, EXPERIMENTAL_OUTPUT>({
-        ...llmOptions,
-        tracingContext,
-        experimental_output,
-      });
-
-      const outputProcessorResult = await this.__runOutputProcessors({
-        runtimeContext: mergedGenerateOptions.runtimeContext || new RuntimeContext(),
-        tracingContext,
-        outputProcessorOverrides: finalOutputProcessors,
-        messageList: new MessageList({
-          threadId: llmOptions.threadId || '',
-          resourceId: llmOptions.resourceId || '',
-        }).add(
-          {
-            role: 'assistant',
-            content: [{ type: 'text', text: result.text }],
-          },
-          'response',
-        ),
-      });
-
-      // Handle tripwire for output processors
-      if (outputProcessorResult.tripwireTriggered) {
-        const tripwireResult = {
-          text: '',
-          object: undefined,
-          usage: { totalTokens: 0, promptTokens: 0, completionTokens: 0 },
-          finishReason: 'other',
-          response: {
-            id: randomUUID(),
-            timestamp: new Date(),
-            modelId: 'tripwire',
-            messages: [],
-          },
-          responseMessages: [],
-          toolCalls: [],
-          toolResults: [],
-          warnings: undefined,
-          request: {
-            body: JSON.stringify({ messages: [] }),
-          },
-          experimental_output: undefined,
-          steps: undefined,
-          experimental_providerMetadata: undefined,
-          tripwire: true,
-          tripwireReason: outputProcessorResult.tripwireReason,
-          traceId,
-        };
-
-        return tripwireResult as unknown as OUTPUT extends undefined
-          ? GenerateTextResult<any, EXPERIMENTAL_OUTPUT>
-          : GenerateObjectResult<OUTPUT>;
-      }
-
-      const newText = outputProcessorResult.messageList.get.response
-        .v2()
-        .filter(msg => msg.role !== 'system')
-        .map(msg => msg.content.parts.map(part => (part.type === 'text' ? part.text : '')).join(''))
-        .join('');
-
-      // Update the result text with processed output
-      (result as any).text = newText;
-
-      // If there are output processors, check for structured data in message metadata
-      if (finalOutputProcessors && finalOutputProcessors.length > 0) {
-        // First check if any output processor provided structured data via metadata
-        const messages = outputProcessorResult.messageList.get.response.v2().filter(msg => msg.role !== 'system');
-        this.logger.debug(
-          'Checking messages for experimentalOutput metadata:',
-          messages.map(m => ({
-            role: m.role,
-            hasContentMetadata: !!m.content.metadata,
-            contentMetadata: m.content.metadata,
-          })),
-        );
-
-        const messagesWithStructuredData = messages.filter(
-          msg => msg.content.metadata && msg.content.metadata.structuredOutput,
-        );
-
-        this.logger.debug('Messages with structured data:', messagesWithStructuredData.length);
-
-        if (messagesWithStructuredData[0] && messagesWithStructuredData[0].content.metadata?.structuredOutput) {
-          // Use structured data from processor metadata for result.object
-          (result as any).object = messagesWithStructuredData[0].content.metadata.structuredOutput;
-          this.logger.debug('Using structured data from processor metadata for result.object');
-        } else {
-          // Fallback: try to parse text as JSON (original behavior)
-          try {
-            const processedOutput = JSON.parse(newText);
-            (result as any).object = processedOutput;
-            this.logger.debug('Using fallback JSON parsing for result.object');
-          } catch (error) {
-            this.logger.warn('Failed to parse processed output as JSON, updating text only', { error });
-          }
-        }
-      }
-
-      const overrideScorers = mergedGenerateOptions.scorers;
-      const afterResult = await after({
-        result: result as unknown as OUTPUT extends undefined
-          ? GenerateTextResult<any, EXPERIMENTAL_OUTPUT>
-          : GenerateObjectResult<OUTPUT>,
-        outputText: newText,
-        agentAISpan,
-        ...(overrideScorers ? { overrideScorers } : {}),
-      });
-
-      if (generateOptions.returnScorerData) {
-        result.scoringData = afterResult.scoringData;
-      }
-
-      result.traceId = traceId;
-
-      return result as unknown as OUTPUT extends undefined
-        ? GenerateTextResult<any, EXPERIMENTAL_OUTPUT>
-        : GenerateObjectResult<OUTPUT>;
-    }
-
-    const result = await llmToUse.__textObject<NonNullable<OUTPUT>>({
-      ...llmOptions,
-      tracingContext,
-      structuredOutput: output as NonNullable<OUTPUT>,
-    });
-
-    const outputText = JSON.stringify(result.object);
-
-    const outputProcessorResult = await this.__runOutputProcessors({
-      runtimeContext: mergedGenerateOptions.runtimeContext || new RuntimeContext(),
-      tracingContext,
-      messageList: new MessageList({
-        threadId: llmOptions.threadId || '',
-        resourceId: llmOptions.resourceId || '',
-      }).add(
-        {
-          role: 'assistant',
-          content: [{ type: 'text', text: outputText }],
-        },
-        'response',
-      ),
-    });
-
-    // Handle tripwire for output processors
-    if (outputProcessorResult.tripwireTriggered) {
-      const tripwireResult = {
-        text: '',
-        object: undefined,
-        usage: { totalTokens: 0, promptTokens: 0, completionTokens: 0 },
-        finishReason: 'other',
-        response: {
-          id: randomUUID(),
-          timestamp: new Date(),
-          modelId: 'tripwire',
-          messages: [],
-        },
-        responseMessages: [],
-        toolCalls: [],
-        toolResults: [],
-        warnings: undefined,
-        request: {
-          body: JSON.stringify({ messages: [] }),
-        },
-        experimental_output: undefined,
-        steps: undefined,
-        experimental_providerMetadata: undefined,
-        tripwire: true,
-        tripwireReason: outputProcessorResult.tripwireReason,
-        traceId,
-      };
-
-      return tripwireResult as unknown as OUTPUT extends undefined
-        ? GenerateTextResult<any, EXPERIMENTAL_OUTPUT>
-        : GenerateObjectResult<OUTPUT>;
-    }
-
-    const newText = outputProcessorResult.messageList.get.response
-      .v2()
-      .filter(msg => msg.role !== 'system')
-      .map(msg => msg.content.parts.map(part => (part.type === 'text' ? part.text : '')).join(''))
-      .join('');
-
-    // Parse the processed text and update the result object
-    try {
-      const processedObject = JSON.parse(newText);
-      (result as any).object = processedObject;
-    } catch (error) {
-      this.logger.warn('Failed to parse processed output as JSON, keeping original result', { error });
-    }
-
-    const afterResult = await after({
-      result: result as unknown as OUTPUT extends undefined
-        ? GenerateTextResult<any, EXPERIMENTAL_OUTPUT>
-        : GenerateObjectResult<OUTPUT>,
-      outputText: newText,
-      ...(generateOptions.scorers ? { overrideScorers: generateOptions.scorers } : {}),
-      structuredOutput: true,
-      agentAISpan,
-    });
-
-    if (generateOptions.returnScorerData) {
-      result.scoringData = afterResult.scoringData;
-    }
-
-    result.traceId = traceId;
-
-    return result as unknown as OUTPUT extends undefined
-      ? GenerateTextResult<any, EXPERIMENTAL_OUTPUT>
-      : GenerateObjectResult<OUTPUT>;
-=======
     return this.getLegacyHandler().generateLegacy(messages, generateOptions);
->>>>>>> e3ad7c5a
   }
 
   /**
