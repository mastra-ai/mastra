--- conflicted
+++ resolved
@@ -417,7 +417,10 @@
     return this.#outputProcessors;
   }
 
-<<<<<<< HEAD
+  /**
+   * Resolves and returns input processors from agent configuration.
+   * @internal
+   */
   private async getResolvedInputProcessors(runtimeContext?: RuntimeContext): Promise<InputProcessor[]> {
     if (!this.#inputProcessors) {
       return [];
@@ -430,15 +433,20 @@
     return this.#inputProcessors;
   }
 
+  /**
+   * Returns the input processors for this agent, resolving function-based processors if necessary.
+   */
   public async getInputProcessors(runtimeContext?: RuntimeContext): Promise<InputProcessor[]> {
     return this.getResolvedInputProcessors(runtimeContext);
   }
 
+  /**
+   * Returns the output processors for this agent, resolving function-based processors if necessary.
+   */
   public async getOutputProcessors(runtimeContext?: RuntimeContext): Promise<OutputProcessor[]> {
     return this.getResolvedOutputProcessors(runtimeContext);
   }
 
-=======
   /**
    * Returns whether this agent has its own memory configured.
    *
@@ -449,7 +457,6 @@
    * }
    * ```
    */
->>>>>>> 9f902586
   public hasOwnMemory(): boolean {
     return Boolean(this.#memory);
   }
