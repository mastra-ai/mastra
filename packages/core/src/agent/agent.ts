import { randomUUID } from 'crypto';
import type { WritableStream } from 'stream/web';
import slugify from '@sindresorhus/slugify';
import type { CoreMessage, StreamObjectResult, TextPart, Tool, UIMessage } from 'ai';
import deepEqual from 'fast-deep-equal';
import type { JSONSchema7 } from 'json-schema';
import { z } from 'zod';
import type { ZodSchema } from 'zod';
import type { MastraPrimitives, MastraUnion } from '../action';
import { AISpanType, getOrCreateSpan, getValidTraceId } from '../ai-tracing';
import type { AISpan, TracingContext, TracingOptions, TracingProperties } from '../ai-tracing';
import { MastraBase } from '../base';
import { MastraError, ErrorDomain, ErrorCategory } from '../error';
import { resolveModelConfig } from '../llm';
import { MastraLLMV1 } from '../llm/model';
import type {
  GenerateObjectWithMessagesArgs,
  GenerateTextWithMessagesArgs,
  GenerateReturn,
  GenerateObjectResult,
  GenerateTextResult,
  StreamTextWithMessagesArgs,
  StreamObjectWithMessagesArgs,
  StreamReturn,
  ToolSet,
  OriginalStreamTextOnFinishEventArg,
  OriginalStreamObjectOnFinishEventArg,
  StreamTextResult,
} from '../llm/model/base.types';
import { MastraLLMVNext } from '../llm/model/model.loop';
import type {
  TripwireProperties,
  MastraLanguageModel,
  MastraLanguageModelV2,
  MastraModelConfig,
} from '../llm/model/shared.types';
import { RegisteredLogger } from '../logger';
import { networkLoop } from '../loop/network';
import type { Mastra } from '../mastra';
import type { MastraMemory } from '../memory/memory';
import type { MemoryConfig, StorageThreadType } from '../memory/types';
import type { InputProcessor, OutputProcessor } from '../processors/index';
import { ProcessorRunner } from '../processors/runner';
import { RequestContext } from '../request-context';
import type {
  ScorerRunInputForAgent,
  ScorerRunOutputForAgent,
  MastraScorers,
  MastraScorer,
  ScoringSamplingConfig,
} from '../scores';
import { runScorer } from '../scores/hooks';
import type { AISDKV5OutputStream } from '../stream';
import type { MastraModelOutput } from '../stream/base/output';
import type { OutputSchema } from '../stream/base/schema';
import type { ChunkType } from '../stream/types';
import { createTool } from '../tools';
import type { CoreTool } from '../tools/types';
import type { DynamicArgument } from '../types';
import { makeCoreTool, createMastraProxy, ensureToolProperties } from '../utils';
import type { ToolOptions } from '../utils';
import type { CompositeVoice } from '../voice';
import { DefaultVoice } from '../voice';
import type { Workflow } from '../workflows';
import type { AgentExecutionOptions, InnerAgentExecutionOptions, MultiPrimitiveExecutionOptions } from './agent.types';
import { MessageList } from './message-list';
import type { MessageInput, MessageListInput, UIMessageWithMetadata, MastraDBMessage } from './message-list';
import { SaveQueueManager } from './save-queue';
import { TripWire } from './trip-wire';
import type {
  AgentConfig,
  AgentGenerateOptions,
  AgentStreamOptions,
  ToolsetsInput,
  ToolsInput,
  AgentMemoryOption,
  AgentModelManagerConfig,
  AgentCreateOptions,
  AgentExecuteOnFinishOptions,
  AgentInstructions,
  DynamicAgentInstructions,
} from './types';
import { createPrepareStreamWorkflow } from './workflows/prepare-stream';

export type MastraLLM = MastraLLMV1 | MastraLLMVNext;

type ModelFallbacks = {
  id: string;
  model: DynamicArgument<MastraModelConfig>;
  maxRetries: number;
  enabled: boolean;
}[];

function resolveMaybePromise<T, R = void>(value: T | Promise<T> | PromiseLike<T>, cb: (value: T) => R): R | Promise<R> {
  if (value instanceof Promise || (value != null && typeof (value as PromiseLike<T>).then === 'function')) {
    return Promise.resolve(value).then(cb);
  }

  return cb(value as T);
}

// Helper to resolve threadId from args (supports both new and old API)
function resolveThreadIdFromArgs(args: {
  memory?: AgentMemoryOption;
  threadId?: string;
}): (Partial<StorageThreadType> & { id: string }) | undefined {
  if (args?.memory?.thread) {
    if (typeof args.memory.thread === 'string') return { id: args.memory.thread };
    if (typeof args.memory.thread === 'object' && args.memory.thread.id) return args.memory.thread;
  }
  if (args?.threadId) return { id: args.threadId };
  return undefined;
}

/**
 * The Agent class is the foundation for creating AI agents in Mastra. It provides methods for generating responses,
 * streaming interactions, managing memory, and handling voice capabilities.
 *
 * @example
 * ```typescript
 * import { Agent } from '@mastra/core/agent';
 * import { Memory } from '@mastra/memory';
 *
 * const agent = new Agent({
 *   name: 'my-agent',
 *   instructions: 'You are a helpful assistant',
 *   model: 'openai/gpt-5',
 *   tools: {
 *     calculator: calculatorTool,
 *   },
 *   memory: new Memory(),
 * });
 * ```
 */
export class Agent<TAgentId extends string = string, TTools extends ToolsInput = ToolsInput> extends MastraBase {
  public id: TAgentId;
  public name: TAgentId;
  #instructions: DynamicAgentInstructions;
  readonly #description?: string;
  model: DynamicArgument<MastraModelConfig> | ModelFallbacks;
  #originalModel: DynamicArgument<MastraModelConfig> | ModelFallbacks;
  maxRetries?: number;
  #mastra?: Mastra;
  #memory?: DynamicArgument<MastraMemory>;
  #workflows?: DynamicArgument<Record<string, Workflow<any, any, any, any, any, any>>>;
  #defaultGenerateOptionsLegacy: DynamicArgument<AgentGenerateOptions>;
  #defaultStreamOptionsLegacy: DynamicArgument<AgentStreamOptions>;
  #defaultStreamOptions: DynamicArgument<AgentExecutionOptions>;
  #tools: DynamicArgument<TTools>;
  #scorers: DynamicArgument<MastraScorers>;
  #agents: DynamicArgument<Record<string, Agent>>;
  #voice: CompositeVoice;
  #inputProcessors?: DynamicArgument<InputProcessor[]>;
  #outputProcessors?: DynamicArgument<OutputProcessor[]>;
  readonly #options?: AgentCreateOptions;

  // This flag is for agent network messages. We should change the agent network formatting and remove this flag after.
  private _agentNetworkAppend = false;

  /**
   * Creates a new Agent instance with the specified configuration.
   *
   * @example
   * ```typescript
   * import { Agent } from '@mastra/core/agent';
   * import { Memory } from '@mastra/memory';
   *
   * const agent = new Agent({
   *   name: 'weatherAgent',
   *   instructions: 'You help users with weather information',
   *   model: 'openai/gpt-5',
   *   tools: { getWeather },
   *   memory: new Memory(),
   *   maxRetries: 2,
   * });
   * ```
   */
  constructor(config: AgentConfig<TAgentId, TTools>) {
    super({ component: RegisteredLogger.AGENT });

    this.name = config.name;
    this.id = config.id ?? config.name;

    this.#instructions = config.instructions;
    this.#description = config.description;
    this.#options = config.options;

    if (!config.model) {
      const mastraError = new MastraError({
        id: 'AGENT_CONSTRUCTOR_MODEL_REQUIRED',
        domain: ErrorDomain.AGENT,
        category: ErrorCategory.USER,
        details: {
          agentName: config.name,
        },
        text: `LanguageModel is required to create an Agent. Please provide the 'model'.`,
      });
      this.logger.trackException(mastraError);
      this.logger.error(mastraError.toString());
      throw mastraError;
    }

    if (Array.isArray(config.model)) {
      if (config.model.length === 0) {
        const mastraError = new MastraError({
          id: 'AGENT_CONSTRUCTOR_MODEL_ARRAY_EMPTY',
          domain: ErrorDomain.AGENT,
          category: ErrorCategory.USER,
          details: {
            agentName: config.name,
          },
          text: `Model array is empty. Please provide at least one model.`,
        });
        this.logger.trackException(mastraError);
        this.logger.error(mastraError.toString());
        throw mastraError;
      }
      this.model = config.model.map(mdl => ({
        id: randomUUID(),
        model: mdl.model,
        maxRetries: mdl.maxRetries ?? config?.maxRetries ?? 0,
        enabled: mdl.enabled ?? true,
      }));
      this.#originalModel = [...this.model];
    } else {
      this.model = config.model;
      this.#originalModel = config.model;
    }

    this.maxRetries = config.maxRetries ?? 0;

    if (config.workflows) {
      this.#workflows = config.workflows;
    }

    this.#defaultGenerateOptionsLegacy = config.defaultGenerateOptions || {};
    this.#defaultStreamOptionsLegacy = config.defaultStreamOptions || {};
    this.#defaultStreamOptions = config.defaultVNextStreamOptions || {};

    this.#tools = config.tools || ({} as TTools);

    if (config.mastra) {
      this.__registerMastra(config.mastra);
      this.__registerPrimitives({
        logger: config.mastra.getLogger(),
      });
    }

    this.#scorers = config.scorers || ({} as MastraScorers);

    this.#agents = config.agents || ({} as Record<string, Agent>);

    if (config.memory) {
      this.#memory = config.memory;
    }

    if (config.voice) {
      this.#voice = config.voice;
      if (typeof config.tools !== 'function') {
        this.#voice?.addTools(this.#tools as TTools);
      }
      if (typeof config.instructions === 'string') {
        this.#voice?.addInstructions(config.instructions);
      }
    } else {
      this.#voice = new DefaultVoice();
    }

    if (config.inputProcessors) {
      this.#inputProcessors = config.inputProcessors;
    }

    if (config.outputProcessors) {
      this.#outputProcessors = config.outputProcessors;
    }

    // @ts-ignore Flag for agent network messages
    this._agentNetworkAppend = config._agentNetworkAppend || false;
  }

  getMastraInstance() {
    return this.#mastra;
  }

  /**
   * Returns the agents configured for this agent, resolving function-based agents if necessary.
   * Used in multi-agent collaboration scenarios where this agent can delegate to other agents.
   *
   * @example
   * ```typescript
   * const agents = await agent.listAgents();
   * console.log(Object.keys(agents)); // ['agent1', 'agent2']
   * ```
   */
  public listAgents({ requestContext = new RequestContext() }: { requestContext?: RequestContext } = {}) {
    const agentsToUse = this.#agents
      ? typeof this.#agents === 'function'
        ? this.#agents({ requestContext })
        : this.#agents
      : {};

    return resolveMaybePromise(agentsToUse, agents => {
      if (!agents) {
        const mastraError = new MastraError({
          id: 'AGENT_GET_AGENTS_FUNCTION_EMPTY_RETURN',
          domain: ErrorDomain.AGENT,
          category: ErrorCategory.USER,
          details: {
            agentName: this.name,
          },
          text: `[Agent:${this.name}] - Function-based agents returned empty value`,
        });
        this.logger.trackException(mastraError);
        this.logger.error(mastraError.toString());
        throw mastraError;
      }

      return agents;
    });
  }

  /**
   * Creates and returns a ProcessorRunner with resolved input/output processors.
   * @internal
   */
  private async getProcessorRunner({
    requestContext,
    inputProcessorOverrides,
    outputProcessorOverrides,
  }: {
    requestContext: RequestContext;
    inputProcessorOverrides?: InputProcessor[];
    outputProcessorOverrides?: OutputProcessor[];
  }): Promise<ProcessorRunner> {
    // Use overrides if provided, otherwise fall back to agent's default processors
    const inputProcessors =
      inputProcessorOverrides ??
      (this.#inputProcessors
        ? typeof this.#inputProcessors === 'function'
          ? await this.#inputProcessors({ requestContext })
          : this.#inputProcessors
        : []);

    const outputProcessors =
      outputProcessorOverrides ??
      (this.#outputProcessors
        ? typeof this.#outputProcessors === 'function'
          ? await this.#outputProcessors({ requestContext })
          : this.#outputProcessors
        : []);

    this.logger.debug('outputProcessors', outputProcessors);

    return new ProcessorRunner({
      inputProcessors,
      outputProcessors,
      logger: this.logger,
      agentName: this.name,
    });
  }

  /**
   * Resolves and returns output processors from agent configuration.
   * @internal
   */
  private async getResolvedOutputProcessors(requestContext?: RequestContext): Promise<OutputProcessor[]> {
    if (!this.#outputProcessors) {
      return [];
    }

    if (typeof this.#outputProcessors === 'function') {
      return await this.#outputProcessors({ requestContext: requestContext || new RequestContext() });
    }

    return this.#outputProcessors;
  }

  /**
   * Resolves and returns input processors from agent configuration.
   * @internal
   */
  private async getResolvedInputProcessors(requestContext?: RequestContext): Promise<InputProcessor[]> {
    if (!this.#inputProcessors) {
      return [];
    }

    if (typeof this.#inputProcessors === 'function') {
      return await this.#inputProcessors({ requestContext: requestContext || new RequestContext() });
    }

    return this.#inputProcessors;
  }

  /**
   * Returns the input processors for this agent, resolving function-based processors if necessary.
   */
  public async getInputProcessors(requestContext?: RequestContext): Promise<InputProcessor[]> {
    return this.getResolvedInputProcessors(requestContext);
  }

  /**
   * Returns the output processors for this agent, resolving function-based processors if necessary.
   */
  public async getOutputProcessors(requestContext?: RequestContext): Promise<OutputProcessor[]> {
    return this.getResolvedOutputProcessors(requestContext);
  }

  /**
   * Returns whether this agent has its own memory configured.
   *
   * @example
   * ```typescript
   * if (agent.hasOwnMemory()) {
   *   const memory = await agent.getMemory();
   * }
   * ```
   */
  public hasOwnMemory(): boolean {
    return Boolean(this.#memory);
  }

  /**
   * Gets the memory instance for this agent, resolving function-based memory if necessary.
   * The memory system enables conversation persistence, semantic recall, and working memory.
   *
   * @example
   * ```typescript
   * const memory = await agent.getMemory();
   * if (memory) {
   *   // Memory is configured
   * }
   * ```
   */
  public async getMemory({ requestContext = new RequestContext() }: { requestContext?: RequestContext } = {}): Promise<
    MastraMemory | undefined
  > {
    if (!this.#memory) {
      return undefined;
    }

    let resolvedMemory: MastraMemory;

    if (typeof this.#memory !== 'function') {
      resolvedMemory = this.#memory;
    } else {
      const result = this.#memory({ requestContext, mastra: this.#mastra });
      resolvedMemory = await Promise.resolve(result);

      if (!resolvedMemory) {
        const mastraError = new MastraError({
          id: 'AGENT_GET_MEMORY_FUNCTION_EMPTY_RETURN',
          domain: ErrorDomain.AGENT,
          category: ErrorCategory.USER,
          details: {
            agentName: this.name,
          },
          text: `[Agent:${this.name}] - Function-based memory returned empty value`,
        });
        this.logger.trackException(mastraError);
        this.logger.error(mastraError.toString());
        throw mastraError;
      }
    }

    if (this.#mastra && resolvedMemory) {
      resolvedMemory.__registerMastra(this.#mastra);

      if (!resolvedMemory.hasOwnStorage) {
        const storage = this.#mastra.getStorage();
        if (storage) {
          resolvedMemory.setStorage(storage);
        }
      }
    }

    return resolvedMemory;
  }

  get voice() {
    if (typeof this.#instructions === 'function') {
      const mastraError = new MastraError({
        id: 'AGENT_VOICE_INCOMPATIBLE_WITH_FUNCTION_INSTRUCTIONS',
        domain: ErrorDomain.AGENT,
        category: ErrorCategory.USER,
        details: {
          agentName: this.name,
        },
        text: 'Voice is not compatible when instructions are a function. Please use getVoice() instead.',
      });
      this.logger.trackException(mastraError);
      this.logger.error(mastraError.toString());
      throw mastraError;
    }

    return this.#voice;
  }

  /**
   * Gets the workflows configured for this agent, resolving function-based workflows if necessary.
   * Workflows are step-based execution flows that can be triggered by the agent.
   *
   * @example
   * ```typescript
   * const workflows = await agent.listWorkflows();
   * const workflow = workflows['myWorkflow'];
   * ```
   */
  public async listWorkflows({
    requestContext = new RequestContext(),
  }: { requestContext?: RequestContext } = {}): Promise<Record<string, Workflow<any, any, any, any, any, any>>> {
    let workflowRecord;
    if (typeof this.#workflows === 'function') {
      workflowRecord = await Promise.resolve(this.#workflows({ requestContext, mastra: this.#mastra }));
    } else {
      workflowRecord = this.#workflows ?? {};
    }

    Object.entries(workflowRecord || {}).forEach(([_workflowName, workflow]) => {
      if (this.#mastra) {
        workflow.__registerMastra(this.#mastra);
      }
    });

    return workflowRecord;
  }

  async listScorers({
    requestContext = new RequestContext(),
  }: { requestContext?: RequestContext } = {}): Promise<MastraScorers> {
    if (typeof this.#scorers !== 'function') {
      return this.#scorers;
    }

    const result = this.#scorers({ requestContext, mastra: this.#mastra });
    return resolveMaybePromise(result, scorers => {
      if (!scorers) {
        const mastraError = new MastraError({
          id: 'AGENT_GET_SCORERS_FUNCTION_EMPTY_RETURN',
          domain: ErrorDomain.AGENT,
          category: ErrorCategory.USER,
          details: {
            agentName: this.name,
          },
          text: `[Agent:${this.name}] - Function-based scorers returned empty value`,
        });
        this.logger.trackException(mastraError);
        this.logger.error(mastraError.toString());
        throw mastraError;
      }

      return scorers;
    });
  }

  /**
   * Gets the voice instance for this agent with tools and instructions configured.
   * The voice instance enables text-to-speech and speech-to-text capabilities.
   *
   * @example
   * ```typescript
   * const voice = await agent.getVoice();
   * const audioStream = await voice.speak('Hello world');
   * ```
   */
  public async getVoice({ requestContext }: { requestContext?: RequestContext } = {}) {
    if (this.#voice) {
      const voice = this.#voice;
      voice?.addTools(await this.listTools({ requestContext }));
      const instructions = await this.getInstructions({ requestContext });
      voice?.addInstructions(this.#convertInstructionsToString(instructions));
      return voice;
    } else {
      return new DefaultVoice();
    }
  }

  /**
   * Gets the instructions for this agent, resolving function-based instructions if necessary.
   * Instructions define the agent's behavior and capabilities.
   *
   * @example
   * ```typescript
   * const instructions = await agent.getInstructions();
   * console.log(instructions); // 'You are a helpful assistant'
   * ```
   */
  public getInstructions({ requestContext = new RequestContext() }: { requestContext?: RequestContext } = {}):
    | AgentInstructions
    | Promise<AgentInstructions> {
    if (typeof this.#instructions === 'function') {
      const result = this.#instructions({ requestContext, mastra: this.#mastra });
      return resolveMaybePromise(result, instructions => {
        if (!instructions) {
          const mastraError = new MastraError({
            id: 'AGENT_GET_INSTRUCTIONS_FUNCTION_EMPTY_RETURN',
            domain: ErrorDomain.AGENT,
            category: ErrorCategory.USER,
            details: {
              agentName: this.name,
            },
            text: 'Instructions are required to use an Agent. The function-based instructions returned an empty value.',
          });
          this.logger.trackException(mastraError);
          this.logger.error(mastraError.toString());
          throw mastraError;
        }

        return instructions;
      });
    }

    return this.#instructions;
  }

  /**
   * Helper function to convert agent instructions to string for backward compatibility
   * Used for legacy methods that expect string instructions (e.g., voice)
   * @internal
   */
  #convertInstructionsToString(instructions: AgentInstructions): string {
    if (typeof instructions === 'string') {
      return instructions;
    }

    if (Array.isArray(instructions)) {
      // Handle array of messages (strings or objects)
      return instructions
        .map(msg => {
          if (typeof msg === 'string') {
            return msg;
          }
          // Safely extract content from message objects
          return typeof msg.content === 'string' ? msg.content : '';
        })
        .filter(content => content) // Remove empty strings
        .join('\n\n');
    }

    // Handle single message object - safely extract content
    return typeof instructions.content === 'string' ? instructions.content : '';
  }

  /**
   * Returns the description of the agent.
   *
   * @example
   * ```typescript
   * const description = agent.getDescription();
   * console.log(description); // 'A helpful weather assistant'
   * ```
   */
  public getDescription(): string {
    return this.#description ?? '';
  }

  /**
   * Gets the default generate options for the legacy generate method.
   * These options are used as defaults when calling `generateLegacy()` without explicit options.
   *
   * @example
   * ```typescript
   * const options = await agent.getDefaultGenerateOptionsLegacy();
   * console.log(options.maxSteps); // 5
   * ```
   */
  public getDefaultGenerateOptionsLegacy({
    requestContext = new RequestContext(),
  }: { requestContext?: RequestContext } = {}): AgentGenerateOptions | Promise<AgentGenerateOptions> {
    if (typeof this.#defaultGenerateOptionsLegacy !== 'function') {
      return this.#defaultGenerateOptionsLegacy;
    }

    const result = this.#defaultGenerateOptionsLegacy({ requestContext, mastra: this.#mastra });
    return resolveMaybePromise(result, options => {
      if (!options) {
        const mastraError = new MastraError({
          id: 'AGENT_GET_DEFAULT_GENERATE_OPTIONS_FUNCTION_EMPTY_RETURN',
          domain: ErrorDomain.AGENT,
          category: ErrorCategory.USER,
          details: {
            agentName: this.name,
          },
          text: `[Agent:${this.name}] - Function-based default generate options returned empty value`,
        });
        this.logger.trackException(mastraError);
        this.logger.error(mastraError.toString());
        throw mastraError;
      }

      return options;
    });
  }

  /**
   * Gets the default stream options for the legacy stream method.
   * These options are used as defaults when calling `streamLegacy()` without explicit options.
   *
   * @example
   * ```typescript
   * const options = await agent.getDefaultStreamOptionsLegacy();
   * console.log(options.temperature); // 0.7
   * ```
   */
  public getDefaultStreamOptionsLegacy({
    requestContext = new RequestContext(),
  }: { requestContext?: RequestContext } = {}): AgentStreamOptions | Promise<AgentStreamOptions> {
    if (typeof this.#defaultStreamOptionsLegacy !== 'function') {
      return this.#defaultStreamOptionsLegacy;
    }

    const result = this.#defaultStreamOptionsLegacy({ requestContext, mastra: this.#mastra });
    return resolveMaybePromise(result, options => {
      if (!options) {
        const mastraError = new MastraError({
          id: 'AGENT_GET_DEFAULT_STREAM_OPTIONS_FUNCTION_EMPTY_RETURN',
          domain: ErrorDomain.AGENT,
          category: ErrorCategory.USER,
          details: {
            agentName: this.name,
          },
          text: `[Agent:${this.name}] - Function-based default stream options returned empty value`,
        });
        this.logger.trackException(mastraError);
        this.logger.error(mastraError.toString());
        throw mastraError;
      }

      return options;
    });
  }

  /**
   * Gets the default stream options for this agent, resolving function-based options if necessary.
   * These options are used as defaults when calling `stream()` or `generate()` without explicit options.
   *
   * @example
   * ```typescript
   * const options = await agent.getDefaultStreamOptions();
   * console.log(options.maxSteps); // 5
   * ```
   */
  public getDefaultStreamOptions<OUTPUT extends OutputSchema = undefined>({
    requestContext = new RequestContext(),
  }: { requestContext?: RequestContext } = {}): AgentExecutionOptions<OUTPUT> | Promise<AgentExecutionOptions<OUTPUT>> {
    if (typeof this.#defaultStreamOptions !== 'function') {
      return this.#defaultStreamOptions as AgentExecutionOptions<OUTPUT>;
    }

    const result = this.#defaultStreamOptions({ requestContext, mastra: this.#mastra }) as
      | AgentExecutionOptions<OUTPUT>
      | Promise<AgentExecutionOptions<OUTPUT>>;

    return resolveMaybePromise(result, options => {
      if (!options) {
        const mastraError = new MastraError({
          id: 'AGENT_GET_DEFAULT_VNEXT_STREAM_OPTIONS_FUNCTION_EMPTY_RETURN',
          domain: ErrorDomain.AGENT,
          category: ErrorCategory.USER,
          details: {
            agentName: this.name,
          },
          text: `[Agent:${this.name}] - Function-based default vnext stream options returned empty value`,
        });
        this.logger.trackException(mastraError);
        this.logger.error(mastraError.toString());
        throw mastraError;
      }

      return options;
    });
  }

  /**
   * Gets the tools configured for this agent, resolving function-based tools if necessary.
   * Tools extend the agent's capabilities, allowing it to perform specific actions or access external systems.
   *
   * @example
   * ```typescript
   * const tools = await agent.listTools();
   * console.log(Object.keys(tools)); // ['calculator', 'weather']
   * ```
   */
  public listTools({ requestContext = new RequestContext() }: { requestContext?: RequestContext } = {}):
    | TTools
    | Promise<TTools> {
    if (typeof this.#tools !== 'function') {
      return ensureToolProperties(this.#tools) as TTools;
    }

    const result = this.#tools({ requestContext, mastra: this.#mastra });

    return resolveMaybePromise(result, tools => {
      if (!tools) {
        const mastraError = new MastraError({
          id: 'AGENT_GET_TOOLS_FUNCTION_EMPTY_RETURN',
          domain: ErrorDomain.AGENT,
          category: ErrorCategory.USER,
          details: {
            agentName: this.name,
          },
          text: `[Agent:${this.name}] - Function-based tools returned empty value`,
        });
        this.logger.trackException(mastraError);
        this.logger.error(mastraError.toString());
        throw mastraError;
      }

      return ensureToolProperties(tools) as TTools;
    });
  }

  /**
   * Gets or creates an LLM instance based on the provided or configured model.
   * The LLM wraps the language model with additional capabilities like error handling.
   *
   * @example
   * ```typescript
   * const llm = await agent.getLLM();
   * // Use with custom model
   * const customLlm = await agent.getLLM({ model: 'openai/gpt-5' });
   * ```
   */
  public getLLM({
    requestContext = new RequestContext(),
    model,
  }: {
    requestContext?: RequestContext;
    model?: DynamicArgument<MastraModelConfig>;
  } = {}): MastraLLM | Promise<MastraLLM> {
    // If model is provided, resolve it; otherwise use the agent's model
    const modelToUse = this.getModel({ modelConfig: model, requestContext });

    return resolveMaybePromise(modelToUse, resolvedModel => {
      let llm: MastraLLM | Promise<MastraLLM>;
      if (resolvedModel.specificationVersion === 'v2') {
        const modelsPromise =
          Array.isArray(this.model) && !model
            ? this.prepareModels(requestContext)
            : this.prepareModels(requestContext, resolvedModel);

        llm = modelsPromise.then(models => {
          const enabledModels = models.filter(model => model.enabled);
          return new MastraLLMVNext({
            models: enabledModels,
            mastra: this.#mastra,
            options: { tracingPolicy: this.#options?.tracingPolicy },
          });
        });
      } else {
        llm = new MastraLLMV1({
          model: resolvedModel,
          mastra: this.#mastra,
          options: { tracingPolicy: this.#options?.tracingPolicy },
        });
      }

      return resolveMaybePromise(llm, resolvedLLM => {
        // Apply stored primitives if available
        if (this.#primitives) {
          resolvedLLM.__registerPrimitives(this.#primitives);
        }
        if (this.#mastra) {
          resolvedLLM.__registerMastra(this.#mastra);
        }
        return resolvedLLM;
      }) as MastraLLM;
    });
  }

  /**
   * Resolves a model configuration to a LanguageModel instance
   * @param modelConfig The model configuration (magic string, config object, or LanguageModel)
   * @returns A LanguageModel instance
   * @internal
   */
  private async resolveModelConfig(
    modelConfig: DynamicArgument<MastraModelConfig>,
    requestContext: RequestContext,
  ): Promise<MastraLanguageModel> {
    try {
      return await resolveModelConfig(modelConfig, requestContext, this.#mastra);
    } catch (error) {
      const mastraError = new MastraError({
        id: 'AGENT_GET_MODEL_MISSING_MODEL_INSTANCE',
        domain: ErrorDomain.AGENT,
        category: ErrorCategory.USER,
        details: {
          agentName: this.name,
          originalError: error instanceof Error ? error.message : String(error),
        },
        text: `[Agent:${this.name}] - Failed to resolve model configuration`,
      });
      this.logger.trackException(mastraError);
      this.logger.error(mastraError.toString());
      throw mastraError;
    }
  }

  /**
   * Gets the model instance, resolving it if it's a function or model configuration.
   * When the agent has multiple models configured, returns the first enabled model.
   *
   * @example
   * ```typescript
   * const model = await agent.getModel();
   * // Get with custom model config
   * const customModel = await agent.getModel({
   *   modelConfig: 'openai/gpt-5'
   * });
   * ```
   */
  public getModel({
    requestContext = new RequestContext(),
    modelConfig = this.model,
  }: { requestContext?: RequestContext; modelConfig?: Agent['model'] } = {}):
    | MastraLanguageModel
    | Promise<MastraLanguageModel> {
    if (!Array.isArray(modelConfig)) return this.resolveModelConfig(modelConfig, requestContext);

    if (modelConfig.length === 0 || !modelConfig[0]) {
      const mastraError = new MastraError({
        id: 'AGENT_GET_MODEL_MISSING_MODEL_INSTANCE',
        domain: ErrorDomain.AGENT,
        category: ErrorCategory.USER,
        details: {
          agentName: this.name,
        },
        text: `[Agent:${this.name}] - Empty model list provided`,
      });
      this.logger.trackException(mastraError);
      this.logger.error(mastraError.toString());
      throw mastraError;
    }
    return this.resolveModelConfig(modelConfig[0].model, requestContext);
  }

  /**
   * Gets the list of configured models if the agent has multiple models, otherwise returns null.
   * Used for model fallback and load balancing scenarios.
   *
   * @example
   * ```typescript
   * const models = await agent.getModelList();
   * if (models) {
   *   console.log(models.map(m => m.id));
   * }
   * ```
   */
  public async getModelList(
    requestContext: RequestContext = new RequestContext(),
  ): Promise<Array<AgentModelManagerConfig> | null> {
    if (!Array.isArray(this.model)) {
      return null;
    }
    return this.prepareModels(requestContext);
  }

  /**
   * Updates the agent's instructions.
   * @internal
   */
  __updateInstructions(newInstructions: string) {
    this.#instructions = newInstructions;
    this.logger.debug(`[Agents:${this.name}] Instructions updated.`, { model: this.model, name: this.name });
  }

  /**
   * Updates the agent's model configuration.
   * @internal
   */
  __updateModel({ model }: { model: DynamicArgument<MastraModelConfig> }) {
    this.model = model;
    this.logger.debug(`[Agents:${this.name}] Model updated.`, { model: this.model, name: this.name });
  }

  /**
   * Resets the agent's model to the original model set during construction.
   * Clones arrays to prevent reordering mutations from affecting the original snapshot.
   * @internal
   */
  __resetToOriginalModel() {
    this.model = Array.isArray(this.#originalModel) ? [...this.#originalModel] : this.#originalModel;
    this.logger.debug(`[Agents:${this.name}] Model reset to original.`, { model: this.model, name: this.name });
  }

  reorderModels(modelIds: string[]) {
    if (!Array.isArray(this.model)) {
      this.logger.warn(`[Agents:${this.name}] model is not an array`);
      return;
    }

    this.model = this.model.sort((a, b) => {
      const aIndex = modelIds.indexOf(a.id);
      const bIndex = modelIds.indexOf(b.id);
      return aIndex - bIndex;
    });
    this.logger.debug(`[Agents:${this.name}] Models reordered`);
  }

  updateModelInModelList({
    id,
    model,
    enabled,
    maxRetries,
  }: {
    id: string;
    model?: DynamicArgument<MastraModelConfig>;
    enabled?: boolean;
    maxRetries?: number;
  }) {
    if (!Array.isArray(this.model)) {
      this.logger.warn(`[Agents:${this.name}] model is not an array`);
      return;
    }

    const modelToUpdate = this.model.find(m => m.id === id);
    if (!modelToUpdate) {
      this.logger.warn(`[Agents:${this.name}] model ${id} not found`);
      return;
    }

    this.model = this.model.map(mdl => {
      if (mdl.id === id) {
        return {
          ...mdl,
          model: model ?? mdl.model,
          enabled: enabled ?? mdl.enabled,
          maxRetries: maxRetries ?? mdl.maxRetries,
        };
      }
      return mdl;
    });
    this.logger.debug(`[Agents:${this.name}] model ${id} updated`);
  }

  #primitives?: MastraPrimitives;

  /**
   * Registers  logger primitives with the agent.
   * @internal
   */
  __registerPrimitives(p: MastraPrimitives) {
    if (p.logger) {
      this.__setLogger(p.logger);
    }

    // Store primitives for later use when creating LLM instances
    this.#primitives = p;

    this.logger.debug(`[Agents:${this.name}] initialized.`, { model: this.model, name: this.name });
  }

  /**
   * Registers the Mastra instance with the agent.
   * @internal
   */
  __registerMastra(mastra: Mastra) {
    this.#mastra = mastra;
    // Mastra will be passed to the LLM when it's created in getLLM()
  }

  /**
   * Set the concrete tools for the agent
   * @param tools
   * @internal
   */
  __setTools(tools: TTools) {
    this.#tools = tools;
    this.logger.debug(`[Agents:${this.name}] Tools set for agent ${this.name}`, { model: this.model, name: this.name });
  }

  async generateTitleFromUserMessage({
    message,
    requestContext = new RequestContext(),
    tracingContext,
    model,
    instructions,
  }: {
    message: string | MessageInput;
    requestContext?: RequestContext;
    tracingContext: TracingContext;
    model?: DynamicArgument<MastraLanguageModel>;
    instructions?: DynamicArgument<string>;
  }) {
    // need to use text, not object output or it will error for models that don't support structured output (eg Deepseek R1)
    const llm = await this.getLLM({ requestContext, model });

    const normMessage = new MessageList().add(message, 'user').get.all.ui().at(-1);
    if (!normMessage) {
      throw new Error(`Could not generate title from input ${JSON.stringify(message)}`);
    }

    const partsToGen: TextPart[] = [];
    for (const part of normMessage.parts) {
      if (part.type === `text`) {
        partsToGen.push(part);
      } else if (part.type === `source`) {
        partsToGen.push({
          type: 'text',
          text: `User added URL: ${part.source.url.substring(0, 100)}`,
        });
      } else if (part.type === `file`) {
        partsToGen.push({
          type: 'text',
          text: `User added ${part.mimeType} file: ${part.data.substring(0, 100)}`,
        });
      }
    }

    // Resolve instructions using the dedicated method
    const systemInstructions = await this.resolveTitleInstructions(requestContext, instructions);

    let text = '';

    if (llm.getModel().specificationVersion === 'v2') {
      const messageList = new MessageList()
        .add(
          [
            {
              role: 'system',
              content: systemInstructions,
            },
          ],
          'system',
        )
        .add(
          [
            {
              role: 'user',
              content: JSON.stringify(partsToGen),
            },
          ],
          'input',
        );
      const result = (llm as MastraLLMVNext).stream({
        requestContext,
        tracingContext,
        messageList,
        agentId: this.id,
      });

      text = await result.text;
    } else {
      const result = await (llm as MastraLLMV1).__text({
        requestContext,
        tracingContext,
        messages: [
          {
            role: 'system',
            content: systemInstructions,
          },
          {
            role: 'user',
            content: JSON.stringify(partsToGen),
          },
        ],
      });

      text = result.text;
    }

    // Strip out any r1 think tags if present
    const cleanedText = text.replace(/<think>[\s\S]*?<\/think>/g, '').trim();
    return cleanedText;
  }

  getMostRecentUserMessage(messages: Array<UIMessage | UIMessageWithMetadata>) {
    const userMessages = messages.filter(message => message.role === 'user');
    return userMessages.at(-1);
  }

  async genTitle(
    userMessage: string | MessageInput | undefined,
    requestContext: RequestContext,
    tracingContext: TracingContext,
    model?: DynamicArgument<MastraLanguageModel>,
    instructions?: DynamicArgument<string>,
  ) {
    try {
      if (userMessage) {
        const normMessage = new MessageList().add(userMessage, 'user').get.all.ui().at(-1);
        if (normMessage) {
          return await this.generateTitleFromUserMessage({
            message: normMessage,
            requestContext,
            tracingContext,
            model,
            instructions,
          });
        }
      }
      // If no user message, return a default title for new threads
      return `New Thread ${new Date().toISOString()}`;
    } catch (e) {
      this.logger.error('Error generating title:', e);
      // Return undefined on error so existing title is preserved
      return undefined;
    }
  }

  public __setMemory(memory: DynamicArgument<MastraMemory>) {
    this.#memory = memory;
  }

  /**
   * Retrieves and converts memory tools to CoreTool format.
   * @internal
   */
  private async listMemoryTools({
    runId,
    resourceId,
    threadId,
    requestContext,
    tracingContext,
    mastraProxy,
  }: {
    runId?: string;
    resourceId?: string;
    threadId?: string;
    requestContext: RequestContext;
    tracingContext?: TracingContext;
    mastraProxy?: MastraUnion;
  }) {
    let convertedMemoryTools: Record<string, CoreTool> = {};
    // Get memory tools if available
    const memory = await this.getMemory({ requestContext });
    const memoryTools = memory?.listTools?.();

    if (memoryTools) {
      this.logger.debug(
        `[Agent:${this.name}] - Adding tools from memory ${Object.keys(memoryTools || {}).join(', ')}`,
        {
          runId,
        },
      );
      for (const [toolName, tool] of Object.entries(memoryTools)) {
        const toolObj = tool;
        const options: ToolOptions = {
          name: toolName,
          runId,
          threadId,
          resourceId,
          logger: this.logger,
          mastra: mastraProxy as MastraUnion | undefined,
          memory,
          agentName: this.name,
          requestContext,
          tracingContext,
          model: await this.getModel({ requestContext }),
          tracingPolicy: this.#options?.tracingPolicy,
        };
        const convertedToCoreTool = makeCoreTool(toolObj, options);
        convertedMemoryTools[toolName] = convertedToCoreTool;
      }
    }
    return convertedMemoryTools;
  }

  /**
   * Executes input processors on the message list before LLM processing.
   * @internal
   */
  private async __runInputProcessors({
    requestContext,
    tracingContext,
    messageList,
    inputProcessorOverrides,
  }: {
    requestContext: RequestContext;
    tracingContext: TracingContext;
    messageList: MessageList;
    inputProcessorOverrides?: InputProcessor[];
  }): Promise<{
    messageList: MessageList;
    tripwireTriggered: boolean;
    tripwireReason: string;
  }> {
    let tripwireTriggered = false;
    let tripwireReason = '';

    if (inputProcessorOverrides?.length || this.#inputProcessors) {
      const runner = await this.getProcessorRunner({
        requestContext,
        inputProcessorOverrides,
      });
      try {
        messageList = await runner.runInputProcessors(messageList, tracingContext);
      } catch (error) {
        if (error instanceof TripWire) {
          tripwireTriggered = true;
          tripwireReason = error.message;
        } else {
          throw new MastraError(
            {
              id: 'AGENT_INPUT_PROCESSOR_ERROR',
              domain: ErrorDomain.AGENT,
              category: ErrorCategory.USER,
              text: `[Agent:${this.name}] - Input processor error`,
            },
            error,
          );
        }
      }
    }

    return {
      messageList,
      tripwireTriggered,
      tripwireReason,
    };
  }

  /**
   * Executes output processors on the message list after LLM processing.
   * @internal
   */
  private async __runOutputProcessors({
    requestContext,
    tracingContext,
    messageList,
    outputProcessorOverrides,
  }: {
    requestContext: RequestContext;
    tracingContext: TracingContext;
    messageList: MessageList;
    outputProcessorOverrides?: OutputProcessor[];
  }): Promise<{
    messageList: MessageList;
    tripwireTriggered: boolean;
    tripwireReason: string;
  }> {
    let tripwireTriggered = false;
    let tripwireReason = '';

    if (outputProcessorOverrides?.length || this.#outputProcessors) {
      const runner = await this.getProcessorRunner({
        requestContext,
        outputProcessorOverrides,
      });

      try {
        messageList = await runner.runOutputProcessors(messageList, tracingContext);
      } catch (e) {
        if (e instanceof TripWire) {
          tripwireTriggered = true;
          tripwireReason = e.message;
          this.logger.debug(`[Agent:${this.name}] - Output processor tripwire triggered: ${e.message}`);
        } else {
          throw e;
        }
      }
    }

    return {
      messageList,
      tripwireTriggered,
      tripwireReason,
    };
  }

  /**
   * Fetches remembered messages from memory for the current thread.
   * @internal
   */
  private async getMemoryMessages({
    resourceId,
    threadId,
    vectorMessageSearch,
    memoryConfig,
    requestContext,
  }: {
    resourceId?: string;
    threadId: string;
    vectorMessageSearch: string;
    memoryConfig?: MemoryConfig;
<<<<<<< HEAD
    runtimeContext: RuntimeContext;
  }): Promise<{ messages: MastraDBMessage[] }> {
    const memory = await this.getMemory({ runtimeContext });
=======
    requestContext: RequestContext;
  }) {
    const memory = await this.getMemory({ requestContext });
>>>>>>> 3db9ebbb
    if (!memory) {
      return { messages: [] };
    }
    return memory.rememberMessages({
      threadId,
      resourceId,
      config: memoryConfig,
      // The new user messages aren't in the list yet cause we add memory messages first to try to make sure ordering is correct (memory comes before new user messages)
      vectorMessageSearch,
    });
  }

  /**
   * Retrieves and converts assigned tools to CoreTool format.
   * @internal
   */
  private async listAssignedTools({
    runId,
    resourceId,
    threadId,
    requestContext,
    tracingContext,
    mastraProxy,
    writableStream,
  }: {
    runId?: string;
    resourceId?: string;
    threadId?: string;
    requestContext: RequestContext;
    tracingContext?: TracingContext;
    mastraProxy?: MastraUnion;
    writableStream?: WritableStream<ChunkType>;
  }) {
    let toolsForRequest: Record<string, CoreTool> = {};

    this.logger.debug(`[Agents:${this.name}] - Assembling assigned tools`, { runId, threadId, resourceId });

    const memory = await this.getMemory({ requestContext });

    // Mastra tools passed into the Agent

    const assignedTools = await this.listTools({ requestContext });

    const assignedToolEntries = Object.entries(assignedTools || {});

    const assignedCoreToolEntries = await Promise.all(
      assignedToolEntries.map(async ([k, tool]) => {
        if (!tool) {
          return;
        }

        const options: ToolOptions = {
          name: k,
          runId,
          threadId,
          resourceId,
          logger: this.logger,
          mastra: mastraProxy as MastraUnion | undefined,
          memory,
          agentName: this.name,
          requestContext,
          tracingContext,
          model: await this.getModel({ requestContext }),
          writableStream,
          tracingPolicy: this.#options?.tracingPolicy,
          requireApproval: (tool as any).requireApproval,
        };
        return [k, makeCoreTool(tool, options)];
      }),
    );

    const assignedToolEntriesConverted = Object.fromEntries(
      assignedCoreToolEntries.filter((entry): entry is [string, CoreTool] => Boolean(entry)),
    );

    toolsForRequest = {
      ...assignedToolEntriesConverted,
    };

    return toolsForRequest;
  }

  /**
   * Retrieves and converts toolset tools to CoreTool format.
   * @internal
   */
  private async listToolsets({
    runId,
    threadId,
    resourceId,
    toolsets,
    requestContext,
    tracingContext,
    mastraProxy,
  }: {
    runId?: string;
    threadId?: string;
    resourceId?: string;
    toolsets: ToolsetsInput;
    requestContext: RequestContext;
    tracingContext?: TracingContext;
    mastraProxy?: MastraUnion;
  }) {
    let toolsForRequest: Record<string, CoreTool> = {};

    const memory = await this.getMemory({ requestContext });
    const toolsFromToolsets = Object.values(toolsets || {});

    if (toolsFromToolsets.length > 0) {
      this.logger.debug(`[Agent:${this.name}] - Adding tools from toolsets ${Object.keys(toolsets || {}).join(', ')}`, {
        runId,
      });
      for (const toolset of toolsFromToolsets) {
        for (const [toolName, tool] of Object.entries(toolset)) {
          const toolObj = tool;
          const options: ToolOptions = {
            name: toolName,
            runId,
            threadId,
            resourceId,
            logger: this.logger,
            mastra: mastraProxy as MastraUnion | undefined,
            memory,
            agentName: this.name,
            requestContext,
            tracingContext,
            model: await this.getModel({ requestContext }),
            tracingPolicy: this.#options?.tracingPolicy,
          };
          const convertedToCoreTool = makeCoreTool(toolObj, options, 'toolset');
          toolsForRequest[toolName] = convertedToCoreTool;
        }
      }
    }

    return toolsForRequest;
  }

  /**
   * Retrieves and converts client-side tools to CoreTool format.
   * @internal
   */
  private async listClientTools({
    runId,
    threadId,
    resourceId,
    requestContext,
    tracingContext,
    mastraProxy,
    clientTools,
  }: {
    runId?: string;
    threadId?: string;
    resourceId?: string;
    requestContext: RequestContext;
    tracingContext?: TracingContext;
    mastraProxy?: MastraUnion;
    clientTools?: ToolsInput;
  }) {
    let toolsForRequest: Record<string, CoreTool> = {};
    const memory = await this.getMemory({ requestContext });
    // Convert client tools
    const clientToolsForInput = Object.entries(clientTools || {});
    if (clientToolsForInput.length > 0) {
      this.logger.debug(`[Agent:${this.name}] - Adding client tools ${Object.keys(clientTools || {}).join(', ')}`, {
        runId,
      });
      for (const [toolName, tool] of clientToolsForInput) {
        const { execute, ...rest } = tool;
        const options: ToolOptions = {
          name: toolName,
          runId,
          threadId,
          resourceId,
          logger: this.logger,
          mastra: mastraProxy as MastraUnion | undefined,
          memory,
          agentName: this.name,
          requestContext,
          tracingContext,
          model: await this.getModel({ requestContext }),
          tracingPolicy: this.#options?.tracingPolicy,
        };
        const convertedToCoreTool = makeCoreTool(rest, options, 'client-tool');
        toolsForRequest[toolName] = convertedToCoreTool;
      }
    }

    return toolsForRequest;
  }

  /**
   * Retrieves and converts agent tools to CoreTool format.
   * @internal
   */
  private async listAgentTools({
    runId,
    threadId,
    resourceId,
    requestContext,
    tracingContext,
    methodType,
  }: {
    runId?: string;
    threadId?: string;
    resourceId?: string;
    requestContext: RequestContext;
    tracingContext?: TracingContext;
    methodType: 'generate' | 'stream' | 'generateLegacy' | 'streamLegacy';
  }) {
    const convertedAgentTools: Record<string, CoreTool> = {};
    const agents = await this.listAgents({ requestContext });

    if (Object.keys(agents).length > 0) {
      for (const [agentName, agent] of Object.entries(agents)) {
        const agentInputSchema = z.object({
          prompt: z.string().describe('The prompt to send to the agent'),
        });

        const agentOutputSchema = z.object({
          text: z.string().describe('The response from the agent'),
          subAgentThreadId: z.string().describe('The thread ID of the agent').optional(),
          subAgentResourceId: z.string().describe('The resource ID of the agent').optional(),
        });

        const modelVersion = (await agent.getModel()).specificationVersion;

        const toolObj = createTool({
          id: `agent-${agentName}`,
          description: `Agent: ${agentName}`,
          inputSchema: agentInputSchema,
          outputSchema: agentOutputSchema,
          mastra: this.#mastra,
          // manually wrap agent tools with ai tracing, so that we can pass the
          // current tool span onto the agent to maintain continuity of the trace
          execute: async ({ context, writer, tracingContext: innerTracingContext }) => {
            try {
              this.logger.debug(`[Agent:${this.name}] - Executing agent as tool ${agentName}`, {
                name: agentName,
                args: context,
                runId,
                threadId,
                resourceId,
              });

              let result: any;

              if ((methodType === 'generate' || methodType === 'generateLegacy') && modelVersion === 'v2') {
                const generateResult = await agent.generate((context as any).prompt, {
                  requestContext,
                  tracingContext: innerTracingContext,
                });
                result = { text: generateResult.text };
              } else if ((methodType === 'generate' || methodType === 'generateLegacy') && modelVersion === 'v1') {
                const generateResult = await agent.generateLegacy((context as any).prompt, {
                  requestContext,
                  tracingContext: innerTracingContext,
                });
                result = { text: generateResult.text };
              } else if ((methodType === 'stream' || methodType === 'streamLegacy') && modelVersion === 'v2') {
                if (!agent.hasOwnMemory() && this.#memory) {
                  agent.__setMemory(this.#memory);
                }
                const subAgentThreadId = randomUUID();
                const subAgentResourceId = `${slugify(this.id)}-${agentName}`;

                const streamResult = await agent.stream((context as any).prompt, {
                  requestContext,
                  tracingContext: innerTracingContext,
                  ...(resourceId && threadId
                    ? {
                        memory: {
                          resource: subAgentResourceId,
                          thread: subAgentThreadId,
                        },
                      }
                    : {}),
                });

                // Collect full text
                let fullText = '';
                for await (const chunk of streamResult.fullStream) {
                  if (writer) {
                    await writer.write(chunk);
                  }

                  if (chunk.type === 'text-delta') {
                    fullText += chunk.payload.text;
                  }
                }

                result = { text: fullText, subAgentThreadId, subAgentResourceId };
              } else {
                // streamLegacy
                const streamResult = await agent.streamLegacy((context as any).prompt, {
                  requestContext,
                  tracingContext: innerTracingContext,
                });

                let fullText = '';
                for await (const chunk of streamResult.fullStream) {
                  if (writer) {
                    await writer.write(chunk);
                  }

                  if (chunk.type === 'text-delta') {
                    fullText += chunk.textDelta;
                  }
                }

                result = { text: fullText };
              }

              return result;
            } catch (err) {
              const mastraError = new MastraError(
                {
                  id: 'AGENT_AGENT_TOOL_EXECUTION_FAILED',
                  domain: ErrorDomain.AGENT,
                  category: ErrorCategory.USER,
                  details: {
                    agentName: this.name,
                    subAgentName: agentName,
                    runId: runId || '',
                    threadId: threadId || '',
                    resourceId: resourceId || '',
                  },
                  text: `[Agent:${this.name}] - Failed agent tool execution for ${agentName}`,
                },
                err,
              );
              this.logger.trackException(mastraError);
              this.logger.error(mastraError.toString());
              throw mastraError;
            }
          },
        });

        const options: ToolOptions = {
          name: `agent-${agentName}`,
          runId,
          threadId,
          resourceId,
          logger: this.logger,
          mastra: this.#mastra,
          memory: await this.getMemory({ requestContext }),
          agentName: this.name,
          requestContext,
          model: await this.getModel({ requestContext }),
          tracingContext,
          tracingPolicy: this.#options?.tracingPolicy,
        };

        convertedAgentTools[`agent-${agentName}`] = makeCoreTool(toolObj, options);
      }
    }

    return convertedAgentTools;
  }

  /**
   * Retrieves and converts workflow tools to CoreTool format.
   * @internal
   */
  private async listWorkflowTools({
    runId,
    threadId,
    resourceId,
    requestContext,
    tracingContext,
    methodType,
  }: {
    runId?: string;
    threadId?: string;
    resourceId?: string;
    requestContext: RequestContext;
    tracingContext?: TracingContext;
    methodType: 'generate' | 'stream' | 'generateLegacy' | 'streamLegacy';
  }) {
    const convertedWorkflowTools: Record<string, CoreTool> = {};
    const workflows = await this.listWorkflows({ requestContext });
    if (Object.keys(workflows).length > 0) {
      for (const [workflowName, workflow] of Object.entries(workflows)) {
        const toolObj = createTool({
          id: `workflow-${workflowName}`,
          description: workflow.description || `Workflow: ${workflowName}`,
          inputSchema: workflow.inputSchema,
          outputSchema: workflow.outputSchema,
          mastra: this.#mastra,
          // manually wrap workflow tools with ai tracing, so that we can pass the
          // current tool span onto the workflow to maintain continuity of the trace
          execute: async ({ context, writer, tracingContext: innerTracingContext }) => {
            try {
              this.logger.debug(`[Agent:${this.name}] - Executing workflow as tool ${workflowName}`, {
                name: workflowName,
                description: workflow.description,
                args: context,
                runId,
                threadId,
                resourceId,
              });

              const run = await workflow.createRunAsync();

              let result: any;
              if (methodType === 'generate' || methodType === 'generateLegacy') {
                result = await run.start({
                  inputData: context,
                  requestContext,
                  tracingContext: innerTracingContext,
                });
              } else if (methodType === 'streamLegacy') {
                const streamResult = run.streamLegacy({
                  inputData: context,
                  requestContext,
                  tracingContext: innerTracingContext,
                });

                if (writer) {
                  await streamResult.stream.pipeTo(writer);
                } else {
                  for await (const _chunk of streamResult.stream) {
                    // complete the stream
                  }
                }

                result = await streamResult.getWorkflowState();
              } else if (methodType === 'stream') {
                // TODO: add support for format
                const streamResult = run.stream({
                  inputData: context,
                  requestContext,
                  tracingContext: innerTracingContext,
                });

                if (writer) {
                  await streamResult.fullStream.pipeTo(writer);
                }

                result = await streamResult.result;
              }

              return { result, runId: run.runId };
            } catch (err) {
              const mastraError = new MastraError(
                {
                  id: 'AGENT_WORKFLOW_TOOL_EXECUTION_FAILED',
                  domain: ErrorDomain.AGENT,
                  category: ErrorCategory.USER,
                  details: {
                    agentName: this.name,
                    runId: runId || '',
                    threadId: threadId || '',
                    resourceId: resourceId || '',
                  },
                  text: `[Agent:${this.name}] - Failed workflow tool execution`,
                },
                err,
              );
              this.logger.trackException(mastraError);
              this.logger.error(mastraError.toString());
              throw mastraError;
            }
          },
        });

        const options: ToolOptions = {
          name: `workflow-${workflowName}`,
          runId,
          threadId,
          resourceId,
          logger: this.logger,
          mastra: this.#mastra,
          memory: await this.getMemory({ requestContext }),
          agentName: this.name,
          requestContext,
          model: await this.getModel({ requestContext }),
          tracingContext,
          tracingPolicy: this.#options?.tracingPolicy,
        };

        convertedWorkflowTools[`workflow-${workflowName}`] = makeCoreTool(toolObj, options);
      }
    }

    return convertedWorkflowTools;
  }

  /**
   * Assembles all tools from various sources into a unified CoreTool dictionary.
   * @internal
   */
  private async convertTools({
    toolsets,
    clientTools,
    threadId,
    resourceId,
    runId,
    requestContext,
    tracingContext,
    writableStream,
    methodType,
  }: {
    toolsets?: ToolsetsInput;
    clientTools?: ToolsInput;
    threadId?: string;
    resourceId?: string;
    runId?: string;
    requestContext: RequestContext;
    tracingContext?: TracingContext;
    writableStream?: WritableStream<ChunkType>;
    methodType: 'generate' | 'stream' | 'generateLegacy' | 'streamLegacy';
  }): Promise<Record<string, CoreTool>> {
    let mastraProxy = undefined;
    const logger = this.logger;

    if (this.#mastra) {
      mastraProxy = createMastraProxy({ mastra: this.#mastra, logger });
    }

    const assignedTools = await this.listAssignedTools({
      runId,
      resourceId,
      threadId,
      requestContext,
      tracingContext,
      mastraProxy,
      writableStream,
    });

    const memoryTools = await this.listMemoryTools({
      runId,
      resourceId,
      threadId,
      requestContext,
      tracingContext,
      mastraProxy,
    });

    const toolsetTools = await this.listToolsets({
      runId,
      resourceId,
      threadId,
      requestContext,
      tracingContext,
      mastraProxy,
      toolsets: toolsets!,
    });

    const clientSideTools = await this.listClientTools({
      runId,
      resourceId,
      threadId,
      requestContext,
      tracingContext,
      mastraProxy,
      clientTools: clientTools!,
    });

    const agentTools = await this.listAgentTools({
      runId,
      resourceId,
      threadId,
      requestContext,
      methodType,
      tracingContext,
    });

    const workflowTools = await this.listWorkflowTools({
      runId,
      resourceId,
      threadId,
      requestContext,
      methodType,
      tracingContext,
    });

    return this.formatTools({
      ...assignedTools,
      ...memoryTools,
      ...toolsetTools,
      ...clientSideTools,
      ...agentTools,
      ...workflowTools,
    });
  }

  /**
   * Formats and validates tool names to comply with naming restrictions.
   * @internal
   */
  private formatTools(tools: Record<string, CoreTool>): Record<string, CoreTool> {
    const INVALID_CHAR_REGEX = /[^a-zA-Z0-9_\-]/g;
    const STARTING_CHAR_REGEX = /[a-zA-Z_]/;

    for (const key of Object.keys(tools)) {
      if (tools[key] && (key.length > 63 || key.match(INVALID_CHAR_REGEX) || !key[0]!.match(STARTING_CHAR_REGEX))) {
        let newKey = key.replace(INVALID_CHAR_REGEX, '_');
        if (!newKey[0]!.match(STARTING_CHAR_REGEX)) {
          newKey = '_' + newKey;
        }
        newKey = newKey.slice(0, 63);

        if (tools[newKey]) {
          const mastraError = new MastraError({
            id: 'AGENT_TOOL_NAME_COLLISION',
            domain: ErrorDomain.AGENT,
            category: ErrorCategory.USER,
            details: {
              agentName: this.name,
              toolName: newKey,
            },
            text: `Two or more tools resolve to the same name "${newKey}". Please rename one of the tools to avoid this collision.`,
          });
          this.logger.trackException(mastraError);
          this.logger.error(mastraError.toString());
          throw mastraError;
        }

        tools[newKey] = tools[key];
        delete tools[key];
      }
    }

    return tools;
  }

  /**
   * Adds response messages from a step to the MessageList and schedules persistence.
   * This is used for incremental saving: after each agent step, messages are added to a save queue
   * and a debounced save operation is triggered to avoid redundant writes.
   *
   * @param result - The step result containing response messages.
   * @param messageList - The MessageList instance for the current thread.
   * @param threadId - The thread ID.
   * @param memoryConfig - The memory configuration for saving.
   * @param runId - (Optional) The run ID for logging.
   * @internal
   */
  private async saveStepMessages({
    saveQueueManager,
    result,
    messageList,
    threadId,
    memoryConfig,
    runId,
  }: {
    saveQueueManager: SaveQueueManager;
    result: any;
    messageList: MessageList;
    threadId?: string;
    memoryConfig?: MemoryConfig;
    runId?: string;
  }) {
    try {
      messageList.add(result.response.messages, 'response');
      await saveQueueManager.batchMessages(messageList, threadId, memoryConfig);
    } catch (e) {
      await saveQueueManager.flushMessages(messageList, threadId, memoryConfig);
      this.logger.error('Error saving memory on step finish', {
        error: e,
        runId,
      });
      throw e;
    }
  }

  /**
   * Prepares message list and tools before LLM execution and handles memory persistence after.
   * @internal
   */
  __primitive({
    instructions,
    messages,
    context,
    thread,
    memoryConfig,
    resourceId,
    runId,
    toolsets,
    clientTools,
    requestContext,
    saveQueueManager,
    writableStream,
    methodType,
    tracingContext,
    tracingOptions,
  }: {
    instructions: AgentInstructions;
    toolsets?: ToolsetsInput;
    clientTools?: ToolsInput;
    resourceId?: string;
    thread?: (Partial<StorageThreadType> & { id: string }) | undefined;
    memoryConfig?: MemoryConfig;
    context?: CoreMessage[];
    runId?: string;
    messages: MessageListInput;
    requestContext: RequestContext;
    saveQueueManager: SaveQueueManager;
    writableStream?: WritableStream<ChunkType>;
    methodType: 'generate' | 'stream';
    tracingContext?: TracingContext;
    tracingOptions?: TracingOptions;
  }) {
    return {
      before: async () => {
        if (process.env.NODE_ENV !== 'test') {
          this.logger.debug(`[Agents:${this.name}] - Starting generation`, { runId });
        }

        const agentAISpan = getOrCreateSpan({
          type: AISpanType.AGENT_RUN,
          name: `agent run: '${this.id}'`,
          input: {
            messages,
          },
          attributes: {
            agentId: this.id,
            instructions: this.#convertInstructionsToString(instructions),
            availableTools: [
              ...(toolsets ? Object.keys(toolsets) : []),
              ...(clientTools ? Object.keys(clientTools) : []),
            ],
          },
          metadata: {
            runId,
            resourceId,
            threadId: thread ? thread.id : undefined,
          },
          tracingPolicy: this.#options?.tracingPolicy,
          tracingOptions,
          tracingContext,
          requestContext,
        });

        const innerTracingContext: TracingContext = { currentSpan: agentAISpan };

        const memory = await this.getMemory({ requestContext });

        const toolEnhancements = [
          // toolsets
          toolsets && Object.keys(toolsets || {}).length > 0
            ? `toolsets present (${Object.keys(toolsets || {}).length} tools)`
            : undefined,

          // memory tools
          memory && resourceId ? 'memory and resourceId available' : undefined,
        ]
          .filter(Boolean)
          .join(', ');
        this.logger.debug(`[Agent:${this.name}] - Enhancing tools: ${toolEnhancements}`, {
          runId,
          toolsets: toolsets ? Object.keys(toolsets) : undefined,
          clientTools: clientTools ? Object.keys(clientTools) : undefined,
          hasMemory: !!memory,
          hasResourceId: !!resourceId,
        });

        const threadId = thread?.id;

        const convertedTools = await this.convertTools({
          toolsets,
          clientTools,
          threadId,
          resourceId,
          runId,
          requestContext,
          tracingContext: innerTracingContext,
          writableStream,
          methodType,
        });

        const messageList = new MessageList({
          threadId,
          resourceId,
          generateMessageId: this.#mastra?.generateId?.bind(this.#mastra),
          // @ts-ignore Flag for agent network messages
          _agentNetworkAppend: this._agentNetworkAppend,
        })
          .addSystem(instructions || (await this.getInstructions({ requestContext })))
          .add(context || [], 'context');

        if (!memory || (!threadId && !resourceId)) {
          messageList.add(messages, 'user');
          const { tripwireTriggered, tripwireReason } = await this.__runInputProcessors({
            requestContext,
            tracingContext: innerTracingContext,
            messageList,
          });
          return {
            messageObjects: tripwireTriggered ? [] : messageList.get.all.prompt(),
            convertedTools,
            threadExists: false,
            thread: undefined,
            messageList,
            agentAISpan,
            ...(tripwireTriggered && {
              tripwire: true,
              tripwireReason,
            }),
          };
        }
        if (!threadId || !resourceId) {
          const mastraError = new MastraError({
            id: 'AGENT_MEMORY_MISSING_RESOURCE_ID',
            domain: ErrorDomain.AGENT,
            category: ErrorCategory.USER,
            details: {
              agentName: this.name,
              threadId: threadId || '',
              resourceId: resourceId || '',
            },
            text: `A resourceId and a threadId must be provided when using Memory. Saw threadId "${threadId}" and resourceId "${resourceId}"`,
          });
          this.logger.trackException(mastraError);
          this.logger.error(mastraError.toString());
          agentAISpan?.error({ error: mastraError });
          throw mastraError;
        }
        const store = memory.constructor.name;
        this.logger.debug(
          `[Agent:${this.name}] - Memory persistence enabled: store=${store}, resourceId=${resourceId}`,
          {
            runId,
            resourceId,
            threadId,
            memoryStore: store,
          },
        );

        let threadObject: StorageThreadType | undefined = undefined;
        const existingThread = await memory.getThreadById({ threadId });
        if (existingThread) {
          if (
            (!existingThread.metadata && thread.metadata) ||
            (thread.metadata && !deepEqual(existingThread.metadata, thread.metadata))
          ) {
            threadObject = await memory.saveThread({
              thread: { ...existingThread, metadata: thread.metadata },
              memoryConfig,
            });
          } else {
            threadObject = existingThread;
          }
        } else {
          threadObject = await memory.createThread({
            threadId,
            metadata: thread.metadata,
            title: thread.title,
            memoryConfig,
            resourceId,
            saveThread: false,
          });
        }

        const config = memory.getMergedThreadConfig(memoryConfig || {});
        const hasResourceScopeSemanticRecall =
          (typeof config?.semanticRecall === 'object' && config?.semanticRecall?.scope !== 'thread') ||
          config?.semanticRecall === true;
        let [memoryResult, memorySystemMessage] = await Promise.all([
          existingThread || hasResourceScopeSemanticRecall
            ? this.getMemoryMessages({
                resourceId,
                threadId: threadObject.id,
                vectorMessageSearch: new MessageList().add(messages, `user`).getLatestUserContent() || '',
                memoryConfig,
                requestContext,
              })
            : { messages: [] },
          memory.getSystemMessage({ threadId: threadObject.id, resourceId, memoryConfig }),
        ]);

        const memoryMessages = memoryResult.messages;

        this.logger.debug('Fetched messages from memory', {
          threadId: threadObject.id,
          runId,
          fetchedCount: memoryMessages.length,
        });

        // So the agent doesn't get confused and start replying directly to messages
        // that were added via semanticRecall from a different conversation,
        // we need to pull those out and add to the system message.
        const resultsFromOtherThreads = memoryMessages.filter(m => m.threadId !== threadObject.id);
        if (resultsFromOtherThreads.length && !memorySystemMessage) {
          memorySystemMessage = ``;
        }
        if (resultsFromOtherThreads.length) {
          memorySystemMessage += `\nThe following messages were remembered from a different conversation:\n<remembered_from_other_conversation>\n${(() => {
            let result = ``;

            const messages = new MessageList().add(resultsFromOtherThreads, 'memory').get.all.v1();
            let lastYmd: string | null = null;
            for (const msg of messages) {
              const date = msg.createdAt;
              const year = date.getUTCFullYear();
              const month = date.toLocaleString('default', { month: 'short' });
              const day = date.getUTCDate();
              const ymd = `${year}, ${month}, ${day}`;
              const utcHour = date.getUTCHours();
              const utcMinute = date.getUTCMinutes();
              const hour12 = utcHour % 12 || 12;
              const ampm = utcHour < 12 ? 'AM' : 'PM';
              const timeofday = `${hour12}:${utcMinute < 10 ? '0' : ''}${utcMinute} ${ampm}`;

              if (!lastYmd || lastYmd !== ymd) {
                result += `\nthe following messages are from ${ymd}\n`;
              }
              result += `
  Message ${msg.threadId && msg.threadId !== threadObject.id ? 'from previous conversation' : ''} at ${timeofday}: ${JSON.stringify(msg)}`;

              lastYmd = ymd;
            }
            return result;
          })()}\n<end_remembered_from_other_conversation>`;
        }

        if (memorySystemMessage) {
          messageList.addSystem(memorySystemMessage, 'memory');
        }

        messageList
          .add(
            memoryMessages.filter((m: MastraDBMessage) => m.threadId === threadObject.id), // filter out messages from other threads. those are added to system message above
            'memory',
          )
          // add new user messages to the list AFTER remembered messages to make ordering more reliable
          .add(messages, 'user');

        const { tripwireTriggered, tripwireReason } = await this.__runInputProcessors({
          requestContext,
          tracingContext: innerTracingContext,
          messageList,
        });

        const systemMessages = messageList.getSystemMessages();

        const systemMessage =
          [...systemMessages, ...messageList.getSystemMessages('memory')]?.map(m => m.content)?.join(`\n`) ?? undefined;

        const processedMemoryMessages = await memory.processMessages({
          // these will be processed
          messages: messageList.get.remembered.v1() as CoreMessage[],
          // these are here for inspecting but shouldn't be returned by the processor
          // - ex TokenLimiter needs to measure all tokens even though it's only processing remembered messages
          newMessages: messageList.get.input.v1() as CoreMessage[],
          systemMessage,
          memorySystemMessage: memorySystemMessage || undefined,
        });

        const processedList = new MessageList({
          threadId: threadObject.id,
          resourceId,
          generateMessageId: this.#mastra?.generateId?.bind(this.#mastra),
          // @ts-ignore Flag for agent network messages
          _agentNetworkAppend: this._agentNetworkAppend,
        })
          .addSystem(instructions || (await this.getInstructions({ requestContext })))
          .addSystem(memorySystemMessage)
          .addSystem(systemMessages)
          .add(context || [], 'context')
          .add(processedMemoryMessages, 'memory')
          .add(messageList.get.input.db(), 'user')
          .get.all.prompt();

        return {
          convertedTools,
          thread: threadObject,
          messageList,
          // add old processed messages + new input messages
          messageObjects: processedList,
          agentAISpan,
          ...(tripwireTriggered && {
            tripwire: true,
            tripwireReason,
          }),
          threadExists: !!existingThread,
        };
      },
      after: async ({
        result,
        thread: threadAfter,
        threadId,
        memoryConfig,
        outputText,
        runId,
        messageList,
        threadExists,
        structuredOutput = false,
        overrideScorers,
        agentAISpan,
      }: {
        runId: string;
        result: Record<string, any>;
        thread: StorageThreadType | null | undefined;
        threadId?: string;
        memoryConfig: MemoryConfig | undefined;
        outputText: string;
        messageList: MessageList;
        threadExists: boolean;
        structuredOutput?: boolean;
        overrideScorers?: MastraScorers;
        agentAISpan?: AISpan<AISpanType.AGENT_RUN>;
      }) => {
        const resToLog = {
          text: result?.text,
          object: result?.object,
          toolResults: result?.toolResults,
          toolCalls: result?.toolCalls,
          usage: result?.usage,
          steps: result?.steps?.map((s: any) => {
            return {
              stepType: s?.stepType,
              text: result?.text,
              object: result?.object,
              toolResults: result?.toolResults,
              toolCalls: result?.toolCalls,
              usage: result?.usage,
            };
          }),
        };

        this.logger.debug(`[Agent:${this.name}] - Post processing LLM response`, {
          runId,
          result: resToLog,
          threadId,
        });

        const messageListResponses = new MessageList({
          threadId,
          resourceId,
          generateMessageId: this.#mastra?.generateId?.bind(this.#mastra),
          // @ts-ignore Flag for agent network messages
          _agentNetworkAppend: this._agentNetworkAppend,
        })
          .add(result.response.messages, 'response')
          .get.all.core();

        const usedWorkingMemory = messageListResponses?.some(
          m => m.role === 'tool' && m?.content?.some(c => c?.toolName === 'updateWorkingMemory'),
        );
        // working memory updates the thread, so we need to get the latest thread if we used it
        const memory = await this.getMemory({ requestContext });
        const thread = usedWorkingMemory
          ? threadId
            ? await memory?.getThreadById({ threadId })
            : undefined
          : threadAfter;

        if (memory && resourceId && thread) {
          try {
            // Add LLM response messages to the list
            let responseMessages = result.response.messages;
            if (!responseMessages && result.object) {
              responseMessages = [
                {
                  role: 'assistant',
                  content: [
                    {
                      type: 'text',
                      text: outputText, // outputText contains the stringified object
                    },
                  ],
                },
              ];
            }
            if (responseMessages) {
              messageList.add(responseMessages, 'response');
            }

            if (!threadExists) {
              await memory.createThread({
                threadId: thread.id,
                metadata: thread.metadata,
                title: thread.title,
                memoryConfig,
                resourceId: thread.resourceId,
              });
            }

            // Parallelize title generation and message saving
            const promises: Promise<any>[] = [saveQueueManager.flushMessages(messageList, threadId, memoryConfig)];

            // Add title generation to promises if needed
            if (thread.title?.startsWith('New Thread')) {
              const config = memory.getMergedThreadConfig(memoryConfig);
              const userMessage = this.getMostRecentUserMessage(messageList.get.all.ui());

              const {
                shouldGenerate,
                model: titleModel,
                instructions: titleInstructions,
              } = this.resolveTitleGenerationConfig(config?.generateTitle);

              if (shouldGenerate && userMessage) {
                promises.push(
                  this.genTitle(
                    userMessage,
                    requestContext,
                    { currentSpan: agentAISpan },
                    titleModel,
                    titleInstructions,
                  ).then(title => {
                    if (title) {
                      return memory.createThread({
                        threadId: thread.id,
                        resourceId,
                        memoryConfig,
                        title,
                        metadata: thread.metadata,
                      });
                    }
                  }),
                );
              }
            }

            await Promise.all(promises);
          } catch (e) {
            await saveQueueManager.flushMessages(messageList, threadId, memoryConfig);
            if (e instanceof MastraError) {
              agentAISpan?.error({ error: e });
              throw e;
            }
            const mastraError = new MastraError(
              {
                id: 'AGENT_MEMORY_PERSIST_RESPONSE_MESSAGES_FAILED',
                domain: ErrorDomain.AGENT,
                category: ErrorCategory.SYSTEM,
                details: {
                  agentName: this.name,
                  runId: runId || '',
                  threadId: threadId || '',
                  result: JSON.stringify(resToLog),
                },
              },
              e,
            );
            this.logger.trackException(mastraError);
            this.logger.error(mastraError.toString());
            agentAISpan?.error({ error: mastraError });
            throw mastraError;
          }
        } else {
          let responseMessages = result.response.messages;
          if (!responseMessages && result.object) {
            responseMessages = [
              {
                role: 'assistant',
                content: [
                  {
                    type: 'text',
                    text: outputText, // outputText contains the stringified object
                  },
                ],
              },
            ];
          }
          if (responseMessages) {
            messageList.add(responseMessages, 'response');
          }
        }

        await this.#runScorers({
          messageList,
          runId,
          requestContext,
          structuredOutput,
          overrideScorers,
          threadId,
          resourceId,
          tracingContext: { currentSpan: agentAISpan },
        });

        const scoringData: {
          input: Omit<ScorerRunInputForAgent, 'runId'>;
          output: ScorerRunOutputForAgent;
        } = {
          input: {
            inputMessages: messageList.getPersisted.input.ui(),
            rememberedMessages: messageList.getPersisted.remembered.ui(),
            systemMessages: messageList.getSystemMessages(),
            taggedSystemMessages: messageList.getPersisted.taggedSystemMessages,
          },
          output: messageList.getPersisted.response.ui(),
        };

        agentAISpan?.end({
          output: {
            text: result?.text,
            object: result?.object,
            files: result?.files,
          },
        });

        return {
          scoringData,
        };
      },
    };
  }

  async #runScorers({
    messageList,
    runId,
    requestContext,
    structuredOutput,
    overrideScorers,
    threadId,
    resourceId,
    tracingContext,
  }: {
    messageList: MessageList;
    runId: string;
    requestContext: RequestContext;
    structuredOutput?: boolean;
    overrideScorers?:
      | MastraScorers
      | Record<string, { scorer: MastraScorer['name']; sampling?: ScoringSamplingConfig }>;
    threadId?: string;
    resourceId?: string;
    tracingContext: TracingContext;
  }) {
    let scorers: Record<string, { scorer: MastraScorer; sampling?: ScoringSamplingConfig }> = {};
    try {
      scorers = overrideScorers
        ? this.resolveOverrideScorerReferences(overrideScorers)
        : await this.listScorers({ requestContext });
    } catch (e) {
      this.logger.warn(`[Agent:${this.name}] - Failed to get scorers: ${e}`);
      return;
    }

    const scorerInput: ScorerRunInputForAgent = {
      inputMessages: messageList.getPersisted.input.ui(),
      rememberedMessages: messageList.getPersisted.remembered.ui(),
      systemMessages: messageList.getSystemMessages(),
      taggedSystemMessages: messageList.getPersisted.taggedSystemMessages,
    };

    const scorerOutput: ScorerRunOutputForAgent = messageList.getPersisted.response.ui();

    if (Object.keys(scorers || {}).length > 0) {
      for (const [_id, scorerObject] of Object.entries(scorers)) {
        runScorer({
          scorerId: overrideScorers ? scorerObject.scorer.name : scorerObject.scorer.name,
          scorerObject: scorerObject,
          runId,
          input: scorerInput,
          output: scorerOutput,
          requestContext,
          entity: {
            id: this.id,
            name: this.name,
          },
          source: 'LIVE',
          entityType: 'AGENT',
          structuredOutput: !!structuredOutput,
          threadId,
          resourceId,
          tracingContext,
        });
      }
    }
  }

  /**
   * Resolves scorer name references to actual scorer instances from Mastra.
   * @internal
   */
  private resolveOverrideScorerReferences(
    overrideScorers: MastraScorers | Record<string, { scorer: MastraScorer['name']; sampling?: ScoringSamplingConfig }>,
  ) {
    const result: Record<string, { scorer: MastraScorer; sampling?: ScoringSamplingConfig }> = {};
    for (const [id, scorerObject] of Object.entries(overrideScorers)) {
      // If the scorer is a string (scorer name), we need to get the scorer from the mastra instance
      if (typeof scorerObject.scorer === 'string') {
        try {
          if (!this.#mastra) {
            throw new MastraError({
              id: 'AGENT_GENEREATE_SCORER_NOT_FOUND',
              domain: ErrorDomain.AGENT,
              category: ErrorCategory.USER,
              text: `Mastra not found when fetching scorer. Make sure to fetch agent from mastra.getAgent()`,
            });
          }

          const scorer = this.#mastra.getScorerByName(scorerObject.scorer);
          result[id] = { scorer, sampling: scorerObject.sampling };
        } catch (error) {
          this.logger.warn(`[Agent:${this.name}] - Failed to get scorer ${scorerObject.scorer}: ${error}`);
        }
      } else {
        result[id] = scorerObject;
      }
    }

    if (Object.keys(result).length === 0) {
      throw new MastraError({
        id: 'AGENT_GENEREATE_SCORER_NOT_FOUND',
        domain: ErrorDomain.AGENT,
        category: ErrorCategory.USER,
        text: `No scorers found in overrideScorers`,
      });
    }

    return result;
  }

  /**
   * Prepares options and handlers for LLM text/object generation or streaming.
   * @internal
   */
  private prepareLLMOptions<
    Tools extends ToolSet,
    Output extends ZodSchema | JSONSchema7 | undefined = undefined,
    ExperimentalOutput extends ZodSchema | JSONSchema7 | undefined = undefined,
  >(
    messages: MessageListInput,
    options: AgentGenerateOptions<Output, ExperimentalOutput>,
    methodType: 'generate' | 'stream',
  ): Promise<{
    before: () => Promise<
      Omit<
        Output extends undefined
          ? GenerateTextWithMessagesArgs<Tools, ExperimentalOutput>
          : Omit<GenerateObjectWithMessagesArgs<NonNullable<Output>>, 'structuredOutput'> & {
              output?: Output;
              experimental_output?: never;
            },
        'runId'
      > & { runId: string } & TripwireProperties & { agentAISpan?: AISpan<AISpanType.AGENT_RUN> }
    >;
    after: (args: {
      result: GenerateReturn<any, Output, ExperimentalOutput>;
      outputText: string;
      structuredOutput?: boolean;
      agentAISpan?: AISpan<AISpanType.AGENT_RUN>;
      overrideScorers?:
        | MastraScorers
        | Record<string, { scorer: MastraScorer['name']; sampling?: ScoringSamplingConfig }>;
    }) => Promise<{
      scoringData: {
        input: Omit<ScorerRunInputForAgent, 'runId'>;
        output: ScorerRunOutputForAgent;
      };
    }>;
    llm: MastraLLM;
  }>;
  /**
   * @internal
   */
  private prepareLLMOptions<
    Tools extends ToolSet,
    Output extends ZodSchema | JSONSchema7 | undefined = undefined,
    ExperimentalOutput extends ZodSchema | JSONSchema7 | undefined = undefined,
  >(
    messages: MessageListInput,
    options: AgentStreamOptions<Output, ExperimentalOutput>,
    methodType: 'generate' | 'stream',
  ): Promise<{
    before: () => Promise<
      Omit<
        Output extends undefined
          ? StreamTextWithMessagesArgs<Tools, ExperimentalOutput>
          : Omit<StreamObjectWithMessagesArgs<NonNullable<Output>>, 'structuredOutput'> & {
              output?: Output;
              experimental_output?: never;
            },
        'runId'
      > & { runId: string } & TripwireProperties & { agentAISpan?: AISpan<AISpanType.AGENT_RUN> }
    >;
    after: (args: {
      result: OriginalStreamTextOnFinishEventArg<any> | OriginalStreamObjectOnFinishEventArg<ExperimentalOutput>;
      outputText: string;
      structuredOutput?: boolean;
      agentAISpan?: AISpan<AISpanType.AGENT_RUN>;
      overrideScorers?:
        | MastraScorers
        | Record<string, { scorer: MastraScorer['name']; sampling?: ScoringSamplingConfig }>;
    }) => Promise<{
      scoringData: {
        input: Omit<ScorerRunInputForAgent, 'runId'>;
        output: ScorerRunOutputForAgent;
      };
    }>;
    llm: MastraLLMV1;
  }>;
  /**
   * @internal
   */
  private async prepareLLMOptions<
    Tools extends ToolSet,
    Output extends ZodSchema | JSONSchema7 | undefined = undefined,
    ExperimentalOutput extends ZodSchema | JSONSchema7 | undefined = undefined,
  >(
    messages: MessageListInput,
    options: (AgentGenerateOptions<Output, ExperimentalOutput> | AgentStreamOptions<Output, ExperimentalOutput>) & {
      writableStream?: WritableStream<ChunkType>;
    },
    methodType: 'generate' | 'stream',
  ): Promise<{
    before:
      | (() => Promise<
          Omit<
            Output extends undefined
              ? StreamTextWithMessagesArgs<Tools, ExperimentalOutput>
              : Omit<StreamObjectWithMessagesArgs<NonNullable<Output>>, 'structuredOutput'> & {
                  output?: Output;
                  experimental_output?: never;
                },
            'runId'
          > & { runId: string } & TripwireProperties & { agentAISpan?: AISpan<AISpanType.AGENT_RUN> }
        >)
      | (() => Promise<
          Omit<
            Output extends undefined
              ? GenerateTextWithMessagesArgs<Tools, ExperimentalOutput>
              : Omit<GenerateObjectWithMessagesArgs<NonNullable<Output>>, 'structuredOutput'> & {
                  output?: Output;
                  experimental_output?: never;
                },
            'runId'
          > & { runId: string } & TripwireProperties & { agentAISpan?: AISpan<AISpanType.AGENT_RUN> }
        >);
    after:
      | ((args: {
          result: GenerateReturn<any, Output, ExperimentalOutput>;
          outputText: string;
          agentAISpan?: AISpan<AISpanType.AGENT_RUN>;
          overrideScorers?: MastraScorers;
        }) => Promise<{
          scoringData: {
            input: Omit<ScorerRunInputForAgent, 'runId'>;
            output: ScorerRunOutputForAgent;
          };
        }>)
      | ((args: {
          agentAISpan?: AISpan<AISpanType.AGENT_RUN>;
          result: OriginalStreamTextOnFinishEventArg<any> | OriginalStreamObjectOnFinishEventArg<ExperimentalOutput>;
          outputText: string;
          structuredOutput?: boolean;
          overrideScorers?: MastraScorers;
        }) => Promise<{
          scoringData: {
            input: Omit<ScorerRunInputForAgent, 'runId'>;
            output: ScorerRunOutputForAgent;
          };
        }>);
    llm: MastraLLM;
  }> {
    const {
      context,
      memoryOptions: memoryConfigFromArgs,
      resourceId: resourceIdFromArgs,
      maxSteps,
      onStepFinish,
      toolsets,
      clientTools,
      temperature,
      toolChoice = 'auto',
      requestContext = new RequestContext(),
      tracingContext,
      tracingOptions,
      savePerStep,
      writableStream,
      ...args
    } = options;

    // Currently not being used, but should be kept around for now in case it's needed later
    // const generateMessageId =
    //   `experimental_generateMessageId` in args && typeof args.experimental_generateMessageId === `function`
    //     ? (args.experimental_generateMessageId as IDGenerator)
    //     : undefined;

    const threadFromArgs = resolveThreadIdFromArgs({ threadId: args.threadId, memory: args.memory });
    const resourceId = args.memory?.resource || resourceIdFromArgs;
    const memoryConfig = args.memory?.options || memoryConfigFromArgs;

    if (resourceId && threadFromArgs && !this.hasOwnMemory()) {
      this.logger.warn(
        `[Agent:${this.name}] - No memory is configured but resourceId and threadId were passed in args. This will not work.`,
      );
    }
    const runId = args.runId || this.#mastra?.generateId() || randomUUID();
    const instructions = args.instructions || (await this.getInstructions({ requestContext }));
    const llm = await this.getLLM({ requestContext });

    const memory = await this.getMemory({ requestContext });
    const saveQueueManager = new SaveQueueManager({
      logger: this.logger,
      memory,
    });

    const { before, after } = this.__primitive({
      messages,
      instructions,
      context,
      thread: threadFromArgs,
      memoryConfig,
      resourceId,
      runId,
      toolsets,
      clientTools,
      requestContext,
      saveQueueManager,
      writableStream,
      methodType,
      tracingContext,
      tracingOptions,
    });

    let messageList: MessageList;
    let thread: StorageThreadType | null | undefined;
    let threadExists: boolean;

    return {
      llm,
      before: async () => {
        const beforeResult = await before();
        const { messageObjects, convertedTools, agentAISpan } = beforeResult;
        threadExists = beforeResult.threadExists || false;
        messageList = beforeResult.messageList;
        thread = beforeResult.thread;

        const threadId = thread?.id;

        // can't type this properly sadly :(
        const result = {
          ...options,
          messages: messageObjects,
          tools: convertedTools as Record<string, Tool>,
          runId,
          temperature,
          toolChoice,
          threadId,
          resourceId,
          requestContext,
          onStepFinish: async (props: any) => {
            if (savePerStep) {
              if (!threadExists && memory && thread) {
                await memory.createThread({
                  threadId,
                  title: thread.title,
                  metadata: thread.metadata,
                  resourceId: thread.resourceId,
                  memoryConfig,
                });
                threadExists = true;
              }

              await this.saveStepMessages({
                saveQueueManager,
                result: props,
                messageList,
                threadId,
                memoryConfig,
                runId,
              });
            }

            return onStepFinish?.({ ...props, runId });
          },
          ...(beforeResult.tripwire && {
            tripwire: beforeResult.tripwire,
            tripwireReason: beforeResult.tripwireReason,
          }),
          ...args,
          agentAISpan,
        } as any;

        return result;
      },
      after: async ({
        result,
        outputText,
        structuredOutput = false,
        agentAISpan,
        overrideScorers,
      }:
        | {
            result: GenerateReturn<any, Output, ExperimentalOutput>;
            outputText: string;
            structuredOutput?: boolean;
            agentAISpan?: AISpan<AISpanType.AGENT_RUN>;
            overrideScorers?: MastraScorers;
          }
        | {
            result: StreamReturn<any, Output, ExperimentalOutput>;
            outputText: string;
            structuredOutput?: boolean;
            agentAISpan?: AISpan<AISpanType.AGENT_RUN>;
            overrideScorers?: MastraScorers;
          }) => {
        const afterResult = await after({
          result,
          outputText,
          threadId: thread?.id,
          thread,
          memoryConfig,
          runId,
          messageList,
          structuredOutput,
          threadExists,
          agentAISpan,
          overrideScorers,
        });
        return afterResult;
      },
    };
  }

  /**
   * Resolves and prepares model configurations for the LLM.
   * @internal
   */
  private async prepareModels(
    requestContext: RequestContext,
    model?: DynamicArgument<MastraLanguageModel> | ModelFallbacks,
  ): Promise<Array<AgentModelManagerConfig>> {
    if (model || !Array.isArray(this.model)) {
      const modelToUse = model ?? this.model;
      const resolvedModel =
        typeof modelToUse === 'function' ? await modelToUse({ requestContext, mastra: this.#mastra }) : modelToUse;

      if ((resolvedModel as MastraLanguageModel).specificationVersion !== 'v2') {
        const mastraError = new MastraError({
          id: 'AGENT_PREPARE_MODELS_INCOMPATIBLE_WITH_MODEL_ARRAY_V1',
          domain: ErrorDomain.AGENT,
          category: ErrorCategory.USER,
          details: {
            agentName: this.name,
          },
          text: `[Agent:${this.name}] - Only v2 models are allowed when an array of models is provided`,
        });
        this.logger.trackException(mastraError);
        this.logger.error(mastraError.toString());
        throw mastraError;
      }
      return [
        {
          id: 'main',
          model: resolvedModel as MastraLanguageModelV2,
          maxRetries: this.maxRetries ?? 0,
          enabled: true,
        },
      ];
    }

    const models = await Promise.all(
      this.model.map(async modelConfig => {
        const model = await this.resolveModelConfig(modelConfig.model, requestContext);

        if (model.specificationVersion !== 'v2') {
          const mastraError = new MastraError({
            id: 'AGENT_PREPARE_MODELS_INCOMPATIBLE_WITH_MODEL_ARRAY_V1',
            domain: ErrorDomain.AGENT,
            category: ErrorCategory.USER,
            details: {
              agentName: this.name,
            },
            text: `[Agent:${this.name}] - Only v2 models are allowed when an array of models is provided`,
          });
          this.logger.trackException(mastraError);
          this.logger.error(mastraError.toString());
          throw mastraError;
        }

        const modelId = modelConfig.id || model.modelId;
        if (!modelId) {
          const mastraError = new MastraError({
            id: 'AGENT_PREPARE_MODELS_MISSING_MODEL_ID',
            domain: ErrorDomain.AGENT,
            category: ErrorCategory.USER,
            details: {
              agentName: this.name,
            },
            text: `[Agent:${this.name}] - Unable to determine model ID. Please provide an explicit ID in the model configuration.`,
          });
          this.logger.trackException(mastraError);
          this.logger.error(mastraError.toString());
          throw mastraError;
        }

        return {
          id: modelId,
          model: model as MastraLanguageModelV2,
          maxRetries: modelConfig.maxRetries ?? 0,
          enabled: modelConfig.enabled ?? true,
        };
      }),
    );

    return models;
  }

  /**
   * Executes the agent with VNext execution model, handling tools, memory, and streaming.
   * @internal
   */
  async #execute<
    OUTPUT extends OutputSchema | undefined = undefined,
    FORMAT extends 'aisdk' | 'mastra' | undefined = undefined,
  >({ methodType, format = 'mastra', resumeContext, ...options }: InnerAgentExecutionOptions<OUTPUT, FORMAT>) {
    const existingSnapshot = resumeContext?.snapshot;
    let snapshotMemoryInfo;
    if (existingSnapshot) {
      for (const key in existingSnapshot?.context) {
        const step = existingSnapshot?.context[key];
        if (step && step.status === 'suspended' && step.suspendPayload?.__streamState) {
          snapshotMemoryInfo = step.suspendPayload?.__streamState?.messageList?.memoryInfo;
          break;
        }
      }
    }
    const requestContext = options.requestContext || new RequestContext();
    const threadFromArgs = resolveThreadIdFromArgs({
      threadId: options.threadId || snapshotMemoryInfo?.threadId,
      memory: options.memory,
    });

    const resourceId = options.memory?.resource || options.resourceId || snapshotMemoryInfo?.resourceId;
    const memoryConfig = options.memory?.options;

    if (resourceId && threadFromArgs && !this.hasOwnMemory()) {
      this.logger.warn(
        `[Agent:${this.name}] - No memory is configured but resourceId and threadId were passed in args. This will not work.`,
      );
    }

    const llm = (await this.getLLM({ requestContext, model: options.model })) as MastraLLMVNext;

    const runId = options.runId || this.#mastra?.generateId() || randomUUID();
    const instructions = options.instructions || (await this.getInstructions({ requestContext }));

    // Set AI Tracing context
    // Note this span is ended at the end of #executeOnFinish
    const agentAISpan = getOrCreateSpan({
      type: AISpanType.AGENT_RUN,
      name: `agent run: '${this.id}'`,
      input: options.messages,
      attributes: {
        agentId: this.id,
        instructions: this.#convertInstructionsToString(instructions),
      },
      metadata: {
        runId,
        resourceId,
        threadId: threadFromArgs?.id,
      },
      tracingPolicy: this.#options?.tracingPolicy,
      tracingOptions: options.tracingOptions,
      tracingContext: options.tracingContext,
      requestContext,
    });

    const memory = await this.getMemory({ requestContext });

    const saveQueueManager = new SaveQueueManager({
      logger: this.logger,
      memory,
    });

    if (process.env.NODE_ENV !== 'test') {
      this.logger.debug(`[Agents:${this.name}] - Starting generation`, { runId });
    }

    // Create a capabilities object with bound methods
    const capabilities = {
      agentName: this.name,
      logger: this.logger,
      getMemory: this.getMemory.bind(this),
      getModel: this.getModel.bind(this),
      generateMessageId: this.#mastra?.generateId?.bind(this.#mastra) || (() => randomUUID()),
      _agentNetworkAppend:
        '_agentNetworkAppend' in this
          ? Boolean((this as unknown as { _agentNetworkAppend: unknown })._agentNetworkAppend)
          : undefined,
      saveStepMessages: this.saveStepMessages.bind(this),
      convertTools: this.convertTools.bind(this),
      getMemoryMessages: this.getMemoryMessages.bind(this),
      runInputProcessors: this.__runInputProcessors.bind(this),
      executeOnFinish: this.#executeOnFinish.bind(this),
      outputProcessors: this.#outputProcessors,
      llm,
    };

    // Create the workflow with all necessary context
    const executionWorkflow = createPrepareStreamWorkflow({
      capabilities,
      options: { ...options, methodType },
      threadFromArgs,
      resourceId,
      runId,
      requestContext,
      agentAISpan: agentAISpan!,
      methodType,
      format: format as FORMAT,
      instructions,
      memoryConfig,
      memory,
      saveQueueManager,
      returnScorerData: options.returnScorerData,
      requireToolApproval: options.requireToolApproval,
      resumeContext,
      agentId: this.id,
      toolCallId: options.toolCallId,
    });

    const run = await executionWorkflow.createRunAsync();
    const result = await run.start({ tracingContext: { currentSpan: agentAISpan } });

    return result;
  }

  /**
   * Handles post-execution tasks including memory persistence and title generation.
   * @internal
   */
  async #executeOnFinish({
    result,
    readOnlyMemory,
    thread: threadAfter,
    threadId,
    resourceId,
    memoryConfig,
    outputText,
    requestContext,
    agentAISpan,
    runId,
    messageList,
    threadExists,
    structuredOutput = false,
    saveQueueManager,
    overrideScorers,
  }: AgentExecuteOnFinishOptions) {
    const resToLog = {
      text: result.text,
      object: result.object,
      toolResults: result.toolResults,
      toolCalls: result.toolCalls,
      usage: result.usage,
      steps: result.steps.map(s => {
        return {
          stepType: s.stepType,
          text: s.text,
          toolResults: s.toolResults,
          toolCalls: s.toolCalls,
          usage: s.usage,
        };
      }),
    };
    this.logger.debug(`[Agent:${this.name}] - Post processing LLM response`, {
      runId,
      result: resToLog,
      threadId,
      resourceId,
    });

    const messageListResponses = messageList.get.response.aiV4.core();

    const usedWorkingMemory = messageListResponses.some(
      m => m.role === 'tool' && m.content.some(c => c.toolName === 'updateWorkingMemory'),
    );
    // working memory updates the thread, so we need to get the latest thread if we used it
    const memory = await this.getMemory({ requestContext });
    const thread = usedWorkingMemory ? (threadId ? await memory?.getThreadById({ threadId }) : undefined) : threadAfter;

    if (memory && resourceId && thread && !readOnlyMemory) {
      try {
        // Add LLM response messages to the list
        let responseMessages = result.response.messages;
        if (!responseMessages && result.object) {
          responseMessages = [
            {
              id: result.response.id,
              role: 'assistant',
              content: [
                {
                  type: 'text',
                  text: outputText, // outputText contains the stringified object
                },
              ],
            },
          ];
        }

        if (responseMessages) {
          messageList.add(responseMessages, 'response');
        }

        if (!threadExists) {
          await memory.createThread({
            threadId: thread.id,
            metadata: thread.metadata,
            title: thread.title,
            memoryConfig,
            resourceId: thread.resourceId,
          });
        }

        // Parallelize title generation and message saving
        const promises: Promise<any>[] = [saveQueueManager.flushMessages(messageList, threadId, memoryConfig)];

        // Add title generation to promises if needed
        if (thread.title?.startsWith('New Thread')) {
          const config = memory.getMergedThreadConfig(memoryConfig);
          const userMessage = this.getMostRecentUserMessage(messageList.get.all.ui());

          const {
            shouldGenerate,
            model: titleModel,
            instructions: titleInstructions,
          } = this.resolveTitleGenerationConfig(config.generateTitle);

          if (shouldGenerate && userMessage) {
            promises.push(
              this.genTitle(
                userMessage,
                requestContext,
                { currentSpan: agentAISpan },
                titleModel,
                titleInstructions,
              ).then(title => {
                if (title) {
                  return memory.createThread({
                    threadId: thread.id,
                    resourceId,
                    memoryConfig,
                    title,
                    metadata: thread.metadata,
                  });
                }
              }),
            );
          }
        }

        await Promise.all(promises);
      } catch (e) {
        await saveQueueManager.flushMessages(messageList, threadId, memoryConfig);
        if (e instanceof MastraError) {
          throw e;
        }
        const mastraError = new MastraError(
          {
            id: 'AGENT_MEMORY_PERSIST_RESPONSE_MESSAGES_FAILED',
            domain: ErrorDomain.AGENT,
            category: ErrorCategory.SYSTEM,
            details: {
              agentName: this.name,
              runId: runId || '',
              threadId: threadId || '',
              result: JSON.stringify(resToLog),
            },
          },
          e,
        );
        this.logger.trackException(mastraError);
        this.logger.error(mastraError.toString());
        throw mastraError;
      }
    } else {
      let responseMessages = result.response.messages;
      if (!responseMessages && result.object) {
        responseMessages = [
          {
            id: result.response.id,
            role: 'assistant',
            content: [
              {
                type: 'text',
                text: outputText, // outputText contains the stringified object
              },
            ],
          },
        ];
      }
      if (responseMessages) {
        messageList.add(responseMessages, 'response');
      }
    }

    await this.#runScorers({
      messageList,
      runId,
      requestContext,
      structuredOutput,
      overrideScorers,
      tracingContext: { currentSpan: agentAISpan },
    });

    agentAISpan?.end({
      output: {
        text: result.text,
        object: result.object,
        files: result.files,
      },
    });
  }

  /**
   * Executes a network loop where multiple agents can collaborate to handle messages.
   * The routing agent delegates tasks to appropriate sub-agents based on the conversation.
   *
   * @experimental
   *
   * @example
   * ```typescript
   * const result = await agent.network('Find the weather in Tokyo and plan an activity', {
   *   memory: {
   *     thread: 'user-123',
   *     resource: 'my-app'
   *   },
   *   maxSteps: 10
   * });
   *
   * for await (const chunk of result.stream) {
   *   console.log(chunk);
   * }
   * ```
   */
  async network(messages: MessageListInput, options?: MultiPrimitiveExecutionOptions) {
    const runId = options?.runId || this.#mastra?.generateId() || randomUUID();
    const requestContextToUse = options?.requestContext || new RequestContext();

    return await networkLoop({
      networkName: this.name,
      requestContext: requestContextToUse,
      runId,
      routingAgent: this,
      routingAgentOptions: {
        modelSettings: options?.modelSettings,
        memory: options?.memory,
      },
      generateId: () => this.#mastra?.generateId() || randomUUID(),
      maxIterations: options?.maxSteps || 1,
      messages,
      threadId: typeof options?.memory?.thread === 'string' ? options?.memory?.thread : options?.memory?.thread?.id,
      resourceId: options?.memory?.resource,
    });
  }

  async generate<OUTPUT extends OutputSchema = undefined, FORMAT extends 'aisdk' | 'mastra' = 'mastra'>(
    messages: MessageListInput,
    options?: AgentExecutionOptions<OUTPUT, FORMAT>,
  ): Promise<
    FORMAT extends 'aisdk'
      ? Awaited<ReturnType<AISDKV5OutputStream<OUTPUT>['getFullOutput']>>
      : Awaited<ReturnType<MastraModelOutput<OUTPUT>['getFullOutput']>>
  > {
    const result = await this.stream(messages, options);
    const fullOutput = await result.getFullOutput();

    const error = fullOutput.error;

    if (fullOutput.finishReason === 'error' && error) {
      throw error;
    }

    // Warning already logged in stream() method

    return fullOutput as FORMAT extends 'aisdk'
      ? Awaited<ReturnType<AISDKV5OutputStream<OUTPUT>['getFullOutput']>>
      : Awaited<ReturnType<MastraModelOutput<OUTPUT>['getFullOutput']>>;
  }

  async stream<OUTPUT extends OutputSchema = undefined, FORMAT extends 'mastra' | 'aisdk' | undefined = undefined>(
    messages: MessageListInput,
    streamOptions?: AgentExecutionOptions<OUTPUT, FORMAT>,
  ): Promise<FORMAT extends 'aisdk' ? AISDKV5OutputStream<OUTPUT> : MastraModelOutput<OUTPUT>> {
    const defaultStreamOptions = await this.getDefaultStreamOptions<OUTPUT>({
      requestContext: streamOptions?.requestContext,
    });
    const mergedStreamOptions = {
      ...defaultStreamOptions,
      ...(streamOptions ?? {}),
    };

    const llm = await this.getLLM({
      requestContext: mergedStreamOptions.requestContext,
    });

    const modelInfo = llm.getModel();

    if (modelInfo.specificationVersion !== 'v2') {
      const modelId = modelInfo.modelId || 'unknown';
      const provider = modelInfo.provider || 'unknown';

      throw new MastraError({
        id: 'AGENT_STREAM_V1_MODEL_NOT_SUPPORTED',
        domain: ErrorDomain.AGENT,
        category: ErrorCategory.USER,
        text: `Agent \"${this.name}\" is using AI SDK v4 model (${provider}:${modelId}) which is not compatible with stream(). Please use AI SDK v5 models or call the streamLegacy() method instead. See https://mastra.ai/en/docs/streaming/overview for more information.`,
        details: {
          agentName: this.name,
          modelId,
          provider,
          specificationVersion: modelInfo.specificationVersion,
        },
      });
    }

    const executeOptions = {
      ...mergedStreamOptions,
      messages,
      methodType: 'stream',
    } as InnerAgentExecutionOptions<OUTPUT, FORMAT>;

    const result = await this.#execute(executeOptions);

    if (result.status !== 'success') {
      if (result.status === 'failed') {
        throw new MastraError(
          {
            id: 'AGENT_STREAM_FAILED',
            domain: ErrorDomain.AGENT,
            category: ErrorCategory.USER,
          },
          // pass original error to preserve stack trace
          result.error,
        );
      }
      throw new MastraError({
        id: 'AGENT_STREAM_UNKNOWN_ERROR',
        domain: ErrorDomain.AGENT,
        category: ErrorCategory.USER,
        text: 'An unknown error occurred while streaming',
      });
    }

    if (streamOptions?.format === 'aisdk') {
      this.logger.warn(
        'The `format: "aisdk"` is deprecated in stream/generate options. Use the @mastra/ai-sdk package instead. See https://mastra.ai/en/docs/frameworks/agentic-uis/ai-sdk#streaming',
      );
    }
    return result.result as FORMAT extends 'aisdk' ? AISDKV5OutputStream<OUTPUT> : MastraModelOutput<OUTPUT>;
  }

  /**
   * Resumes a previously suspended VNext stream execution.
   * Used to continue execution after a suspension point (e.g., tool approval, workflow suspend).
   *
   * @example
   * ```typescript
   * // Resume after suspension
   * const stream = await agent.resumeStreamVNext(
   *   { approved: true },
   *   { runId: 'previous-run-id' }
   * );
   * ```
   */
  async resumeStream<
    OUTPUT extends OutputSchema | undefined = undefined,
    FORMAT extends 'mastra' | 'aisdk' | undefined = undefined,
  >(
    resumeData: any,
    streamOptions?: AgentExecutionOptions<OUTPUT, FORMAT> & { toolCallId?: string },
  ): Promise<FORMAT extends 'aisdk' ? AISDKV5OutputStream<OUTPUT> : MastraModelOutput<OUTPUT>> {
    const defaultStreamOptions = await this.getDefaultStreamOptions({
      requestContext: streamOptions?.requestContext,
    });

    let mergedStreamOptions = {
      ...defaultStreamOptions,
      ...streamOptions,
    };

    const llm = await this.getLLM({
      requestContext: mergedStreamOptions.requestContext,
    });

    if (llm.getModel().specificationVersion !== 'v2') {
      throw new MastraError({
        id: 'AGENT_STREAM_VNEXT_V1_MODEL_NOT_SUPPORTED',
        domain: ErrorDomain.AGENT,
        category: ErrorCategory.USER,
        text: 'V1 models are not supported for stream. Please use streamLegacy instead.',
      });
    }

    const existingSnapshot = await this.#mastra?.getStorage()?.loadWorkflowSnapshot({
      workflowName: 'agentic-loop',
      runId: streamOptions?.runId ?? '',
    });

    const result = await this.#execute({
      ...mergedStreamOptions,
      messages: [],
      resumeContext: {
        resumeData,
        snapshot: existingSnapshot,
      },
      methodType: 'stream',
    } as InnerAgentExecutionOptions<OUTPUT, FORMAT>);

    if (result.status !== 'success') {
      if (result.status === 'failed') {
        throw new MastraError(
          {
            id: 'AGENT_STREAM_VNEXT_FAILED',
            domain: ErrorDomain.AGENT,
            category: ErrorCategory.USER,
          },
          // pass original error to preserve stack trace
          result.error,
        );
      }
      throw new MastraError({
        id: 'AGENT_STREAM_VNEXT_UNKNOWN_ERROR',
        domain: ErrorDomain.AGENT,
        category: ErrorCategory.USER,
        text: 'An unknown error occurred while streaming',
      });
    }

    return result.result as unknown as FORMAT extends 'aisdk' ? AISDKV5OutputStream<OUTPUT> : MastraModelOutput<OUTPUT>;
  }

  /**
   * Approves a pending tool call and resumes execution.
   * Used when `requireToolApproval` is enabled to allow the agent to proceed with a tool call.
   *
   * @example
   * ```typescript
   * const stream = await agent.approveToolCall({
   *   runId: 'pending-run-id'
   * });
   *
   * for await (const chunk of stream) {
   *   console.log(chunk);
   * }
   * ```
   */
  async approveToolCall<
    OUTPUT extends OutputSchema | undefined = undefined,
    FORMAT extends 'mastra' | 'aisdk' | undefined = undefined,
  >(
    options: AgentExecutionOptions<OUTPUT, FORMAT> & { runId: string; toolCallId?: string },
  ): Promise<FORMAT extends 'aisdk' ? AISDKV5OutputStream<OUTPUT> : MastraModelOutput<OUTPUT>> {
    return this.resumeStream({ approved: true }, options);
  }

  /**
   * Declines a pending tool call and resumes execution.
   * Used when `requireToolApproval` is enabled to prevent the agent from executing a tool call.
   *
   * @example
   * ```typescript
   * const stream = await agent.declineToolCall({
   *   runId: 'pending-run-id'
   * });
   *
   * for await (const chunk of stream) {
   *   console.log(chunk);
   * }
   * ```
   */
  async declineToolCall<
    OUTPUT extends OutputSchema | undefined = undefined,
    FORMAT extends 'mastra' | 'aisdk' | undefined = undefined,
  >(
    options: AgentExecutionOptions<OUTPUT, FORMAT> & { runId: string; toolCallId?: string },
  ): Promise<FORMAT extends 'aisdk' ? AISDKV5OutputStream<OUTPUT> : MastraModelOutput<OUTPUT>> {
    return this.resumeStream({ approved: false }, options);
  }

  /**
   * Legacy implementation of generate method using AI SDK v4 models.
   * Use this method if you need to continue using AI SDK v4 models after `generate()` switches to VNext.
   *
   * @example
   * ```typescript
   * const result = await agent.generateLegacy('What is 2+2?');
   * console.log(result.text);
   * ```
   */
  async generateLegacy(
    messages: MessageListInput,
    args?: AgentGenerateOptions<undefined, undefined> & { output?: never; experimental_output?: never },
  ): Promise<GenerateTextResult<any, undefined>>;
  async generateLegacy<OUTPUT extends ZodSchema | JSONSchema7>(
    messages: MessageListInput,
    args?: AgentGenerateOptions<OUTPUT, undefined> & { output?: OUTPUT; experimental_output?: never },
  ): Promise<GenerateObjectResult<OUTPUT>>;
  async generateLegacy<EXPERIMENTAL_OUTPUT extends ZodSchema | JSONSchema7>(
    messages: MessageListInput,
    args?: AgentGenerateOptions<undefined, EXPERIMENTAL_OUTPUT> & {
      output?: never;
      experimental_output?: EXPERIMENTAL_OUTPUT;
    },
  ): Promise<GenerateTextResult<any, EXPERIMENTAL_OUTPUT>>;
  async generateLegacy<
    OUTPUT extends ZodSchema | JSONSchema7 | undefined = undefined,
    EXPERIMENTAL_OUTPUT extends ZodSchema | JSONSchema7 | undefined = undefined,
  >(
    messages: MessageListInput,
    generateOptions: AgentGenerateOptions<OUTPUT, EXPERIMENTAL_OUTPUT> = {},
  ): Promise<OUTPUT extends undefined ? GenerateTextResult<any, EXPERIMENTAL_OUTPUT> : GenerateObjectResult<OUTPUT>> {
    if ('structuredOutput' in generateOptions && generateOptions.structuredOutput) {
      throw new MastraError({
        id: 'AGENT_GENERATE_LEGACY_STRUCTURED_OUTPUT_NOT_SUPPORTED',
        domain: ErrorDomain.AGENT,
        category: ErrorCategory.USER,
        text: 'This method does not support structured output. Please use generate() instead.',
      });
    }
    const defaultGenerateOptions = await this.getDefaultGenerateOptionsLegacy({
      requestContext: generateOptions.requestContext,
    });
    const mergedGenerateOptions: AgentGenerateOptions<OUTPUT, EXPERIMENTAL_OUTPUT> = {
      ...defaultGenerateOptions,
      ...generateOptions,
      experimental_generateMessageId:
        defaultGenerateOptions.experimental_generateMessageId || this.#mastra?.generateId?.bind(this.#mastra),
    };

    const { llm, before, after } = await this.prepareLLMOptions(messages, mergedGenerateOptions, 'generate');

    if (llm.getModel().specificationVersion !== 'v1') {
      this.logger.error('V2 models are not supported for generateLegacy. Please use generate instead.', {
        modelId: llm.getModel().modelId,
      });

      throw new MastraError({
        id: 'AGENT_GENERATE_V2_MODEL_NOT_SUPPORTED',
        domain: ErrorDomain.AGENT,
        category: ErrorCategory.USER,
        details: {
          modelId: llm.getModel().modelId,
        },
        text: 'V2 models are not supported for generateLegacy. Please use generate instead.',
      });
    }

    let llmToUse = llm as MastraLLMV1;

    const beforeResult = await before();
    const traceId = getValidTraceId(beforeResult.agentAISpan);

    // Check for tripwire and return early if triggered
    if (beforeResult.tripwire) {
      const tripwireResult = {
        text: '',
        object: undefined,
        usage: { totalTokens: 0, promptTokens: 0, completionTokens: 0 },
        finishReason: 'other',
        response: {
          id: randomUUID(),
          timestamp: new Date(),
          modelId: 'tripwire',
          messages: [],
        },
        responseMessages: [],
        toolCalls: [],
        toolResults: [],
        warnings: undefined,
        request: {
          body: JSON.stringify({ messages: [] }),
        },
        experimental_output: undefined,
        steps: undefined,
        experimental_providerMetadata: undefined,
        tripwire: true,
        tripwireReason: beforeResult.tripwireReason,
        traceId,
      };

      return tripwireResult as unknown as OUTPUT extends undefined
        ? GenerateTextResult<any, EXPERIMENTAL_OUTPUT>
        : GenerateObjectResult<OUTPUT>;
    }

    const { experimental_output, output, agentAISpan, ...llmOptions } = beforeResult;

    const tracingContext: TracingContext = { currentSpan: agentAISpan };

    // Handle structuredOutput option by creating an StructuredOutputProcessor
    let finalOutputProcessors = mergedGenerateOptions.outputProcessors;

    if (!output || experimental_output) {
      const result = await llmToUse.__text<any, EXPERIMENTAL_OUTPUT>({
        ...llmOptions,
        tracingContext,
        experimental_output,
      });

      const outputProcessorResult = await this.__runOutputProcessors({
        requestContext: mergedGenerateOptions.requestContext || new RequestContext(),
        tracingContext,
        outputProcessorOverrides: finalOutputProcessors,
        messageList: new MessageList({
          threadId: llmOptions.threadId || '',
          resourceId: llmOptions.resourceId || '',
        }).add(
          {
            role: 'assistant',
            content: [{ type: 'text', text: result.text }],
          },
          'response',
        ),
      });

      // Handle tripwire for output processors
      if (outputProcessorResult.tripwireTriggered) {
        const tripwireResult = {
          text: '',
          object: undefined,
          usage: { totalTokens: 0, promptTokens: 0, completionTokens: 0 },
          finishReason: 'other',
          response: {
            id: randomUUID(),
            timestamp: new Date(),
            modelId: 'tripwire',
            messages: [],
          },
          responseMessages: [],
          toolCalls: [],
          toolResults: [],
          warnings: undefined,
          request: {
            body: JSON.stringify({ messages: [] }),
          },
          experimental_output: undefined,
          steps: undefined,
          experimental_providerMetadata: undefined,
          tripwire: true,
          tripwireReason: outputProcessorResult.tripwireReason,
          traceId,
        };

        return tripwireResult as unknown as OUTPUT extends undefined
          ? GenerateTextResult<any, EXPERIMENTAL_OUTPUT>
          : GenerateObjectResult<OUTPUT>;
      }

      const newText = outputProcessorResult.messageList.get.response
        .db()
        .map(msg => msg.content.parts.map(part => (part.type === 'text' ? part.text : '')).join(''))
        .join('');

      // Update the result text with processed output
      (result as any).text = newText;

      // If there are output processors, check for structured data in message metadata
      if (finalOutputProcessors && finalOutputProcessors.length > 0) {
        // First check if any output processor provided structured data via metadata
        const messages = outputProcessorResult.messageList.get.response.db();
        this.logger.debug(
          'Checking messages for experimentalOutput metadata:',
          messages.map(m => ({
            role: m.role,
            hasContentMetadata: !!m.content.metadata,
            contentMetadata: m.content.metadata,
          })),
        );

        const messagesWithStructuredData = messages.filter(
          msg => msg.content.metadata && msg.content.metadata.structuredOutput,
        );

        this.logger.debug('Messages with structured data:', messagesWithStructuredData.length);

        if (messagesWithStructuredData[0] && messagesWithStructuredData[0].content.metadata?.structuredOutput) {
          // Use structured data from processor metadata for result.object
          (result as any).object = messagesWithStructuredData[0].content.metadata.structuredOutput;
          this.logger.debug('Using structured data from processor metadata for result.object');
        } else {
          // Fallback: try to parse text as JSON (original behavior)
          try {
            const processedOutput = JSON.parse(newText);
            (result as any).object = processedOutput;
            this.logger.debug('Using fallback JSON parsing for result.object');
          } catch (error) {
            this.logger.warn('Failed to parse processed output as JSON, updating text only', { error });
          }
        }
      }

      const overrideScorers = mergedGenerateOptions.scorers;
      const afterResult = await after({
        result: result as unknown as OUTPUT extends undefined
          ? GenerateTextResult<any, EXPERIMENTAL_OUTPUT>
          : GenerateObjectResult<OUTPUT>,
        outputText: newText,
        agentAISpan,
        ...(overrideScorers ? { overrideScorers } : {}),
      });

      if (generateOptions.returnScorerData) {
        result.scoringData = afterResult.scoringData;
      }

      result.traceId = traceId;

      return result as unknown as OUTPUT extends undefined
        ? GenerateTextResult<any, EXPERIMENTAL_OUTPUT>
        : GenerateObjectResult<OUTPUT>;
    }

    const result = await llmToUse.__textObject<NonNullable<OUTPUT>>({
      ...llmOptions,
      tracingContext,
      structuredOutput: output as NonNullable<OUTPUT>,
    });

    const outputText = JSON.stringify(result.object);

    const outputProcessorResult = await this.__runOutputProcessors({
      requestContext: mergedGenerateOptions.requestContext || new RequestContext(),
      tracingContext,
      messageList: new MessageList({
        threadId: llmOptions.threadId || '',
        resourceId: llmOptions.resourceId || '',
      }).add(
        {
          role: 'assistant',
          content: [{ type: 'text', text: outputText }],
        },
        'response',
      ),
    });

    // Handle tripwire for output processors
    if (outputProcessorResult.tripwireTriggered) {
      const tripwireResult = {
        text: '',
        object: undefined,
        usage: { totalTokens: 0, promptTokens: 0, completionTokens: 0 },
        finishReason: 'other',
        response: {
          id: randomUUID(),
          timestamp: new Date(),
          modelId: 'tripwire',
          messages: [],
        },
        responseMessages: [],
        toolCalls: [],
        toolResults: [],
        warnings: undefined,
        request: {
          body: JSON.stringify({ messages: [] }),
        },
        experimental_output: undefined,
        steps: undefined,
        experimental_providerMetadata: undefined,
        tripwire: true,
        tripwireReason: outputProcessorResult.tripwireReason,
        traceId,
      };

      return tripwireResult as unknown as OUTPUT extends undefined
        ? GenerateTextResult<any, EXPERIMENTAL_OUTPUT>
        : GenerateObjectResult<OUTPUT>;
    }

    const newText = outputProcessorResult.messageList.get.response
      .db()
      .map(msg => msg.content.parts.map(part => (part.type === 'text' ? part.text : '')).join(''))
      .join('');

    // Parse the processed text and update the result object
    try {
      const processedObject = JSON.parse(newText);
      (result as any).object = processedObject;
    } catch (error) {
      this.logger.warn('Failed to parse processed output as JSON, keeping original result', { error });
    }

    const afterResult = await after({
      result: result as unknown as OUTPUT extends undefined
        ? GenerateTextResult<any, EXPERIMENTAL_OUTPUT>
        : GenerateObjectResult<OUTPUT>,
      outputText: newText,
      ...(generateOptions.scorers ? { overrideScorers: generateOptions.scorers } : {}),
      structuredOutput: true,
      agentAISpan,
    });

    if (generateOptions.returnScorerData) {
      result.scoringData = afterResult.scoringData;
    }

    result.traceId = traceId;

    return result as unknown as OUTPUT extends undefined
      ? GenerateTextResult<any, EXPERIMENTAL_OUTPUT>
      : GenerateObjectResult<OUTPUT>;
  }

  /**
   * Legacy implementation of stream method using AI SDK v4 models.
   * Use this method if you need to continue using AI SDK v4 models after `stream()` switches to VNext.
   *
   * @example
   * ```typescript
   * const result = await agent.streamLegacy('Tell me a story');
   * for await (const chunk of result.textStream) {
   *   process.stdout.write(chunk);
   * }
   * ```
   */
  async streamLegacy<
    OUTPUT extends ZodSchema | JSONSchema7 | undefined = undefined,
    EXPERIMENTAL_OUTPUT extends ZodSchema | JSONSchema7 | undefined = undefined,
  >(
    messages: MessageListInput,
    args?: AgentStreamOptions<OUTPUT, EXPERIMENTAL_OUTPUT> & { output?: never; experimental_output?: never },
  ): Promise<StreamTextResult<any, OUTPUT extends ZodSchema ? z.infer<OUTPUT> : unknown>>;
  async streamLegacy<
    OUTPUT extends ZodSchema | JSONSchema7 | undefined = undefined,
    EXPERIMENTAL_OUTPUT extends ZodSchema | JSONSchema7 | undefined = undefined,
  >(
    messages: MessageListInput,
    args?: AgentStreamOptions<OUTPUT, EXPERIMENTAL_OUTPUT> & { output?: OUTPUT; experimental_output?: never },
  ): Promise<StreamObjectResult<any, OUTPUT extends ZodSchema ? z.infer<OUTPUT> : unknown, any> & TracingProperties>;
  async streamLegacy<
    OUTPUT extends ZodSchema | JSONSchema7 | undefined = undefined,
    EXPERIMENTAL_OUTPUT extends ZodSchema | JSONSchema7 | undefined = undefined,
  >(
    messages: MessageListInput,
    args?: AgentStreamOptions<OUTPUT, EXPERIMENTAL_OUTPUT> & {
      output?: never;
      experimental_output?: EXPERIMENTAL_OUTPUT;
    },
  ): Promise<
    StreamTextResult<any, OUTPUT extends ZodSchema ? z.infer<OUTPUT> : unknown> & {
      partialObjectStream: StreamTextResult<
        any,
        OUTPUT extends ZodSchema
          ? z.infer<OUTPUT>
          : EXPERIMENTAL_OUTPUT extends ZodSchema
            ? z.infer<EXPERIMENTAL_OUTPUT>
            : unknown
      >['experimental_partialOutputStream'];
    }
  >;
  async streamLegacy<
    OUTPUT extends ZodSchema | JSONSchema7 | undefined = undefined,
    EXPERIMENTAL_OUTPUT extends ZodSchema | JSONSchema7 | undefined = undefined,
  >(
    messages: MessageListInput,
    streamOptions: AgentStreamOptions<OUTPUT, EXPERIMENTAL_OUTPUT> = {},
  ): Promise<
    | StreamTextResult<any, OUTPUT extends ZodSchema ? z.infer<OUTPUT> : unknown>
    | (StreamObjectResult<any, OUTPUT extends ZodSchema ? z.infer<OUTPUT> : unknown, any> & TracingProperties)
  > {
    const defaultStreamOptions = await this.getDefaultStreamOptionsLegacy({
      requestContext: streamOptions.requestContext,
    });

    const mergedStreamOptions: AgentStreamOptions<OUTPUT, EXPERIMENTAL_OUTPUT> = {
      ...defaultStreamOptions,
      ...streamOptions,
      experimental_generateMessageId:
        defaultStreamOptions.experimental_generateMessageId || this.#mastra?.generateId?.bind(this.#mastra),
    };

    const { llm, before, after } = await this.prepareLLMOptions(messages, mergedStreamOptions, 'stream');

    if (llm.getModel().specificationVersion !== 'v1') {
      this.logger.error('V2 models are not supported for streamLegacy. Please use stream instead.', {
        modelId: llm.getModel().modelId,
      });

      throw new MastraError({
        id: 'AGENT_STREAM_V2_MODEL_NOT_SUPPORTED',
        domain: ErrorDomain.AGENT,
        category: ErrorCategory.USER,
        details: {
          modelId: llm.getModel().modelId,
        },
        text: 'V2 models are not supported for streamLegacy. Please use stream instead.',
      });
    }

    const beforeResult = await before();
    const traceId = getValidTraceId(beforeResult.agentAISpan);

    // Check for tripwire and return early if triggered
    if (beforeResult.tripwire) {
      // Return a promise that resolves immediately with empty result
      const emptyResult = {
        textStream: (async function* () {
          // Empty async generator - yields nothing
        })(),
        fullStream: Promise.resolve('').then(() => {
          const emptyStream = new (globalThis as any).ReadableStream({
            start(controller: any) {
              controller.close();
            },
          });
          return emptyStream;
        }),
        text: Promise.resolve(''),
        usage: Promise.resolve({ totalTokens: 0, promptTokens: 0, completionTokens: 0 }),
        finishReason: Promise.resolve('other'),
        tripwire: true,
        tripwireReason: beforeResult.tripwireReason,
        response: {
          id: randomUUID(),
          timestamp: new Date(),
          modelId: 'tripwire',
          messages: [],
        },
        toolCalls: Promise.resolve([]),
        toolResults: Promise.resolve([]),
        warnings: Promise.resolve(undefined),
        request: {
          body: JSON.stringify({ messages: [] }),
        },
        experimental_output: undefined,
        steps: undefined,
        experimental_providerMetadata: undefined,
        traceId,
        toAIStream: () =>
          Promise.resolve('').then(() => {
            const emptyStream = new (globalThis as any).ReadableStream({
              start(controller: any) {
                controller.close();
              },
            });
            return emptyStream;
          }),
        get experimental_partialOutputStream() {
          return (async function* () {
            // Empty async generator for partial output stream
          })();
        },
        pipeDataStreamToResponse: () => Promise.resolve(),
        pipeTextStreamToResponse: () => Promise.resolve(),
        toDataStreamResponse: () => new Response('', { status: 200, headers: { 'Content-Type': 'text/plain' } }),
        toTextStreamResponse: () => new Response('', { status: 200, headers: { 'Content-Type': 'text/plain' } }),
      };

      return emptyResult as unknown as
        | StreamTextResult<any, OUTPUT extends ZodSchema ? z.infer<OUTPUT> : unknown>
        | (StreamObjectResult<any, OUTPUT extends ZodSchema ? z.infer<OUTPUT> : unknown, any> & TracingProperties);
    }

    const { onFinish, runId, output, experimental_output, agentAISpan, ...llmOptions } = beforeResult;

    const overrideScorers = mergedStreamOptions.scorers;
    const tracingContext: TracingContext = { currentSpan: agentAISpan };

    if (!output || experimental_output) {
      this.logger.debug(`Starting agent ${this.name} llm stream call`, {
        runId,
      });

      const streamResult = llm.__stream({
        ...llmOptions,
        experimental_output,
        tracingContext,
        outputProcessors: await this.getResolvedOutputProcessors(mergedStreamOptions.requestContext),
        onFinish: async result => {
          try {
            const outputText = result.text;
            await after({
              result,
              outputText,
              agentAISpan,
              ...(overrideScorers ? { overrideScorers } : {}),
            });
          } catch (e) {
            this.logger.error('Error saving memory on finish', {
              error: e,
              runId,
            });
          }
          await onFinish?.({ ...result, runId } as any);
        },
        runId,
      });

      streamResult.traceId = traceId;

      return streamResult as
        | StreamTextResult<any, OUTPUT extends ZodSchema ? z.infer<OUTPUT> : unknown>
        | (StreamObjectResult<any, OUTPUT extends ZodSchema ? z.infer<OUTPUT> : unknown, any> & TracingProperties);
    }

    this.logger.debug(`Starting agent ${this.name} llm streamObject call`, {
      runId,
    });

    const streamObjectResult = llm.__streamObject({
      ...llmOptions,
      tracingContext,
      onFinish: async result => {
        try {
          const outputText = JSON.stringify(result.object);
          await after({
            result,
            outputText,
            structuredOutput: true,
            agentAISpan,
            ...(overrideScorers ? { overrideScorers } : {}),
          });
        } catch (e) {
          this.logger.error('Error saving memory on finish', {
            error: e,
            runId,
          });
        }
        await onFinish?.({ ...result, runId } as any);
      },
      runId,
      structuredOutput: output,
    });

    (streamObjectResult as any).traceId = traceId;

    return streamObjectResult as StreamObjectResult<any, OUTPUT extends ZodSchema ? z.infer<OUTPUT> : unknown, any> &
      TracingProperties;
  }

  /**
   * Resolves the configuration for title generation.
   * @internal
   */
  resolveTitleGenerationConfig(
    generateTitleConfig:
      | boolean
      | { model: DynamicArgument<MastraLanguageModel>; instructions?: DynamicArgument<string> }
      | undefined,
  ): {
    shouldGenerate: boolean;
    model?: DynamicArgument<MastraLanguageModel>;
    instructions?: DynamicArgument<string>;
  } {
    if (typeof generateTitleConfig === 'boolean') {
      return { shouldGenerate: generateTitleConfig };
    }

    if (typeof generateTitleConfig === 'object' && generateTitleConfig !== null) {
      return {
        shouldGenerate: true,
        model: generateTitleConfig.model,
        instructions: generateTitleConfig.instructions,
      };
    }

    return { shouldGenerate: false };
  }

  /**
   * Resolves title generation instructions, handling both static strings and dynamic functions
   * @internal
   */
  async resolveTitleInstructions(
    requestContext: RequestContext,
    instructions?: DynamicArgument<string>,
  ): Promise<string> {
    const DEFAULT_TITLE_INSTRUCTIONS = `
      - you will generate a short title based on the first message a user begins a conversation with
      - ensure it is not more than 80 characters long
      - the title should be a summary of the user's message
      - do not use quotes or colons
      - the entire text you return will be used as the title`;

    if (!instructions) {
      return DEFAULT_TITLE_INSTRUCTIONS;
    }

    if (typeof instructions === 'string') {
      return instructions;
    } else {
      const result = instructions({ requestContext, mastra: this.#mastra });
      return resolveMaybePromise(result, resolvedInstructions => {
        return resolvedInstructions || DEFAULT_TITLE_INSTRUCTIONS;
      });
    }
  }
}<|MERGE_RESOLUTION|>--- conflicted
+++ resolved
@@ -1373,15 +1373,9 @@
     threadId: string;
     vectorMessageSearch: string;
     memoryConfig?: MemoryConfig;
-<<<<<<< HEAD
-    runtimeContext: RuntimeContext;
+    requestContext: RequestContext;
   }): Promise<{ messages: MastraDBMessage[] }> {
-    const memory = await this.getMemory({ runtimeContext });
-=======
-    requestContext: RequestContext;
-  }) {
     const memory = await this.getMemory({ requestContext });
->>>>>>> 3db9ebbb
     if (!memory) {
       return { messages: [] };
     }
