--- conflicted
+++ resolved
@@ -27,10 +27,6 @@
   StreamTextResult,
 } from '../llm/model/base.types';
 import { MastraLLMVNext } from '../llm/model/model.loop';
-<<<<<<< HEAD
-import type { ModelLoopStreamArgs } from '../llm/model/model.loop.types';
-=======
->>>>>>> 42a5771e
 import type { TripwireProperties, MastraLanguageModel, MastraLanguageModelV2 } from '../llm/model/shared.types';
 import { RegisteredLogger } from '../logger';
 import { networkLoop } from '../loop/network';
@@ -77,13 +73,10 @@
   ToolsInput,
   AgentMemoryOption,
   AgentModelManagerConfig,
-<<<<<<< HEAD
-=======
   AgentCreateOptions,
   AgentExecuteOnFinishOptions,
   AgentInstructions,
   DynamicAgentInstructions,
->>>>>>> 42a5771e
 } from './types';
 import { createPrepareStreamWorkflow } from './workflows/prepare-stream';
 
@@ -772,12 +765,6 @@
       if (resolvedModel.specificationVersion === 'v2') {
         llm = this.prepareModels(runtimeContext, model).then(models => {
           const enabledModels = models.filter(model => model.enabled);
-<<<<<<< HEAD
-          return new MastraLLMVNext({ models: enabledModels, mastra: this.#mastra });
-        });
-      } else {
-        llm = new MastraLLMV1({ model: resolvedModel, mastra: this.#mastra });
-=======
           return new MastraLLMVNext({
             models: enabledModels,
             mastra: this.#mastra,
@@ -790,7 +777,6 @@
           mastra: this.#mastra,
           options: { tracingPolicy: this.#options?.tracingPolicy },
         });
->>>>>>> 42a5771e
       }
 
       return resolveMaybePromise(llm, resolvedLLM => {
@@ -848,8 +834,6 @@
           throw mastraError;
         }
         modelToUse = this.model[0].model;
-<<<<<<< HEAD
-=======
 
         if (typeof modelToUse !== 'function' && modelToUse.specificationVersion !== 'v2') {
           const mastraError = new MastraError({
@@ -865,7 +849,6 @@
           this.logger.error(mastraError.toString());
           throw mastraError;
         }
->>>>>>> 42a5771e
       } else {
         modelToUse = this.model;
       }
@@ -888,8 +871,6 @@
             throw mastraError;
           }
 
-<<<<<<< HEAD
-=======
           if (Array.isArray(this.model) && model.specificationVersion !== 'v2') {
             const mastraError = new MastraError({
               id: 'AGENT_GET_MODEL_INCOMPATIBLE_WITH_MODEL_ARRAY_V1',
@@ -905,7 +886,6 @@
             throw mastraError;
           }
 
->>>>>>> 42a5771e
           return model;
         });
       }
@@ -1302,10 +1282,7 @@
           runtimeContext,
           tracingContext,
           model: await this.getModel({ runtimeContext }),
-<<<<<<< HEAD
-=======
           tracingPolicy: this.#options?.tracingPolicy,
->>>>>>> 42a5771e
         };
         const convertedToCoreTool = makeCoreTool(toolObj, options);
         convertedMemoryTools[toolName] = convertedToCoreTool;
@@ -1586,10 +1563,7 @@
             runtimeContext,
             tracingContext,
             model: await this.getModel({ runtimeContext }),
-<<<<<<< HEAD
-=======
             tracingPolicy: this.#options?.tracingPolicy,
->>>>>>> 42a5771e
           };
           const convertedToCoreTool = makeCoreTool(toolObj, options, 'toolset');
           toolsForRequest[toolName] = convertedToCoreTool;
@@ -1639,10 +1613,7 @@
           runtimeContext,
           tracingContext,
           model: await this.getModel({ runtimeContext }),
-<<<<<<< HEAD
-=======
           tracingPolicy: this.#options?.tracingPolicy,
->>>>>>> 42a5771e
         };
         const convertedToCoreTool = makeCoreTool(rest, options, 'client-tool');
         toolsForRequest[toolName] = convertedToCoreTool;
@@ -2922,8 +2893,6 @@
       const modelToUse = model ?? this.model;
       const resolvedModel =
         typeof modelToUse === 'function' ? await modelToUse({ runtimeContext, mastra: this.#mastra }) : modelToUse;
-<<<<<<< HEAD
-=======
 
       if ((resolvedModel as MastraLanguageModel).specificationVersion !== 'v2') {
         const mastraError = new MastraError({
@@ -2939,7 +2908,6 @@
         this.logger.error(mastraError.toString());
         throw mastraError;
       }
->>>>>>> 42a5771e
       return [
         {
           id: 'main',
@@ -2957,8 +2925,6 @@
             ? await modelConfig.model({ runtimeContext, mastra: this.#mastra })
             : modelConfig.model;
 
-<<<<<<< HEAD
-=======
         if (model.specificationVersion !== 'v2') {
           const mastraError = new MastraError({
             id: 'AGENT_PREPARE_MODELS_INCOMPATIBLE_WITH_MODEL_ARRAY_V1',
@@ -2974,7 +2940,6 @@
           throw mastraError;
         }
 
->>>>>>> 42a5771e
         return {
           id: modelConfig.id,
           model: model as MastraLanguageModelV2,
