--- conflicted
+++ resolved
@@ -27,14 +27,15 @@
   StreamTextResult,
 } from '../llm/model/base.types';
 import { MastraLLMVNext } from '../llm/model/model.loop';
-<<<<<<< HEAD
-import type { ModelLoopStreamArgs } from '../llm/model/model.loop.types';
-import type { TripwireProperties, MastraLanguageModel, MastraModelConfig } from '../llm/model/shared.types';
+import type {
+  TripwireProperties,
+  MastraLanguageModel,
+  MastraLanguageModelV2,
+  MastraModelConfig,
+  OpenAICompatibleConfig,
+} from '../llm/model/shared.types';
 import { OpenAICompatibleModel } from '../llm/model/openai-compatible';
 import type { OpenAICompatibleModelId } from '../llm/model/provider-registry.generated';
-=======
-import type { TripwireProperties, MastraLanguageModel, MastraLanguageModelV2 } from '../llm/model/shared.types';
->>>>>>> 41743cd0
 import { RegisteredLogger } from '../logger';
 import { networkLoop } from '../loop/network';
 import type { Mastra } from '../mastra';
@@ -152,19 +153,15 @@
   public name: TAgentId;
   #instructions: DynamicAgentInstructions;
   readonly #description?: string;
-<<<<<<< HEAD
-  model?: DynamicArgument<MastraModelConfig | OpenAICompatibleModelId>;
-=======
   model:
-    | DynamicArgument<MastraLanguageModel>
+    | DynamicArgument<MastraModelConfig>
     | {
         id: string;
-        model: DynamicArgument<MastraLanguageModel>;
+        model: DynamicArgument<MastraModelConfig>;
         maxRetries: number;
         enabled: boolean;
       }[];
   maxRetries?: number;
->>>>>>> 41743cd0
   #mastra?: Mastra;
   #memory?: DynamicArgument<MastraMemory>;
   #workflows?: DynamicArgument<Record<string, Workflow<any, any, any, any, any, any>>>;
@@ -762,7 +759,10 @@
     model,
   }: {
     runtimeContext?: RuntimeContext;
-    model?: MastraModelConfig | DynamicArgument<MastraModelConfig>;
+    model?:
+      | MastraLanguageModel
+      | OpenAICompatibleModelId
+      | DynamicArgument<MastraLanguageModel | OpenAICompatibleModelId>;
   } = {}): MastraLLM | Promise<MastraLLM> {
     // If model is provided, resolve it; otherwise use the agent's model
     const modelToUse = model
@@ -771,7 +771,6 @@
         : model
       : this.getModel({ runtimeContext });
 
-<<<<<<< HEAD
     return resolveMaybePromise(modelToUse, modelConfig => {
       // Resolve model configuration to actual LanguageModel
       const resolvedModel =
@@ -779,13 +778,9 @@
           ? (modelConfig as MastraLanguageModel)
           : this.resolveModelConfig(modelConfig);
 
-      let llm: MastraLLM;
-=======
-    return resolveMaybePromise(modelToUse, resolvedModel => {
       let llm: MastraLLM | Promise<MastraLLM>;
->>>>>>> 41743cd0
       if (resolvedModel.specificationVersion === 'v2') {
-        llm = this.prepareModels(runtimeContext, model).then(models => {
+        llm = this.prepareModels(runtimeContext, resolvedModel).then(models => {
           const enabledModels = models.filter(model => model.enabled);
           return new MastraLLMVNext({
             models: enabledModels,
@@ -814,33 +809,55 @@
     });
   }
 
+  // Returns true for model router config object
+  private isOpenaiCompatibleObjectConfig(
+    modelConfig: DynamicArgument<MastraModelConfig>,
+  ): modelConfig is OpenAICompatibleConfig {
+    if (typeof modelConfig === 'object' && 'specificationVersion' in modelConfig) return false;
+    // TODO: this is probably an incomplete check!
+    if (typeof modelConfig === 'object' && 'id' in modelConfig) return true;
+    return false;
+  }
+
   /**
    * Resolves a model configuration to a LanguageModel instance
    * @param modelConfig The model configuration (magic string, config object, or LanguageModel)
    * @returns A LanguageModel instance
    */
-  private resolveModelConfig(modelConfig: MastraModelConfig): MastraLanguageModel {
+  private async resolveModelConfig(
+    modelConfig: DynamicArgument<MastraModelConfig>,
+    runtimeContext: RuntimeContext = new RuntimeContext(),
+  ): Promise<MastraLanguageModel> {
     // If it's already a LanguageModel, return it
     if (typeof modelConfig === 'object' && 'specificationVersion' in modelConfig) {
-      return modelConfig as MastraLanguageModel;
+      return modelConfig;
     }
 
     // If it's a string (magic string like "openai/gpt-4o" or URL) or OpenAICompatibleConfig, create OpenAICompatibleModel
-    if (typeof modelConfig === 'string' || (typeof modelConfig === 'object' && 'id' in modelConfig)) {
+    if (typeof modelConfig === 'string' || this.isOpenaiCompatibleObjectConfig(modelConfig)) {
       return new OpenAICompatibleModel(modelConfig);
     }
 
-    // This shouldn't happen if types are correct
-    throw new MastraError({
-      id: 'AGENT_INVALID_MODEL_CONFIG',
+    if (typeof modelConfig === `function`) {
+      const fromDynamic = await modelConfig({ runtimeContext, mastra: this.#mastra });
+      if (typeof fromDynamic === `string` || this.isOpenaiCompatibleObjectConfig(fromDynamic)) {
+        return new OpenAICompatibleModel(fromDynamic);
+      }
+      return fromDynamic;
+    }
+
+    const mastraError = new MastraError({
+      id: 'AGENT_GET_MODEL_MISSING_MODEL_INSTANCE',
       domain: ErrorDomain.AGENT,
       category: ErrorCategory.USER,
       details: {
         agentName: this.name,
-        modelConfig,
       },
-      text: `[Agent:${this.name}] - Invalid model configuration`,
+      text: `[Agent:${this.name}] - No model provided`,
     });
+    this.logger.trackException(mastraError);
+    this.logger.error(mastraError.toString());
+    throw mastraError;
   }
 
   /**
@@ -851,122 +868,24 @@
   public getModel({ runtimeContext = new RuntimeContext() }: { runtimeContext?: RuntimeContext } = {}):
     | MastraLanguageModel
     | Promise<MastraLanguageModel> {
-    if (typeof this.model !== 'function') {
-      if (!this.model) {
-        const mastraError = new MastraError({
-          id: 'AGENT_GET_MODEL_MISSING_MODEL_INSTANCE',
-          domain: ErrorDomain.AGENT,
-          category: ErrorCategory.USER,
-          details: {
-            agentName: this.name,
-          },
-          text: `[Agent:${this.name}] - No model provided`,
-        });
-        this.logger.trackException(mastraError);
-        this.logger.error(mastraError.toString());
-        throw mastraError;
-      }
-
-<<<<<<< HEAD
-      return this.resolveModelConfig(this.model);
-=======
-      let modelToUse: MastraLanguageModel | DynamicArgument<MastraLanguageModel>;
-
-      if (Array.isArray(this.model)) {
-        if (this.model.length === 0 || !this.model[0]) {
-          const mastraError = new MastraError({
-            id: 'AGENT_GET_MODEL_MISSING_MODEL_INSTANCE',
-            domain: ErrorDomain.AGENT,
-            category: ErrorCategory.USER,
-            details: {
-              agentName: this.name,
-            },
-            text: `[Agent:${this.name}] - Empty model list provided`,
-          });
-          this.logger.trackException(mastraError);
-          this.logger.error(mastraError.toString());
-          throw mastraError;
-        }
-        modelToUse = this.model[0].model;
-
-        if (typeof modelToUse !== 'function' && modelToUse.specificationVersion !== 'v2') {
-          const mastraError = new MastraError({
-            id: 'AGENT_GET_MODEL_INCOMPATIBLE_WITH_MODEL_ARRAY_V1',
-            domain: ErrorDomain.AGENT,
-            category: ErrorCategory.USER,
-            details: {
-              agentName: this.name,
-            },
-            text: `[Agent:${this.name}] - Only v2 models are allowed when an array of models is provided`,
-          });
-          this.logger.trackException(mastraError);
-          this.logger.error(mastraError.toString());
-          throw mastraError;
-        }
-      } else {
-        modelToUse = this.model;
-      }
-
-      if (typeof modelToUse === 'function') {
-        const result = modelToUse({ runtimeContext, mastra: this.#mastra });
-        return resolveMaybePromise(result, model => {
-          if (!model) {
-            const mastraError = new MastraError({
-              id: 'AGENT_GET_MODEL_FUNCTION_EMPTY_RETURN',
-              domain: ErrorDomain.AGENT,
-              category: ErrorCategory.USER,
-              details: {
-                agentName: this.name,
-              },
-              text: `[Agent:${this.name}] - Function-based model returned empty value`,
-            });
-            this.logger.trackException(mastraError);
-            this.logger.error(mastraError.toString());
-            throw mastraError;
-          }
-
-          if (Array.isArray(this.model) && model.specificationVersion !== 'v2') {
-            const mastraError = new MastraError({
-              id: 'AGENT_GET_MODEL_INCOMPATIBLE_WITH_MODEL_ARRAY_V1',
-              domain: ErrorDomain.AGENT,
-              category: ErrorCategory.USER,
-              details: {
-                agentName: this.name,
-              },
-              text: `[Agent:${this.name}] - Only v2 models are allowed when an array of models is provided`,
-            });
-            this.logger.trackException(mastraError);
-            this.logger.error(mastraError.toString());
-            throw mastraError;
-          }
-
-          return model;
-        });
-      }
-
-      return modelToUse;
->>>>>>> 41743cd0
-    }
-
-    const result = this.model({ runtimeContext, mastra: this.#mastra });
-    return resolveMaybePromise(result, model => {
-      if (!model) {
-        const mastraError = new MastraError({
-          id: 'AGENT_GET_MODEL_FUNCTION_EMPTY_RETURN',
-          domain: ErrorDomain.AGENT,
-          category: ErrorCategory.USER,
-          details: {
-            agentName: this.name,
-          },
-          text: `[Agent:${this.name}] - Function-based model returned empty value`,
-        });
-        this.logger.trackException(mastraError);
-        this.logger.error(mastraError.toString());
-        throw mastraError;
-      }
-
-      return this.resolveModelConfig(model);
-    });
+    const modelConfig = this.model;
+    if (!Array.isArray(modelConfig)) return this.resolveModelConfig(modelConfig, runtimeContext);
+
+    if (modelConfig.length === 0 || !modelConfig[0]) {
+      const mastraError = new MastraError({
+        id: 'AGENT_GET_MODEL_MISSING_MODEL_INSTANCE',
+        domain: ErrorDomain.AGENT,
+        category: ErrorCategory.USER,
+        details: {
+          agentName: this.name,
+        },
+        text: `[Agent:${this.name}] - Empty model list provided`,
+      });
+      this.logger.trackException(mastraError);
+      this.logger.error(mastraError.toString());
+      throw mastraError;
+    }
+    return this.resolveModelConfig(modelConfig[0].model);
   }
 
   public async getModelList(
@@ -1337,10 +1256,7 @@
           runtimeContext,
           tracingContext,
           model: await this.getModel({ runtimeContext }),
-<<<<<<< HEAD
-=======
           tracingPolicy: this.#options?.tracingPolicy,
->>>>>>> 41743cd0
         };
         const convertedToCoreTool = makeCoreTool(toolObj, options);
         convertedMemoryTools[toolName] = convertedToCoreTool;
@@ -1622,10 +1538,7 @@
             runtimeContext,
             tracingContext,
             model: await this.getModel({ runtimeContext }),
-<<<<<<< HEAD
-=======
             tracingPolicy: this.#options?.tracingPolicy,
->>>>>>> 41743cd0
           };
           const convertedToCoreTool = makeCoreTool(toolObj, options, 'toolset');
           toolsForRequest[toolName] = convertedToCoreTool;
@@ -1675,10 +1588,7 @@
           runtimeContext,
           tracingContext,
           model: await this.getModel({ runtimeContext }),
-<<<<<<< HEAD
-=======
           tracingPolicy: this.#options?.tracingPolicy,
->>>>>>> 41743cd0
         };
         const convertedToCoreTool = makeCoreTool(rest, options, 'client-tool');
         toolsForRequest[toolName] = convertedToCoreTool;
