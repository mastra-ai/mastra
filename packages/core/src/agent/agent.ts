--- conflicted
+++ resolved
@@ -3012,306 +3012,6 @@
       this.logger.debug(`[Agents:${this.name}] - Starting generation`, { runId });
     }
 
-<<<<<<< HEAD
-    const prepareToolsStep = createStep({
-      id: 'prepare-tools-step',
-      inputSchema: z.any(),
-      outputSchema: z.object({
-        convertedTools: z.record(z.string(), z.any()),
-      }),
-      execute: async () => {
-        const toolEnhancements = [
-          // toolsets
-          options?.toolsets && Object.keys(options?.toolsets || {}).length > 0
-            ? `toolsets present (${Object.keys(options?.toolsets || {}).length} tools)`
-            : undefined,
-
-          // memory tools
-          memory && resourceId ? 'memory and resourceId available' : undefined,
-        ]
-          .filter(Boolean)
-          .join(', ');
-
-        this.logger.debug(`[Agent:${this.name}] - Enhancing tools: ${toolEnhancements}`, {
-          runId,
-          toolsets: options?.toolsets ? Object.keys(options?.toolsets) : undefined,
-          clientTools: options?.clientTools ? Object.keys(options?.clientTools) : undefined,
-          hasMemory: !!memory,
-          hasResourceId: !!resourceId,
-        });
-
-        const threadId = threadFromArgs?.id;
-
-        const convertedTools = await this.convertTools({
-          toolsets: options?.toolsets,
-          clientTools: options?.clientTools,
-          threadId,
-          resourceId,
-          runId,
-          runtimeContext,
-          tracingContext: { currentSpan: agentAISpan },
-          writableStream: options.writableStream,
-          methodType,
-          format,
-        });
-
-        return {
-          convertedTools,
-        };
-      },
-    });
-
-    const prepareMemory = createStep({
-      id: 'prepare-memory-step',
-      inputSchema: z.any(),
-      outputSchema: z.object({
-        threadExists: z.boolean(),
-        thread: z.any(),
-        messageList: z.any(),
-        tripwire: z.boolean().optional(),
-        tripwireReason: z.string().optional(),
-      }),
-      execute: async ({ tracingContext }) => {
-        const thread = threadFromArgs;
-        const messageList = new MessageList({
-          threadId: thread?.id,
-          resourceId,
-          generateMessageId: this.#mastra?.generateId?.bind(this.#mastra),
-          // @ts-ignore Flag for agent network messages
-          _agentNetworkAppend: this._agentNetworkAppend,
-        })
-          .addSystem({
-            role: 'system',
-            content: instructions || `${this.instructions}.`,
-          })
-          .add(options.context || [], 'context');
-
-        // Add user-provided system message if present
-        if (options.system) {
-          messageList.addSystem(options.system, 'user-provided');
-        }
-
-        if (!memory || (!thread?.id && !resourceId)) {
-          messageList.add(options.messages, 'user');
-          const { tripwireTriggered, tripwireReason } = await this.__runInputProcessors({
-            runtimeContext,
-            tracingContext,
-            messageList,
-          });
-          return {
-            threadExists: false,
-            thread: undefined,
-            messageList,
-            ...(tripwireTriggered && {
-              tripwire: true,
-              tripwireReason,
-            }),
-          };
-        }
-        if (!thread?.id || !resourceId) {
-          const mastraError = new MastraError({
-            id: 'AGENT_MEMORY_MISSING_RESOURCE_ID',
-            domain: ErrorDomain.AGENT,
-            category: ErrorCategory.USER,
-            details: {
-              agentName: this.name,
-              threadId: thread?.id || '',
-              resourceId: resourceId || '',
-            },
-            text: `A resourceId and a threadId must be provided when using Memory. Saw threadId "${thread?.id}" and resourceId "${resourceId}"`,
-          });
-          this.logger.trackException(mastraError);
-          this.logger.error(mastraError.toString());
-          throw mastraError;
-        }
-        const store = memory.constructor.name;
-        this.logger.debug(
-          `[Agent:${this.name}] - Memory persistence enabled: store=${store}, resourceId=${resourceId}`,
-          {
-            runId,
-            resourceId,
-            threadId: thread?.id,
-            memoryStore: store,
-          },
-        );
-
-        let threadObject: StorageThreadType | undefined = undefined;
-        const existingThread = await memory.getThreadById({ threadId: thread?.id });
-
-        if (existingThread) {
-          if (
-            (!existingThread.metadata && thread.metadata) ||
-            (thread.metadata && !deepEqual(existingThread.metadata, thread.metadata))
-          ) {
-            threadObject = await memory.saveThread({
-              thread: { ...existingThread, metadata: thread.metadata },
-              memoryConfig,
-            });
-          } else {
-            threadObject = existingThread;
-          }
-        } else {
-          threadObject = await memory.createThread({
-            threadId: thread?.id,
-            metadata: thread.metadata,
-            title: thread.title,
-            memoryConfig,
-            resourceId,
-            saveThread: false,
-          });
-        }
-
-        const config = memory.getMergedThreadConfig(memoryConfig || {});
-        const hasResourceScopeSemanticRecall =
-          typeof config?.semanticRecall === 'object' && config?.semanticRecall?.scope === 'resource';
-        let [memoryMessages, memorySystemMessage] = await Promise.all([
-          existingThread || hasResourceScopeSemanticRecall
-            ? this.getMemoryMessages({
-                resourceId,
-                threadId: threadObject.id,
-                vectorMessageSearch: new MessageList().add(options.messages, `user`).getLatestUserContent() || '',
-                memoryConfig,
-                runtimeContext,
-              })
-            : [],
-          memory.getSystemMessage({ threadId: threadObject.id, resourceId, memoryConfig }),
-        ]);
-
-        this.logger.debug('Fetched messages from memory', {
-          threadId: threadObject.id,
-          runId,
-          fetchedCount: memoryMessages.length,
-        });
-
-        // So the agent doesn't get confused and start replying directly to messages
-        // that were added via semanticRecall from a different conversation,
-        // we need to pull those out and add to the system message.
-        const resultsFromOtherThreads = memoryMessages.filter(m => m.threadId !== threadObject.id);
-        if (resultsFromOtherThreads.length && !memorySystemMessage) {
-          memorySystemMessage = ``;
-        }
-        if (resultsFromOtherThreads.length) {
-          memorySystemMessage += `\nThe following messages were remembered from a different conversation:\n<remembered_from_other_conversation>\n${(() => {
-            let result = ``;
-
-            const messages = new MessageList().add(resultsFromOtherThreads, 'memory').get.all.v1();
-            let lastYmd: string | null = null;
-            for (const msg of messages) {
-              const date = msg.createdAt;
-              const year = date.getUTCFullYear();
-              const month = date.toLocaleString('default', { month: 'short' });
-              const day = date.getUTCDate();
-              const ymd = `${year}, ${month}, ${day}`;
-              const utcHour = date.getUTCHours();
-              const utcMinute = date.getUTCMinutes();
-              const hour12 = utcHour % 12 || 12;
-              const ampm = utcHour < 12 ? 'AM' : 'PM';
-              const timeofday = `${hour12}:${utcMinute < 10 ? '0' : ''}${utcMinute} ${ampm}`;
-
-              if (!lastYmd || lastYmd !== ymd) {
-                result += `\nthe following messages are from ${ymd}\n`;
-              }
-              result += `Message ${msg.threadId && msg.threadId !== threadObject.id ? 'from previous conversation' : ''} at ${timeofday}: ${JSON.stringify(msg)}`;
-
-              lastYmd = ymd;
-            }
-            return result;
-          })()}\n<end_remembered_from_other_conversation>`;
-        }
-
-        if (memorySystemMessage) {
-          messageList.addSystem(memorySystemMessage, 'memory');
-        }
-
-        messageList
-          .add(
-            memoryMessages.filter(m => m.threadId === threadObject.id), // filter out messages from other threads. those are added to system message above
-            'memory',
-          )
-          // add new user messages to the list AFTER remembered messages to make ordering more reliable
-          .add(options.messages, 'user');
-
-        const { tripwireTriggered, tripwireReason } = await this.__runInputProcessors({
-          runtimeContext,
-          tracingContext,
-          messageList,
-        });
-
-        const systemMessages = messageList.getSystemMessages();
-
-        const systemMessage =
-          [...systemMessages, ...messageList.getSystemMessages('memory')]?.map(m => m.content)?.join(`\n`) ?? undefined;
-
-        const processedMemoryMessages = await memory.processMessages({
-          // these will be processed
-          messages: messageList.get.remembered.v1() as CoreMessage[],
-          // these are here for inspecting but shouldn't be returned by the processor
-          // - ex TokenLimiter needs to measure all tokens even though it's only processing remembered messages
-          newMessages: messageList.get.input.v1() as CoreMessage[],
-          systemMessage,
-          memorySystemMessage: memorySystemMessage || undefined,
-        });
-
-        const processedList = new MessageList({
-          threadId: threadObject.id,
-          resourceId,
-          generateMessageId: this.#mastra?.generateId?.bind(this.#mastra),
-          // @ts-ignore Flag for agent network messages
-          _agentNetworkAppend: this._agentNetworkAppend,
-        })
-          .addSystem(instructions || `${this.instructions}.`)
-          .addSystem(memorySystemMessage)
-          .addSystem(systemMessages)
-          .add(options.context || [], 'context')
-          .add(processedMemoryMessages, 'memory')
-          .add(messageList.get.input.v2(), 'user');
-
-        return {
-          thread: threadObject,
-          messageList: processedList,
-          // add old processed messages + new input messages
-          ...(tripwireTriggered && {
-            tripwire: true,
-            tripwireReason,
-          }),
-          threadExists: !!existingThread,
-        };
-      },
-    });
-
-    const streamStep = createStep({
-      id: 'stream-text-step',
-      inputSchema: z.any(),
-      outputSchema: z.any(),
-      execute: async ({ inputData, tracingContext }) => {
-        this.logger.debug(`Starting agent ${this.name} llm stream call`, {
-          runId,
-        });
-
-        const outputProcessors =
-          inputData.outputProcessors ||
-          (this.#outputProcessors
-            ? typeof this.#outputProcessors === 'function'
-              ? await this.#outputProcessors({
-                  runtimeContext: inputData.runtimeContext || new RuntimeContext(),
-                })
-              : this.#outputProcessors
-            : []);
-
-        const streamResult = llm.stream({
-          ...inputData,
-          outputProcessors,
-          returnScorerData: options.returnScorerData,
-          tracingContext,
-          _internal: {
-            generateId: inputData.experimental_generateMessageId || this.#mastra?.generateId?.bind(this.#mastra),
-          },
-        });
-
-        if (format === 'aisdk') {
-          return streamResult.aisdk.v5;
-        }
-=======
     // Create a capabilities object with bound methods
     const capabilities = {
       agentName: this.name,
@@ -3331,7 +3031,6 @@
       outputProcessors: this.#outputProcessors,
       llm,
     };
->>>>>>> 4a0276e4
 
     // Create the workflow with all necessary context
     const executionWorkflow = createPrepareStreamWorkflow({
