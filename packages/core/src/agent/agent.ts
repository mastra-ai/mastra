--- conflicted
+++ resolved
@@ -1202,108 +1202,6 @@
     this.#memory = memory;
   }
 
-<<<<<<< HEAD
-=======
-  /* @deprecated use agent.getMemory() and query memory directly */
-  async fetchMemory({
-    threadId,
-    thread: passedThread,
-    memoryConfig,
-    resourceId,
-    runId,
-    userMessages,
-    systemMessage,
-    messageList = new MessageList({ threadId, resourceId }),
-    runtimeContext = new RuntimeContext(),
-  }: {
-    resourceId: string;
-    threadId: string;
-    thread?: StorageThreadType;
-    memoryConfig?: MemoryConfig;
-    userMessages?: CoreMessage[];
-    systemMessage?: CoreMessage;
-    runId?: string;
-    messageList?: MessageList;
-    runtimeContext?: RuntimeContext;
-  }) {
-    const memory = await this.getMemory({ runtimeContext });
-    if (memory) {
-      const thread = passedThread ?? (await memory.getThreadById({ threadId }));
-
-      if (!thread) {
-        // If no thread, nothing to fetch from memory.
-        // The messageList already contains the current user messages and system message.
-        return { threadId: threadId || '', messages: userMessages || [] };
-      }
-
-      if (userMessages && userMessages.length > 0) {
-        messageList.add(userMessages, 'memory');
-      }
-
-      if (systemMessage?.role === 'system') {
-        messageList.addSystem(systemMessage, 'memory');
-      }
-
-      const [memoryMessages, memorySystemMessage] =
-        threadId && memory
-          ? await Promise.all([
-              memory
-                .rememberMessages({
-                  threadId,
-                  resourceId,
-                  config: memoryConfig,
-                  vectorMessageSearch: messageList.getLatestUserContent() || '',
-                })
-                .then((r: any) => r.messagesV2),
-              memory.getSystemMessage({ threadId, resourceId, memoryConfig }),
-            ])
-          : [[], null];
-
-      this.logger.debug('Fetched messages from memory', {
-        threadId,
-        runId,
-        fetchedCount: memoryMessages.length,
-      });
-
-      if (memorySystemMessage) {
-        messageList.addSystem(memorySystemMessage, 'memory');
-      }
-
-      messageList.add(memoryMessages, 'memory');
-
-      const systemMessages =
-        messageList
-          .getSystemMessages()
-          ?.map(m => m.content)
-          ?.join(`\n`) ?? undefined;
-
-      const newMessages = messageList.get.input.v1() as CoreMessage[];
-
-      const processedMemoryMessages = await memory.processMessages({
-        // these will be processed
-        messages: messageList.get.remembered.v1() as CoreMessage[],
-        // these are here for inspecting but shouldn't be returned by the processor
-        // - ex TokenLimiter needs to measure all tokens even though it's only processing remembered messages
-        newMessages,
-        systemMessage: systemMessages,
-        memorySystemMessage: memorySystemMessage || undefined,
-      });
-
-      const returnList = new MessageList()
-        .addSystem(systemMessages)
-        .add(processedMemoryMessages, 'memory')
-        .add(newMessages, 'user');
-
-      return {
-        threadId: thread.id,
-        messages: returnList.get.all.prompt(),
-      };
-    }
-
-    return { threadId: threadId || '', messages: userMessages || [] };
-  }
-
->>>>>>> 0b1b86db
   /**
    * Retrieves and converts memory tools to CoreTool format.
    * @internal
