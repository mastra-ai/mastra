--- conflicted
+++ resolved
@@ -2978,15 +2978,10 @@
       generateId: () => this.#mastra?.generateId() || randomUUID(),
       maxIterations: options?.maxSteps || 1,
       messages,
-<<<<<<< HEAD
-      threadId: typeof options?.memory?.thread === 'string' ? options?.memory?.thread : options?.memory?.thread?.id,
-      resourceId: options?.memory?.resource,
+      threadId,
+      resourceId,
       abortSignal: options?.abortSignal,
       onAbort: options?.onAbort,
-=======
-      threadId,
-      resourceId,
->>>>>>> f4f01e13
     });
   }
 
