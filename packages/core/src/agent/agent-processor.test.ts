import { openai as openai_v5 } from '@ai-sdk/openai-v5';
import type { LanguageModelV2 } from '@ai-sdk/provider-v5';
import { MockLanguageModelV1 } from 'ai/test';
import { convertArrayToReadableStream, MockLanguageModelV2 } from 'ai-v5/test';
import { beforeEach, describe, expect, it } from 'vitest';
import { z } from 'zod';
import type { Processor } from '../processors/index';
import { RuntimeContext } from '../runtime-context';
import type { MastraMessageV2 } from './types';
import { Agent } from './index';

// Helper function to create a MastraMessageV2
const createMessage = (text: string, role: 'user' | 'assistant' = 'user'): MastraMessageV2 => ({
  id: crypto.randomUUID(),
  role,
  content: {
    format: 2,
    parts: [{ type: 'text', text }],
  },
  createdAt: new Date(),
});

describe('Input and Output Processors', () => {
  let mockModel: MockLanguageModelV2;

  beforeEach(() => {
    mockModel = new MockLanguageModelV2({
      doGenerate: async ({ prompt }) => {
        // Extract text content from the prompt messages
        const messages = Array.isArray(prompt) ? prompt : [];
        const textContent = messages
          .map(msg => {
            if (typeof msg.content === 'string') {
              return msg.content;
            } else if (Array.isArray(msg.content)) {
              return msg.content
                .filter(part => part.type === 'text')
                .map(part => (part as any).text)
                .join(' ');
            }
            return '';
          })
          .filter(Boolean)
          .join(' ');

        return {
          content: [
            {
              type: 'text',
              text: `processed: ${textContent}`,
            },
          ],
          finishReason: 'stop',
          usage: { inputTokens: 10, outputTokens: 20, totalTokens: 30 },
          rawCall: { rawPrompt: prompt, rawSettings: {} },
          warnings: [],
        };
      },
      doStream: async ({ prompt }) => {
        // Extract text content from the prompt messages
        const messages = Array.isArray(prompt) ? prompt : [];
        const textContent = messages
          .map(msg => {
            if (typeof msg.content === 'string') {
              return msg.content;
            } else if (Array.isArray(msg.content)) {
              return msg.content
                .filter(part => part.type === 'text')
                .map(part => (part as any).text)
                .join(' ');
            }
            return '';
          })
          .filter(Boolean)
          .join(' ');

        return {
          stream: convertArrayToReadableStream([
            { type: 'stream-start', warnings: [] },
            { type: 'response-metadata', id: 'id-0', modelId: 'mock-model-id', timestamp: new Date(0) },
            { type: 'text-start', id: '1' },
            { type: 'text-delta', id: '1', delta: 'processed: ' },
            { type: 'text-delta', id: '1', delta: textContent },
            { type: 'text-end', id: '1' },
            {
              type: 'finish',
              finishReason: 'stop',
              usage: { inputTokens: 10, outputTokens: 20, totalTokens: 30 },
            },
          ]),
          rawCall: { rawPrompt: prompt, rawSettings: {} },
          warnings: [],
        };
      },
    });
  });

  describe('Input Processors with generate', () => {
    it('should run input processors before generation', async () => {
      const processor = {
        name: 'test-processor',
        processInput: async ({ messages }) => {
          messages.push(createMessage('Processor was here!'));
          return messages;
        },
      };

      const agentWithProcessor = new Agent({
        name: 'test-agent',
        instructions: 'You are a helpful assistant',
        model: mockModel,
        inputProcessors: [processor],
      });

      const result = await agentWithProcessor.generate('Hello world');

      // The processor should have added a message
      expect((result.response.messages[0].content[0] as any).text).toContain('processed:');
      expect((result.response.messages[0].content[0] as any).text).toContain('Processor was here!');
    }, 50000);

    it('should run multiple processors in order', async () => {
      const processor1 = {
        name: 'processor-1',
        processInput: async ({ messages }) => {
          messages.push(createMessage('First processor'));
          return messages;
        },
      };

      const processor2 = {
        name: 'processor-2',
        processInput: async ({ messages }) => {
          messages.push(createMessage('Second processor'));
          return messages;
        },
      };

      const agentWithProcessors = new Agent({
        name: 'test-agent',
        instructions: 'You are a helpful assistant',
        model: mockModel,
        inputProcessors: [processor1, processor2],
      });

      const result = await agentWithProcessors.generate('Hello');

      expect((result.response.messages[0].content[0] as any).text).toContain('First processor');
      expect((result.response.messages[0].content[0] as any).text).toContain('Second processor');
    });

    it('should support async processors running in sequence', async () => {
      const processor1 = {
        name: 'async-processor-1',
        processInput: async ({ messages }) => {
          messages.push(createMessage('First processor'));
          return messages;
        },
      };

      const processor2 = {
        name: 'async-processor-2',
        processInput: async ({ messages }) => {
          await new Promise(resolve => setTimeout(resolve, 10));
          messages.push(createMessage('Second processor'));
          return messages;
        },
      };

      const agentWithAsyncProcessors = new Agent({
        name: 'test-agent',
        instructions: 'You are a helpful assistant',
        model: mockModel,
        inputProcessors: [processor1, processor2],
      });

      const result = await agentWithAsyncProcessors.generate('Test async');

      // Processors run sequentially, so "First processor" should appear before "Second processor"
      expect((result.response.messages[0].content[0] as any).text).toContain('First processor');
      expect((result.response.messages[0].content[0] as any).text).toContain('Second processor');
    });

    it('should handle processor abort with default message', async () => {
      const abortProcessor = {
        name: 'abort-processor',
        processInput: async ({ abort, messages }) => {
          abort();
          return messages;
        },
      };

      const agentWithAbortProcessor = new Agent({
        name: 'test-agent',
        instructions: 'You are a helpful assistant',
        model: mockModel,
        inputProcessors: [abortProcessor],
      });

      async function testWithFormat(format: 'aisdk' | 'mastra') {
        const result = await agentWithAbortProcessor.generate('This should be aborted', {
          format,
        });

        expect(result.tripwire).toBe(true);

        expect(result.tripwireReason).toBe('Tripwire triggered by abort-processor');

        expect(await result.finishReason).toBe('other');
      }

      // await testWithFormat('aisdk');
      await testWithFormat('mastra');
    });

    it('should handle processor abort with custom message', async () => {
      const customAbortProcessor = {
        name: 'custom-abort',
        processInput: async ({ abort, messages }) => {
          abort('Custom abort reason');
          return messages;
        },
      };

      const agentWithCustomAbort = new Agent({
        name: 'test-agent',
        instructions: 'You are a helpful assistant',
        model: mockModel,
        inputProcessors: [customAbortProcessor],
      });

      async function testWithFormat(format: 'aisdk' | 'mastra') {
        const result = await agentWithCustomAbort.generate('Custom abort test', {
          format,
        });

        expect(result.tripwire).toBe(true);
        expect(result.tripwireReason).toBe('Custom abort reason');
      }

      await testWithFormat('aisdk');
      await testWithFormat('mastra');
    });

    it('should not execute subsequent processors after abort', async () => {
      let secondProcessorExecuted = false;

      const abortProcessor = {
        name: 'abort-first',
        processInput: async ({ abort, messages }) => {
          abort('Stop here');
          return messages;
        },
      };

      const shouldNotRunProcessor = {
        name: 'should-not-run',
        processInput: async ({ messages }) => {
          secondProcessorExecuted = true;
          messages.push(createMessage('This should not be added'));
          return messages;
        },
      };

      const agentWithAbortSequence = new Agent({
        name: 'test-agent',
        instructions: 'You are a helpful assistant',
        model: mockModel,
        inputProcessors: [abortProcessor, shouldNotRunProcessor],
      });

      const result = await agentWithAbortSequence.generate('Abort sequence test');

      expect(result.tripwire).toBe(true);
      expect(secondProcessorExecuted).toBe(false);
    });
  });

  describe('Input Processors with stream', () => {
    it('should handle input processors with streaming', async () => {
      const streamProcessor = {
        name: 'stream-processor',
        processInput: async ({ messages }) => {
          messages.push(createMessage('Stream processor active'));
          return messages;
        },
      };

      const agentWithStreamProcessor = new Agent({
        name: 'test-agent',
        instructions: 'You are a helpful assistant',
        model: mockModel,
        inputProcessors: [streamProcessor],
      });

      const stream = await agentWithStreamProcessor.stream('Stream test');

      let fullText = '';
      for await (const chunk of stream.fullStream) {
        if (chunk.type === 'text-delta') {
          fullText += chunk.payload.text;
        }
      }

      expect(fullText).toContain('Stream processor active');
    });

    it('should handle abort in streaming with tripwire response', async () => {
      const streamAbortProcessor = {
        name: 'stream-abort',
        processInput: async ({ abort, messages }) => {
          abort('Stream aborted');
          return messages;
        },
      };

      const agentWithStreamAbort = new Agent({
        name: 'test-agent',
        instructions: 'You are a helpful assistant',
        model: mockModel,
        inputProcessors: [streamAbortProcessor],
      });

      const stream = await agentWithStreamAbort.stream('Stream abort test');

      const fullOutput = await stream.getFullOutput();
      expect(fullOutput.tripwire).toBe(true);
      expect(fullOutput.tripwireReason).toBe('Stream aborted');

      // Stream should be empty
      let textReceived = '';
      for await (const chunk of stream.fullStream) {
        if (chunk.type === 'text-delta') {
          textReceived += chunk.payload.text;
        }
      }
      expect(textReceived).toBe('');
    });

    it('should support function-based input processors', async () => {
      const runtimeContext = new RuntimeContext<{ processorMessage: string }>();
      runtimeContext.set('processorMessage', 'Dynamic message');

      const agentWithDynamicProcessors = new Agent({
        name: 'test-agent',
        instructions: 'You are a helpful assistant',
        model: mockModel,
        inputProcessors: ({ runtimeContext }) => {
          const message: string = runtimeContext.get('processorMessage') || 'Default message';
          return [
            {
              name: 'dynamic-processor',
              processInput: async ({ messages }) => {
                messages.push(createMessage(message));
                return messages;
              },
            },
          ];
        },
      });

      const result = await agentWithDynamicProcessors.generate('Test dynamic', {
        runtimeContext,
      });

      expect((result.response.messages[0].content[0] as any).text).toContain('Dynamic message');
    });

    it('should allow processors to modify message content', async () => {
      const messageModifierProcessor = {
        name: 'message-modifier',
        processInput: async ({ messages }) => {
          // Access existing messages and modify them
          const lastMessage = messages[messages.length - 1];

          if (lastMessage && lastMessage.content.parts.length > 0) {
            // Add a prefix to user messages
            messages.push(createMessage('MODIFIED: Original message was received'));
          }
          return messages;
        },
      };

      const agentWithModifier = new Agent({
        name: 'test-agent',
        instructions: 'You are a helpful assistant',
        model: mockModel,
        inputProcessors: [messageModifierProcessor],
      });

      const result = await agentWithModifier.generate('Original user message');

      expect((result.response.messages[0].content[0] as any).text).toContain('MODIFIED: Original message was received');
      expect((result.response.messages[0].content[0] as any).text).toContain('Original user message');
    });

    it('should allow processors to filter or validate messages', async () => {
      const validationProcessor = {
        name: 'validator',
        processInput: async ({ messages, abort }) => {
          // Extract text content from all messages
          const textContent = messages
            .map(msg =>
              msg.content.parts
                .filter(part => part.type === 'text')
                .map(part => part.text)
                .join(' '),
            )
            .join(' ');

          const hasInappropriateContent = textContent.includes('inappropriate');

          if (hasInappropriateContent) {
            abort('Content validation failed');
          } else {
            messages.push(createMessage('Content validated'));
          }
          return messages;
        },
      };

      const agentWithValidator = new Agent({
        name: 'test-agent',
        instructions: 'You are a helpful assistant',
        model: mockModel,
        inputProcessors: [validationProcessor],
      });

      // Test valid content
      const validResult = await agentWithValidator.generate('This is appropriate content');
      expect((validResult.response.messages[0].content[0] as any).text).toContain('Content validated');

      // Test invalid content
      const invalidResult = await agentWithValidator.generate('This contains inappropriate content');
      expect(invalidResult.tripwire).toBe(true);
      expect(invalidResult.tripwireReason).toBe('Content validation failed');
    });

    it('should handle empty processors array', async () => {
      const agentWithEmptyProcessors = new Agent({
        name: 'test-agent',
        instructions: 'You are a helpful assistant',
        model: mockModel,
        inputProcessors: [],
      });

      const result = await agentWithEmptyProcessors.generate('No processors test');

      expect((result.response.messages[0].content[0] as any).text).toContain('processed:');
      expect((result.response.messages[0].content[0] as any).text).toContain('No processors test');
    });
  });

  describe('Output Processors with generate', () => {
    it('should process final text through output processors', async () => {
      let processedText = '';

      class TestOutputProcessor implements Processor {
        readonly name = 'test-output-processor';

        async processOutputResult({ messages }) {
          // Process the final generated text
          const processedMessages = messages.map(msg => ({
            ...msg,
            content: {
              ...msg.content,
              parts: msg.content.parts.map(part =>
                part.type === 'text' ? { ...part, text: part.text.replace(/test/gi, 'TEST') } : part,
              ),
            },
          }));

          // Store the processed text to verify it was called
          processedText = processedMessages[0]?.content.parts.find(part => part.type === 'text')?.text || '';

          return processedMessages;
        }
      }

      const agent = new Agent({
        name: 'generate-output-processor-test-agent',
        instructions: 'You are a helpful assistant.',
        model: new MockLanguageModelV2({
          doGenerate: async () => ({
            content: [
              {
                type: 'text',
                text: 'This is a test response with test words',
              },
            ],
            finishReason: 'stop',
            usage: { inputTokens: 8, outputTokens: 10, totalTokens: 18 },
            rawCall: { rawPrompt: null, rawSettings: {} },
            warnings: [],
          }),
          doStream: async () => ({
            stream: convertArrayToReadableStream([
              { type: 'stream-start', warnings: [] },
              { type: 'response-metadata', id: 'id-0', modelId: 'mock-model-id', timestamp: new Date(0) },
              { type: 'text-start', id: '1' },
              { type: 'text-delta', id: '1', delta: 'This is a test response with test words' },
              { type: 'text-end', id: '1' },
              { type: 'finish', finishReason: 'stop', usage: { inputTokens: 8, outputTokens: 10, totalTokens: 18 } },
            ]),
          }),
        }),
        outputProcessors: [new TestOutputProcessor()],
      });

      async function testWithFormat(format: 'aisdk' | 'mastra') {
        const result = await agent.generate('Hello', {
          format,
        });

        // The output processors should modify the returned result
        expect((result.response.messages[0].content[0] as any).text).toBe('This is a TEST response with TEST words');

        // And the processor should have been called and processed the text
        expect(processedText).toBe('This is a TEST response with TEST words');
      }

      await testWithFormat('aisdk');
      await testWithFormat('mastra');
    });

    it('should process messages through multiple output processors in sequence', async () => {
      let finalProcessedText = '';

      class ReplaceProcessor implements Processor {
        readonly name = 'replace-processor';

        async processOutputResult({ messages }) {
          return messages.map(msg => ({
            ...msg,
            content: {
              ...msg.content,
              parts: msg.content.parts.map(part =>
                part.type === 'text' ? { ...part, text: part.text.replace(/hello/gi, 'HELLO') } : part,
              ),
            },
          }));
        }
      }

      class AddPrefixProcessor implements Processor {
        readonly name = 'prefix-processor';

        async processOutputResult({ messages }) {
          const processedMessages = messages.map(msg => ({
            ...msg,
            content: {
              ...msg.content,
              parts: msg.content.parts.map(part =>
                part.type === 'text' ? { ...part, text: `[PROCESSED] ${part.text}` } : part,
              ),
            },
          }));

          // Store the final processed text to verify both processors ran
          finalProcessedText = processedMessages[0]?.content.parts.find(part => part.type === 'text')?.text || '';

          return processedMessages;
        }
      }

      const agent = new Agent({
        name: 'multi-processor-generate-test-agent',
        instructions: 'Respond with: "hello world"',
        model: new MockLanguageModelV2({
          doGenerate: async () => ({
            content: [
              {
                type: 'text',
                text: 'hello world',
              },
            ],
            finishReason: 'stop',
            usage: { inputTokens: 2, outputTokens: 5, totalTokens: 7 },
            rawCall: { rawPrompt: null, rawSettings: {} },
            warnings: [],
          }),
          doStream: async () => ({
            stream: convertArrayToReadableStream([
              { type: 'stream-start', warnings: [] },
              { type: 'response-metadata', id: 'id-0', modelId: 'mock-model-id', timestamp: new Date(0) },
              { type: 'text-start', id: '1' },
              { type: 'text-delta', id: '1', delta: 'hello world' },
              { type: 'text-end', id: '1' },
              { type: 'finish', finishReason: 'stop', usage: { inputTokens: 2, outputTokens: 5, totalTokens: 7 } },
            ]),
          }),
        }),
        outputProcessors: [new ReplaceProcessor(), new AddPrefixProcessor()],
      });

      async function testWithFormat(format: 'aisdk' | 'mastra') {
        const result = await agent.generate('Test', {
          format,
        });

        // The output processors should modify the returned result
        expect((result.response.messages[0].content[0] as any).text).toBe('[PROCESSED] HELLO world');

        // And both processors should have been called in sequence
        expect(finalProcessedText).toBe('[PROCESSED] HELLO world');
      }

      await testWithFormat('aisdk');
      await testWithFormat('mastra');
    });

    it('should handle abort in output processors', async () => {
      class AbortingOutputProcessor implements Processor {
        readonly name = 'aborting-output-processor';

        async processOutputResult({ messages, abort }) {
          // Check if the response contains inappropriate content
          const hasInappropriateContent = messages.some(msg =>
            msg.content.parts.some(part => part.type === 'text' && part.text.includes('inappropriate')),
          );

          if (hasInappropriateContent) {
            abort('Content flagged as inappropriate');
          }

          return messages;
        }
      }

      const agent = new Agent({
        name: 'aborting-generate-test-agent',
        instructions: 'You are a helpful assistant.',
        model: new MockLanguageModelV2({
          doGenerate: async () => ({
            content: [
              {
                type: 'text',
                text: 'This content is inappropriate and should be blocked',
              },
            ],
            finishReason: 'stop',
            usage: { inputTokens: 10, outputTokens: 10, totalTokens: 20 },
            rawCall: { rawPrompt: null, rawSettings: {} },
            warnings: [],
          }),
          doStream: async () => ({
            stream: convertArrayToReadableStream([
              { type: 'stream-start', warnings: [] },
              { type: 'response-metadata', id: 'id-0', modelId: 'mock-model-id', timestamp: new Date(0) },
              { type: 'text-start', id: '1' },
              { type: 'text-delta', id: '1', delta: 'This content is inappropriate and should be blocked' },
              { type: 'text-end', id: '1' },
              { type: 'finish', finishReason: 'stop', usage: { inputTokens: 10, outputTokens: 10, totalTokens: 20 } },
            ]),
          }),
        }),
        outputProcessors: [new AbortingOutputProcessor()],
      });

      async function testWithFormat(format: 'aisdk' | 'mastra') {
        // Should return tripwire result when processor aborts
        const result = await agent.generate('Generate inappropriate content', {
          format,
        });

        expect(result.tripwire).toBe(true);
        expect(result.tripwireReason).toBe('Content flagged as inappropriate');
        expect(result.finishReason).toBe('other');
      }

      await testWithFormat('aisdk');
      await testWithFormat('mastra');
    });

    it('should skip processors that do not implement processOutputResult', async () => {
      class CompleteProcessor implements Processor {
        readonly name = 'complete-processor';

        async processOutputResult({ messages }) {
          return messages.map(msg => ({
            ...msg,
            content: {
              ...msg.content,
              parts: msg.content.parts.map(part =>
                part.type === 'text' ? { ...part, text: `[COMPLETE] ${part.text}` } : part,
              ),
            },
          }));
        }
      }

      class IncompleteProcessor {
        readonly name = 'incomplete-processor';
        // Note: This processor doesn't implement processOutputResult or extend Processor
      }

      const agent = new Agent({
        name: 'mixed-processor-test-agent',
        instructions: 'You are a helpful assistant.',
        model: new MockLanguageModelV2({
          doGenerate: async () => ({
            content: [
              {
                type: 'text',
                text: 'Test response',
              },
            ],
            finishReason: 'stop',
            usage: { inputTokens: 5, outputTokens: 10, totalTokens: 15 },
            rawCall: { rawPrompt: null, rawSettings: {} },
            warnings: [],
          }),
          doStream: async () => ({
            stream: convertArrayToReadableStream([
              { type: 'stream-start', warnings: [] },
              { type: 'response-metadata', id: 'id-0', modelId: 'mock-model-id', timestamp: new Date(0) },
              { type: 'text-start', id: '1' },
              { type: 'text-delta', id: '1', delta: 'This is a test response' },
              { type: 'text-end', id: '1' },
              { type: 'finish', finishReason: 'stop', usage: { inputTokens: 5, outputTokens: 10, totalTokens: 15 } },
            ]),
          }),
        }),
        outputProcessors: [new IncompleteProcessor() as any, new CompleteProcessor()],
      });

      async function testWithFormat(format: 'aisdk' | 'mastra') {
        const result = await agent.generate('Test incomplete processors', {
          format,
        });

        // Only the complete processor should have run
        expect((result.response.messages[0].content[0] as any).text).toBe('[COMPLETE] This is a test response');
      }

      await testWithFormat('aisdk');
      await testWithFormat('mastra');
    });
  });

  describe('Output Processors with stream', () => {
    it('should process text chunks through output processors in real-time', async () => {
      class TestOutputProcessor implements Processor {
        readonly name = 'test-output-processor';

        async processOutputStream(args: {
          part: any;
          streamParts: any[];
          state: Record<string, any>;
          abort: (reason?: string) => never;
        }) {
          const { part } = args;
          // Only process text-delta chunks
          if (part.type === 'text-delta') {
            return {
              type: 'text-delta',
              payload: {
                ...part.payload,
                text: part.payload.text.replace(/test/gi, 'TEST'),
              },
            };
          }
          return part;
        }
      }

      const agent = new Agent({
        name: 'output-processor-test-agent',
        instructions: 'You are a helpful assistant. Respond with exactly: "This is a test response"',
        model: mockModel,
        outputProcessors: [new TestOutputProcessor()],
      });

      async function testWithFormat(format: 'aisdk' | 'mastra') {
        const stream = await agent.stream('Hello', {
          format,
        });

        let collectedText = '';
        for await (const chunk of stream.fullStream) {
          if (chunk.type === 'text-delta') {
            if (format === 'aisdk') {
              collectedText += chunk.text;
            } else {
              collectedText += chunk.payload.text;
            }
          }
        }

        expect(collectedText).toBe(
          'processed: You are a helpful assistant. Respond with exactly: "This is a TEST response" Hello',
        );
      }

      await testWithFormat('aisdk');
      await testWithFormat('mastra');
    });

    it('should filter blocked content chunks', async () => {
      class BlockingOutputProcessor implements Processor {
        readonly name = 'filtering-output-processor';

        async processOutputStream({ part }) {
          // Filter out chunks containing "blocked"
          if (part.type === 'text-delta' && part.payload.text?.includes('You are')) {
            return null; // Return null to filter the chunk
          }
          return part;
        }
      }

      const agent = new Agent({
        name: 'blocking-processor-test-agent',
        instructions: 'You are a helpful assistant.',
        model: mockModel,
        outputProcessors: [new BlockingOutputProcessor()],
      });

      async function testWithFormat(format: 'aisdk' | 'mastra') {
        const stream = await agent.stream('Hello', {
          format,
        });

        let collectedText = '';
        for await (const chunk of stream.fullStream) {
          if (chunk.type === 'text-delta') {
            if (format === 'aisdk') {
              collectedText += chunk.text;
            } else {
              collectedText += chunk.payload.text;
            }
          }
        }

        // The blocked content should be filtered out completely (not appear in stream)
        expect(collectedText).toBe('processed: ');
      }

      await testWithFormat('aisdk');
      await testWithFormat('mastra');
    });

    it('should emit tripwire when output processor calls abort', async () => {
      class AbortingOutputProcessor implements Processor {
        readonly name = 'aborting-output-processor';

        async processOutputStream({ part, abort }) {
          if (part.type === 'text-delta' && part.payload.text?.includes('processed')) {
            abort('Content triggered abort');
          }

          return part;
        }
      }

      const agent = new Agent({
        name: 'aborting-processor-test-agent',
        instructions: 'You are a helpful assistant.',
        model: mockModel,
        outputProcessors: [new AbortingOutputProcessor()],
      });

      async function testWithFormat(format: 'aisdk' | 'mastra') {
        const stream = await agent.stream('Hello', {
          format,
        });
        const chunks: any[] = [];

        for await (const chunk of stream.fullStream) {
          chunks.push(chunk);
        }

        // Should have received a tripwire chunk
        const tripwireChunk = chunks.find(chunk => chunk.type === 'tripwire');
        expect(tripwireChunk).toBeDefined();

        if (format === 'aisdk') {
          expect(tripwireChunk.tripwireReason).toBe('Content triggered abort');
        } else {
          expect(tripwireChunk.payload.tripwireReason).toBe('Content triggered abort');
        }

        // Should not have received the text after the abort trigger
        let collectedText = '';
        chunks.forEach(chunk => {
          if (chunk.type === 'text-delta') {
            if (format === 'aisdk') {
              collectedText += chunk.text;
            } else {
              collectedText += chunk.payload.text;
            }
          }
        });
        // The abort happens when "test" is encountered, which is in the first chunk
        // So we might not get any text before the abort
        expect(collectedText).not.toContain('test');
      }

      await testWithFormat('aisdk');
      await testWithFormat('mastra');
    });

    it('should process chunks through multiple output processors in sequence', async () => {
      class ReplaceProcessor implements Processor {
        readonly name = 'replace-processor';

        async processOutputStream({ part }) {
          if (part.type === 'text-delta' && part.payload.text) {
            return {
              type: 'text-delta',
              payload: {
                ...part.payload,
                text: 'SUH DUDE',
              },
            };
          }
          return part;
        }
      }

      class AddPrefixProcessor implements Processor {
        readonly name = 'prefix-processor';

        async processOutputStream({ part }) {
          // Add prefix to any chunk that contains "TEST"
          if (part.type === 'text-delta' && part.payload.text?.includes('SUH DUDE')) {
            return {
              type: 'text-delta',
              payload: {
                ...part.payload,
                text: `[PROCESSED] ${part.payload.text}`,
              },
            };
          }
          return part;
        }
      }

      const agent = new Agent({
        name: 'multi-processor-test-agent',
        instructions: 'Respond with: "This is a test response"',
        model: mockModel,
        outputProcessors: [new ReplaceProcessor(), new AddPrefixProcessor()],
      });

      async function testWithFormat(format: 'aisdk' | 'mastra') {
        const stream = await agent.stream('Test', {
          format,
        });

        let collectedText = '';
        for await (const chunk of stream.fullStream) {
          if (chunk.type === 'text-delta') {
            if (format === 'aisdk') {
              collectedText += chunk.text;
            } else {
              collectedText += chunk.payload.text;
            }
          }
        }

        // Should be processed by both processors: replace "test" -> "TEST", then add prefix
        expect(collectedText).toBe('[PROCESSED] SUH DUDE[PROCESSED] SUH DUDE');
      }

      await testWithFormat('aisdk');
      await testWithFormat('mastra');
    });
  });

  describe('Custom Output with Processors', () => {
    it('should process streamed structured output through output processors with stream', async () => {
      let processedChunks: string[] = [];
      let finalProcessedObject: any = null;

      class StreamStructuredProcessor implements Processor {
        readonly name = 'stream-structured-processor';

        async processOutputStream({ part }) {
          // Handle text-delta chunks
          if (part.type === 'text-delta' && part.payload.text) {
            // Collect and transform streaming chunks
            const modifiedChunk = {
              ...part,
              payload: {
                ...part.payload,
                text: part.payload.text.replace(/obama/gi, 'OBAMA'),
              },
            };
            processedChunks.push(part.payload.text);
            return modifiedChunk;
          }
          return part;
        }

        async processOutputResult({ messages }) {
          // Also process the final result
          const processedMessages = messages.map(msg => ({
            ...msg,
            content: {
              ...msg.content,
              parts: msg.content.parts.map(part => {
                if (part.type === 'text') {
                  try {
                    const data = JSON.parse(part.text);
                    const modified = { ...data, stream_processed: true };
                    finalProcessedObject = modified;
                    return { ...part, text: JSON.stringify(modified) };
                  } catch {
                    return part;
                  }
                }
                return part;
              }),
            },
          }));

          return processedMessages;
        }
      }

      const agent = new Agent({
        name: 'stream-structured-processor-test-agent',
        instructions: 'You know about US elections.',
        model: new MockLanguageModelV2({
          doGenerate: async () => ({
            content: [
              {
                type: 'text',
                text: '{"winner": "Barack Obama", "year": "2012"}',
              },
            ],
            warnings: [],
            finishReason: 'stop',
            usage: { inputTokens: 10, outputTokens: 5, totalTokens: 15 },
            rawCall: { rawPrompt: null, rawSettings: {} },
          }),
          doStream: async () => ({
            stream: convertArrayToReadableStream([
              { type: 'stream-start', warnings: [] },
              { type: 'response-metadata', id: 'id-0', modelId: 'mock-model-id', timestamp: new Date(0) },
              { type: 'text-start', id: '1' },
              { type: 'text-delta', id: '1', delta: '{"winner":' },
              { type: 'text-delta', id: '1', delta: '"Barack' },
              { type: 'text-delta', id: '1', delta: ' Obama",' },
              { type: 'text-delta', id: '1', delta: '"year":"2012"}' },
              { type: 'text-end', id: '1' },
              {
                type: 'finish',
                finishReason: 'stop',
                usage: { inputTokens: 10, outputTokens: 5, totalTokens: 15 },
              },
            ]),
            rawCall: { rawPrompt: null, rawSettings: {} },
            warnings: [],
          }),
        }),
        outputProcessors: [new StreamStructuredProcessor()],
      });

      async function testWithFormat(format: 'aisdk' | 'mastra') {
        const response = await agent.stream('Who won the 2012 US presidential election?', {
          output: z.object({
            winner: z.string(),
            year: z.string(),
          }),
          format,
        });

        // Consume the stream
        let streamedContent = '';
        for await (const chunk of response.fullStream) {
          if (chunk.type === 'text-delta') {
            if (format === 'aisdk') {
              streamedContent += chunk.text;
            } else {
              streamedContent += chunk.payload.text;
            }
          }
        }

        // Wait for the stream to finish
        await response.getFullOutput();

        // Check that streaming chunks were processed
        expect(processedChunks.length).toBeGreaterThan(0);
        expect(processedChunks.join('')).toContain('Barack');

        // Check that streaming content was modified
        expect(streamedContent).toContain('OBAMA');

        // Check that final object processing occurred
        expect(finalProcessedObject).toEqual({
          winner: 'Barack OBAMA',
          year: '2012',
          stream_processed: true,
        });
      }

      await testWithFormat('aisdk');
      await testWithFormat('mastra');
    }, 20_000);
  });

  describe('Tripwire Functionality', () => {
    describe('generate method', () => {
      it('should handle processor abort with default message', async () => {
        const abortProcessor = {
          name: 'abort-output-processor',
          async processOutputResult({ abort, messages }) {
            abort();
            return messages;
          },
        } satisfies Processor;

        const agent = new Agent({
          name: 'output-tripwire-test-agent',
          instructions: 'You are a helpful assistant.',
          model: new MockLanguageModelV2({
            doGenerate: async () => ({
              content: [
                {
                  type: 'text',
                  text: 'This should be aborted',
                },
              ],
              warnings: [],
              finishReason: 'stop',
              usage: { inputTokens: 4, outputTokens: 10, totalTokens: 14 },
              rawCall: { rawPrompt: null, rawSettings: {} },
            }),
            doStream: async () => ({
              stream: convertArrayToReadableStream([
                { type: 'stream-start', warnings: [] },
                { type: 'response-metadata', id: 'id-0', modelId: 'mock-model-id', timestamp: new Date(0) },
                { type: 'text-start', id: '1' },
                { type: 'text-delta', id: '1', delta: 'This should be aborted' },
                { type: 'text-end', id: '1' },
                { type: 'finish', finishReason: 'stop', usage: { inputTokens: 4, outputTokens: 10, totalTokens: 14 } },
              ]),
            }),
          }),
          outputProcessors: [abortProcessor],
        });

        async function testWithFormat(format: 'aisdk' | 'mastra') {
          const result = await agent.generate('Hello', {
            format,
          });

          expect(result.tripwire).toBe(true);
          expect(result.tripwireReason).toBe('Tripwire triggered by abort-output-processor');

          expect(await result.finishReason).toBe('other');
        }

        // await testWithFormat('aisdk');
        await testWithFormat('mastra');
      });
    });

    describe('stream method', () => {
      it('should handle processor abort with default message', async () => {
        const abortProcessor = {
          name: 'abort-stream-output-processor',
          async processOutputStream({ part, abort }) {
            // Abort immediately on any text part
            if (part.type === 'text-delta') {
              abort();
            }
            return part;
          },
        } satisfies Processor;

        const agent = new Agent({
          name: 'stream-output-tripwire-test-agent',
          instructions: 'You are a helpful assistant.',
          model: mockModel,
          outputProcessors: [abortProcessor],
        });

        async function testWithFormat(format: 'aisdk' | 'mastra') {
          const stream = await agent.stream('Hello', {
            format,
          });
          const chunks: any[] = [];

          for await (const chunk of stream.fullStream) {
            chunks.push(chunk);
          }

          // Should receive tripwire chunk
          const tripwireChunk = chunks.find(c => c.type === 'tripwire');
          expect(tripwireChunk).toBeDefined();
          if (format === 'aisdk') {
            expect(tripwireChunk.tripwireReason).toBe('Stream part blocked by abort-stream-output-processor');
          } else {
            expect(tripwireChunk.payload.tripwireReason).toBe('Stream part blocked by abort-stream-output-processor');
          }
        }

        await testWithFormat('aisdk');
        await testWithFormat('mastra');
      });

      it('should handle processor abort with custom message', async () => {
        const customAbortProcessor = {
          name: 'custom-abort-stream-output',
          async processOutputStream({ part, abort }) {
            if (part.type === 'text-delta') {
              abort('Custom stream output abort reason');
            }
            return part;
          },
        } satisfies Processor;

        const agent = new Agent({
          name: 'custom-stream-output-tripwire-test-agent',
          instructions: 'You are a helpful assistant.',
          model: mockModel,
          outputProcessors: [customAbortProcessor],
        });

        async function testWithFormat(format: 'aisdk' | 'mastra') {
          const stream = await agent.stream('Custom abort test', {
            format,
          });
          const chunks: any[] = [];

          for await (const chunk of stream.fullStream) {
            chunks.push(chunk);
          }

          const tripwireChunk = chunks.find(c => c.type === 'tripwire');
          expect(tripwireChunk).toBeDefined();
          if (format === 'aisdk') {
            expect(tripwireChunk.tripwireReason).toBe('Custom stream output abort reason');
          } else {
            expect(tripwireChunk.payload.tripwireReason).toBe('Custom stream output abort reason');
          }
        }

        await testWithFormat('aisdk');
        await testWithFormat('mastra');
      });
    });
  });

  function testStructuredOutput(format: 'aisdk' | 'mastra', model: LanguageModelV2) {
    describe('StructuredOutputProcessor Integration Tests', () => {
      describe('with real LLM', () => {
        it('should convert unstructured text to structured JSON for color analysis', async () => {
          const colorSchema = z.object({
            color: z.string().describe('The primary color'),
            intensity: z.enum(['light', 'medium', 'bright', 'vibrant']).describe('How intense the color is'),
            hexCode: z
              .string()
              .regex(/^#[0-9A-F]{6}$/i)
              .describe('Hex color code')
              .nullable(),
            mood: z.string().describe('The mood or feeling the color evokes'),
          });

          const agent = new Agent({
            name: 'Color Expert',
            instructions: `You are an expert on colors. 
              Analyze colors and describe their properties, psychological effects, and technical details.
              Always give a hex code for the color.
              `,
            model,
          });

<<<<<<< HEAD
          let result;

          if (model.specificationVersion === 'v1') {
            result = await agent.generateLegacy(
              'Tell me about a vibrant sunset orange color. What are its properties and how does it make people feel?.',
              {
                structuredOutput: {
                  schema: colorSchema,
                  model, // Use smaller model for faster tests
                  errorStrategy: 'strict',
                },
              },
            );
          } else {
            result = await agent.generate(
              'Tell me about a vibrant sunset orange color. What are its properties and how does it make people feel? Keep your response really short.',
              {
                structuredOutput: {
                  schema: colorSchema,
                  model, // Use smaller model for faster tests
                  errorStrategy: 'strict',
                },
                format,
=======
          const result = await agent.generateVNext(
            'Tell me about a vibrant sunset orange color. What are its properties and how does it make people feel? Keep your response really short.',
            {
              structuredOutput: {
                schema: colorSchema,
                model, // Use smaller model for faster tests
                errorStrategy: 'strict',
>>>>>>> bc5aacb6
              },
              format,
            },
          );

          // Verify we have both natural text AND structured data
          expect(result.text).toBeTruthy();

          expect(() => JSON.parse(result.text)).toThrow();

          expect(result.object).toBeDefined();

          // Validate the structured data
          expect(result.object).toMatchObject({
            color: expect.any(String),
            intensity: expect.stringMatching(/^(light|medium|bright|vibrant)$/),
            hexCode: expect.stringMatching(/^#[0-9A-F]{6}$/i),
            mood: expect.any(String),
          });

          // Validate the content makes sense for orange
          expect(result.object!.color.toLowerCase()).toContain('orange');
          expect(['bright', 'vibrant']).toContain(result.object!.intensity);
          expect(result.object!.mood).toBeTruthy();

          console.log('Natural text:', result.text);
          console.log('Structured color data:', result.object);
        }, 40000);

        it('should handle complex nested schemas for article analysis', async () => {
          const articleSchema = z.object({
            title: z.string().describe('A concise title for the content'),
            summary: z.string().describe('A brief summary of the main points'),
            keyPoints: z
              .array(
                z.object({
                  point: z.string().describe('A key insight or main point'),
                  importance: z.number().min(1).max(5).describe('Importance level from 1-5'),
                }),
              )
              .describe('List of key points from the content'),
            metadata: z.object({
              topics: z.array(z.string()).describe('Main topics covered'),
              difficulty: z.enum(['beginner', 'intermediate', 'advanced']).describe('Content difficulty level'),
              estimatedReadTime: z.number().describe('Estimated reading time in minutes'),
            }),
          });

          const agent = new Agent({
            name: 'Content Analyzer',
            instructions: 'You are an expert content analyst. Read and analyze text content to extract key insights.',
            model,
          });

          const articleText = `
          Machine learning has revolutionized how we approach data analysis. 
          At its core, machine learning involves training algorithms to recognize patterns in data. 
          There are three main types: supervised learning (with labeled data), unsupervised learning (finding hidden patterns), 
          and reinforcement learning (learning through trial and error). 
          Popular applications include recommendation systems, image recognition, and natural language processing. 
          For beginners, starting with simple algorithms like linear regression or decision trees is recommended.
        `;

<<<<<<< HEAD
          let result;

          if (model.specificationVersion === 'v1') {
            result = await agent.generateLegacy(`Analyze this article and extract key information:\n\n${articleText}`, {
              structuredOutput: {
                schema: articleSchema,
                model,
                errorStrategy: 'strict',
              },
            });
          } else {
            result = await agent.generate(`Analyze this article and extract key information:\n\n${articleText}`, {
=======
          const result = await agent.generateVNext(
            `Analyze this article and extract key information:\n\n${articleText}`,
            {
>>>>>>> bc5aacb6
              structuredOutput: {
                schema: articleSchema,
                model,
                errorStrategy: 'strict',
              },
              format,
            },
          );

          // Verify we have both natural text AND structured data
          expect(result.text).toBeTruthy();

          expect(() => JSON.parse(result.text)).toThrow();

          expect(result.object).toBeDefined();

          // Validate the structured data
          expect(result.object).toMatchObject({
            title: expect.any(String),
            summary: expect.any(String),
            keyPoints: expect.arrayContaining([
              expect.objectContaining({
                point: expect.any(String),
                importance: expect.any(Number),
              }),
            ]),
            metadata: expect.objectContaining({
              topics: expect.any(Array),
              difficulty: expect.stringMatching(/^(beginner|intermediate|advanced)$/),
              estimatedReadTime: expect.any(Number),
            }),
          });

          // Validate content relevance
          expect(result.object!.title.toLowerCase()).toMatch(/machine learning|ml|data/);
          expect(result.object!.summary.toLowerCase()).toContain('machine learning');
          expect(result.object!.keyPoints.length).toBeGreaterThan(0);
          expect(
            result.object!.metadata.topics.some(
              (topic: string) =>
                topic.toLowerCase().includes('machine learning') || topic.toLowerCase().includes('data'),
            ),
          ).toBe(true);

          console.log('Natural text:', result.text);
          console.log('Structured article analysis:', result.object);
        }, 40000);

        it('should handle fallback strategy gracefully', async () => {
          const strictSchema = z.object({
            impossible: z.literal('exact_match_required'),
            number: z.number().min(1000).max(1000), // Very restrictive
          });

          const fallbackValue = {
            impossible: 'exact_match_required' as const,
            number: 1000,
          };

          const agent = new Agent({
            name: 'Test Agent',
            instructions: 'You are a helpful assistant.',
            model,
          });

<<<<<<< HEAD
          let result;

          if (model.specificationVersion === 'v1') {
            result = await agent.generateLegacy('Tell me about the weather today in a casual way.', {
              structuredOutput: {
                schema: strictSchema,
                model,
                errorStrategy: 'fallback',
                fallbackValue,
              },
            });
          } else {
            result = await agent.generate('Tell me about the weather today in a casual way.', {
              structuredOutput: {
                schema: strictSchema,
                model: new MockLanguageModelV2({
                  doStream: async () => {
                    throw new Error('test error');
                  },
                }),
                errorStrategy: 'fallback',
                fallbackValue,
              },
              format,
            });
          }
=======
          const result = await agent.generateVNext('Tell me about the weather today in a casual way.', {
            structuredOutput: {
              schema: strictSchema,
              model: new MockLanguageModelV2({
                doStream: async () => {
                  throw new Error('test error');
                },
              }),
              errorStrategy: 'fallback',
              fallbackValue,
            },
            format,
          });
>>>>>>> bc5aacb6

          // Should preserve natural text but return fallback object
          expect(result.text).toBeTruthy();

          expect(() => JSON.parse(result.text)).toThrow();

          expect(result.object).toEqual(fallbackValue);

          console.log('Natural text:', result.text);
          console.log('Fallback object:', result.object);
        }, 40000);

        it('should work with different models for main agent vs structuring agent', async () => {
          const ideaSchema = z.object({
            idea: z.string().describe('The creative idea'),
            category: z.enum(['technology', 'business', 'art', 'science', 'other']).describe('Category of the idea'),
            feasibility: z.number().min(1).max(10).describe('How feasible is this idea (1-10)'),
            resources: z.array(z.string()).describe('Resources needed to implement'),
          });

          const agent = new Agent({
            name: 'Creative Thinker',
            instructions: 'You are a creative thinker who generates innovative ideas and explores possibilities.',
            model, // Use faster model for idea generation
          });

<<<<<<< HEAD
          let result;

          if (model.specificationVersion === 'v1') {
            result = await agent.generateLegacy(
              'Come up with an innovative solution for reducing food waste in restaurants.',
              {
                structuredOutput: {
                  schema: ideaSchema,
                  model, // Use more powerful model for structuring
                  errorStrategy: 'strict',
                },
              },
            );
          } else {
            result = await agent.generate(
              'Come up with an innovative solution for reducing food waste in restaurants.',
              {
                structuredOutput: {
                  schema: ideaSchema,
                  model,
                  errorStrategy: 'strict',
                },
                format,
=======
          const result = await agent.generateVNext(
            'Come up with an innovative solution for reducing food waste in restaurants.',
            {
              structuredOutput: {
                schema: ideaSchema,
                model,
                errorStrategy: 'strict',
>>>>>>> bc5aacb6
              },
              format,
            },
          );

          // Verify we have both natural text AND structured data
          expect(result.text).toBeTruthy();

          expect(result.object).toBeDefined();

          // Validate structured data
          expect(result.object).toMatchObject({
            idea: expect.any(String),
            category: expect.stringMatching(/^(technology|business|art|science|other)$/),
            feasibility: expect.any(Number),
            resources: expect.any(Array),
          });

          // Validate content
          expect(result.object!.idea).toBeDefined();
          expect(result.object!.feasibility).toBeGreaterThanOrEqual(1);
          expect(result.object!.feasibility).toBeLessThanOrEqual(10);
          expect(result.object!.resources.length).toBeGreaterThan(0);

          console.log('Natural text:', result.text);
          console.log('Structured idea data:', result.object);
        }, 40000);
      });

      it('should work with stream', async () => {
        const ideaSchema = z.object({
          idea: z.string().describe('The creative idea'),
          category: z.enum(['technology', 'business', 'art', 'science', 'other']).describe('Category of the idea'),
          feasibility: z.number().min(1).max(10).describe('How feasible is this idea (1-10)'),
          resources: z.array(z.string()).describe('Resources needed to implement'),
        });

        const agent = new Agent({
          name: 'Creative Thinker',
          instructions: 'You are a creative thinker who generates innovative ideas and explores possibilities.',
          model: model,
        });

<<<<<<< HEAD
        let result;

        if (model.specificationVersion === 'v1') {
          return;
        } else {
          result = await agent.stream(
            `
                Come up with an innovative solution for reducing food waste in restaurants. 
                Make sure to include an idea, category, feasibility, and resources.
              `,
            {
              format,
              structuredOutput: {
                schema: ideaSchema,
                model,
                errorStrategy: 'strict',
              },
=======
        const result = await agent.streamVNext(
          `
              Come up with an innovative solution for reducing food waste in restaurants. 
              Make sure to include an idea, category, feasibility, and resources.
            `,
          {
            format,
            structuredOutput: {
              schema: ideaSchema,
              model,
              errorStrategy: 'strict',
>>>>>>> bc5aacb6
            },
          },
        );

        for await (const _chunk of result.fullStream) {
          // const timestamp = new Date().getTime();
          // if (!chunk.type.includes('delta')) {
          //   console.log(timestamp, chunk);
          //   continue;
          // }
          // if (chunk.type === 'text-delta') {
          //   const cyanColorCode = '\x1b[36m';
          //   const resetColorCode = '\x1b[0m';
          //   process.stdout.write(cyanColorCode);
          //   process.stdout.write(chunk.payload.text);
          //   process.stdout.write(resetColorCode);
          //   continue;
          // }
          // if (chunk.metadata?.from === 'structured-output') {
          //   const redColorCode = '\x1b[31m';
          //   const resetColorCode = '\x1b[0m';
          //   process.stdout.write(redColorCode);
          //   console.log(timestamp, 'structuring agent chunk in main stream\n', chunk);
          //   process.stdout.write(resetColorCode);
          // }
        }

        console.log('getting text');
        const resultText = await result.text;
        console.log('getting object');
        const resultObj = await result.object;
        console.log('got result object', resultObj);

        // Verify we have both natural text AND structured data
        expect(resultText).toBeTruthy();
        expect(resultText).toMatch(/food waste|restaurant|reduce|solution|innovative/i); // Should contain natural language
        expect(resultObj).toBeDefined();

        // Validate structured data
        expect(resultObj).toMatchObject({
          idea: expect.any(String),
          category: expect.stringMatching(/^(technology|business|art|science|other)$/),
          feasibility: expect.any(Number),
          resources: expect.any(Array),
        });

        // Validate content
        // expect(resultObj.idea.toLowerCase()).toMatch(/food waste|restaurant|reduce/);
        expect(resultObj.feasibility).toBeGreaterThanOrEqual(1);
        expect(resultObj.feasibility).toBeLessThanOrEqual(10);
        expect(resultObj.resources.length).toBeGreaterThan(0);

        console.log('Natural text:', resultText);
        console.log('Structured idea data:', resultObj);
      }, 60000);
    });
  }

  testStructuredOutput('aisdk', openai_v5('gpt-4o'));
  testStructuredOutput('mastra', openai_v5('gpt-4o'));
});

describe('v1 model - output processors', () => {
  describe('generate output processors', () => {
    it('should process final text through output processors', async () => {
      let processedText = '';

      class TestOutputProcessor implements Processor {
        readonly name = 'test-output-processor';

        async processOutputResult({ messages }) {
          // Process the final generated text
          const processedMessages = messages.map(msg => ({
            ...msg,
            content: {
              ...msg.content,
              parts: msg.content.parts.map(part =>
                part.type === 'text' ? { ...part, text: part.text.replace(/test/gi, 'TEST') } : part,
              ),
            },
          }));

          // Store the processed text to verify it was called
          processedText =
            processedMessages[0]?.content.parts[0]?.type === 'text'
              ? (processedMessages[0].content.parts[0] as any).text
              : '';

          return processedMessages;
        }
      }

      const agent = new Agent({
        name: 'generate-output-processor-test-agent',
        instructions: 'You are a helpful assistant.',
        model: new MockLanguageModelV1({
          doGenerate: async () => ({
            rawCall: { rawPrompt: null, rawSettings: {} },
            text: 'This is a test response with test words',
            finishReason: 'stop',
            usage: { completionTokens: 8, promptTokens: 10 },
          }),
        }),
        outputProcessors: [new TestOutputProcessor()],
      });

      const result = await agent.generateLegacy('Hello');

      // The output processors should modify the returned result
      expect(result.text).toBe('This is a TEST response with TEST words');

      // And the processor should have been called and processed the text
      expect(processedText).toBe('This is a TEST response with TEST words');
    });

    it('should process messages through multiple output processors in sequence', async () => {
      let finalProcessedText = '';

      class ReplaceProcessor implements Processor {
        readonly name = 'replace-processor';

        async processOutputResult({ messages }) {
          return messages.map(msg => ({
            ...msg,
            content: {
              ...msg.content,
              parts: msg.content.parts.map(part =>
                part.type === 'text' ? { ...part, text: part.text.replace(/hello/gi, 'HELLO') } : part,
              ),
            },
          }));
        }
      }

      class AddPrefixProcessor implements Processor {
        readonly name = 'prefix-processor';

        async processOutputResult({ messages }) {
          const processedMessages = messages.map(msg => ({
            ...msg,
            content: {
              ...msg.content,
              parts: msg.content.parts.map(part =>
                part.type === 'text' ? { ...part, text: `[PROCESSED] ${part.text}` } : part,
              ),
            },
          }));

          // Store the final processed text to verify both processors ran
          finalProcessedText =
            processedMessages[0]?.content.parts[0]?.type === 'text'
              ? (processedMessages[0].content.parts[0] as any).text
              : '';

          return processedMessages;
        }
      }

      const agent = new Agent({
        name: 'multi-processor-generate-test-agent',
        instructions: 'Respond with: "hello world"',
        model: new MockLanguageModelV1({
          doGenerate: async () => ({
            rawCall: { rawPrompt: null, rawSettings: {} },
            text: 'hello world',
            finishReason: 'stop',
            usage: { completionTokens: 2, promptTokens: 5 },
          }),
        }),
        outputProcessors: [new ReplaceProcessor(), new AddPrefixProcessor()],
      });

      const result = await agent.generateLegacy('Test');

      // The output processors should modify the returned result
      expect(result.text).toBe('[PROCESSED] HELLO world');

      // And both processors should have been called in sequence
      expect(finalProcessedText).toBe('[PROCESSED] HELLO world');
    });

    it('should handle abort in output processors', async () => {
      class AbortingOutputProcessor implements Processor {
        readonly name = 'aborting-output-processor';

        async processOutputResult({ messages, abort }) {
          // Check if the response contains inappropriate content
          const hasInappropriateContent = messages.some(msg =>
            msg.content.parts.some(part => part.type === 'text' && part.text.includes('inappropriate')),
          );

          if (hasInappropriateContent) {
            abort('Content flagged as inappropriate');
          }

          return messages;
        }
      }

      const agent = new Agent({
        name: 'aborting-generate-test-agent',
        instructions: 'You are a helpful assistant.',
        model: new MockLanguageModelV1({
          doGenerate: async () => ({
            rawCall: { rawPrompt: null, rawSettings: {} },
            text: 'This content is inappropriate and should be blocked',
            finishReason: 'stop',
            usage: { completionTokens: 10, promptTokens: 10 },
          }),
        }),
        outputProcessors: [new AbortingOutputProcessor()],
      });

      // Should return tripwire result when processor aborts
      const result = await agent.generateLegacy('Generate inappropriate content');

      expect(result.tripwire).toBe(true);
      expect(result.tripwireReason).toBe('Content flagged as inappropriate');
      expect(result.text).toBe('');
      expect(result.finishReason).toBe('other');
    });

    it('should skip processors that do not implement processOutputResult', async () => {
      let processedText = '';

      class CompleteProcessor implements Processor {
        readonly name = 'complete-processor';

        async processOutputResult({ messages }) {
          const processedMessages = messages.map(msg => ({
            ...msg,
            content: {
              ...msg.content,
              parts: msg.content.parts.map(part =>
                part.type === 'text' ? { ...part, text: `${part.text} [COMPLETE]` } : part,
              ),
            },
          }));

          // Store the processed text to verify this processor ran
          processedText =
            processedMessages[0]?.content.parts[0]?.type === 'text'
              ? (processedMessages[0].content.parts[0] as any).text
              : '';

          return processedMessages;
        }
      }

      // Only include the complete processor - the incomplete one would cause TypeScript errors
      const agent = new Agent({
        name: 'skipping-generate-test-agent',
        instructions: 'You are a helpful assistant.',
        model: new MockLanguageModelV1({
          doGenerate: async () => ({
            rawCall: { rawPrompt: null, rawSettings: {} },
            text: 'Original response',
            finishReason: 'stop',
            usage: { completionTokens: 2, promptTokens: 5 },
          }),
        }),
        outputProcessors: [new CompleteProcessor()],
      });

      const result = await agent.generateLegacy('Test');

      // The output processors should modify the returned result
      expect(result.text).toBe('Original response [COMPLETE]');

      // And the complete processor should have processed the text
      expect(processedText).toBe('Original response [COMPLETE]');
    });
  });

  describe('generate output processors with structured output', () => {
    it('should process structured output through output processors', async () => {
      let processedObject: any = null;

      class TestStructuredOutputProcessor implements Processor {
        readonly name = 'test-structured-output-processor';

        async processOutputResult({ messages }) {
          // Process the final generated text and extract the structured data
          const processedMessages = messages.map(msg => ({
            ...msg,
            content: {
              ...msg.content,
              parts: msg.content.parts.map(part => {
                if (part.type === 'text') {
                  // Parse the JSON and modify it
                  try {
                    const parsedData = JSON.parse(part.text);
                    const modifiedData = {
                      ...parsedData,
                      winner: parsedData.winner?.toUpperCase() || '',
                      processed: true,
                    };
                    processedObject = modifiedData;
                    return { ...part, text: JSON.stringify(modifiedData) };
                  } catch {
                    return part;
                  }
                }
                return part;
              }),
            },
          }));

          return processedMessages;
        }
      }

      const agent = new Agent({
        name: 'structured-output-processor-test-agent',
        instructions: 'You know about US elections.',
        model: new MockLanguageModelV1({
          defaultObjectGenerationMode: 'json',
          doGenerate: async () => ({
            rawCall: { rawPrompt: null, rawSettings: {} },
            text: '{"winner": "Barack Obama", "year": "2012"}',
            finishReason: 'stop',
            usage: { completionTokens: 10, promptTokens: 10 },
          }),
        }),
        outputProcessors: [new TestStructuredOutputProcessor()],
      });

      const result = await agent.generateLegacy('Who won the 2012 US presidential election?', {
        output: z.object({
          winner: z.string(),
          year: z.string(),
        }),
      });

      // The output processors should modify the returned result
      expect(result.object.winner).toBe('BARACK OBAMA');
      expect(result.object.year).toBe('2012');
      expect((result.object as any).processed).toBe(true);

      // And the processor should have been called and processed the structured data
      expect(processedObject).toEqual({
        winner: 'BARACK OBAMA',
        year: '2012',
        processed: true,
      });
    });

    it('should handle multiple processors with structured output', async () => {
      let firstProcessorCalled = false;
      let secondProcessorCalled = false;
      let finalResult: any = null;

      class FirstProcessor implements Processor {
        readonly name = 'first-processor';

        async processOutputResult({ messages }) {
          firstProcessorCalled = true;
          return messages.map(msg => ({
            ...msg,
            content: {
              ...msg.content,
              parts: msg.content.parts.map(part => {
                if (part.type === 'text') {
                  try {
                    const data = JSON.parse(part.text);
                    const modified = { ...data, first_processed: true };
                    return { ...part, text: JSON.stringify(modified) };
                  } catch {
                    return part;
                  }
                }
                return part;
              }),
            },
          }));
        }
      }

      class SecondProcessor implements Processor {
        readonly name = 'second-processor';

        async processOutputResult({ messages }) {
          secondProcessorCalled = true;
          return messages.map(msg => ({
            ...msg,
            content: {
              ...msg.content,
              parts: msg.content.parts.map(part => {
                if (part.type === 'text') {
                  try {
                    const data = JSON.parse(part.text);
                    const modified = { ...data, second_processed: true };
                    finalResult = modified;
                    return { ...part, text: JSON.stringify(modified) };
                  } catch {
                    return part;
                  }
                }
                return part;
              }),
            },
          }));
        }
      }

      const agent = new Agent({
        name: 'multi-processor-structured-test-agent',
        instructions: 'You are a helpful assistant.',
        model: new MockLanguageModelV1({
          defaultObjectGenerationMode: 'json',
          doGenerate: async () => ({
            rawCall: { rawPrompt: null, rawSettings: {} },
            text: '{"message": "hello world"}',
            finishReason: 'stop',
            usage: { completionTokens: 5, promptTokens: 5 },
          }),
        }),
        outputProcessors: [new FirstProcessor(), new SecondProcessor()],
      });

      const result = await agent.generateLegacy('Say hello', {
        output: z.object({
          message: z.string(),
        }),
      });

      // The output processors should modify the returned result
      expect(result.object.message).toBe('hello world');
      expect((result.object as any).first_processed).toBe(true);
      expect((result.object as any).second_processed).toBe(true);

      // Both processors should have been called
      expect(firstProcessorCalled).toBe(true);
      expect(secondProcessorCalled).toBe(true);

      // Final result should have both processor modifications
      expect(finalResult).toEqual({
        message: 'hello world',
        first_processed: true,
        second_processed: true,
      });
    });
  });

  describe('tripwire functionality', () => {
    describe('generate method', () => {
      it('should handle processor abort with default message', async () => {
        const abortProcessor = {
          name: 'abort-output-processor',
          async processOutputResult({ abort, messages }) {
            abort();
            return messages;
          },
        } satisfies Processor;

        const agent = new Agent({
          name: 'output-tripwire-test-agent',
          instructions: 'You are a helpful assistant.',
          model: new MockLanguageModelV1({
            doGenerate: async () => ({
              rawCall: { rawPrompt: null, rawSettings: {} },
              text: 'This should be aborted',
              finishReason: 'stop',
              usage: { completionTokens: 4, promptTokens: 10 },
            }),
          }),
          outputProcessors: [abortProcessor],
        });

        const result = await agent.generateLegacy('Hello');

        expect(result.tripwire).toBe(true);
        expect(result.tripwireReason).toBe('Tripwire triggered by abort-output-processor');
        expect(result.text).toBe('');
        expect(result.finishReason).toBe('other');
      });

      it('should handle processor abort with custom message', async () => {
        const customAbortProcessor = {
          name: 'custom-abort-output',
          async processOutputResult({ abort, messages }) {
            abort('Custom output abort reason');
            return messages;
          },
        } satisfies Processor;

        const agent = new Agent({
          name: 'custom-output-tripwire-test-agent',
          instructions: 'You are a helpful assistant.',
          model: new MockLanguageModelV1({
            doGenerate: async () => ({
              rawCall: { rawPrompt: null, rawSettings: {} },
              text: 'This should be aborted with custom message',
              finishReason: 'stop',
              usage: { completionTokens: 8, promptTokens: 10 },
            }),
          }),
          outputProcessors: [customAbortProcessor],
        });

        const result = await agent.generateLegacy('Custom abort test');

        expect(result.tripwire).toBe(true);
        expect(result.tripwireReason).toBe('Custom output abort reason');
        expect(result.text).toBe('');
      });

      it('should not execute subsequent processors after abort', async () => {
        let secondProcessorExecuted = false;

        const abortProcessor = {
          name: 'abort-first-output',
          async processOutputResult({ abort, messages }) {
            abort('Stop here');
            return messages;
          },
        } satisfies Processor;

        const shouldNotRunProcessor = {
          name: 'should-not-run-output',
          async processOutputResult({ messages }) {
            secondProcessorExecuted = true;
            return messages.map(msg => ({
              ...msg,
              content: {
                ...msg.content,
                parts: msg.content.parts.map(part =>
                  part.type === 'text' ? { ...part, text: `${part.text} [SHOULD NOT APPEAR]` } : part,
                ),
              },
            }));
          },
        } satisfies Processor;

        const agent = new Agent({
          name: 'output-abort-sequence-test-agent',
          instructions: 'You are a helpful assistant.',
          model: new MockLanguageModelV1({
            doGenerate: async () => ({
              rawCall: { rawPrompt: null, rawSettings: {} },
              text: 'Abort sequence test',
              finishReason: 'stop',
              usage: { completionTokens: 3, promptTokens: 10 },
            }),
          }),
          outputProcessors: [abortProcessor, shouldNotRunProcessor],
        });

        const result = await agent.generateLegacy('Abort sequence test');

        expect(result.tripwire).toBe(true);
        expect(result.tripwireReason).toBe('Stop here');
        expect(secondProcessorExecuted).toBe(false);
      });
    });
  });
});<|MERGE_RESOLUTION|>--- conflicted
+++ resolved
@@ -1270,39 +1270,13 @@
             model,
           });
 
-<<<<<<< HEAD
-          let result;
-
-          if (model.specificationVersion === 'v1') {
-            result = await agent.generateLegacy(
-              'Tell me about a vibrant sunset orange color. What are its properties and how does it make people feel?.',
-              {
-                structuredOutput: {
-                  schema: colorSchema,
-                  model, // Use smaller model for faster tests
-                  errorStrategy: 'strict',
-                },
-              },
-            );
-          } else {
-            result = await agent.generate(
-              'Tell me about a vibrant sunset orange color. What are its properties and how does it make people feel? Keep your response really short.',
-              {
-                structuredOutput: {
-                  schema: colorSchema,
-                  model, // Use smaller model for faster tests
-                  errorStrategy: 'strict',
-                },
-                format,
-=======
-          const result = await agent.generateVNext(
+          const result = await agent.generate(
             'Tell me about a vibrant sunset orange color. What are its properties and how does it make people feel? Keep your response really short.',
             {
               structuredOutput: {
                 schema: colorSchema,
                 model, // Use smaller model for faster tests
                 errorStrategy: 'strict',
->>>>>>> bc5aacb6
               },
               format,
             },
@@ -1366,32 +1340,14 @@
           For beginners, starting with simple algorithms like linear regression or decision trees is recommended.
         `;
 
-<<<<<<< HEAD
-          let result;
-
-          if (model.specificationVersion === 'v1') {
-            result = await agent.generateLegacy(`Analyze this article and extract key information:\n\n${articleText}`, {
-              structuredOutput: {
-                schema: articleSchema,
-                model,
-                errorStrategy: 'strict',
-              },
-            });
-          } else {
-            result = await agent.generate(`Analyze this article and extract key information:\n\n${articleText}`, {
-=======
-          const result = await agent.generateVNext(
-            `Analyze this article and extract key information:\n\n${articleText}`,
-            {
->>>>>>> bc5aacb6
-              structuredOutput: {
-                schema: articleSchema,
-                model,
-                errorStrategy: 'strict',
-              },
-              format,
+          const result = await agent.generate(`Analyze this article and extract key information:\n\n${articleText}`, {
+            structuredOutput: {
+              schema: articleSchema,
+              model,
+              errorStrategy: 'strict',
             },
-          );
+            format,
+          });
 
           // Verify we have both natural text AND structured data
           expect(result.text).toBeTruthy();
@@ -1449,35 +1405,7 @@
             model,
           });
 
-<<<<<<< HEAD
-          let result;
-
-          if (model.specificationVersion === 'v1') {
-            result = await agent.generateLegacy('Tell me about the weather today in a casual way.', {
-              structuredOutput: {
-                schema: strictSchema,
-                model,
-                errorStrategy: 'fallback',
-                fallbackValue,
-              },
-            });
-          } else {
-            result = await agent.generate('Tell me about the weather today in a casual way.', {
-              structuredOutput: {
-                schema: strictSchema,
-                model: new MockLanguageModelV2({
-                  doStream: async () => {
-                    throw new Error('test error');
-                  },
-                }),
-                errorStrategy: 'fallback',
-                fallbackValue,
-              },
-              format,
-            });
-          }
-=======
-          const result = await agent.generateVNext('Tell me about the weather today in a casual way.', {
+          const result = await agent.generate('Tell me about the weather today in a casual way.', {
             structuredOutput: {
               schema: strictSchema,
               model: new MockLanguageModelV2({
@@ -1490,7 +1418,6 @@
             },
             format,
           });
->>>>>>> bc5aacb6
 
           // Should preserve natural text but return fallback object
           expect(result.text).toBeTruthy();
@@ -1517,39 +1444,13 @@
             model, // Use faster model for idea generation
           });
 
-<<<<<<< HEAD
-          let result;
-
-          if (model.specificationVersion === 'v1') {
-            result = await agent.generateLegacy(
-              'Come up with an innovative solution for reducing food waste in restaurants.',
-              {
-                structuredOutput: {
-                  schema: ideaSchema,
-                  model, // Use more powerful model for structuring
-                  errorStrategy: 'strict',
-                },
-              },
-            );
-          } else {
-            result = await agent.generate(
-              'Come up with an innovative solution for reducing food waste in restaurants.',
-              {
-                structuredOutput: {
-                  schema: ideaSchema,
-                  model,
-                  errorStrategy: 'strict',
-                },
-                format,
-=======
-          const result = await agent.generateVNext(
+          const result = await agent.generate(
             'Come up with an innovative solution for reducing food waste in restaurants.',
             {
               structuredOutput: {
                 schema: ideaSchema,
                 model,
                 errorStrategy: 'strict',
->>>>>>> bc5aacb6
               },
               format,
             },
@@ -1593,26 +1494,7 @@
           model: model,
         });
 
-<<<<<<< HEAD
-        let result;
-
-        if (model.specificationVersion === 'v1') {
-          return;
-        } else {
-          result = await agent.stream(
-            `
-                Come up with an innovative solution for reducing food waste in restaurants. 
-                Make sure to include an idea, category, feasibility, and resources.
-              `,
-            {
-              format,
-              structuredOutput: {
-                schema: ideaSchema,
-                model,
-                errorStrategy: 'strict',
-              },
-=======
-        const result = await agent.streamVNext(
+        const result = await agent.stream(
           `
               Come up with an innovative solution for reducing food waste in restaurants. 
               Make sure to include an idea, category, feasibility, and resources.
@@ -1623,7 +1505,6 @@
               schema: ideaSchema,
               model,
               errorStrategy: 'strict',
->>>>>>> bc5aacb6
             },
           },
         );
