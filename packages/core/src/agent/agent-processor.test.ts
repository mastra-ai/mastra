import { openai as openai_v5 } from '@ai-sdk/openai-v5';
import type { LanguageModelV2 } from '@ai-sdk/provider-v5';
import { MockLanguageModelV1 } from 'ai/test';
import { convertArrayToReadableStream, MockLanguageModelV2 } from 'ai-v5/test';
import { beforeEach, describe, expect, it } from 'vitest';
import { z } from 'zod';
import type { Processor } from '../processors/index';
<<<<<<< HEAD
import { RuntimeContext } from '../runtime-context';
import type { MastraDBMessage } from './types';
=======
import { RequestContext } from '../request-context';
import type { MastraMessageV2 } from './types';
>>>>>>> 3db9ebbb
import { Agent } from './index';

// Helper function to create a MastraDBMessage
const createMessage = (text: string, role: 'user' | 'assistant' = 'user'): MastraDBMessage => ({
  id: crypto.randomUUID(),
  role,
  content: {
    format: 2,
    parts: [{ type: 'text', text }],
  },
  createdAt: new Date(),
});

describe('Input and Output Processors', () => {
  let mockModel: MockLanguageModelV2;

  beforeEach(() => {
    mockModel = new MockLanguageModelV2({
      doGenerate: async ({ prompt }) => {
        // Extract text content from the prompt messages
        const messages = Array.isArray(prompt) ? prompt : [];
        const textContent = messages
          .map(msg => {
            if (typeof msg.content === 'string') {
              return msg.content;
            } else if (Array.isArray(msg.content)) {
              return msg.content
                .filter(part => part.type === 'text')
                .map(part => (part as any).text)
                .join(' ');
            }
            return '';
          })
          .filter(Boolean)
          .join(' ');

        return {
          content: [
            {
              type: 'text',
              text: `processed: ${textContent}`,
            },
          ],
          finishReason: 'stop',
          usage: { inputTokens: 10, outputTokens: 20, totalTokens: 30 },
          rawCall: { rawPrompt: prompt, rawSettings: {} },
          warnings: [],
        };
      },
      doStream: async ({ prompt }) => {
        // Extract text content from the prompt messages
        const messages = Array.isArray(prompt) ? prompt : [];
        const textContent = messages
          .map(msg => {
            if (typeof msg.content === 'string') {
              return msg.content;
            } else if (Array.isArray(msg.content)) {
              return msg.content
                .filter(part => part.type === 'text')
                .map(part => (part as any).text)
                .join(' ');
            }
            return '';
          })
          .filter(Boolean)
          .join(' ');

        return {
          stream: convertArrayToReadableStream([
            { type: 'stream-start', warnings: [] },
            { type: 'response-metadata', id: 'id-0', modelId: 'mock-model-id', timestamp: new Date(0) },
            { type: 'text-start', id: '1' },
            { type: 'text-delta', id: '1', delta: 'processed: ' },
            { type: 'text-delta', id: '1', delta: textContent },
            { type: 'text-end', id: '1' },
            {
              type: 'finish',
              finishReason: 'stop',
              usage: { inputTokens: 10, outputTokens: 20, totalTokens: 30 },
            },
          ]),
          rawCall: { rawPrompt: prompt, rawSettings: {} },
          warnings: [],
        };
      },
    });
  });

  describe('Input Processors with generate', () => {
    it('should run input processors before generation', async () => {
      const processor = {
        name: 'test-processor',
        processInput: async ({ messages }) => {
          messages.push(createMessage('Processor was here!'));
          return messages;
        },
      };

      const agentWithProcessor = new Agent({
        name: 'test-agent',
        instructions: 'You are a helpful assistant',
        model: mockModel,
        inputProcessors: [processor],
      });

      const result = await agentWithProcessor.generate('Hello world');

      // The processor should have added a message
      expect((result.response.messages[0].content[0] as any).text).toContain('processed:');
      expect((result.response.messages[0].content[0] as any).text).toContain('Processor was here!');
    }, 50000);

    it('should run multiple processors in order', async () => {
      const processor1 = {
        name: 'processor-1',
        processInput: async ({ messages }) => {
          messages.push(createMessage('First processor'));
          return messages;
        },
      };

      const processor2 = {
        name: 'processor-2',
        processInput: async ({ messages }) => {
          messages.push(createMessage('Second processor'));
          return messages;
        },
      };

      const agentWithProcessors = new Agent({
        name: 'test-agent',
        instructions: 'You are a helpful assistant',
        model: mockModel,
        inputProcessors: [processor1, processor2],
      });

      const result = await agentWithProcessors.generate('Hello');

      expect((result.response.messages[0].content[0] as any).text).toContain('First processor');
      expect((result.response.messages[0].content[0] as any).text).toContain('Second processor');
    });

    it('should support async processors running in sequence', async () => {
      const processor1 = {
        name: 'async-processor-1',
        processInput: async ({ messages }) => {
          messages.push(createMessage('First processor'));
          return messages;
        },
      };

      const processor2 = {
        name: 'async-processor-2',
        processInput: async ({ messages }) => {
          await new Promise(resolve => setTimeout(resolve, 10));
          messages.push(createMessage('Second processor'));
          return messages;
        },
      };

      const agentWithAsyncProcessors = new Agent({
        name: 'test-agent',
        instructions: 'You are a helpful assistant',
        model: mockModel,
        inputProcessors: [processor1, processor2],
      });

      const result = await agentWithAsyncProcessors.generate('Test async');

      // Processors run sequentially, so "First processor" should appear before "Second processor"
      expect((result.response.messages[0].content[0] as any).text).toContain('First processor');
      expect((result.response.messages[0].content[0] as any).text).toContain('Second processor');
    });

    it('should handle processor abort with default message', async () => {
      const abortProcessor = {
        name: 'abort-processor',
        processInput: async ({ abort, messages }) => {
          abort();
          return messages;
        },
      };

      const agentWithAbortProcessor = new Agent({
        name: 'test-agent',
        instructions: 'You are a helpful assistant',
        model: mockModel,
        inputProcessors: [abortProcessor],
      });

      async function testWithFormat(format: 'aisdk' | 'mastra') {
        const result = await agentWithAbortProcessor.generate('This should be aborted', {
          format,
        });

        expect(result.tripwire).toBe(true);

        expect(result.tripwireReason).toBe('Tripwire triggered by abort-processor');

        expect(await result.finishReason).toBe('other');
      }

      // await testWithFormat('aisdk');
      await testWithFormat('mastra');
    });

    it('should handle processor abort with custom message', async () => {
      const customAbortProcessor = {
        name: 'custom-abort',
        processInput: async ({ abort, messages }) => {
          abort('Custom abort reason');
          return messages;
        },
      };

      const agentWithCustomAbort = new Agent({
        name: 'test-agent',
        instructions: 'You are a helpful assistant',
        model: mockModel,
        inputProcessors: [customAbortProcessor],
      });

      async function testWithFormat(format: 'aisdk' | 'mastra') {
        const result = await agentWithCustomAbort.generate('Custom abort test', {
          format,
        });

        expect(result.tripwire).toBe(true);
        expect(result.tripwireReason).toBe('Custom abort reason');
      }

      await testWithFormat('aisdk');
      await testWithFormat('mastra');
    });

    it('should not execute subsequent processors after abort', async () => {
      let secondProcessorExecuted = false;

      const abortProcessor = {
        name: 'abort-first',
        processInput: async ({ abort, messages }) => {
          abort('Stop here');
          return messages;
        },
      };

      const shouldNotRunProcessor = {
        name: 'should-not-run',
        processInput: async ({ messages }) => {
          secondProcessorExecuted = true;
          messages.push(createMessage('This should not be added'));
          return messages;
        },
      };

      const agentWithAbortSequence = new Agent({
        name: 'test-agent',
        instructions: 'You are a helpful assistant',
        model: mockModel,
        inputProcessors: [abortProcessor, shouldNotRunProcessor],
      });

      const result = await agentWithAbortSequence.generate('Abort sequence test');

      expect(result.tripwire).toBe(true);
      expect(secondProcessorExecuted).toBe(false);
    });
  });

  describe('Input Processors with non-user role messages', () => {
    it('should handle input processors that add system messages', async () => {
      const systemMessageProcessor = {
        name: 'system-message-processor',
        processInput: async ({ messages }) => {
          // Add a system message to provide additional context
          const systemMessage: MastraDBMessage = {
            id: crypto.randomUUID(),
            role: 'system',
            content: { content: 'You are a helpful assistant.', format: 2, parts: [] },
            createdAt: new Date(),
          };

          // Return system message followed by user messages
          return [systemMessage, ...messages];
        },
      };

      const agent = new Agent({
        name: 'test-agent',
        instructions: 'You are a test agent',
        model: mockModel,
        inputProcessors: [systemMessageProcessor],
      });

      // This should not throw an error about invalid system message format
      const result = await agent.generate('Hello');

      expect(result.text).toBeDefined();
      expect(result.text).toContain('processed:');
    });

    it('should handle input processors that add assistant messages for context', async () => {
      const assistantMessageProcessor = {
        name: 'assistant-message-processor',
        processInput: async ({ messages }) => {
          // Add an assistant message (e.g., from previous conversation)
          const assistantMessage: MastraDBMessage = {
            id: crypto.randomUUID(),
            role: 'assistant',
            content: {
              format: 2,
              parts: [{ type: 'text', text: 'Previously, I helped you with your code.' }],
            },
            createdAt: new Date(),
          };

          // Return assistant message followed by user messages
          return [assistantMessage, ...messages];
        },
      };

      const agent = new Agent({
        name: 'test-agent',
        instructions: 'You are a test agent',
        model: mockModel,
        inputProcessors: [assistantMessageProcessor],
      });

      const result = await agent.generate('Continue from before');

      expect(result.text).toBeDefined();
      expect(result.text).toContain('processed:');
    });
  });

  describe('Input Processors with stream', () => {
    it('should handle input processors with streaming', async () => {
      const streamProcessor = {
        name: 'stream-processor',
        processInput: async ({ messages }) => {
          messages.push(createMessage('Stream processor active'));
          return messages;
        },
      };

      const agentWithStreamProcessor = new Agent({
        name: 'test-agent',
        instructions: 'You are a helpful assistant',
        model: mockModel,
        inputProcessors: [streamProcessor],
      });

      const stream = await agentWithStreamProcessor.stream('Stream test');

      let fullText = '';
      for await (const chunk of stream.fullStream) {
        if (chunk.type === 'text-delta') {
          fullText += chunk.payload.text;
        }
      }

      expect(fullText).toContain('Stream processor active');
    });

    it('should handle abort in streaming with tripwire response', async () => {
      const streamAbortProcessor = {
        name: 'stream-abort',
        processInput: async ({ abort, messages }) => {
          abort('Stream aborted');
          return messages;
        },
      };

      const agentWithStreamAbort = new Agent({
        name: 'test-agent',
        instructions: 'You are a helpful assistant',
        model: mockModel,
        inputProcessors: [streamAbortProcessor],
      });

      const stream = await agentWithStreamAbort.stream('Stream abort test');

      const fullOutput = await stream.getFullOutput();
      expect(fullOutput.tripwire).toBe(true);
      expect(fullOutput.tripwireReason).toBe('Stream aborted');

      // Stream should be empty
      let textReceived = '';
      for await (const chunk of stream.fullStream) {
        if (chunk.type === 'text-delta') {
          textReceived += chunk.payload.text;
        }
      }
      expect(textReceived).toBe('');
    });

    it('should support function-based input processors', async () => {
      const requestContext = new RequestContext<{ processorMessage: string }>();
      requestContext.set('processorMessage', 'Dynamic message');

      const agentWithDynamicProcessors = new Agent({
        name: 'test-agent',
        instructions: 'You are a helpful assistant',
        model: mockModel,
        inputProcessors: ({ requestContext }) => {
          const message: string = requestContext.get('processorMessage') || 'Default message';
          return [
            {
              name: 'dynamic-processor',
              processInput: async ({ messages }) => {
                messages.push(createMessage(message));
                return messages;
              },
            },
          ];
        },
      });

      const result = await agentWithDynamicProcessors.generate('Test dynamic', {
        requestContext,
      });

      expect((result.response.messages[0].content[0] as any).text).toContain('Dynamic message');
    });

    it('should allow processors to modify message content', async () => {
      const messageModifierProcessor = {
        name: 'message-modifier',
        processInput: async ({ messages }) => {
          // Access existing messages and modify them
          const lastMessage = messages[messages.length - 1];

          if (lastMessage && lastMessage.content.parts.length > 0) {
            // Add a prefix to user messages
            messages.push(createMessage('MODIFIED: Original message was received'));
          }
          return messages;
        },
      };

      const agentWithModifier = new Agent({
        name: 'test-agent',
        instructions: 'You are a helpful assistant',
        model: mockModel,
        inputProcessors: [messageModifierProcessor],
      });

      const result = await agentWithModifier.generate('Original user message');

      expect((result.response.messages[0].content[0] as any).text).toContain('MODIFIED: Original message was received');
      expect((result.response.messages[0].content[0] as any).text).toContain('Original user message');
    });

    it('should allow processors to filter or validate messages', async () => {
      const validationProcessor = {
        name: 'validator',
        processInput: async ({ messages, abort }) => {
          // Extract text content from all messages
          const textContent = messages
            .map(msg =>
              msg.content.parts
                .filter(part => part.type === 'text')
                .map(part => part.text)
                .join(' '),
            )
            .join(' ');

          const hasInappropriateContent = textContent.includes('inappropriate');

          if (hasInappropriateContent) {
            abort('Content validation failed');
          } else {
            messages.push(createMessage('Content validated'));
          }
          return messages;
        },
      };

      const agentWithValidator = new Agent({
        name: 'test-agent',
        instructions: 'You are a helpful assistant',
        model: mockModel,
        inputProcessors: [validationProcessor],
      });

      // Test valid content
      const validResult = await agentWithValidator.generate('This is appropriate content');
      expect((validResult.response.messages[0].content[0] as any).text).toContain('Content validated');

      // Test invalid content
      const invalidResult = await agentWithValidator.generate('This contains inappropriate content');
      expect(invalidResult.tripwire).toBe(true);
      expect(invalidResult.tripwireReason).toBe('Content validation failed');
    });

    it('should handle empty processors array', async () => {
      const agentWithEmptyProcessors = new Agent({
        name: 'test-agent',
        instructions: 'You are a helpful assistant',
        model: mockModel,
        inputProcessors: [],
      });

      const result = await agentWithEmptyProcessors.generate('No processors test');

      expect((result.response.messages[0].content[0] as any).text).toContain('processed:');
      expect((result.response.messages[0].content[0] as any).text).toContain('No processors test');
    });
  });

  describe('Output Processors with generate', () => {
    it('should process final text through output processors', async () => {
      let processedText = '';

      class TestOutputProcessor implements Processor {
        readonly name = 'test-output-processor';

        async processOutputResult({ messages }) {
          // Process the final generated text
          const processedMessages = messages.map(msg => ({
            ...msg,
            content: {
              ...msg.content,
              parts: msg.content.parts.map(part =>
                part.type === 'text' ? { ...part, text: part.text.replace(/test/gi, 'TEST') } : part,
              ),
            },
          }));

          // Store the processed text to verify it was called
          processedText = processedMessages[0]?.content.parts.find(part => part.type === 'text')?.text || '';

          return processedMessages;
        }
      }

      const agent = new Agent({
        name: 'generate-output-processor-test-agent',
        instructions: 'You are a helpful assistant.',
        model: new MockLanguageModelV2({
          doGenerate: async () => ({
            content: [
              {
                type: 'text',
                text: 'This is a test response with test words',
              },
            ],
            finishReason: 'stop',
            usage: { inputTokens: 8, outputTokens: 10, totalTokens: 18 },
            rawCall: { rawPrompt: null, rawSettings: {} },
            warnings: [],
          }),
          doStream: async () => ({
            stream: convertArrayToReadableStream([
              { type: 'stream-start', warnings: [] },
              { type: 'response-metadata', id: 'id-0', modelId: 'mock-model-id', timestamp: new Date(0) },
              { type: 'text-start', id: '1' },
              { type: 'text-delta', id: '1', delta: 'This is a test response with test words' },
              { type: 'text-end', id: '1' },
              { type: 'finish', finishReason: 'stop', usage: { inputTokens: 8, outputTokens: 10, totalTokens: 18 } },
            ]),
          }),
        }),
        outputProcessors: [new TestOutputProcessor()],
      });

      async function testWithFormat(format: 'aisdk' | 'mastra') {
        const result = await agent.generate('Hello', {
          format,
        });

        // The output processors should modify the returned result
        expect((result.response.messages[0].content[0] as any).text).toBe('This is a TEST response with TEST words');

        // And the processor should have been called and processed the text
        expect(processedText).toBe('This is a TEST response with TEST words');
      }

      await testWithFormat('aisdk');
      await testWithFormat('mastra');
    });

    it('should process messages through multiple output processors in sequence', async () => {
      let finalProcessedText = '';

      class ReplaceProcessor implements Processor {
        readonly name = 'replace-processor';

        async processOutputResult({ messages }) {
          return messages.map(msg => ({
            ...msg,
            content: {
              ...msg.content,
              parts: msg.content.parts.map(part =>
                part.type === 'text' ? { ...part, text: part.text.replace(/hello/gi, 'HELLO') } : part,
              ),
            },
          }));
        }
      }

      class AddPrefixProcessor implements Processor {
        readonly name = 'prefix-processor';

        async processOutputResult({ messages }) {
          const processedMessages = messages.map(msg => ({
            ...msg,
            content: {
              ...msg.content,
              parts: msg.content.parts.map(part =>
                part.type === 'text' ? { ...part, text: `[PROCESSED] ${part.text}` } : part,
              ),
            },
          }));

          // Store the final processed text to verify both processors ran
          finalProcessedText = processedMessages[0]?.content.parts.find(part => part.type === 'text')?.text || '';

          return processedMessages;
        }
      }

      const agent = new Agent({
        name: 'multi-processor-generate-test-agent',
        instructions: 'Respond with: "hello world"',
        model: new MockLanguageModelV2({
          doGenerate: async () => ({
            content: [
              {
                type: 'text',
                text: 'hello world',
              },
            ],
            finishReason: 'stop',
            usage: { inputTokens: 2, outputTokens: 5, totalTokens: 7 },
            rawCall: { rawPrompt: null, rawSettings: {} },
            warnings: [],
          }),
          doStream: async () => ({
            stream: convertArrayToReadableStream([
              { type: 'stream-start', warnings: [] },
              { type: 'response-metadata', id: 'id-0', modelId: 'mock-model-id', timestamp: new Date(0) },
              { type: 'text-start', id: '1' },
              { type: 'text-delta', id: '1', delta: 'hello world' },
              { type: 'text-end', id: '1' },
              { type: 'finish', finishReason: 'stop', usage: { inputTokens: 2, outputTokens: 5, totalTokens: 7 } },
            ]),
          }),
        }),
        outputProcessors: [new ReplaceProcessor(), new AddPrefixProcessor()],
      });

      async function testWithFormat(format: 'aisdk' | 'mastra') {
        const result = await agent.generate('Test', {
          format,
        });

        // The output processors should modify the returned result
        expect((result.response.messages[0].content[0] as any).text).toBe('[PROCESSED] HELLO world');

        // And both processors should have been called in sequence
        expect(finalProcessedText).toBe('[PROCESSED] HELLO world');
      }

      await testWithFormat('aisdk');
      await testWithFormat('mastra');
    });

    it('should handle abort in output processors', async () => {
      class AbortingOutputProcessor implements Processor {
        readonly name = 'aborting-output-processor';

        async processOutputResult({ messages, abort }) {
          // Check if the response contains inappropriate content
          const hasInappropriateContent = messages.some(msg =>
            msg.content.parts.some(part => part.type === 'text' && part.text.includes('inappropriate')),
          );

          if (hasInappropriateContent) {
            abort('Content flagged as inappropriate');
          }

          return messages;
        }
      }

      const agent = new Agent({
        name: 'aborting-generate-test-agent',
        instructions: 'You are a helpful assistant.',
        model: new MockLanguageModelV2({
          doGenerate: async () => ({
            content: [
              {
                type: 'text',
                text: 'This content is inappropriate and should be blocked',
              },
            ],
            finishReason: 'stop',
            usage: { inputTokens: 10, outputTokens: 10, totalTokens: 20 },
            rawCall: { rawPrompt: null, rawSettings: {} },
            warnings: [],
          }),
          doStream: async () => ({
            stream: convertArrayToReadableStream([
              { type: 'stream-start', warnings: [] },
              { type: 'response-metadata', id: 'id-0', modelId: 'mock-model-id', timestamp: new Date(0) },
              { type: 'text-start', id: '1' },
              { type: 'text-delta', id: '1', delta: 'This content is inappropriate and should be blocked' },
              { type: 'text-end', id: '1' },
              { type: 'finish', finishReason: 'stop', usage: { inputTokens: 10, outputTokens: 10, totalTokens: 20 } },
            ]),
          }),
        }),
        outputProcessors: [new AbortingOutputProcessor()],
      });

      async function testWithFormat(format: 'aisdk' | 'mastra') {
        // Should return tripwire result when processor aborts
        const result = await agent.generate('Generate inappropriate content', {
          format,
        });

        expect(result.tripwire).toBe(true);
        expect(result.tripwireReason).toBe('Content flagged as inappropriate');
        expect(result.finishReason).toBe('other');
      }

      await testWithFormat('aisdk');
      await testWithFormat('mastra');
    });

    it('should skip processors that do not implement processOutputResult', async () => {
      class CompleteProcessor implements Processor {
        readonly name = 'complete-processor';

        async processOutputResult({ messages }) {
          return messages.map(msg => ({
            ...msg,
            content: {
              ...msg.content,
              parts: msg.content.parts.map(part =>
                part.type === 'text' ? { ...part, text: `[COMPLETE] ${part.text}` } : part,
              ),
            },
          }));
        }
      }

      class IncompleteProcessor {
        readonly name = 'incomplete-processor';
        // Note: This processor doesn't implement processOutputResult or extend Processor
      }

      const agent = new Agent({
        name: 'mixed-processor-test-agent',
        instructions: 'You are a helpful assistant.',
        model: new MockLanguageModelV2({
          doGenerate: async () => ({
            content: [
              {
                type: 'text',
                text: 'Test response',
              },
            ],
            finishReason: 'stop',
            usage: { inputTokens: 5, outputTokens: 10, totalTokens: 15 },
            rawCall: { rawPrompt: null, rawSettings: {} },
            warnings: [],
          }),
          doStream: async () => ({
            stream: convertArrayToReadableStream([
              { type: 'stream-start', warnings: [] },
              { type: 'response-metadata', id: 'id-0', modelId: 'mock-model-id', timestamp: new Date(0) },
              { type: 'text-start', id: '1' },
              { type: 'text-delta', id: '1', delta: 'This is a test response' },
              { type: 'text-end', id: '1' },
              { type: 'finish', finishReason: 'stop', usage: { inputTokens: 5, outputTokens: 10, totalTokens: 15 } },
            ]),
          }),
        }),
        outputProcessors: [new IncompleteProcessor() as any, new CompleteProcessor()],
      });

      async function testWithFormat(format: 'aisdk' | 'mastra') {
        const result = await agent.generate('Test incomplete processors', {
          format,
        });

        // Only the complete processor should have run
        expect((result.response.messages[0].content[0] as any).text).toBe('[COMPLETE] This is a test response');
      }

      await testWithFormat('aisdk');
      await testWithFormat('mastra');
    });
  });

  describe('Output Processors with stream', () => {
    it('should process text chunks through output processors in real-time', async () => {
      class TestOutputProcessor implements Processor {
        readonly name = 'test-output-processor';

        async processOutputStream(args: {
          part: any;
          streamParts: any[];
          state: Record<string, any>;
          abort: (reason?: string) => never;
        }) {
          const { part } = args;
          // Only process text-delta chunks
          if (part.type === 'text-delta') {
            return {
              type: 'text-delta',
              payload: {
                ...part.payload,
                text: part.payload.text.replace(/test/gi, 'TEST'),
              },
            };
          }
          return part;
        }
      }

      const agent = new Agent({
        name: 'output-processor-test-agent',
        instructions: 'You are a helpful assistant. Respond with exactly: "This is a test response"',
        model: mockModel,
        outputProcessors: [new TestOutputProcessor()],
      });

      async function testWithFormat(format: 'aisdk' | 'mastra') {
        const stream = await agent.stream('Hello', {
          format,
        });

        let collectedText = '';
        for await (const chunk of stream.fullStream) {
          if (chunk.type === 'text-delta') {
            if (format === 'aisdk') {
              collectedText += chunk.text;
            } else {
              collectedText += chunk.payload.text;
            }
          }
        }

        expect(collectedText).toBe(
          'processed: You are a helpful assistant. Respond with exactly: "This is a TEST response" Hello',
        );
      }

      await testWithFormat('aisdk');
      await testWithFormat('mastra');
    });

    it('should filter blocked content chunks', async () => {
      class BlockingOutputProcessor implements Processor {
        readonly name = 'filtering-output-processor';

        async processOutputStream({ part }) {
          // Filter out chunks containing "blocked"
          if (part.type === 'text-delta' && part.payload.text?.includes('You are')) {
            return null; // Return null to filter the chunk
          }
          return part;
        }
      }

      const agent = new Agent({
        name: 'blocking-processor-test-agent',
        instructions: 'You are a helpful assistant.',
        model: mockModel,
        outputProcessors: [new BlockingOutputProcessor()],
      });

      async function testWithFormat(format: 'aisdk' | 'mastra') {
        const stream = await agent.stream('Hello', {
          format,
        });

        let collectedText = '';
        for await (const chunk of stream.fullStream) {
          if (chunk.type === 'text-delta') {
            if (format === 'aisdk') {
              collectedText += chunk.text;
            } else {
              collectedText += chunk.payload.text;
            }
          }
        }

        // The blocked content should be filtered out completely (not appear in stream)
        expect(collectedText).toBe('processed: ');
      }

      await testWithFormat('aisdk');
      await testWithFormat('mastra');
    });

    it('should emit tripwire when output processor calls abort', async () => {
      class AbortingOutputProcessor implements Processor {
        readonly name = 'aborting-output-processor';

        async processOutputStream({ part, abort }) {
          if (part.type === 'text-delta' && part.payload.text?.includes('processed')) {
            abort('Content triggered abort');
          }

          return part;
        }
      }

      const agent = new Agent({
        name: 'aborting-processor-test-agent',
        instructions: 'You are a helpful assistant.',
        model: mockModel,
        outputProcessors: [new AbortingOutputProcessor()],
      });

      async function testWithFormat(format: 'aisdk' | 'mastra') {
        const stream = await agent.stream('Hello', {
          format,
        });
        const chunks: any[] = [];

        for await (const chunk of stream.fullStream) {
          chunks.push(chunk);
        }

        // Should have received a tripwire chunk
        const tripwireChunk = chunks.find(chunk => chunk.type === 'tripwire');
        expect(tripwireChunk).toBeDefined();

        if (format === 'aisdk') {
          expect(tripwireChunk.tripwireReason).toBe('Content triggered abort');
        } else {
          expect(tripwireChunk.payload.tripwireReason).toBe('Content triggered abort');
        }

        // Should not have received the text after the abort trigger
        let collectedText = '';
        chunks.forEach(chunk => {
          if (chunk.type === 'text-delta') {
            if (format === 'aisdk') {
              collectedText += chunk.text;
            } else {
              collectedText += chunk.payload.text;
            }
          }
        });
        // The abort happens when "test" is encountered, which is in the first chunk
        // So we might not get any text before the abort
        expect(collectedText).not.toContain('test');
      }

      await testWithFormat('aisdk');
      await testWithFormat('mastra');
    });

    it('should process chunks through multiple output processors in sequence', async () => {
      class ReplaceProcessor implements Processor {
        readonly name = 'replace-processor';

        async processOutputStream({ part }) {
          if (part.type === 'text-delta' && part.payload.text) {
            return {
              type: 'text-delta',
              payload: {
                ...part.payload,
                text: 'SUH DUDE',
              },
            };
          }
          return part;
        }
      }

      class AddPrefixProcessor implements Processor {
        readonly name = 'prefix-processor';

        async processOutputStream({ part }) {
          // Add prefix to any chunk that contains "TEST"
          if (part.type === 'text-delta' && part.payload.text?.includes('SUH DUDE')) {
            return {
              type: 'text-delta',
              payload: {
                ...part.payload,
                text: `[PROCESSED] ${part.payload.text}`,
              },
            };
          }
          return part;
        }
      }

      const agent = new Agent({
        name: 'multi-processor-test-agent',
        instructions: 'Respond with: "This is a test response"',
        model: mockModel,
        outputProcessors: [new ReplaceProcessor(), new AddPrefixProcessor()],
      });

      async function testWithFormat(format: 'aisdk' | 'mastra') {
        const stream = await agent.stream('Test', {
          format,
        });

        let collectedText = '';
        for await (const chunk of stream.fullStream) {
          if (chunk.type === 'text-delta') {
            if (format === 'aisdk') {
              collectedText += chunk.text;
            } else {
              collectedText += chunk.payload.text;
            }
          }
        }

        // Should be processed by both processors: replace "test" -> "TEST", then add prefix
        expect(collectedText).toBe('[PROCESSED] SUH DUDE[PROCESSED] SUH DUDE');
      }

      await testWithFormat('aisdk');
      await testWithFormat('mastra');
    });
  });

  describe('Custom Output with Processors', () => {
    it('should process streamed structured output through output processors with stream', async () => {
      let processedChunks: string[] = [];
      let finalProcessedObject: any = null;

      class StreamStructuredProcessor implements Processor {
        readonly name = 'stream-structured-processor';

        async processOutputStream({ part }) {
          // Handle text-delta chunks
          if (part.type === 'text-delta' && part.payload.text) {
            // Collect and transform streaming chunks
            const modifiedChunk = {
              ...part,
              payload: {
                ...part.payload,
                text: part.payload.text.replace(/obama/gi, 'OBAMA'),
              },
            };
            processedChunks.push(part.payload.text);
            return modifiedChunk;
          }
          return part;
        }

        async processOutputResult({ messages }) {
          // Also process the final result
          const processedMessages = messages.map(msg => ({
            ...msg,
            content: {
              ...msg.content,
              parts: msg.content.parts.map(part => {
                if (part.type === 'text') {
                  try {
                    const data = JSON.parse(part.text);
                    const modified = { ...data, stream_processed: true };
                    finalProcessedObject = modified;
                    return { ...part, text: JSON.stringify(modified) };
                  } catch {
                    return part;
                  }
                }
                return part;
              }),
            },
          }));

          return processedMessages;
        }
      }

      const agent = new Agent({
        name: 'stream-structured-processor-test-agent',
        instructions: 'You know about US elections.',
        model: new MockLanguageModelV2({
          doGenerate: async () => ({
            content: [
              {
                type: 'text',
                text: '{"winner": "Barack Obama", "year": "2012"}',
              },
            ],
            warnings: [],
            finishReason: 'stop',
            usage: { inputTokens: 10, outputTokens: 5, totalTokens: 15 },
            rawCall: { rawPrompt: null, rawSettings: {} },
          }),
          doStream: async () => ({
            stream: convertArrayToReadableStream([
              { type: 'stream-start', warnings: [] },
              { type: 'response-metadata', id: 'id-0', modelId: 'mock-model-id', timestamp: new Date(0) },
              { type: 'text-start', id: '1' },
              { type: 'text-delta', id: '1', delta: '{"winner":' },
              { type: 'text-delta', id: '1', delta: '"Barack' },
              { type: 'text-delta', id: '1', delta: ' Obama",' },
              { type: 'text-delta', id: '1', delta: '"year":"2012"}' },
              { type: 'text-end', id: '1' },
              {
                type: 'finish',
                finishReason: 'stop',
                usage: { inputTokens: 10, outputTokens: 5, totalTokens: 15 },
              },
            ]),
            rawCall: { rawPrompt: null, rawSettings: {} },
            warnings: [],
          }),
        }),
        outputProcessors: [new StreamStructuredProcessor()],
      });

      async function testWithFormat(format: 'aisdk' | 'mastra') {
        const response = await agent.stream('Who won the 2012 US presidential election?', {
          structuredOutput: {
            schema: z.object({
              winner: z.string(),
              year: z.string(),
            }),
          },
          format,
        });

        // Consume the stream
        let streamedContent = '';
        for await (const chunk of response.fullStream) {
          if (chunk.type === 'text-delta') {
            if (format === 'aisdk') {
              streamedContent += chunk.text;
            } else {
              streamedContent += chunk.payload.text;
            }
          }
        }

        // Wait for the stream to finish
        await response.getFullOutput();

        // Check that streaming chunks were processed
        expect(processedChunks.length).toBeGreaterThan(0);
        expect(processedChunks.join('')).toContain('Barack');

        // Check that streaming content was modified
        expect(streamedContent).toContain('OBAMA');

        // Check that final object processing occurred
        expect(finalProcessedObject).toEqual({
          winner: 'Barack OBAMA',
          year: '2012',
          stream_processed: true,
        });
      }

      await testWithFormat('aisdk');
      await testWithFormat('mastra');
    }, 20_000);
  });

  describe('Tripwire Functionality', () => {
    describe('generate method', () => {
      it('should handle processor abort with default message', async () => {
        const abortProcessor = {
          name: 'abort-output-processor',
          async processOutputResult({ abort, messages }) {
            abort();
            return messages;
          },
        } satisfies Processor;

        const agent = new Agent({
          name: 'output-tripwire-test-agent',
          instructions: 'You are a helpful assistant.',
          model: new MockLanguageModelV2({
            doGenerate: async () => ({
              content: [
                {
                  type: 'text',
                  text: 'This should be aborted',
                },
              ],
              warnings: [],
              finishReason: 'stop',
              usage: { inputTokens: 4, outputTokens: 10, totalTokens: 14 },
              rawCall: { rawPrompt: null, rawSettings: {} },
            }),
            doStream: async () => ({
              stream: convertArrayToReadableStream([
                { type: 'stream-start', warnings: [] },
                { type: 'response-metadata', id: 'id-0', modelId: 'mock-model-id', timestamp: new Date(0) },
                { type: 'text-start', id: '1' },
                { type: 'text-delta', id: '1', delta: 'This should be aborted' },
                { type: 'text-end', id: '1' },
                { type: 'finish', finishReason: 'stop', usage: { inputTokens: 4, outputTokens: 10, totalTokens: 14 } },
              ]),
            }),
          }),
          outputProcessors: [abortProcessor],
        });

        async function testWithFormat(format: 'aisdk' | 'mastra') {
          const result = await agent.generate('Hello', {
            format,
          });

          expect(result.tripwire).toBe(true);
          expect(result.tripwireReason).toBe('Tripwire triggered by abort-output-processor');

          expect(await result.finishReason).toBe('other');
        }

        // await testWithFormat('aisdk');
        await testWithFormat('mastra');
      });
    });

    describe('stream method', () => {
      it('should handle processor abort with default message', async () => {
        const abortProcessor = {
          name: 'abort-stream-output-processor',
          async processOutputStream({ part, abort }) {
            // Abort immediately on any text part
            if (part.type === 'text-delta') {
              abort();
            }
            return part;
          },
        } satisfies Processor;

        const agent = new Agent({
          name: 'stream-output-tripwire-test-agent',
          instructions: 'You are a helpful assistant.',
          model: mockModel,
          outputProcessors: [abortProcessor],
        });

        async function testWithFormat(format: 'aisdk' | 'mastra') {
          const stream = await agent.stream('Hello', {
            format,
          });
          const chunks: any[] = [];

          for await (const chunk of stream.fullStream) {
            chunks.push(chunk);
          }

          // Should receive tripwire chunk
          const tripwireChunk = chunks.find(c => c.type === 'tripwire');
          expect(tripwireChunk).toBeDefined();
          if (format === 'aisdk') {
            expect(tripwireChunk.tripwireReason).toBe('Stream part blocked by abort-stream-output-processor');
          } else {
            expect(tripwireChunk.payload.tripwireReason).toBe('Stream part blocked by abort-stream-output-processor');
          }
        }

        await testWithFormat('aisdk');
        await testWithFormat('mastra');
      });

      it('should handle processor abort with custom message', async () => {
        const customAbortProcessor = {
          name: 'custom-abort-stream-output',
          async processOutputStream({ part, abort }) {
            if (part.type === 'text-delta') {
              abort('Custom stream output abort reason');
            }
            return part;
          },
        } satisfies Processor;

        const agent = new Agent({
          name: 'custom-stream-output-tripwire-test-agent',
          instructions: 'You are a helpful assistant.',
          model: mockModel,
          outputProcessors: [customAbortProcessor],
        });

        async function testWithFormat(format: 'aisdk' | 'mastra') {
          const stream = await agent.stream('Custom abort test', {
            format,
          });
          const chunks: any[] = [];

          for await (const chunk of stream.fullStream) {
            chunks.push(chunk);
          }

          const tripwireChunk = chunks.find(c => c.type === 'tripwire');
          expect(tripwireChunk).toBeDefined();
          if (format === 'aisdk') {
            expect(tripwireChunk.tripwireReason).toBe('Custom stream output abort reason');
          } else {
            expect(tripwireChunk.payload.tripwireReason).toBe('Custom stream output abort reason');
          }
        }

        await testWithFormat('aisdk');
        await testWithFormat('mastra');
      });
    });
  });

  function testStructuredOutput(format: 'aisdk' | 'mastra', model: LanguageModelV2) {
    describe('StructuredOutputProcessor Integration Tests', () => {
      describe('with real LLM', () => {
        it('should convert unstructured text to structured JSON for color analysis', async () => {
          const colorSchema = z.object({
            color: z.string().describe('The primary color'),
            intensity: z.enum(['light', 'medium', 'bright', 'vibrant']).describe('How intense the color is'),
            hexCode: z
              .string()
              .regex(/^#[0-9A-F]{6}$/i)
              .describe('Hex color code')
              .nullable(),
            mood: z.string().describe('The mood or feeling the color evokes'),
          });

          const agent = new Agent({
            name: 'Color Expert',
            instructions: `You are an expert on colors. 
              Analyze colors and describe their properties, psychological effects, and technical details.
              Always give a hex code for the color.
              `,
            model,
          });

          const result = await agent.generate(
            'Tell me about a vibrant sunset orange color. What are its properties and how does it make people feel? Keep your response really short.',
            {
              structuredOutput: {
                schema: colorSchema,
                model, // Use smaller model for faster tests
                errorStrategy: 'strict',
              },
              format,
            },
          );

          // Verify we have both natural text AND structured data
          expect(result.text).toBeTruthy();

          expect(() => JSON.parse(result.text)).toThrow();

          expect(result.object).toBeDefined();

          // Validate the structured data
          expect(result.object).toMatchObject({
            color: expect.any(String),
            intensity: expect.stringMatching(/^(light|medium|bright|vibrant)$/),
            hexCode: expect.stringMatching(/^#[0-9A-F]{6}$/i),
            mood: expect.any(String),
          });

          // Validate the content makes sense for orange
          expect(result.object!.color.toLowerCase()).toContain('orange');
          expect(['bright', 'vibrant']).toContain(result.object!.intensity);
          expect(result.object!.mood).toBeTruthy();

          console.log('Natural text:', result.text);
          console.log('Structured color data:', result.object);
        }, 40000);

        it('should handle complex nested schemas for article analysis', async () => {
          const articleSchema = z.object({
            title: z.string().describe('A concise title for the content'),
            summary: z.string().describe('A brief summary of the main points'),
            keyPoints: z
              .array(
                z.object({
                  point: z.string().describe('A key insight or main point'),
                  importance: z.number().min(1).max(5).describe('Importance level from 1-5'),
                }),
              )
              .describe('List of key points from the content'),
            metadata: z.object({
              topics: z.array(z.string()).describe('Main topics covered'),
              difficulty: z.enum(['beginner', 'intermediate', 'advanced']).describe('Content difficulty level'),
              estimatedReadTime: z.number().describe('Estimated reading time in minutes'),
            }),
          });

          const agent = new Agent({
            name: 'Content Analyzer',
            instructions: 'You are an expert content analyst. Read and analyze text content to extract key insights.',
            model,
          });

          const articleText = `
          Machine learning has revolutionized how we approach data analysis. 
          At its core, machine learning involves training algorithms to recognize patterns in data. 
          There are three main types: supervised learning (with labeled data), unsupervised learning (finding hidden patterns), 
          and reinforcement learning (learning through trial and error). 
          Popular applications include recommendation systems, image recognition, and natural language processing. 
          For beginners, starting with simple algorithms like linear regression or decision trees is recommended.
        `;

          const result = await agent.generate(`Analyze this article and extract key information:\n\n${articleText}`, {
            structuredOutput: {
              schema: articleSchema,
              model,
              errorStrategy: 'strict',
            },
            format,
          });

          // Verify we have both natural text AND structured data
          expect(result.text).toBeTruthy();

          expect(() => JSON.parse(result.text)).toThrow();

          expect(result.object).toBeDefined();

          // Validate the structured data
          expect(result.object).toMatchObject({
            title: expect.any(String),
            summary: expect.any(String),
            keyPoints: expect.arrayContaining([
              expect.objectContaining({
                point: expect.any(String),
                importance: expect.any(Number),
              }),
            ]),
            metadata: expect.objectContaining({
              topics: expect.any(Array),
              difficulty: expect.stringMatching(/^(beginner|intermediate|advanced)$/),
              estimatedReadTime: expect.any(Number),
            }),
          });

          // Validate content relevance
          expect(result.object!.title.toLowerCase()).toMatch(/machine learning|ml|data/);
          expect(result.object!.summary.toLowerCase()).toContain('machine learning');
          expect(result.object!.keyPoints.length).toBeGreaterThan(0);
          expect(
            result.object!.metadata.topics.some(
              (topic: string) =>
                topic.toLowerCase().includes('machine learning') || topic.toLowerCase().includes('data'),
            ),
          ).toBe(true);

          console.log('Natural text:', result.text);
          console.log('Structured article analysis:', result.object);
        }, 40000);

        it('should handle fallback strategy gracefully', async () => {
          const strictSchema = z.object({
            impossible: z.literal('exact_match_required'),
            number: z.number().min(1000).max(1000), // Very restrictive
          });

          const fallbackValue = {
            impossible: 'exact_match_required' as const,
            number: 1000,
          };

          const agent = new Agent({
            name: 'Test Agent',
            instructions: 'You are a helpful assistant.',
            model,
          });

          const result = await agent.generate('Tell me about the weather today in a casual way.', {
            structuredOutput: {
              schema: strictSchema,
              model: new MockLanguageModelV2({
                doStream: async () => {
                  throw new Error('test error');
                },
              }),
              errorStrategy: 'fallback',
              fallbackValue,
            },
            format,
          });

          // Should preserve natural text but return fallback object
          expect(result.text).toBeTruthy();

          expect(result.object).toEqual(fallbackValue);

          console.log('Natural text:', result.text);
          console.log('Fallback object:', result.object);
        }, 40000);

        it('should work with different models for main agent vs structuring agent', async () => {
          const ideaSchema = z.object({
            idea: z.string().describe('The creative idea'),
            category: z.enum(['technology', 'business', 'art', 'science', 'other']).describe('Category of the idea'),
            feasibility: z.number().min(1).max(10).describe('How feasible is this idea (1-10)'),
            resources: z.array(z.string()).describe('Resources needed to implement'),
          });

          const agent = new Agent({
            name: 'Creative Thinker',
            instructions: 'You are a creative thinker who generates innovative ideas and explores possibilities.',
            model, // Use faster model for idea generation
          });

          const result = await agent.generate(
            'Come up with an innovative solution for reducing food waste in restaurants.',
            {
              structuredOutput: {
                schema: ideaSchema,
                model,
                errorStrategy: 'strict',
              },
              format,
            },
          );

          // Verify we have both natural text AND structured data
          expect(result.text).toBeTruthy();

          expect(result.object).toBeDefined();

          // Validate structured data
          expect(result.object).toMatchObject({
            idea: expect.any(String),
            category: expect.stringMatching(/^(technology|business|art|science|other)$/),
            feasibility: expect.any(Number),
            resources: expect.any(Array),
          });

          // Validate content
          expect(result.object!.idea).toBeDefined();
          expect(result.object!.feasibility).toBeGreaterThanOrEqual(1);
          expect(result.object!.feasibility).toBeLessThanOrEqual(10);
          expect(result.object!.resources.length).toBeGreaterThan(0);

          console.log('Natural text:', result.text);
          console.log('Structured idea data:', result.object);
        }, 40000);
      });

      it('should work with stream', async () => {
        const ideaSchema = z.object({
          idea: z.string().describe('The creative idea'),
          category: z.enum(['technology', 'business', 'art', 'science', 'other']).describe('Category of the idea'),
          feasibility: z.number().min(1).max(10).describe('How feasible is this idea (1-10)'),
          resources: z.array(z.string()).describe('Resources needed to implement'),
        });

        const agent = new Agent({
          name: 'Creative Thinker',
          instructions: 'You are a creative thinker who generates innovative ideas and explores possibilities.',
          model: model,
        });

        const result = await agent.stream(
          `
              Come up with an innovative solution for reducing food waste in restaurants. 
              Make sure to include an idea, category, feasibility, and resources.
            `,
          {
            format,
            structuredOutput: {
              schema: ideaSchema,
              model,
              errorStrategy: 'strict',
            },
          },
        );

        const resultText = await result.text;
        const resultObj = await result.object;

        expect(resultText).toBeTruthy();
        expect(resultText).toMatch(/food waste|restaurant|reduce|solution|innovative/i); // Should contain natural language
        expect(resultObj).toBeDefined();

        expect(resultObj).toMatchObject({
          idea: expect.any(String),
          category: expect.stringMatching(/^(technology|business|art|science|other)$/),
          feasibility: expect.any(Number),
          resources: expect.any(Array),
        });

        expect(resultObj.feasibility).toBeGreaterThanOrEqual(1);
        expect(resultObj.feasibility).toBeLessThanOrEqual(10);
        expect(resultObj.resources.length).toBeGreaterThan(0);
      }, 60000);

      it('should work with stream with useJsonSchemaPromptInjection', async () => {
        const ideaSchema = z.object({
          idea: z.string().describe('The creative idea'),
          category: z.enum(['technology', 'business', 'art', 'science', 'other']).describe('Category of the idea'),
          feasibility: z.number().min(1).max(10).describe('How feasible is this idea (1-10)'),
          resources: z.array(z.string()).describe('Resources needed to implement'),
        });

        const agent = new Agent({
          name: 'Creative Thinker',
          instructions: 'You are a creative thinker who generates innovative ideas and explores possibilities.',
          model: model,
        });

        const result = await agent.stream(
          `
              Come up with an innovative solution for reducing food waste in restaurants. 
              Make sure to include an idea, category, feasibility, and resources.
            `,
          {
            format,
            structuredOutput: {
              schema: ideaSchema,
              model,
              errorStrategy: 'strict',
              jsonPromptInjection: true,
            },
          },
        );

        const resultText = await result.text;
        const resultObj = await result.object;

        expect(resultText).toBeTruthy();
        expect(resultText).toMatch(/food waste|restaurant|reduce|solution|innovative/i); // Should contain natural language
        expect(resultObj).toBeDefined();

        expect(resultObj).toMatchObject({
          idea: expect.any(String),
          category: expect.stringMatching(/^(technology|business|art|science|other)$/),
          feasibility: expect.any(Number),
          resources: expect.any(Array),
        });

        expect(resultObj.feasibility).toBeGreaterThanOrEqual(1);
        expect(resultObj.feasibility).toBeLessThanOrEqual(10);
        expect(resultObj.resources.length).toBeGreaterThan(0);
      }, 60000);
    });
  }

  testStructuredOutput('aisdk', openai_v5('gpt-4o'));
  testStructuredOutput('mastra', openai_v5('gpt-4o'));
});

describe('v1 model - output processors', () => {
  describe('generate output processors', () => {
    it('should process final text through output processors', async () => {
      let processedText = '';

      class TestOutputProcessor implements Processor {
        readonly name = 'test-output-processor';

        async processOutputResult({ messages }) {
          // Process the final generated text
          const processedMessages = messages.map(msg => ({
            ...msg,
            content: {
              ...msg.content,
              parts: msg.content.parts.map(part =>
                part.type === 'text' ? { ...part, text: part.text.replace(/test/gi, 'TEST') } : part,
              ),
            },
          }));

          // Store the processed text to verify it was called
          processedText =
            processedMessages[0]?.content.parts[0]?.type === 'text'
              ? (processedMessages[0].content.parts[0] as any).text
              : '';

          return processedMessages;
        }
      }

      const agent = new Agent({
        name: 'generate-output-processor-test-agent',
        instructions: 'You are a helpful assistant.',
        model: new MockLanguageModelV1({
          doGenerate: async () => ({
            rawCall: { rawPrompt: null, rawSettings: {} },
            text: 'This is a test response with test words',
            finishReason: 'stop',
            usage: { completionTokens: 8, promptTokens: 10 },
          }),
        }),
        outputProcessors: [new TestOutputProcessor()],
      });

      const result = await agent.generateLegacy('Hello');

      // The output processors should modify the returned result
      expect(result.text).toBe('This is a TEST response with TEST words');

      // And the processor should have been called and processed the text
      expect(processedText).toBe('This is a TEST response with TEST words');
    });

    it('should process messages through multiple output processors in sequence', async () => {
      let finalProcessedText = '';

      class ReplaceProcessor implements Processor {
        readonly name = 'replace-processor';

        async processOutputResult({ messages }) {
          return messages.map(msg => ({
            ...msg,
            content: {
              ...msg.content,
              parts: msg.content.parts.map(part =>
                part.type === 'text' ? { ...part, text: part.text.replace(/hello/gi, 'HELLO') } : part,
              ),
            },
          }));
        }
      }

      class AddPrefixProcessor implements Processor {
        readonly name = 'prefix-processor';

        async processOutputResult({ messages }) {
          const processedMessages = messages.map(msg => ({
            ...msg,
            content: {
              ...msg.content,
              parts: msg.content.parts.map(part =>
                part.type === 'text' ? { ...part, text: `[PROCESSED] ${part.text}` } : part,
              ),
            },
          }));

          // Store the final processed text to verify both processors ran
          finalProcessedText =
            processedMessages[0]?.content.parts[0]?.type === 'text'
              ? (processedMessages[0].content.parts[0] as any).text
              : '';

          return processedMessages;
        }
      }

      const agent = new Agent({
        name: 'multi-processor-generate-test-agent',
        instructions: 'Respond with: "hello world"',
        model: new MockLanguageModelV1({
          doGenerate: async () => ({
            rawCall: { rawPrompt: null, rawSettings: {} },
            text: 'hello world',
            finishReason: 'stop',
            usage: { completionTokens: 2, promptTokens: 5 },
          }),
        }),
        outputProcessors: [new ReplaceProcessor(), new AddPrefixProcessor()],
      });

      const result = await agent.generateLegacy('Test');

      // The output processors should modify the returned result
      expect(result.text).toBe('[PROCESSED] HELLO world');

      // And both processors should have been called in sequence
      expect(finalProcessedText).toBe('[PROCESSED] HELLO world');
    });

    it('should handle abort in output processors', async () => {
      class AbortingOutputProcessor implements Processor {
        readonly name = 'aborting-output-processor';

        async processOutputResult({ messages, abort }) {
          // Check if the response contains inappropriate content
          const hasInappropriateContent = messages.some(msg =>
            msg.content.parts.some(part => part.type === 'text' && part.text.includes('inappropriate')),
          );

          if (hasInappropriateContent) {
            abort('Content flagged as inappropriate');
          }

          return messages;
        }
      }

      const agent = new Agent({
        name: 'aborting-generate-test-agent',
        instructions: 'You are a helpful assistant.',
        model: new MockLanguageModelV1({
          doGenerate: async () => ({
            rawCall: { rawPrompt: null, rawSettings: {} },
            text: 'This content is inappropriate and should be blocked',
            finishReason: 'stop',
            usage: { completionTokens: 10, promptTokens: 10 },
          }),
        }),
        outputProcessors: [new AbortingOutputProcessor()],
      });

      // Should return tripwire result when processor aborts
      const result = await agent.generateLegacy('Generate inappropriate content');

      expect(result.tripwire).toBe(true);
      expect(result.tripwireReason).toBe('Content flagged as inappropriate');
      expect(result.text).toBe('');
      expect(result.finishReason).toBe('other');
    });

    it('should skip processors that do not implement processOutputResult', async () => {
      let processedText = '';

      class CompleteProcessor implements Processor {
        readonly name = 'complete-processor';

        async processOutputResult({ messages }) {
          const processedMessages = messages.map(msg => ({
            ...msg,
            content: {
              ...msg.content,
              parts: msg.content.parts.map(part =>
                part.type === 'text' ? { ...part, text: `${part.text} [COMPLETE]` } : part,
              ),
            },
          }));

          // Store the processed text to verify this processor ran
          processedText =
            processedMessages[0]?.content.parts[0]?.type === 'text'
              ? (processedMessages[0].content.parts[0] as any).text
              : '';

          return processedMessages;
        }
      }

      // Only include the complete processor - the incomplete one would cause TypeScript errors
      const agent = new Agent({
        name: 'skipping-generate-test-agent',
        instructions: 'You are a helpful assistant.',
        model: new MockLanguageModelV1({
          doGenerate: async () => ({
            rawCall: { rawPrompt: null, rawSettings: {} },
            text: 'Original response',
            finishReason: 'stop',
            usage: { completionTokens: 2, promptTokens: 5 },
          }),
        }),
        outputProcessors: [new CompleteProcessor()],
      });

      const result = await agent.generateLegacy('Test');

      // The output processors should modify the returned result
      expect(result.text).toBe('Original response [COMPLETE]');

      // And the complete processor should have processed the text
      expect(processedText).toBe('Original response [COMPLETE]');
    });
  });

  describe('generate output processors with structured output', () => {
    it('should process structured output through output processors', async () => {
      let processedObject: any = null;

      class TestStructuredOutputProcessor implements Processor {
        readonly name = 'test-structured-output-processor';

        async processOutputResult({ messages }) {
          // Process the final generated text and extract the structured data
          const processedMessages = messages.map(msg => ({
            ...msg,
            content: {
              ...msg.content,
              parts: msg.content.parts.map(part => {
                if (part.type === 'text') {
                  // Parse the JSON and modify it
                  try {
                    const parsedData = JSON.parse(part.text);
                    const modifiedData = {
                      ...parsedData,
                      winner: parsedData.winner?.toUpperCase() || '',
                      processed: true,
                    };
                    processedObject = modifiedData;
                    return { ...part, text: JSON.stringify(modifiedData) };
                  } catch {
                    return part;
                  }
                }
                return part;
              }),
            },
          }));

          return processedMessages;
        }
      }

      const agent = new Agent({
        name: 'structured-output-processor-test-agent',
        instructions: 'You know about US elections.',
        model: new MockLanguageModelV1({
          defaultObjectGenerationMode: 'json',
          doGenerate: async () => ({
            rawCall: { rawPrompt: null, rawSettings: {} },
            text: '{"winner": "Barack Obama", "year": "2012"}',
            finishReason: 'stop',
            usage: { completionTokens: 10, promptTokens: 10 },
          }),
        }),
        outputProcessors: [new TestStructuredOutputProcessor()],
      });

      const result = await agent.generateLegacy('Who won the 2012 US presidential election?', {
        output: z.object({
          winner: z.string(),
          year: z.string(),
        }),
      });

      // The output processors should modify the returned result
      expect(result.object.winner).toBe('BARACK OBAMA');
      expect(result.object.year).toBe('2012');
      expect((result.object as any).processed).toBe(true);

      // And the processor should have been called and processed the structured data
      expect(processedObject).toEqual({
        winner: 'BARACK OBAMA',
        year: '2012',
        processed: true,
      });
    });

    it('should handle multiple processors with structured output', async () => {
      let firstProcessorCalled = false;
      let secondProcessorCalled = false;
      let finalResult: any = null;

      class FirstProcessor implements Processor {
        readonly name = 'first-processor';

        async processOutputResult({ messages }) {
          firstProcessorCalled = true;
          return messages.map(msg => ({
            ...msg,
            content: {
              ...msg.content,
              parts: msg.content.parts.map(part => {
                if (part.type === 'text') {
                  try {
                    const data = JSON.parse(part.text);
                    const modified = { ...data, first_processed: true };
                    return { ...part, text: JSON.stringify(modified) };
                  } catch {
                    return part;
                  }
                }
                return part;
              }),
            },
          }));
        }
      }

      class SecondProcessor implements Processor {
        readonly name = 'second-processor';

        async processOutputResult({ messages }) {
          secondProcessorCalled = true;
          return messages.map(msg => ({
            ...msg,
            content: {
              ...msg.content,
              parts: msg.content.parts.map(part => {
                if (part.type === 'text') {
                  try {
                    const data = JSON.parse(part.text);
                    const modified = { ...data, second_processed: true };
                    finalResult = modified;
                    return { ...part, text: JSON.stringify(modified) };
                  } catch {
                    return part;
                  }
                }
                return part;
              }),
            },
          }));
        }
      }

      const agent = new Agent({
        name: 'multi-processor-structured-test-agent',
        instructions: 'You are a helpful assistant.',
        model: new MockLanguageModelV1({
          defaultObjectGenerationMode: 'json',
          doGenerate: async () => ({
            rawCall: { rawPrompt: null, rawSettings: {} },
            text: '{"message": "hello world"}',
            finishReason: 'stop',
            usage: { completionTokens: 5, promptTokens: 5 },
          }),
        }),
        outputProcessors: [new FirstProcessor(), new SecondProcessor()],
      });

      const result = await agent.generateLegacy('Say hello', {
        output: z.object({
          message: z.string(),
        }),
      });

      // The output processors should modify the returned result
      expect(result.object.message).toBe('hello world');
      expect((result.object as any).first_processed).toBe(true);
      expect((result.object as any).second_processed).toBe(true);

      // Both processors should have been called
      expect(firstProcessorCalled).toBe(true);
      expect(secondProcessorCalled).toBe(true);

      // Final result should have both processor modifications
      expect(finalResult).toEqual({
        message: 'hello world',
        first_processed: true,
        second_processed: true,
      });
    });
  });

  describe('tripwire functionality', () => {
    describe('generate method', () => {
      it('should handle processor abort with default message', async () => {
        const abortProcessor = {
          name: 'abort-output-processor',
          async processOutputResult({ abort, messages }) {
            abort();
            return messages;
          },
        } satisfies Processor;

        const agent = new Agent({
          name: 'output-tripwire-test-agent',
          instructions: 'You are a helpful assistant.',
          model: new MockLanguageModelV1({
            doGenerate: async () => ({
              rawCall: { rawPrompt: null, rawSettings: {} },
              text: 'This should be aborted',
              finishReason: 'stop',
              usage: { completionTokens: 4, promptTokens: 10 },
            }),
          }),
          outputProcessors: [abortProcessor],
        });

        const result = await agent.generateLegacy('Hello');

        expect(result.tripwire).toBe(true);
        expect(result.tripwireReason).toBe('Tripwire triggered by abort-output-processor');
        expect(result.text).toBe('');
        expect(result.finishReason).toBe('other');
      });

      it('should handle processor abort with custom message', async () => {
        const customAbortProcessor = {
          name: 'custom-abort-output',
          async processOutputResult({ abort, messages }) {
            abort('Custom output abort reason');
            return messages;
          },
        } satisfies Processor;

        const agent = new Agent({
          name: 'custom-output-tripwire-test-agent',
          instructions: 'You are a helpful assistant.',
          model: new MockLanguageModelV1({
            doGenerate: async () => ({
              rawCall: { rawPrompt: null, rawSettings: {} },
              text: 'This should be aborted with custom message',
              finishReason: 'stop',
              usage: { completionTokens: 8, promptTokens: 10 },
            }),
          }),
          outputProcessors: [customAbortProcessor],
        });

        const result = await agent.generateLegacy('Custom abort test');

        expect(result.tripwire).toBe(true);
        expect(result.tripwireReason).toBe('Custom output abort reason');
        expect(result.text).toBe('');
      });

      it('should not execute subsequent processors after abort', async () => {
        let secondProcessorExecuted = false;

        const abortProcessor = {
          name: 'abort-first-output',
          async processOutputResult({ abort, messages }) {
            abort('Stop here');
            return messages;
          },
        } satisfies Processor;

        const shouldNotRunProcessor = {
          name: 'should-not-run-output',
          async processOutputResult({ messages }) {
            secondProcessorExecuted = true;
            return messages.map(msg => ({
              ...msg,
              content: {
                ...msg.content,
                parts: msg.content.parts.map(part =>
                  part.type === 'text' ? { ...part, text: `${part.text} [SHOULD NOT APPEAR]` } : part,
                ),
              },
            }));
          },
        } satisfies Processor;

        const agent = new Agent({
          name: 'output-abort-sequence-test-agent',
          instructions: 'You are a helpful assistant.',
          model: new MockLanguageModelV1({
            doGenerate: async () => ({
              rawCall: { rawPrompt: null, rawSettings: {} },
              text: 'Abort sequence test',
              finishReason: 'stop',
              usage: { completionTokens: 3, promptTokens: 10 },
            }),
          }),
          outputProcessors: [abortProcessor, shouldNotRunProcessor],
        });

        const result = await agent.generateLegacy('Abort sequence test');

        expect(result.tripwire).toBe(true);
        expect(result.tripwireReason).toBe('Stop here');
        expect(secondProcessorExecuted).toBe(false);
      });
    });
  });
});<|MERGE_RESOLUTION|>--- conflicted
+++ resolved
@@ -5,13 +5,8 @@
 import { beforeEach, describe, expect, it } from 'vitest';
 import { z } from 'zod';
 import type { Processor } from '../processors/index';
-<<<<<<< HEAD
-import { RuntimeContext } from '../runtime-context';
+import { RequestContext } from '../request-context';
 import type { MastraDBMessage } from './types';
-=======
-import { RequestContext } from '../request-context';
-import type { MastraMessageV2 } from './types';
->>>>>>> 3db9ebbb
 import { Agent } from './index';
 
 // Helper function to create a MastraDBMessage
