--- conflicted
+++ resolved
@@ -1,10 +1,10 @@
 import { openai } from '@ai-sdk/openai-v5';
 import { describe, expect, it } from 'vitest';
 import { z } from 'zod';
-import { MockMemory } from '../memory/mock';
-import { RequestContext } from '../request-context';
+import { RuntimeContext } from '../runtime-context';
 import { createTool } from '../tools';
 import { createStep, createWorkflow } from '../workflows';
+import { MockMemory } from './test-utils';
 import { Agent } from './index';
 
 describe('Agent - network', () => {
@@ -39,11 +39,9 @@
     }),
     execute: async ({ inputData }) => {
       const resp = await agent1.generate(inputData.city, {
-        structuredOutput: {
-          schema: z.object({
-            text: z.string(),
-          }),
-        },
+        output: z.object({
+          text: z.string(),
+        }),
       });
 
       return { text: resp.object.text };
@@ -61,11 +59,9 @@
     }),
     execute: async ({ inputData }) => {
       const resp = await agent2.generate(inputData.text, {
-        structuredOutput: {
-          schema: z.object({
-            text: z.string(),
-          }),
-        },
+        output: z.object({
+          text: z.string(),
+        }),
       });
 
       return { text: resp.object.text };
@@ -127,11 +123,11 @@
     memory,
   });
 
-  const requestContext = new RequestContext();
+  const runtimeContext = new RuntimeContext();
 
   it('LOOP - execute a single tool', async () => {
     const anStream = await network.network('Execute tool1', {
-      requestContext,
+      runtimeContext,
     });
 
     for await (const _chunk of anStream) {
@@ -141,7 +137,7 @@
 
   it('LOOP - execute a single workflow', async () => {
     const anStream = await network.network('Execute workflow1 on Paris', {
-      requestContext,
+      runtimeContext,
     });
 
     for await (const _chunk of anStream) {
@@ -151,7 +147,7 @@
 
   it('LOOP - execute a single agent', async () => {
     const anStream = await network.network('Research dolphins', {
-      requestContext,
+      runtimeContext,
     });
 
     for await (const _chunk of anStream) {
@@ -163,7 +159,7 @@
     const anStream = await network.network(
       'Research dolphins then execute workflow1 based on the location where dolphins live',
       {
-        requestContext,
+        runtimeContext,
         maxSteps: 3,
       },
     );
@@ -175,11 +171,7 @@
 
   it('LOOP - should track usage data from agent.network()', async () => {
     const anStream = await network.network('Research dolphins', {
-<<<<<<< HEAD
-      requestContext,
-=======
-      runtimeContext,
->>>>>>> 226a1467
+      runtimeContext,
     });
 
     // Consume the stream to trigger usage collection
@@ -236,7 +228,9 @@
     const memoryWithTitleGen = new MockMemory();
     memoryWithTitleGen.getMergedThreadConfig = () => {
       return {
-        generateTitle: true,
+        threads: {
+          generateTitle: true,
+        },
       };
     };
 
@@ -271,7 +265,7 @@
     });
 
     const anStream = await networkWithTitle.network('Research dolphins', {
-      requestContext,
+      runtimeContext,
     });
 
     // Consume the stream
@@ -325,12 +319,14 @@
     });
 
     const anStream = await networkWithTitle.network('Research dolphins', {
-      requestContext,
+      runtimeContext,
       memory: {
         thread: 'test-network-with-title',
         resource: 'test-network-with-title',
         options: {
-          generateTitle: true,
+          threads: {
+            generateTitle: true,
+          },
         },
       },
     });
@@ -381,7 +377,7 @@
     });
 
     const anStream = await networkNoTitle.network('Research dolphins', {
-      requestContext,
+      runtimeContext,
     });
 
     // Consume the stream
@@ -421,7 +417,7 @@
     });
 
     const anStream = await networkNoTitle.network('Research dolphins', {
-      requestContext,
+      runtimeContext,
       memory: {
         thread: 'test-network-no-title',
         resource: 'test-network-no-title',
