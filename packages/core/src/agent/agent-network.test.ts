import { openai } from '@ai-sdk/openai-v5';
import { describe, expect, it } from 'vitest';
import { z } from 'zod';
import { MockMemory } from '../memory/mock';
import { RequestContext } from '../request-context';
import { createTool } from '../tools';
import { createStep, createWorkflow } from '../workflows';
import { Agent } from './index';

/**
 * Validates that iteration counter works correctly in agent network loops.
 * Prevents regression of issue #9314 where iteration counter was stuck at 0.
 * Also prevents skipping the first iteration (should start at 0, not 1).
 */
async function checkIterations(anStream: AsyncIterable<any>) {
  const iterations: number[] = [];
  for await (const chunk of anStream) {
    if (chunk.type === 'routing-agent-end') {
      const iteration = (chunk.payload as any)?.iteration;
      iterations.push(iteration);
    }
  }

  // Check that iterations start at 0 and increment correctly
  for (let i = 0; i < iterations.length; i++) {
    expect(iterations[i], `Iteration ${i} should be ${i}, but got ${iterations[i]}. `).toBe(i);
  }

  // Explicitly verify first iteration is 0 (not 1)
  expect(iterations[0], 'First iteration must start at 0, not 1').toBe(0);
}

describe('Agent - network', () => {
  const memory = new MockMemory();

  const agent1 = new Agent({
    id: 'agent1',
    name: 'Research Agent',
    instructions:
      'This agent is used to do research, but not create full responses. Answer in bullet points only and be concise.',
    description:
      'This agent is used to do research, but not create full responses. Answer in bullet points only and be concise.',
    model: openai('gpt-4o'),
  });

  const agent2 = new Agent({
    id: 'agent2',
    name: 'Text Synthesis Agent',
    description:
      'This agent is used to do text synthesis on researched material. Write a full report based on the researched material. Do not use bullet points. Write full paragraphs. There should not be a single bullet point in the final report. You write articles.',
    instructions:
      'This agent is used to do text synthesis on researched material. Write a full report based on the researched material. Do not use bullet points. Write full paragraphs. There should not be a single bullet point in the final report. You write articles. [IMPORTANT] Make sure to mention information that has been highlighted as relevant in message history.',
    model: openai('gpt-4o'),
  });

  const agentStep1 = createStep({
    id: 'agent-step',
    description: 'This step is used to do research and text synthesis.',
    inputSchema: z.object({
      city: z.string().describe('The city to research'),
    }),
    outputSchema: z.object({
      text: z.string(),
    }),
    execute: async ({ inputData }) => {
      const resp = await agent1.generate(inputData.city, {
        structuredOutput: {
          schema: z.object({
            text: z.string(),
          }),
        },
      });

      return { text: resp.object.text };
    },
  });

  const agentStep2 = createStep({
    id: 'agent-step',
    description: 'This step is used to do research and text synthesis.',
    inputSchema: z.object({
      text: z.string().describe('The city to research'),
    }),
    outputSchema: z.object({
      text: z.string(),
    }),
    execute: async ({ inputData }) => {
      const resp = await agent2.generate(inputData.text, {
        structuredOutput: {
          schema: z.object({
            text: z.string(),
          }),
        },
      });

      return { text: resp.object.text };
    },
  });

  const workflow1 = createWorkflow({
    id: 'workflow1',
    description: 'This workflow is perfect for researching a specific city.',
    steps: [],
    inputSchema: z.object({
      city: z.string(),
    }),
    outputSchema: z.object({
      text: z.string(),
    }),
  })
    .then(agentStep1)
    .then(agentStep2)
    .commit();

  const agentStep1WithStream = createStep(agent1);

  const agentStep2WithStream = createStep(agent2);

  const workflow1WithAgentStream = createWorkflow({
    id: 'workflow1',
    description: 'This workflow is perfect for researching a specific topic.',
    steps: [],
    inputSchema: z.object({
      researchTopic: z.string(),
    }),
    outputSchema: z.object({
      text: z.string(),
    }),
  })
    .map(async ({ inputData }) => {
      return {
        prompt: inputData.researchTopic,
      };
    })
    .then(agentStep1WithStream)
    .map(async ({ inputData }) => {
      return {
        prompt: inputData.text,
      };
    })
    .then(agentStep2WithStream)
    .commit();

  const tool = createTool({
    id: 'tool1',
    description: 'This tool will tell you about "cool stuff"',
    inputSchema: z.object({
      howCool: z.string().describe('How cool is the stuff?'),
    }),
    outputSchema: z.object({
      text: z.string(),
    }),
    execute: async (inputData, context) => {
      await context?.writer?.write({
        type: 'my-custom-tool-payload',
        payload: {
          context: inputData,
        },
      });

      return { text: `This is a test tool. How cool is the stuff? ${inputData.howCool}` };
    },
  });

  const network = new Agent({
    id: 'test-network',
    name: 'Test Network',
    instructions:
      'You can research cities. You can also synthesize research material. You can also write a full report based on the researched material.',
    model: openai('gpt-4o-mini'),
    agents: {
      agent1,
      agent2,
    },
    workflows: {
      workflow1,
    },
    tools: {
      tool,
    },
    memory,
  });

  const networkWithWflowAgentStream = new Agent({
    id: 'test-network-with-workflow-agent-stream',
    name: 'Test Network',
    instructions:
      'You can research anything. You can also synthesize research material. You can also write a full report based on the researched material.',
    model: openai('gpt-4o-mini'),
    agents: {
      agent1,
      agent2,
    },
    workflows: {
      workflow1WithAgentStream,
    },
    tools: {
      tool,
    },
    memory,
  });

  const requestContext = new RequestContext();

  it('LOOP - execute a single tool', async () => {
    const anStream = await network.network('Execute tool1', {
      requestContext,
    });

    await checkIterations(anStream);
  });

  it('LOOP - execute a single workflow', async () => {
    const anStream = await network.network('Execute workflow1 on Paris', {
      requestContext,
    });

    await checkIterations(anStream);
  });

  it('LOOP - execute a single agent', async () => {
    const anStream = await network.network('Research dolphins', {
      requestContext,
    });

    await checkIterations(anStream);
  });

  it('LOOP - execute a single agent then workflow', async () => {
    const anStream = await network.network(
      'Research dolphins then execute workflow1 based on the location where dolphins live',
      {
        requestContext,
        maxSteps: 3,
      },
    );

    await checkIterations(anStream);
  });

<<<<<<< HEAD
=======
  it('LOOP - should track usage data from agent.network()', async () => {
    const anStream = await network.network('Research dolphins', {
      requestContext,
    });

    await checkIterations(anStream);

    // Check that usage data is available
    const usage = await anStream.usage;
    expect(usage).toBeDefined();
    expect(usage.inputTokens).toBeGreaterThan(0);
    expect(usage.outputTokens).toBeGreaterThan(0);
    expect(usage.totalTokens).toBeGreaterThan(0);
  });

>>>>>>> 77bf4ffe
  it('LOOP - should track usage data from workflow with agent stream agent.network()', async () => {
    const anStream = await networkWithWflowAgentStream.network('Research dolphins', {
      requestContext,
    });

    let networkUsage = {
      inputTokens: 0,
      outputTokens: 0,
      totalTokens: 0,
      reasoningTokens: 0,
      cachedInputTokens: 0,
    };

    // Consume the stream to trigger usage collection
    for await (const _chunk of anStream) {
      if (
        _chunk.type === 'routing-agent-end' ||
        _chunk.type === 'agent-execution-end' ||
        _chunk.type === 'workflow-execution-end'
      ) {
        if (_chunk.payload?.usage) {
          networkUsage.inputTokens += parseInt(_chunk.payload.usage?.inputTokens?.toString() ?? '0', 10);
          networkUsage.outputTokens += parseInt(_chunk.payload.usage?.outputTokens?.toString() ?? '0', 10);
          networkUsage.totalTokens += parseInt(_chunk.payload.usage?.totalTokens?.toString() ?? '0', 10);
          networkUsage.reasoningTokens += parseInt(_chunk.payload.usage?.reasoningTokens?.toString() ?? '0', 10);
          networkUsage.cachedInputTokens += parseInt(_chunk.payload.usage?.cachedInputTokens?.toString() ?? '0', 10);
        }
      }
    }

    // Check that usage data is available
    const usage = await anStream.usage;
    expect(usage).toBeDefined();
    expect(usage.inputTokens).toBe(networkUsage.inputTokens);
    expect(usage.outputTokens).toBe(networkUsage.outputTokens);
    expect(usage.totalTokens).toBe(networkUsage.totalTokens);
    expect(usage.reasoningTokens).toBe(networkUsage.reasoningTokens);
    expect(usage.cachedInputTokens).toBe(networkUsage.cachedInputTokens);
  });

  it('LOOP - should track usage data from agent in agent.network()', async () => {
    const anStream = await networkWithWflowAgentStream.network('Research dolphins using agent1', {
      requestContext,
    });

    let networkUsage = {
      inputTokens: 0,
      outputTokens: 0,
      totalTokens: 0,
      reasoningTokens: 0,
      cachedInputTokens: 0,
    };

    let finishUsage = {
      inputTokens: 0,
      outputTokens: 0,
      totalTokens: 0,
      reasoningTokens: 0,
      cachedInputTokens: 0,
    };

    // Consume the stream to trigger usage collection
    for await (const _chunk of anStream) {
      if (
        _chunk.type === 'routing-agent-end' ||
        _chunk.type === 'agent-execution-end' ||
        _chunk.type === 'workflow-execution-end'
      ) {
        if (_chunk.payload?.usage) {
          networkUsage.inputTokens += parseInt(_chunk.payload.usage?.inputTokens?.toString() ?? '0', 10);
          networkUsage.outputTokens += parseInt(_chunk.payload.usage?.outputTokens?.toString() ?? '0', 10);
          networkUsage.totalTokens += parseInt(_chunk.payload.usage?.totalTokens?.toString() ?? '0', 10);
          networkUsage.reasoningTokens += parseInt(_chunk.payload.usage?.reasoningTokens?.toString() ?? '0', 10);
          networkUsage.cachedInputTokens += parseInt(_chunk.payload.usage?.cachedInputTokens?.toString() ?? '0', 10);
        }
      }

      if (_chunk.type === 'network-execution-event-finish') {
        finishUsage = _chunk.payload.usage as any;
      }
    }

    // Check that usage data is available
    const usage = await anStream.usage;
    expect(usage).toBeDefined();
    expect(usage.inputTokens).toBe(networkUsage.inputTokens);
    expect(usage.outputTokens).toBe(networkUsage.outputTokens);
    expect(usage.totalTokens).toBe(networkUsage.totalTokens);
    expect(usage.reasoningTokens).toBe(networkUsage.reasoningTokens);
    expect(usage.cachedInputTokens).toBe(networkUsage.cachedInputTokens);
    expect(usage.inputTokens).toBe(finishUsage.inputTokens);
    expect(usage.outputTokens).toBe(finishUsage.outputTokens);
    expect(usage.totalTokens).toBe(finishUsage.totalTokens);
    expect(usage.reasoningTokens).toBe(finishUsage.reasoningTokens);
    expect(usage.cachedInputTokens).toBe(finishUsage.cachedInputTokens);
  });

  it('Should throw if memory is not configured', async () => {
    const calculatorAgent = new Agent({
      id: 'calculator-agent',
      name: 'Calculator Agent',
      instructions: `You are a calculator agent. You can perform basic arithmetic operations such as addition, subtraction, multiplication, and division.
    When you receive a request, you should respond with the result of the calculation.`,
      model: openai('gpt-4o-mini'),
    });

    const orchestratorAgentConfig = {
      systemInstruction: `
      You are an orchestrator agent.

      You have access to one agent: Calculator Agent.
    - Calculator Agent can perform basic arithmetic operations such as addition, subtraction, multiplication, and division.
    `,
    };

    const orchestratorAgent = new Agent({
      id: 'orchestrator-agent',
      name: 'Orchestrator Agent',
      instructions: orchestratorAgentConfig.systemInstruction,
      model: openai('gpt-4o-mini'),
      agents: {
        calculatorAgent,
      },
    });

    const prompt = `Hi!`; // <- this triggers an infinite loop

    expect(orchestratorAgent.network([{ role: 'user', content: prompt }])).rejects.toThrow();
  });

  it('Should generate title for network thread when generateTitle is enabled', async () => {
    let titleGenerated = false;
    let generatedTitle = '';

    // Create a custom memory with generateTitle enabled
    const memoryWithTitleGen = new MockMemory();
    memoryWithTitleGen.getMergedThreadConfig = () => {
      return {
        generateTitle: true,
      };
    };

    // Override createThread to capture the title
    const originalCreateThread = memoryWithTitleGen.createThread.bind(memoryWithTitleGen);
    memoryWithTitleGen.createThread = async (params: any) => {
      const result = await originalCreateThread(params);
      if (params.title && !params.title.startsWith('New Thread')) {
        titleGenerated = true;
        generatedTitle = params.title;
      }
      return result;
    };

    const networkWithTitle = new Agent({
      id: 'test-network-with-title',
      name: 'Test Network With Title',
      instructions:
        'You can research cities. You can also synthesize research material. You can also write a full report based on the researched material.',
      model: openai('gpt-4o-mini'),
      agents: {
        agent1,
        agent2,
      },
      workflows: {
        workflow1,
      },
      tools: {
        tool,
      },
      memory: memoryWithTitleGen,
    });

    const anStream = await networkWithTitle.network('Research dolphins', {
      requestContext,
    });

    await checkIterations(anStream);

    // Wait a bit for async title generation to complete
    await new Promise(resolve => setTimeout(resolve, 100));

    expect(titleGenerated).toBe(true);
    expect(generatedTitle).toBeTruthy();
    expect(generatedTitle.length).toBeGreaterThan(0);
  });

  it('Should generate title for network thread when generateTitle is enabled via network options', async () => {
    let titleGenerated = false;
    let generatedTitle = '';

    // Create a custom memory with generateTitle enabled
    const memoryWithTitleGen = new MockMemory();

    // Override createThread to capture the title
    const originalCreateThread = memoryWithTitleGen.createThread.bind(memoryWithTitleGen);
    memoryWithTitleGen.createThread = async (params: any) => {
      const result = await originalCreateThread(params);
      if (params.title && !params.title.startsWith('New Thread')) {
        titleGenerated = true;
        generatedTitle = params.title;
      }
      return result;
    };

    const networkWithTitle = new Agent({
      id: 'test-network-with-title-in-options',
      name: 'Test Network With Title In Options',
      instructions:
        'You can research cities. You can also synthesize research material. You can also write a full report based on the researched material.',
      model: openai('gpt-4o-mini'),
      agents: {
        agent1,
        agent2,
      },
      workflows: {
        workflow1,
      },
      tools: {
        tool,
      },
      memory: memoryWithTitleGen,
    });

    const anStream = await networkWithTitle.network('Research dolphins', {
      requestContext,
      memory: {
        thread: 'test-network-with-title',
        resource: 'test-network-with-title',
        options: {
          generateTitle: true,
        },
      },
    });

    await checkIterations(anStream);

    // Wait a bit for async title generation to complete
    await new Promise(resolve => setTimeout(resolve, 100));

    expect(titleGenerated).toBe(true);
    expect(generatedTitle).toBeTruthy();
    expect(generatedTitle.length).toBeGreaterThan(0);
  });

  it('Should not generate title when generateTitle is false', async () => {
    let titleGenerationAttempted = false;

    const memoryWithoutTitleGen = new MockMemory();
    memoryWithoutTitleGen.getMergedThreadConfig = () => {
      return {
        threads: {
          generateTitle: false,
        },
      };
    };

    // Override createThread to check if title generation was attempted
    const originalCreateThread = memoryWithoutTitleGen.createThread.bind(memoryWithoutTitleGen);
    memoryWithoutTitleGen.createThread = async (params: any) => {
      if (params.title && !params.title.startsWith('New Thread')) {
        titleGenerationAttempted = true;
      }
      return await originalCreateThread(params);
    };

    const networkNoTitle = new Agent({
      id: 'test-network-no-title',
      name: 'Test Network No Title',
      instructions: 'You can research topics.',
      model: openai('gpt-4o-mini'),
      agents: {
        agent1,
      },
      memory: memoryWithoutTitleGen,
    });

    const anStream = await networkNoTitle.network('Research dolphins', {
      requestContext,
    });

    await checkIterations(anStream);

    // Wait for any async operations
    await new Promise(resolve => setTimeout(resolve, 100));

    expect(titleGenerationAttempted).toBe(false);
  });

  it('Should not generate title when generateTitle:false is passed in netwwork options', async () => {
    let titleGenerationAttempted = false;

    const memoryWithoutTitleGen = new MockMemory();

    // Override createThread to check if title generation was attempted
    const originalCreateThread = memoryWithoutTitleGen.createThread.bind(memoryWithoutTitleGen);
    memoryWithoutTitleGen.createThread = async (params: any) => {
      if (params.title && !params.title.startsWith('New Thread')) {
        titleGenerationAttempted = true;
      }
      return await originalCreateThread(params);
    };

    const networkNoTitle = new Agent({
      id: 'test-network-no-title',
      name: 'Test Network No Title',
      instructions: 'You can research topics.',
      model: openai('gpt-4o-mini'),
      agents: {
        agent1,
      },
      memory: memoryWithoutTitleGen,
    });

    const anStream = await networkNoTitle.network('Research dolphins', {
      requestContext,
      memory: {
        thread: 'test-network-no-title',
        resource: 'test-network-no-title',
        options: {
          threads: {
            generateTitle: false,
          },
        },
      },
    });

    await checkIterations(anStream);

    // Wait for any async operations
    await new Promise(resolve => setTimeout(resolve, 100));

    expect(titleGenerationAttempted).toBe(false);
  });
}, 120e3);<|MERGE_RESOLUTION|>--- conflicted
+++ resolved
@@ -238,24 +238,6 @@
     await checkIterations(anStream);
   });
 
-<<<<<<< HEAD
-=======
-  it('LOOP - should track usage data from agent.network()', async () => {
-    const anStream = await network.network('Research dolphins', {
-      requestContext,
-    });
-
-    await checkIterations(anStream);
-
-    // Check that usage data is available
-    const usage = await anStream.usage;
-    expect(usage).toBeDefined();
-    expect(usage.inputTokens).toBeGreaterThan(0);
-    expect(usage.outputTokens).toBeGreaterThan(0);
-    expect(usage.totalTokens).toBeGreaterThan(0);
-  });
-
->>>>>>> 77bf4ffe
   it('LOOP - should track usage data from workflow with agent stream agent.network()', async () => {
     const anStream = await networkWithWflowAgentStream.network('Research dolphins', {
       requestContext,
