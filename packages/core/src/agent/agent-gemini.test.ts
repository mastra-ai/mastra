import { describe, it, expect, beforeEach } from 'vitest';
import { z } from 'zod';
import { MockMemory } from '../memory/mock';
import { RequestContext } from '../request-context';
import type { ChunkType } from '../stream/types';
import { createTool } from '../tools';
import { createStep, createWorkflow } from '../workflows';
import { Agent } from './index';

describe('Gemini Model Compatibility Tests', () => {
  let memory: MockMemory;
  let requestContext: RequestContext;

  beforeEach(() => {
    memory = new MockMemory();
    requestContext = new RequestContext();
  });

  const MODEL = 'google/gemini-2.0-flash-lite';
  const GEMINI_3_PRO = 'google/gemini-3-pro-preview';

  describe('Direct generate() method - Gemini basic functionality', () => {
    it('should handle basic generation with Gemini', async () => {
      const agent = new Agent({
        id: 'basic-gemini',
        name: 'Basic Gemini Agent',
        instructions: 'You are a helpful assistant',
        model: MODEL,
      });

      const result = await agent.generate('Hello, how are you?');
      expect(result).toBeDefined();
      expect(result.text).toBeDefined();
    });

    it('should handle generation with structured output', async () => {
      const agent = new Agent({
        id: 'structured-gemini',
        name: 'Structured Gemini Agent',
        instructions: 'You provide structured responses',
        model: MODEL,
      });

      const result = await agent.generate('List 3 benefits of exercise', {
        structuredOutput: {
          schema: z.object({
            benefits: z.array(z.string()),
          }),
        },
      });

      expect(result.object).toBeDefined();
      expect(result.object.benefits).toBeDefined();
      expect(Array.isArray(result.object.benefits)).toBe(true);
    });

    it('should throw error for empty user message', async () => {
      const agent = new Agent({
        id: 'system-context-agent',
        name: 'System Context Agent',
        instructions: 'You are an expert assistant. Always provide detailed explanations.',
        model: MODEL,
      });

      await expect(agent.generate('')).rejects.toThrow();
    });

    it('should handle single turn with maxSteps=1 and messages ending with assistant', async () => {
      const agent = new Agent({
        id: 'max-steps-agent',
        name: 'Max Steps Agent',
        instructions: 'You help users choose between options A, B, or C.',
        model: MODEL,
        memory,
      });

      const result = await agent.generate(
        [
          {
            role: 'user',
            content:
              'I need to choose between option A (fast), option B (cheap), or option C (reliable). I value reliability most.',
          },
          { role: 'assistant', content: 'Let me help you make the best choice.' },
        ],
        {
          maxSteps: 1,
          structuredOutput: {
            schema: z.object({
              selection: z.string(),
              reason: z.string(),
            }),
          },
        },
      );

      expect(result).toBeDefined();
      expect(result.object).toBeDefined();
    });

    it('should handle conversation ending with tool result', async () => {
      const testTool = createTool({
        id: 'weather-tool',
        description: 'Gets weather information',
        inputSchema: z.object({ location: z.string() }),
        outputSchema: z.object({ weather: z.string() }),
        execute: async () => ({ weather: 'Sunny, 72°F' }),
      });

      const agent = new Agent({
        id: 'tool-result-ending-agent',
        name: 'Tool Result Ending Agent',
        instructions: 'You help with weather queries',
        model: MODEL,
        tools: { testTool },
      });

      const result = await agent.generate([
        { role: 'user', content: 'What is the weather?' },
        {
          role: 'assistant',
          content: [
            {
              type: 'tool-call',
              toolCallId: 'call_1',
              toolName: 'weather-tool',
              args: { location: 'San Francisco' },
            },
          ],
        },
        {
          role: 'tool',
          content: [
            {
              type: 'tool-result',
              toolCallId: 'call_1',
              toolName: 'weather-tool',
              result: 'Sunny, 72°F',
            },
          ],
        },
      ]);

      expect(result).toBeDefined();
    });

    it('should handle messages starting with assistant-with-tool-call', async () => {
      const testTool = createTool({
        id: 'test-tool',
        description: 'A test tool',
        inputSchema: z.object({ query: z.string() }),
        outputSchema: z.object({ result: z.string() }),
        execute: async () => ({ result: 'test result' }),
      });

      const agent = new Agent({
        id: 'tool-call-agent',
        name: 'Tool Call Agent',
        instructions: 'You help users with their queries',
        model: MODEL,
        tools: { testTool },
      });

      const result = await agent.generate([
        {
          role: 'assistant',
          content: [
            {
              type: 'tool-call',
              toolCallId: 'call_1',
              toolName: 'test-tool',
              args: { query: 'test' },
            },
          ],
        },
        {
          role: 'tool',
          content: [
            {
              type: 'tool-result',
              toolCallId: 'call_1',
              toolName: 'test-tool',
              result: 'previous result',
            },
          ],
        },
        { role: 'user', content: 'What was that about?' },
      ]);

      expect(result).toBeDefined();
    });

    it('should handle messages with only assistant role', async () => {
      const agent = new Agent({
        id: 'assistant-only-agent',
        name: 'Assistant Only Agent',
        instructions: 'You help users with their queries',
        model: MODEL,
      });

      const result = await agent.generate([{ role: 'assistant', content: 'I can help you with that task.' }]);

      expect(result).toBeDefined();
    });
  });

  describe('Agent network() method', () => {
    it('should handle basic network generation with Gemini', async () => {
      const helperAgent = new Agent({
        id: 'helper-agent',
        name: 'Helper Agent',
        instructions: 'You answer simple questions. For "what is the capital of France?", respond "Paris".',
        model: MODEL,
      });

      const agent = new Agent({
        id: 'basic-network-agent',
        name: 'Basic Network Agent',
        instructions: 'You coordinate tasks. Always delegate questions to helperAgent.',
        model: MODEL,
        agents: { helperAgent },
        memory,
      });

      const stream = await agent.network('What is the capital of France?', {
        requestContext,
        maxSteps: 2,
      });

      const chunks: ChunkType[] = [];
      for await (const chunk of stream) {
        chunks.push(chunk);
      }

      expect(chunks).toBeDefined();
      expect(chunks.length).toBeGreaterThan(1);
    }, 15000);

    it('should handle empty user message with system context in network', async () => {
      const helperAgent = new Agent({
        id: 'helper-agent',
        name: 'Helper Agent',
        instructions: 'You help with tasks',
        model: MODEL,
        defaultVNextStreamOptions: {
          maxSteps: 1,
        },
      });

      const agent = new Agent({
        id: 'network-empty-message-agent',
        name: 'Network Empty Message Agent',
        instructions: 'You coordinate tasks. Always provide detailed explanations.',
        model: MODEL,
        agents: { helperAgent },
        memory,
        defaultVNextStreamOptions: {
          maxSteps: 1,
        },
      });

      const stream = await agent.network('', {
        requestContext,
        maxSteps: 1,
      });

      const chunks: ChunkType[] = [];
      for await (const chunk of stream) {
        chunks.push(chunk);
      }

      expect(chunks).toBeDefined();
      expect(chunks.length).toBeGreaterThan(1);
    }, 60000);

    it('should handle single turn with maxSteps=1 and messages ending with assistant in network', async () => {
      const helperAgent = new Agent({
        id: 'helper-agent',
        name: 'Calculator Agent',
        instructions: 'You are a calculator. When asked for math, respond with just the numeric answer.',
        model: MODEL,
      });

      const agent = new Agent({
        id: 'network-max-steps-agent',
        name: 'Network Max Steps Agent',
        instructions: 'You coordinate tasks. Always delegate math questions to helperAgent.',
        model: MODEL,
        agents: { helperAgent },
        memory,
      });

      const stream = await agent.network(
        [
          { role: 'user', content: 'What is 5 plus 3?' },
          { role: 'assistant', content: 'Let me calculate that for you.' },
        ],
        {
          requestContext,
          maxSteps: 1,
        },
      );

      const chunks: ChunkType[] = [];
      for await (const chunk of stream) {
        chunks.push(chunk);
      }

      expect(chunks).toBeDefined();
      expect(chunks.length).toBeGreaterThan(1);
    }, 15000);

    it('should handle conversation ending with tool result in network (with follow-up user message)', async () => {
      const testTool = createTool({
        id: 'weather-tool',
        description: 'Gets weather information',
        inputSchema: z.object({ location: z.string() }),
        outputSchema: z.object({ weather: z.string() }),
        execute: async () => ({ weather: 'Sunny, 72°F' }),
      });

      const agent = new Agent({
        id: 'network-tool-result-ending-agent',
        name: 'Network Tool Result Ending Agent',
        instructions: 'You help with weather queries. Summarize weather results when asked.',
        model: MODEL,
        tools: { testTool },
        memory,
      });

      const stream = await agent.network(
        [
          { role: 'user', content: 'What is the weather?' },
          {
            role: 'assistant',
            content: [
              {
                type: 'tool-call',
                toolCallId: 'call_1',
                toolName: 'weather-tool',
                args: { location: 'San Francisco' },
              },
            ],
          },
          {
            role: 'tool',
            content: [
              {
                type: 'tool-result',
                toolCallId: 'call_1',
                toolName: 'weather-tool',
                result: 'Sunny, 72°F',
              },
            ],
          },
          { role: 'user', content: 'Is that good weather for a picnic?' },
        ],
        {
          requestContext,
          maxSteps: 1,
        },
      );

      const chunks: ChunkType[] = [];
      for await (const chunk of stream) {
        chunks.push(chunk);
      }

      expect(chunks).toBeDefined();
      expect(chunks.length).toBeGreaterThan(1);
    }, 15000);

    it('should handle conversation ending with tool result in network (agentic loop pattern)', async () => {
      const testTool = createTool({
        id: 'weather-tool',
        description: 'Gets weather information',
        inputSchema: z.object({ location: z.string() }),
        outputSchema: z.object({ weather: z.string() }),
        execute: async () => ({ weather: 'Sunny, 72°F' }),
      });

      const agent = new Agent({
        id: 'network-agentic-tool-result-agent',
        name: 'Network Agentic Tool Result Agent',
        instructions: 'You help with weather queries. Summarize weather results.',
        model: MODEL,
        tools: { testTool },
        memory,
      });

      const stream = await agent.network(
        [
          { role: 'user', content: 'What is the weather?' },
          {
            role: 'assistant',
            content: [
              {
                type: 'tool-call',
                toolCallId: 'call_1',
                toolName: 'weather-tool',
                args: { location: 'San Francisco' },
              },
            ],
          },
          {
            role: 'tool',
            content: [
              {
                type: 'tool-result',
                toolCallId: 'call_1',
                toolName: 'weather-tool',
                result: 'Sunny, 72°F',
              },
            ],
          },
        ],
        {
          requestContext,
          maxSteps: 1,
        },
      );

      const chunks: ChunkType[] = [];
      for await (const chunk of stream) {
        chunks.push(chunk);
      }

      expect(chunks).toBeDefined();
      expect(chunks.length).toBeGreaterThan(1);
    }, 15000);

    it('should handle messages starting with assistant-with-tool-call in network', async () => {
      const testTool = createTool({
        id: 'test-tool',
        description: 'A test tool',
        inputSchema: z.object({ query: z.string() }),
        outputSchema: z.object({ result: z.string() }),
        execute: async () => ({ result: 'test result' }),
      });

      const agent = new Agent({
        id: 'network-tool-call-agent',
        name: 'Network Tool Call Agent',
        instructions: 'You help users understand tool results. Explain tool outputs clearly.',
        model: MODEL,
        tools: { testTool },
        memory,
      });

      const stream = await agent.network(
        [
          {
            role: 'assistant',
            content: [
              {
                type: 'tool-call',
                toolCallId: 'call_1',
                toolName: 'test-tool',
                args: { query: 'test' },
              },
            ],
          },
          {
            role: 'tool',
            content: [
              {
                type: 'tool-result',
                toolCallId: 'call_1',
                toolName: 'test-tool',
                result: 'previous result',
              },
            ],
          },
          { role: 'user', content: 'Explain what this result means.' },
        ],
        {
          requestContext,
          maxSteps: 1,
        },
      );

      const chunks: ChunkType[] = [];
      for await (const chunk of stream) {
        chunks.push(chunk);
      }

      expect(chunks).toBeDefined();
      expect(chunks.length).toBeGreaterThan(1);
    }, 15000);

    it('should handle network with workflow execution', async () => {
      const researchAgent = new Agent({
        id: 'research-agent',
        name: 'Research Agent',
        instructions: 'You research topics and provide brief summaries.',
        model: MODEL,
      });

      const researchStep = createStep({
        id: 'research-step',
        description: 'Research a topic',
        inputSchema: z.object({ topic: z.string() }),
        outputSchema: z.object({ summary: z.string() }),
        execute: async ({ inputData }) => {
          const resp = await researchAgent.generate(`Research: ${inputData.topic}`, {
            structuredOutput: {
              schema: z.object({ summary: z.string() }),
            },
          });
          return { summary: resp.object.summary };
        },
      });

      const researchWorkflow = createWorkflow({
        id: 'research-workflow',
        description: 'Workflow for researching topics',
        steps: [],
        inputSchema: z.object({ topic: z.string() }),
        outputSchema: z.object({ summary: z.string() }),
        options: { validateInputs: false },
      })
        .then(researchStep)
        .commit();

      const agent = new Agent({
        id: 'network-workflow-agent',
        name: 'Network Workflow Agent',
        instructions: 'You coordinate research workflows.',
        model: MODEL,
        workflows: { researchWorkflow },
        memory,
      });

      const stream = await agent.network('Execute research-workflow on machine learning', {
        requestContext,
        maxSteps: 2,
      });

      const chunks: ChunkType[] = [];
      for await (const chunk of stream) {
        chunks.push(chunk);
      }

      expect(chunks).toBeDefined();
      expect(chunks.length).toBeGreaterThan(1);
    }, 20000);

    it('should handle simple conversation ending with assistant in network', async () => {
      const agent = new Agent({
        id: 'network-simple-ending-agent',
        name: 'Network Simple Ending Agent',
        instructions: 'You help users with their queries',
        model: MODEL,
        memory,
      });

      const stream = await agent.network(
        [
          { role: 'user', content: 'Hello, how are you?' },
          { role: 'assistant', content: 'I am doing well, thank you!' },
        ],
        {
          requestContext,
          maxSteps: 1,
        },
      );

      const chunks: ChunkType[] = [];
      for await (const chunk of stream) {
        chunks.push(chunk);
      }

      expect(chunks).toBeDefined();
      expect(chunks.length).toBeGreaterThan(1);
    }, 15000);

    it('should handle messages with only assistant role in network', async () => {
      const helperAgent = new Agent({
        id: 'helper-agent',
        name: 'Helper Agent',
        instructions: 'You help with tasks',
        model: MODEL,
      });

      const agent = new Agent({
        id: 'network-assistant-only-agent',
        name: 'Network Assistant Only Agent',
        instructions: 'You coordinate tasks',
        model: MODEL,
        agents: { helperAgent },
        memory,
      });

      const stream = await agent.network([{ role: 'assistant', content: 'This is a system message' }], {
        requestContext,
        maxSteps: 1,
      });

      const chunks: ChunkType[] = [];
      for await (const chunk of stream) {
        chunks.push(chunk);
      }

      expect(chunks).toBeDefined();
      expect(chunks.length).toBeGreaterThan(1);
    }, 15000);
  });

  describe('Gemini 3 Pro with tool calls', () => {
<<<<<<< HEAD
    it('should preserve thought_signature metadata through tool call round-trip', async () => {
      const weatherTool = createTool({
        id: 'get-weather',
        description: 'Gets the current weather for a location',
        inputSchema: z.object({
          location: z.string().describe('The city and state, e.g. San Francisco, CA'),
        }),
        outputSchema: z.object({
          temperature: z.number(),
          conditions: z.string(),
        }),
        execute: async () => {
          return {
            temperature: 72,
            conditions: 'Sunny',
          };
        },
      });

      const agent = new Agent({
        id: 'weather-gemini3-agent',
        name: 'Weather Gemini3 Agent',
        instructions: 'You are a helpful weather assistant. Use the get-weather tool to answer weather questions.',
        model: GEMINI_3_PRO,
        tools: { weatherTool },
        memory,
      });

      // This should trigger a tool call, then process the result
      const stream = await agent.stream('What is the weather in San Francisco?', {
        maxSteps: 5,
        threadId: 'tool-calls',
        resourceId: 'gemini-3',
      });

      const result = await stream.getFullOutput();
      expect(result).toBeDefined();
      expect(result.request.body).toContain(`thoughtSignature`);
      expect(result.text).toBeDefined();
      expect(result.text.length).toBeGreaterThan(0);
      expect(result.error).toBeUndefined();

      const stream2 = await agent.stream('Whats the weather there now?', {
        threadId: 'tool-calls',
        resourceId: 'gemini-3',
      });
      const result2 = await stream2.getFullOutput();
      expect(result2).toBeDefined();
      expect(result2.request.body).toContain(`thoughtSignature`);
      expect(result2.text).toBeDefined();
      expect(result2.text.length).toBeGreaterThan(0);
      expect(result2.error).toBeUndefined();
    }, 30000);

    it.skip('should handle multi-step tool calls with gemini 3 pro', async () => {
=======
    it('should handle multi-step tool calls with gemini 3 pro', async () => {
>>>>>>> 9cd9d2f7
      const weatherTool = createTool({
        id: 'get-weather-multi',
        description: 'Gets the current weather for a location',
        inputSchema: z.object({
          location: z.string().describe('The city and state, e.g. San Francisco, CA'),
        }),
        outputSchema: z.object({
          temperature: z.number(),
          conditions: z.string(),
        }),
        execute: async () => {
          return {
            temperature: 72,
            conditions: 'Sunny',
          };
        },
      });

      const agent = new Agent({
        id: 'weather-multi-gemini3-agent',
        name: 'Weather Multi Gemini3 Agent',
        instructions:
          'You are a helpful weather assistant. Use the get-weather-multi tool to answer weather questions.',
        model: GEMINI_3_PRO,
        tools: { weatherTool },
        memory,
      });

      // This should trigger a tool call, then process the result
      const result = await agent.generate('What is the weather in San Francisco and New York?', {
        maxSteps: 5,
      });

      expect(result).toBeDefined();
      expect(result.text).toBeDefined();
      expect(result.text.length).toBeGreaterThan(0);
    }, 30000);
  });
});<|MERGE_RESOLUTION|>--- conflicted
+++ resolved
@@ -607,7 +607,6 @@
   });
 
   describe('Gemini 3 Pro with tool calls', () => {
-<<<<<<< HEAD
     it('should preserve thought_signature metadata through tool call round-trip', async () => {
       const weatherTool = createTool({
         id: 'get-weather',
@@ -662,10 +661,7 @@
       expect(result2.error).toBeUndefined();
     }, 30000);
 
-    it.skip('should handle multi-step tool calls with gemini 3 pro', async () => {
-=======
     it('should handle multi-step tool calls with gemini 3 pro', async () => {
->>>>>>> 9cd9d2f7
       const weatherTool = createTool({
         id: 'get-weather-multi',
         description: 'Gets the current weather for a location',
@@ -702,6 +698,7 @@
       expect(result).toBeDefined();
       expect(result.text).toBeDefined();
       expect(result.text.length).toBeGreaterThan(0);
+      expect(result.error).toBeUndefined();
     }, 30000);
   });
 });