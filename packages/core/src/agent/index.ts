import { randomUUID } from 'crypto';
import type { ReadableStream, WritableStream } from 'stream/web';
import type { CoreMessage, StreamObjectResult, StreamTextResult, TextPart, Tool, UIMessage } from 'ai';
import deepEqual from 'fast-deep-equal';
import type { JSONSchema7 } from 'json-schema';
import type { ZodSchema, z } from 'zod';
import type { MastraPrimitives, MastraUnion } from '../action';
import { MastraBase } from '../base';
import { MastraError, ErrorDomain, ErrorCategory } from '../error';
import type { Metric } from '../eval';
import { AvailableHooks, executeHook } from '../hooks';
import { MastraLLMV1 } from '../llm/model';
import type {
  GenerateObjectWithMessagesArgs,
  GenerateTextWithMessagesArgs,
  GenerateReturn,
  GenerateObjectResult,
  GenerateTextResult,
  StreamTextWithMessagesArgs,
  StreamObjectWithMessagesArgs,
  StreamReturn,
  ToolSet,
  OriginalStreamTextOnFinishEventArg,
  OriginalStreamObjectOnFinishEventArg,
} from '../llm/model/base.types';
import type { TripwireProperties } from '../llm/model/shared.types';
import { RegisteredLogger } from '../logger';
import type { Mastra } from '../mastra';
import type { MastraMemory } from '../memory/memory';
import type { MemoryConfig, StorageThreadType } from '../memory/types';
import { RuntimeContext } from '../runtime-context';
import type { ScorerRunInputForAgent, ScorerRunOutputForAgent, MastraScorers } from '../scores';
import { runScorer } from '../scores/hooks';
import { MastraAgentStream } from '../stream/MastraAgentStream';
import type { ChunkType } from '../stream/types';
import { InstrumentClass } from '../telemetry';
import { Telemetry } from '../telemetry/telemetry';
import type { CoreTool } from '../tools/types';
import type { DynamicArgument } from '../types';
import { makeCoreTool, createMastraProxy, ensureToolProperties } from '../utils';
import type { CompositeVoice } from '../voice';
import { DefaultVoice } from '../voice';
import type { Workflow } from '../workflows';
import { agentToStep, LegacyStep as Step } from '../workflows/legacy';
import type { AgentVNextStreamOptions } from './agent.types';
import type { InputProcessor } from './input-processor';
import { runInputProcessors } from './input-processor/runner';
import { MessageList } from './message-list';
import type { MessageInput, MessageListInput, UIMessageWithMetadata } from './message-list';
import { SaveQueueManager } from './save-queue';
import { TripWire } from './trip-wire';
import type {
  AgentConfig,
  MastraLanguageModel,
  AgentGenerateOptions,
  AgentStreamOptions,
  ToolsetsInput,
  ToolsInput,
  AgentMemoryOption,
} from './types';
export type { ChunkType } from '../stream/types';
export type { MastraAgentStream } from '../stream/MastraAgentStream';
export * from './input-processor';
export { TripWire };
export { MessageList };
export * from './types';

function resolveMaybePromise<T, R = void>(value: T | Promise<T>, cb: (value: T) => R) {
  if (value instanceof Promise) {
    return value.then(cb);
  }

  return cb(value);
}

// Helper to resolve threadId from args (supports both new and old API)
function resolveThreadIdFromArgs(args: {
  memory?: AgentMemoryOption;
  threadId?: string;
}): (Partial<StorageThreadType> & { id: string }) | undefined {
  if (args?.memory?.thread) {
    if (typeof args.memory.thread === 'string') return { id: args.memory.thread };
    if (typeof args.memory.thread === 'object' && args.memory.thread.id) return args.memory.thread;
  }
  if (args?.threadId) return { id: args.threadId };
  return undefined;
}

@InstrumentClass({
  prefix: 'agent',
  excludeMethods: [
    'hasOwnMemory',
    'getMemory',
    '__primitive',
    '__registerMastra',
    '__registerPrimitives',
    '__runInputProcessors',
    '__setTools',
    '__setLogger',
    '__setTelemetry',
    'log',
    'getModel',
    'getInstructions',
    'getTools',
    'getLLM',
    'getWorkflows',
    'getDefaultGenerateOptions',
    'getDefaultStreamOptions',
    'getDescription',
    'getScorers',
    'getVoice',
  ],
})
export class Agent<
  TAgentId extends string = string,
  TTools extends ToolsInput = ToolsInput,
  TMetrics extends Record<string, Metric> = Record<string, Metric>,
> extends MastraBase {
  public id: TAgentId;
  public name: TAgentId;
  #instructions: DynamicArgument<string>;
  readonly #description?: string;
  model?: DynamicArgument<MastraLanguageModel>;
  #mastra?: Mastra;
  #memory?: DynamicArgument<MastraMemory>;
  #workflows?: DynamicArgument<Record<string, Workflow>>;
  #defaultGenerateOptions: DynamicArgument<AgentGenerateOptions>;
  #defaultStreamOptions: DynamicArgument<AgentStreamOptions>;
  #defaultVNextStreamOptions: DynamicArgument<AgentVNextStreamOptions<any, any>>;
  #tools: DynamicArgument<TTools>;
  evals: TMetrics;
  #scorers: DynamicArgument<MastraScorers>;
  #voice: CompositeVoice;
  #inputProcessors?: DynamicArgument<InputProcessor[]>;

  // This flag is for agent network messages. We should change the agent network formatting and remove this flag after.
  private _agentNetworkAppend = false;

  constructor(config: AgentConfig<TAgentId, TTools, TMetrics>) {
    super({ component: RegisteredLogger.AGENT });

    this.name = config.name;
    this.id = config.id ?? config.name;

    this.#instructions = config.instructions;
    this.#description = config.description;

    if (!config.model) {
      const mastraError = new MastraError({
        id: 'AGENT_CONSTRUCTOR_MODEL_REQUIRED',
        domain: ErrorDomain.AGENT,
        category: ErrorCategory.USER,
        details: {
          agentName: config.name,
        },
        text: `LanguageModel is required to create an Agent. Please provide the 'model'.`,
      });
      this.logger.trackException(mastraError);
      this.logger.error(mastraError.toString());
      throw mastraError;
    }

    this.model = config.model;

    if (config.workflows) {
      this.#workflows = config.workflows;
    }

    this.#defaultGenerateOptions = config.defaultGenerateOptions || {};
    this.#defaultStreamOptions = config.defaultStreamOptions || {};
    this.#defaultVNextStreamOptions = config.defaultVNextStreamOptions || {};

    this.#tools = config.tools || ({} as TTools);

    this.evals = {} as TMetrics;

    if (config.mastra) {
      this.__registerMastra(config.mastra);
      this.__registerPrimitives({
        telemetry: config.mastra.getTelemetry(),
        logger: config.mastra.getLogger(),
      });
    }

    this.#scorers = config.scorers || ({} as MastraScorers);

    if (config.evals) {
      this.evals = config.evals;
    }

    if (config.memory) {
      this.#memory = config.memory;
    }

    if (config.voice) {
      this.#voice = config.voice;
      if (typeof config.tools !== 'function') {
        this.#voice?.addTools(this.tools);
      }
      if (typeof config.instructions === 'string') {
        this.#voice?.addInstructions(config.instructions);
      }
    } else {
      this.#voice = new DefaultVoice();
    }

    if (config.inputProcessors) {
      this.#inputProcessors = config.inputProcessors;
    }

    // @ts-ignore Flag for agent network messages
    this._agentNetworkAppend = config._agentNetworkAppend || false;
  }

  public hasOwnMemory(): boolean {
    return Boolean(this.#memory);
  }

  public async getMemory({ runtimeContext = new RuntimeContext() }: { runtimeContext?: RuntimeContext } = {}): Promise<
    MastraMemory | undefined
  > {
    if (!this.#memory) {
      return undefined;
    }

    let resolvedMemory: MastraMemory;

    if (typeof this.#memory !== 'function') {
      resolvedMemory = this.#memory;
    } else {
      const result = this.#memory({ runtimeContext, mastra: this.#mastra });
      resolvedMemory = await Promise.resolve(result);

      if (!resolvedMemory) {
        const mastraError = new MastraError({
          id: 'AGENT_GET_MEMORY_FUNCTION_EMPTY_RETURN',
          domain: ErrorDomain.AGENT,
          category: ErrorCategory.USER,
          details: {
            agentName: this.name,
          },
          text: `[Agent:${this.name}] - Function-based memory returned empty value`,
        });
        this.logger.trackException(mastraError);
        this.logger.error(mastraError.toString());
        throw mastraError;
      }
    }

    if (this.#mastra && resolvedMemory) {
      resolvedMemory.__registerMastra(this.#mastra);

      if (!resolvedMemory.hasOwnStorage) {
        const storage = this.#mastra.getStorage();
        if (storage) {
          resolvedMemory.setStorage(storage);
        }
      }
    }

    return resolvedMemory;
  }

  get voice() {
    if (typeof this.#instructions === 'function') {
      const mastraError = new MastraError({
        id: 'AGENT_VOICE_INCOMPATIBLE_WITH_FUNCTION_INSTRUCTIONS',
        domain: ErrorDomain.AGENT,
        category: ErrorCategory.USER,
        details: {
          agentName: this.name,
        },
        text: 'Voice is not compatible when instructions are a function. Please use getVoice() instead.',
      });
      this.logger.trackException(mastraError);
      this.logger.error(mastraError.toString());
      throw mastraError;
    }

    return this.#voice;
  }

  public async getWorkflows({
    runtimeContext = new RuntimeContext(),
  }: { runtimeContext?: RuntimeContext } = {}): Promise<Record<string, Workflow>> {
    let workflowRecord;
    if (typeof this.#workflows === 'function') {
      workflowRecord = await Promise.resolve(this.#workflows({ runtimeContext, mastra: this.#mastra }));
    } else {
      workflowRecord = this.#workflows ?? {};
    }

    Object.entries(workflowRecord || {}).forEach(([_workflowName, workflow]) => {
      if (this.#mastra) {
        workflow.__registerMastra(this.#mastra);
      }
    });

    return workflowRecord;
  }

  async getScorers({
    runtimeContext = new RuntimeContext(),
  }: { runtimeContext?: RuntimeContext } = {}): Promise<MastraScorers> {
    if (typeof this.#scorers !== 'function') {
      return this.#scorers;
    }

    const result = this.#scorers({ runtimeContext, mastra: this.#mastra });
    return resolveMaybePromise(result, scorers => {
      if (!scorers) {
        const mastraError = new MastraError({
          id: 'AGENT_GET_SCORERS_FUNCTION_EMPTY_RETURN',
          domain: ErrorDomain.AGENT,
          category: ErrorCategory.USER,
          details: {
            agentName: this.name,
          },
          text: `[Agent:${this.name}] - Function-based scorers returned empty value`,
        });
        this.logger.trackException(mastraError);
        this.logger.error(mastraError.toString());
        throw mastraError;
      }

      return scorers;
    });
  }

  public async getVoice({ runtimeContext }: { runtimeContext?: RuntimeContext } = {}) {
    if (this.#voice) {
      const voice = this.#voice;
      voice?.addTools(await this.getTools({ runtimeContext }));
      voice?.addInstructions(await this.getInstructions({ runtimeContext }));
      return voice;
    } else {
      return new DefaultVoice();
    }
  }

  get instructions() {
    this.logger.warn('The instructions property is deprecated. Please use getInstructions() instead.');

    if (typeof this.#instructions === 'function') {
      const mastraError = new MastraError({
        id: 'AGENT_INSTRUCTIONS_INCOMPATIBLE_WITH_FUNCTION_INSTRUCTIONS',
        domain: ErrorDomain.AGENT,
        category: ErrorCategory.USER,
        details: {
          agentName: this.name,
        },
        text: 'Instructions are not compatible when instructions are a function. Please use getInstructions() instead.',
      });
      this.logger.trackException(mastraError);
      this.logger.error(mastraError.toString());
      throw mastraError;
    }

    return this.#instructions;
  }

  public getInstructions({ runtimeContext = new RuntimeContext() }: { runtimeContext?: RuntimeContext } = {}):
    | string
    | Promise<string> {
    if (typeof this.#instructions === 'string') {
      return this.#instructions;
    }

    const result = this.#instructions({ runtimeContext, mastra: this.#mastra });
    return resolveMaybePromise(result, instructions => {
      if (!instructions) {
        const mastraError = new MastraError({
          id: 'AGENT_GET_INSTRUCTIONS_FUNCTION_EMPTY_RETURN',
          domain: ErrorDomain.AGENT,
          category: ErrorCategory.USER,
          details: {
            agentName: this.name,
          },
          text: 'Instructions are required to use an Agent. The function-based instructions returned an empty value.',
        });
        this.logger.trackException(mastraError);
        this.logger.error(mastraError.toString());
        throw mastraError;
      }

      return instructions;
    });
  }

  public getDescription(): string {
    return this.#description ?? '';
  }

  public getDefaultGenerateOptions({
    runtimeContext = new RuntimeContext(),
  }: { runtimeContext?: RuntimeContext } = {}): AgentGenerateOptions | Promise<AgentGenerateOptions> {
    if (typeof this.#defaultGenerateOptions !== 'function') {
      return this.#defaultGenerateOptions;
    }

    const result = this.#defaultGenerateOptions({ runtimeContext, mastra: this.#mastra });
    return resolveMaybePromise(result, options => {
      if (!options) {
        const mastraError = new MastraError({
          id: 'AGENT_GET_DEFAULT_GENERATE_OPTIONS_FUNCTION_EMPTY_RETURN',
          domain: ErrorDomain.AGENT,
          category: ErrorCategory.USER,
          details: {
            agentName: this.name,
          },
          text: `[Agent:${this.name}] - Function-based default generate options returned empty value`,
        });
        this.logger.trackException(mastraError);
        this.logger.error(mastraError.toString());
        throw mastraError;
      }

      return options;
    });
  }

  public getDefaultStreamOptions({ runtimeContext = new RuntimeContext() }: { runtimeContext?: RuntimeContext } = {}):
    | AgentStreamOptions
    | Promise<AgentStreamOptions> {
    if (typeof this.#defaultStreamOptions !== 'function') {
      return this.#defaultStreamOptions;
    }

    const result = this.#defaultStreamOptions({ runtimeContext, mastra: this.#mastra });
    return resolveMaybePromise(result, options => {
      if (!options) {
        const mastraError = new MastraError({
          id: 'AGENT_GET_DEFAULT_STREAM_OPTIONS_FUNCTION_EMPTY_RETURN',
          domain: ErrorDomain.AGENT,
          category: ErrorCategory.USER,
          details: {
            agentName: this.name,
          },
          text: `[Agent:${this.name}] - Function-based default stream options returned empty value`,
        });
        this.logger.trackException(mastraError);
        this.logger.error(mastraError.toString());
        throw mastraError;
      }

      return options;
    });
  }

  public getDefaultVNextStreamOptions<
    Output extends ZodSchema | undefined,
    StructuredOutput extends ZodSchema | undefined,
  >({ runtimeContext = new RuntimeContext() }: { runtimeContext?: RuntimeContext } = {}):
    | AgentVNextStreamOptions<Output, StructuredOutput>
    | Promise<AgentVNextStreamOptions<Output, StructuredOutput>> {
    if (typeof this.#defaultVNextStreamOptions !== 'function') {
      return this.#defaultVNextStreamOptions as AgentVNextStreamOptions<Output, StructuredOutput>;
    }

    const result = this.#defaultVNextStreamOptions({ runtimeContext, mastra: this.#mastra }) as
      | AgentVNextStreamOptions<Output, StructuredOutput>
      | Promise<AgentVNextStreamOptions<Output, StructuredOutput>>;
    return resolveMaybePromise(result, options => {
      if (!options) {
        const mastraError = new MastraError({
          id: 'AGENT_GET_DEFAULT_VNEXT_STREAM_OPTIONS_FUNCTION_EMPTY_RETURN',
          domain: ErrorDomain.AGENT,
          category: ErrorCategory.USER,
          details: {
            agentName: this.name,
          },
          text: `[Agent:${this.name}] - Function-based default vnext stream options returned empty value`,
        });
        this.logger.trackException(mastraError);
        this.logger.error(mastraError.toString());
        throw mastraError;
      }

      return options;
    });
  }

  get tools() {
    this.logger.warn('The tools property is deprecated. Please use getTools() instead.');

    if (typeof this.#tools === 'function') {
      const mastraError = new MastraError({
        id: 'AGENT_GET_TOOLS_FUNCTION_INCOMPATIBLE_WITH_TOOL_FUNCTION_TYPE',
        domain: ErrorDomain.AGENT,
        category: ErrorCategory.USER,
        details: {
          agentName: this.name,
        },
        text: 'Tools are not compatible when tools are a function. Please use getTools() instead.',
      });
      this.logger.trackException(mastraError);
      this.logger.error(mastraError.toString());
      throw mastraError;
    }

    return ensureToolProperties(this.#tools) as TTools;
  }

  public getTools({ runtimeContext = new RuntimeContext() }: { runtimeContext?: RuntimeContext } = {}):
    | TTools
    | Promise<TTools> {
    if (typeof this.#tools !== 'function') {
      return ensureToolProperties(this.#tools) as TTools;
    }

    const result = this.#tools({ runtimeContext, mastra: this.#mastra });

    return resolveMaybePromise(result, tools => {
      if (!tools) {
        const mastraError = new MastraError({
          id: 'AGENT_GET_TOOLS_FUNCTION_EMPTY_RETURN',
          domain: ErrorDomain.AGENT,
          category: ErrorCategory.USER,
          details: {
            agentName: this.name,
          },
          text: `[Agent:${this.name}] - Function-based tools returned empty value`,
        });
        this.logger.trackException(mastraError);
        this.logger.error(mastraError.toString());
        throw mastraError;
      }

      return ensureToolProperties(tools) as TTools;
    });
  }

  get llm() {
    this.logger.warn('The llm property is deprecated. Please use getLLM() instead.');

    if (typeof this.model === 'function') {
      const mastraError = new MastraError({
        id: 'AGENT_LLM_GETTER_INCOMPATIBLE_WITH_FUNCTION_MODEL',
        domain: ErrorDomain.AGENT,
        category: ErrorCategory.USER,
        details: {
          agentName: this.name,
        },
        text: 'LLM is not compatible when model is a function. Please use getLLM() instead.',
      });
      this.logger.trackException(mastraError);
      this.logger.error(mastraError.toString());
      throw mastraError;
    }

    return this.getLLM();
  }

  /**
   * Gets or creates an LLM instance based on the current model
   * @param options Options for getting the LLM
   * @returns A promise that resolves to the LLM instance
   */
  public getLLM({
    runtimeContext = new RuntimeContext(),
    model,
  }: {
    runtimeContext?: RuntimeContext;
    model?: MastraLanguageModel | DynamicArgument<MastraLanguageModel>;
  } = {}): MastraLLMV1 | Promise<MastraLLMV1> {
    // If model is provided, resolve it; otherwise use the agent's model
    const modelToUse = model
      ? typeof model === 'function'
        ? model({ runtimeContext, mastra: this.#mastra })
        : model
      : this.getModel({ runtimeContext });

    return resolveMaybePromise(modelToUse, resolvedModel => {
      const llm = new MastraLLMV1({ model: resolvedModel, mastra: this.#mastra });

      // Apply stored primitives if available
      if (this.#primitives) {
        llm.__registerPrimitives(this.#primitives);
      }

      if (this.#mastra) {
        llm.__registerMastra(this.#mastra);
      }

      return llm;
    });
  }

  /**
   * Gets the model, resolving it if it's a function
   * @param options Options for getting the model
   * @returns A promise that resolves to the model
   */
  public getModel({ runtimeContext = new RuntimeContext() }: { runtimeContext?: RuntimeContext } = {}):
    | MastraLanguageModel
    | Promise<MastraLanguageModel> {
    if (typeof this.model !== 'function') {
      if (!this.model) {
        const mastraError = new MastraError({
          id: 'AGENT_GET_MODEL_MISSING_MODEL_INSTANCE',
          domain: ErrorDomain.AGENT,
          category: ErrorCategory.USER,
          details: {
            agentName: this.name,
          },
          text: `[Agent:${this.name}] - No model provided`,
        });
        this.logger.trackException(mastraError);
        this.logger.error(mastraError.toString());
        throw mastraError;
      }

      return this.model;
    }

    const result = this.model({ runtimeContext, mastra: this.#mastra });
    return resolveMaybePromise(result, model => {
      if (!model) {
        const mastraError = new MastraError({
          id: 'AGENT_GET_MODEL_FUNCTION_EMPTY_RETURN',
          domain: ErrorDomain.AGENT,
          category: ErrorCategory.USER,
          details: {
            agentName: this.name,
          },
          text: `[Agent:${this.name}] - Function-based model returned empty value`,
        });
        this.logger.trackException(mastraError);
        this.logger.error(mastraError.toString());
        throw mastraError;
      }

      return model;
    });
  }

  __updateInstructions(newInstructions: string) {
    this.#instructions = newInstructions;
    this.logger.debug(`[Agents:${this.name}] Instructions updated.`, { model: this.model, name: this.name });
  }

  __updateModel({ model }: { model: DynamicArgument<MastraLanguageModel> }) {
    this.model = model;
    this.logger.debug(`[Agents:${this.name}] Model updated.`, { model: this.model, name: this.name });
  }

  #primitives?: MastraPrimitives;

  __registerPrimitives(p: MastraPrimitives) {
    if (p.telemetry) {
      this.__setTelemetry(p.telemetry);
    }

    if (p.logger) {
      this.__setLogger(p.logger);
    }

    // Store primitives for later use when creating LLM instances
    this.#primitives = p;

    this.logger.debug(`[Agents:${this.name}] initialized.`, { model: this.model, name: this.name });
  }

  __registerMastra(mastra: Mastra) {
    this.#mastra = mastra;
    // Mastra will be passed to the LLM when it's created in getLLM()
  }

  /**
   * Set the concrete tools for the agent
   * @param tools
   */
  __setTools(tools: TTools) {
    this.#tools = tools;
    this.logger.debug(`[Agents:${this.name}] Tools set for agent ${this.name}`, { model: this.model, name: this.name });
  }

  async generateTitleFromUserMessage({
    message,
    runtimeContext = new RuntimeContext(),
    model,
    instructions,
  }: {
    message: string | MessageInput;
    runtimeContext?: RuntimeContext;
    model?: DynamicArgument<MastraLanguageModel>;
    instructions?: DynamicArgument<string>;
  }) {
    // need to use text, not object output or it will error for models that don't support structured output (eg Deepseek R1)
    const llm = await this.getLLM({ runtimeContext, model });

    const normMessage = new MessageList().add(message, 'user').get.all.ui().at(-1);
    if (!normMessage) {
      throw new Error(`Could not generate title from input ${JSON.stringify(message)}`);
    }

    const partsToGen: TextPart[] = [];
    for (const part of normMessage.parts) {
      if (part.type === `text`) {
        partsToGen.push(part);
      } else if (part.type === `source`) {
        partsToGen.push({
          type: 'text',
          text: `User added URL: ${part.source.url.substring(0, 100)}`,
        });
      } else if (part.type === `file`) {
        partsToGen.push({
          type: 'text',
          text: `User added ${part.mimeType} file: ${part.data.substring(0, 100)}`,
        });
      }
    }

    // Resolve instructions using the dedicated method
    const systemInstructions = await this.resolveTitleInstructions(runtimeContext, instructions);

    const { text } = await llm.__text({
      runtimeContext,
      messages: [
        {
          role: 'system',
          content: systemInstructions,
        },
        {
          role: 'user',
          content: JSON.stringify(partsToGen),
        },
      ],
    });

    // Strip out any r1 think tags if present
    const cleanedText = text.replace(/<think>[\s\S]*?<\/think>/g, '').trim();
    return cleanedText;
  }

  getMostRecentUserMessage(messages: Array<UIMessage | UIMessageWithMetadata>) {
    const userMessages = messages.filter(message => message.role === 'user');
    return userMessages.at(-1);
  }

  async genTitle(
    userMessage: string | MessageInput | undefined,
    runtimeContext: RuntimeContext,
    model?: DynamicArgument<MastraLanguageModel>,
    instructions?: DynamicArgument<string>,
  ) {
    try {
      if (userMessage) {
        const normMessage = new MessageList().add(userMessage, 'user').get.all.ui().at(-1);
        if (normMessage) {
          return await this.generateTitleFromUserMessage({
            message: normMessage,
            runtimeContext,
            model,
            instructions,
          });
        }
      }
      // If no user message, return a default title for new threads
      return `New Thread ${new Date().toISOString()}`;
    } catch (e) {
      this.logger.error('Error generating title:', e);
      // Return undefined on error so existing title is preserved
      return undefined;
    }
  }

  /* @deprecated use agent.getMemory() and query memory directly */
  async fetchMemory({
    threadId,
    thread: passedThread,
    memoryConfig,
    resourceId,
    runId,
    userMessages,
    systemMessage,
    messageList = new MessageList({ threadId, resourceId }),
    runtimeContext = new RuntimeContext(),
  }: {
    resourceId: string;
    threadId: string;
    thread?: StorageThreadType;
    memoryConfig?: MemoryConfig;
    userMessages?: CoreMessage[];
    systemMessage?: CoreMessage;
    runId?: string;
    messageList?: MessageList;
    runtimeContext?: RuntimeContext;
  }) {
    const memory = await this.getMemory({ runtimeContext });
    if (memory) {
      const thread = passedThread ?? (await memory.getThreadById({ threadId }));

      if (!thread) {
        // If no thread, nothing to fetch from memory.
        // The messageList already contains the current user messages and system message.
        return { threadId: threadId || '', messages: userMessages || [] };
      }

      if (userMessages && userMessages.length > 0) {
        messageList.add(userMessages, 'memory');
      }

      if (systemMessage?.role === 'system') {
        messageList.addSystem(systemMessage, 'memory');
      }

      const [memoryMessages, memorySystemMessage] =
        threadId && memory
          ? await Promise.all([
              memory
                .rememberMessages({
                  threadId,
                  resourceId,
                  config: memoryConfig,
                  vectorMessageSearch: messageList.getLatestUserContent() || '',
                })
                .then((r: any) => r.messagesV2),
              memory.getSystemMessage({ threadId, memoryConfig }),
            ])
          : [[], null];

      this.logger.debug('Fetched messages from memory', {
        threadId,
        runId,
        fetchedCount: memoryMessages.length,
      });

      if (memorySystemMessage) {
        messageList.addSystem(memorySystemMessage, 'memory');
      }

      messageList.add(memoryMessages, 'memory');

      const systemMessages =
        messageList
          .getSystemMessages()
          ?.map(m => m.content)
          ?.join(`\n`) ?? undefined;

      const newMessages = messageList.get.input.v1() as CoreMessage[];

      const processedMemoryMessages = memory.processMessages({
        // these will be processed
        messages: messageList.get.remembered.v1() as CoreMessage[],
        // these are here for inspecting but shouldn't be returned by the processor
        // - ex TokenLimiter needs to measure all tokens even though it's only processing remembered messages
        newMessages,
        systemMessage: systemMessages,
        memorySystemMessage: memorySystemMessage || undefined,
      });

      const returnList = new MessageList()
        .addSystem(systemMessages)
        .add(processedMemoryMessages, 'memory')
        .add(newMessages, 'user');

      return {
        threadId: thread.id,
        messages: returnList.get.all.prompt(),
      };
    }

    return { threadId: threadId || '', messages: userMessages || [] };
  }

  private async getMemoryTools({
    runId,
    resourceId,
    threadId,
    runtimeContext,
    mastraProxy,
  }: {
    runId?: string;
    resourceId?: string;
    threadId?: string;
    runtimeContext: RuntimeContext;
    mastraProxy?: MastraUnion;
  }) {
    let convertedMemoryTools: Record<string, CoreTool> = {};
    // Get memory tools if available
    const memory = await this.getMemory({ runtimeContext });
    const memoryTools = memory?.getTools?.();

    if (memoryTools) {
      this.logger.debug(
        `[Agent:${this.name}] - Adding tools from memory ${Object.keys(memoryTools || {}).join(', ')}`,
        {
          runId,
        },
      );
      for (const [toolName, tool] of Object.entries(memoryTools)) {
        const toolObj = tool;
        const options = {
          name: toolName,
          runId,
          threadId,
          resourceId,
          logger: this.logger,
          mastra: mastraProxy as MastraUnion | undefined,
          memory,
          agentName: this.name,
          runtimeContext,
          model: typeof this.model === 'function' ? await this.getModel({ runtimeContext }) : this.model,
        };
        const convertedToCoreTool = makeCoreTool(toolObj, options);
        convertedMemoryTools[toolName] = convertedToCoreTool;
      }
    }
    return convertedMemoryTools;
  }

  private async __runInputProcessors({
    runtimeContext,
    messageList,
  }: {
    runtimeContext: RuntimeContext;
    messageList: MessageList;
  }): Promise<{
    messageList: MessageList;
    tripwireTriggered: boolean;
    tripwireReason: string;
  }> {
    let tripwireTriggered = false;
    let tripwireReason = '';

    if (this.#inputProcessors) {
      const processors =
        typeof this.#inputProcessors === 'function'
          ? await this.#inputProcessors({ runtimeContext })
          : this.#inputProcessors;

      // Create traced version of runInputProcessors similar to workflow _runStep pattern
      const tracedRunInputProcessors = (processors: any[], messageList: MessageList) => {
        const telemetry = this.#mastra?.getTelemetry();
        if (!telemetry) {
          return runInputProcessors(processors, messageList, undefined);
        }

        return telemetry.traceMethod(
          async (data: { processors: any[]; messageList: MessageList }) => {
            return runInputProcessors(data.processors, data.messageList, telemetry);
          },
          {
            spanName: `agent.${this.name}.inputProcessors`,
            attributes: {
              'agent.name': this.name,
              'inputProcessors.count': processors.length.toString(),
              'inputProcessors.names': processors.map(p => p.name).join(','),
            },
          },
        )({ processors, messageList });
      };

      try {
        messageList = await tracedRunInputProcessors(processors, messageList);
      } catch (error) {
        if (error instanceof TripWire) {
          tripwireTriggered = true;
          tripwireReason = error.message;
        } else {
          throw new MastraError(
            {
              id: 'AGENT_INPUT_PROCESSOR_ERROR',
              domain: ErrorDomain.AGENT,
              category: ErrorCategory.USER,
              text: `[Agent:${this.name}] - Input processor error`,
            },
            error,
          );
        }
      }
    }

    return {
      messageList,
      tripwireTriggered,
      tripwireReason,
    };
  }

  private async getMemoryMessages({
    resourceId,
    threadId,
    vectorMessageSearch,
    memoryConfig,
    runtimeContext,
  }: {
    resourceId?: string;
    threadId: string;
    vectorMessageSearch: string;
    memoryConfig?: MemoryConfig;
    runtimeContext: RuntimeContext;
  }) {
    const memory = await this.getMemory({ runtimeContext });
    if (!memory) {
      return [];
    }
    return memory
      .rememberMessages({
        threadId,
        resourceId,
        config: memoryConfig,
        // The new user messages aren't in the list yet cause we add memory messages first to try to make sure ordering is correct (memory comes before new user messages)
        vectorMessageSearch,
      })
      .then(r => r.messagesV2);
  }

  private async getAssignedTools({
    runtimeContext,
    runId,
    resourceId,
    threadId,
    mastraProxy,
    writableStream,
  }: {
    runId?: string;
    resourceId?: string;
    threadId?: string;
    runtimeContext: RuntimeContext;
    mastraProxy?: MastraUnion;
    writableStream?: WritableStream<ChunkType>;
  }) {
    let toolsForRequest: Record<string, CoreTool> = {};

    this.logger.debug(`[Agents:${this.name}] - Assembling assigned tools`, { runId, threadId, resourceId });

    const memory = await this.getMemory({ runtimeContext });

    // Mastra tools passed into the Agent

    const assignedTools = await this.getTools({ runtimeContext });

    const assignedToolEntries = Object.entries(assignedTools || {});

    const assignedCoreToolEntries = await Promise.all(
      assignedToolEntries.map(async ([k, tool]) => {
        if (!tool) {
          return;
        }

        const options = {
          name: k,
          runId,
          threadId,
          resourceId,
          logger: this.logger,
          mastra: mastraProxy as MastraUnion | undefined,
          memory,
          agentName: this.name,
          runtimeContext,
          model: typeof this.model === 'function' ? await this.getModel({ runtimeContext }) : this.model,
          writableStream,
        };

        return [k, makeCoreTool(tool, options)];
      }),
    );

    const assignedToolEntriesConverted = Object.fromEntries(
      assignedCoreToolEntries.filter((entry): entry is [string, CoreTool] => Boolean(entry)),
    );

    toolsForRequest = {
      ...assignedToolEntriesConverted,
    };

    return toolsForRequest;
  }

  private async getToolsets({
    runId,
    threadId,
    resourceId,
    toolsets,
    runtimeContext,
    mastraProxy,
  }: {
    runId?: string;
    threadId?: string;
    resourceId?: string;
    toolsets: ToolsetsInput;
    runtimeContext: RuntimeContext;
    mastraProxy?: MastraUnion;
  }) {
    let toolsForRequest: Record<string, CoreTool> = {};

    const memory = await this.getMemory({ runtimeContext });
    const toolsFromToolsets = Object.values(toolsets || {});

    if (toolsFromToolsets.length > 0) {
      this.logger.debug(`[Agent:${this.name}] - Adding tools from toolsets ${Object.keys(toolsets || {}).join(', ')}`, {
        runId,
      });
      for (const toolset of toolsFromToolsets) {
        for (const [toolName, tool] of Object.entries(toolset)) {
          const toolObj = tool;
          const options = {
            name: toolName,
            runId,
            threadId,
            resourceId,
            logger: this.logger,
            mastra: mastraProxy as MastraUnion | undefined,
            memory,
            agentName: this.name,
            runtimeContext,
            model: typeof this.model === 'function' ? await this.getModel({ runtimeContext }) : this.model,
          };
          const convertedToCoreTool = makeCoreTool(toolObj, options, 'toolset');
          toolsForRequest[toolName] = convertedToCoreTool;
        }
      }
    }

    return toolsForRequest;
  }

  private async getClientTools({
    runId,
    threadId,
    resourceId,
    runtimeContext,
    mastraProxy,
    clientTools,
  }: {
    runId?: string;
    threadId?: string;
    resourceId?: string;
    runtimeContext: RuntimeContext;
    mastraProxy?: MastraUnion;
    clientTools?: ToolsInput;
  }) {
    let toolsForRequest: Record<string, CoreTool> = {};
    const memory = await this.getMemory({ runtimeContext });
    // Convert client tools
    const clientToolsForInput = Object.entries(clientTools || {});
    if (clientToolsForInput.length > 0) {
      this.logger.debug(`[Agent:${this.name}] - Adding client tools ${Object.keys(clientTools || {}).join(', ')}`, {
        runId,
      });
      for (const [toolName, tool] of clientToolsForInput) {
        const { execute, ...rest } = tool;
        const options = {
          name: toolName,
          runId,
          threadId,
          resourceId,
          logger: this.logger,
          mastra: mastraProxy as MastraUnion | undefined,
          memory,
          agentName: this.name,
          runtimeContext,
          model: typeof this.model === 'function' ? await this.getModel({ runtimeContext }) : this.model,
        };
        const convertedToCoreTool = makeCoreTool(rest, options, 'client-tool');
        toolsForRequest[toolName] = convertedToCoreTool;
      }
    }

    return toolsForRequest;
  }

  private async getWorkflowTools({
    runId,
    threadId,
    resourceId,
    runtimeContext,
  }: {
    runId?: string;
    threadId?: string;
    resourceId?: string;
    runtimeContext: RuntimeContext;
  }) {
    let convertedWorkflowTools: Record<string, CoreTool> = {};
    const workflows = await this.getWorkflows({ runtimeContext });
    if (Object.keys(workflows).length > 0) {
      convertedWorkflowTools = Object.entries(workflows).reduce(
        (memo, [workflowName, workflow]) => {
          memo[workflowName] = {
            description: workflow.description || `Workflow: ${workflowName}`,
            parameters: workflow.inputSchema || { type: 'object', properties: {} },
            execute: async (args: any) => {
              try {
                this.logger.debug(`[Agent:${this.name}] - Executing workflow as tool ${workflowName}`, {
                  name: workflowName,
                  description: workflow.description,
                  args,
                  runId,
                  threadId,
                  resourceId,
                });

                const run = workflow.createRun();

                const result = await run.start({
                  inputData: args,
                  runtimeContext,
                });
                return result;
              } catch (err) {
                const mastraError = new MastraError(
                  {
                    id: 'AGENT_WORKFLOW_TOOL_EXECUTION_FAILED',
                    domain: ErrorDomain.AGENT,
                    category: ErrorCategory.USER,
                    details: {
                      agentName: this.name,
                      runId: runId || '',
                      threadId: threadId || '',
                      resourceId: resourceId || '',
                    },
                    text: `[Agent:${this.name}] - Failed workflow tool execution`,
                  },
                  err,
                );
                this.logger.trackException(mastraError);
                this.logger.error(mastraError.toString());
                throw mastraError;
              }
            },
          };
          return memo;
        },
        {} as Record<string, CoreTool>,
      );
    }

    return convertedWorkflowTools;
  }

  private async convertTools({
    toolsets,
    clientTools,
    threadId,
    resourceId,
    runId,
    runtimeContext,
    writableStream,
  }: {
    toolsets?: ToolsetsInput;
    clientTools?: ToolsInput;
    threadId?: string;
    resourceId?: string;
    runId?: string;
    runtimeContext: RuntimeContext;
    writableStream?: WritableStream<ChunkType>;
  }): Promise<Record<string, CoreTool>> {
    let mastraProxy = undefined;
    const logger = this.logger;

    if (this.#mastra) {
      mastraProxy = createMastraProxy({ mastra: this.#mastra, logger });
    }

    const assignedTools = await this.getAssignedTools({
      runId,
      resourceId,
      threadId,
      runtimeContext,
      mastraProxy,
      writableStream,
    });

    const memoryTools = await this.getMemoryTools({
      runId,
      resourceId,
      threadId,
      runtimeContext,
      mastraProxy,
    });

    const toolsetTools = await this.getToolsets({
      runId,
      resourceId,
      threadId,
      runtimeContext,
      mastraProxy,
      toolsets: toolsets!,
    });

    const clientsideTools = await this.getClientTools({
      runId,
      resourceId,
      threadId,
      runtimeContext,
      mastraProxy,
      clientTools: clientTools!,
    });

    const workflowTools = await this.getWorkflowTools({
      runId,
      resourceId,
      threadId,
      runtimeContext,
    });

    return this.formatTools({
      ...assignedTools,
      ...memoryTools,
      ...toolsetTools,
      ...clientsideTools,
      ...workflowTools,
    });
  }

  private formatTools(tools: Record<string, CoreTool>): Record<string, CoreTool> {
    const INVALID_CHAR_REGEX = /[^a-zA-Z0-9_\-]/g;
    const STARTING_CHAR_REGEX = /[a-zA-Z_]/;

    for (const key of Object.keys(tools)) {
      if (tools[key] && (key.length > 63 || key.match(INVALID_CHAR_REGEX) || !key[0]!.match(STARTING_CHAR_REGEX))) {
        let newKey = key.replace(INVALID_CHAR_REGEX, '_');
        if (!newKey[0]!.match(STARTING_CHAR_REGEX)) {
          newKey = '_' + newKey;
        }
        newKey = newKey.slice(0, 63);

        if (tools[newKey]) {
          const mastraError = new MastraError({
            id: 'AGENT_TOOL_NAME_COLLISION',
            domain: ErrorDomain.AGENT,
            category: ErrorCategory.USER,
            details: {
              agentName: this.name,
              toolName: newKey,
            },
            text: `Two or more tools resolve to the same name "${newKey}". Please rename one of the tools to avoid this collision.`,
          });
          this.logger.trackException(mastraError);
          this.logger.error(mastraError.toString());
          throw mastraError;
        }

        tools[newKey] = tools[key];
        delete tools[key];
      }
    }

    return tools;
  }

  /**
   * Adds response messages from a step to the MessageList and schedules persistence.
   * This is used for incremental saving: after each agent step, messages are added to a save queue
   * and a debounced save operation is triggered to avoid redundant writes.
   *
   * @param result - The step result containing response messages.
   * @param messageList - The MessageList instance for the current thread.
   * @param threadId - The thread ID.
   * @param memoryConfig - The memory configuration for saving.
   * @param runId - (Optional) The run ID for logging.
   */
  private async saveStepMessages({
    saveQueueManager,
    result,
    messageList,
    threadId,
    memoryConfig,
    runId,
  }: {
    saveQueueManager: SaveQueueManager;
    result: any;
    messageList: MessageList;
    threadId?: string;
    memoryConfig?: MemoryConfig;
    runId?: string;
  }) {
    try {
      messageList.add(result.response.messages, 'response');
      await saveQueueManager.batchMessages(messageList, threadId, memoryConfig);
    } catch (e) {
      await saveQueueManager.flushMessages(messageList, threadId, memoryConfig);
      this.logger.error('Error saving memory on step finish', {
        error: e,
        runId,
      });
      throw e;
    }
  }

  __primitive({
    instructions,
    messages,
    context,
    thread,
    memoryConfig,
    resourceId,
    runId,
    toolsets,
    clientTools,
    runtimeContext,
    saveQueueManager,
    writableStream,
  }: {
    instructions: string;
    toolsets?: ToolsetsInput;
    clientTools?: ToolsInput;
    resourceId?: string;
    thread?: (Partial<StorageThreadType> & { id: string }) | undefined;
    memoryConfig?: MemoryConfig;
    context?: CoreMessage[];
    runId?: string;
    messages: MessageListInput;
    runtimeContext: RuntimeContext;
    saveQueueManager: SaveQueueManager;
    writableStream?: WritableStream<ChunkType>;
  }) {
    return {
      before: async () => {
        if (process.env.NODE_ENV !== 'test') {
          this.logger.debug(`[Agents:${this.name}] - Starting generation`, { runId });
        }

        const memory = await this.getMemory({ runtimeContext });

        const toolEnhancements = [
          // toolsets
          toolsets && Object.keys(toolsets || {}).length > 0
            ? `toolsets present (${Object.keys(toolsets || {}).length} tools)`
            : undefined,

          // memory tools
          memory && resourceId ? 'memory and resourceId available' : undefined,
        ]
          .filter(Boolean)
          .join(', ');
        this.logger.debug(`[Agent:${this.name}] - Enhancing tools: ${toolEnhancements}`, {
          runId,
          toolsets: toolsets ? Object.keys(toolsets) : undefined,
          clientTools: clientTools ? Object.keys(clientTools) : undefined,
          hasMemory: !!memory,
          hasResourceId: !!resourceId,
        });

        const threadId = thread?.id;

        const convertedTools = await this.convertTools({
          toolsets,
          clientTools,
          threadId,
          resourceId,
          runId,
          runtimeContext,
          writableStream,
        });

        const messageList = new MessageList({
          threadId,
          resourceId,
          generateMessageId: this.#mastra?.generateId?.bind(this.#mastra),
          // @ts-ignore Flag for agent network messages
          _agentNetworkAppend: this._agentNetworkAppend,
        })
          .addSystem({
            role: 'system',
            content: instructions || `${this.instructions}.`,
          })
          .add(context || [], 'context');

        if (!memory || (!threadId && !resourceId)) {
          messageList.add(messages, 'user');
          const { tripwireTriggered, tripwireReason } = await this.__runInputProcessors({
            runtimeContext,
            messageList,
          });
          return {
            messageObjects: messageList.get.all.prompt(),
            convertedTools,
            threadExists: false,
            thread: undefined,
            messageList,
            ...(tripwireTriggered && {
              tripwire: true,
              tripwireReason,
            }),
          };
        }
        if (!threadId || !resourceId) {
          const mastraError = new MastraError({
            id: 'AGENT_MEMORY_MISSING_RESOURCE_ID',
            domain: ErrorDomain.AGENT,
            category: ErrorCategory.USER,
            details: {
              agentName: this.name,
              threadId: threadId || '',
              resourceId: resourceId || '',
            },
            text: `A resourceId and a threadId must be provided when using Memory. Saw threadId "${threadId}" and resourceId "${resourceId}"`,
          });
          this.logger.trackException(mastraError);
          this.logger.error(mastraError.toString());
          throw mastraError;
        }
        const store = memory.constructor.name;
        this.logger.debug(
          `[Agent:${this.name}] - Memory persistence enabled: store=${store}, resourceId=${resourceId}`,
          {
            runId,
            resourceId,
            threadId,
            memoryStore: store,
          },
        );

        let threadObject: StorageThreadType | undefined = undefined;
        const existingThread = await memory.getThreadById({ threadId });
        if (existingThread) {
          if (
            (!existingThread.metadata && thread.metadata) ||
            (thread.metadata && !deepEqual(existingThread.metadata, thread.metadata))
          ) {
            threadObject = await memory.saveThread({
              thread: { ...existingThread, metadata: thread.metadata },
              memoryConfig,
            });
          } else {
            threadObject = existingThread;
          }
        } else {
          threadObject = await memory.createThread({
            threadId,
            metadata: thread.metadata,
            title: thread.title,
            memoryConfig,
            resourceId,
            saveThread: false,
          });
        }

        let [memoryMessages, memorySystemMessage] = await Promise.all([
          existingThread
            ? this.getMemoryMessages({
                resourceId,
                threadId: threadObject.id,
                vectorMessageSearch: new MessageList().add(messages, `user`).getLatestUserContent() || '',
                memoryConfig,
                runtimeContext,
              })
            : [],
          memory.getSystemMessage({ threadId: threadObject.id, resourceId, memoryConfig }),
        ]);

        this.logger.debug('Fetched messages from memory', {
          threadId: threadObject.id,
          runId,
          fetchedCount: memoryMessages.length,
        });

        // So the agent doesn't get confused and start replying directly to messages
        // that were added via semanticRecall from a different conversation,
        // we need to pull those out and add to the system message.
        const resultsFromOtherThreads = memoryMessages.filter(m => m.threadId !== threadObject.id);
        if (resultsFromOtherThreads.length && !memorySystemMessage) {
          memorySystemMessage = ``;
        }
        if (resultsFromOtherThreads.length) {
          memorySystemMessage += `\nThe following messages were remembered from a different conversation:\n<remembered_from_other_conversation>\n${(() => {
            let result = ``;

            const messages = new MessageList().add(resultsFromOtherThreads, 'memory').get.all.v1();
            let lastYmd: string | null = null;
            for (const msg of messages) {
              const date = msg.createdAt;
              const year = date.getUTCFullYear();
              const month = date.toLocaleString('default', { month: 'short' });
              const day = date.getUTCDate();
              const ymd = `${year}, ${month}, ${day}`;
              const utcHour = date.getUTCHours();
              const utcMinute = date.getUTCMinutes();
              const hour12 = utcHour % 12 || 12;
              const ampm = utcHour < 12 ? 'AM' : 'PM';
              const timeofday = `${hour12}:${utcMinute < 10 ? '0' : ''}${utcMinute} ${ampm}`;

              if (!lastYmd || lastYmd !== ymd) {
                result += `\nthe following messages are from ${ymd}\n`;
              }
              result += `
Message ${msg.threadId && msg.threadId !== threadObject.id ? 'from previous conversation' : ''} at ${timeofday}: ${JSON.stringify(msg)}`;

              lastYmd = ymd;
            }
            return result;
          })()}\n<end_remembered_from_other_conversation>`;
        }

        if (memorySystemMessage) {
          messageList.addSystem(memorySystemMessage, 'memory');
        }

        messageList
          .add(
            memoryMessages.filter(m => m.threadId === threadObject.id), // filter out messages from other threads. those are added to system message above
            'memory',
          )
          // add new user messages to the list AFTER remembered messages to make ordering more reliable
          .add(messages, 'user');

        const { tripwireTriggered, tripwireReason } = await this.__runInputProcessors({
          runtimeContext,
          messageList,
        });

        const systemMessage =
          [...messageList.getSystemMessages(), ...messageList.getSystemMessages('memory')]
            ?.map(m => m.content)
            ?.join(`\n`) ?? undefined;

        const processedMemoryMessages = memory.processMessages({
          // these will be processed
          messages: messageList.get.remembered.v1() as CoreMessage[],
          // these are here for inspecting but shouldn't be returned by the processor
          // - ex TokenLimiter needs to measure all tokens even though it's only processing remembered messages
          newMessages: messageList.get.input.v1() as CoreMessage[],
          systemMessage,
          memorySystemMessage: memorySystemMessage || undefined,
        });

        const processedList = new MessageList({
          threadId: threadObject.id,
          resourceId,
          generateMessageId: this.#mastra?.generateId?.bind(this.#mastra),
          // @ts-ignore Flag for agent network messages
          _agentNetworkAppend: this._agentNetworkAppend,
        })
          .addSystem(instructions || `${this.instructions}.`)
          .addSystem(memorySystemMessage)
          .add(context || [], 'context')
          .add(processedMemoryMessages, 'memory')
          .add(messageList.get.input.v2(), 'user')
          .get.all.prompt();

        return {
          convertedTools,
          thread: threadObject,
          messageList,
          // add old processed messages + new input messages
          messageObjects: processedList,
          ...(tripwireTriggered && {
            tripwire: true,
            tripwireReason,
          }),
          threadExists: !!existingThread,
        };
      },
      after: async ({
        result,
        thread: threadAfter,
        threadId,
        memoryConfig,
        outputText,
        runId,
        messageList,
        threadExists,
        structuredOutput = false,
        overrideScorers,
      }: {
        runId: string;
        result: Record<string, any>;
        thread: StorageThreadType | null | undefined;
        threadId?: string;
        memoryConfig: MemoryConfig | undefined;
        outputText: string;
        messageList: MessageList;
        threadExists: boolean;
        structuredOutput?: boolean;
        overrideScorers?: MastraScorers;
      }) => {
        const resToLog = {
          text: result?.text,
          object: result?.object,
          toolResults: result?.toolResults,
          toolCalls: result?.toolCalls,
          usage: result?.usage,
          steps: result?.steps?.map((s: any) => {
            return {
              stepType: s?.stepType,
              text: result?.text,
              object: result?.object,
              toolResults: result?.toolResults,
              toolCalls: result?.toolCalls,
              usage: result?.usage,
            };
          }),
        };
        this.logger.debug(`[Agent:${this.name}] - Post processing LLM response`, {
          runId,
          result: resToLog,
          threadId,
        });
        const messageListResponses = new MessageList({
          threadId,
          resourceId,
          generateMessageId: this.#mastra?.generateId?.bind(this.#mastra),
          // @ts-ignore Flag for agent network messages
          _agentNetworkAppend: this._agentNetworkAppend,
        })
          .add(result.response.messages, 'response')
          .get.all.core();

        const usedWorkingMemory = messageListResponses?.some(
          m => m.role === 'tool' && m?.content?.some(c => c?.toolName === 'updateWorkingMemory'),
        );
        // working memory updates the thread, so we need to get the latest thread if we used it
        const memory = await this.getMemory({ runtimeContext });
        const thread = usedWorkingMemory
          ? threadId
            ? await memory?.getThreadById({ threadId })
            : undefined
          : threadAfter;

        if (memory && resourceId && thread) {
          try {
            // Add LLM response messages to the list
            let responseMessages = result.response.messages;
            if (!responseMessages && result.object) {
              responseMessages = [
                {
                  role: 'assistant',
                  content: [
                    {
                      type: 'text',
                      text: outputText, // outputText contains the stringified object
                    },
                  ],
                },
              ];
            }
            if (responseMessages) {
              // Remove IDs from response messages to ensure the custom ID generator is used
              const messagesWithoutIds = responseMessages.map((m: any) => {
                const { id, ...messageWithoutId } = m;
                return messageWithoutId;
              });
              messageList.add(messagesWithoutIds, 'response');
            }

            if (!threadExists) {
              await memory.createThread({
                threadId: thread.id,
                metadata: thread.metadata,
                title: thread.title,
                memoryConfig,
                resourceId: thread.resourceId,
              });
            }

            // Parallelize title generation and message saving
            const promises: Promise<any>[] = [saveQueueManager.flushMessages(messageList, threadId, memoryConfig)];

            // Add title generation to promises if needed
            if (thread.title?.startsWith('New Thread')) {
              const config = memory.getMergedThreadConfig(memoryConfig);
              const userMessage = this.getMostRecentUserMessage(messageList.get.all.ui());

              const {
                shouldGenerate,
                model: titleModel,
                instructions: titleInstructions,
              } = this.resolveTitleGenerationConfig(config?.threads?.generateTitle);

              if (shouldGenerate && userMessage) {
                promises.push(
                  this.genTitle(userMessage, runtimeContext, titleModel, titleInstructions).then(title => {
                    if (title) {
                      return memory.createThread({
                        threadId: thread.id,
                        resourceId,
                        memoryConfig,
                        title,
                        metadata: thread.metadata,
                      });
                    }
                  }),
                );
              }
            }

            await Promise.all(promises);
          } catch (e) {
            await saveQueueManager.flushMessages(messageList, threadId, memoryConfig);
            if (e instanceof MastraError) {
              throw e;
            }
            const mastraError = new MastraError(
              {
                id: 'AGENT_MEMORY_PERSIST_RESPONSE_MESSAGES_FAILED',
                domain: ErrorDomain.AGENT,
                category: ErrorCategory.SYSTEM,
                details: {
                  agentName: this.name,
                  runId: runId || '',
                  threadId: threadId || '',
                  result: JSON.stringify(resToLog),
                },
              },
              e,
            );
            this.logger.trackException(mastraError);
            this.logger.error(mastraError.toString());
            throw mastraError;
          }
        } else {
          let responseMessages = result.response.messages;
          if (!responseMessages && result.object) {
            responseMessages = [
              {
                role: 'assistant',
                content: [
                  {
                    type: 'text',
                    text: outputText, // outputText contains the stringified object
                  },
                ],
              },
            ];
          }
          if (responseMessages) {
            messageList.add(responseMessages, 'response');
          }
        }

        await this.#runScorers({
          messageList,
          runId,
          outputText,
          instructions,
          runtimeContext,
          structuredOutput,
          overrideScorers,
        });

        const scoringData: {
          input: Omit<ScorerRunInputForAgent, 'runId'>;
          output: ScorerRunOutputForAgent;
        } = {
          input: {
            inputMessages: messageList.getPersisted.input.ui(),
            rememberedMessages: messageList.getPersisted.remembered.ui(),
            systemMessages: messageList.getSystemMessages(),
            taggedSystemMessages: messageList.getPersisted.taggedSystemMessages,
          },
          output: messageList.getPersisted.response.ui(),
        };

        return {
          scoringData,
        };
      },
    };
  }

  async #runScorers({
    messageList,
    runId,
    outputText,
    instructions,
    runtimeContext,
    structuredOutput,
    overrideScorers,
  }: {
    messageList: MessageList;
    runId: string;
    outputText: string;
    instructions: string;
    runtimeContext: RuntimeContext;
    structuredOutput?: boolean;
    overrideScorers?: MastraScorers;
  }) {
    const agentName = this.name;
    const userInputMessages = messageList.get.all.ui().filter(m => m.role === 'user');
    const input = userInputMessages
      .map(message => (typeof message.content === 'string' ? message.content : ''))
      .join('\n');
    const runIdToUse = runId || this.#mastra?.generateId() || randomUUID();

    if (Object.keys(this.evals || {}).length > 0) {
      for (const metric of Object.values(this.evals || {})) {
        executeHook(AvailableHooks.ON_GENERATION, {
          input,
          output: outputText,
          runId: runIdToUse,
          metric,
          agentName,
          instructions: instructions,
        });
      }
    }

    const scorers = await this.getScorers({ runtimeContext });

    const scorerInput: ScorerRunInputForAgent = {
      inputMessages: messageList.getPersisted.input.ui(),
      rememberedMessages: messageList.getPersisted.remembered.ui(),
      systemMessages: messageList.getSystemMessages(),
      taggedSystemMessages: messageList.getPersisted.taggedSystemMessages,
    };

    const scorerOutput: ScorerRunOutputForAgent = messageList.getPersisted.response.ui();

    if (Object.keys(scorers || {}).length > 0) {
      for (const [id, scorerObject] of Object.entries(scorers)) {
        runScorer({
          scorerId: id,
          scorerObject: scorerObject,
          runId,
          input: scorerInput,
          output: scorerOutput,
          runtimeContext,
          entity: {
            id: this.id,
            name: this.name,
          },
          source: 'LIVE',
          entityType: 'AGENT',
          structuredOutput: !!structuredOutput,
        });
      }
    }
  }

  private prepareLLMOptions<
    Tools extends ToolSet,
    Output extends ZodSchema | JSONSchema7 | undefined = undefined,
    ExperimentalOutput extends ZodSchema | JSONSchema7 | undefined = undefined,
  >(
    messages: MessageListInput,
    options: AgentGenerateOptions<Output, ExperimentalOutput>,
  ): Promise<{
    before: () => Promise<
      Omit<
        Output extends undefined
          ? GenerateTextWithMessagesArgs<Tools, ExperimentalOutput>
          : Omit<GenerateObjectWithMessagesArgs<NonNullable<Output>>, 'structuredOutput'> & {
              output?: Output;
              experimental_output?: never;
            },
        'runId'
      > & { runId: string } & TripwireProperties
    >;
    after: (args: {
      result: GenerateReturn<any, Output, ExperimentalOutput>;
      outputText: string;
      structuredOutput?: boolean;
<<<<<<< HEAD
      overrideScorers?: MastraScorers;
    }) => Promise<{
      scoringData: {
        input: Omit<ScorerRunInputForAgent, 'runId'>;
        output: ScorerRunOutputForAgent;
      };
    }>;
    llm: MastraLLMBase;
=======
    }) => Promise<void>;
    llm: MastraLLMV1;
>>>>>>> 6720c519
  }>;
  private prepareLLMOptions<
    Tools extends ToolSet,
    Output extends ZodSchema | JSONSchema7 | undefined = undefined,
    ExperimentalOutput extends ZodSchema | JSONSchema7 | undefined = undefined,
  >(
    messages: MessageListInput,
    options: AgentStreamOptions<Output, ExperimentalOutput>,
  ): Promise<{
    before: () => Promise<
      Omit<
        Output extends undefined
          ? StreamTextWithMessagesArgs<Tools, ExperimentalOutput>
          : Omit<StreamObjectWithMessagesArgs<NonNullable<Output>>, 'structuredOutput'> & {
              output?: Output;
              experimental_output?: never;
            },
        'runId'
      > & { runId: string } & TripwireProperties
    >;
    after: (args: {
      result: OriginalStreamTextOnFinishEventArg<any> | OriginalStreamObjectOnFinishEventArg<ExperimentalOutput>;
      outputText: string;
      structuredOutput?: boolean;
<<<<<<< HEAD
      overrideScorers?: MastraScorers;
    }) => Promise<{
      scoringData: {
        input: Omit<ScorerRunInputForAgent, 'runId'>;
        output: ScorerRunOutputForAgent;
      };
    }>;
    llm: MastraLLMBase;
=======
    }) => Promise<void>;
    llm: MastraLLMV1;
>>>>>>> 6720c519
  }>;
  private async prepareLLMOptions<
    Tools extends ToolSet,
    Output extends ZodSchema | JSONSchema7 | undefined = undefined,
    ExperimentalOutput extends ZodSchema | JSONSchema7 | undefined = undefined,
  >(
    messages: MessageListInput,
    options: (AgentGenerateOptions<Output, ExperimentalOutput> | AgentStreamOptions<Output, ExperimentalOutput>) & {
      writableStream?: WritableStream<ChunkType>;
    },
  ): Promise<{
    before:
      | (() => Promise<
          Omit<
            Output extends undefined
              ? StreamTextWithMessagesArgs<Tools, ExperimentalOutput>
              : Omit<StreamObjectWithMessagesArgs<NonNullable<Output>>, 'structuredOutput'> & {
                  output?: Output;
                  experimental_output?: never;
                },
            'runId'
          > & { runId: string } & TripwireProperties
        >)
      | (() => Promise<
          Omit<
            Output extends undefined
              ? GenerateTextWithMessagesArgs<Tools, ExperimentalOutput>
              : Omit<GenerateObjectWithMessagesArgs<NonNullable<Output>>, 'structuredOutput'> & {
                  output?: Output;
                  experimental_output?: never;
                },
            'runId'
          > & { runId: string } & TripwireProperties
        >);
    after:
      | ((args: {
          result: GenerateReturn<any, Output, ExperimentalOutput>;
          outputText: string;
          structuredOutput?: boolean;
          overrideScorers?: MastraScorers;
        }) => Promise<{
          scoringData: {
            input: Omit<ScorerRunInputForAgent, 'runId'>;
            output: ScorerRunOutputForAgent;
          };
        }>)
      | ((args: {
          result: OriginalStreamTextOnFinishEventArg<any> | OriginalStreamObjectOnFinishEventArg<ExperimentalOutput>;
          outputText: string;
<<<<<<< HEAD
          structuredOutput?: boolean;
          overrideScorers?: MastraScorers;
        }) => Promise<{
          scoringData: {
            input: Omit<ScorerRunInputForAgent, 'runId'>;
            output: ScorerRunOutputForAgent;
          };
        }>);
    llm: MastraLLMBase;
=======
        }) => Promise<void>);
    llm: MastraLLMV1;
>>>>>>> 6720c519
  }> {
    const {
      context,
      memoryOptions: memoryConfigFromArgs,
      resourceId: resourceIdFromArgs,
      maxSteps,
      onStepFinish,
      toolsets,
      clientTools,
      temperature,
      toolChoice = 'auto',
      runtimeContext = new RuntimeContext(),
      savePerStep,
      writableStream,
      ...args
    } = options;

    // Currently not being used, but should be kept around for now in case it's needed later
    // const generateMessageId =
    //   `experimental_generateMessageId` in args && typeof args.experimental_generateMessageId === `function`
    //     ? (args.experimental_generateMessageId as IDGenerator)
    //     : undefined;

    const threadFromArgs = resolveThreadIdFromArgs({ threadId: args.threadId, memory: args.memory });
    const resourceId = args.memory?.resource || resourceIdFromArgs;
    const memoryConfig = args.memory?.options || memoryConfigFromArgs;

    if (resourceId && threadFromArgs && !this.hasOwnMemory()) {
      this.logger.warn(
        `[Agent:${this.name}] - No memory is configured but resourceId and threadId were passed in args. This will not work.`,
      );
    }
    const runId = args.runId || this.#mastra?.generateId() || randomUUID();
    const instructions = args.instructions || (await this.getInstructions({ runtimeContext }));
    const llm = await this.getLLM({ runtimeContext });

    // Set thread ID and resource ID context for telemetry
    const activeSpan = Telemetry.getActiveSpan();
    const baggageEntries: Record<string, { value: string }> = {};

    if (threadFromArgs?.id) {
      if (activeSpan) {
        activeSpan.setAttribute('threadId', threadFromArgs.id);
      }
      baggageEntries.threadId = { value: threadFromArgs.id };
    }

    if (resourceId) {
      if (activeSpan) {
        activeSpan.setAttribute('resourceId', resourceId);
      }
      baggageEntries.resourceId = { value: resourceId };
    }

    if (Object.keys(baggageEntries).length > 0) {
      Telemetry.setBaggage(baggageEntries);
    }

    const memory = await this.getMemory({ runtimeContext });
    const saveQueueManager = new SaveQueueManager({
      logger: this.logger,
      memory,
    });

    const { before, after } = this.__primitive({
      messages,
      instructions,
      context,
      thread: threadFromArgs,
      memoryConfig,
      resourceId,
      runId,
      toolsets,
      clientTools,
      runtimeContext,
      saveQueueManager,
      writableStream,
    });

    let messageList: MessageList;
    let thread: StorageThreadType | null | undefined;
    let threadExists: boolean;

    return {
      llm,
      before: async () => {
        const beforeResult = await before();
        const { messageObjects, convertedTools } = beforeResult;
        threadExists = beforeResult.threadExists || false;
        messageList = beforeResult.messageList;
        thread = beforeResult.thread;

        const threadId = thread?.id;

        // can't type this properly sadly :(
        const result = {
          ...options,
          messages: messageObjects,
          tools: convertedTools as Record<string, Tool>,
          runId,
          temperature,
          toolChoice,
          threadId,
          resourceId,
          runtimeContext,
          onStepFinish: async (props: any) => {
            if (savePerStep) {
              if (!threadExists && memory && thread) {
                await memory.createThread({
                  threadId,
                  title: thread.title,
                  metadata: thread.metadata,
                  resourceId: thread.resourceId,
                  memoryConfig,
                });
                threadExists = true;
              }

              await this.saveStepMessages({
                saveQueueManager,
                result: props,
                messageList,
                threadId,
                memoryConfig,
                runId,
              });
            }

            return onStepFinish?.({ ...props, runId });
          },
          ...(beforeResult.tripwire && {
            tripwire: beforeResult.tripwire,
            tripwireReason: beforeResult.tripwireReason,
          }),
          ...args,
        } as any;

        return result;
      },
      after: async ({
        result,
        outputText,
        structuredOutput = false,
      }:
        | { result: GenerateReturn<any, Output, ExperimentalOutput>; outputText: string; structuredOutput?: boolean }
        | {
            result: StreamReturn<any, Output, ExperimentalOutput>;
            outputText: string;
            structuredOutput?: boolean;
          }) => {
        const afterResult = await after({
          result,
          outputText,
          threadId: thread?.id,
          thread,
          memoryConfig,
          runId,
          messageList,
          structuredOutput,
          threadExists,
        });
        return afterResult;
      },
    };
  }

  async generate(
    messages: MessageListInput,
    args?: AgentGenerateOptions<undefined, undefined> & { output?: never; experimental_output?: never },
  ): Promise<GenerateTextResult<any, undefined>>;
  async generate<OUTPUT extends ZodSchema | JSONSchema7>(
    messages: MessageListInput,
    args?: AgentGenerateOptions<OUTPUT, undefined> & { output?: OUTPUT; experimental_output?: never },
  ): Promise<GenerateObjectResult<OUTPUT>>;
  async generate<EXPERIMENTAL_OUTPUT extends ZodSchema | JSONSchema7>(
    messages: MessageListInput,
    args?: AgentGenerateOptions<undefined, EXPERIMENTAL_OUTPUT> & {
      output?: never;
      experimental_output?: EXPERIMENTAL_OUTPUT;
    },
  ): Promise<GenerateTextResult<any, EXPERIMENTAL_OUTPUT>>;
  async generate<
    OUTPUT extends ZodSchema | JSONSchema7 | undefined = undefined,
    EXPERIMENTAL_OUTPUT extends ZodSchema | JSONSchema7 | undefined = undefined,
  >(
    messages: MessageListInput,
    generateOptions: AgentGenerateOptions<OUTPUT, EXPERIMENTAL_OUTPUT> = {},
  ): Promise<OUTPUT extends undefined ? GenerateTextResult<any, EXPERIMENTAL_OUTPUT> : GenerateObjectResult<OUTPUT>> {
    const defaultGenerateOptions = await this.getDefaultGenerateOptions({
      runtimeContext: generateOptions.runtimeContext,
    });
    const mergedGenerateOptions: AgentGenerateOptions<OUTPUT, EXPERIMENTAL_OUTPUT> = {
      ...defaultGenerateOptions,
      ...generateOptions,
    };

    const { llm, before, after } = await this.prepareLLMOptions(messages, mergedGenerateOptions);
    const beforeResult = await before();

    // Check for tripwire and return early if triggered
    if (beforeResult.tripwire) {
      const tripwireResult = {
        text: '',
        object: undefined,
        usage: { totalTokens: 0, promptTokens: 0, completionTokens: 0 },
        finishReason: 'other',
        response: {
          id: randomUUID(),
          timestamp: new Date(),
          modelId: 'tripwire',
          messages: [],
        },
        responseMessages: [],
        toolCalls: [],
        toolResults: [],
        warnings: undefined,
        request: {
          body: JSON.stringify({ messages: [] }),
        },
        experimental_output: undefined,
        steps: undefined,
        experimental_providerMetadata: undefined,
        tripwire: true,
        tripwireReason: beforeResult.tripwireReason,
      };

      return tripwireResult as unknown as OUTPUT extends undefined
        ? GenerateTextResult<any, EXPERIMENTAL_OUTPUT>
        : GenerateObjectResult<OUTPUT>;
    }

    const { experimental_output, output, ...llmOptions } = beforeResult;

    if (!output || experimental_output) {
      const result = await llm.__text({
        ...llmOptions,
        experimental_output,
      });

      const afterResult = await after({
        result: result as unknown as OUTPUT extends undefined
          ? GenerateTextResult<any, EXPERIMENTAL_OUTPUT>
          : GenerateObjectResult<OUTPUT>,
        outputText: result.text,
        ...(generateOptions.scorers ? { overrideScorers: generateOptions.scorers } : {}),
      });

      if (generateOptions.returnScorerInputs) {
        result.scoringData = afterResult.scoringData;
      }

      return result as unknown as OUTPUT extends undefined
        ? GenerateTextResult<any, EXPERIMENTAL_OUTPUT>
        : GenerateObjectResult<OUTPUT>;
    }

    const result = await llm.__textObject<NonNullable<OUTPUT>>({
      ...llmOptions,
      structuredOutput: output as NonNullable<OUTPUT>,
    });

    const outputText = JSON.stringify(result.object);

    const afterResult = await after({
      result: result as unknown as OUTPUT extends undefined
        ? GenerateTextResult<any, EXPERIMENTAL_OUTPUT>
        : GenerateObjectResult<OUTPUT>,
      outputText,
      ...(generateOptions.scorers ? { overrideScorers: generateOptions.scorers } : {}),
      structuredOutput: true,
    });

    if (generateOptions.returnScorerInputs) {
      result.scoringData = afterResult.scoringData;
    }

    return result as unknown as OUTPUT extends undefined
      ? GenerateTextResult<any, EXPERIMENTAL_OUTPUT>
      : GenerateObjectResult<OUTPUT>;
  }
  async stream<
    OUTPUT extends ZodSchema | JSONSchema7 | undefined = undefined,
    EXPERIMENTAL_OUTPUT extends ZodSchema | JSONSchema7 | undefined = undefined,
  >(
    messages: MessageListInput,
    args?: AgentStreamOptions<OUTPUT, EXPERIMENTAL_OUTPUT> & { output?: never; experimental_output?: never },
  ): Promise<StreamTextResult<any, OUTPUT extends ZodSchema ? z.infer<OUTPUT> : unknown>>;
  async stream<
    OUTPUT extends ZodSchema | JSONSchema7 | undefined = undefined,
    EXPERIMENTAL_OUTPUT extends ZodSchema | JSONSchema7 | undefined = undefined,
  >(
    messages: MessageListInput,
    args?: AgentStreamOptions<OUTPUT, EXPERIMENTAL_OUTPUT> & { output?: OUTPUT; experimental_output?: never },
  ): Promise<StreamObjectResult<any, OUTPUT extends ZodSchema ? z.infer<OUTPUT> : unknown, any>>;
  async stream<
    OUTPUT extends ZodSchema | JSONSchema7 | undefined = undefined,
    EXPERIMENTAL_OUTPUT extends ZodSchema | JSONSchema7 | undefined = undefined,
  >(
    messages: MessageListInput,
    args?: AgentStreamOptions<OUTPUT, EXPERIMENTAL_OUTPUT> & {
      output?: never;
      experimental_output?: EXPERIMENTAL_OUTPUT;
    },
  ): Promise<
    StreamTextResult<any, OUTPUT extends ZodSchema ? z.infer<OUTPUT> : unknown> & {
      partialObjectStream: StreamTextResult<
        any,
        OUTPUT extends ZodSchema
          ? z.infer<OUTPUT>
          : EXPERIMENTAL_OUTPUT extends ZodSchema
            ? z.infer<EXPERIMENTAL_OUTPUT>
            : unknown
      >['experimental_partialOutputStream'];
    }
  >;
  async stream<
    OUTPUT extends ZodSchema | JSONSchema7 | undefined = undefined,
    EXPERIMENTAL_OUTPUT extends ZodSchema | JSONSchema7 | undefined = undefined,
  >(
    messages: MessageListInput,
    streamOptions: AgentStreamOptions<OUTPUT, EXPERIMENTAL_OUTPUT> = {},
  ): Promise<
    | StreamTextResult<any, OUTPUT extends ZodSchema ? z.infer<OUTPUT> : unknown>
    | StreamObjectResult<any, OUTPUT extends ZodSchema ? z.infer<OUTPUT> : unknown, any>
  > {
    const defaultStreamOptions = await this.getDefaultStreamOptions({ runtimeContext: streamOptions.runtimeContext });

    const mergedStreamOptions: AgentStreamOptions<OUTPUT, EXPERIMENTAL_OUTPUT> = {
      ...defaultStreamOptions,
      ...streamOptions,
    };

    const { llm, before, after } = await this.prepareLLMOptions(messages, mergedStreamOptions);
    const beforeResult = await before();

    // Check for tripwire and return early if triggered
    if (beforeResult.tripwire) {
      // Return a promise that resolves immediately with empty result
      const emptyResult = {
        textStream: (async function* () {
          // Empty async generator - yields nothing
        })(),
        fullStream: Promise.resolve('').then(() => {
          const emptyStream = new (globalThis as any).ReadableStream({
            start(controller: any) {
              controller.close();
            },
          });
          return emptyStream;
        }),
        text: Promise.resolve(''),
        usage: Promise.resolve({ totalTokens: 0, promptTokens: 0, completionTokens: 0 }),
        finishReason: Promise.resolve('other'),
        tripwire: true,
        tripwireReason: beforeResult.tripwireReason,
        response: {
          id: randomUUID(),
          timestamp: new Date(),
          modelId: 'tripwire',
          messages: [],
        },
        toolCalls: Promise.resolve([]),
        toolResults: Promise.resolve([]),
        warnings: Promise.resolve(undefined),
        request: {
          body: JSON.stringify({ messages: [] }),
        },
        experimental_output: undefined,
        steps: undefined,
        experimental_providerMetadata: undefined,
        toAIStream: () =>
          Promise.resolve('').then(() => {
            const emptyStream = new (globalThis as any).ReadableStream({
              start(controller: any) {
                controller.close();
              },
            });
            return emptyStream;
          }),
        get experimental_partialOutputStream() {
          return (async function* () {
            // Empty async generator for partial output stream
          })();
        },
        pipeDataStreamToResponse: () => Promise.resolve(),
        pipeTextStreamToResponse: () => Promise.resolve(),
        toDataStreamResponse: () => new Response('', { status: 200, headers: { 'Content-Type': 'text/plain' } }),
        toTextStreamResponse: () => new Response('', { status: 200, headers: { 'Content-Type': 'text/plain' } }),
      };

      return emptyResult as unknown as
        | StreamTextResult<any, OUTPUT extends ZodSchema ? z.infer<OUTPUT> : unknown>
        | StreamObjectResult<any, OUTPUT extends ZodSchema ? z.infer<OUTPUT> : unknown, any>;
    }

    const { onFinish, runId, output, experimental_output, ...llmOptions } = beforeResult;

    if (!output || experimental_output) {
      this.logger.debug(`Starting agent ${this.name} llm stream call`, {
        runId,
      });

      const streamResult = llm.__stream({
        ...llmOptions,
        onFinish: async result => {
          try {
            const outputText = result.text;
            await after({
              result,
              outputText,
            });
          } catch (e) {
            this.logger.error('Error saving memory on finish', {
              error: e,
              runId,
            });
          }
          await onFinish?.({ ...result, runId } as any);
        },
        runId,
        experimental_output,
      });

      return streamResult as
        | StreamTextResult<any, OUTPUT extends ZodSchema ? z.infer<OUTPUT> : unknown>
        | StreamObjectResult<any, OUTPUT extends ZodSchema ? z.infer<OUTPUT> : unknown, any>;
    }

    this.logger.debug(`Starting agent ${this.name} llm streamObject call`, {
      runId,
    });

    return llm.__streamObject({
      ...llmOptions,
      onFinish: async result => {
        try {
          const outputText = JSON.stringify(result.object);
          await after({
            result,
            outputText,
            structuredOutput: true,
          });
        } catch (e) {
          this.logger.error('Error saving memory on finish', {
            error: e,
            runId,
          });
        }
        await onFinish?.({ ...result, runId } as any);
      },
      runId,
      structuredOutput: output,
    });
  }

  streamVNext<
    Output extends ZodSchema | undefined = undefined,
    StructuredOutput extends ZodSchema | undefined = undefined,
  >(
    messages: MessageListInput,
    streamOptions?: AgentVNextStreamOptions<Output, StructuredOutput>,
  ): MastraAgentStream<
    Output extends ZodSchema
      ? z.infer<Output>
      : StructuredOutput extends ZodSchema
        ? z.infer<StructuredOutput>
        : unknown
  > {
    type ResolvedOutput = Output extends ZodSchema
      ? z.infer<Output>
      : StructuredOutput extends ZodSchema
        ? z.infer<StructuredOutput>
        : unknown;
    const defaultStreamOptionsPromise = this.getDefaultVNextStreamOptions<Output, StructuredOutput>({
      runtimeContext: streamOptions?.runtimeContext,
    });

    return new MastraAgentStream<
      Output extends ZodSchema
        ? z.infer<Output>
        : StructuredOutput extends ZodSchema
          ? z.infer<StructuredOutput>
          : unknown
    >({
      getOptions: async () => {
        const defaultStreamOptions = await defaultStreamOptionsPromise;

        return {
          runId: defaultStreamOptions.runId!,
        };
      },
      createStream: async (writer: WritableStream<ChunkType>, onResult: (result: ResolvedOutput) => void) => {
        const defaultStreamOptions = await defaultStreamOptionsPromise;
        const mergedStreamOptions: AgentVNextStreamOptions<Output, StructuredOutput> & {
          writableStream: WritableStream<ChunkType>;
        } = {
          ...defaultStreamOptions,
          ...streamOptions,
          writableStream: writer,
        };

        const { llm, before, after } = await this.prepareLLMOptions(messages, mergedStreamOptions);
        const { onFinish, runId, output, experimental_output, ...llmOptions } = await before();

        if (output) {
          const streamResult = llm.__streamObject({
            ...llmOptions,
            onFinish: async result => {
              onResult(result.object as ResolvedOutput);
              try {
                const outputText = JSON.stringify(result.object);
                await after({
                  result,
                  outputText,
                  structuredOutput: true,
                });
              } catch (e) {
                this.logger.error('Error saving memory on finish', {
                  error: e,
                  runId,
                });
              }

              await onFinish?.({ ...result, runId } as any);
            },
            runId,
            structuredOutput: output,
          });

          return streamResult.fullStream as unknown as ReadableStream<any>;
        } else {
          const streamResult = llm.__stream({
            ...llmOptions,
            onFinish: async result => {
              onResult(result.text as ResolvedOutput);
              try {
                const outputText = result.text;
                await after({
                  result,
                  outputText,
                });
              } catch (e) {
                this.logger.error('Error saving memory on finish', {
                  error: e,
                  runId,
                });
              }
              await onFinish?.({ ...result, runId } as any);
            },
            runId,
            experimental_output,
          });

          return streamResult.fullStream as unknown as ReadableStream<any>;
        }
      },
    });
  }

  /**
   * Convert text to speech using the configured voice provider
   * @param input Text or text stream to convert to speech
   * @param options Speech options including speaker and provider-specific options
   * @returns Audio stream
   * @deprecated Use agent.voice.speak() instead
   */
  async speak(
    input: string | NodeJS.ReadableStream,
    options?: {
      speaker?: string;
      [key: string]: any;
    },
  ): Promise<NodeJS.ReadableStream | void> {
    if (!this.voice) {
      const mastraError = new MastraError({
        id: 'AGENT_SPEAK_METHOD_VOICE_NOT_CONFIGURED',
        domain: ErrorDomain.AGENT,
        category: ErrorCategory.USER,
        details: {
          agentName: this.name,
        },
        text: 'No voice provider configured',
      });
      this.logger.trackException(mastraError);
      this.logger.error(mastraError.toString());
      throw mastraError;
    }

    this.logger.warn('Warning: agent.speak() is deprecated. Please use agent.voice.speak() instead.');

    try {
      return this.voice.speak(input, options);
    } catch (e: unknown) {
      let err;
      if (e instanceof MastraError) {
        err = e;
      } else {
        err = new MastraError(
          {
            id: 'AGENT_SPEAK_METHOD_ERROR',
            domain: ErrorDomain.AGENT,
            category: ErrorCategory.UNKNOWN,
            details: {
              agentName: this.name,
            },
            text: 'Error during agent speak',
          },
          e,
        );
      }
      this.logger.trackException(err);
      this.logger.error(err.toString());
      throw err;
    }
  }

  /**
   * Convert speech to text using the configured voice provider
   * @param audioStream Audio stream to transcribe
   * @param options Provider-specific transcription options
   * @returns Text or text stream
   * @deprecated Use agent.voice.listen() instead
   */
  async listen(
    audioStream: NodeJS.ReadableStream,
    options?: {
      [key: string]: any;
    },
  ): Promise<string | NodeJS.ReadableStream | void> {
    if (!this.voice) {
      const mastraError = new MastraError({
        id: 'AGENT_LISTEN_METHOD_VOICE_NOT_CONFIGURED',
        domain: ErrorDomain.AGENT,
        category: ErrorCategory.USER,
        details: {
          agentName: this.name,
        },
        text: 'No voice provider configured',
      });
      this.logger.trackException(mastraError);
      this.logger.error(mastraError.toString());
      throw mastraError;
    }
    this.logger.warn('Warning: agent.listen() is deprecated. Please use agent.voice.listen() instead');

    try {
      return this.voice.listen(audioStream, options);
    } catch (e: unknown) {
      let err;
      if (e instanceof MastraError) {
        err = e;
      } else {
        err = new MastraError(
          {
            id: 'AGENT_LISTEN_METHOD_ERROR',
            domain: ErrorDomain.AGENT,
            category: ErrorCategory.UNKNOWN,
            details: {
              agentName: this.name,
            },
            text: 'Error during agent listen',
          },
          e,
        );
      }
      this.logger.trackException(err);
      this.logger.error(err.toString());
      throw err;
    }
  }

  /**
   * Get a list of available speakers from the configured voice provider
   * @throws {Error} If no voice provider is configured
   * @returns {Promise<Array<{voiceId: string}>>} List of available speakers
   * @deprecated Use agent.voice.getSpeakers() instead
   */
  async getSpeakers() {
    if (!this.voice) {
      const mastraError = new MastraError({
        id: 'AGENT_SPEAKERS_METHOD_VOICE_NOT_CONFIGURED',
        domain: ErrorDomain.AGENT,
        category: ErrorCategory.USER,
        details: {
          agentName: this.name,
        },
        text: 'No voice provider configured',
      });
      this.logger.trackException(mastraError);
      this.logger.error(mastraError.toString());
      throw mastraError;
    }

    this.logger.warn('Warning: agent.getSpeakers() is deprecated. Please use agent.voice.getSpeakers() instead.');

    try {
      return await this.voice.getSpeakers();
    } catch (e: unknown) {
      let err;
      if (e instanceof MastraError) {
        err = e;
      } else {
        err = new MastraError(
          {
            id: 'AGENT_GET_SPEAKERS_METHOD_ERROR',
            domain: ErrorDomain.AGENT,
            category: ErrorCategory.UNKNOWN,
            details: {
              agentName: this.name,
            },
            text: 'Error during agent getSpeakers',
          },
          e,
        );
      }
      this.logger.trackException(err);
      this.logger.error(err.toString());
      throw err;
    }
  }

  toStep(): Step<TAgentId, z.ZodObject<{ prompt: z.ZodString }>, z.ZodObject<{ text: z.ZodString }>, any> {
    const x = agentToStep(this);
    return new Step(x);
  }

  /**
   * Resolves the configuration for title generation.
   * @private
   */
  private resolveTitleGenerationConfig(
    generateTitleConfig:
      | boolean
      | { model: DynamicArgument<MastraLanguageModel>; instructions?: DynamicArgument<string> }
      | undefined,
  ): {
    shouldGenerate: boolean;
    model?: DynamicArgument<MastraLanguageModel>;
    instructions?: DynamicArgument<string>;
  } {
    if (typeof generateTitleConfig === 'boolean') {
      return { shouldGenerate: generateTitleConfig };
    }

    if (typeof generateTitleConfig === 'object' && generateTitleConfig !== null) {
      return {
        shouldGenerate: true,
        model: generateTitleConfig.model,
        instructions: generateTitleConfig.instructions,
      };
    }

    return { shouldGenerate: false };
  }

  /**
   * Resolves title generation instructions, handling both static strings and dynamic functions
   * @private
   */
  private async resolveTitleInstructions(
    runtimeContext: RuntimeContext,
    instructions?: DynamicArgument<string>,
  ): Promise<string> {
    const DEFAULT_TITLE_INSTRUCTIONS = `
    - you will generate a short title based on the first message a user begins a conversation with
    - ensure it is not more than 80 characters long
    - the title should be a summary of the user's message
    - do not use quotes or colons
    - the entire text you return will be used as the title`;

    if (!instructions) {
      return DEFAULT_TITLE_INSTRUCTIONS;
    }

    if (typeof instructions === 'string') {
      return instructions;
    } else {
      const result = instructions({ runtimeContext, mastra: this.#mastra });
      return resolveMaybePromise(result, resolvedInstructions => {
        return resolvedInstructions || DEFAULT_TITLE_INSTRUCTIONS;
      });
    }
  }
}<|MERGE_RESOLUTION|>--- conflicted
+++ resolved
@@ -1943,7 +1943,6 @@
       result: GenerateReturn<any, Output, ExperimentalOutput>;
       outputText: string;
       structuredOutput?: boolean;
-<<<<<<< HEAD
       overrideScorers?: MastraScorers;
     }) => Promise<{
       scoringData: {
@@ -1951,11 +1950,7 @@
         output: ScorerRunOutputForAgent;
       };
     }>;
-    llm: MastraLLMBase;
-=======
-    }) => Promise<void>;
     llm: MastraLLMV1;
->>>>>>> 6720c519
   }>;
   private prepareLLMOptions<
     Tools extends ToolSet,
@@ -1980,7 +1975,6 @@
       result: OriginalStreamTextOnFinishEventArg<any> | OriginalStreamObjectOnFinishEventArg<ExperimentalOutput>;
       outputText: string;
       structuredOutput?: boolean;
-<<<<<<< HEAD
       overrideScorers?: MastraScorers;
     }) => Promise<{
       scoringData: {
@@ -1988,11 +1982,7 @@
         output: ScorerRunOutputForAgent;
       };
     }>;
-    llm: MastraLLMBase;
-=======
-    }) => Promise<void>;
     llm: MastraLLMV1;
->>>>>>> 6720c519
   }>;
   private async prepareLLMOptions<
     Tools extends ToolSet,
@@ -2042,7 +2032,6 @@
       | ((args: {
           result: OriginalStreamTextOnFinishEventArg<any> | OriginalStreamObjectOnFinishEventArg<ExperimentalOutput>;
           outputText: string;
-<<<<<<< HEAD
           structuredOutput?: boolean;
           overrideScorers?: MastraScorers;
         }) => Promise<{
@@ -2051,11 +2040,7 @@
             output: ScorerRunOutputForAgent;
           };
         }>);
-    llm: MastraLLMBase;
-=======
-        }) => Promise<void>);
     llm: MastraLLMV1;
->>>>>>> 6720c519
   }> {
     const {
       context,
