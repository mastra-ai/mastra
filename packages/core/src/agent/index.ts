import { CoreMessage, UserContent } from 'ai';
import { ZodSchema } from 'zod';

import { Integration } from '../integration';
import { LLM } from '../llm';
import { ModelConfig, StructuredOutput } from '../llm/types';
<<<<<<< HEAD
import {
  BaseLogMessage,
  createLogger,
  Logger,
  LogLevel,
  RegisteredLogger,
} from '../logger';
import { Run } from '../run/types';
import { InstrumentClass, Telemetry } from '../telemetry';
=======
import { BaseLogMessage, createLogger, Logger, LogLevel, RegisteredLogger } from '../logger';
import { Run } from '../run/types';
>>>>>>> 2dcaa384
import { AllTools, ToolApi } from '../tools/types';

@InstrumentClass({
  prefix: 'agent',
  excludeMethods: ['__setTools', '__setLogger', '__setTelemetry', '#log'],
})
export class Agent<
  TTools,
  TIntegrations extends Integration[] | undefined = undefined,
  TKeys extends keyof AllTools<TTools, TIntegrations> = keyof AllTools<TTools, TIntegrations>,
> {
  public name: string;
  readonly llm: LLM<TTools, TIntegrations, TKeys>;
  readonly instructions: string;
  readonly model: ModelConfig;
  readonly enabledTools: Partial<Record<TKeys, boolean>>;
  #logger: Logger;
  #telemetry?: Telemetry;

  constructor(config: {
    name: string;
    instructions: string;
    model: ModelConfig;
    enabledTools?: Partial<Record<TKeys, boolean>>;
  }) {
    this.name = config.name;
    this.instructions = config.instructions;

    this.llm = new LLM<TTools, TIntegrations, TKeys>();

    this.model = config.model;
    this.enabledTools = config.enabledTools || {};
    this.#logger = createLogger({ type: 'CONSOLE' });
    this.#logger.info(`Agent ${this.name} initialized with model ${this.model.provider}`);
  }

  /**
   * Set the concrete tools for the agent
   * @param tools
   */
  __setTools(tools: Record<TKeys, ToolApi>) {
    this.llm.__setTools(tools);
    this.#log(LogLevel.DEBUG, `Tools set for agent ${this.name}`);
  }

  /**
   * Set the logger for the agent
   * @param logger
   */
  __setLogger(logger: Logger) {
    this.#logger = logger;
    this.llm.__setLogger(logger);
    this.#log(LogLevel.DEBUG, `Logger updated for agent ${this.name}`);
  }

  /**
   * Set the telemetry for the agent
   * @param telemetry
   */
  __setTelemetry(telemetry: Telemetry) {
    this.#telemetry = telemetry;
    this.llm.__setTelemetry(this.#telemetry);
    this.#log(LogLevel.DEBUG, `Telemetry updated for agent ${this.name}`);
  }

  /**
   * Internal logging helper that formats and sends logs to the configured logger
   * @param level - Severity level of the log
   * @param message - Main log message
   * @param runId - Optional runId for the log
   */
  #log(level: LogLevel, message: string, runId?: string) {
    if (!this.#logger) return;

    const logMessage: BaseLogMessage = {
      type: RegisteredLogger.AGENT,
      message,
      destinationPath: 'AGENT',
      runId,
    };

    const logMethod = level.toLowerCase() as keyof Logger<BaseLogMessage>;

    this.#logger[logMethod]?.(logMessage);
  }

  async text({
    messages,
    onStepFinish,
    maxSteps = 5,
    runId,
  }: {
    messages: UserContent[];
    onStepFinish?: (step: string) => void;
    maxSteps?: number;
  } & Run) {
    this.#log(LogLevel.INFO, `Starting text generation for agent ${this.name}`, runId);

    const systemMessage: CoreMessage = {
      role: 'system',
      content: this.instructions,
    };

    const userMessages: CoreMessage[] = messages.map(content => ({
      role: 'user',
      content: content,
    }));

    const messageObjects = [systemMessage, ...userMessages];

    return this.llm.text({
      model: this.model,
      messages: messageObjects,
      enabledTools: this.enabledTools,
      onStepFinish,
      maxSteps,
      runId,
    });
  }

  async textObject({
    messages,
    structuredOutput,
    onStepFinish,
    maxSteps = 5,
    runId,
  }: {
    messages: UserContent[];
    structuredOutput: StructuredOutput | ZodSchema;
    onStepFinish?: (step: string) => void;
    maxSteps?: number;
  } & Run) {
    this.#log(LogLevel.INFO, `Starting text generation for agent ${this.name}`, runId);

    const systemMessage: CoreMessage = {
      role: 'system',
      content: this.instructions,
    };

    const userMessages: CoreMessage[] = messages.map(content => ({
      role: 'user',
      content: content,
    }));

    const messageObjects = [systemMessage, ...userMessages];

    return this.llm.textObject({
      model: this.model,
      messages: messageObjects,
      structuredOutput,
      enabledTools: this.enabledTools,
      onStepFinish,
      maxSteps,
      runId,
    });
  }

  async stream({
    messages,
    onStepFinish,
    onFinish,
    maxSteps = 5,
    runId,
  }: {
    messages: UserContent[];
    onStepFinish?: (step: string) => void;
    onFinish?: (result: string) => Promise<void> | void;
    maxSteps?: number;
  } & Run) {
    this.#log(LogLevel.INFO, `Starting stream generation for agent ${this.name}`, runId);

    const systemMessage: CoreMessage = {
      role: 'system',
      content: this.instructions,
    };

    const userMessages: CoreMessage[] = messages.map(content => ({
      role: 'user',
      content: content,
    }));

    const messageObjects = [systemMessage, ...userMessages];

    return this.llm.stream({
      messages: messageObjects,
      model: this.model,
      enabledTools: this.enabledTools,
      onStepFinish,
      onFinish,
      maxSteps,
      runId,
    });
  }

  async streamObject({
    messages,
    structuredOutput,
    onStepFinish,
    onFinish,
    maxSteps = 5,
    runId,
  }: {
    messages: UserContent[];
    structuredOutput: StructuredOutput | ZodSchema;
    onStepFinish?: (step: string) => void;
    onFinish?: (result: string) => Promise<void> | void;
    maxSteps?: number;
  } & Run) {
    this.#log(LogLevel.INFO, `Starting stream generation for agent ${this.name}`, runId);

    const systemMessage: CoreMessage = {
      role: 'system',
      content: this.instructions,
    };

    const userMessages: CoreMessage[] = messages.map(content => ({
      role: 'user',
      content: content,
    }));

    const messageObjects = [systemMessage, ...userMessages];

    return this.llm.streamObject({
      messages: messageObjects,
      structuredOutput,
      model: this.model,
      enabledTools: this.enabledTools,
      onStepFinish,
      onFinish,
      maxSteps,
      runId,
    });
  }
}<|MERGE_RESOLUTION|>--- conflicted
+++ resolved
@@ -4,20 +4,9 @@
 import { Integration } from '../integration';
 import { LLM } from '../llm';
 import { ModelConfig, StructuredOutput } from '../llm/types';
-<<<<<<< HEAD
-import {
-  BaseLogMessage,
-  createLogger,
-  Logger,
-  LogLevel,
-  RegisteredLogger,
-} from '../logger';
+import { BaseLogMessage, createLogger, Logger, LogLevel, RegisteredLogger } from '../logger';
 import { Run } from '../run/types';
 import { InstrumentClass, Telemetry } from '../telemetry';
-=======
-import { BaseLogMessage, createLogger, Logger, LogLevel, RegisteredLogger } from '../logger';
-import { Run } from '../run/types';
->>>>>>> 2dcaa384
 import { AllTools, ToolApi } from '../tools/types';
 
 @InstrumentClass({
