--- conflicted
+++ resolved
@@ -7,7 +7,6 @@
   CoreUserMessage,
   GenerateObjectResult,
   GenerateTextResult,
-  LanguageModelV1,
   StreamObjectResult,
   StreamTextResult,
   TextPart,
@@ -15,7 +14,7 @@
   UserContent,
 } from 'ai';
 import type { JSONSchema7 } from 'json-schema';
-import type { z, ZodSchema } from 'zod';
+import type { ZodSchema } from 'zod';
 
 import type { MastraPrimitives, MastraUnion } from '../action';
 import { MastraBase } from '../base';
@@ -27,10 +26,10 @@
 import { RegisteredLogger } from '../logger';
 import type { Mastra } from '../mastra';
 import type { MastraMemory } from '../memory/memory';
-import type { MemoryConfig, StorageThreadType } from '../memory/types';
+import type { MemoryConfig } from '../memory/types';
 import { InstrumentClass } from '../telemetry';
 import type { CoreTool, ToolExecutionContext } from '../tools/types';
-import type { DependenciesType } from '../utils';
+import type { DependenciesType, InferZodType } from '../utils';
 import {
   createDependenciesFrom,
   createMastraProxy,
@@ -44,11 +43,8 @@
   AgentConfig,
   AgentGenerateOptions,
   AgentStreamOptions,
-<<<<<<< HEAD
+  AiMessageType,
   InstructionsBuilder,
-=======
-  AiMessageType,
->>>>>>> eb897076
   MastraLanguageModel,
   ToolsetsInput,
   ToolsInput,
@@ -875,23 +871,14 @@
   }
 
   async generate<Z extends ZodSchema | JSONSchema7 | undefined = undefined>(
-<<<<<<< HEAD
-    messages: string | string[] | CoreMessage[],
+    messages: string | string[] | CoreMessage[] | AiMessageType[],
     args?: AgentGenerateOptions<Z, TSchemaDeps> & { output?: never; experimental_output?: never },
-  ): Promise<GenerateTextResult<any, Z extends ZodSchema ? z.infer<Z> : unknown>>;
-  async generate<Z extends ZodSchema | JSONSchema7 | undefined = undefined>(
-    messages: string | string[] | CoreMessage[],
-    args?: AgentGenerateOptions<Z, TSchemaDeps> &
-=======
-    messages: string | string[] | CoreMessage[] | AiMessageType[],
-    args?: AgentGenerateOptions<Z> & { output?: never; experimental_output?: never },
-  ): Promise<GenerateTextResult<any, Z extends ZodSchema ? z.infer<Z> : unknown>>;
+  ): Promise<GenerateTextResult<any, InferZodType<Z, unknown>>>;
   async generate<Z extends ZodSchema | JSONSchema7 | undefined = undefined>(
     messages: string | string[] | CoreMessage[] | AiMessageType[],
-    args?: AgentGenerateOptions<Z> &
->>>>>>> eb897076
+    args?: AgentGenerateOptions<Z, TSchemaDeps> &
       ({ output: Z; experimental_output?: never } | { experimental_output: Z; output?: never }),
-  ): Promise<GenerateObjectResult<Z extends ZodSchema ? z.infer<Z> : unknown>>;
+  ): Promise<GenerateObjectResult<InferZodType<Z, unknown>>>;
   async generate<Z extends ZodSchema | JSONSchema7 | undefined = undefined>(
     messages: string | string[] | CoreMessage[] | AiMessageType[],
     {
@@ -912,10 +899,7 @@
       dependencies,
       ...rest
     }: AgentGenerateOptions<Z, TSchemaDeps> = {},
-  ): Promise<
-    | GenerateTextResult<any, Z extends ZodSchema ? z.infer<Z> : unknown>
-    | GenerateObjectResult<Z extends ZodSchema ? z.infer<Z> : unknown>
-  > {
+  ): Promise<GenerateTextResult<any, InferZodType<Z, unknown>> | GenerateObjectResult<InferZodType<Z, unknown>>> {
     let messagesToUse: CoreMessage[] = [];
 
     if (typeof messages === `string`) {
@@ -1033,23 +1017,14 @@
   }
 
   async stream<Z extends ZodSchema | JSONSchema7 | undefined = undefined>(
-<<<<<<< HEAD
-    messages: string | string[] | CoreMessage[],
+    messages: string | string[] | CoreMessage[] | AiMessageType[],
     args?: AgentStreamOptions<Z, TSchemaDeps> & { output?: never; experimental_output?: never },
-  ): Promise<StreamTextResult<any, Z extends ZodSchema ? z.infer<Z> : unknown>>;
-  async stream<Z extends ZodSchema | JSONSchema7 | undefined = undefined>(
-    messages: string | string[] | CoreMessage[],
-    args?: AgentStreamOptions<Z, TSchemaDeps> &
-=======
-    messages: string | string[] | CoreMessage[] | AiMessageType[],
-    args?: AgentStreamOptions<Z> & { output?: never; experimental_output?: never },
-  ): Promise<StreamTextResult<any, Z extends ZodSchema ? z.infer<Z> : unknown>>;
+  ): Promise<StreamTextResult<any, InferZodType<Z, unknown>>>;
   async stream<Z extends ZodSchema | JSONSchema7 | undefined = undefined>(
     messages: string | string[] | CoreMessage[] | AiMessageType[],
-    args?: AgentStreamOptions<Z> &
->>>>>>> eb897076
+    args?: AgentStreamOptions<Z, TSchemaDeps> &
       ({ output: Z; experimental_output?: never } | { experimental_output: Z; output?: never }),
-  ): Promise<StreamObjectResult<any, Z extends ZodSchema ? z.infer<Z> : unknown, any>>;
+  ): Promise<StreamObjectResult<any, InferZodType<Z, unknown>, any>>;
   async stream<Z extends ZodSchema | JSONSchema7 | undefined = undefined>(
     messages: string | string[] | CoreMessage[] | AiMessageType[],
     {
@@ -1071,10 +1046,7 @@
       dependencies,
       ...rest
     }: AgentStreamOptions<Z, TSchemaDeps> = {},
-  ): Promise<
-    | StreamTextResult<any, Z extends ZodSchema ? z.infer<Z> : unknown>
-    | StreamObjectResult<any, Z extends ZodSchema ? z.infer<Z> : unknown, any>
-  > {
+  ): Promise<StreamTextResult<any, InferZodType<Z, unknown>> | StreamObjectResult<any, InferZodType<Z, unknown>, any>> {
     const runIdToUse = runId || randomUUID();
 
     let messagesToUse: CoreMessage[] = [];
