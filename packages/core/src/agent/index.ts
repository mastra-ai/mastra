--- conflicted
+++ resolved
@@ -39,13 +39,9 @@
   validateDependencies,
 } from '../utils';
 import type { CompositeVoice } from '../voice';
-<<<<<<< HEAD
-import { agentToStep, Step } from '../workflows';
-
-=======
 import { DefaultVoice } from '../voice';
 import { agentToStep, Step } from '../workflows';
->>>>>>> 81996d97
+
 import type {
   AgentConfig,
   AgentGenerateOptions,
@@ -56,10 +52,7 @@
   ToolsetsInput,
   ToolsInput,
 } from './types';
-<<<<<<< HEAD
 import { AgentInstructions } from './types';
-=======
->>>>>>> 81996d97
 
 export * from './types';
 
@@ -83,17 +76,13 @@
   /** @deprecated This property is deprecated. Use evals instead. */
   metrics: TMetrics;
   evals: TMetrics;
-<<<<<<< HEAD
-  voice?: CompositeVoice;
+  voice: CompositeVoice;
   #dependenciesSchema?: TSchemaDeps;
   #currentDependencies?: DependenciesType<TSchemaDeps>;
 
   get instructions(): AgentInstructions<TSchemaDeps> {
     return this.#instructions;
   }
-=======
-  voice: CompositeVoice;
->>>>>>> 81996d97
 
   constructor(config: AgentConfig<TAgentId, TSchemaDeps, TTools, TMetrics>) {
     super({ component: RegisteredLogger.AGENT });
@@ -141,17 +130,13 @@
     if (config.voice) {
       this.voice = config.voice;
       this.voice?.addTools(this.tools);
-<<<<<<< HEAD
       this.voice?.addInstructions(this.#instructions.toString()); // TODO: support dynamic instructions in voice providers
+    } else {
+      this.voice = new DefaultVoice();      
     }
 
     if (config.dependenciesSchema) {
       this.#dependenciesSchema = config.dependenciesSchema;
-=======
-      this.voice?.addInstructions(config.instructions);
-    } else {
-      this.voice = new DefaultVoice();
->>>>>>> 81996d97
     }
   }
 
