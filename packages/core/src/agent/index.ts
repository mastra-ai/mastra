--- conflicted
+++ resolved
@@ -347,28 +347,9 @@
 
         toolCallIds = assistantToolCalls?.map(toolCall => toolCall.toolCallId);
 
-<<<<<<< HEAD
-                return {
-                  id: messageId,
-                  threadId: threadId,
-                  resourceId: resourceId,
-                  role: message.role as any,
-                  content: message.content as any,
-                  createdAt: new Date(Date.now() + index), // use Date.now() + index to make sure every message is atleast one millisecond apart
-                  toolCallIds: toolCallIds?.length ? toolCallIds : undefined,
-                  toolCallArgs: toolCallArgs?.length ? toolCallArgs : undefined,
-                  toolNames: toolNames?.length ? toolNames : undefined,
-                  type,
-                };
-              },
-            ),
-          });
-        }
-=======
         toolCallArgs = assistantToolCalls?.map(toolCall => toolCall.toolArgs);
         toolNames = assistantToolCalls?.map(toolCall => toolCall.toolName);
         type = assistantContent?.[0]?.type as 'text' | 'tool-call' | 'tool-result';
->>>>>>> 8df4a77d
       }
 
       return {
@@ -798,14 +779,6 @@
 
               return memory.createThread({
                 threadId: thread.id,
-<<<<<<< HEAD
-                resourceId: resourceId,
-                ...u,
-                content: u.content as UserContent | AssistantContent,
-                role: u.role as 'user' | 'assistant',
-                type: 'text' as 'text' | 'tool-call' | 'tool-result',
-              };
-=======
                 resourceId,
                 memoryConfig,
                 title,
@@ -817,7 +790,6 @@
                 ...this.getResponseMessages({ threadId, resourceId, response: result.response }),
               ],
               memoryConfig,
->>>>>>> 8df4a77d
             });
           } catch (e) {
             this.logger.error('Error saving response', {
