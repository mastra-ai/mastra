--- conflicted
+++ resolved
@@ -1347,29 +1347,20 @@
     threadId,
     resourceId,
     runtimeContext,
-<<<<<<< HEAD
-    agentAISpan,
     methodType,
-=======
     tracingContext,
->>>>>>> a33c40b3
   }: {
     runId?: string;
     threadId?: string;
     resourceId?: string;
     runtimeContext: RuntimeContext;
-<<<<<<< HEAD
-    agentAISpan?: AnyAISpan;
     methodType: 'generate' | 'stream' | 'streamVNext' | 'generateVNext';
     format?: 'mastra' | 'aisdk';
-=======
     tracingContext: TracingContext;
->>>>>>> a33c40b3
   }) {
     const convertedWorkflowTools: Record<string, CoreTool> = {};
     const workflows = await this.getWorkflows({ runtimeContext });
     if (Object.keys(workflows).length > 0) {
-<<<<<<< HEAD
       for (const [workflowName, workflow] of Object.entries(workflows)) {
         const toolObj = createTool({
           id: workflowName,
@@ -1380,7 +1371,7 @@
           // manually wrap workflow tools with ai tracing, so that we can pass the
           // current tool span onto the workflow to maintain continuity of the trace
           execute: async ({ context, writer }) => {
-            const toolAISpan = agentAISpan?.createChildSpan({
+            const toolAISpan = tracingContext.currentSpan?.createChildSpan({
               type: AISpanType.TOOL_CALL,
               name: `tool: '${workflowName}'`,
               input: context,
@@ -1398,24 +1389,6 @@
                 runId,
                 threadId,
                 resourceId,
-=======
-      convertedWorkflowTools = Object.entries(workflows).reduce(
-        (memo, [workflowName, workflow]) => {
-          memo[workflowName] = {
-            description: workflow.description || `Workflow: ${workflowName}`,
-            parameters: workflow.inputSchema || { type: 'object', properties: {} },
-            // manually wrap workflow tools with ai tracing, so that we can pass the
-            // current tool span onto the workflow to maintain continuity of the trace
-            execute: async (args: any) => {
-              const toolAISpan = tracingContext.currentSpan?.createChildSpan({
-                type: AISpanType.TOOL_CALL,
-                name: `tool: '${workflowName}'`,
-                input: args,
-                attributes: {
-                  toolId: workflowName,
-                  toolType: 'workflow',
-                },
->>>>>>> a33c40b3
               });
 
               const run = workflow.createRun();
@@ -1425,7 +1398,7 @@
                 result = await run.start({
                   inputData: context,
                   runtimeContext,
-                  currentSpan: toolAISpan,
+                  tracingContext: { currentSpan: toolAISpan },
                 });
               } else if (methodType === 'stream') {
                 const streamResult = await run.stream({
@@ -1449,11 +1422,7 @@
                 const streamResult = run.streamVNext({
                   inputData: context,
                   runtimeContext,
-<<<<<<< HEAD
                   //format,
-=======
-                  tracingContext: { currentSpan: toolAISpan },
->>>>>>> a33c40b3
                 });
 
                 if (writer) {
@@ -1500,7 +1469,7 @@
           agentName: this.name,
           runtimeContext,
           model: typeof this.model === 'function' ? await this.getModel({ runtimeContext }) : this.model,
-          agentAISpan,
+          tracingContext,
         };
 
         convertedWorkflowTools[workflowName] = makeCoreTool(toolObj, options);
@@ -1519,12 +1488,8 @@
     runtimeContext,
     tracingContext,
     writableStream,
-<<<<<<< HEAD
-    agentAISpan,
     methodType,
     format,
-=======
->>>>>>> a33c40b3
   }: {
     toolsets?: ToolsetsInput;
     clientTools?: ToolsInput;
@@ -1534,12 +1499,8 @@
     runtimeContext: RuntimeContext;
     tracingContext: TracingContext;
     writableStream?: WritableStream<ChunkType>;
-<<<<<<< HEAD
-    agentAISpan?: AnyAISpan;
     methodType: 'generate' | 'stream' | 'streamVNext' | 'generateVNext';
     format?: 'mastra' | 'aisdk';
-=======
->>>>>>> a33c40b3
   }): Promise<Record<string, CoreTool>> {
     let mastraProxy = undefined;
     const logger = this.logger;
@@ -1592,13 +1553,9 @@
       resourceId,
       threadId,
       runtimeContext,
-<<<<<<< HEAD
-      agentAISpan,
       methodType,
       format,
-=======
       tracingContext,
->>>>>>> a33c40b3
     });
 
     return this.formatTools({
@@ -1698,12 +1655,8 @@
     runtimeContext,
     saveQueueManager,
     writableStream,
-<<<<<<< HEAD
-    currentSpan,
     methodType,
-=======
     tracingContext,
->>>>>>> a33c40b3
   }: {
     instructions: string;
     toolsets?: ToolsetsInput;
@@ -1717,12 +1670,8 @@
     runtimeContext: RuntimeContext;
     saveQueueManager: SaveQueueManager;
     writableStream?: WritableStream<ChunkType>;
-<<<<<<< HEAD
-    currentSpan?: AnyAISpan;
     methodType: 'generate' | 'stream';
-=======
     tracingContext?: TracingContext;
->>>>>>> a33c40b3
   }) {
     return {
       before: async () => {
@@ -1785,11 +1734,7 @@
           runtimeContext,
           tracingContext: innerTracingContext,
           writableStream,
-<<<<<<< HEAD
-          agentAISpan,
           methodType,
-=======
->>>>>>> a33c40b3
         });
 
         const messageList = new MessageList({
@@ -2565,12 +2510,8 @@
       runtimeContext,
       saveQueueManager,
       writableStream,
-<<<<<<< HEAD
-      currentSpan: args.tracingContext?.currentSpan,
       methodType,
-=======
       tracingContext,
->>>>>>> a33c40b3
     });
 
     let messageList: MessageList;
@@ -2783,12 +2724,9 @@
           runId,
           runtimeContext,
           writableStream: options.writableStream,
-<<<<<<< HEAD
           methodType,
           format,
-=======
           tracingContext: { currentSpan: agentAISpan },
->>>>>>> a33c40b3
         });
 
         return {
