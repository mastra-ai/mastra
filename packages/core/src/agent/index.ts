import { randomUUID } from 'crypto';
import type {
  AssistantContent,
  CoreAssistantMessage,
  CoreMessage,
  CoreToolMessage,
  CoreUserMessage,
  GenerateObjectResult,
  GenerateTextResult,
  LanguageModelV1,
  StreamObjectResult,
  StreamTextResult,
  TextPart,
  ToolCallPart,
  UserContent,
} from 'ai';
import type { JSONSchema7 } from 'json-schema';
import type { ZodSchema } from 'zod';
import { z } from 'zod';

import type { MastraPrimitives } from '../action';
import { MastraBase } from '../base';
import type { Metric } from '../eval';
import { AvailableHooks, executeHook } from '../hooks';
import type { GenerateReturn, StreamReturn } from '../llm';
import type { MastraLLMBase } from '../llm/model';
import { MastraLLM } from '../llm/model';
import { RegisteredLogger } from '../logger';
import type { Mastra } from '../mastra';
import type { MastraMemory } from '../memory/memory';
import type { MemoryConfig, StorageThreadType } from '../memory/types';
import { InstrumentClass } from '../telemetry';
<<<<<<< HEAD
import type { CoreTool } from '../tools/types';
import { makeCoreTool } from '../utils';
=======
import type { CoreTool, ToolAction } from '../tools/types';
import { createMastraProxy } from '../utils';
>>>>>>> 550d9e77
import type { CompositeVoice } from '../voice';

import type { AgentConfig, AgentGenerateOptions, AgentStreamOptions, ToolsetsInput, ToolsInput } from './types';

export * from './types';

@InstrumentClass({
  prefix: 'agent',
  excludeMethods: ['__setTools', '__setLogger', '__setTelemetry', 'log'],
})
export class Agent<
  TTools extends ToolsInput = ToolsInput,
  TMetrics extends Record<string, Metric> = Record<string, Metric>,
> extends MastraBase {
  public name: string;
  readonly llm: MastraLLMBase;
  instructions: string;
  readonly model?: LanguageModelV1;
  #mastra?: Mastra;
  #memory?: MastraMemory;
  tools: TTools;
  /** @deprecated This property is deprecated. Use evals instead. */
  metrics: TMetrics;
  evals: TMetrics;
  voice?: CompositeVoice;

  constructor(config: AgentConfig<TTools, TMetrics>) {
    super({ component: RegisteredLogger.AGENT });

    this.name = config.name;
    this.instructions = config.instructions;

    if (!config.model) {
      throw new Error(`LanguageModel is required to create an Agent. Please provide the 'model'.`);
    }

    this.llm = new MastraLLM({ model: config.model });

    this.tools = {} as TTools;

    this.metrics = {} as TMetrics;
    this.evals = {} as TMetrics;

    if (config.tools) {
      this.tools = config.tools;
    }

    if (config.mastra) {
      this.__registerPrimitives(config.mastra);
    }

    if (config.metrics) {
      this.logger.warn('The metrics property is deprecated. Please use evals instead to add evaluation metrics.');
      this.metrics = config.metrics;
      this.evals = config.metrics;
    }

    if (config.evals) {
      this.evals = config.evals;
    }

    if (config.memory) {
      this.#memory = config.memory;
    }

    if (config.voice) {
      this.voice = config.voice;
    }
  }

  public hasOwnMemory(): boolean {
    return Boolean(this.#memory);
  }
  public getMemory(): MastraMemory | undefined {
    return this.#memory ?? this.#mastra?.memory;
  }

  __updateInstructions(newInstructions: string) {
    this.instructions = newInstructions;
    this.logger.debug(`[Agents:${this.name}] Instructions updated.`, { model: this.model, name: this.name });
  }

  __registerPrimitives(p: MastraPrimitives) {
    if (p.telemetry) {
      this.__setTelemetry(p.telemetry);
    }

    if (p.logger) {
      this.__setLogger(p.logger);
    }

    this.llm.__registerPrimitives(p);

    this.logger.debug(`[Agents:${this.name}] initialized.`, { model: this.model, name: this.name });
  }

  __registerMastra(mastra: Mastra) {
    this.#mastra = mastra;
  }

  /**
   * Set the concrete tools for the agent
   * @param tools
   */
  __setTools(tools: TTools) {
    this.tools = tools;
    this.logger.debug(`[Agents:${this.name}] Tools set for agent ${this.name}`, { model: this.model, name: this.name });
  }

  async generateTitleFromUserMessage({ message }: { message: CoreUserMessage }) {
    // need to use text, not object output or it will error for models that don't support structured output (eg Deepseek R1)
    const { text } = await this.llm.__text<{ title: string }>({
      messages: [
        {
          role: 'system',
          content: `\n
      - you will generate a short title based on the first message a user begins a conversation with
      - ensure it is not more than 80 characters long
      - the title should be a summary of the user's message
      - do not use quotes or colons
      - the entire text you return will be used as the title`,
        },
        {
          role: 'user',
          content: JSON.stringify(message),
        },
      ],
    });

    // Strip out any r1 think tags if present
    const cleanedText = text.replace(/<think>[\s\S]*?<\/think>/g, '').trim();
    return cleanedText;
  }

  getMostRecentUserMessage(messages: Array<CoreMessage>) {
    const userMessages = messages.filter(message => message.role === 'user');
    return userMessages.at(-1);
  }

  async genTitle(userMessage: CoreUserMessage | undefined) {
    let title = `New Thread ${new Date().toISOString()}`;
    try {
      if (userMessage) {
        title = await this.generateTitleFromUserMessage({
          message: userMessage,
        });
      }
    } catch (e) {
      console.error('Error generating title:', e);
    }
    return title;
  }

  async saveMemory({
    threadId,
    memoryConfig,
    resourceId,
    userMessages,
    runId,
  }: {
    resourceId: string;
    threadId?: string;
    memoryConfig?: MemoryConfig;
    userMessages: CoreMessage[];
    time?: Date;
    keyword?: string;
    runId?: string;
  }) {
    const userMessage = this.getMostRecentUserMessage(userMessages);
    const memory = this.getMemory();
    if (memory) {
      const config = memory.getMergedThreadConfig(memoryConfig);
      let thread: StorageThreadType | null;

      if (!threadId) {
        this.logger.debug(`No threadId, creating new thread for agent ${this.name}`, {
          runId: runId || this.name,
        });
        const title = config?.threads?.generateTitle ? await this.genTitle(userMessage) : undefined;

        thread = await memory.createThread({
          threadId,
          resourceId,
          memoryConfig,
          title,
        });
      } else {
        thread = await memory.getThreadById({ threadId });
        if (!thread) {
          this.logger.debug(`Thread with id ${threadId} not found, creating new thread for agent ${this.name}`, {
            runId: runId || this.name,
          });

          const title = config?.threads?.generateTitle ? await this.genTitle(userMessage) : undefined;

          thread = await memory.createThread({
            threadId,
            resourceId,
            title,
            memoryConfig,
          });
        }
      }

      const newMessages = userMessage ? [userMessage] : userMessages;

      if (thread) {
        const messages = newMessages.map(u => {
          return {
            id: this.getMemory()?.generateId()!,
            createdAt: new Date(),
            threadId: thread.id,
            ...u,
            content: u.content as UserContent | AssistantContent,
            role: u.role as 'user' | 'assistant',
            type: 'text' as 'text' | 'tool-call' | 'tool-result',
          };
        });

        const memoryMessages =
          threadId && memory
            ? (
                await memory.rememberMessages({
                  threadId,
                  config: memoryConfig,
                  vectorMessageSearch: messages
                    .slice(-1)
                    .map(m => {
                      if (typeof m === `string`) {
                        return m;
                      }
                      return m?.content || ``;
                    })
                    .join(`\n`),
                })
              ).messages
            : [];

        if (memory) {
          await memory.saveMessages({ messages, memoryConfig });
        }

        this.logger.debug('Saved messages to memory', {
          threadId: thread.id,
          runId,
        });

        const memorySystemMessage =
          memory && threadId ? await memory.getSystemMessage({ threadId, memoryConfig }) : null;

        return {
          threadId: thread.id,
          messages: [
            memorySystemMessage
              ? {
                  role: 'system' as const,
                  content: memorySystemMessage,
                }
              : null,
            ...this.sanitizeResponseMessages(memoryMessages),
            ...newMessages,
          ].filter((message): message is NonNullable<typeof message> => Boolean(message)),
        };
      }

      return {
        threadId: (thread as StorageThreadType)?.id || threadId || '',
        messages: userMessages,
      };
    }

    return { threadId: threadId || '', messages: userMessages };
  }

  async saveResponse({
    result,
    threadId,
    resourceId,
    runId,
    memoryConfig,
  }: {
    runId: string;
    resourceId: string;
    result: Record<string, any>;
    threadId: string;
    memoryConfig: MemoryConfig | undefined;
  }) {
    const { response } = result;
    try {
      if (response.messages) {
        const ms = Array.isArray(response.messages) ? response.messages : [response.messages];

        const responseMessagesWithoutIncompleteToolCalls = this.sanitizeResponseMessages(ms);

        const memory = this.getMemory();

        if (memory) {
          this.logger.debug(
            `[Agent:${this.name}] - Memory persistence: store=${this.getMemory()?.constructor.name} threadId=${threadId}`,
            {
              runId,
              resourceId,
              threadId,
              memoryStore: this.getMemory()?.constructor.name,
            },
          );

          await memory.saveMessages({
            memoryConfig,
            messages: responseMessagesWithoutIncompleteToolCalls.map(
              (message: CoreMessage | CoreAssistantMessage, index) => {
                const messageId = randomUUID();
                let toolCallIds: string[] | undefined;
                let toolCallArgs: Record<string, unknown>[] | undefined;
                let toolNames: string[] | undefined;
                let type: 'text' | 'tool-call' | 'tool-result' = 'text';

                if (message.role === 'tool') {
                  toolCallIds = (message as CoreToolMessage).content.map(content => content.toolCallId);
                  type = 'tool-result';
                }
                if (message.role === 'assistant') {
                  const assistantContent = (message as CoreAssistantMessage).content as Array<TextPart | ToolCallPart>;

                  const assistantToolCalls = assistantContent
                    .map(content => {
                      if (content.type === 'tool-call') {
                        return {
                          toolCallId: content.toolCallId,
                          toolArgs: content.args,
                          toolName: content.toolName,
                        };
                      }
                      return undefined;
                    })
                    ?.filter(Boolean) as Array<{
                    toolCallId: string;
                    toolArgs: Record<string, unknown>;
                    toolName: string;
                  }>;

                  toolCallIds = assistantToolCalls?.map(toolCall => toolCall.toolCallId);

                  toolCallArgs = assistantToolCalls?.map(toolCall => toolCall.toolArgs);
                  toolNames = assistantToolCalls?.map(toolCall => toolCall.toolName);
                  type = assistantContent?.[0]?.type as 'text' | 'tool-call' | 'tool-result';
                }

                return {
                  id: messageId,
                  threadId: threadId,
                  role: message.role as any,
                  content: message.content as any,
                  createdAt: new Date(Date.now() + index), // use Date.now() + index to make sure every message is atleast one millisecond apart
                  toolCallIds: toolCallIds?.length ? toolCallIds : undefined,
                  toolCallArgs: toolCallArgs?.length ? toolCallArgs : undefined,
                  toolNames: toolNames?.length ? toolNames : undefined,
                  type,
                };
              },
            ),
          });
        }
      }
    } catch (err) {
      this.logger.error(`[Agent:${this.name}] - Failed to save assistant response`, {
        error: err,
        runId: runId,
      });
    }
  }

  sanitizeResponseMessages(messages: Array<CoreMessage>): Array<CoreMessage> {
    let toolResultIds: Array<string> = [];
    let toolCallIds: Array<string> = [];

    for (const message of messages) {
      if (!Array.isArray(message.content)) continue;

      if (message.role === 'tool') {
        for (const content of message.content) {
          if (content.type === 'tool-result') {
            toolResultIds.push(content.toolCallId);
          }
        }
      } else if (message.role === 'assistant' || message.role === 'user') {
        for (const content of message.content) {
          if (typeof content !== `string`) {
            if (content.type === `tool-call`) {
              toolCallIds.push(content.toolCallId);
            }
          }
        }
      }
    }

    const messagesBySanitizedContent = messages.map(message => {
      if (message.role !== 'assistant' && message.role !== `tool` && message.role !== `user`) return message;

      if (!message.content || typeof message.content === 'string' || typeof message.content === 'number') {
        return message;
      }

      const sanitizedContent = message.content.filter(content => {
        if (content.type === `tool-call`) {
          return toolResultIds.includes(content.toolCallId);
        }
        if (content.type === `text`) {
          return content.text.trim() !== ``;
        }
        if (content.type === `tool-result`) {
          return toolCallIds.includes(content.toolCallId);
        }
        return true;
      });

      return {
        ...message,
        content: sanitizedContent,
      };
    });

    return messagesBySanitizedContent.filter(message => {
      if (typeof message.content === `string`) {
        return message.content !== '';
      }

      if (Array.isArray(message.content)) {
        return (
          message.content.length &&
          message.content.every(c => {
            if (c.type === `text`) {
              return c.text && c.text !== '';
            }
            return true;
          })
        );
      }

      return true;
    }) as Array<CoreMessage>;
  }

  convertTools({
    toolsets,
    threadId,
    resourceId,
    runId,
  }: {
    toolsets?: ToolsetsInput;
    threadId?: string;
    resourceId?: string;
    runId?: string;
  }): Record<string, CoreTool> {
    this.logger.debug(`[Agents:${this.name}] - Assigning tools`, { runId, threadId, resourceId });

    // Get memory tools if available
    const memory = this.getMemory();
    const memoryTools = memory?.getTools();

    let mastraProxy = undefined;
    const logger = this.logger;
    if (this.#mastra) {
      mastraProxy = createMastraProxy({ mastra: this.#mastra, logger });
    }

    const converted = Object.entries(this.tools || {}).reduce(
      (memo, value) => {
        const k = value[0];
        const tool = this.tools[k];

        if (tool) {
<<<<<<< HEAD
          const options = {
            name: k,
            runId,
            threadId,
            resourceId,
            logger: this.logger,
            mastra: this.#mastra,
            memory,
            agentName: this.name,
=======
          memo[k] = {
            description: tool.description,
            parameters: tool.inputSchema,
            execute:
              typeof tool?.execute === 'function'
                ? async (args, options) => {
                    try {
                      this.logger.debug(`[Agent:${this.name}] - Executing tool ${k}`, {
                        name: k,
                        description: tool.description,
                        args,
                        runId,
                        threadId,
                        resourceId,
                      });
                      return (
                        tool?.execute?.(
                          {
                            context: args,
                            mastra: mastraProxy as (Mastra & MastraPrimitives) | undefined,
                            memory,
                            runId,
                            threadId,
                            resourceId,
                          },
                          options,
                        ) ?? undefined
                      );
                    } catch (err) {
                      this.logger.error(`[Agent:${this.name}] - Failed execution`, {
                        error: err,
                        runId,
                        threadId,
                        resourceId,
                      });
                      throw err;
                    }
                  }
                : undefined,
>>>>>>> 550d9e77
          };
          memo[k] = makeCoreTool(tool, options);
        }
        return memo;
      },
      {} as Record<string, CoreTool>,
    );

    // Convert memory tools with proper context
    const convertedMemoryTools = memoryTools
      ? Object.entries(memoryTools).reduce(
          (memo, [k, tool]) => {
            memo[k] = {
              description: tool.description,
              parameters: tool.parameters,
              execute:
                typeof tool?.execute === 'function'
                  ? async (args, options) => {
                      try {
                        this.logger.debug(`[Agent:${this.name}] - Executing memory tool ${k}`, {
                          name: k,
                          description: tool.description,
                          args,
                          runId,
                          threadId,
                          resourceId,
                        });
                        return (
                          tool?.execute?.(
                            {
                              context: args,
                              mastra: mastraProxy as (Mastra & MastraPrimitives) | undefined,
                              memory,
                              runId,
                              threadId,
                              resourceId,
                            },
                            options,
                          ) ?? undefined
                        );
                      } catch (err) {
                        this.logger.error(`[Agent:${this.name}] - Failed memory tool execution`, {
                          error: err,
                          runId,
                          threadId,
                          resourceId,
                        });
                        throw err;
                      }
                    }
                  : undefined,
            };
            return memo;
          },
          {} as Record<string, CoreTool>,
        )
      : {};

    const toolsFromToolsetsConverted: Record<string, CoreTool> = {
      ...converted,
      ...convertedMemoryTools,
    };

    const toolsFromToolsets = Object.values(toolsets || {});

    if (toolsFromToolsets.length > 0) {
      this.logger.debug(`[Agent:${this.name}] - Adding tools from toolsets ${Object.keys(toolsets || {}).join(', ')}`, {
        runId,
      });
      toolsFromToolsets.forEach(toolset => {
        Object.entries(toolset).forEach(([toolName, tool]) => {
          const toolObj = tool;
          const options = {
            name: toolName,
            runId,
            threadId,
            resourceId,
            logger: this.logger,
            agentName: this.name,
          };
          toolsFromToolsetsConverted[toolName] = makeCoreTool(toolObj, options, 'toolset');
        });
      });
    }

    return toolsFromToolsetsConverted;
  }

  async preExecute({
    resourceId,
    runId,
    threadId,
    memoryConfig,
    messages,
  }: {
    runId?: string;
    threadId?: string;
    memoryConfig?: MemoryConfig;
    messages: CoreMessage[];
    resourceId: string;
  }) {
    let coreMessages: CoreMessage[] = [];
    let threadIdToUse = threadId;

    this.logger.debug(`Saving user messages in memory for agent ${this.name}`, { runId });
    const saveMessageResponse = await this.saveMemory({
      threadId,
      resourceId,
      userMessages: messages,
      memoryConfig,
    });

    coreMessages = saveMessageResponse.messages;
    threadIdToUse = saveMessageResponse.threadId;
    return { coreMessages, threadIdToUse };
  }

  __primitive({
    messages,
    context,
    threadId,
    memoryConfig,
    resourceId,
    runId,
    toolsets,
  }: {
    toolsets?: ToolsetsInput;
    resourceId?: string;
    threadId?: string;
    memoryConfig?: MemoryConfig;
    context?: CoreMessage[];
    runId?: string;
    messages: CoreMessage[];
  }) {
    return {
      before: async () => {
        if (process.env.NODE_ENV !== 'test') {
          this.logger.debug(`[Agents:${this.name}] - Starting generation`, { runId });
        }

        const systemMessage: CoreMessage = {
          role: 'system',
          content: `${this.instructions}.`,
        };

        let coreMessages = messages;
        let threadIdToUse = threadId;

        const memory = this.getMemory();

        if (threadId && memory && !resourceId) {
          throw new Error(
            `A resourceId must be provided when passing a threadId and using Memory. Saw threadId ${threadId} but resourceId is ${resourceId}`,
          );
        }

        if (memory && resourceId) {
          this.logger.debug(
            `[Agent:${this.name}] - Memory persistence enabled: store=${this.getMemory()?.constructor.name}, resourceId=${resourceId}`,
            {
              runId,
              resourceId,
              threadId: threadIdToUse,
              memoryStore: this.getMemory()?.constructor.name,
            },
          );
          const preExecuteResult = await this.preExecute({
            resourceId,
            runId,
            threadId: threadIdToUse,
            memoryConfig,
            messages,
          });

          coreMessages = preExecuteResult.coreMessages;
          threadIdToUse = preExecuteResult.threadIdToUse;
        }

        let convertedTools: Record<string, CoreTool> | undefined;

        if ((toolsets && Object.keys(toolsets || {}).length > 0) || (this.getMemory() && resourceId)) {
          const reasons = [];
          if (toolsets && Object.keys(toolsets || {}).length > 0) {
            reasons.push(`toolsets present (${Object.keys(toolsets || {}).length} tools)`);
          }
          if (this.getMemory() && resourceId) {
            reasons.push('memory and resourceId available');
          }

          this.logger.debug(`[Agent:${this.name}] - Enhancing tools: ${reasons.join(', ')}`, {
            runId,
            toolsets: toolsets ? Object.keys(toolsets) : undefined,
            hasMemory: !!this.getMemory(),
            hasResourceId: !!resourceId,
          });
          convertedTools = this.convertTools({
            toolsets,
            threadId: threadIdToUse,
            resourceId,
            runId,
          });
        }

        const messageObjects = [systemMessage, ...(context || []), ...coreMessages];

        return { messageObjects, convertedTools, threadId: threadIdToUse as string };
      },
      after: async ({
        result,
        threadId,
        memoryConfig,
        outputText,
        runId,
      }: {
        runId: string;
        result: Record<string, any>;
        threadId: string;
        memoryConfig: MemoryConfig | undefined;
        outputText: string;
      }) => {
        const resToLog = {
          text: result?.text,
          object: result?.object,
          toolResults: result?.toolResults,
          toolCalls: result?.toolCalls,
          usage: result?.usage,
          steps: result?.steps?.map((s: any) => {
            return {
              stepType: s?.stepType,
              text: result?.text,
              object: result?.object,
              toolResults: result?.toolResults,
              toolCalls: result?.toolCalls,
              usage: result?.usage,
            };
          }),
        };
        this.logger.debug(`[Agent:${this.name}] - Post processing LLM response`, {
          runId,
          result: resToLog,
          threadId,
        });
        if (this.getMemory() && resourceId) {
          try {
            await this.saveResponse({
              result,
              threadId,
              resourceId,
              memoryConfig,
              runId,
            });
          } catch (e) {
            this.logger.error('Error saving response', {
              error: e,
              runId,
              result: resToLog,
              threadId,
            });
          }
        }

        if (Object.keys(this.evals || {}).length > 0) {
          const input = messages.map(message => message.content).join('\n');
          const runIdToUse = runId || crypto.randomUUID();
          for (const metric of Object.values(this.evals || {})) {
            executeHook(AvailableHooks.ON_GENERATION, {
              input,
              output: outputText,
              runId: runIdToUse,
              metric,
              agentName: this.name,
              instructions: this.instructions,
            });
          }
        }
      },
    };
  }

  async generate<Z extends ZodSchema | JSONSchema7 | undefined = undefined>(
    messages: string | string[] | CoreMessage[],
    args?: AgentGenerateOptions<Z> & { output?: never; experimental_output?: never },
  ): Promise<GenerateTextResult<any, Z extends ZodSchema ? z.infer<Z> : unknown>>;
  async generate<Z extends ZodSchema | JSONSchema7 | undefined = undefined>(
    messages: string | string[] | CoreMessage[],
    args?: AgentGenerateOptions<Z> &
      ({ output: Z; experimental_output?: never } | { experimental_output: Z; output?: never }),
  ): Promise<GenerateObjectResult<Z extends ZodSchema ? z.infer<Z> : unknown>>;
  async generate<Z extends ZodSchema | JSONSchema7 | undefined = undefined>(
    messages: string | string[] | CoreMessage[],
    {
      context,
      threadId: threadIdInFn,
      memoryOptions,
      resourceId,
      maxSteps = 5,
      onStepFinish,
      runId,
      output,
      toolsets,
      temperature,
      toolChoice = 'auto',
      experimental_output,
      telemetry,
      ...rest
    }: AgentGenerateOptions<Z> = {},
  ): Promise<
    | GenerateTextResult<any, Z extends ZodSchema ? z.infer<Z> : unknown>
    | GenerateObjectResult<Z extends ZodSchema ? z.infer<Z> : unknown>
  > {
    let messagesToUse: CoreMessage[] = [];

    if (typeof messages === `string`) {
      messagesToUse = [
        {
          role: 'user',
          content: messages,
        },
      ];
    } else {
      messagesToUse = messages.map(message => {
        if (typeof message === `string`) {
          return {
            role: 'user',
            content: message,
          };
        }
        return message;
      });
    }

    const runIdToUse = runId || randomUUID();

    const { before, after } = this.__primitive({
      messages: messagesToUse,
      context,
      threadId: threadIdInFn,
      memoryConfig: memoryOptions,
      resourceId,
      runId: runIdToUse,
      toolsets,
    });

    const { threadId, messageObjects, convertedTools } = await before();

    if (!output && experimental_output) {
      const result = await this.llm.__text({
        messages: messageObjects,
        tools: this.tools,
        convertedTools,
        onStepFinish,
        maxSteps: maxSteps || 5,
        runId: runIdToUse,
        temperature,
        toolChoice: toolChoice || 'auto',
        experimental_output,
        threadId,
        resourceId,
        memory: this.getMemory(),
        ...rest,
      });

      const outputText = result.text;

      await after({ result, threadId, memoryConfig: memoryOptions, outputText, runId: runIdToUse });

      const newResult = result as any;

      newResult.object = result.experimental_output;

      return newResult as unknown as GenerateReturn<Z>;
    }

    if (!output) {
      const result = await this.llm.__text({
        messages: messageObjects,
        tools: this.tools,
        convertedTools,
        onStepFinish,
        maxSteps,
        runId: runIdToUse,
        temperature,
        toolChoice,
        telemetry,
        threadId,
        resourceId,
        memory: this.getMemory(),
        ...rest,
      });

      const outputText = result.text;

      await after({ result, threadId, memoryConfig: memoryOptions, outputText, runId: runIdToUse });

      return result as unknown as GenerateReturn<Z>;
    }

    const result = await this.llm.__textObject({
      messages: messageObjects,
      tools: this.tools,
      structuredOutput: output,
      convertedTools,
      onStepFinish,
      maxSteps,
      runId: runIdToUse,
      temperature,
      toolChoice,
      telemetry,
      memory: this.getMemory(),
      ...rest,
    });

    const outputText = JSON.stringify(result.object);

    await after({ result, threadId, memoryConfig: memoryOptions, outputText, runId: runIdToUse });

    return result as unknown as GenerateReturn<Z>;
  }

  async stream<Z extends ZodSchema | JSONSchema7 | undefined = undefined>(
    messages: string | string[] | CoreMessage[],
    args?: AgentStreamOptions<Z> & { output?: never; experimental_output?: never },
  ): Promise<StreamTextResult<any, Z extends ZodSchema ? z.infer<Z> : unknown>>;
  async stream<Z extends ZodSchema | JSONSchema7 | undefined = undefined>(
    messages: string | string[] | CoreMessage[],
    args?: AgentStreamOptions<Z> &
      ({ output: Z; experimental_output?: never } | { experimental_output: Z; output?: never }),
  ): Promise<StreamObjectResult<any, Z extends ZodSchema ? z.infer<Z> : unknown, any>>;
  async stream<Z extends ZodSchema | JSONSchema7 | undefined = undefined>(
    messages: string | string[] | CoreMessage[],
    {
      context,
      threadId: threadIdInFn,
      memoryOptions,
      resourceId,
      maxSteps = 5,
      onFinish,
      onStepFinish,
      runId,
      toolsets,
      output,
      temperature,
      toolChoice = 'auto',
      experimental_output,
      telemetry,
      ...rest
    }: AgentStreamOptions<Z> = {},
  ): Promise<
    | StreamTextResult<any, Z extends ZodSchema ? z.infer<Z> : unknown>
    | StreamObjectResult<any, Z extends ZodSchema ? z.infer<Z> : unknown, any>
  > {
    const runIdToUse = runId || randomUUID();

    let messagesToUse: CoreMessage[] = [];

    if (typeof messages === `string`) {
      messagesToUse = [
        {
          role: 'user',
          content: messages,
        },
      ];
    } else {
      messagesToUse = messages.map(message => {
        if (typeof message === `string`) {
          return {
            role: 'user',
            content: message,
          };
        }
        return message;
      });
    }

    const { before, after } = this.__primitive({
      messages: messagesToUse,
      context,
      threadId: threadIdInFn,
      memoryConfig: memoryOptions,
      resourceId,
      runId: runIdToUse,
      toolsets,
    });

    const { threadId, messageObjects, convertedTools } = await before();

    if (!output && experimental_output) {
      this.logger.debug(`Starting agent ${this.name} llm stream call`, {
        runId,
      });

      const streamResult = await this.llm.__stream({
        messages: messageObjects,
        temperature,
        tools: this.tools,
        convertedTools,
        onStepFinish,
        onFinish: async (result: string) => {
          try {
            const res = JSON.parse(result) || {};
            const outputText = res.text;
            await after({ result: res, threadId, memoryConfig: memoryOptions, outputText, runId: runIdToUse });
          } catch (e) {
            this.logger.error('Error saving memory on finish', {
              error: e,
              runId,
            });
          }
          onFinish?.(result);
        },
        maxSteps,
        runId: runIdToUse,
        toolChoice,
        experimental_output,
        memory: this.getMemory(),
        ...rest,
      });

      const newStreamResult = streamResult as any;
      newStreamResult.partialObjectStream = streamResult.experimental_partialOutputStream;
      return newStreamResult as unknown as StreamReturn<Z>;
    } else if (!output) {
      this.logger.debug(`Starting agent ${this.name} llm stream call`, {
        runId,
      });
      return this.llm.__stream({
        messages: messageObjects,
        temperature,
        tools: this.tools,
        convertedTools,
        onStepFinish,
        onFinish: async (result: string) => {
          try {
            const res = JSON.parse(result) || {};
            const outputText = res.text;
            await after({ result: res, threadId, memoryConfig: memoryOptions, outputText, runId: runIdToUse });
          } catch (e) {
            this.logger.error('Error saving memory on finish', {
              error: e,
              runId,
            });
          }
          onFinish?.(result);
        },
        maxSteps,
        runId: runIdToUse,
        toolChoice,
        telemetry,
        memory: this.getMemory(),
        ...rest,
      }) as unknown as StreamReturn<Z>;
    }

    this.logger.debug(`Starting agent ${this.name} llm streamObject call`, {
      runId,
    });

    return this.llm.__streamObject({
      messages: messageObjects,
      tools: this.tools,
      temperature,
      structuredOutput: output,
      convertedTools,
      onStepFinish,
      onFinish: async (result: string) => {
        try {
          const res = JSON.parse(result) || {};
          const outputText = JSON.stringify(res.object);
          await after({ result: res, threadId, memoryConfig: memoryOptions, outputText, runId: runIdToUse });
        } catch (e) {
          this.logger.error('Error saving memory on finish', {
            error: e,
            runId,
          });
        }
        onFinish?.(result);
      },
      runId: runIdToUse,
      toolChoice,
      telemetry,
      memory: this.getMemory(),
      ...rest,
    }) as unknown as StreamReturn<Z>;
  }

  /**
   * Convert text to speech using the configured voice provider
   * @param input Text or text stream to convert to speech
   * @param options Speech options including speaker and provider-specific options
   * @returns Audio stream
   */
  async speak(
    input: string | NodeJS.ReadableStream,
    options?: {
      speaker?: string;
      [key: string]: any;
    },
  ): Promise<NodeJS.ReadableStream> {
    if (!this.voice) {
      throw new Error('No voice provider configured');
    }
    try {
      return this.voice.speak(input, options);
    } catch (e) {
      this.logger.error('Error during agent speak', {
        error: e,
      });
      throw e;
    }
  }

  /**
   * Convert speech to text using the configured voice provider
   * @param audioStream Audio stream to transcribe
   * @param options Provider-specific transcription options
   * @returns Text or text stream
   */
  async listen(
    audioStream: NodeJS.ReadableStream,
    options?: {
      [key: string]: any;
    },
  ): Promise<string | NodeJS.ReadableStream> {
    if (!this.voice) {
      throw new Error('No voice provider configured');
    }
    try {
      return this.voice.listen(audioStream, options);
    } catch (e) {
      this.logger.error('Error during agent listen', {
        error: e,
      });
      throw e;
    }
  }

  /**
   * Get a list of available speakers from the configured voice provider
   * @throws {Error} If no voice provider is configured
   * @returns {Promise<Array<{voiceId: string}>>} List of available speakers
   */
  async getSpeakers() {
    if (!this.voice) {
      throw new Error('No voice provider configured');
    }

    try {
      return await this.voice.getSpeakers();
    } catch (e) {
      this.logger.error('Error during agent getSpeakers', {
        error: e,
      });
      throw e;
    }
  }
}<|MERGE_RESOLUTION|>--- conflicted
+++ resolved
@@ -15,8 +15,7 @@
   UserContent,
 } from 'ai';
 import type { JSONSchema7 } from 'json-schema';
-import type { ZodSchema } from 'zod';
-import { z } from 'zod';
+import type { ZodSchema, z  } from 'zod';
 
 import type { MastraPrimitives } from '../action';
 import { MastraBase } from '../base';
@@ -30,13 +29,8 @@
 import type { MastraMemory } from '../memory/memory';
 import type { MemoryConfig, StorageThreadType } from '../memory/types';
 import { InstrumentClass } from '../telemetry';
-<<<<<<< HEAD
-import type { CoreTool } from '../tools/types';
-import { makeCoreTool } from '../utils';
-=======
 import type { CoreTool, ToolAction } from '../tools/types';
-import { createMastraProxy } from '../utils';
->>>>>>> 550d9e77
+import { makeCoreTool, createMastraProxy } from '../utils';
 import type { CompositeVoice } from '../voice';
 
 import type { AgentConfig, AgentGenerateOptions, AgentStreamOptions, ToolsetsInput, ToolsInput } from './types';
@@ -509,57 +503,15 @@
         const tool = this.tools[k];
 
         if (tool) {
-<<<<<<< HEAD
           const options = {
             name: k,
             runId,
             threadId,
             resourceId,
             logger: this.logger,
-            mastra: this.#mastra,
+            mastra: mastraProxy as (Mastra & MastraPrimitives) | undefined,
             memory,
             agentName: this.name,
-=======
-          memo[k] = {
-            description: tool.description,
-            parameters: tool.inputSchema,
-            execute:
-              typeof tool?.execute === 'function'
-                ? async (args, options) => {
-                    try {
-                      this.logger.debug(`[Agent:${this.name}] - Executing tool ${k}`, {
-                        name: k,
-                        description: tool.description,
-                        args,
-                        runId,
-                        threadId,
-                        resourceId,
-                      });
-                      return (
-                        tool?.execute?.(
-                          {
-                            context: args,
-                            mastra: mastraProxy as (Mastra & MastraPrimitives) | undefined,
-                            memory,
-                            runId,
-                            threadId,
-                            resourceId,
-                          },
-                          options,
-                        ) ?? undefined
-                      );
-                    } catch (err) {
-                      this.logger.error(`[Agent:${this.name}] - Failed execution`, {
-                        error: err,
-                        runId,
-                        threadId,
-                        resourceId,
-                      });
-                      throw err;
-                    }
-                  }
-                : undefined,
->>>>>>> 550d9e77
           };
           memo[k] = makeCoreTool(tool, options);
         }
