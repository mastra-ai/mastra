--- conflicted
+++ resolved
@@ -1018,13 +1018,8 @@
     mastraProxy?: MastraUnion;
     clientTools?: ToolsInput;
   }) {
-<<<<<<< HEAD
     let toolsForRequest: Record<string, ConvertedCoreTool> = {};
-    const memory = this.getMemory();
-=======
-    let toolsForRequest: Record<string, CoreTool> = {};
     const memory = await this.getMemory({ runtimeContext });
->>>>>>> 209d207e
     // Convert client tools
     const clientToolsForInput = Object.entries(clientTools || {});
     if (clientToolsForInput.length > 0) {
