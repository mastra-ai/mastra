--- conflicted
+++ resolved
@@ -903,15 +903,10 @@
         messages: messageObjects,
         tools: this.tools,
         convertedTools,
-<<<<<<< HEAD
-        onStepFinish,
-        maxSteps: maxSteps,
-=======
         onStepFinish: (result: any) => {
           void onStepFinish?.(result);
         },
-        maxSteps: maxSteps || 5,
->>>>>>> 394dfadb
+        maxSteps: maxSteps,
         runId: runIdToUse,
         temperature,
         toolChoice: toolChoice || 'auto',
