import { randomUUID } from 'crypto';
import type { ReadableStream, WritableStream } from 'stream/web';
import type { CoreMessage, StreamObjectResult, StreamTextResult, TextPart, Tool, UIMessage } from 'ai';
import deepEqual from 'fast-deep-equal';
import type { JSONSchema7 } from 'json-schema';
import type { ZodSchema, z } from 'zod';
import type { MastraPrimitives, MastraUnion } from '../action';
import { MastraBase } from '../base';
import { MastraError, ErrorDomain, ErrorCategory } from '../error';
import type { Metric } from '../eval';
import { AvailableHooks, executeHook } from '../hooks';
import { MastraLLM } from '../llm/model';
import type { MastraLLMBase } from '../llm/model';
import type {
  GenerateObjectWithMessagesArgs,
  GenerateTextWithMessagesArgs,
  GenerateReturn,
  GenerateObjectResult,
  GenerateTextResult,
  StreamTextWithMessagesArgs,
  StreamObjectWithMessagesArgs,
  StreamReturn,
  ToolSet,
  OriginalStreamTextOnFinishEventArg,
  OriginalStreamObjectOnFinishEventArg,
  TripwireProperties,
} from '../llm/model/base.types';
import { RegisteredLogger } from '../logger';
import type { Mastra } from '../mastra';
import type { MastraMemory } from '../memory/memory';
import type { MemoryConfig, StorageThreadType } from '../memory/types';
import { RuntimeContext } from '../runtime-context';
import type { MastraScorers } from '../scores';
import { runScorer } from '../scores/hooks';
import { MastraAgentStream } from '../stream/MastraAgentStream';
import type { ChunkType } from '../stream/MastraAgentStream';
import { InstrumentClass } from '../telemetry';
import type { CoreTool } from '../tools/types';
import type { DynamicArgument } from '../types';
import { makeCoreTool, createMastraProxy, ensureToolProperties } from '../utils';
import type { CompositeVoice } from '../voice';
import { DefaultVoice } from '../voice';
import type { Workflow } from '../workflows';
import { agentToStep, LegacyStep as Step } from '../workflows/legacy';
import type { AgentVNextStreamOptions } from './agent.types';
import type { InputProcessor } from './input-processor';
import { runInputProcessors } from './input-processor/runner';
import { MessageList } from './message-list';
import type { MessageInput, UIMessageWithMetadata } from './message-list';
import { SaveQueueManager } from './save-queue';
import { TripWire } from './trip-wire';
import type {
  AgentConfig,
  MastraLanguageModel,
  AgentGenerateOptions,
  AgentStreamOptions,
  AiMessageType,
  ToolsetsInput,
  ToolsInput,
  AgentMemoryOption,
} from './types';
export type { ChunkType, MastraAgentStream } from '../stream/MastraAgentStream';
export * from './input-processor';

export { MessageList };
export * from './types';
type IDGenerator = () => string;

function resolveMaybePromise<T, R = void>(value: T | Promise<T>, cb: (value: T) => R) {
  if (value instanceof Promise) {
    return value.then(cb);
  }

  return cb(value);
}

// Helper to resolve threadId from args (supports both new and old API)
function resolveThreadIdFromArgs(args: {
  memory?: AgentMemoryOption;
  threadId?: string;
}): (Partial<StorageThreadType> & { id: string }) | undefined {
  if (args?.memory?.thread) {
    if (typeof args.memory.thread === 'string') return { id: args.memory.thread };
    if (typeof args.memory.thread === 'object' && args.memory.thread.id) return args.memory.thread;
  }
  if (args?.threadId) return { id: args.threadId };
  return undefined;
}

@InstrumentClass({
  prefix: 'agent',
  excludeMethods: [
    'hasOwnMemory',
    'getMemory',
    '__primitive',
    '__registerMastra',
    '__registerPrimitives',
    '__runInputProcessors',
    '__setTools',
    '__setLogger',
    '__setTelemetry',
    'log',
    'getModel',
    'getInstructions',
    'getTools',
    'getLLM',
    'getWorkflows',
    'getDefaultGenerateOptions',
    'getDefaultStreamOptions',
    'getDescription',
  ],
})
export class Agent<
  TAgentId extends string = string,
  TTools extends ToolsInput = ToolsInput,
  TMetrics extends Record<string, Metric> = Record<string, Metric>,
> extends MastraBase {
  public id: TAgentId;
  public name: TAgentId;
  #instructions: DynamicArgument<string>;
  readonly #description?: string;
  readonly model?: DynamicArgument<MastraLanguageModel>;
  #mastra?: Mastra;
  #memory?: DynamicArgument<MastraMemory>;
  #workflows?: DynamicArgument<Record<string, Workflow>>;
  #defaultGenerateOptions: DynamicArgument<AgentGenerateOptions>;
  #defaultStreamOptions: DynamicArgument<AgentStreamOptions>;
  #defaultVNextStreamOptions: DynamicArgument<AgentVNextStreamOptions<any, any>>;
  #tools: DynamicArgument<TTools>;
  evals: TMetrics;
  #scorers: DynamicArgument<MastraScorers>;
  #voice: CompositeVoice;
  #inputProcessors?: DynamicArgument<InputProcessor[]>;

  // This flag is for agent network messages. We should change the agent network formatting and remove this flag after.
  private _agentNetworkAppend = false;

  constructor(config: AgentConfig<TAgentId, TTools, TMetrics>) {
    super({ component: RegisteredLogger.AGENT });

    this.name = config.name;
    this.id = config.id ?? config.name;

    this.#instructions = config.instructions;
    this.#description = config.description;

    if (!config.model) {
      const mastraError = new MastraError({
        id: 'AGENT_CONSTRUCTOR_MODEL_REQUIRED',
        domain: ErrorDomain.AGENT,
        category: ErrorCategory.USER,
        details: {
          agentName: config.name,
        },
        text: `LanguageModel is required to create an Agent. Please provide the 'model'.`,
      });
      this.logger.trackException(mastraError);
      this.logger.error(mastraError.toString());
      throw mastraError;
    }

    this.model = config.model;

    if (config.workflows) {
      this.#workflows = config.workflows;
    }

    this.#defaultGenerateOptions = config.defaultGenerateOptions || {};
    this.#defaultStreamOptions = config.defaultStreamOptions || {};
    this.#defaultVNextStreamOptions = config.defaultVNextStreamOptions || {};

    this.#tools = config.tools || ({} as TTools);

    this.evals = {} as TMetrics;

    if (config.mastra) {
      this.__registerMastra(config.mastra);
      this.__registerPrimitives({
        telemetry: config.mastra.getTelemetry(),
        logger: config.mastra.getLogger(),
      });
    }

    this.#scorers = config.scorers || ({} as MastraScorers);

    if (config.evals) {
      this.evals = config.evals;
    }

    if (config.memory) {
      this.#memory = config.memory;
    }

    if (config.voice) {
      this.#voice = config.voice;
      if (typeof config.tools !== 'function') {
        this.#voice?.addTools(this.tools);
      }
      if (typeof config.instructions === 'string') {
        this.#voice?.addInstructions(config.instructions);
      }
    } else {
      this.#voice = new DefaultVoice();
    }

    if (config.inputProcessors) {
      this.#inputProcessors = config.inputProcessors;
    }

    // @ts-ignore Flag for agent network messages
    this._agentNetworkAppend = config._agentNetworkAppend || false;
  }

  public hasOwnMemory(): boolean {
    return Boolean(this.#memory);
  }

  public async getMemory({ runtimeContext = new RuntimeContext() }: { runtimeContext?: RuntimeContext } = {}): Promise<
    MastraMemory | undefined
  > {
    if (!this.#memory) {
      return undefined;
    }

    let resolvedMemory: MastraMemory;

    if (typeof this.#memory !== 'function') {
      resolvedMemory = this.#memory;
    } else {
      const result = this.#memory({ runtimeContext, mastra: this.#mastra });
      resolvedMemory = await Promise.resolve(result);

      if (!resolvedMemory) {
        const mastraError = new MastraError({
          id: 'AGENT_GET_MEMORY_FUNCTION_EMPTY_RETURN',
          domain: ErrorDomain.AGENT,
          category: ErrorCategory.USER,
          details: {
            agentName: this.name,
          },
          text: `[Agent:${this.name}] - Function-based memory returned empty value`,
        });
        this.logger.trackException(mastraError);
        this.logger.error(mastraError.toString());
        throw mastraError;
      }
    }

    if (resolvedMemory && !resolvedMemory.hasOwnStorage && this.#mastra) {
      const storage = this.#mastra.getStorage();
      if (storage) {
        resolvedMemory.setStorage(storage);
      }
    }

    return resolvedMemory;
  }

  get voice() {
    if (typeof this.#instructions === 'function') {
      const mastraError = new MastraError({
        id: 'AGENT_VOICE_INCOMPATIBLE_WITH_FUNCTION_INSTRUCTIONS',
        domain: ErrorDomain.AGENT,
        category: ErrorCategory.USER,
        details: {
          agentName: this.name,
        },
        text: 'Voice is not compatible when instructions are a function. Please use getVoice() instead.',
      });
      this.logger.trackException(mastraError);
      this.logger.error(mastraError.toString());
      throw mastraError;
    }

    return this.#voice;
  }

  public async getWorkflows({
    runtimeContext = new RuntimeContext(),
  }: { runtimeContext?: RuntimeContext } = {}): Promise<Record<string, Workflow>> {
    let workflowRecord;
    if (typeof this.#workflows === 'function') {
      workflowRecord = await Promise.resolve(this.#workflows({ runtimeContext, mastra: this.#mastra }));
    } else {
      workflowRecord = this.#workflows ?? {};
    }

    Object.entries(workflowRecord || {}).forEach(([_workflowName, workflow]) => {
      if (this.#mastra) {
        workflow.__registerMastra(this.#mastra);
      }
    });

    return workflowRecord;
  }

  async getScorers({
    runtimeContext = new RuntimeContext(),
  }: { runtimeContext?: RuntimeContext } = {}): Promise<MastraScorers> {
    if (typeof this.#scorers !== 'function') {
      return this.#scorers;
    }

    const result = this.#scorers({ runtimeContext, mastra: this.#mastra });
    return resolveMaybePromise(result, scorers => {
      if (!scorers) {
        const mastraError = new MastraError({
          id: 'AGENT_GET_SCORERS_FUNCTION_EMPTY_RETURN',
          domain: ErrorDomain.AGENT,
          category: ErrorCategory.USER,
          details: {
            agentName: this.name,
          },
          text: `[Agent:${this.name}] - Function-based scorers returned empty value`,
        });
        this.logger.trackException(mastraError);
        this.logger.error(mastraError.toString());
        throw mastraError;
      }

      return scorers;
    });
  }

  public async getVoice({ runtimeContext }: { runtimeContext?: RuntimeContext } = {}) {
    if (this.#voice) {
      const voice = this.#voice;
      voice?.addTools(await this.getTools({ runtimeContext }));
      voice?.addInstructions(await this.getInstructions({ runtimeContext }));
      return voice;
    } else {
      return new DefaultVoice();
    }
  }

  get instructions() {
    this.logger.warn('The instructions property is deprecated. Please use getInstructions() instead.');

    if (typeof this.#instructions === 'function') {
      const mastraError = new MastraError({
        id: 'AGENT_INSTRUCTIONS_INCOMPATIBLE_WITH_FUNCTION_INSTRUCTIONS',
        domain: ErrorDomain.AGENT,
        category: ErrorCategory.USER,
        details: {
          agentName: this.name,
        },
        text: 'Instructions are not compatible when instructions are a function. Please use getInstructions() instead.',
      });
      this.logger.trackException(mastraError);
      this.logger.error(mastraError.toString());
      throw mastraError;
    }

    return this.#instructions;
  }

  public getInstructions({ runtimeContext = new RuntimeContext() }: { runtimeContext?: RuntimeContext } = {}):
    | string
    | Promise<string> {
    if (typeof this.#instructions === 'string') {
      return this.#instructions;
    }

    const result = this.#instructions({ runtimeContext, mastra: this.#mastra });
    return resolveMaybePromise(result, instructions => {
      if (!instructions) {
        const mastraError = new MastraError({
          id: 'AGENT_GET_INSTRUCTIONS_FUNCTION_EMPTY_RETURN',
          domain: ErrorDomain.AGENT,
          category: ErrorCategory.USER,
          details: {
            agentName: this.name,
          },
          text: 'Instructions are required to use an Agent. The function-based instructions returned an empty value.',
        });
        this.logger.trackException(mastraError);
        this.logger.error(mastraError.toString());
        throw mastraError;
      }

      return instructions;
    });
  }

  public getDescription(): string {
    return this.#description ?? '';
  }

  public getDefaultGenerateOptions({
    runtimeContext = new RuntimeContext(),
  }: { runtimeContext?: RuntimeContext } = {}): AgentGenerateOptions | Promise<AgentGenerateOptions> {
    if (typeof this.#defaultGenerateOptions !== 'function') {
      return this.#defaultGenerateOptions;
    }

    const result = this.#defaultGenerateOptions({ runtimeContext, mastra: this.#mastra });
    return resolveMaybePromise(result, options => {
      if (!options) {
        const mastraError = new MastraError({
          id: 'AGENT_GET_DEFAULT_GENERATE_OPTIONS_FUNCTION_EMPTY_RETURN',
          domain: ErrorDomain.AGENT,
          category: ErrorCategory.USER,
          details: {
            agentName: this.name,
          },
          text: `[Agent:${this.name}] - Function-based default generate options returned empty value`,
        });
        this.logger.trackException(mastraError);
        this.logger.error(mastraError.toString());
        throw mastraError;
      }

      return options;
    });
  }

  public getDefaultStreamOptions({ runtimeContext = new RuntimeContext() }: { runtimeContext?: RuntimeContext } = {}):
    | AgentStreamOptions
    | Promise<AgentStreamOptions> {
    if (typeof this.#defaultStreamOptions !== 'function') {
      return this.#defaultStreamOptions;
    }

    const result = this.#defaultStreamOptions({ runtimeContext, mastra: this.#mastra });
    return resolveMaybePromise(result, options => {
      if (!options) {
        const mastraError = new MastraError({
          id: 'AGENT_GET_DEFAULT_STREAM_OPTIONS_FUNCTION_EMPTY_RETURN',
          domain: ErrorDomain.AGENT,
          category: ErrorCategory.USER,
          details: {
            agentName: this.name,
          },
          text: `[Agent:${this.name}] - Function-based default stream options returned empty value`,
        });
        this.logger.trackException(mastraError);
        this.logger.error(mastraError.toString());
        throw mastraError;
      }

      return options;
    });
  }

  public getDefaultVNextStreamOptions<
    Output extends ZodSchema | undefined,
    StructuredOutput extends ZodSchema | undefined,
  >({ runtimeContext = new RuntimeContext() }: { runtimeContext?: RuntimeContext } = {}):
    | AgentVNextStreamOptions<Output, StructuredOutput>
    | Promise<AgentVNextStreamOptions<Output, StructuredOutput>> {
    if (typeof this.#defaultVNextStreamOptions !== 'function') {
      return this.#defaultVNextStreamOptions as AgentVNextStreamOptions<Output, StructuredOutput>;
    }

    const result = this.#defaultVNextStreamOptions({ runtimeContext, mastra: this.#mastra }) as
      | AgentVNextStreamOptions<Output, StructuredOutput>
      | Promise<AgentVNextStreamOptions<Output, StructuredOutput>>;
    return resolveMaybePromise(result, options => {
      if (!options) {
        const mastraError = new MastraError({
          id: 'AGENT_GET_DEFAULT_VNEXT_STREAM_OPTIONS_FUNCTION_EMPTY_RETURN',
          domain: ErrorDomain.AGENT,
          category: ErrorCategory.USER,
          details: {
            agentName: this.name,
          },
          text: `[Agent:${this.name}] - Function-based default vnext stream options returned empty value`,
        });
        this.logger.trackException(mastraError);
        this.logger.error(mastraError.toString());
        throw mastraError;
      }

      return options;
    });
  }

  get tools() {
    this.logger.warn('The tools property is deprecated. Please use getTools() instead.');

    if (typeof this.#tools === 'function') {
      const mastraError = new MastraError({
        id: 'AGENT_GET_TOOLS_FUNCTION_INCOMPATIBLE_WITH_TOOL_FUNCTION_TYPE',
        domain: ErrorDomain.AGENT,
        category: ErrorCategory.USER,
        details: {
          agentName: this.name,
        },
        text: 'Tools are not compatible when tools are a function. Please use getTools() instead.',
      });
      this.logger.trackException(mastraError);
      this.logger.error(mastraError.toString());
      throw mastraError;
    }

    return ensureToolProperties(this.#tools) as TTools;
  }

  public getTools({ runtimeContext = new RuntimeContext() }: { runtimeContext?: RuntimeContext } = {}):
    | TTools
    | Promise<TTools> {
    if (typeof this.#tools !== 'function') {
      return ensureToolProperties(this.#tools) as TTools;
    }

    const result = this.#tools({ runtimeContext, mastra: this.#mastra });

    return resolveMaybePromise(result, tools => {
      if (!tools) {
        const mastraError = new MastraError({
          id: 'AGENT_GET_TOOLS_FUNCTION_EMPTY_RETURN',
          domain: ErrorDomain.AGENT,
          category: ErrorCategory.USER,
          details: {
            agentName: this.name,
          },
          text: `[Agent:${this.name}] - Function-based tools returned empty value`,
        });
        this.logger.trackException(mastraError);
        this.logger.error(mastraError.toString());
        throw mastraError;
      }

      return ensureToolProperties(tools) as TTools;
    });
  }

  get llm() {
    this.logger.warn('The llm property is deprecated. Please use getLLM() instead.');

    if (typeof this.model === 'function') {
      const mastraError = new MastraError({
        id: 'AGENT_LLM_GETTER_INCOMPATIBLE_WITH_FUNCTION_MODEL',
        domain: ErrorDomain.AGENT,
        category: ErrorCategory.USER,
        details: {
          agentName: this.name,
        },
        text: 'LLM is not compatible when model is a function. Please use getLLM() instead.',
      });
      this.logger.trackException(mastraError);
      this.logger.error(mastraError.toString());
      throw mastraError;
    }

    return this.getLLM();
  }

  /**
   * Gets or creates an LLM instance based on the current model
   * @param options Options for getting the LLM
   * @returns A promise that resolves to the LLM instance
   */
  public getLLM({
    runtimeContext = new RuntimeContext(),
    model,
  }: {
    runtimeContext?: RuntimeContext;
    model?: MastraLanguageModel | DynamicArgument<MastraLanguageModel>;
  } = {}): MastraLLMBase | Promise<MastraLLMBase> {
    // If model is provided, resolve it; otherwise use the agent's model
    const modelToUse = model
      ? typeof model === 'function'
        ? model({ runtimeContext, mastra: this.#mastra })
        : model
      : this.getModel({ runtimeContext });

    return resolveMaybePromise(modelToUse, resolvedModel => {
      const llm = new MastraLLM({ model: resolvedModel, mastra: this.#mastra });

      // Apply stored primitives if available
      if (this.#primitives) {
        llm.__registerPrimitives(this.#primitives);
      }

      if (this.#mastra) {
        llm.__registerMastra(this.#mastra);
      }

      return llm;
    });
  }

  /**
   * Gets the model, resolving it if it's a function
   * @param options Options for getting the model
   * @returns A promise that resolves to the model
   */
  public getModel({ runtimeContext = new RuntimeContext() }: { runtimeContext?: RuntimeContext } = {}):
    | MastraLanguageModel
    | Promise<MastraLanguageModel> {
    if (typeof this.model !== 'function') {
      if (!this.model) {
        const mastraError = new MastraError({
          id: 'AGENT_GET_MODEL_MISSING_MODEL_INSTANCE',
          domain: ErrorDomain.AGENT,
          category: ErrorCategory.USER,
          details: {
            agentName: this.name,
          },
          text: `[Agent:${this.name}] - No model provided`,
        });
        this.logger.trackException(mastraError);
        this.logger.error(mastraError.toString());
        throw mastraError;
      }

      return this.model;
    }

    const result = this.model({ runtimeContext, mastra: this.#mastra });
    return resolveMaybePromise(result, model => {
      if (!model) {
        const mastraError = new MastraError({
          id: 'AGENT_GET_MODEL_FUNCTION_EMPTY_RETURN',
          domain: ErrorDomain.AGENT,
          category: ErrorCategory.USER,
          details: {
            agentName: this.name,
          },
          text: `[Agent:${this.name}] - Function-based model returned empty value`,
        });
        this.logger.trackException(mastraError);
        this.logger.error(mastraError.toString());
        throw mastraError;
      }

      return model;
    });
  }

  __updateInstructions(newInstructions: string) {
    this.#instructions = newInstructions;
    this.logger.debug(`[Agents:${this.name}] Instructions updated.`, { model: this.model, name: this.name });
  }

  #primitives?: MastraPrimitives;

  __registerPrimitives(p: MastraPrimitives) {
    if (p.telemetry) {
      this.__setTelemetry(p.telemetry);
    }

    if (p.logger) {
      this.__setLogger(p.logger);
    }

    // Store primitives for later use when creating LLM instances
    this.#primitives = p;

    this.logger.debug(`[Agents:${this.name}] initialized.`, { model: this.model, name: this.name });
  }

  __registerMastra(mastra: Mastra) {
    this.#mastra = mastra;
    // Mastra will be passed to the LLM when it's created in getLLM()
  }

  /**
   * Set the concrete tools for the agent
   * @param tools
   */
  __setTools(tools: TTools) {
    this.#tools = tools;
    this.logger.debug(`[Agents:${this.name}] Tools set for agent ${this.name}`, { model: this.model, name: this.name });
  }

  async generateTitleFromUserMessage({
    message,
    runtimeContext = new RuntimeContext(),
    model,
    instructions,
  }: {
    message: string | MessageInput;
    runtimeContext?: RuntimeContext;
    model?: DynamicArgument<MastraLanguageModel>;
    instructions?: DynamicArgument<string>;
  }) {
    // need to use text, not object output or it will error for models that don't support structured output (eg Deepseek R1)
    const llm = await this.getLLM({ runtimeContext, model });

    const normMessage = new MessageList().add(message, 'user').get.all.ui().at(-1);
    if (!normMessage) {
      throw new Error(`Could not generate title from input ${JSON.stringify(message)}`);
    }

    const partsToGen: TextPart[] = [];
    for (const part of normMessage.parts) {
      if (part.type === `text`) {
        partsToGen.push(part);
      } else if (part.type === `source`) {
        partsToGen.push({
          type: 'text',
          text: `User added URL: ${part.source.url.substring(0, 100)}`,
        });
      } else if (part.type === `file`) {
        partsToGen.push({
          type: 'text',
          text: `User added ${part.mimeType} file: ${part.data.substring(0, 100)}`,
        });
      }
    }

    // Resolve instructions using the dedicated method
    const systemInstructions = await this.resolveTitleInstructions(runtimeContext, instructions);

    const { text } = await llm.__text({
      runtimeContext,
      messages: [
        {
          role: 'system',
          content: systemInstructions,
        },
        {
          role: 'user',
          content: JSON.stringify(partsToGen),
        },
      ],
    });

    // Strip out any r1 think tags if present
    const cleanedText = text.replace(/<think>[\s\S]*?<\/think>/g, '').trim();
    return cleanedText;
  }

  getMostRecentUserMessage(messages: Array<UIMessage | UIMessageWithMetadata>) {
    const userMessages = messages.filter(message => message.role === 'user');
    return userMessages.at(-1);
  }

  async genTitle(
    userMessage: string | MessageInput | undefined,
    runtimeContext: RuntimeContext,
    model?: DynamicArgument<MastraLanguageModel>,
    instructions?: DynamicArgument<string>,
  ) {
    try {
      if (userMessage) {
        const normMessage = new MessageList().add(userMessage, 'user').get.all.ui().at(-1);
        if (normMessage) {
          return await this.generateTitleFromUserMessage({
            message: normMessage,
            runtimeContext,
            model,
            instructions,
          });
        }
      }
      // If no user message, return a default title for new threads
      return `New Thread ${new Date().toISOString()}`;
    } catch (e) {
      this.logger.error('Error generating title:', e);
      // Return undefined on error so existing title is preserved
      return undefined;
    }
  }

  /* @deprecated use agent.getMemory() and query memory directly */
  async fetchMemory({
    threadId,
    thread: passedThread,
    memoryConfig,
    resourceId,
    runId,
    userMessages,
    systemMessage,
    messageList = new MessageList({ threadId, resourceId }),
    runtimeContext = new RuntimeContext(),
  }: {
    resourceId: string;
    threadId: string;
    thread?: StorageThreadType;
    memoryConfig?: MemoryConfig;
    userMessages?: CoreMessage[];
    systemMessage?: CoreMessage;
    runId?: string;
    messageList?: MessageList;
    runtimeContext?: RuntimeContext;
  }) {
    const memory = await this.getMemory({ runtimeContext });
    if (memory) {
      const thread = passedThread ?? (await memory.getThreadById({ threadId }));

      if (!thread) {
        // If no thread, nothing to fetch from memory.
        // The messageList already contains the current user messages and system message.
        return { threadId: threadId || '', messages: userMessages || [] };
      }

      if (userMessages && userMessages.length > 0) {
        messageList.add(userMessages, 'memory');
      }

      if (systemMessage?.role === 'system') {
        messageList.addSystem(systemMessage, 'memory');
      }

      const [memoryMessages, memorySystemMessage] =
        threadId && memory
          ? await Promise.all([
              memory
                .rememberMessages({
                  threadId,
                  resourceId,
                  config: memoryConfig,
                  vectorMessageSearch: messageList.getLatestUserContent() || '',
                })
                .then((r: any) => r.messagesV2),
              memory.getSystemMessage({ threadId, memoryConfig }),
            ])
          : [[], null];

      this.logger.debug('Fetched messages from memory', {
        threadId,
        runId,
        fetchedCount: memoryMessages.length,
      });

      if (memorySystemMessage) {
        messageList.addSystem(memorySystemMessage, 'memory');
      }

      messageList.add(memoryMessages, 'memory');

      const systemMessages =
        messageList
          .getSystemMessages()
          ?.map(m => m.content)
          ?.join(`\n`) ?? undefined;

      const newMessages = messageList.get.input.v1() as CoreMessage[];

      const processedMemoryMessages = memory.processMessages({
        // these will be processed
        messages: messageList.get.remembered.v1() as CoreMessage[],
        // these are here for inspecting but shouldn't be returned by the processor
        // - ex TokenLimiter needs to measure all tokens even though it's only processing remembered messages
        newMessages,
        systemMessage: systemMessages,
        memorySystemMessage: memorySystemMessage || undefined,
      });

      const returnList = new MessageList()
        .addSystem(systemMessages)
        .add(processedMemoryMessages, 'memory')
        .add(newMessages, 'user');

      return {
        threadId: thread.id,
        messages: returnList.get.all.prompt(),
      };
    }

    return { threadId: threadId || '', messages: userMessages || [] };
  }

  private async getMemoryTools({
    runId,
    resourceId,
    threadId,
    runtimeContext,
    mastraProxy,
  }: {
    runId?: string;
    resourceId?: string;
    threadId?: string;
    runtimeContext: RuntimeContext;
    mastraProxy?: MastraUnion;
  }) {
    let convertedMemoryTools: Record<string, CoreTool> = {};
    // Get memory tools if available
    const memory = await this.getMemory({ runtimeContext });
    const memoryTools = memory?.getTools?.();

    if (memoryTools) {
      const memoryToolEntries = await Promise.all(
        Object.entries(memoryTools).map(async ([k, tool]) => {
          return [
            k,
            {
              description: tool.description,
              parameters: tool.parameters,
              execute:
                typeof tool?.execute === 'function'
                  ? async (args: any, options: any) => {
                      try {
                        this.logger.debug(`[Agent:${this.name}] - Executing memory tool ${k}`, {
                          name: k,
                          description: tool.description,
                          args,
                          runId,
                          threadId,
                          resourceId,
                        });
                        return (
                          tool?.execute?.(
                            {
                              context: args,
                              mastra: mastraProxy as MastraUnion | undefined,
                              memory,
                              runId,
                              threadId,
                              resourceId,
                              logger: this.logger,
                              agentName: this.name,
                              runtimeContext,
                            },
                            options,
                          ) ?? undefined
                        );
                      } catch (err) {
                        const mastraError = new MastraError(
                          {
                            id: 'AGENT_MEMORY_TOOL_EXECUTION_FAILED',
                            domain: ErrorDomain.AGENT,
                            category: ErrorCategory.USER,
                            details: {
                              agentName: this.name,
                              runId: runId || '',
                              threadId: threadId || '',
                              resourceId: resourceId || '',
                            },
                            text: `[Agent:${this.name}] - Failed memory tool execution`,
                          },
                          err,
                        );
                        this.logger.trackException(mastraError);
                        this.logger.error(mastraError.toString());
                        throw mastraError;
                      }
                    }
                  : undefined,
            },
          ] as [string, CoreTool];
        }),
      );

      convertedMemoryTools = Object.fromEntries(
        memoryToolEntries.filter((entry): entry is [string, CoreTool] => Boolean(entry)),
      );
    }
    return convertedMemoryTools;
  }

  private async __runInputProcessors({
    runtimeContext,
    messageList,
  }: {
    runtimeContext: RuntimeContext;
    messageList: MessageList;
  }): Promise<{
    messageList: MessageList;
    tripwireTriggered: boolean;
    tripwireReason: string;
  }> {
    let tripwireTriggered = false;
    let tripwireReason = '';

    if (this.#inputProcessors) {
      const processors =
        typeof this.#inputProcessors === 'function'
          ? await this.#inputProcessors({ runtimeContext })
          : this.#inputProcessors;

      // Create traced version of runInputProcessors similar to workflow _runStep pattern
      const tracedRunInputProcessors = (processors: any[], messageList: MessageList) => {
        const telemetry = this.#mastra?.getTelemetry();
        if (!telemetry) {
          return runInputProcessors(processors, messageList, undefined);
        }

        return telemetry.traceMethod(
          async (data: { processors: any[]; messageList: MessageList }) => {
            return runInputProcessors(data.processors, data.messageList, telemetry);
          },
          {
            spanName: `agent.${this.name}.inputProcessors`,
            attributes: {
              'agent.name': this.name,
              'inputProcessors.count': processors.length.toString(),
              'inputProcessors.names': processors.map(p => p.name).join(','),
            },
          },
        )({ processors, messageList });
      };

      try {
        messageList = await tracedRunInputProcessors(processors, messageList);
      } catch (error) {
        if (error instanceof TripWire) {
          tripwireTriggered = true;
          tripwireReason = error.message;
        } else {
          throw new MastraError(
            {
              id: 'AGENT_INPUT_PROCESSOR_ERROR',
              domain: ErrorDomain.AGENT,
              category: ErrorCategory.USER,
              text: `[Agent:${this.name}] - Input processor error`,
            },
            error,
          );
        }
      }
    }

    return {
      messageList,
      tripwireTriggered,
      tripwireReason,
    };
  }

  private async getMemoryMessages({
    resourceId,
    threadId,
    vectorMessageSearch,
    memoryConfig,
    runtimeContext,
  }: {
    resourceId?: string;
    threadId: string;
    vectorMessageSearch: string;
    memoryConfig?: MemoryConfig;
    runtimeContext: RuntimeContext;
  }) {
    const memory = await this.getMemory({ runtimeContext });
    if (!memory) {
      return [];
    }
    return memory
      .rememberMessages({
        threadId,
        resourceId,
        config: memoryConfig,
        // The new user messages aren't in the list yet cause we add memory messages first to try to make sure ordering is correct (memory comes before new user messages)
        vectorMessageSearch,
      })
      .then(r => r.messagesV2);
  }

  private async getAssignedTools({
    runtimeContext,
    runId,
    resourceId,
    threadId,
    mastraProxy,
    writableStream,
  }: {
    runId?: string;
    resourceId?: string;
    threadId?: string;
    runtimeContext: RuntimeContext;
    mastraProxy?: MastraUnion;
    writableStream?: WritableStream<ChunkType>;
  }) {
    let toolsForRequest: Record<string, CoreTool> = {};

    this.logger.debug(`[Agents:${this.name}] - Assembling assigned tools`, { runId, threadId, resourceId });

    const memory = await this.getMemory({ runtimeContext });

    // Mastra tools passed into the Agent

    const assignedTools = await this.getTools({ runtimeContext });

    const assignedToolEntries = Object.entries(assignedTools || {});

    const assignedCoreToolEntries = await Promise.all(
      assignedToolEntries.map(async ([k, tool]) => {
        if (!tool) {
          return;
        }

        const options = {
          name: k,
          runId,
          threadId,
          resourceId,
          logger: this.logger,
          mastra: mastraProxy as MastraUnion | undefined,
          memory,
          agentName: this.name,
          runtimeContext,
          model: typeof this.model === 'function' ? await this.getModel({ runtimeContext }) : this.model,
          writableStream,
        };

        return [k, makeCoreTool(tool, options)];
      }),
    );

    const assignedToolEntriesConverted = Object.fromEntries(
      assignedCoreToolEntries.filter((entry): entry is [string, CoreTool] => Boolean(entry)),
    );

    toolsForRequest = {
      ...assignedToolEntriesConverted,
    };

    return toolsForRequest;
  }

  private async getToolsets({
    runId,
    threadId,
    resourceId,
    toolsets,
    runtimeContext,
    mastraProxy,
  }: {
    runId?: string;
    threadId?: string;
    resourceId?: string;
    toolsets: ToolsetsInput;
    runtimeContext: RuntimeContext;
    mastraProxy?: MastraUnion;
  }) {
    let toolsForRequest: Record<string, CoreTool> = {};

    const memory = await this.getMemory({ runtimeContext });
    const toolsFromToolsets = Object.values(toolsets || {});

    if (toolsFromToolsets.length > 0) {
      this.logger.debug(`[Agent:${this.name}] - Adding tools from toolsets ${Object.keys(toolsets || {}).join(', ')}`, {
        runId,
      });
      for (const toolset of toolsFromToolsets) {
        for (const [toolName, tool] of Object.entries(toolset)) {
          const toolObj = tool;
          const options = {
            name: toolName,
            runId,
            threadId,
            resourceId,
            logger: this.logger,
            mastra: mastraProxy as MastraUnion | undefined,
            memory,
            agentName: this.name,
            runtimeContext,
            model: typeof this.model === 'function' ? await this.getModel({ runtimeContext }) : this.model,
          };
          const convertedToCoreTool = makeCoreTool(toolObj, options, 'toolset');
          toolsForRequest[toolName] = convertedToCoreTool;
        }
      }
    }

    return toolsForRequest;
  }

  private async getClientTools({
    runId,
    threadId,
    resourceId,
    runtimeContext,
    mastraProxy,
    clientTools,
  }: {
    runId?: string;
    threadId?: string;
    resourceId?: string;
    runtimeContext: RuntimeContext;
    mastraProxy?: MastraUnion;
    clientTools?: ToolsInput;
  }) {
    let toolsForRequest: Record<string, CoreTool> = {};
    const memory = await this.getMemory({ runtimeContext });
    // Convert client tools
    const clientToolsForInput = Object.entries(clientTools || {});
    if (clientToolsForInput.length > 0) {
      this.logger.debug(`[Agent:${this.name}] - Adding client tools ${Object.keys(clientTools || {}).join(', ')}`, {
        runId,
      });
      for (const [toolName, tool] of clientToolsForInput) {
        const { execute, ...rest } = tool;
        const options = {
          name: toolName,
          runId,
          threadId,
          resourceId,
          logger: this.logger,
          mastra: mastraProxy as MastraUnion | undefined,
          memory,
          agentName: this.name,
          runtimeContext,
          model: typeof this.model === 'function' ? await this.getModel({ runtimeContext }) : this.model,
        };
        const convertedToCoreTool = makeCoreTool(rest, options, 'client-tool');
        toolsForRequest[toolName] = convertedToCoreTool;
      }
    }

    return toolsForRequest;
  }

  private async getWorkflowTools({
    runId,
    threadId,
    resourceId,
    runtimeContext,
  }: {
    runId?: string;
    threadId?: string;
    resourceId?: string;
    runtimeContext: RuntimeContext;
  }) {
    let convertedWorkflowTools: Record<string, CoreTool> = {};
    const workflows = await this.getWorkflows({ runtimeContext });
    if (Object.keys(workflows).length > 0) {
      convertedWorkflowTools = Object.entries(workflows).reduce(
        (memo, [workflowName, workflow]) => {
          memo[workflowName] = {
            description: workflow.description || `Workflow: ${workflowName}`,
            parameters: workflow.inputSchema || { type: 'object', properties: {} },
            execute: async (args: any) => {
              try {
                this.logger.debug(`[Agent:${this.name}] - Executing workflow as tool ${workflowName}`, {
                  name: workflowName,
                  description: workflow.description,
                  args,
                  runId,
                  threadId,
                  resourceId,
                });

                const run = workflow.createRun();

                const result = await run.start({
                  inputData: args,
                  runtimeContext,
                });
                return result;
              } catch (err) {
                const mastraError = new MastraError(
                  {
                    id: 'AGENT_WORKFLOW_TOOL_EXECUTION_FAILED',
                    domain: ErrorDomain.AGENT,
                    category: ErrorCategory.USER,
                    details: {
                      agentName: this.name,
                      runId: runId || '',
                      threadId: threadId || '',
                      resourceId: resourceId || '',
                    },
                    text: `[Agent:${this.name}] - Failed workflow tool execution`,
                  },
                  err,
                );
                this.logger.trackException(mastraError);
                this.logger.error(mastraError.toString());
                throw mastraError;
              }
            },
          };
          return memo;
        },
        {} as Record<string, CoreTool>,
      );
    }

    return convertedWorkflowTools;
  }

  private async convertTools({
    toolsets,
    clientTools,
    threadId,
    resourceId,
    runId,
    runtimeContext,
    writableStream,
  }: {
    toolsets?: ToolsetsInput;
    clientTools?: ToolsInput;
    threadId?: string;
    resourceId?: string;
    runId?: string;
    runtimeContext: RuntimeContext;
    writableStream?: WritableStream<ChunkType>;
  }): Promise<Record<string, CoreTool>> {
    let mastraProxy = undefined;
    const logger = this.logger;

    if (this.#mastra) {
      mastraProxy = createMastraProxy({ mastra: this.#mastra, logger });
    }

    const assignedTools = await this.getAssignedTools({
      runId,
      resourceId,
      threadId,
      runtimeContext,
      mastraProxy,
      writableStream,
    });

    const memoryTools = await this.getMemoryTools({
      runId,
      resourceId,
      threadId,
      runtimeContext,
      mastraProxy,
    });

    const toolsetTools = await this.getToolsets({
      runId,
      resourceId,
      threadId,
      runtimeContext,
      mastraProxy,
      toolsets: toolsets!,
    });

    const clientsideTools = await this.getClientTools({
      runId,
      resourceId,
      threadId,
      runtimeContext,
      mastraProxy,
      clientTools: clientTools!,
    });

    const workflowTools = await this.getWorkflowTools({
      runId,
      resourceId,
      threadId,
      runtimeContext,
    });

    return {
      ...assignedTools,
      ...memoryTools,
      ...toolsetTools,
      ...clientsideTools,
      ...workflowTools,
    };
  }

  /**
   * Adds response messages from a step to the MessageList and schedules persistence.
   * This is used for incremental saving: after each agent step, messages are added to a save queue
   * and a debounced save operation is triggered to avoid redundant writes.
   *
   * @param result - The step result containing response messages.
   * @param messageList - The MessageList instance for the current thread.
   * @param threadId - The thread ID.
   * @param memoryConfig - The memory configuration for saving.
   * @param runId - (Optional) The run ID for logging.
   */
  private async saveStepMessages({
    saveQueueManager,
    result,
    messageList,
    threadId,
    memoryConfig,
    runId,
  }: {
    saveQueueManager: SaveQueueManager;
    result: any;
    messageList: MessageList;
    threadId?: string;
    memoryConfig?: MemoryConfig;
    runId?: string;
  }) {
    try {
      messageList.add(result.response.messages, 'response');
      await saveQueueManager.batchMessages(messageList, threadId, memoryConfig);
    } catch (e) {
      await saveQueueManager.flushMessages(messageList, threadId, memoryConfig);
      this.logger.error('Error saving memory on step finish', {
        error: e,
        runId,
      });
      throw e;
    }
  }

  __primitive({
    instructions,
    messages,
    context,
    thread,
    memoryConfig,
    resourceId,
    runId,
    toolsets,
    clientTools,
    runtimeContext,
    generateMessageId,
    saveQueueManager,
    writableStream,
  }: {
    instructions: string;
    toolsets?: ToolsetsInput;
    clientTools?: ToolsInput;
    resourceId?: string;
    thread?: (Partial<StorageThreadType> & { id: string }) | undefined;
    memoryConfig?: MemoryConfig;
    context?: CoreMessage[];
    runId?: string;
    messages: string | string[] | CoreMessage[] | AiMessageType[] | UIMessageWithMetadata[];
    runtimeContext: RuntimeContext;
    generateMessageId: undefined | IDGenerator;
    saveQueueManager: SaveQueueManager;
    writableStream?: WritableStream<ChunkType>;
  }) {
    return {
      before: async () => {
        if (process.env.NODE_ENV !== 'test') {
          this.logger.debug(`[Agents:${this.name}] - Starting generation`, { runId });
        }

        const memory = await this.getMemory({ runtimeContext });

        const toolEnhancements = [
          // toolsets
          toolsets && Object.keys(toolsets || {}).length > 0
            ? `toolsets present (${Object.keys(toolsets || {}).length} tools)`
            : undefined,

          // memory tools
          memory && resourceId ? 'memory and resourceId available' : undefined,
        ]
          .filter(Boolean)
          .join(', ');
        this.logger.debug(`[Agent:${this.name}] - Enhancing tools: ${toolEnhancements}`, {
          runId,
          toolsets: toolsets ? Object.keys(toolsets) : undefined,
          clientTools: clientTools ? Object.keys(clientTools) : undefined,
          hasMemory: !!memory,
          hasResourceId: !!resourceId,
        });

        const threadId = thread?.id;

        const convertedTools = await this.convertTools({
          toolsets,
          clientTools,
          threadId,
          resourceId,
          runId,
          runtimeContext,
          writableStream,
        });

        const messageList = new MessageList({
          threadId,
          resourceId,
          generateMessageId,
          // @ts-ignore Flag for agent network messages
          _agentNetworkAppend: this._agentNetworkAppend,
        })
          .addSystem({
            role: 'system',
            content: instructions || `${this.instructions}.`,
          })
          .add(context || [], 'context');

        if (!memory || (!threadId && !resourceId)) {
          messageList.add(messages, 'user');
          const { tripwireTriggered, tripwireReason } = await this.__runInputProcessors({
            runtimeContext,
            messageList,
          });
          return {
            messageObjects: messageList.get.all.prompt(),
            convertedTools,
            thread: undefined,
            messageList,
            ...(tripwireTriggered && {
              tripwire: true,
              tripwireReason,
            }),
          };
        }
        if (!threadId || !resourceId) {
          const mastraError = new MastraError({
            id: 'AGENT_MEMORY_MISSING_RESOURCE_ID',
            domain: ErrorDomain.AGENT,
            category: ErrorCategory.USER,
            details: {
              agentName: this.name,
              threadId: threadId || '',
              resourceId: resourceId || '',
            },
            text: `A resourceId and a threadId must be provided when using Memory. Saw threadId "${threadId}" and resourceId "${resourceId}"`,
          });
          this.logger.trackException(mastraError);
          this.logger.error(mastraError.toString());
          throw mastraError;
        }
        const store = memory.constructor.name;
        this.logger.debug(
          `[Agent:${this.name}] - Memory persistence enabled: store=${store}, resourceId=${resourceId}`,
          {
            runId,
            resourceId,
            threadId,
            memoryStore: store,
          },
        );

        let threadObject: StorageThreadType | undefined = undefined;
        const existingThread = await memory.getThreadById({ threadId });
        if (existingThread) {
          if (
            (!existingThread.metadata && thread.metadata) ||
            (thread.metadata && !deepEqual(existingThread.metadata, thread.metadata))
          ) {
            threadObject = await memory.saveThread({
              thread: { ...existingThread, metadata: thread.metadata },
              memoryConfig,
            });
          } else {
            threadObject = existingThread;
          }
        } else {
          threadObject = await memory.createThread({
            threadId,
            metadata: thread.metadata,
            title: thread.title,
            memoryConfig,
            resourceId,
            saveThread: false,
          });
        }

        let [memoryMessages, memorySystemMessage] = existingThread
          ? await Promise.all([
              this.getMemoryMessages({
                resourceId,
                threadId: threadObject.id,
                vectorMessageSearch: new MessageList().add(messages, `user`).getLatestUserContent() || '',
                memoryConfig,
                runtimeContext,
              }),
              memory.getSystemMessage({ threadId: threadObject.id, resourceId, memoryConfig }),
            ])
          : [[], null];

        this.logger.debug('Fetched messages from memory', {
          threadId: threadObject.id,
          runId,
          fetchedCount: memoryMessages.length,
        });

        // So the agent doesn't get confused and start replying directly to messages
        // that were added via semanticRecall from a different conversation,
        // we need to pull those out and add to the system message.
        const resultsFromOtherThreads = memoryMessages.filter(m => m.threadId !== threadObject.id);
        if (resultsFromOtherThreads.length && !memorySystemMessage) {
          memorySystemMessage = ``;
        }
        if (resultsFromOtherThreads.length) {
          memorySystemMessage += `\nThe following messages were remembered from a different conversation:\n<remembered_from_other_conversation>\n${(() => {
            let result = ``;

            const messages = new MessageList().add(resultsFromOtherThreads, 'memory').get.all.v1();
            let lastYmd: string | null = null;
            for (const msg of messages) {
              const date = msg.createdAt;
              const year = date.getUTCFullYear();
              const month = date.toLocaleString('default', { month: 'short' });
              const day = date.getUTCDate();
              const ymd = `${year}, ${month}, ${day}`;
              const utcHour = date.getUTCHours();
              const utcMinute = date.getUTCMinutes();
              const hour12 = utcHour % 12 || 12;
              const ampm = utcHour < 12 ? 'AM' : 'PM';
              const timeofday = `${hour12}:${utcMinute < 10 ? '0' : ''}${utcMinute} ${ampm}`;

              if (!lastYmd || lastYmd !== ymd) {
                result += `\nthe following messages are from ${ymd}\n`;
              }
              result += `
Message ${msg.threadId && msg.threadId !== threadObject.id ? 'from previous conversation' : ''} at ${timeofday}: ${JSON.stringify(msg)}`;

              lastYmd = ymd;
            }
            return result;
          })()}\n<end_remembered_from_other_conversation>`;
        }

        if (memorySystemMessage) {
          messageList.addSystem(memorySystemMessage, 'memory');
        }

        messageList
          .add(
            memoryMessages.filter(m => m.threadId === threadObject.id), // filter out messages from other threads. those are added to system message above
            'memory',
          )
          // add new user messages to the list AFTER remembered messages to make ordering more reliable
          .add(messages, 'user');

        const { tripwireTriggered, tripwireReason } = await this.__runInputProcessors({
          runtimeContext,
          messageList,
        });

        const systemMessage =
          [...messageList.getSystemMessages(), ...messageList.getSystemMessages('memory')]
            ?.map(m => m.content)
            ?.join(`\n`) ?? undefined;

        const processedMemoryMessages = memory.processMessages({
          // these will be processed
          messages: messageList.get.remembered.v1() as CoreMessage[],
          // these are here for inspecting but shouldn't be returned by the processor
          // - ex TokenLimiter needs to measure all tokens even though it's only processing remembered messages
          newMessages: messageList.get.input.v1() as CoreMessage[],
          systemMessage,
          memorySystemMessage: memorySystemMessage || undefined,
        });

        const processedList = new MessageList({
          threadId: threadObject.id,
          resourceId,
          generateMessageId: this.#mastra?.generateId.bind(this.#mastra),
          // @ts-ignore Flag for agent network messages
          _agentNetworkAppend: this._agentNetworkAppend,
        })
          .addSystem(instructions || `${this.instructions}.`)
          .addSystem(memorySystemMessage)
          .add(context || [], 'context')
          .add(processedMemoryMessages, 'memory')
          .add(messageList.get.input.v2(), 'user')
          .get.all.prompt();

        return {
          convertedTools,
          thread: threadObject,
          messageList,
          // add old processed messages + new input messages
          messageObjects: processedList,
<<<<<<< HEAD
          ...(tripwireTriggered && {
            tripwire: true,
            tripwireReason,
          }),
=======
          threadExists: !!existingThread,
>>>>>>> ff9c1256
        };
      },
      after: async ({
        result,
        thread: threadAfter,
        threadId,
        memoryConfig,
        outputText,
        runId,
        messageList,
        threadExists,
        toolCallsCollection,
        structuredOutput = false,
      }: {
        runId: string;
        result: Record<string, any>;
        thread: StorageThreadType | null | undefined;
        threadId?: string;
        memoryConfig: MemoryConfig | undefined;
        outputText: string;
        messageList: MessageList;
        threadExists: boolean;
        toolCallsCollection: Map<string, any>;
        structuredOutput?: boolean;
      }) => {
        const resToLog = {
          text: result?.text,
          object: result?.object,
          toolResults: result?.toolResults,
          toolCalls: result?.toolCalls,
          usage: result?.usage,
          steps: result?.steps?.map((s: any) => {
            return {
              stepType: s?.stepType,
              text: result?.text,
              object: result?.object,
              toolResults: result?.toolResults,
              toolCalls: result?.toolCalls,
              usage: result?.usage,
            };
          }),
        };
        this.logger.debug(`[Agent:${this.name}] - Post processing LLM response`, {
          runId,
          result: resToLog,
          threadId,
        });
        const messageListResponses = new MessageList({
          threadId,
          resourceId,
          // @ts-ignore Flag for agent network messages
          _agentNetworkAppend: this._agentNetworkAppend,
        })
          .add(result.response.messages, 'response')
          .get.all.core();

        const usedWorkingMemory = messageListResponses?.some(
          m => m.role === 'tool' && m?.content?.some(c => c?.toolName === 'updateWorkingMemory'),
        );
        // working memory updates the thread, so we need to get the latest thread if we used it
        const memory = await this.getMemory({ runtimeContext });
        const thread = usedWorkingMemory
          ? threadId
            ? await memory?.getThreadById({ threadId })
            : undefined
          : threadAfter;

        if (memory && resourceId && thread) {
          try {
            // Add LLM response messages to the list
            let responseMessages = result.response.messages;
            if (!responseMessages && result.object) {
              responseMessages = [
                {
                  role: 'assistant',
                  content: [
                    {
                      type: 'text',
                      text: outputText, // outputText contains the stringified object
                    },
                  ],
                },
              ];
            }
            if (responseMessages) {
              messageList.add(responseMessages, 'response');
            }

            if (!threadExists) {
              await memory.createThread({
                threadId: thread.id,
                metadata: thread.metadata,
                title: thread.title,
                memoryConfig,
                resourceId: thread.resourceId,
              });
            }

            // Parallelize title generation and message saving
            const promises: Promise<any>[] = [saveQueueManager.flushMessages(messageList, threadId, memoryConfig)];

            // Add title generation to promises if needed
            if (thread.title?.startsWith('New Thread')) {
              const config = memory.getMergedThreadConfig(memoryConfig);
              const userMessage = this.getMostRecentUserMessage(messageList.get.all.ui());

              const {
                shouldGenerate,
                model: titleModel,
                instructions: titleInstructions,
              } = this.resolveTitleGenerationConfig(config?.threads?.generateTitle);

              if (shouldGenerate && userMessage) {
                promises.push(
                  this.genTitle(userMessage, runtimeContext, titleModel, titleInstructions).then(title => {
                    if (title) {
                      return memory.createThread({
                        threadId: thread.id,
                        resourceId,
                        memoryConfig,
                        title,
                        metadata: thread.metadata,
                      });
                    }
                  }),
                );
              }
            }

            await Promise.all(promises);
          } catch (e) {
            await saveQueueManager.flushMessages(messageList, threadId, memoryConfig);
            if (e instanceof MastraError) {
              throw e;
            }
            const mastraError = new MastraError(
              {
                id: 'AGENT_MEMORY_PERSIST_RESPONSE_MESSAGES_FAILED',
                domain: ErrorDomain.AGENT,
                category: ErrorCategory.SYSTEM,
                details: {
                  agentName: this.name,
                  runId: runId || '',
                  threadId: threadId || '',
                  result: JSON.stringify(resToLog),
                },
              },
              e,
            );
            this.logger.trackException(mastraError);
            this.logger.error(mastraError.toString());
            throw mastraError;
          }
        }

        const outputForScoring = {
          text: result?.text,
          object: result?.object,
          usage: result?.usage,
          toolCalls: Array.from(toolCallsCollection.values()),
        };

        await this.#runScorers({
          messageList,
          runId,
          outputText,
          output: outputForScoring,
          instructions,
          runtimeContext,
          structuredOutput,
        });
      },
    };
  }

  async #runScorers({
    messageList,
    runId,
    outputText,
    output,
    instructions,
    runtimeContext,
    structuredOutput,
  }: {
    messageList: MessageList;
    runId: string;
    output: Record<string, any>;
    outputText: string;
    instructions: string;
    runtimeContext: RuntimeContext;
    structuredOutput?: boolean;
  }) {
    const agentName = this.name;
    const userInputMessages = messageList.get.all.ui().filter(m => m.role === 'user');
    const input = userInputMessages
      .map(message => (typeof message.content === 'string' ? message.content : ''))
      .join('\n');
    const runIdToUse = runId || this.#mastra?.generateId() || randomUUID();

    if (Object.keys(this.evals || {}).length > 0) {
      for (const metric of Object.values(this.evals || {})) {
        executeHook(AvailableHooks.ON_GENERATION, {
          input,
          output: outputText,
          runId: runIdToUse,
          metric,
          agentName,
          instructions: instructions,
        });
      }
    }

    const scorers = await this.getScorers({ runtimeContext });

    if (Object.keys(scorers || {}).length > 0) {
      for (const [id, scorerObject] of Object.entries(scorers)) {
        runScorer({
          scorerId: id,
          scorerObject: scorerObject,
          runId,
          input: userInputMessages,
          output,
          runtimeContext,
          entity: {
            id: this.id,
            name: this.name,
          },
          source: 'LIVE',
          entityType: 'AGENT',
          structuredOutput: !!structuredOutput,
        });
      }
    }
  }

  private prepareLLMOptions<
    Tools extends ToolSet,
    Output extends ZodSchema | JSONSchema7 | undefined = undefined,
    ExperimentalOutput extends ZodSchema | JSONSchema7 | undefined = undefined,
  >(
    messages: string | string[] | CoreMessage[] | AiMessageType[] | UIMessageWithMetadata[],
    options: AgentGenerateOptions<Output, ExperimentalOutput>,
  ): Promise<{
    before: () => Promise<
      Omit<
        Output extends undefined
          ? GenerateTextWithMessagesArgs<Tools, ExperimentalOutput>
          : Omit<GenerateObjectWithMessagesArgs<NonNullable<Output>>, 'structuredOutput'> & {
              output?: Output;
              experimental_output?: never;
            },
        'runId'
      > & { runId: string } & TripwireProperties
    >;
    after: (args: {
      result: GenerateReturn<any, Output, ExperimentalOutput>;
      outputText: string;
      structuredOutput?: boolean;
    }) => Promise<void>;
    llm: MastraLLMBase;
  }>;
  private prepareLLMOptions<
    Tools extends ToolSet,
    Output extends ZodSchema | JSONSchema7 | undefined = undefined,
    ExperimentalOutput extends ZodSchema | JSONSchema7 | undefined = undefined,
  >(
    messages: string | string[] | CoreMessage[] | AiMessageType[] | UIMessageWithMetadata[],
    options: AgentStreamOptions<Output, ExperimentalOutput>,
  ): Promise<{
    before: () => Promise<
      Omit<
        Output extends undefined
          ? StreamTextWithMessagesArgs<Tools, ExperimentalOutput>
          : Omit<StreamObjectWithMessagesArgs<NonNullable<Output>>, 'structuredOutput'> & {
              output?: Output;
              experimental_output?: never;
            },
        'runId'
      > & { runId: string } & TripwireProperties
    >;
    after: (args: {
      result: OriginalStreamTextOnFinishEventArg<any> | OriginalStreamObjectOnFinishEventArg<ExperimentalOutput>;
      outputText: string;
      structuredOutput?: boolean;
    }) => Promise<void>;
    llm: MastraLLMBase;
  }>;
  private async prepareLLMOptions<
    Tools extends ToolSet,
    Output extends ZodSchema | JSONSchema7 | undefined = undefined,
    ExperimentalOutput extends ZodSchema | JSONSchema7 | undefined = undefined,
  >(
    messages: string | string[] | CoreMessage[] | AiMessageType[] | UIMessageWithMetadata[],
    options: (AgentGenerateOptions<Output, ExperimentalOutput> | AgentStreamOptions<Output, ExperimentalOutput>) & {
      writableStream?: WritableStream<ChunkType>;
    },
  ): Promise<{
    before:
      | (() => Promise<
          Omit<
            Output extends undefined
              ? StreamTextWithMessagesArgs<Tools, ExperimentalOutput>
              : Omit<StreamObjectWithMessagesArgs<NonNullable<Output>>, 'structuredOutput'> & {
                  output?: Output;
                  experimental_output?: never;
                },
            'runId'
          > & { runId: string } & TripwireProperties
        >)
      | (() => Promise<
          Omit<
            Output extends undefined
              ? GenerateTextWithMessagesArgs<Tools, ExperimentalOutput>
              : Omit<GenerateObjectWithMessagesArgs<NonNullable<Output>>, 'structuredOutput'> & {
                  output?: Output;
                  experimental_output?: never;
                },
            'runId'
          > & { runId: string } & TripwireProperties
        >);
    after:
      | ((args: { result: GenerateReturn<any, Output, ExperimentalOutput>; outputText: string }) => Promise<void>)
      | ((args: {
          result: OriginalStreamTextOnFinishEventArg<any> | OriginalStreamObjectOnFinishEventArg<ExperimentalOutput>;
          outputText: string;
        }) => Promise<void>);
    llm: MastraLLMBase;
  }> {
    const {
      context,
      memoryOptions: memoryConfigFromArgs,
      resourceId: resourceIdFromArgs,
      maxSteps,
      onStepFinish,
      toolsets,
      clientTools,
      temperature,
      toolChoice = 'auto',
      runtimeContext = new RuntimeContext(),
      savePerStep,
      writableStream,
      ...args
    } = options;

    const generateMessageId =
      `experimental_generateMessageId` in args && typeof args.experimental_generateMessageId === `function`
        ? (args.experimental_generateMessageId as IDGenerator)
        : undefined;

    const threadFromArgs = resolveThreadIdFromArgs({ threadId: args.threadId, memory: args.memory });
    const resourceId = args.memory?.resource || resourceIdFromArgs;
    const memoryConfig = args.memory?.options || memoryConfigFromArgs;

    if (resourceId && threadFromArgs && !this.hasOwnMemory()) {
      this.logger.warn(
        `[Agent:${this.name}] - No memory is configured but resourceId and threadId were passed in args. This will not work.`,
      );
    }
    const runId = args.runId || this.#mastra?.generateId() || randomUUID();
    const instructions = args.instructions || (await this.getInstructions({ runtimeContext }));
    const llm = await this.getLLM({ runtimeContext });

    const memory = await this.getMemory({ runtimeContext });
    const saveQueueManager = new SaveQueueManager({
      logger: this.logger,
      memory,
    });

    const { before, after } = this.__primitive({
      messages,
      instructions,
      context,
      thread: threadFromArgs,
      memoryConfig,
      resourceId,
      runId,
      toolsets,
      clientTools,
      runtimeContext,
      generateMessageId,
      saveQueueManager,
      writableStream,
    });

    let messageList: MessageList;
    let thread: StorageThreadType | null | undefined;
    let threadExists: boolean;

    const toolCallsCollection = new Map();
    return {
      llm,
      before: async () => {
        const beforeResult = await before();
        const { messageObjects, convertedTools } = beforeResult;
        threadExists = beforeResult.threadExists || false;
        messageList = beforeResult.messageList;
        thread = beforeResult.thread;

        const threadId = thread?.id;

        // can't type this properly sadly :(
        const result = {
          ...options,
          messages: messageObjects,
          tools: convertedTools as Record<string, Tool>,
          runId,
          temperature,
          toolChoice,
          threadId,
          resourceId,
          runtimeContext,
          onStepFinish: async (props: any) => {
            if (savePerStep) {
              if (!threadExists && memory && thread) {
                await memory.createThread({
                  threadId,
                  title: thread.title,
                  metadata: thread.metadata,
                  resourceId: thread.resourceId,
                  memoryConfig,
                });
                threadExists = true;
              }

              await this.saveStepMessages({
                saveQueueManager,
                result: props,
                messageList,
                threadId,
                memoryConfig,
                runId,
              });
            }

            if (props.finishReason === 'tool-calls') {
              for (const toolCall of props.toolCalls) {
                toolCallsCollection.set(toolCall.toolCallId, toolCall);
              }
            }

            return onStepFinish?.({ ...props, runId });
          },
          ...(beforeResult.tripwire && {
            tripwire: beforeResult.tripwire,
            tripwireReason: beforeResult.tripwireReason,
          }),
          ...args,
        } as any;

        return result;
      },
      after: async ({
        result,
        outputText,
        structuredOutput = false,
      }:
        | { result: GenerateReturn<any, Output, ExperimentalOutput>; outputText: string; structuredOutput?: boolean }
        | {
            result: StreamReturn<any, Output, ExperimentalOutput>;
            outputText: string;
            structuredOutput?: boolean;
          }) => {
        await after({
          result,
          outputText,
          threadId: thread?.id,
          thread,
          memoryConfig,
          runId,
          messageList,
          toolCallsCollection,
          structuredOutput,
          threadExists,
        });
      },
    };
  }

  async generate(
    messages: string | string[] | CoreMessage[] | AiMessageType[] | UIMessageWithMetadata[],
    args?: AgentGenerateOptions<undefined, undefined> & { output?: never; experimental_output?: never },
  ): Promise<GenerateTextResult<any, undefined>>;
  async generate<OUTPUT extends ZodSchema | JSONSchema7>(
    messages: string | string[] | CoreMessage[] | AiMessageType[] | UIMessageWithMetadata[],
    args?: AgentGenerateOptions<OUTPUT, undefined> & { output?: OUTPUT; experimental_output?: never },
  ): Promise<GenerateObjectResult<OUTPUT>>;
  async generate<EXPERIMENTAL_OUTPUT extends ZodSchema | JSONSchema7>(
    messages: string | string[] | CoreMessage[] | AiMessageType[] | UIMessageWithMetadata[],
    args?: AgentGenerateOptions<undefined, EXPERIMENTAL_OUTPUT> & {
      output?: never;
      experimental_output?: EXPERIMENTAL_OUTPUT;
    },
  ): Promise<GenerateTextResult<any, EXPERIMENTAL_OUTPUT>>;
  async generate<
    OUTPUT extends ZodSchema | JSONSchema7 | undefined = undefined,
    EXPERIMENTAL_OUTPUT extends ZodSchema | JSONSchema7 | undefined = undefined,
  >(
    messages: string | string[] | CoreMessage[] | AiMessageType[] | UIMessageWithMetadata[],
    generateOptions: AgentGenerateOptions<OUTPUT, EXPERIMENTAL_OUTPUT> = {},
  ): Promise<OUTPUT extends undefined ? GenerateTextResult<any, EXPERIMENTAL_OUTPUT> : GenerateObjectResult<OUTPUT>> {
    const defaultGenerateOptions = await this.getDefaultGenerateOptions({
      runtimeContext: generateOptions.runtimeContext,
    });
    const mergedGenerateOptions: AgentGenerateOptions<OUTPUT, EXPERIMENTAL_OUTPUT> = {
      ...defaultGenerateOptions,
      ...generateOptions,
    };

    const { llm, before, after } = await this.prepareLLMOptions(messages, mergedGenerateOptions);
    const beforeResult = await before();

    // Check for tripwire and return early if triggered
    if (beforeResult.tripwire) {
      const tripwireResult = {
        text: '',
        object: undefined,
        usage: { totalTokens: 0, promptTokens: 0, completionTokens: 0 },
        finishReason: 'other',
        response: {
          id: randomUUID(),
          timestamp: new Date(),
          modelId: 'tripwire',
          messages: [],
        },
        responseMessages: [],
        toolCalls: [],
        toolResults: [],
        warnings: undefined,
        request: {
          body: JSON.stringify({ messages: [] }),
        },
        experimental_output: undefined,
        steps: undefined,
        experimental_providerMetadata: undefined,
        tripwire: true,
        tripwireReason: beforeResult.tripwireReason,
      };

      return tripwireResult as unknown as OUTPUT extends undefined
        ? GenerateTextResult<any, EXPERIMENTAL_OUTPUT>
        : GenerateObjectResult<OUTPUT>;
    }

    const { experimental_output, output, ...llmOptions } = beforeResult;

    if (!output || experimental_output) {
      const result = await llm.__text({
        ...llmOptions,
        experimental_output,
      });

      await after({
        result: result as unknown as OUTPUT extends undefined
          ? GenerateTextResult<any, EXPERIMENTAL_OUTPUT>
          : GenerateObjectResult<OUTPUT>,
        outputText: result.text,
      });

      return result as unknown as OUTPUT extends undefined
        ? GenerateTextResult<any, EXPERIMENTAL_OUTPUT>
        : GenerateObjectResult<OUTPUT>;
    }

    const result = await llm.__textObject<NonNullable<OUTPUT>>({
      ...llmOptions,
      structuredOutput: output as NonNullable<OUTPUT>,
    });

    const outputText = JSON.stringify(result.object);

    await after({
      result: result as unknown as OUTPUT extends undefined
        ? GenerateTextResult<any, EXPERIMENTAL_OUTPUT>
        : GenerateObjectResult<OUTPUT>,
      outputText,
      structuredOutput: true,
    });

    return result as unknown as OUTPUT extends undefined
      ? GenerateTextResult<any, EXPERIMENTAL_OUTPUT>
      : GenerateObjectResult<OUTPUT>;
  }
  async stream<
    OUTPUT extends ZodSchema | JSONSchema7 | undefined = undefined,
    EXPERIMENTAL_OUTPUT extends ZodSchema | JSONSchema7 | undefined = undefined,
  >(
    messages: string | string[] | CoreMessage[] | AiMessageType[] | UIMessageWithMetadata[],
    args?: AgentStreamOptions<OUTPUT, EXPERIMENTAL_OUTPUT> & { output?: never; experimental_output?: never },
  ): Promise<StreamTextResult<any, OUTPUT extends ZodSchema ? z.infer<OUTPUT> : unknown>>;
  async stream<
    OUTPUT extends ZodSchema | JSONSchema7 | undefined = undefined,
    EXPERIMENTAL_OUTPUT extends ZodSchema | JSONSchema7 | undefined = undefined,
  >(
    messages: string | string[] | CoreMessage[] | AiMessageType[] | UIMessageWithMetadata[],
    args?: AgentStreamOptions<OUTPUT, EXPERIMENTAL_OUTPUT> & { output?: OUTPUT; experimental_output?: never },
  ): Promise<StreamObjectResult<any, OUTPUT extends ZodSchema ? z.infer<OUTPUT> : unknown, any>>;
  async stream<
    OUTPUT extends ZodSchema | JSONSchema7 | undefined = undefined,
    EXPERIMENTAL_OUTPUT extends ZodSchema | JSONSchema7 | undefined = undefined,
  >(
    messages: string | string[] | CoreMessage[] | AiMessageType[] | UIMessageWithMetadata[],
    args?: AgentStreamOptions<OUTPUT, EXPERIMENTAL_OUTPUT> & {
      output?: never;
      experimental_output?: EXPERIMENTAL_OUTPUT;
    },
  ): Promise<
    StreamTextResult<any, OUTPUT extends ZodSchema ? z.infer<OUTPUT> : unknown> & {
      partialObjectStream: StreamTextResult<
        any,
        OUTPUT extends ZodSchema
          ? z.infer<OUTPUT>
          : EXPERIMENTAL_OUTPUT extends ZodSchema
            ? z.infer<EXPERIMENTAL_OUTPUT>
            : unknown
      >['experimental_partialOutputStream'];
    }
  >;
  async stream<
    OUTPUT extends ZodSchema | JSONSchema7 | undefined = undefined,
    EXPERIMENTAL_OUTPUT extends ZodSchema | JSONSchema7 | undefined = undefined,
  >(
    messages: string | string[] | CoreMessage[] | AiMessageType[] | UIMessageWithMetadata[],
    streamOptions: AgentStreamOptions<OUTPUT, EXPERIMENTAL_OUTPUT> = {},
  ): Promise<
    | StreamTextResult<any, OUTPUT extends ZodSchema ? z.infer<OUTPUT> : unknown>
    | StreamObjectResult<any, OUTPUT extends ZodSchema ? z.infer<OUTPUT> : unknown, any>
  > {
    const defaultStreamOptions = await this.getDefaultStreamOptions({ runtimeContext: streamOptions.runtimeContext });

    const mergedStreamOptions: AgentStreamOptions<OUTPUT, EXPERIMENTAL_OUTPUT> = {
      ...defaultStreamOptions,
      ...streamOptions,
    };

    const { llm, before, after } = await this.prepareLLMOptions(messages, mergedStreamOptions);
    const beforeResult = await before();

    // Check for tripwire and return early if triggered
    if (beforeResult.tripwire) {
      // Return a promise that resolves immediately with empty result
      const emptyResult = {
        textStream: (async function* () {
          // Empty async generator - yields nothing
        })(),
        fullStream: Promise.resolve('').then(() => {
          const emptyStream = new (globalThis as any).ReadableStream({
            start(controller: any) {
              controller.close();
            },
          });
          return emptyStream;
        }),
        text: Promise.resolve(''),
        usage: Promise.resolve({ totalTokens: 0, promptTokens: 0, completionTokens: 0 }),
        finishReason: Promise.resolve('other'),
        tripwire: true,
        tripwireReason: beforeResult.tripwireReason,
        response: {
          id: randomUUID(),
          timestamp: new Date(),
          modelId: 'tripwire',
          messages: [],
        },
        toolCalls: Promise.resolve([]),
        toolResults: Promise.resolve([]),
        warnings: Promise.resolve(undefined),
        request: {
          body: JSON.stringify({ messages: [] }),
        },
        experimental_output: undefined,
        steps: undefined,
        experimental_providerMetadata: undefined,
        toAIStream: () =>
          Promise.resolve('').then(() => {
            const emptyStream = new (globalThis as any).ReadableStream({
              start(controller: any) {
                controller.close();
              },
            });
            return emptyStream;
          }),
        get experimental_partialOutputStream() {
          return (async function* () {
            // Empty async generator for partial output stream
          })();
        },
        pipeDataStreamToResponse: () => Promise.resolve(),
        pipeTextStreamToResponse: () => Promise.resolve(),
        toDataStreamResponse: () => new Response('', { status: 200, headers: { 'Content-Type': 'text/plain' } }),
        toTextStreamResponse: () => new Response('', { status: 200, headers: { 'Content-Type': 'text/plain' } }),
      };

      return emptyResult as unknown as
        | StreamTextResult<any, OUTPUT extends ZodSchema ? z.infer<OUTPUT> : unknown>
        | StreamObjectResult<any, OUTPUT extends ZodSchema ? z.infer<OUTPUT> : unknown, any>;
    }

    const { onFinish, runId, output, experimental_output, ...llmOptions } = beforeResult;

    if (!output || experimental_output) {
      this.logger.debug(`Starting agent ${this.name} llm stream call`, {
        runId,
      });

      const streamResult = llm.__stream({
        ...llmOptions,
        onFinish: async result => {
          try {
            const outputText = result.text;
            await after({
              result,
              outputText,
            });
          } catch (e) {
            this.logger.error('Error saving memory on finish', {
              error: e,
              runId,
            });
          }
          await onFinish?.({ ...result, runId } as any);
        },
        runId,
        experimental_output,
      });

      return streamResult as
        | StreamTextResult<any, OUTPUT extends ZodSchema ? z.infer<OUTPUT> : unknown>
        | StreamObjectResult<any, OUTPUT extends ZodSchema ? z.infer<OUTPUT> : unknown, any>;
    }

    this.logger.debug(`Starting agent ${this.name} llm streamObject call`, {
      runId,
    });

    return llm.__streamObject({
      ...llmOptions,
      onFinish: async result => {
        try {
          const outputText = JSON.stringify(result.object);
          await after({
            result,
            outputText,
            structuredOutput: true,
          });
        } catch (e) {
          this.logger.error('Error saving memory on finish', {
            error: e,
            runId,
          });
        }
        await onFinish?.({ ...result, runId } as any);
      },
      runId,
      structuredOutput: output,
    });
  }

  streamVNext<
    Output extends ZodSchema | undefined = undefined,
    StructuredOutput extends ZodSchema | undefined = undefined,
  >(
    messages: string | string[] | CoreMessage[] | AiMessageType[] | UIMessageWithMetadata[],
    streamOptions?: AgentVNextStreamOptions<Output, StructuredOutput>,
  ): MastraAgentStream<
    Output extends ZodSchema
      ? z.infer<Output>
      : StructuredOutput extends ZodSchema
        ? z.infer<StructuredOutput>
        : unknown
  > {
    type ResolvedOutput = Output extends ZodSchema
      ? z.infer<Output>
      : StructuredOutput extends ZodSchema
        ? z.infer<StructuredOutput>
        : unknown;
    const defaultStreamOptionsPromise = this.getDefaultVNextStreamOptions<Output, StructuredOutput>({
      runtimeContext: streamOptions?.runtimeContext,
    });

    return new MastraAgentStream<
      Output extends ZodSchema
        ? z.infer<Output>
        : StructuredOutput extends ZodSchema
          ? z.infer<StructuredOutput>
          : unknown
    >({
      getOptions: async () => {
        const defaultStreamOptions = await defaultStreamOptionsPromise;

        return {
          runId: defaultStreamOptions.runId!,
        };
      },
      createStream: async (writer: WritableStream<ChunkType>, onResult: (result: ResolvedOutput) => void) => {
        const defaultStreamOptions = await defaultStreamOptionsPromise;
        const mergedStreamOptions: AgentVNextStreamOptions<Output, StructuredOutput> & {
          writableStream: WritableStream<ChunkType>;
        } = {
          ...defaultStreamOptions,
          ...streamOptions,
          writableStream: writer,
        };

        const { llm, before, after } = await this.prepareLLMOptions(messages, mergedStreamOptions);
        const { onFinish, runId, output, experimental_output, ...llmOptions } = await before();

        if (output) {
          const streamResult = llm.__streamObject({
            ...llmOptions,
            onFinish: async result => {
              onResult(result.object as ResolvedOutput);
              try {
                const outputText = JSON.stringify(result.object);
                await after({
                  result,
                  outputText,
                  structuredOutput: true,
                });
              } catch (e) {
                this.logger.error('Error saving memory on finish', {
                  error: e,
                  runId,
                });
              }

              await onFinish?.({ ...result, runId } as any);
            },
            runId,
            structuredOutput: output,
          });

          return streamResult.fullStream as unknown as ReadableStream<any>;
        } else {
          const streamResult = llm.__stream({
            ...llmOptions,
            onFinish: async result => {
              onResult(result.text as ResolvedOutput);
              try {
                const outputText = result.text;
                await after({
                  result,
                  outputText,
                });
              } catch (e) {
                this.logger.error('Error saving memory on finish', {
                  error: e,
                  runId,
                });
              }
              await onFinish?.({ ...result, runId } as any);
            },
            runId,
            experimental_output,
          });

          return streamResult.fullStream as unknown as ReadableStream<any>;
        }
      },
    });
  }

  /**
   * Convert text to speech using the configured voice provider
   * @param input Text or text stream to convert to speech
   * @param options Speech options including speaker and provider-specific options
   * @returns Audio stream
   * @deprecated Use agent.voice.speak() instead
   */
  async speak(
    input: string | NodeJS.ReadableStream,
    options?: {
      speaker?: string;
      [key: string]: any;
    },
  ): Promise<NodeJS.ReadableStream | void> {
    if (!this.voice) {
      const mastraError = new MastraError({
        id: 'AGENT_SPEAK_METHOD_VOICE_NOT_CONFIGURED',
        domain: ErrorDomain.AGENT,
        category: ErrorCategory.USER,
        details: {
          agentName: this.name,
        },
        text: 'No voice provider configured',
      });
      this.logger.trackException(mastraError);
      this.logger.error(mastraError.toString());
      throw mastraError;
    }

    this.logger.warn('Warning: agent.speak() is deprecated. Please use agent.voice.speak() instead.');

    try {
      return this.voice.speak(input, options);
    } catch (e: unknown) {
      let err;
      if (e instanceof MastraError) {
        err = e;
      } else {
        err = new MastraError(
          {
            id: 'AGENT_SPEAK_METHOD_ERROR',
            domain: ErrorDomain.AGENT,
            category: ErrorCategory.UNKNOWN,
            details: {
              agentName: this.name,
            },
            text: 'Error during agent speak',
          },
          e,
        );
      }
      this.logger.trackException(err);
      this.logger.error(err.toString());
      throw err;
    }
  }

  /**
   * Convert speech to text using the configured voice provider
   * @param audioStream Audio stream to transcribe
   * @param options Provider-specific transcription options
   * @returns Text or text stream
   * @deprecated Use agent.voice.listen() instead
   */
  async listen(
    audioStream: NodeJS.ReadableStream,
    options?: {
      [key: string]: any;
    },
  ): Promise<string | NodeJS.ReadableStream | void> {
    if (!this.voice) {
      const mastraError = new MastraError({
        id: 'AGENT_LISTEN_METHOD_VOICE_NOT_CONFIGURED',
        domain: ErrorDomain.AGENT,
        category: ErrorCategory.USER,
        details: {
          agentName: this.name,
        },
        text: 'No voice provider configured',
      });
      this.logger.trackException(mastraError);
      this.logger.error(mastraError.toString());
      throw mastraError;
    }
    this.logger.warn('Warning: agent.listen() is deprecated. Please use agent.voice.listen() instead');

    try {
      return this.voice.listen(audioStream, options);
    } catch (e: unknown) {
      let err;
      if (e instanceof MastraError) {
        err = e;
      } else {
        err = new MastraError(
          {
            id: 'AGENT_LISTEN_METHOD_ERROR',
            domain: ErrorDomain.AGENT,
            category: ErrorCategory.UNKNOWN,
            details: {
              agentName: this.name,
            },
            text: 'Error during agent listen',
          },
          e,
        );
      }
      this.logger.trackException(err);
      this.logger.error(err.toString());
      throw err;
    }
  }

  /**
   * Get a list of available speakers from the configured voice provider
   * @throws {Error} If no voice provider is configured
   * @returns {Promise<Array<{voiceId: string}>>} List of available speakers
   * @deprecated Use agent.voice.getSpeakers() instead
   */
  async getSpeakers() {
    if (!this.voice) {
      const mastraError = new MastraError({
        id: 'AGENT_SPEAKERS_METHOD_VOICE_NOT_CONFIGURED',
        domain: ErrorDomain.AGENT,
        category: ErrorCategory.USER,
        details: {
          agentName: this.name,
        },
        text: 'No voice provider configured',
      });
      this.logger.trackException(mastraError);
      this.logger.error(mastraError.toString());
      throw mastraError;
    }

    this.logger.warn('Warning: agent.getSpeakers() is deprecated. Please use agent.voice.getSpeakers() instead.');

    try {
      return await this.voice.getSpeakers();
    } catch (e: unknown) {
      let err;
      if (e instanceof MastraError) {
        err = e;
      } else {
        err = new MastraError(
          {
            id: 'AGENT_GET_SPEAKERS_METHOD_ERROR',
            domain: ErrorDomain.AGENT,
            category: ErrorCategory.UNKNOWN,
            details: {
              agentName: this.name,
            },
            text: 'Error during agent getSpeakers',
          },
          e,
        );
      }
      this.logger.trackException(err);
      this.logger.error(err.toString());
      throw err;
    }
  }

  toStep(): Step<TAgentId, z.ZodObject<{ prompt: z.ZodString }>, z.ZodObject<{ text: z.ZodString }>, any> {
    const x = agentToStep(this);
    return new Step(x);
  }

  /**
   * Resolves the configuration for title generation.
   * @private
   */
  private resolveTitleGenerationConfig(
    generateTitleConfig:
      | boolean
      | { model: DynamicArgument<MastraLanguageModel>; instructions?: DynamicArgument<string> }
      | undefined,
  ): {
    shouldGenerate: boolean;
    model?: DynamicArgument<MastraLanguageModel>;
    instructions?: DynamicArgument<string>;
  } {
    if (typeof generateTitleConfig === 'boolean') {
      return { shouldGenerate: generateTitleConfig };
    }

    if (typeof generateTitleConfig === 'object' && generateTitleConfig !== null) {
      return {
        shouldGenerate: true,
        model: generateTitleConfig.model,
        instructions: generateTitleConfig.instructions,
      };
    }

    return { shouldGenerate: false };
  }

  /**
   * Resolves title generation instructions, handling both static strings and dynamic functions
   * @private
   */
  private async resolveTitleInstructions(
    runtimeContext: RuntimeContext,
    instructions?: DynamicArgument<string>,
  ): Promise<string> {
    const DEFAULT_TITLE_INSTRUCTIONS = `
    - you will generate a short title based on the first message a user begins a conversation with
    - ensure it is not more than 80 characters long
    - the title should be a summary of the user's message
    - do not use quotes or colons
    - the entire text you return will be used as the title`;

    if (!instructions) {
      return DEFAULT_TITLE_INSTRUCTIONS;
    }

    if (typeof instructions === 'string') {
      return instructions;
    } else {
      const result = instructions({ runtimeContext, mastra: this.#mastra });
      return resolveMaybePromise(result, resolvedInstructions => {
        return resolvedInstructions || DEFAULT_TITLE_INSTRUCTIONS;
      });
    }
  }
}<|MERGE_RESOLUTION|>--- conflicted
+++ resolved
@@ -1634,14 +1634,11 @@
           messageList,
           // add old processed messages + new input messages
           messageObjects: processedList,
-<<<<<<< HEAD
           ...(tripwireTriggered && {
             tripwire: true,
             tripwireReason,
           }),
-=======
           threadExists: !!existingThread,
->>>>>>> ff9c1256
         };
       },
       after: async ({
