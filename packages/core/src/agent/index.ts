import { randomUUID } from 'crypto';
import type { WritableStream } from 'stream/web';
import type { CoreMessage, StreamObjectResult, TextPart, Tool, ToolExecutionOptions, UIMessage } from 'ai';
import type { ModelMessage } from 'ai-v5';
import deepEqual from 'fast-deep-equal';
import type { JSONSchema7 } from 'json-schema';
import { z } from 'zod';
import type { ZodSchema } from 'zod';
import type { MastraPrimitives, MastraUnion } from '../action';
import { AISpanType, getSelectedAITracing } from '../ai-tracing';
import type { AISpan, AnyAISpan } from '../ai-tracing';
import { MastraBase } from '../base';
import { MastraError, ErrorDomain, ErrorCategory } from '../error';
import type { Metric } from '../eval';
import { AvailableHooks, executeHook } from '../hooks';
import { MastraLLMV1 } from '../llm/model';
import type {
  GenerateObjectWithMessagesArgs,
  GenerateTextWithMessagesArgs,
  GenerateReturn,
  GenerateObjectResult,
  GenerateTextResult,
  StreamTextWithMessagesArgs,
  StreamObjectWithMessagesArgs,
  StreamReturn,
  ToolSet,
  OriginalStreamTextOnFinishEventArg,
  OriginalStreamObjectOnFinishEventArg,
  StreamTextResult,
} from '../llm/model/base.types';
import { MastraLLMVNext } from '../llm/model/model.loop';
import type { ModelLoopStreamArgs } from '../llm/model/model.loop.types';
import type { TripwireProperties, MastraLanguageModel } from '../llm/model/shared.types';
import { RegisteredLogger } from '../logger';
import type { Mastra } from '../mastra';
import type { MastraMemory } from '../memory/memory';
import type { MemoryConfig, StorageThreadType } from '../memory/types';
import type { InputProcessor, OutputProcessor } from '../processors/index';
import { StructuredOutputProcessor } from '../processors/processors/structured-output';
import { ProcessorRunner } from '../processors/runner';
import { RuntimeContext } from '../runtime-context';
import type { ScorerRunInputForAgent, ScorerRunOutputForAgent, MastraScorers } from '../scores';
import { runScorer } from '../scores/hooks';
<<<<<<< HEAD
import { AISDKV5OutputStream } from '../stream/aisdk/v5/output';
import { MastraModelOutput } from '../stream/base/output';
=======
import type { AISDKV5OutputStream } from '../stream';
import type { MastraModelOutput } from '../stream/base/output';
>>>>>>> c712849f
import type { ChunkType } from '../stream/types';
import { InstrumentClass } from '../telemetry';
import { Telemetry } from '../telemetry/telemetry';
import type { CoreTool } from '../tools/types';
import type { DynamicArgument } from '../types';
import { makeCoreTool, createMastraProxy, ensureToolProperties } from '../utils';
import type { ToolOptions } from '../utils';
import type { CompositeVoice } from '../voice';
import { DefaultVoice } from '../voice';
import { createStep, createWorkflow } from '../workflows';
import type { Workflow } from '../workflows';
import { agentToStep, LegacyStep as Step } from '../workflows/legacy';
import type { AgentExecutionOptions, AgentVNextStreamOptions, InnerAgentExecutionOptions } from './agent.types';
import { MessageList } from './message-list';
import type { MessageInput, MessageListInput, UIMessageWithMetadata } from './message-list';
import { SaveQueueManager } from './save-queue';
import { TripWire } from './trip-wire';
import type {
  AgentConfig,
  AgentGenerateOptions,
  AgentStreamOptions,
  ToolsetsInput,
  ToolsInput,
  AgentMemoryOption,
  AgentAISpanProperties,
} from './types';
export * from './input-processor';
export { TripWire };
export { MessageList };
export * from './types';

export type MastraLLM = MastraLLMV1 | MastraLLMVNext;
export type { MastraLanguageModel } from '../llm/model/shared.types';

function resolveMaybePromise<T, R = void>(value: T | Promise<T>, cb: (value: T) => R) {
  if (value instanceof Promise) {
    return value.then(cb);
  }

  return cb(value);
}

// Helper to resolve threadId from args (supports both new and old API)
function resolveThreadIdFromArgs(args: {
  memory?: AgentMemoryOption;
  threadId?: string;
}): (Partial<StorageThreadType> & { id: string }) | undefined {
  if (args?.memory?.thread) {
    if (typeof args.memory.thread === 'string') return { id: args.memory.thread };
    if (typeof args.memory.thread === 'object' && args.memory.thread.id) return args.memory.thread;
  }
  if (args?.threadId) return { id: args.threadId };
  return undefined;
}

@InstrumentClass({
  prefix: 'agent',
  excludeMethods: [
    'hasOwnMemory',
    'getMemory',
    '__primitive',
    '__registerMastra',
    '__registerPrimitives',
    '__runInputProcessors',
    '__runOutputProcessors',
    'getProcessorRunner',
    '__setTools',
    '__setLogger',
    '__setTelemetry',
    'log',
    'getModel',
    'getInstructions',
    'getTools',
    'getLLM',
    'getWorkflows',
    'getDefaultGenerateOptions',
    'getDefaultStreamOptions',
    'getDescription',
    'getScorers',
    'getVoice',
  ],
})
export class Agent<
  TAgentId extends string = string,
  TTools extends ToolsInput = ToolsInput,
  TMetrics extends Record<string, Metric> = Record<string, Metric>,
> extends MastraBase {
  public id: TAgentId;
  public name: TAgentId;
  #instructions: DynamicArgument<string>;
  readonly #description?: string;
  model?: DynamicArgument<MastraLanguageModel>;
  #mastra?: Mastra;
  #memory?: DynamicArgument<MastraMemory>;
  #workflows?: DynamicArgument<Record<string, Workflow>>;
  #defaultGenerateOptions: DynamicArgument<AgentGenerateOptions>;
  #defaultStreamOptions: DynamicArgument<AgentStreamOptions>;
  #defaultVNextStreamOptions: DynamicArgument<AgentVNextStreamOptions<any, any>>;
  #tools: DynamicArgument<TTools>;
  evals: TMetrics;
  #scorers: DynamicArgument<MastraScorers>;
  #voice: CompositeVoice;
  #inputProcessors?: DynamicArgument<InputProcessor[]>;
  #outputProcessors?: DynamicArgument<OutputProcessor[]>;

  // This flag is for agent network messages. We should change the agent network formatting and remove this flag after.
  private _agentNetworkAppend = false;

  constructor(config: AgentConfig<TAgentId, TTools, TMetrics>) {
    super({ component: RegisteredLogger.AGENT });

    this.name = config.name;
    this.id = config.id ?? config.name;

    this.#instructions = config.instructions;
    this.#description = config.description;

    if (!config.model) {
      const mastraError = new MastraError({
        id: 'AGENT_CONSTRUCTOR_MODEL_REQUIRED',
        domain: ErrorDomain.AGENT,
        category: ErrorCategory.USER,
        details: {
          agentName: config.name,
        },
        text: `LanguageModel is required to create an Agent. Please provide the 'model'.`,
      });
      this.logger.trackException(mastraError);
      this.logger.error(mastraError.toString());
      throw mastraError;
    }

    this.model = config.model;

    if (config.workflows) {
      this.#workflows = config.workflows;
    }

    this.#defaultGenerateOptions = config.defaultGenerateOptions || {};
    this.#defaultStreamOptions = config.defaultStreamOptions || {};
    this.#defaultVNextStreamOptions = config.defaultVNextStreamOptions || {};

    this.#tools = config.tools || ({} as TTools);

    this.evals = {} as TMetrics;

    if (config.mastra) {
      this.__registerMastra(config.mastra);
      this.__registerPrimitives({
        telemetry: config.mastra.getTelemetry(),
        logger: config.mastra.getLogger(),
      });
    }

    this.#scorers = config.scorers || ({} as MastraScorers);

    if (config.evals) {
      this.evals = config.evals;
    }

    if (config.memory) {
      this.#memory = config.memory;
    }

    if (config.voice) {
      this.#voice = config.voice;
      if (typeof config.tools !== 'function') {
        this.#voice?.addTools(this.tools);
      }
      if (typeof config.instructions === 'string') {
        this.#voice?.addInstructions(config.instructions);
      }
    } else {
      this.#voice = new DefaultVoice();
    }

    if (config.inputProcessors) {
      this.#inputProcessors = config.inputProcessors;
    }

    if (config.outputProcessors) {
      this.#outputProcessors = config.outputProcessors;
    }

    // @ts-ignore Flag for agent network messages
    this._agentNetworkAppend = config._agentNetworkAppend || false;
  }

  private async getProcessorRunner({
    runtimeContext,
    inputProcessorOverrides,
    outputProcessorOverrides,
  }: {
    runtimeContext: RuntimeContext;
    inputProcessorOverrides?: InputProcessor[];
    outputProcessorOverrides?: OutputProcessor[];
  }): Promise<ProcessorRunner> {
    // Use overrides if provided, otherwise fall back to agent's default processors
    const inputProcessors =
      inputProcessorOverrides ??
      (this.#inputProcessors
        ? typeof this.#inputProcessors === 'function'
          ? await this.#inputProcessors({ runtimeContext })
          : this.#inputProcessors
        : []);

    const outputProcessors =
      outputProcessorOverrides ??
      (this.#outputProcessors
        ? typeof this.#outputProcessors === 'function'
          ? await this.#outputProcessors({ runtimeContext })
          : this.#outputProcessors
        : []);

    this.logger.debug('outputProcessors', outputProcessors);

    return new ProcessorRunner({
      inputProcessors,
      outputProcessors,
      logger: this.logger,
      agentName: this.name,
    });
  }

  public hasOwnMemory(): boolean {
    return Boolean(this.#memory);
  }

  public async getMemory({ runtimeContext = new RuntimeContext() }: { runtimeContext?: RuntimeContext } = {}): Promise<
    MastraMemory | undefined
  > {
    if (!this.#memory) {
      return undefined;
    }

    let resolvedMemory: MastraMemory;

    if (typeof this.#memory !== 'function') {
      resolvedMemory = this.#memory;
    } else {
      const result = this.#memory({ runtimeContext, mastra: this.#mastra });
      resolvedMemory = await Promise.resolve(result);

      if (!resolvedMemory) {
        const mastraError = new MastraError({
          id: 'AGENT_GET_MEMORY_FUNCTION_EMPTY_RETURN',
          domain: ErrorDomain.AGENT,
          category: ErrorCategory.USER,
          details: {
            agentName: this.name,
          },
          text: `[Agent:${this.name}] - Function-based memory returned empty value`,
        });
        this.logger.trackException(mastraError);
        this.logger.error(mastraError.toString());
        throw mastraError;
      }
    }

    if (this.#mastra && resolvedMemory) {
      resolvedMemory.__registerMastra(this.#mastra);

      if (!resolvedMemory.hasOwnStorage) {
        const storage = this.#mastra.getStorage();
        if (storage) {
          resolvedMemory.setStorage(storage);
        }
      }
    }

    return resolvedMemory;
  }

  get voice() {
    if (typeof this.#instructions === 'function') {
      const mastraError = new MastraError({
        id: 'AGENT_VOICE_INCOMPATIBLE_WITH_FUNCTION_INSTRUCTIONS',
        domain: ErrorDomain.AGENT,
        category: ErrorCategory.USER,
        details: {
          agentName: this.name,
        },
        text: 'Voice is not compatible when instructions are a function. Please use getVoice() instead.',
      });
      this.logger.trackException(mastraError);
      this.logger.error(mastraError.toString());
      throw mastraError;
    }

    return this.#voice;
  }

  public async getWorkflows({
    runtimeContext = new RuntimeContext(),
  }: { runtimeContext?: RuntimeContext } = {}): Promise<Record<string, Workflow>> {
    let workflowRecord;
    if (typeof this.#workflows === 'function') {
      workflowRecord = await Promise.resolve(this.#workflows({ runtimeContext, mastra: this.#mastra }));
    } else {
      workflowRecord = this.#workflows ?? {};
    }

    Object.entries(workflowRecord || {}).forEach(([_workflowName, workflow]) => {
      if (this.#mastra) {
        workflow.__registerMastra(this.#mastra);
      }
    });

    return workflowRecord;
  }

  async getScorers({
    runtimeContext = new RuntimeContext(),
  }: { runtimeContext?: RuntimeContext } = {}): Promise<MastraScorers> {
    if (typeof this.#scorers !== 'function') {
      return this.#scorers;
    }

    const result = this.#scorers({ runtimeContext, mastra: this.#mastra });
    return resolveMaybePromise(result, scorers => {
      if (!scorers) {
        const mastraError = new MastraError({
          id: 'AGENT_GET_SCORERS_FUNCTION_EMPTY_RETURN',
          domain: ErrorDomain.AGENT,
          category: ErrorCategory.USER,
          details: {
            agentName: this.name,
          },
          text: `[Agent:${this.name}] - Function-based scorers returned empty value`,
        });
        this.logger.trackException(mastraError);
        this.logger.error(mastraError.toString());
        throw mastraError;
      }

      return scorers;
    });
  }

  public async getVoice({ runtimeContext }: { runtimeContext?: RuntimeContext } = {}) {
    if (this.#voice) {
      const voice = this.#voice;
      voice?.addTools(await this.getTools({ runtimeContext }));
      voice?.addInstructions(await this.getInstructions({ runtimeContext }));
      return voice;
    } else {
      return new DefaultVoice();
    }
  }

  get instructions() {
    this.logger.warn('The instructions property is deprecated. Please use getInstructions() instead.');

    if (typeof this.#instructions === 'function') {
      const mastraError = new MastraError({
        id: 'AGENT_INSTRUCTIONS_INCOMPATIBLE_WITH_FUNCTION_INSTRUCTIONS',
        domain: ErrorDomain.AGENT,
        category: ErrorCategory.USER,
        details: {
          agentName: this.name,
        },
        text: 'Instructions are not compatible when instructions are a function. Please use getInstructions() instead.',
      });
      this.logger.trackException(mastraError);
      this.logger.error(mastraError.toString());
      throw mastraError;
    }

    return this.#instructions;
  }

  public getInstructions({ runtimeContext = new RuntimeContext() }: { runtimeContext?: RuntimeContext } = {}):
    | string
    | Promise<string> {
    if (typeof this.#instructions === 'string') {
      return this.#instructions;
    }

    const result = this.#instructions({ runtimeContext, mastra: this.#mastra });
    return resolveMaybePromise(result, instructions => {
      if (!instructions) {
        const mastraError = new MastraError({
          id: 'AGENT_GET_INSTRUCTIONS_FUNCTION_EMPTY_RETURN',
          domain: ErrorDomain.AGENT,
          category: ErrorCategory.USER,
          details: {
            agentName: this.name,
          },
          text: 'Instructions are required to use an Agent. The function-based instructions returned an empty value.',
        });
        this.logger.trackException(mastraError);
        this.logger.error(mastraError.toString());
        throw mastraError;
      }

      return instructions;
    });
  }

  public getDescription(): string {
    return this.#description ?? '';
  }

  public getDefaultGenerateOptions({
    runtimeContext = new RuntimeContext(),
  }: { runtimeContext?: RuntimeContext } = {}): AgentGenerateOptions | Promise<AgentGenerateOptions> {
    if (typeof this.#defaultGenerateOptions !== 'function') {
      return this.#defaultGenerateOptions;
    }

    const result = this.#defaultGenerateOptions({ runtimeContext, mastra: this.#mastra });
    return resolveMaybePromise(result, options => {
      if (!options) {
        const mastraError = new MastraError({
          id: 'AGENT_GET_DEFAULT_GENERATE_OPTIONS_FUNCTION_EMPTY_RETURN',
          domain: ErrorDomain.AGENT,
          category: ErrorCategory.USER,
          details: {
            agentName: this.name,
          },
          text: `[Agent:${this.name}] - Function-based default generate options returned empty value`,
        });
        this.logger.trackException(mastraError);
        this.logger.error(mastraError.toString());
        throw mastraError;
      }

      return options;
    });
  }

  public getDefaultStreamOptions({ runtimeContext = new RuntimeContext() }: { runtimeContext?: RuntimeContext } = {}):
    | AgentStreamOptions
    | Promise<AgentStreamOptions> {
    if (typeof this.#defaultStreamOptions !== 'function') {
      return this.#defaultStreamOptions;
    }

    const result = this.#defaultStreamOptions({ runtimeContext, mastra: this.#mastra });
    return resolveMaybePromise(result, options => {
      if (!options) {
        const mastraError = new MastraError({
          id: 'AGENT_GET_DEFAULT_STREAM_OPTIONS_FUNCTION_EMPTY_RETURN',
          domain: ErrorDomain.AGENT,
          category: ErrorCategory.USER,
          details: {
            agentName: this.name,
          },
          text: `[Agent:${this.name}] - Function-based default stream options returned empty value`,
        });
        this.logger.trackException(mastraError);
        this.logger.error(mastraError.toString());
        throw mastraError;
      }

      return options;
    });
  }

  public getDefaultVNextStreamOptions<
    Output extends ZodSchema | undefined,
    StructuredOutput extends ZodSchema | undefined,
  >({ runtimeContext = new RuntimeContext() }: { runtimeContext?: RuntimeContext } = {}):
    | AgentVNextStreamOptions<Output, StructuredOutput>
    | Promise<AgentVNextStreamOptions<Output, StructuredOutput>> {
    if (typeof this.#defaultVNextStreamOptions !== 'function') {
      return this.#defaultVNextStreamOptions as AgentVNextStreamOptions<Output, StructuredOutput>;
    }

    const result = this.#defaultVNextStreamOptions({ runtimeContext, mastra: this.#mastra }) as
      | AgentVNextStreamOptions<Output, StructuredOutput>
      | Promise<AgentVNextStreamOptions<Output, StructuredOutput>>;
    return resolveMaybePromise(result, options => {
      if (!options) {
        const mastraError = new MastraError({
          id: 'AGENT_GET_DEFAULT_VNEXT_STREAM_OPTIONS_FUNCTION_EMPTY_RETURN',
          domain: ErrorDomain.AGENT,
          category: ErrorCategory.USER,
          details: {
            agentName: this.name,
          },
          text: `[Agent:${this.name}] - Function-based default vnext stream options returned empty value`,
        });
        this.logger.trackException(mastraError);
        this.logger.error(mastraError.toString());
        throw mastraError;
      }

      return options;
    });
  }

  get tools() {
    this.logger.warn('The tools property is deprecated. Please use getTools() instead.');

    if (typeof this.#tools === 'function') {
      const mastraError = new MastraError({
        id: 'AGENT_GET_TOOLS_FUNCTION_INCOMPATIBLE_WITH_TOOL_FUNCTION_TYPE',
        domain: ErrorDomain.AGENT,
        category: ErrorCategory.USER,
        details: {
          agentName: this.name,
        },
        text: 'Tools are not compatible when tools are a function. Please use getTools() instead.',
      });
      this.logger.trackException(mastraError);
      this.logger.error(mastraError.toString());
      throw mastraError;
    }

    return ensureToolProperties(this.#tools) as TTools;
  }

  public getTools({ runtimeContext = new RuntimeContext() }: { runtimeContext?: RuntimeContext } = {}):
    | TTools
    | Promise<TTools> {
    if (typeof this.#tools !== 'function') {
      return ensureToolProperties(this.#tools) as TTools;
    }

    const result = this.#tools({ runtimeContext, mastra: this.#mastra });

    return resolveMaybePromise(result, tools => {
      if (!tools) {
        const mastraError = new MastraError({
          id: 'AGENT_GET_TOOLS_FUNCTION_EMPTY_RETURN',
          domain: ErrorDomain.AGENT,
          category: ErrorCategory.USER,
          details: {
            agentName: this.name,
          },
          text: `[Agent:${this.name}] - Function-based tools returned empty value`,
        });
        this.logger.trackException(mastraError);
        this.logger.error(mastraError.toString());
        throw mastraError;
      }

      return ensureToolProperties(tools) as TTools;
    });
  }

  get llm() {
    this.logger.warn('The llm property is deprecated. Please use getLLM() instead.');

    if (typeof this.model === 'function') {
      const mastraError = new MastraError({
        id: 'AGENT_LLM_GETTER_INCOMPATIBLE_WITH_FUNCTION_MODEL',
        domain: ErrorDomain.AGENT,
        category: ErrorCategory.USER,
        details: {
          agentName: this.name,
        },
        text: 'LLM is not compatible when model is a function. Please use getLLM() instead.',
      });
      this.logger.trackException(mastraError);
      this.logger.error(mastraError.toString());
      throw mastraError;
    }

    return this.getLLM();
  }

  /**
   * Gets or creates an LLM instance based on the current model
   * @param options Options for getting the LLM
   * @returns A promise that resolves to the LLM instance
   */
  public getLLM({
    runtimeContext = new RuntimeContext(),
    model,
  }: {
    runtimeContext?: RuntimeContext;
    model?: MastraLanguageModel | DynamicArgument<MastraLanguageModel>;
  } = {}): MastraLLM | Promise<MastraLLM> {
    // If model is provided, resolve it; otherwise use the agent's model
    const modelToUse = model
      ? typeof model === 'function'
        ? model({ runtimeContext, mastra: this.#mastra })
        : model
      : this.getModel({ runtimeContext });

    return resolveMaybePromise(modelToUse, resolvedModel => {
      let llm: MastraLLM;
      if (resolvedModel.specificationVersion === 'v2') {
        llm = new MastraLLMVNext({ model: resolvedModel, mastra: this.#mastra });
      } else {
        llm = new MastraLLMV1({ model: resolvedModel, mastra: this.#mastra });
      }

      // Apply stored primitives if available
      if (this.#primitives) {
        llm.__registerPrimitives(this.#primitives);
      }

      if (this.#mastra) {
        llm.__registerMastra(this.#mastra);
      }

      return llm;
    });
  }

  /**
   * Gets the model, resolving it if it's a function
   * @param options Options for getting the model
   * @returns A promise that resolves to the model
   */
  public getModel({ runtimeContext = new RuntimeContext() }: { runtimeContext?: RuntimeContext } = {}):
    | MastraLanguageModel
    | Promise<MastraLanguageModel> {
    if (typeof this.model !== 'function') {
      if (!this.model) {
        const mastraError = new MastraError({
          id: 'AGENT_GET_MODEL_MISSING_MODEL_INSTANCE',
          domain: ErrorDomain.AGENT,
          category: ErrorCategory.USER,
          details: {
            agentName: this.name,
          },
          text: `[Agent:${this.name}] - No model provided`,
        });
        this.logger.trackException(mastraError);
        this.logger.error(mastraError.toString());
        throw mastraError;
      }

      return this.model;
    }

    const result = this.model({ runtimeContext, mastra: this.#mastra });
    return resolveMaybePromise(result, model => {
      if (!model) {
        const mastraError = new MastraError({
          id: 'AGENT_GET_MODEL_FUNCTION_EMPTY_RETURN',
          domain: ErrorDomain.AGENT,
          category: ErrorCategory.USER,
          details: {
            agentName: this.name,
          },
          text: `[Agent:${this.name}] - Function-based model returned empty value`,
        });
        this.logger.trackException(mastraError);
        this.logger.error(mastraError.toString());
        throw mastraError;
      }

      return model;
    });
  }

  __updateInstructions(newInstructions: string) {
    this.#instructions = newInstructions;
    this.logger.debug(`[Agents:${this.name}] Instructions updated.`, { model: this.model, name: this.name });
  }

  __updateModel({ model }: { model: DynamicArgument<MastraLanguageModel> }) {
    this.model = model;
    this.logger.debug(`[Agents:${this.name}] Model updated.`, { model: this.model, name: this.name });
  }

  #primitives?: MastraPrimitives;

  __registerPrimitives(p: MastraPrimitives) {
    if (p.telemetry) {
      this.__setTelemetry(p.telemetry);
    }

    if (p.logger) {
      this.__setLogger(p.logger);
    }

    // Store primitives for later use when creating LLM instances
    this.#primitives = p;

    this.logger.debug(`[Agents:${this.name}] initialized.`, { model: this.model, name: this.name });
  }

  __registerMastra(mastra: Mastra) {
    this.#mastra = mastra;
    // Mastra will be passed to the LLM when it's created in getLLM()
  }

  /**
   * Set the concrete tools for the agent
   * @param tools
   */
  __setTools(tools: TTools) {
    this.#tools = tools;
    this.logger.debug(`[Agents:${this.name}] Tools set for agent ${this.name}`, { model: this.model, name: this.name });
  }

  async generateTitleFromUserMessage({
    message,
    runtimeContext = new RuntimeContext(),
    model,
    instructions,
  }: {
    message: string | MessageInput;
    runtimeContext?: RuntimeContext;
    model?: DynamicArgument<MastraLanguageModel>;
    instructions?: DynamicArgument<string>;
  }) {
    // need to use text, not object output or it will error for models that don't support structured output (eg Deepseek R1)
    const llm = await this.getLLM({ runtimeContext, model });

    const normMessage = new MessageList().add(message, 'user').get.all.ui().at(-1);
    if (!normMessage) {
      throw new Error(`Could not generate title from input ${JSON.stringify(message)}`);
    }

    const partsToGen: TextPart[] = [];
    for (const part of normMessage.parts) {
      if (part.type === `text`) {
        partsToGen.push(part);
      } else if (part.type === `source`) {
        partsToGen.push({
          type: 'text',
          text: `User added URL: ${part.source.url.substring(0, 100)}`,
        });
      } else if (part.type === `file`) {
        partsToGen.push({
          type: 'text',
          text: `User added ${part.mimeType} file: ${part.data.substring(0, 100)}`,
        });
      }
    }

    // Resolve instructions using the dedicated method
    const systemInstructions = await this.resolveTitleInstructions(runtimeContext, instructions);

    let text = '';

    if (llm.getModel().specificationVersion === 'v2') {
      const result = (llm as MastraLLMVNext).stream({
        runtimeContext,
        messages: [
          {
            role: 'system',
            content: systemInstructions,
          },
          {
            role: 'user',
            content: JSON.stringify(partsToGen),
          },
        ],
      });

      text = await result.text;
    } else {
      const result = await (llm as MastraLLMV1).__text({
        runtimeContext,
        messages: [
          {
            role: 'system',
            content: systemInstructions,
          },
          {
            role: 'user',
            content: JSON.stringify(partsToGen),
          },
        ],
      });

      text = result.text;
    }

    // Strip out any r1 think tags if present
    const cleanedText = text.replace(/<think>[\s\S]*?<\/think>/g, '').trim();
    return cleanedText;
  }

  getMostRecentUserMessage(messages: Array<UIMessage | UIMessageWithMetadata>) {
    const userMessages = messages.filter(message => message.role === 'user');
    return userMessages.at(-1);
  }

  async genTitle(
    userMessage: string | MessageInput | undefined,
    runtimeContext: RuntimeContext,
    model?: DynamicArgument<MastraLanguageModel>,
    instructions?: DynamicArgument<string>,
  ) {
    try {
      if (userMessage) {
        const normMessage = new MessageList().add(userMessage, 'user').get.all.ui().at(-1);
        if (normMessage) {
          return await this.generateTitleFromUserMessage({
            message: normMessage,
            runtimeContext,
            model,
            instructions,
          });
        }
      }
      // If no user message, return a default title for new threads
      return `New Thread ${new Date().toISOString()}`;
    } catch (e) {
      this.logger.error('Error generating title:', e);
      // Return undefined on error so existing title is preserved
      return undefined;
    }
  }

  /* @deprecated use agent.getMemory() and query memory directly */
  async fetchMemory({
    threadId,
    thread: passedThread,
    memoryConfig,
    resourceId,
    runId,
    userMessages,
    systemMessage,
    messageList = new MessageList({ threadId, resourceId }),
    runtimeContext = new RuntimeContext(),
  }: {
    resourceId: string;
    threadId: string;
    thread?: StorageThreadType;
    memoryConfig?: MemoryConfig;
    userMessages?: CoreMessage[];
    systemMessage?: CoreMessage;
    runId?: string;
    messageList?: MessageList;
    runtimeContext?: RuntimeContext;
  }) {
    const memory = await this.getMemory({ runtimeContext });
    if (memory) {
      const thread = passedThread ?? (await memory.getThreadById({ threadId }));

      if (!thread) {
        // If no thread, nothing to fetch from memory.
        // The messageList already contains the current user messages and system message.
        return { threadId: threadId || '', messages: userMessages || [] };
      }

      if (userMessages && userMessages.length > 0) {
        messageList.add(userMessages, 'memory');
      }

      if (systemMessage?.role === 'system') {
        messageList.addSystem(systemMessage, 'memory');
      }

      const [memoryMessages, memorySystemMessage] =
        threadId && memory
          ? await Promise.all([
              memory
                .rememberMessages({
                  threadId,
                  resourceId,
                  config: memoryConfig,
                  vectorMessageSearch: messageList.getLatestUserContent() || '',
                })
                .then((r: any) => r.messagesV2),
              memory.getSystemMessage({ threadId, memoryConfig }),
            ])
          : [[], null];

      this.logger.debug('Fetched messages from memory', {
        threadId,
        runId,
        fetchedCount: memoryMessages.length,
      });

      if (memorySystemMessage) {
        messageList.addSystem(memorySystemMessage, 'memory');
      }

      messageList.add(memoryMessages, 'memory');

      const systemMessages =
        messageList
          .getSystemMessages()
          ?.map(m => m.content)
          ?.join(`\n`) ?? undefined;

      const newMessages = messageList.get.input.v1() as CoreMessage[];

      const processedMemoryMessages = memory.processMessages({
        // these will be processed
        messages: messageList.get.remembered.v1() as CoreMessage[],
        // these are here for inspecting but shouldn't be returned by the processor
        // - ex TokenLimiter needs to measure all tokens even though it's only processing remembered messages
        newMessages,
        systemMessage: systemMessages,
        memorySystemMessage: memorySystemMessage || undefined,
      });

      const returnList = new MessageList()
        .addSystem(systemMessages)
        .add(processedMemoryMessages, 'memory')
        .add(newMessages, 'user');

      return {
        threadId: thread.id,
        messages: returnList.get.all.prompt(),
      };
    }

    return { threadId: threadId || '', messages: userMessages || [] };
  }

  private async getMemoryTools({
    runId,
    resourceId,
    threadId,
    runtimeContext,
    mastraProxy,
    agentAISpan,
  }: {
    runId?: string;
    resourceId?: string;
    threadId?: string;
    runtimeContext: RuntimeContext;
    mastraProxy?: MastraUnion;
    agentAISpan?: AnyAISpan;
  }) {
    let convertedMemoryTools: Record<string, CoreTool> = {};
    // Get memory tools if available
    const memory = await this.getMemory({ runtimeContext });
    const memoryTools = memory?.getTools?.();

    if (memoryTools) {
      this.logger.debug(
        `[Agent:${this.name}] - Adding tools from memory ${Object.keys(memoryTools || {}).join(', ')}`,
        {
          runId,
        },
      );
      for (const [toolName, tool] of Object.entries(memoryTools)) {
        const toolObj = tool;
        const options: ToolOptions = {
          name: toolName,
          runId,
          threadId,
          resourceId,
          logger: this.logger,
          mastra: mastraProxy as MastraUnion | undefined,
          memory,
          agentName: this.name,
          runtimeContext,
          model: typeof this.model === 'function' ? await this.getModel({ runtimeContext }) : this.model,
          agentAISpan,
        };
        const convertedToCoreTool = makeCoreTool(toolObj, options);
        convertedMemoryTools[toolName] = convertedToCoreTool;
      }
    }
    return convertedMemoryTools;
  }

  private async __runInputProcessors({
    runtimeContext,
    messageList,
    inputProcessorOverrides,
  }: {
    runtimeContext: RuntimeContext;
    messageList: MessageList;
    inputProcessorOverrides?: InputProcessor[];
  }): Promise<{
    messageList: MessageList;
    tripwireTriggered: boolean;
    tripwireReason: string;
  }> {
    let tripwireTriggered = false;
    let tripwireReason = '';

    if (inputProcessorOverrides?.length || this.#inputProcessors) {
      const runner = await this.getProcessorRunner({
        runtimeContext,
        inputProcessorOverrides,
      });
      // Create traced version of runInputProcessors similar to workflow _runStep pattern
      const tracedRunInputProcessors = (messageList: MessageList) => {
        const telemetry = this.#mastra?.getTelemetry();
        if (!telemetry) {
          return runner.runInputProcessors(messageList, undefined);
        }

        return telemetry.traceMethod(
          async (data: { messageList: MessageList }) => {
            return runner.runInputProcessors(data.messageList, telemetry);
          },
          {
            spanName: `agent.${this.name}.inputProcessors`,
            attributes: {
              'agent.name': this.name,
              'inputProcessors.count': runner.inputProcessors.length.toString(),
              'inputProcessors.names': runner.inputProcessors.map(p => p.name).join(','),
            },
          },
        )({ messageList });
      };

      try {
        messageList = await tracedRunInputProcessors(messageList);
      } catch (error) {
        if (error instanceof TripWire) {
          tripwireTriggered = true;
          tripwireReason = error.message;
        } else {
          throw new MastraError(
            {
              id: 'AGENT_INPUT_PROCESSOR_ERROR',
              domain: ErrorDomain.AGENT,
              category: ErrorCategory.USER,
              text: `[Agent:${this.name}] - Input processor error`,
            },
            error,
          );
        }
      }
    }

    return {
      messageList,
      tripwireTriggered,
      tripwireReason,
    };
  }

  private async __runOutputProcessors({
    runtimeContext,
    messageList,
    outputProcessorOverrides,
  }: {
    runtimeContext: RuntimeContext;
    messageList: MessageList;
    outputProcessorOverrides?: OutputProcessor[];
  }): Promise<{
    messageList: MessageList;
    tripwireTriggered: boolean;
    tripwireReason: string;
  }> {
    let tripwireTriggered = false;
    let tripwireReason = '';

    if (outputProcessorOverrides?.length || this.#outputProcessors) {
      const runner = await this.getProcessorRunner({
        runtimeContext,
        outputProcessorOverrides,
      });

      // Create traced version of runOutputProcessors similar to workflow _runStep pattern
      const tracedRunOutputProcessors = (messageList: MessageList) => {
        const telemetry = this.#mastra?.getTelemetry();
        if (!telemetry) {
          return runner.runOutputProcessors(messageList, undefined);
        }

        return telemetry.traceMethod(
          async (data: { messageList: MessageList }) => {
            return runner.runOutputProcessors(data.messageList, telemetry);
          },
          {
            spanName: `agent.${this.name}.outputProcessors`,
            attributes: {
              'agent.name': this.name,
              'outputProcessors.count': runner.outputProcessors.length.toString(),
              'outputProcessors.names': runner.outputProcessors.map(p => p.name).join(','),
            },
          },
        )({ messageList });
      };

      try {
        messageList = await tracedRunOutputProcessors(messageList);
      } catch (e) {
        if (e instanceof TripWire) {
          tripwireTriggered = true;
          tripwireReason = e.message;
          this.logger.debug(`[Agent:${this.name}] - Output processor tripwire triggered: ${e.message}`);
        } else {
          throw e;
        }
      }
    }

    return {
      messageList,
      tripwireTriggered,
      tripwireReason,
    };
  }

  private async getMemoryMessages({
    resourceId,
    threadId,
    vectorMessageSearch,
    memoryConfig,
    runtimeContext,
  }: {
    resourceId?: string;
    threadId: string;
    vectorMessageSearch: string;
    memoryConfig?: MemoryConfig;
    runtimeContext: RuntimeContext;
  }) {
    const memory = await this.getMemory({ runtimeContext });
    if (!memory) {
      return [];
    }
    return memory
      .rememberMessages({
        threadId,
        resourceId,
        config: memoryConfig,
        // The new user messages aren't in the list yet cause we add memory messages first to try to make sure ordering is correct (memory comes before new user messages)
        vectorMessageSearch,
      })
      .then(r => r.messagesV2);
  }

  private async getAssignedTools({
    runtimeContext,
    runId,
    resourceId,
    threadId,
    mastraProxy,
    writableStream,
    agentAISpan,
  }: {
    runId?: string;
    resourceId?: string;
    threadId?: string;
    runtimeContext: RuntimeContext;
    mastraProxy?: MastraUnion;
    writableStream?: WritableStream<ChunkType>;
    agentAISpan?: AnyAISpan;
  }) {
    let toolsForRequest: Record<string, CoreTool> = {};

    this.logger.debug(`[Agents:${this.name}] - Assembling assigned tools`, { runId, threadId, resourceId });

    const memory = await this.getMemory({ runtimeContext });

    // Mastra tools passed into the Agent

    const assignedTools = await this.getTools({ runtimeContext });

    const assignedToolEntries = Object.entries(assignedTools || {});

    const assignedCoreToolEntries = await Promise.all(
      assignedToolEntries.map(async ([k, tool]) => {
        if (!tool) {
          return;
        }

        const options: ToolOptions = {
          name: k,
          runId,
          threadId,
          resourceId,
          logger: this.logger,
          mastra: mastraProxy as MastraUnion | undefined,
          memory,
          agentName: this.name,
          runtimeContext,
          model: typeof this.model === 'function' ? await this.getModel({ runtimeContext }) : this.model,
          writableStream,
          agentAISpan,
        };

        return [k, makeCoreTool(tool, options)];
      }),
    );

    const assignedToolEntriesConverted = Object.fromEntries(
      assignedCoreToolEntries.filter((entry): entry is [string, CoreTool] => Boolean(entry)),
    );

    toolsForRequest = {
      ...assignedToolEntriesConverted,
    };

    return toolsForRequest;
  }

  private async getToolsets({
    runId,
    threadId,
    resourceId,
    toolsets,
    runtimeContext,
    mastraProxy,
    agentAISpan,
  }: {
    runId?: string;
    threadId?: string;
    resourceId?: string;
    toolsets: ToolsetsInput;
    runtimeContext: RuntimeContext;
    mastraProxy?: MastraUnion;
    agentAISpan?: AnyAISpan;
  }) {
    let toolsForRequest: Record<string, CoreTool> = {};

    const memory = await this.getMemory({ runtimeContext });
    const toolsFromToolsets = Object.values(toolsets || {});

    if (toolsFromToolsets.length > 0) {
      this.logger.debug(`[Agent:${this.name}] - Adding tools from toolsets ${Object.keys(toolsets || {}).join(', ')}`, {
        runId,
      });
      for (const toolset of toolsFromToolsets) {
        for (const [toolName, tool] of Object.entries(toolset)) {
          const toolObj = tool;
          const options: ToolOptions = {
            name: toolName,
            runId,
            threadId,
            resourceId,
            logger: this.logger,
            mastra: mastraProxy as MastraUnion | undefined,
            memory,
            agentName: this.name,
            runtimeContext,
            model: typeof this.model === 'function' ? await this.getModel({ runtimeContext }) : this.model,
            agentAISpan,
          };
          const convertedToCoreTool = makeCoreTool(toolObj, options, 'toolset');
          toolsForRequest[toolName] = convertedToCoreTool;
        }
      }
    }

    return toolsForRequest;
  }

  private async getClientTools({
    runId,
    threadId,
    resourceId,
    runtimeContext,
    mastraProxy,
    clientTools,
    agentAISpan,
  }: {
    runId?: string;
    threadId?: string;
    resourceId?: string;
    runtimeContext: RuntimeContext;
    mastraProxy?: MastraUnion;
    clientTools?: ToolsInput;
    agentAISpan?: AnyAISpan;
  }) {
    let toolsForRequest: Record<string, CoreTool> = {};
    const memory = await this.getMemory({ runtimeContext });
    // Convert client tools
    const clientToolsForInput = Object.entries(clientTools || {});
    if (clientToolsForInput.length > 0) {
      this.logger.debug(`[Agent:${this.name}] - Adding client tools ${Object.keys(clientTools || {}).join(', ')}`, {
        runId,
      });
      for (const [toolName, tool] of clientToolsForInput) {
        const { execute, ...rest } = tool;
        const options: ToolOptions = {
          name: toolName,
          runId,
          threadId,
          resourceId,
          logger: this.logger,
          mastra: mastraProxy as MastraUnion | undefined,
          memory,
          agentName: this.name,
          runtimeContext,
          model: typeof this.model === 'function' ? await this.getModel({ runtimeContext }) : this.model,
          agentAISpan,
        };
        const convertedToCoreTool = makeCoreTool(rest, options, 'client-tool');
        toolsForRequest[toolName] = convertedToCoreTool;
      }
    }

    return toolsForRequest;
  }

  private async getWorkflowTools({
    runId,
    threadId,
    resourceId,
    runtimeContext,
    agentAISpan,
  }: {
    runId?: string;
    threadId?: string;
    resourceId?: string;
    runtimeContext: RuntimeContext;
    agentAISpan?: AnyAISpan;
  }) {
    let convertedWorkflowTools: Record<string, CoreTool> = {};
    const workflows = await this.getWorkflows({ runtimeContext });
    if (Object.keys(workflows).length > 0) {
      convertedWorkflowTools = Object.entries(workflows).reduce(
        (memo, [workflowName, workflow]) => {
          memo[workflowName] = {
            description: workflow.description || `Workflow: ${workflowName}`,
            parameters: workflow.inputSchema || { type: 'object', properties: {} },
            // manually wrap workflow tools with ai tracing, so that we can pass the
            // current tool span onto the workflow to maintain continuity of the trace
            execute: async (args: any) => {
              const toolAISpan = agentAISpan?.createChildSpan({
                type: AISpanType.TOOL_CALL,
                name: `tool: '${workflowName}'`,
                input: args,
                attributes: {
                  toolId: workflowName,
                  toolType: 'workflow',
                },
              });

              try {
                this.logger.debug(`[Agent:${this.name}] - Executing workflow as tool ${workflowName}`, {
                  name: workflowName,
                  description: workflow.description,
                  args,
                  runId,
                  threadId,
                  resourceId,
                });

                const run = workflow.createRun();

                const result = await run.start({
                  inputData: args,
                  runtimeContext,
                  parentAISpan: toolAISpan,
                });
                toolAISpan?.end({ output: result });
                return result;
              } catch (err) {
                const mastraError = new MastraError(
                  {
                    id: 'AGENT_WORKFLOW_TOOL_EXECUTION_FAILED',
                    domain: ErrorDomain.AGENT,
                    category: ErrorCategory.USER,
                    details: {
                      agentName: this.name,
                      runId: runId || '',
                      threadId: threadId || '',
                      resourceId: resourceId || '',
                    },
                    text: `[Agent:${this.name}] - Failed workflow tool execution`,
                  },
                  err,
                );
                this.logger.trackException(mastraError);
                this.logger.error(mastraError.toString());
                toolAISpan?.error({ error: mastraError });
                throw mastraError;
              }
            },
          };
          return memo;
        },
        {} as Record<string, CoreTool>,
      );
    }

    return convertedWorkflowTools;
  }

  private _wrapToolWithAITracing(tool: CoreTool, toolType: string, aiSpan?: AnyAISpan): CoreTool {
    if (!aiSpan || !tool.execute) {
      return tool;
    }

    const wrappedExecute = async (params: any, options: ToolExecutionOptions) => {
      const toolSpan = aiSpan.createChildSpan({
        type: AISpanType.TOOL_CALL,
        name: `tool: ${tool.id}`,
        input: params,
        attributes: {
          toolId: tool.id,
          toolDescription: tool.description,
          toolType,
        },
      });

      try {
        const result = await tool.execute?.(params, options);
        toolSpan.end({ output: result });
        return result;
      } catch (error) {
        toolSpan.error({ error: error as Error });
        throw error;
      }
    };

    return {
      ...tool,
      execute: wrappedExecute,
    };
  }

  private _wrapToolsWithAITracing(
    tools: Record<string, CoreTool>,
    toolType: string,
    agentAISpan?: AnyAISpan,
  ): Record<string, CoreTool> {
    return Object.fromEntries(
      Object.entries(tools).map(([key, tool]) => [key, this._wrapToolWithAITracing(tool, toolType, agentAISpan)]),
    );
  }

  private async convertTools({
    toolsets,
    clientTools,
    threadId,
    resourceId,
    runId,
    runtimeContext,
    writableStream,
    agentAISpan,
  }: {
    toolsets?: ToolsetsInput;
    clientTools?: ToolsInput;
    threadId?: string;
    resourceId?: string;
    runId?: string;
    runtimeContext: RuntimeContext;
    writableStream?: WritableStream<ChunkType>;
    agentAISpan?: AnyAISpan;
  }): Promise<Record<string, CoreTool>> {
    let mastraProxy = undefined;
    const logger = this.logger;

    if (this.#mastra) {
      mastraProxy = createMastraProxy({ mastra: this.#mastra, logger });
    }

    const assignedTools = await this.getAssignedTools({
      runId,
      resourceId,
      threadId,
      runtimeContext,
      mastraProxy,
      writableStream,
      agentAISpan,
    });

    const memoryTools = await this.getMemoryTools({
      runId,
      resourceId,
      threadId,
      runtimeContext,
      mastraProxy,
      agentAISpan,
    });

    const toolsetTools = await this.getToolsets({
      runId,
      resourceId,
      threadId,
      runtimeContext,
      mastraProxy,
      toolsets: toolsets!,
      agentAISpan,
    });

    const clientSideTools = await this.getClientTools({
      runId,
      resourceId,
      threadId,
      runtimeContext,
      mastraProxy,
      clientTools: clientTools!,
      agentAISpan,
    });

    const workflowTools = await this.getWorkflowTools({
      runId,
      resourceId,
      threadId,
      runtimeContext,
      agentAISpan,
    });

    return this.formatTools({
      ...this._wrapToolsWithAITracing(assignedTools, 'assigned', agentAISpan),
      ...this._wrapToolsWithAITracing(memoryTools, 'memory', agentAISpan),
      ...this._wrapToolsWithAITracing(toolsetTools, 'toolset', agentAISpan),
      ...this._wrapToolsWithAITracing(clientSideTools, 'client', agentAISpan),
      ...workflowTools, //workflow tools are already wrapped with AI tracing
    });
  }

  private formatTools(tools: Record<string, CoreTool>): Record<string, CoreTool> {
    const INVALID_CHAR_REGEX = /[^a-zA-Z0-9_\-]/g;
    const STARTING_CHAR_REGEX = /[a-zA-Z_]/;

    for (const key of Object.keys(tools)) {
      if (tools[key] && (key.length > 63 || key.match(INVALID_CHAR_REGEX) || !key[0]!.match(STARTING_CHAR_REGEX))) {
        let newKey = key.replace(INVALID_CHAR_REGEX, '_');
        if (!newKey[0]!.match(STARTING_CHAR_REGEX)) {
          newKey = '_' + newKey;
        }
        newKey = newKey.slice(0, 63);

        if (tools[newKey]) {
          const mastraError = new MastraError({
            id: 'AGENT_TOOL_NAME_COLLISION',
            domain: ErrorDomain.AGENT,
            category: ErrorCategory.USER,
            details: {
              agentName: this.name,
              toolName: newKey,
            },
            text: `Two or more tools resolve to the same name "${newKey}". Please rename one of the tools to avoid this collision.`,
          });
          this.logger.trackException(mastraError);
          this.logger.error(mastraError.toString());
          throw mastraError;
        }

        tools[newKey] = tools[key];
        delete tools[key];
      }
    }

    return tools;
  }

  /**
   * Adds response messages from a step to the MessageList and schedules persistence.
   * This is used for incremental saving: after each agent step, messages are added to a save queue
   * and a debounced save operation is triggered to avoid redundant writes.
   *
   * @param result - The step result containing response messages.
   * @param messageList - The MessageList instance for the current thread.
   * @param threadId - The thread ID.
   * @param memoryConfig - The memory configuration for saving.
   * @param runId - (Optional) The run ID for logging.
   */
  private async saveStepMessages({
    saveQueueManager,
    result,
    messageList,
    threadId,
    memoryConfig,
    runId,
  }: {
    saveQueueManager: SaveQueueManager;
    result: any;
    messageList: MessageList;
    threadId?: string;
    memoryConfig?: MemoryConfig;
    runId?: string;
  }) {
    try {
      messageList.add(result.response.messages, 'response');
      await saveQueueManager.batchMessages(messageList, threadId, memoryConfig);
    } catch (e) {
      await saveQueueManager.flushMessages(messageList, threadId, memoryConfig);
      this.logger.error('Error saving memory on step finish', {
        error: e,
        runId,
      });
      throw e;
    }
  }

  __primitive({
    instructions,
    messages,
    context,
    thread,
    memoryConfig,
    resourceId,
    runId,
    toolsets,
    clientTools,
    runtimeContext,
    saveQueueManager,
    writableStream,
    parentAISpan,
  }: {
    instructions: string;
    toolsets?: ToolsetsInput;
    clientTools?: ToolsInput;
    resourceId?: string;
    thread?: (Partial<StorageThreadType> & { id: string }) | undefined;
    memoryConfig?: MemoryConfig;
    context?: CoreMessage[];
    runId?: string;
    messages: MessageListInput;
    runtimeContext: RuntimeContext;
    saveQueueManager: SaveQueueManager;
    writableStream?: WritableStream<ChunkType>;
    parentAISpan?: AnyAISpan;
  }) {
    return {
      before: async () => {
        if (process.env.NODE_ENV !== 'test') {
          this.logger.debug(`[Agents:${this.name}] - Starting generation`, { runId });
        }

        const spanArgs = {
          name: `agent run: '${this.id}'`,
          attributes: {
            agentId: this.id,
            instructions,
            availableTools: [
              ...(toolsets ? Object.keys(toolsets) : []),
              ...(clientTools ? Object.keys(clientTools) : []),
            ],
          },
          metadata: {
            runId,
            resourceId,
            threadId: thread ? thread.id : undefined,
          },
        };

        // if parentSpan passed, use it to build agentSpan
        // otherwise, attempt to create new trace
        let agentAISpan: AISpan<AISpanType.AGENT_RUN> | undefined;
        if (parentAISpan) {
          agentAISpan = parentAISpan.createChildSpan({ type: AISpanType.AGENT_RUN, ...spanArgs });
        } else {
          const aiTracing = getSelectedAITracing({
            runtimeContext: runtimeContext,
          });
          if (aiTracing) {
            agentAISpan = aiTracing.startSpan({
              type: AISpanType.AGENT_RUN,
              ...spanArgs,
              startOptions: {
                runtimeContext,
              },
            });
          }
        }

        const memory = await this.getMemory({ runtimeContext });

        const toolEnhancements = [
          // toolsets
          toolsets && Object.keys(toolsets || {}).length > 0
            ? `toolsets present (${Object.keys(toolsets || {}).length} tools)`
            : undefined,

          // memory tools
          memory && resourceId ? 'memory and resourceId available' : undefined,
        ]
          .filter(Boolean)
          .join(', ');
        this.logger.debug(`[Agent:${this.name}] - Enhancing tools: ${toolEnhancements}`, {
          runId,
          toolsets: toolsets ? Object.keys(toolsets) : undefined,
          clientTools: clientTools ? Object.keys(clientTools) : undefined,
          hasMemory: !!memory,
          hasResourceId: !!resourceId,
        });

        const threadId = thread?.id;

        const convertedTools = await this.convertTools({
          toolsets,
          clientTools,
          threadId,
          resourceId,
          runId,
          runtimeContext,
          writableStream,
          agentAISpan,
        });

        const messageList = new MessageList({
          threadId,
          resourceId,
          generateMessageId: this.#mastra?.generateId?.bind(this.#mastra),
          // @ts-ignore Flag for agent network messages
          _agentNetworkAppend: this._agentNetworkAppend,
        })
          .addSystem({
            role: 'system',
            content: instructions || `${this.instructions}.`,
          })
          .add(context || [], 'context');

        if (!memory || (!threadId && !resourceId)) {
          messageList.add(messages, 'user');
          const { tripwireTriggered, tripwireReason } = await this.__runInputProcessors({
            runtimeContext,
            messageList,
          });
          return {
            messageObjects: messageList.get.all.prompt(),
            convertedTools,
            threadExists: false,
            thread: undefined,
            messageList,
            agentAISpan,
            ...(tripwireTriggered && {
              tripwire: true,
              tripwireReason,
            }),
          };
        }
        if (!threadId || !resourceId) {
          const mastraError = new MastraError({
            id: 'AGENT_MEMORY_MISSING_RESOURCE_ID',
            domain: ErrorDomain.AGENT,
            category: ErrorCategory.USER,
            details: {
              agentName: this.name,
              threadId: threadId || '',
              resourceId: resourceId || '',
            },
            text: `A resourceId and a threadId must be provided when using Memory. Saw threadId "${threadId}" and resourceId "${resourceId}"`,
          });
          this.logger.trackException(mastraError);
          this.logger.error(mastraError.toString());
          agentAISpan?.error({ error: mastraError });
          throw mastraError;
        }
        const store = memory.constructor.name;
        this.logger.debug(
          `[Agent:${this.name}] - Memory persistence enabled: store=${store}, resourceId=${resourceId}`,
          {
            runId,
            resourceId,
            threadId,
            memoryStore: store,
          },
        );

        let threadObject: StorageThreadType | undefined = undefined;
        const existingThread = await memory.getThreadById({ threadId });
        if (existingThread) {
          if (
            (!existingThread.metadata && thread.metadata) ||
            (thread.metadata && !deepEqual(existingThread.metadata, thread.metadata))
          ) {
            threadObject = await memory.saveThread({
              thread: { ...existingThread, metadata: thread.metadata },
              memoryConfig,
            });
          } else {
            threadObject = existingThread;
          }
        } else {
          threadObject = await memory.createThread({
            threadId,
            metadata: thread.metadata,
            title: thread.title,
            memoryConfig,
            resourceId,
            saveThread: false,
          });
        }

        let [memoryMessages, memorySystemMessage] = await Promise.all([
          existingThread
            ? this.getMemoryMessages({
                resourceId,
                threadId: threadObject.id,
                vectorMessageSearch: new MessageList().add(messages, `user`).getLatestUserContent() || '',
                memoryConfig,
                runtimeContext,
              })
            : [],
          memory.getSystemMessage({ threadId: threadObject.id, resourceId, memoryConfig }),
        ]);

        this.logger.debug('Fetched messages from memory', {
          threadId: threadObject.id,
          runId,
          fetchedCount: memoryMessages.length,
        });

        // So the agent doesn't get confused and start replying directly to messages
        // that were added via semanticRecall from a different conversation,
        // we need to pull those out and add to the system message.
        const resultsFromOtherThreads = memoryMessages.filter(m => m.threadId !== threadObject.id);
        if (resultsFromOtherThreads.length && !memorySystemMessage) {
          memorySystemMessage = ``;
        }
        if (resultsFromOtherThreads.length) {
          memorySystemMessage += `\nThe following messages were remembered from a different conversation:\n<remembered_from_other_conversation>\n${(() => {
            let result = ``;

            const messages = new MessageList().add(resultsFromOtherThreads, 'memory').get.all.v1();
            let lastYmd: string | null = null;
            for (const msg of messages) {
              const date = msg.createdAt;
              const year = date.getUTCFullYear();
              const month = date.toLocaleString('default', { month: 'short' });
              const day = date.getUTCDate();
              const ymd = `${year}, ${month}, ${day}`;
              const utcHour = date.getUTCHours();
              const utcMinute = date.getUTCMinutes();
              const hour12 = utcHour % 12 || 12;
              const ampm = utcHour < 12 ? 'AM' : 'PM';
              const timeofday = `${hour12}:${utcMinute < 10 ? '0' : ''}${utcMinute} ${ampm}`;

              if (!lastYmd || lastYmd !== ymd) {
                result += `\nthe following messages are from ${ymd}\n`;
              }
              result += `
Message ${msg.threadId && msg.threadId !== threadObject.id ? 'from previous conversation' : ''} at ${timeofday}: ${JSON.stringify(msg)}`;

              lastYmd = ymd;
            }
            return result;
          })()}\n<end_remembered_from_other_conversation>`;
        }

        if (memorySystemMessage) {
          messageList.addSystem(memorySystemMessage, 'memory');
        }

        messageList
          .add(
            memoryMessages.filter(m => m.threadId === threadObject.id), // filter out messages from other threads. those are added to system message above
            'memory',
          )
          // add new user messages to the list AFTER remembered messages to make ordering more reliable
          .add(messages, 'user');

        const { tripwireTriggered, tripwireReason } = await this.__runInputProcessors({
          runtimeContext,
          messageList,
        });

        const systemMessage =
          [...messageList.getSystemMessages(), ...messageList.getSystemMessages('memory')]
            ?.map(m => m.content)
            ?.join(`\n`) ?? undefined;

        const processedMemoryMessages = memory.processMessages({
          // these will be processed
          messages: messageList.get.remembered.v1() as CoreMessage[],
          // these are here for inspecting but shouldn't be returned by the processor
          // - ex TokenLimiter needs to measure all tokens even though it's only processing remembered messages
          newMessages: messageList.get.input.v1() as CoreMessage[],
          systemMessage,
          memorySystemMessage: memorySystemMessage || undefined,
        });

        const processedList = new MessageList({
          threadId: threadObject.id,
          resourceId,
          generateMessageId: this.#mastra?.generateId?.bind(this.#mastra),
          // @ts-ignore Flag for agent network messages
          _agentNetworkAppend: this._agentNetworkAppend,
        })
          .addSystem(instructions || `${this.instructions}.`)
          .addSystem(memorySystemMessage)
          .add(context || [], 'context')
          .add(processedMemoryMessages, 'memory')
          .add(messageList.get.input.v2(), 'user')
          .get.all.prompt();

        return {
          convertedTools,
          thread: threadObject,
          messageList,
          // add old processed messages + new input messages
          messageObjects: processedList,
          agentAISpan,
          ...(tripwireTriggered && {
            tripwire: true,
            tripwireReason,
          }),
          threadExists: !!existingThread,
        };
      },
      after: async ({
        result,
        thread: threadAfter,
        threadId,
        memoryConfig,
        outputText,
        runId,
        messageList,
        threadExists,
        structuredOutput = false,
        overrideScorers,
        agentAISpan,
      }: {
        runId: string;
        result: Record<string, any>;
        thread: StorageThreadType | null | undefined;
        threadId?: string;
        memoryConfig: MemoryConfig | undefined;
        outputText: string;
        messageList: MessageList;
        threadExists: boolean;
        structuredOutput?: boolean;
        overrideScorers?: MastraScorers;
        agentAISpan?: AISpan<AISpanType.AGENT_RUN>;
      }) => {
        const resToLog = {
          text: result?.text,
          object: result?.object,
          toolResults: result?.toolResults,
          toolCalls: result?.toolCalls,
          usage: result?.usage,
          steps: result?.steps?.map((s: any) => {
            return {
              stepType: s?.stepType,
              text: result?.text,
              object: result?.object,
              toolResults: result?.toolResults,
              toolCalls: result?.toolCalls,
              usage: result?.usage,
            };
          }),
        };
        agentAISpan?.end({
          output: {
            text: result?.text,
            object: result?.object,
          },
          metadata: {
            usage: result?.usage,
            toolResults: result?.toolResults,
            toolCalls: result?.toolCalls,
          },
        });
        this.logger.debug(`[Agent:${this.name}] - Post processing LLM response`, {
          runId,
          result: resToLog,
          threadId,
        });

        const messageListResponses = new MessageList({
          threadId,
          resourceId,
          generateMessageId: this.#mastra?.generateId?.bind(this.#mastra),
          // @ts-ignore Flag for agent network messages
          _agentNetworkAppend: this._agentNetworkAppend,
        })
          .add(result.response.messages, 'response')
          .get.all.core();

        const usedWorkingMemory = messageListResponses?.some(
          m => m.role === 'tool' && m?.content?.some(c => c?.toolName === 'updateWorkingMemory'),
        );
        // working memory updates the thread, so we need to get the latest thread if we used it
        const memory = await this.getMemory({ runtimeContext });
        const thread = usedWorkingMemory
          ? threadId
            ? await memory?.getThreadById({ threadId })
            : undefined
          : threadAfter;

        if (memory && resourceId && thread) {
          try {
            // Add LLM response messages to the list
            let responseMessages = result.response.messages;
            if (!responseMessages && result.object) {
              responseMessages = [
                {
                  role: 'assistant',
                  content: [
                    {
                      type: 'text',
                      text: outputText, // outputText contains the stringified object
                    },
                  ],
                },
              ];
            }
            if (responseMessages) {
              // Remove IDs from response messages to ensure the custom ID generator is used
              const messagesWithoutIds = responseMessages.map((m: any) => {
                const { id, ...messageWithoutId } = m;
                return messageWithoutId;
              });
              messageList.add(messagesWithoutIds, 'response');
            }

            if (!threadExists) {
              await memory.createThread({
                threadId: thread.id,
                metadata: thread.metadata,
                title: thread.title,
                memoryConfig,
                resourceId: thread.resourceId,
              });
            }

            // Parallelize title generation and message saving
            const promises: Promise<any>[] = [saveQueueManager.flushMessages(messageList, threadId, memoryConfig)];

            // Add title generation to promises if needed
            if (thread.title?.startsWith('New Thread')) {
              const config = memory.getMergedThreadConfig(memoryConfig);
              const userMessage = this.getMostRecentUserMessage(messageList.get.all.ui());

              const {
                shouldGenerate,
                model: titleModel,
                instructions: titleInstructions,
              } = this.resolveTitleGenerationConfig(config?.threads?.generateTitle);

              if (shouldGenerate && userMessage) {
                promises.push(
                  this.genTitle(userMessage, runtimeContext, titleModel, titleInstructions).then(title => {
                    if (title) {
                      return memory.createThread({
                        threadId: thread.id,
                        resourceId,
                        memoryConfig,
                        title,
                        metadata: thread.metadata,
                      });
                    }
                  }),
                );
              }
            }

            await Promise.all(promises);
          } catch (e) {
            await saveQueueManager.flushMessages(messageList, threadId, memoryConfig);
            if (e instanceof MastraError) {
              throw e;
            }
            const mastraError = new MastraError(
              {
                id: 'AGENT_MEMORY_PERSIST_RESPONSE_MESSAGES_FAILED',
                domain: ErrorDomain.AGENT,
                category: ErrorCategory.SYSTEM,
                details: {
                  agentName: this.name,
                  runId: runId || '',
                  threadId: threadId || '',
                  result: JSON.stringify(resToLog),
                },
              },
              e,
            );
            this.logger.trackException(mastraError);
            this.logger.error(mastraError.toString());
            throw mastraError;
          }
        } else {
          let responseMessages = result.response.messages;
          if (!responseMessages && result.object) {
            responseMessages = [
              {
                role: 'assistant',
                content: [
                  {
                    type: 'text',
                    text: outputText, // outputText contains the stringified object
                  },
                ],
              },
            ];
          }
          if (responseMessages) {
            messageList.add(responseMessages, 'response');
          }
        }

        await this.#runScorers({
          messageList,
          runId,
          outputText,
          instructions,
          runtimeContext,
          structuredOutput,
          overrideScorers,
          threadId,
          resourceId,
        });

        const scoringData: {
          input: Omit<ScorerRunInputForAgent, 'runId'>;
          output: ScorerRunOutputForAgent;
        } = {
          input: {
            inputMessages: messageList.getPersisted.input.ui(),
            rememberedMessages: messageList.getPersisted.remembered.ui(),
            systemMessages: messageList.getSystemMessages(),
            taggedSystemMessages: messageList.getPersisted.taggedSystemMessages,
          },
          output: messageList.getPersisted.response.ui(),
        };

        return {
          scoringData,
        };
      },
    };
  }

  async #runScorers({
    messageList,
    runId,
    outputText,
    instructions,
    runtimeContext,
    structuredOutput,
    overrideScorers,
    threadId,
    resourceId,
  }: {
    messageList: MessageList;
    runId: string;
    outputText: string;
    instructions: string;
    runtimeContext: RuntimeContext;
    structuredOutput?: boolean;
    overrideScorers?: MastraScorers;
    threadId?: string;
    resourceId?: string;
  }) {
    const agentName = this.name;
    const userInputMessages = messageList.get.all.ui().filter(m => m.role === 'user');
    const input = userInputMessages
      .map(message => (typeof message.content === 'string' ? message.content : ''))
      .join('\n');
    const runIdToUse = runId || this.#mastra?.generateId() || randomUUID();

    if (Object.keys(this.evals || {}).length > 0) {
      for (const metric of Object.values(this.evals || {})) {
        executeHook(AvailableHooks.ON_GENERATION, {
          input,
          output: outputText,
          runId: runIdToUse,
          metric,
          agentName,
          instructions: instructions,
        });
      }
    }

    const scorers = overrideScorers ?? (await this.getScorers({ runtimeContext }));

    const scorerInput: ScorerRunInputForAgent = {
      inputMessages: messageList.getPersisted.input.ui(),
      rememberedMessages: messageList.getPersisted.remembered.ui(),
      systemMessages: messageList.getSystemMessages(),
      taggedSystemMessages: messageList.getPersisted.taggedSystemMessages,
    };

    const scorerOutput: ScorerRunOutputForAgent = messageList.getPersisted.response.ui();

    if (Object.keys(scorers || {}).length > 0) {
      for (const [id, scorerObject] of Object.entries(scorers)) {
        runScorer({
          scorerId: id,
          scorerObject: scorerObject,
          runId,
          input: scorerInput,
          output: scorerOutput,
          runtimeContext,
          entity: {
            id: this.id,
            name: this.name,
          },
          source: 'LIVE',
          entityType: 'AGENT',
          structuredOutput: !!structuredOutput,
          threadId,
          resourceId,
        });
      }
    }
  }

  private prepareLLMOptions<
    Tools extends ToolSet,
    Output extends ZodSchema | JSONSchema7 | undefined = undefined,
    ExperimentalOutput extends ZodSchema | JSONSchema7 | undefined = undefined,
  >(
    messages: MessageListInput,
    options: AgentGenerateOptions<Output, ExperimentalOutput>,
  ): Promise<{
    before: () => Promise<
      Omit<
        Output extends undefined
          ? GenerateTextWithMessagesArgs<Tools, ExperimentalOutput>
          : Omit<GenerateObjectWithMessagesArgs<NonNullable<Output>>, 'structuredOutput'> & {
              output?: Output;
              experimental_output?: never;
            },
        'runId'
      > & { runId: string } & TripwireProperties &
        AgentAISpanProperties
    >;
    after: (args: {
      result: GenerateReturn<any, Output, ExperimentalOutput>;
      outputText: string;
      structuredOutput?: boolean;
      agentAISpan?: AISpan<AISpanType.AGENT_RUN>;
      overrideScorers?: MastraScorers;
    }) => Promise<{
      scoringData: {
        input: Omit<ScorerRunInputForAgent, 'runId'>;
        output: ScorerRunOutputForAgent;
      };
    }>;
    llm: MastraLLM;
  }>;
  private prepareLLMOptions<
    Tools extends ToolSet,
    Output extends ZodSchema | JSONSchema7 | undefined = undefined,
    ExperimentalOutput extends ZodSchema | JSONSchema7 | undefined = undefined,
  >(
    messages: MessageListInput,
    options: AgentStreamOptions<Output, ExperimentalOutput>,
  ): Promise<{
    before: () => Promise<
      Omit<
        Output extends undefined
          ? StreamTextWithMessagesArgs<Tools, ExperimentalOutput>
          : Omit<StreamObjectWithMessagesArgs<NonNullable<Output>>, 'structuredOutput'> & {
              output?: Output;
              experimental_output?: never;
            },
        'runId'
      > & { runId: string } & TripwireProperties &
        AgentAISpanProperties
    >;
    after: (args: {
      result: OriginalStreamTextOnFinishEventArg<any> | OriginalStreamObjectOnFinishEventArg<ExperimentalOutput>;
      outputText: string;
      structuredOutput?: boolean;
      agentAISpan?: AISpan<AISpanType.AGENT_RUN>;
      overrideScorers?: MastraScorers;
    }) => Promise<{
      scoringData: {
        input: Omit<ScorerRunInputForAgent, 'runId'>;
        output: ScorerRunOutputForAgent;
      };
    }>;
    llm: MastraLLMV1;
  }>;
  private async prepareLLMOptions<
    Tools extends ToolSet,
    Output extends ZodSchema | JSONSchema7 | undefined = undefined,
    ExperimentalOutput extends ZodSchema | JSONSchema7 | undefined = undefined,
  >(
    messages: MessageListInput,
    options: (AgentGenerateOptions<Output, ExperimentalOutput> | AgentStreamOptions<Output, ExperimentalOutput>) & {
      writableStream?: WritableStream<ChunkType>;
    },
  ): Promise<{
    before:
      | (() => Promise<
          Omit<
            Output extends undefined
              ? StreamTextWithMessagesArgs<Tools, ExperimentalOutput>
              : Omit<StreamObjectWithMessagesArgs<NonNullable<Output>>, 'structuredOutput'> & {
                  output?: Output;
                  experimental_output?: never;
                },
            'runId'
          > & { runId: string } & TripwireProperties &
            AgentAISpanProperties
        >)
      | (() => Promise<
          Omit<
            Output extends undefined
              ? GenerateTextWithMessagesArgs<Tools, ExperimentalOutput>
              : Omit<GenerateObjectWithMessagesArgs<NonNullable<Output>>, 'structuredOutput'> & {
                  output?: Output;
                  experimental_output?: never;
                },
            'runId'
          > & { runId: string } & TripwireProperties &
            AgentAISpanProperties
        >);
    after:
      | ((args: {
          result: GenerateReturn<any, Output, ExperimentalOutput>;
          outputText: string;
          agentAISpan?: AISpan<AISpanType.AGENT_RUN>;
          overrideScorers?: MastraScorers;
        }) => Promise<{
          scoringData: {
            input: Omit<ScorerRunInputForAgent, 'runId'>;
            output: ScorerRunOutputForAgent;
          };
        }>)
      | ((args: {
          agentAISpan?: AISpan<AISpanType.AGENT_RUN>;
          result: OriginalStreamTextOnFinishEventArg<any> | OriginalStreamObjectOnFinishEventArg<ExperimentalOutput>;
          outputText: string;
          structuredOutput?: boolean;
          overrideScorers?: MastraScorers;
        }) => Promise<{
          scoringData: {
            input: Omit<ScorerRunInputForAgent, 'runId'>;
            output: ScorerRunOutputForAgent;
          };
        }>);
    llm: MastraLLM;
  }> {
    const {
      context,
      memoryOptions: memoryConfigFromArgs,
      resourceId: resourceIdFromArgs,
      maxSteps,
      onStepFinish,
      toolsets,
      clientTools,
      temperature,
      toolChoice = 'auto',
      runtimeContext = new RuntimeContext(),
      savePerStep,
      writableStream,
      ...args
    } = options;

    // Currently not being used, but should be kept around for now in case it's needed later
    // const generateMessageId =
    //   `experimental_generateMessageId` in args && typeof args.experimental_generateMessageId === `function`
    //     ? (args.experimental_generateMessageId as IDGenerator)
    //     : undefined;

    const threadFromArgs = resolveThreadIdFromArgs({ threadId: args.threadId, memory: args.memory });
    const resourceId = args.memory?.resource || resourceIdFromArgs;
    const memoryConfig = args.memory?.options || memoryConfigFromArgs;

    if (resourceId && threadFromArgs && !this.hasOwnMemory()) {
      this.logger.warn(
        `[Agent:${this.name}] - No memory is configured but resourceId and threadId were passed in args. This will not work.`,
      );
    }
    const runId = args.runId || this.#mastra?.generateId() || randomUUID();
    const instructions = args.instructions || (await this.getInstructions({ runtimeContext }));
    const llm = await this.getLLM({ runtimeContext });

    // Set thread ID and resource ID context for telemetry
    const activeSpan = Telemetry.getActiveSpan();
    const baggageEntries: Record<string, { value: string }> = {};

    if (threadFromArgs?.id) {
      if (activeSpan) {
        activeSpan.setAttribute('threadId', threadFromArgs.id);
      }
      baggageEntries.threadId = { value: threadFromArgs.id };
    }

    if (resourceId) {
      if (activeSpan) {
        activeSpan.setAttribute('resourceId', resourceId);
      }
      baggageEntries.resourceId = { value: resourceId };
    }

    if (Object.keys(baggageEntries).length > 0) {
      Telemetry.setBaggage(baggageEntries);
    }

    const memory = await this.getMemory({ runtimeContext });
    const saveQueueManager = new SaveQueueManager({
      logger: this.logger,
      memory,
    });

    const { before, after } = this.__primitive({
      messages,
      instructions,
      context,
      thread: threadFromArgs,
      memoryConfig,
      resourceId,
      runId,
      toolsets,
      clientTools,
      runtimeContext,
      saveQueueManager,
      writableStream,
      parentAISpan: args.aiTracingContext?.parentAISpan,
    });

    let messageList: MessageList;
    let thread: StorageThreadType | null | undefined;
    let threadExists: boolean;

    return {
      llm,
      before: async () => {
        const beforeResult = await before();
        const { messageObjects, convertedTools, agentAISpan } = beforeResult;
        threadExists = beforeResult.threadExists || false;
        messageList = beforeResult.messageList;
        thread = beforeResult.thread;

        const threadId = thread?.id;

        // can't type this properly sadly :(
        const result = {
          ...options,
          messages: messageObjects,
          tools: convertedTools as Record<string, Tool>,
          runId,
          temperature,
          toolChoice,
          threadId,
          resourceId,
          runtimeContext,
          onStepFinish: async (props: any) => {
            if (savePerStep) {
              if (!threadExists && memory && thread) {
                await memory.createThread({
                  threadId,
                  title: thread.title,
                  metadata: thread.metadata,
                  resourceId: thread.resourceId,
                  memoryConfig,
                });
                threadExists = true;
              }

              await this.saveStepMessages({
                saveQueueManager,
                result: props,
                messageList,
                threadId,
                memoryConfig,
                runId,
              });
            }

            return onStepFinish?.({ ...props, runId });
          },
          ...(beforeResult.tripwire && {
            tripwire: beforeResult.tripwire,
            tripwireReason: beforeResult.tripwireReason,
          }),
          ...args,
          agentAISpan,
        } as any;

        return result;
      },
      after: async ({
        result,
        outputText,
        structuredOutput = false,
        agentAISpan,
      }:
        | {
            result: GenerateReturn<any, Output, ExperimentalOutput>;
            outputText: string;
            structuredOutput?: boolean;
            agentAISpan?: AISpan<AISpanType.AGENT_RUN>;
          }
        | {
            result: StreamReturn<any, Output, ExperimentalOutput>;
            outputText: string;
            structuredOutput?: boolean;
            agentAISpan?: AISpan<AISpanType.AGENT_RUN>;
          }) => {
        const afterResult = await after({
          result,
          outputText,
          threadId: thread?.id,
          thread,
          memoryConfig,
          runId,
          messageList,
          structuredOutput,
          threadExists,
          agentAISpan,
        });
        return afterResult;
      },
    };
  }

  async #execute(options: InnerAgentExecutionOptions) {
    const runtimeContext = options.runtimeContext || new RuntimeContext();
    const threadFromArgs = resolveThreadIdFromArgs({ threadId: options.threadId, memory: options.memory });

    const resourceId = options.memory?.resource || options.resourceId;
    const memoryConfig = options.memory?.options;

    if (resourceId && threadFromArgs && !this.hasOwnMemory()) {
      this.logger.warn(
        `[Agent:${this.name}] - No memory is configured but resourceId and threadId were passed in args. This will not work.`,
      );
    }

    const llm = (await this.getLLM({ runtimeContext })) as MastraLLMVNext;

    const runId = options.runId || this.#mastra?.generateId() || randomUUID();
    const instructions = options.instructions || (await this.getInstructions({ runtimeContext }));

    // Set Telemetry context
    // Set thread ID and resource ID context for telemetry
    const activeSpan = Telemetry.getActiveSpan();
    const baggageEntries: Record<string, { value: string }> = {};

    if (threadFromArgs?.id) {
      if (activeSpan) {
        activeSpan.setAttribute('threadId', threadFromArgs.id);
      }
      baggageEntries.threadId = { value: threadFromArgs.id };
    }

    if (resourceId) {
      if (activeSpan) {
        activeSpan.setAttribute('resourceId', resourceId);
      }
      baggageEntries.resourceId = { value: resourceId };
    }

    if (Object.keys(baggageEntries).length > 0) {
      Telemetry.setBaggage(baggageEntries);
    }

    const memory = await this.getMemory({ runtimeContext });

    const saveQueueManager = new SaveQueueManager({
      logger: this.logger,
      memory,
    });

    if (process.env.NODE_ENV !== 'test') {
      this.logger.debug(`[Agents:${this.name}] - Starting generation`, { runId });
    }

    const prepareToolsStep = createStep({
      id: 'prepare-tools-step',
      inputSchema: z.any(),
      outputSchema: z.object({
        convertedTools: z.record(z.string(), z.any()),
      }),
      execute: async () => {
        const toolEnhancements = [
          // toolsets
          options?.toolsets && Object.keys(options?.toolsets || {}).length > 0
            ? `toolsets present (${Object.keys(options?.toolsets || {}).length} tools)`
            : undefined,

          // memory tools
          memory && resourceId ? 'memory and resourceId available' : undefined,
        ]
          .filter(Boolean)
          .join(', ');

        this.logger.debug(`[Agent:${this.name}] - Enhancing tools: ${toolEnhancements}`, {
          runId,
          toolsets: options?.toolsets ? Object.keys(options?.toolsets) : undefined,
          clientTools: options?.clientTools ? Object.keys(options?.clientTools) : undefined,
          hasMemory: !!memory,
          hasResourceId: !!resourceId,
        });

        const threadId = threadFromArgs?.id;

        const convertedTools = await this.convertTools({
          toolsets: options?.toolsets,
          clientTools: options?.clientTools,
          threadId,
          resourceId,
          runId,
          runtimeContext,
          writableStream: options.writableStream,
        });

        return {
          convertedTools,
        };
      },
    });

    const prepareMemory = createStep({
      id: 'prepare-memory-step',
      inputSchema: z.any(),
      outputSchema: z.object({
        messageObjects: z.array(z.any()),
        threadExists: z.boolean(),
        thread: z.any(),
        messageList: z.any(),
        tripwire: z.boolean().optional(),
        tripwireReason: z.string().optional(),
      }),
      execute: async () => {
        const thread = threadFromArgs;
        const messageList = new MessageList({
          threadId: thread?.id,
          resourceId,
          generateMessageId: this.#mastra?.generateId?.bind(this.#mastra),
          // @ts-ignore Flag for agent network messages
          _agentNetworkAppend: this._agentNetworkAppend,
        })
          .addSystem({
            role: 'system',
            content: instructions || `${this.instructions}.`,
          })
          .add(options.context || [], 'context');

        if (!memory || (!thread?.id && !resourceId)) {
          messageList.add(options.messages, 'user');
          const { tripwireTriggered, tripwireReason } = await this.__runInputProcessors({
            runtimeContext,
            messageList,
          });
          return {
            messageObjects: messageList.get.all.prompt(),
            threadExists: false,
            thread: undefined,
            messageList,
            ...(tripwireTriggered && {
              tripwire: true,
              tripwireReason,
            }),
          };
        }
        if (!thread?.id || !resourceId) {
          const mastraError = new MastraError({
            id: 'AGENT_MEMORY_MISSING_RESOURCE_ID',
            domain: ErrorDomain.AGENT,
            category: ErrorCategory.USER,
            details: {
              agentName: this.name,
              threadId: thread?.id || '',
              resourceId: resourceId || '',
            },
            text: `A resourceId and a threadId must be provided when using Memory. Saw threadId "${thread?.id}" and resourceId "${resourceId}"`,
          });
          this.logger.trackException(mastraError);
          this.logger.error(mastraError.toString());
          throw mastraError;
        }
        const store = memory.constructor.name;
        this.logger.debug(
          `[Agent:${this.name}] - Memory persistence enabled: store=${store}, resourceId=${resourceId}`,
          {
            runId,
            resourceId,
            threadId: thread?.id,
            memoryStore: store,
          },
        );

        let threadObject: StorageThreadType | undefined = undefined;
        const existingThread = await memory.getThreadById({ threadId: thread?.id });

        if (existingThread) {
          if (
            (!existingThread.metadata && thread.metadata) ||
            (thread.metadata && !deepEqual(existingThread.metadata, thread.metadata))
          ) {
            threadObject = await memory.saveThread({
              thread: { ...existingThread, metadata: thread.metadata },
              memoryConfig,
            });
          } else {
            threadObject = existingThread;
          }
        } else {
          threadObject = await memory.createThread({
            threadId: thread?.id,
            metadata: thread.metadata,
            title: thread.title,
            memoryConfig,
            resourceId,
            saveThread: false,
          });
        }

        let [memoryMessages, memorySystemMessage] = await Promise.all([
          existingThread
            ? this.getMemoryMessages({
                resourceId,
                threadId: threadObject.id,
                vectorMessageSearch: new MessageList().add(options.messages, `user`).getLatestUserContent() || '',
                memoryConfig,
                runtimeContext,
              })
            : [],
          memory.getSystemMessage({ threadId: threadObject.id, resourceId, memoryConfig }),
        ]);

        this.logger.debug('Fetched messages from memory', {
          threadId: threadObject.id,
          runId,
          fetchedCount: memoryMessages.length,
        });

        // So the agent doesn't get confused and start replying directly to messages
        // that were added via semanticRecall from a different conversation,
        // we need to pull those out and add to the system message.
        const resultsFromOtherThreads = memoryMessages.filter(m => m.threadId !== threadObject.id);
        if (resultsFromOtherThreads.length && !memorySystemMessage) {
          memorySystemMessage = ``;
        }
        if (resultsFromOtherThreads.length) {
          memorySystemMessage += `\nThe following messages were remembered from a different conversation:\n<remembered_from_other_conversation>\n${(() => {
            let result = ``;

            const messages = new MessageList().add(resultsFromOtherThreads, 'memory').get.all.v1();
            let lastYmd: string | null = null;
            for (const msg of messages) {
              const date = msg.createdAt;
              const year = date.getUTCFullYear();
              const month = date.toLocaleString('default', { month: 'short' });
              const day = date.getUTCDate();
              const ymd = `${year}, ${month}, ${day}`;
              const utcHour = date.getUTCHours();
              const utcMinute = date.getUTCMinutes();
              const hour12 = utcHour % 12 || 12;
              const ampm = utcHour < 12 ? 'AM' : 'PM';
              const timeofday = `${hour12}:${utcMinute < 10 ? '0' : ''}${utcMinute} ${ampm}`;

              if (!lastYmd || lastYmd !== ymd) {
                result += `\nthe following messages are from ${ymd}\n`;
              }
              result += `
Message ${msg.threadId && msg.threadId !== threadObject.id ? 'from previous conversation' : ''} at ${timeofday}: ${JSON.stringify(msg)}`;

              lastYmd = ymd;
            }
            return result;
          })()}\n<end_remembered_from_other_conversation>`;
        }

        if (memorySystemMessage) {
          messageList.addSystem(memorySystemMessage, 'memory');
        }

        messageList
          .add(
            memoryMessages.filter(m => m.threadId === threadObject.id), // filter out messages from other threads. those are added to system message above
            'memory',
          )
          // add new user messages to the list AFTER remembered messages to make ordering more reliable
          .add(options.messages, 'user');

        const { tripwireTriggered, tripwireReason } = await this.__runInputProcessors({
          runtimeContext,
          messageList,
        });

        const systemMessage =
          [...messageList.getSystemMessages(), ...messageList.getSystemMessages('memory')]
            ?.map(m => m.content)
            ?.join(`\n`) ?? undefined;

        const processedMemoryMessages = memory.processMessages({
          // these will be processed
          messages: messageList.get.remembered.v1() as CoreMessage[],
          // these are here for inspecting but shouldn't be returned by the processor
          // - ex TokenLimiter needs to measure all tokens even though it's only processing remembered messages
          newMessages: messageList.get.input.v1() as CoreMessage[],
          systemMessage,
          memorySystemMessage: memorySystemMessage || undefined,
        });

        const processedList = new MessageList({
          threadId: threadObject.id,
          resourceId,
          generateMessageId: this.#mastra?.generateId?.bind(this.#mastra),
          // @ts-ignore Flag for agent network messages
          _agentNetworkAppend: this._agentNetworkAppend,
        })
          .addSystem(instructions || `${this.instructions}.`)
          .addSystem(memorySystemMessage)
          .add(options.context || [], 'context')
          .add(processedMemoryMessages, 'memory')
          .add(messageList.get.input.v2(), 'user')
          .get.all.prompt();

        return {
          thread: threadObject,
          messageList,
          // add old processed messages + new input messages
          messageObjects: processedList,
          ...(tripwireTriggered && {
            tripwire: true,
            tripwireReason,
          }),
          threadExists: !!existingThread,
        };
      },
    });

    const streamStep = createStep({
      id: 'stream-text-step',
      inputSchema: z.any(),
      outputSchema: z.any(),
      execute: async ({ inputData }) => {
        this.logger.debug(`Starting agent ${this.name} llm stream call`, {
          runId,
        });

        const outputProcessors =
          inputData.outputProcessors ||
          (this.#outputProcessors
            ? typeof this.#outputProcessors === 'function'
              ? await this.#outputProcessors({
                  runtimeContext: inputData.runtimeContext || new RuntimeContext(),
                })
              : this.#outputProcessors
            : []);

        const streamResult = llm.stream({
          ...inputData,
          outputProcessors,
          ...(inputData.output
            ? {
                objectOptions: {
                  schema: inputData.output,
                },
              }
            : {}),
        });

        if (options.format === 'aisdk') {
          return streamResult.aisdk.v5;
        }

        return streamResult;
      },
    });

    const executionWorkflow = createWorkflow({
      id: 'execution-workflow',
      inputSchema: z.any(),
      outputSchema: z.union([z.instanceof(MastraModelOutput), z.instanceof(AISDKV5OutputStream)]),
      steps: [prepareToolsStep, prepareMemory],
    })
      .parallel([prepareToolsStep, prepareMemory])
      .map(async ({ inputData, bail }) => {
        const result = {
          ...options,
          messages: inputData['prepare-memory-step'].messageObjects,
          tools: inputData['prepare-tools-step'].convertedTools as Record<string, Tool>,
          runId,
          temperature: options.modelSettings?.temperature,
          toolChoice: options.toolChoice,
          thread: inputData['prepare-memory-step'].thread,
          threadId: inputData['prepare-memory-step'].thread?.id,
          resourceId,
          runtimeContext,
          onStepFinish: async (props: any) => {
            if (options.savePerStep) {
              if (!inputData['prepare-memory-step'].threadExists && memory && inputData['prepare-memory-step'].thread) {
                await memory.createThread({
                  threadId: inputData['prepare-memory-step'].thread?.id,
                  title: inputData['prepare-memory-step'].thread?.title,
                  metadata: inputData['prepare-memory-step'].thread?.metadata,
                  resourceId: inputData['prepare-memory-step'].thread?.resourceId,
                  memoryConfig,
                });

                inputData['prepare-memory-step'].threadExists = true;
              }

              await this.saveStepMessages({
                saveQueueManager,
                result: props,
                messageList: inputData['prepare-memory-step'].messageList,
                threadId: inputData['prepare-memory-step'].thread?.id,
                memoryConfig,
                runId,
              });
            }

            return options.onStepFinish?.({ ...props, runId });
          },
          ...(inputData['prepare-memory-step'].tripwire && {
            tripwire: inputData['prepare-memory-step'].tripwire,
            tripwireReason: inputData['prepare-memory-step'].tripwireReason,
          }),
        } as any;

        // Check for tripwire and return early if triggered
        if (result.tripwire) {
          // Return a promise that resolves immediately with empty result
          const emptyResult = {
            textStream: (async function* () {
              // Empty async generator - yields nothing
            })(),
            fullStream: new (globalThis as any).ReadableStream({
              start(controller: any) {
                controller.close();
              },
            }),
            objectStream: new (globalThis as any).ReadableStream({
              start(controller: any) {
                controller.close();
              },
            }),
            text: Promise.resolve(''),
            usage: Promise.resolve({ inputTokens: 0, outputTokens: 0, totalTokens: 0 }),
            finishReason: Promise.resolve('other'),
            tripwire: true,
            tripwireReason: result.tripwireReason,
            response: {
              id: randomUUID(),
              timestamp: new Date(),
              modelId: 'tripwire',
              messages: [],
            },
            toolCalls: Promise.resolve([]),
            toolResults: Promise.resolve([]),
            warnings: Promise.resolve(undefined),
            request: {
              body: JSON.stringify({ messages: [] }),
            },
            object: undefined,
            experimental_output: undefined,
            steps: undefined,
            experimental_providerMetadata: undefined,
          };

          return bail(emptyResult);
        }

        let effectiveOutputProcessors =
          options.outputProcessors ||
          (this.#outputProcessors
            ? typeof this.#outputProcessors === 'function'
              ? await this.#outputProcessors({
                  runtimeContext: result.runtimeContext!,
                })
              : this.#outputProcessors
            : []);

        // Handle structuredOutput option by creating an StructuredOutputProcessor
        if (options.structuredOutput) {
          const structuredProcessor = new StructuredOutputProcessor(options.structuredOutput);
          effectiveOutputProcessors = effectiveOutputProcessors
            ? [...effectiveOutputProcessors, structuredProcessor]
            : [structuredProcessor];
        }

        const loopOptions: ModelLoopStreamArgs<any, any> = {
          messages: result.messages as ModelMessage[],
          runtimeContext: result.runtimeContext!,
          runId,
          toolChoice: result.toolChoice,
          tools: result.tools,
          resourceId: result.resourceId,
          threadId: result.threadId,
          output: result.output,
          structuredOutput: result.structuredOutput,
          stopWhen: result.stopWhen,
          options: {
            onFinish: async (payload: any) => {
              if (payload.finishReason === 'error') {
                this.logger.error('Error in agent stream', {
                  error: payload.error,
                  runId,
                });
                return;
              }

              const messageList = inputData['prepare-memory-step'].messageList as MessageList;

              messageList.add(payload.response.messages, 'response');

              try {
                const outputText = messageList.get.all
                  .core()
                  .map(m => m.content)
                  .join('\n');

                await this.#executeOnFinish({
                  result: payload,
                  outputText,
                  instructions,
                  thread: result.thread,
                  threadId: result.threadId,
                  resourceId,
                  memoryConfig,
                  runtimeContext,
                  runId,
                  messageList,
                  threadExists: inputData['prepare-memory-step'].threadExists,
                  structuredOutput: !!options.output,
                  saveQueueManager,
                });
              } catch (e) {
                this.logger.error('Error saving memory on finish', {
                  error: e,
                  runId,
                });
              }
              await options?.onFinish?.({ ...result, runId } as any);
            },
            onStepFinish: result.onStepFinish,
          },
          objectOptions: {
            schema: options.output,
          },
          outputProcessors: effectiveOutputProcessors,
          modelSettings: {
            temperature: 0,
            ...(options.modelSettings || {}),
          },
        };

        return loopOptions;
      })
      .then(streamStep)
      .commit();

    const run = await executionWorkflow.createRunAsync();

    return await run.start({});
  }

  async #executeOnFinish({
    result,
    instructions,
    thread: threadAfter,
    threadId,
    resourceId,
    memoryConfig,
    outputText,
    runtimeContext,
    runId,
    messageList,
    threadExists,
    structuredOutput = false,
    saveQueueManager,
  }: {
    instructions: string;
    runId: string;
    result: Record<string, any>;
    thread: StorageThreadType | null | undefined;
    threadId?: string;
    resourceId?: string;
    runtimeContext: RuntimeContext;
    memoryConfig: MemoryConfig | undefined;
    outputText: string;
    messageList: MessageList;
    threadExists: boolean;
    structuredOutput?: boolean;
    saveQueueManager: SaveQueueManager;
  }) {
    const resToLog = {
      text: result?.text,
      object: result?.object,
      toolResults: result?.toolResults,
      toolCalls: result?.toolCalls,
      usage: result?.usage,
      steps: result?.steps?.map((s: any) => {
        return {
          stepType: s?.stepType,
          text: result?.text,
          object: result?.object,
          toolResults: result?.toolResults,
          toolCalls: result?.toolCalls,
          usage: result?.usage,
        };
      }),
    };
    this.logger.debug(`[Agent:${this.name}] - Post processing LLM response`, {
      runId,
      result: resToLog,
      threadId,
      resourceId,
    });

    const messageListResponses = messageList.get.response.aiV4.core();

    const usedWorkingMemory = messageListResponses?.some(
      m => m.role === 'tool' && m?.content?.some(c => c?.toolName === 'updateWorkingMemory'),
    );
    // working memory updates the thread, so we need to get the latest thread if we used it
    const memory = await this.getMemory({ runtimeContext });
    const thread = usedWorkingMemory ? (threadId ? await memory?.getThreadById({ threadId }) : undefined) : threadAfter;

    if (memory && resourceId && thread) {
      try {
        // Add LLM response messages to the list
        let responseMessages = result.response.messages;
        if (!responseMessages && result.object) {
          responseMessages = [
            {
              role: 'assistant',
              content: [
                {
                  type: 'text',
                  text: outputText, // outputText contains the stringified object
                },
              ],
            },
          ];
        }

        if (responseMessages) {
          // Remove IDs from response messages to ensure the custom ID generator is used
          // @TODO: PREV VERSION DIDNT RETURN USER MESSAGES, SO WE FILTER THEM OUT
          const messagesWithoutIds = responseMessages
            .map((m: any) => {
              const { id, ...messageWithoutId } = m;
              return messageWithoutId;
            })
            .filter((m: any) => m.role !== 'user');

          messageList.add(messagesWithoutIds, 'response');
        }

        if (!threadExists) {
          await memory.createThread({
            threadId: thread.id,
            metadata: thread.metadata,
            title: thread.title,
            memoryConfig,
            resourceId: thread.resourceId,
          });
        }

        // Parallelize title generation and message saving
        const promises: Promise<any>[] = [saveQueueManager.flushMessages(messageList, threadId, memoryConfig)];

        // Add title generation to promises if needed
        if (thread.title?.startsWith('New Thread')) {
          const config = memory.getMergedThreadConfig(memoryConfig);
          const userMessage = this.getMostRecentUserMessage(messageList.get.all.ui());

          const {
            shouldGenerate,
            model: titleModel,
            instructions: titleInstructions,
          } = this.resolveTitleGenerationConfig(config?.threads?.generateTitle);

          if (shouldGenerate && userMessage) {
            promises.push(
              this.genTitle(userMessage, runtimeContext, titleModel, titleInstructions).then(title => {
                if (title) {
                  return memory.createThread({
                    threadId: thread.id,
                    resourceId,
                    memoryConfig,
                    title,
                    metadata: thread.metadata,
                  });
                }
              }),
            );
          }
        }

        await Promise.all(promises);
      } catch (e) {
        await saveQueueManager.flushMessages(messageList, threadId, memoryConfig);
        if (e instanceof MastraError) {
          throw e;
        }
        const mastraError = new MastraError(
          {
            id: 'AGENT_MEMORY_PERSIST_RESPONSE_MESSAGES_FAILED',
            domain: ErrorDomain.AGENT,
            category: ErrorCategory.SYSTEM,
            details: {
              agentName: this.name,
              runId: runId || '',
              threadId: threadId || '',
              result: JSON.stringify(resToLog),
            },
          },
          e,
        );
        this.logger.trackException(mastraError);
        this.logger.error(mastraError.toString());
        throw mastraError;
      }
    } else {
      let responseMessages = result.response.messages;
      if (!responseMessages && result.object) {
        responseMessages = [
          {
            role: 'assistant',
            content: [
              {
                type: 'text',
                text: outputText, // outputText contains the stringified object
              },
            ],
          },
        ];
      }
      if (responseMessages) {
        messageList.add(responseMessages, 'response');
      }
    }

    await this.#runScorers({
      messageList,
      runId,
      outputText,
      instructions,
      runtimeContext,
      structuredOutput,
    });
  }

  async generateVNext<
    OUTPUT extends ZodSchema | JSONSchema7 | undefined = undefined,
    STRUCTURED_OUTPUT extends ZodSchema | JSONSchema7 | undefined = undefined,
    FORMAT extends 'aisdk' | 'mastra' = 'mastra',
  >(
    messages: MessageListInput,
    options?: AgentExecutionOptions<OUTPUT, STRUCTURED_OUTPUT, FORMAT>,
  ): Promise<
    FORMAT extends 'aisdk'
      ? Awaited<ReturnType<AISDKV5OutputStream<OUTPUT>['getFullOutput']>>
      : Awaited<ReturnType<MastraModelOutput['getFullOutput']>>
  > {
    const result = await this.streamVNext(messages, options);

    if (result.tripwire) {
      return result as unknown as FORMAT extends 'aisdk'
        ? Awaited<ReturnType<AISDKV5OutputStream<OUTPUT>['getFullOutput']>>
        : Awaited<ReturnType<MastraModelOutput['getFullOutput']>>;
    }

    let fullOutput = await result.getFullOutput();

    const error = fullOutput.error;

    if (fullOutput.finishReason === 'error' && error) {
      throw error;
    }

    return fullOutput as unknown as FORMAT extends 'aisdk'
      ? Awaited<ReturnType<AISDKV5OutputStream<OUTPUT>['getFullOutput']>>
      : Awaited<ReturnType<MastraModelOutput['getFullOutput']>>;
  }

  async streamVNext<
    OUTPUT extends ZodSchema | JSONSchema7 | undefined = undefined,
    STRUCTURED_OUTPUT extends ZodSchema | JSONSchema7 | undefined = undefined,
    FORMAT extends 'mastra' | 'aisdk' | undefined = undefined,
  >(
    messages: MessageListInput,
    streamOptions?: AgentExecutionOptions<OUTPUT, STRUCTURED_OUTPUT, FORMAT>,
  ): Promise<FORMAT extends 'aisdk' ? AISDKV5OutputStream<OUTPUT> : MastraModelOutput> {
    const defaultStreamOptions = await this.getDefaultVNextStreamOptions({
      runtimeContext: streamOptions?.runtimeContext,
    });

    const mergedStreamOptions = {
      ...defaultStreamOptions,
      ...streamOptions,
    };

    const llm = await this.getLLM({ runtimeContext: mergedStreamOptions.runtimeContext });

    if (llm.getModel().specificationVersion !== 'v2') {
      throw new MastraError({
        id: 'AGENT_STREAM_VNEXT_V1_MODEL_NOT_SUPPORTED',
        domain: ErrorDomain.AGENT,
        category: ErrorCategory.USER,
        text: 'V1 models are not supported for streamVNext. Please use stream instead.',
      });
    }

    const result = await this.#execute({
      ...mergedStreamOptions,
      messages,
    } as InnerAgentExecutionOptions);

    if (result.status !== 'success') {
      if (result.status === 'failed') {
        throw new MastraError({
          id: 'AGENT_STREAM_VNEXT_FAILED',
          domain: ErrorDomain.AGENT,
          category: ErrorCategory.USER,
          text: result.error.message,
          details: {
            error: result.error.message,
          },
        });
      }
      throw new MastraError({
        id: 'AGENT_STREAM_VNEXT_UNKNOWN_ERROR',
        domain: ErrorDomain.AGENT,
        category: ErrorCategory.USER,
        text: 'An unknown error occurred while streaming',
      });
    }

    return result.result as unknown as FORMAT extends 'aisdk' ? AISDKV5OutputStream<OUTPUT> : MastraModelOutput;
  }

  async generate(
    messages: MessageListInput,
    args?: AgentGenerateOptions<undefined, undefined> & { output?: never; experimental_output?: never },
  ): Promise<GenerateTextResult<any, undefined>>;
  async generate<OUTPUT extends ZodSchema | JSONSchema7>(
    messages: MessageListInput,
    args?: AgentGenerateOptions<OUTPUT, undefined> & { output?: OUTPUT; experimental_output?: never },
  ): Promise<GenerateObjectResult<OUTPUT>>;
  async generate<EXPERIMENTAL_OUTPUT extends ZodSchema | JSONSchema7>(
    messages: MessageListInput,
    args?: AgentGenerateOptions<undefined, EXPERIMENTAL_OUTPUT> & {
      output?: never;
      experimental_output?: EXPERIMENTAL_OUTPUT;
    },
  ): Promise<GenerateTextResult<any, EXPERIMENTAL_OUTPUT>>;
  async generate<
    OUTPUT extends ZodSchema | JSONSchema7 | undefined = undefined,
    EXPERIMENTAL_OUTPUT extends ZodSchema | JSONSchema7 | undefined = undefined,
  >(
    messages: MessageListInput,
    generateOptions: AgentGenerateOptions<OUTPUT, EXPERIMENTAL_OUTPUT> = {},
  ): Promise<OUTPUT extends undefined ? GenerateTextResult<any, EXPERIMENTAL_OUTPUT> : GenerateObjectResult<OUTPUT>> {
    const defaultGenerateOptions = await this.getDefaultGenerateOptions({
      runtimeContext: generateOptions.runtimeContext,
    });
    const mergedGenerateOptions: AgentGenerateOptions<OUTPUT, EXPERIMENTAL_OUTPUT> = {
      ...defaultGenerateOptions,
      ...generateOptions,
    };

    const { llm, before, after } = await this.prepareLLMOptions(messages, mergedGenerateOptions);

    if (llm.getModel().specificationVersion !== 'v1') {
      this.logger.error(
        'V2 models are not supported for the current version of generate. Please use generateVNext instead.',
        {
          modelId: llm.getModel().modelId,
        },
      );

      throw new MastraError({
        id: 'AGENT_GENERATE_V2_MODEL_NOT_SUPPORTED',
        domain: ErrorDomain.AGENT,
        category: ErrorCategory.USER,
        details: {
          modelId: llm.getModel().modelId,
        },
        text: 'V2 models are not supported for the current version of generate. Please use generateVNext instead.',
      });
    }

    let llmToUse = llm as MastraLLMV1;

    const beforeResult = await before();

    // Check for tripwire and return early if triggered
    if (beforeResult.tripwire) {
      const tripwireResult = {
        text: '',
        object: undefined,
        usage: { totalTokens: 0, promptTokens: 0, completionTokens: 0 },
        finishReason: 'other',
        response: {
          id: randomUUID(),
          timestamp: new Date(),
          modelId: 'tripwire',
          messages: [],
        },
        responseMessages: [],
        toolCalls: [],
        toolResults: [],
        warnings: undefined,
        request: {
          body: JSON.stringify({ messages: [] }),
        },
        experimental_output: undefined,
        steps: undefined,
        experimental_providerMetadata: undefined,
        tripwire: true,
        tripwireReason: beforeResult.tripwireReason,
      };

      return tripwireResult as unknown as OUTPUT extends undefined
        ? GenerateTextResult<any, EXPERIMENTAL_OUTPUT>
        : GenerateObjectResult<OUTPUT>;
    }

    const { experimental_output, output, agentAISpan, ...llmOptions } = beforeResult;

    // Handle structuredOutput option by creating an StructuredOutputProcessor
    let finalOutputProcessors = mergedGenerateOptions.outputProcessors;
    if (mergedGenerateOptions.structuredOutput) {
      const structuredProcessor = new StructuredOutputProcessor(mergedGenerateOptions.structuredOutput);
      finalOutputProcessors = finalOutputProcessors
        ? [...finalOutputProcessors, structuredProcessor]
        : [structuredProcessor];
    }

    if (!output || experimental_output) {
      const result = await llmToUse.__text<any, EXPERIMENTAL_OUTPUT>({
        ...llmOptions,
        agentAISpan,
        experimental_output,
      });

      const outputProcessorResult = await this.__runOutputProcessors({
        runtimeContext: mergedGenerateOptions.runtimeContext || new RuntimeContext(),
        outputProcessorOverrides: finalOutputProcessors,
        messageList: new MessageList({
          threadId: llmOptions.threadId || '',
          resourceId: llmOptions.resourceId || '',
        }).add(
          {
            role: 'assistant',
            content: [{ type: 'text', text: result.text }],
          },
          'response',
        ),
      });

      // Handle tripwire for output processors
      if (outputProcessorResult.tripwireTriggered) {
        const tripwireResult = {
          text: '',
          object: undefined,
          usage: { totalTokens: 0, promptTokens: 0, completionTokens: 0 },
          finishReason: 'other',
          response: {
            id: randomUUID(),
            timestamp: new Date(),
            modelId: 'tripwire',
            messages: [],
          },
          responseMessages: [],
          toolCalls: [],
          toolResults: [],
          warnings: undefined,
          request: {
            body: JSON.stringify({ messages: [] }),
          },
          experimental_output: undefined,
          steps: undefined,
          experimental_providerMetadata: undefined,
          tripwire: true,
          tripwireReason: outputProcessorResult.tripwireReason,
        };

        return tripwireResult as unknown as OUTPUT extends undefined
          ? GenerateTextResult<any, EXPERIMENTAL_OUTPUT>
          : GenerateObjectResult<OUTPUT>;
      }

      const newText = outputProcessorResult.messageList.get.response
        .v2()
        .map(msg => msg.content.parts.map(part => (part.type === 'text' ? part.text : '')).join(''))
        .join('');

      // Update the result text with processed output
      (result as any).text = newText;

      // If there are output processors, check for structured data in message metadata
      if (finalOutputProcessors && finalOutputProcessors.length > 0) {
        // First check if any output processor provided structured data via metadata
        const messages = outputProcessorResult.messageList.get.response.v2();
        this.logger.debug(
          'Checking messages for experimentalOutput metadata:',
          messages.map(m => ({
            role: m.role,
            hasContentMetadata: !!m.content.metadata,
            contentMetadata: m.content.metadata,
          })),
        );

        const messagesWithStructuredData = messages.filter(
          msg => msg.content.metadata && (msg.content.metadata as any).structuredOutput,
        );

        this.logger.debug('Messages with structured data:', messagesWithStructuredData.length);

        if (messagesWithStructuredData[0] && messagesWithStructuredData[0].content.metadata?.structuredOutput) {
          // Use structured data from processor metadata for result.object
          (result as any).object = messagesWithStructuredData[0].content.metadata.structuredOutput;
          this.logger.debug('Using structured data from processor metadata for result.object');
        } else {
          // Fallback: try to parse text as JSON (original behavior)
          try {
            const processedOutput = JSON.parse(newText);
            (result as any).object = processedOutput;
            this.logger.debug('Using fallback JSON parsing for result.object');
          } catch (error) {
            this.logger.warn('Failed to parse processed output as JSON, updating text only', { error });
          }
        }
      }

      const afterResult = await after({
        result: result as unknown as OUTPUT extends undefined
          ? GenerateTextResult<any, EXPERIMENTAL_OUTPUT>
          : GenerateObjectResult<OUTPUT>,
        outputText: newText,
        agentAISpan,
        ...(generateOptions.scorers ? { overrideScorers: generateOptions.scorers } : {}),
      });

      if (generateOptions.returnScorerData) {
        result.scoringData = afterResult.scoringData;
      }

      return result as unknown as OUTPUT extends undefined
        ? GenerateTextResult<any, EXPERIMENTAL_OUTPUT>
        : GenerateObjectResult<OUTPUT>;
    }

    const result = await llmToUse.__textObject<NonNullable<OUTPUT>>({
      ...llmOptions,
      agentAISpan,
      structuredOutput: output as NonNullable<OUTPUT>,
    });

    const outputText = JSON.stringify(result.object);

    const outputProcessorResult = await this.__runOutputProcessors({
      runtimeContext: mergedGenerateOptions.runtimeContext || new RuntimeContext(),
      messageList: new MessageList({
        threadId: llmOptions.threadId || '',
        resourceId: llmOptions.resourceId || '',
      }).add(
        {
          role: 'assistant',
          content: [{ type: 'text', text: outputText }],
        },
        'response',
      ),
    });

    // Handle tripwire for output processors
    if (outputProcessorResult.tripwireTriggered) {
      const tripwireResult = {
        text: '',
        object: undefined,
        usage: { totalTokens: 0, promptTokens: 0, completionTokens: 0 },
        finishReason: 'other',
        response: {
          id: randomUUID(),
          timestamp: new Date(),
          modelId: 'tripwire',
          messages: [],
        },
        responseMessages: [],
        toolCalls: [],
        toolResults: [],
        warnings: undefined,
        request: {
          body: JSON.stringify({ messages: [] }),
        },
        experimental_output: undefined,
        steps: undefined,
        experimental_providerMetadata: undefined,
        tripwire: true,
        tripwireReason: outputProcessorResult.tripwireReason,
      };

      return tripwireResult as unknown as OUTPUT extends undefined
        ? GenerateTextResult<any, EXPERIMENTAL_OUTPUT>
        : GenerateObjectResult<OUTPUT>;
    }

    const newText = outputProcessorResult.messageList.get.response
      .v2()
      .map(msg => msg.content.parts.map(part => (part.type === 'text' ? part.text : '')).join(''))
      .join('');

    // Parse the processed text and update the result object
    try {
      const processedObject = JSON.parse(newText);
      (result as any).object = processedObject;
    } catch (error) {
      this.logger.warn('Failed to parse processed output as JSON, keeping original result', { error });
    }

    const afterResult = await after({
      result: result as unknown as OUTPUT extends undefined
        ? GenerateTextResult<any, EXPERIMENTAL_OUTPUT>
        : GenerateObjectResult<OUTPUT>,
      outputText: newText,
      ...(generateOptions.scorers ? { overrideScorers: generateOptions.scorers } : {}),
      structuredOutput: true,
      agentAISpan,
    });

    if (generateOptions.returnScorerData) {
      result.scoringData = afterResult.scoringData;
    }

    return result as unknown as OUTPUT extends undefined
      ? GenerateTextResult<any, EXPERIMENTAL_OUTPUT>
      : GenerateObjectResult<OUTPUT>;
  }
  async stream<
    OUTPUT extends ZodSchema | JSONSchema7 | undefined = undefined,
    EXPERIMENTAL_OUTPUT extends ZodSchema | JSONSchema7 | undefined = undefined,
  >(
    messages: MessageListInput,
    args?: AgentStreamOptions<OUTPUT, EXPERIMENTAL_OUTPUT> & { output?: never; experimental_output?: never },
  ): Promise<StreamTextResult<any, OUTPUT extends ZodSchema ? z.infer<OUTPUT> : unknown>>;
  async stream<
    OUTPUT extends ZodSchema | JSONSchema7 | undefined = undefined,
    EXPERIMENTAL_OUTPUT extends ZodSchema | JSONSchema7 | undefined = undefined,
  >(
    messages: MessageListInput,
    args?: AgentStreamOptions<OUTPUT, EXPERIMENTAL_OUTPUT> & { output?: OUTPUT; experimental_output?: never },
  ): Promise<StreamObjectResult<any, OUTPUT extends ZodSchema ? z.infer<OUTPUT> : unknown, any>>;
  async stream<
    OUTPUT extends ZodSchema | JSONSchema7 | undefined = undefined,
    EXPERIMENTAL_OUTPUT extends ZodSchema | JSONSchema7 | undefined = undefined,
  >(
    messages: MessageListInput,
    args?: AgentStreamOptions<OUTPUT, EXPERIMENTAL_OUTPUT> & {
      output?: never;
      experimental_output?: EXPERIMENTAL_OUTPUT;
    },
  ): Promise<
    StreamTextResult<any, OUTPUT extends ZodSchema ? z.infer<OUTPUT> : unknown> & {
      partialObjectStream: StreamTextResult<
        any,
        OUTPUT extends ZodSchema
          ? z.infer<OUTPUT>
          : EXPERIMENTAL_OUTPUT extends ZodSchema
            ? z.infer<EXPERIMENTAL_OUTPUT>
            : unknown
      >['experimental_partialOutputStream'];
    }
  >;
  async stream<
    OUTPUT extends ZodSchema | JSONSchema7 | undefined = undefined,
    EXPERIMENTAL_OUTPUT extends ZodSchema | JSONSchema7 | undefined = undefined,
  >(
    messages: MessageListInput,
    streamOptions: AgentStreamOptions<OUTPUT, EXPERIMENTAL_OUTPUT> = {},
  ): Promise<
    | StreamTextResult<any, OUTPUT extends ZodSchema ? z.infer<OUTPUT> : unknown>
    | StreamObjectResult<any, OUTPUT extends ZodSchema ? z.infer<OUTPUT> : unknown, any>
  > {
    const defaultStreamOptions = await this.getDefaultStreamOptions({ runtimeContext: streamOptions.runtimeContext });

    const mergedStreamOptions: AgentStreamOptions<OUTPUT, EXPERIMENTAL_OUTPUT> = {
      ...defaultStreamOptions,
      ...streamOptions,
    };

    const { llm, before, after } = await this.prepareLLMOptions(messages, mergedStreamOptions);

    if (llm.getModel().specificationVersion !== 'v1') {
      this.logger.error('V2 models are not supported for stream. Please use streamVNext instead.', {
        modelId: llm.getModel().modelId,
      });

      throw new MastraError({
        id: 'AGENT_STREAM_V2_MODEL_NOT_SUPPORTED',
        domain: ErrorDomain.AGENT,
        category: ErrorCategory.USER,
        details: {
          modelId: llm.getModel().modelId,
        },
        text: 'V2 models are not supported for stream. Please use streamVNext instead.',
      });
    }

    const beforeResult = await before();

    // Check for tripwire and return early if triggered
    if (beforeResult.tripwire) {
      // Return a promise that resolves immediately with empty result
      const emptyResult = {
        textStream: (async function* () {
          // Empty async generator - yields nothing
        })(),
        fullStream: Promise.resolve('').then(() => {
          const emptyStream = new (globalThis as any).ReadableStream({
            start(controller: any) {
              controller.close();
            },
          });
          return emptyStream;
        }),
        text: Promise.resolve(''),
        usage: Promise.resolve({ totalTokens: 0, promptTokens: 0, completionTokens: 0 }),
        finishReason: Promise.resolve('other'),
        tripwire: true,
        tripwireReason: beforeResult.tripwireReason,
        response: {
          id: randomUUID(),
          timestamp: new Date(),
          modelId: 'tripwire',
          messages: [],
        },
        toolCalls: Promise.resolve([]),
        toolResults: Promise.resolve([]),
        warnings: Promise.resolve(undefined),
        request: {
          body: JSON.stringify({ messages: [] }),
        },
        experimental_output: undefined,
        steps: undefined,
        experimental_providerMetadata: undefined,
        toAIStream: () =>
          Promise.resolve('').then(() => {
            const emptyStream = new (globalThis as any).ReadableStream({
              start(controller: any) {
                controller.close();
              },
            });
            return emptyStream;
          }),
        get experimental_partialOutputStream() {
          return (async function* () {
            // Empty async generator for partial output stream
          })();
        },
        pipeDataStreamToResponse: () => Promise.resolve(),
        pipeTextStreamToResponse: () => Promise.resolve(),
        toDataStreamResponse: () => new Response('', { status: 200, headers: { 'Content-Type': 'text/plain' } }),
        toTextStreamResponse: () => new Response('', { status: 200, headers: { 'Content-Type': 'text/plain' } }),
      };

      return emptyResult as unknown as
        | StreamTextResult<any, OUTPUT extends ZodSchema ? z.infer<OUTPUT> : unknown>
        | StreamObjectResult<any, OUTPUT extends ZodSchema ? z.infer<OUTPUT> : unknown, any>;
    }

    const { onFinish, runId, output, experimental_output, agentAISpan, ...llmOptions } = beforeResult;

    if (!output || experimental_output) {
      this.logger.debug(`Starting agent ${this.name} llm stream call`, {
        runId,
      });

      const streamResult = llm.__stream({
        ...llmOptions,
        experimental_output,
        agentAISpan,
        onFinish: async result => {
          try {
            const outputText = result.text;
            await after({
              result,
              outputText,
              agentAISpan,
            });
          } catch (e) {
            this.logger.error('Error saving memory on finish', {
              error: e,
              runId,
            });
          }
          await onFinish?.({ ...result, runId } as any);
        },
        runId,
      });

      return streamResult as
        | StreamTextResult<any, OUTPUT extends ZodSchema ? z.infer<OUTPUT> : unknown>
        | StreamObjectResult<any, OUTPUT extends ZodSchema ? z.infer<OUTPUT> : unknown, any>;
    }

    this.logger.debug(`Starting agent ${this.name} llm streamObject call`, {
      runId,
    });

    return llm.__streamObject({
      ...llmOptions,
      agentAISpan,
      onFinish: async result => {
        try {
          const outputText = JSON.stringify(result.object);
          await after({
            result,
            outputText,
            structuredOutput: true,
            agentAISpan,
          });
        } catch (e) {
          this.logger.error('Error saving memory on finish', {
            error: e,
            runId,
          });
        }
        await onFinish?.({ ...result, runId } as any);
      },
      runId,
      structuredOutput: output,
    });
  }

  /**
   * Convert text to speech using the configured voice provider
   * @param input Text or text stream to convert to speech
   * @param options Speech options including speaker and provider-specific options
   * @returns Audio stream
   * @deprecated Use agent.voice.speak() instead
   */
  async speak(
    input: string | NodeJS.ReadableStream,
    options?: {
      speaker?: string;
      [key: string]: any;
    },
  ): Promise<NodeJS.ReadableStream | void> {
    if (!this.voice) {
      const mastraError = new MastraError({
        id: 'AGENT_SPEAK_METHOD_VOICE_NOT_CONFIGURED',
        domain: ErrorDomain.AGENT,
        category: ErrorCategory.USER,
        details: {
          agentName: this.name,
        },
        text: 'No voice provider configured',
      });
      this.logger.trackException(mastraError);
      this.logger.error(mastraError.toString());
      throw mastraError;
    }

    this.logger.warn('Warning: agent.speak() is deprecated. Please use agent.voice.speak() instead.');

    try {
      return this.voice.speak(input, options);
    } catch (e: unknown) {
      let err;
      if (e instanceof MastraError) {
        err = e;
      } else {
        err = new MastraError(
          {
            id: 'AGENT_SPEAK_METHOD_ERROR',
            domain: ErrorDomain.AGENT,
            category: ErrorCategory.UNKNOWN,
            details: {
              agentName: this.name,
            },
            text: 'Error during agent speak',
          },
          e,
        );
      }
      this.logger.trackException(err);
      this.logger.error(err.toString());
      throw err;
    }
  }

  /**
   * Convert speech to text using the configured voice provider
   * @param audioStream Audio stream to transcribe
   * @param options Provider-specific transcription options
   * @returns Text or text stream
   * @deprecated Use agent.voice.listen() instead
   */
  async listen(
    audioStream: NodeJS.ReadableStream,
    options?: {
      [key: string]: any;
    },
  ): Promise<string | NodeJS.ReadableStream | void> {
    if (!this.voice) {
      const mastraError = new MastraError({
        id: 'AGENT_LISTEN_METHOD_VOICE_NOT_CONFIGURED',
        domain: ErrorDomain.AGENT,
        category: ErrorCategory.USER,
        details: {
          agentName: this.name,
        },
        text: 'No voice provider configured',
      });
      this.logger.trackException(mastraError);
      this.logger.error(mastraError.toString());
      throw mastraError;
    }
    this.logger.warn('Warning: agent.listen() is deprecated. Please use agent.voice.listen() instead');

    try {
      return this.voice.listen(audioStream, options);
    } catch (e: unknown) {
      let err;
      if (e instanceof MastraError) {
        err = e;
      } else {
        err = new MastraError(
          {
            id: 'AGENT_LISTEN_METHOD_ERROR',
            domain: ErrorDomain.AGENT,
            category: ErrorCategory.UNKNOWN,
            details: {
              agentName: this.name,
            },
            text: 'Error during agent listen',
          },
          e,
        );
      }
      this.logger.trackException(err);
      this.logger.error(err.toString());
      throw err;
    }
  }

  /**
   * Get a list of available speakers from the configured voice provider
   * @throws {Error} If no voice provider is configured
   * @returns {Promise<Array<{voiceId: string}>>} List of available speakers
   * @deprecated Use agent.voice.getSpeakers() instead
   */
  async getSpeakers() {
    if (!this.voice) {
      const mastraError = new MastraError({
        id: 'AGENT_SPEAKERS_METHOD_VOICE_NOT_CONFIGURED',
        domain: ErrorDomain.AGENT,
        category: ErrorCategory.USER,
        details: {
          agentName: this.name,
        },
        text: 'No voice provider configured',
      });
      this.logger.trackException(mastraError);
      this.logger.error(mastraError.toString());
      throw mastraError;
    }

    this.logger.warn('Warning: agent.getSpeakers() is deprecated. Please use agent.voice.getSpeakers() instead.');

    try {
      return await this.voice.getSpeakers();
    } catch (e: unknown) {
      let err;
      if (e instanceof MastraError) {
        err = e;
      } else {
        err = new MastraError(
          {
            id: 'AGENT_GET_SPEAKERS_METHOD_ERROR',
            domain: ErrorDomain.AGENT,
            category: ErrorCategory.UNKNOWN,
            details: {
              agentName: this.name,
            },
            text: 'Error during agent getSpeakers',
          },
          e,
        );
      }
      this.logger.trackException(err);
      this.logger.error(err.toString());
      throw err;
    }
  }

  toStep(): Step<TAgentId, z.ZodObject<{ prompt: z.ZodString }>, z.ZodObject<{ text: z.ZodString }>, any> {
    const x = agentToStep(this);
    return new Step(x);
  }

  /**
   * Resolves the configuration for title generation.
   * @private
   */
  private resolveTitleGenerationConfig(
    generateTitleConfig:
      | boolean
      | { model: DynamicArgument<MastraLanguageModel>; instructions?: DynamicArgument<string> }
      | undefined,
  ): {
    shouldGenerate: boolean;
    model?: DynamicArgument<MastraLanguageModel>;
    instructions?: DynamicArgument<string>;
  } {
    if (typeof generateTitleConfig === 'boolean') {
      return { shouldGenerate: generateTitleConfig };
    }

    if (typeof generateTitleConfig === 'object' && generateTitleConfig !== null) {
      return {
        shouldGenerate: true,
        model: generateTitleConfig.model,
        instructions: generateTitleConfig.instructions,
      };
    }

    return { shouldGenerate: false };
  }

  /**
   * Resolves title generation instructions, handling both static strings and dynamic functions
   * @private
   */
  private async resolveTitleInstructions(
    runtimeContext: RuntimeContext,
    instructions?: DynamicArgument<string>,
  ): Promise<string> {
    const DEFAULT_TITLE_INSTRUCTIONS = `
    - you will generate a short title based on the first message a user begins a conversation with
    - ensure it is not more than 80 characters long
    - the title should be a summary of the user's message
    - do not use quotes or colons
    - the entire text you return will be used as the title`;

    if (!instructions) {
      return DEFAULT_TITLE_INSTRUCTIONS;
    }

    if (typeof instructions === 'string') {
      return instructions;
    } else {
      const result = instructions({ runtimeContext, mastra: this.#mastra });
      return resolveMaybePromise(result, resolvedInstructions => {
        return resolvedInstructions || DEFAULT_TITLE_INSTRUCTIONS;
      });
    }
  }
}<|MERGE_RESOLUTION|>--- conflicted
+++ resolved
@@ -41,13 +41,8 @@
 import { RuntimeContext } from '../runtime-context';
 import type { ScorerRunInputForAgent, ScorerRunOutputForAgent, MastraScorers } from '../scores';
 import { runScorer } from '../scores/hooks';
-<<<<<<< HEAD
-import { AISDKV5OutputStream } from '../stream/aisdk/v5/output';
-import { MastraModelOutput } from '../stream/base/output';
-=======
 import type { AISDKV5OutputStream } from '../stream';
 import type { MastraModelOutput } from '../stream/base/output';
->>>>>>> c712849f
 import type { ChunkType } from '../stream/types';
 import { InstrumentClass } from '../telemetry';
 import { Telemetry } from '../telemetry/telemetry';
