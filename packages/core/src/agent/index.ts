--- conflicted
+++ resolved
@@ -439,22 +439,13 @@
    * @param options Options for getting the LLM
    * @returns A promise that resolves to the LLM instance
    */
-<<<<<<< HEAD
-  public getLLM({ runtimeContext = new RuntimeContext() }: { runtimeContext?: RuntimeContext } = {}):
-    | MastraLLM
-    | Promise<MastraLLM> {
-    const model = this.getModel({ runtimeContext });
-
-    return resolveMaybePromise(model, model => {
-      const llm = new MastraLLM({ model, mastra: this.#mastra });
-=======
   public getLLM({
     runtimeContext = new RuntimeContext(),
     model,
   }: {
     runtimeContext?: RuntimeContext;
     model?: MastraLanguageModel | DynamicArgument<MastraLanguageModel>;
-  } = {}): MastraLLMBase | Promise<MastraLLMBase> {
+  } = {}): MastraLLM | Promise<MastraLLM> {
     // If model is provided, resolve it; otherwise use the agent's model
     const modelToUse = model
       ? typeof model === 'function'
@@ -464,7 +455,6 @@
 
     return resolveMaybePromise(modelToUse, resolvedModel => {
       const llm = new MastraLLM({ model: resolvedModel, mastra: this.#mastra });
->>>>>>> 7e801ddc
 
       // Apply stored primitives if available
       if (this.#primitives) {
@@ -1428,16 +1418,12 @@
               }
 
               const config = memory.getMergedThreadConfig(memoryConfig);
-<<<<<<< HEAD
               const userMessage = this.getMostRecentUserMessage(messageList.get.all.aiV5.ui());
-=======
-              const userMessage = this.getMostRecentUserMessage(messageList.get.all.ui());
 
               const { shouldGenerate, model: titleModel } = this.resolveTitleGenerationConfig(
                 config?.threads?.generateTitle,
               );
 
->>>>>>> 7e801ddc
               const title =
                 shouldGenerate && userMessage
                   ? await this.genTitle(userMessage, runtimeContext, titleModel)
