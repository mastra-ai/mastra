--- conflicted
+++ resolved
@@ -42,6 +42,7 @@
 import { RuntimeContext } from '../runtime-context';
 import type { ScorerRunInputForAgent, ScorerRunOutputForAgent, MastraScorers } from '../scores';
 import { runScorer } from '../scores/hooks';
+import type { AISDKV5OutputStream } from '../stream';
 import type { MastraModelOutput } from '../stream/base/output';
 import type { ChunkType } from '../stream/types';
 import { InstrumentClass } from '../telemetry';
@@ -69,12 +70,6 @@
   AgentMemoryOption,
   AgentAISpanProperties,
 } from './types';
-<<<<<<< HEAD
-export type { ChunkType } from '../stream/types';
-export type { MastraAgentStream } from '../stream/MastraAgentStream';
-=======
-import type { AISDKV5OutputStream } from '../stream';
->>>>>>> dfb91e9d
 export * from './input-processor';
 export { TripWire };
 export { MessageList };
