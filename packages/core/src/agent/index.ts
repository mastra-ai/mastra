--- conflicted
+++ resolved
@@ -39,22 +39,7 @@
   validateDependencies,
 } from '../utils';
 import type { CompositeVoice } from '../voice';
-
-import type {
-  AgentConfig,
-  AgentGenerateOptions,
-  AgentStreamOptions,
-  AiMessageType,
-  InstructionsBuilder,
-  MastraLanguageModel,
-  ToolsetsInput,
-  ToolsInput,
-} from './types';
-<<<<<<< HEAD
-import { AgentInstructions } from './types';
-=======
 import { agentToStep, Step } from '../workflows';
->>>>>>> 01183616
 
 export * from './types';
 
@@ -63,13 +48,9 @@
   excludeMethods: ['hasOwnMemory', 'getMemory', '__primitive', '__setTools', '__setLogger', '__setTelemetry', 'log'],
 })
 export class Agent<
-<<<<<<< HEAD
+  TAgentId extends string = string,
   TSchemaDeps extends ZodSchema | undefined = undefined,
   TTools extends ToolsInput<TSchemaDeps> = ToolsInput<TSchemaDeps>,
-=======
-  TAgentId extends string = string,
-  TTools extends ToolsInput = ToolsInput,
->>>>>>> 01183616
   TMetrics extends Record<string, Metric> = Record<string, Metric>,
 > extends MastraBase {
   public name: TAgentId;
@@ -86,15 +67,11 @@
   #dependenciesSchema?: TSchemaDeps;
   #currentDependencies?: DependenciesType<TSchemaDeps>;
 
-<<<<<<< HEAD
   get instructions(): AgentInstructions<TSchemaDeps> {
     return this.#instructions;
   }
 
-  constructor(config: AgentConfig<TSchemaDeps, TTools, TMetrics>) {
-=======
-  constructor(config: AgentConfig<TAgentId, TTools, TMetrics>) {
->>>>>>> 01183616
+  constructor(config: AgentConfig<TAgentId, TSchemaDeps, TTools, TMetrics>) {
     super({ component: RegisteredLogger.AGENT });
 
     this.name = config.name;
