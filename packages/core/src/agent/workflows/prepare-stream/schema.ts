import { z } from 'zod';
import type { MastraBase } from '../../../base';
import type { MastraLLMVNext } from '../../../llm/model/model.loop';
import type { Mastra } from '../../../mastra';
<<<<<<< HEAD
import type { OutputProcessorOrWorkflow } from '../../../processors';
=======
import type { InputProcessor, OutputProcessor } from '../../../processors';
>>>>>>> 071672cf
import type { DynamicArgument } from '../../../types';
import type { Agent } from '../../agent';
import { MessageList } from '../../message-list';
import type { AgentExecuteOnFinishOptions } from '../../types';

export type AgentCapabilities = {
  agentName: string;
  logger: MastraBase['logger'];
  getMemory: Agent['getMemory'];
  getModel: Agent['getModel'];
  generateMessageId: Mastra['generateId'];
  _agentNetworkAppend?: boolean;
  saveStepMessages: Agent['saveStepMessages'];
  convertTools: Agent['convertTools'];
  runInputProcessors: Agent['__runInputProcessors'];
  executeOnFinish: (args: AgentExecuteOnFinishOptions) => Promise<void>;
<<<<<<< HEAD
  outputProcessors?: DynamicArgument<OutputProcessorOrWorkflow[]>;
=======
  inputProcessors?: DynamicArgument<InputProcessor[]>;
  outputProcessors?: DynamicArgument<OutputProcessor[]>;
>>>>>>> 071672cf
  llm: MastraLLMVNext;
};

const coreToolSchema = z.object({
  id: z.string().optional(),
  description: z.string().optional(),
  parameters: z.union([
    z.record(z.string(), z.any()), // JSON Schema as object
    z.any(), // Zod schema or other schema types - validated at tool execution
  ]),
  outputSchema: z.union([z.record(z.string(), z.any()), z.any()]).optional(),
  execute: z.function(z.tuple([z.any(), z.any()]), z.promise(z.any())).optional(),
  type: z.union([z.literal('function'), z.literal('provider-defined'), z.undefined()]).optional(),
  args: z.record(z.string(), z.any()).optional(),
});

export type CoreTool = z.infer<typeof coreToolSchema>;

export const storageThreadSchema = z.object({
  id: z.string(),
  title: z.string().optional(),
  resourceId: z.string(),
  createdAt: z.date(),
  updatedAt: z.date(),
  metadata: z.record(z.string(), z.any()).optional(),
});

export const prepareToolsStepOutputSchema = z.object({
  convertedTools: z.record(z.string(), coreToolSchema),
});

export const prepareMemoryStepOutputSchema = z.object({
  threadExists: z.boolean(),
  thread: storageThreadSchema.optional(),
  messageList: z.instanceof(MessageList),
  /** Tripwire data when input processor triggered abort */
  tripwire: z
    .object({
      reason: z.string(),
      retry: z.boolean().optional(),
      metadata: z.unknown().optional(),
      processorId: z.string().optional(),
    })
    .optional(),
});

export type PrepareMemoryStepOutput = z.infer<typeof prepareMemoryStepOutputSchema>;
export type PrepareToolsStepOutput = z.infer<typeof prepareToolsStepOutputSchema>;<|MERGE_RESOLUTION|>--- conflicted
+++ resolved
@@ -2,11 +2,7 @@
 import type { MastraBase } from '../../../base';
 import type { MastraLLMVNext } from '../../../llm/model/model.loop';
 import type { Mastra } from '../../../mastra';
-<<<<<<< HEAD
-import type { OutputProcessorOrWorkflow } from '../../../processors';
-=======
-import type { InputProcessor, OutputProcessor } from '../../../processors';
->>>>>>> 071672cf
+import type { InputProcessorOrWorkflow, OutputProcessorOrWorkflow } from '../../../processors';
 import type { DynamicArgument } from '../../../types';
 import type { Agent } from '../../agent';
 import { MessageList } from '../../message-list';
@@ -23,12 +19,8 @@
   convertTools: Agent['convertTools'];
   runInputProcessors: Agent['__runInputProcessors'];
   executeOnFinish: (args: AgentExecuteOnFinishOptions) => Promise<void>;
-<<<<<<< HEAD
   outputProcessors?: DynamicArgument<OutputProcessorOrWorkflow[]>;
-=======
-  inputProcessors?: DynamicArgument<InputProcessor[]>;
-  outputProcessors?: DynamicArgument<OutputProcessor[]>;
->>>>>>> 071672cf
+  inputProcessors?: DynamicArgument<InputProcessorOrWorkflow[]>;
   llm: MastraLLMVNext;
 };
 
