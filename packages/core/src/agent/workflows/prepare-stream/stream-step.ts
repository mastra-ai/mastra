--- conflicted
+++ resolved
@@ -28,12 +28,8 @@
   resumeContext,
   agentId,
   toolCallId,
-<<<<<<< HEAD
   toolConcurrency,
-}: StreamStepOptions<FORMAT>) {
-=======
 }: StreamStepOptions) {
->>>>>>> aaa40e78
   return createStep({
     id: 'stream-text-step',
     inputSchema: z.any(), // tried to type this in various ways but it's too complex
