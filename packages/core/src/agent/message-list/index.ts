--- conflicted
+++ resolved
@@ -92,16 +92,12 @@
   private newResponseMessages = new Set<MastraMessageV3>();
   private userContextMessages = new Set<MastraMessageV3>();
 
-<<<<<<< HEAD
-  private generateMessageId?: IdGenerator;
-=======
   private memoryMessagesPersisted = new Set<MastraMessageV2>();
   private newUserMessagesPersisted = new Set<MastraMessageV2>();
   private newResponseMessagesPersisted = new Set<MastraMessageV2>();
   private userContextMessagesPersisted = new Set<MastraMessageV2>();
 
   private generateMessageId?: IDGenerator;
->>>>>>> f7d910b6
   private _agentNetworkAppend = false;
 
   constructor({
@@ -268,15 +264,11 @@
     v3: () => this.messages.filter(m => this.newResponseMessages.has(m)),
     v2: () => this.response.v3().map(MessageList.mastraMessageV3ToV2),
   };
-<<<<<<< HEAD
-  public drainUnsavedMessages(): MastraMessageV3[] {
-=======
   private responsePersisted = {
     v2: () => this.messages.filter(m => this.newResponseMessagesPersisted.has(m)),
     ui: () => this.responsePersisted.v2().map(MessageList.toUIMessage),
   };
   public drainUnsavedMessages(): MastraMessageV2[] {
->>>>>>> f7d910b6
     const messages = this.messages.filter(m => this.newUserMessages.has(m) || this.newResponseMessages.has(m));
     this.newUserMessages.clear();
     this.newResponseMessages.clear();
@@ -544,28 +536,19 @@
   }
 
   private pushMessageToSource(messageV3: MastraMessageV3, messageSource: MessageSource) {
+    const messageV2 = MessageList.mastraMessageV3ToV2(messageV3);
     if (messageSource === `memory`) {
-<<<<<<< HEAD
       this.memoryMessages.add(messageV3);
+      this.memoryMessagesPersisted.add(messageV2);
     } else if (messageSource === `response`) {
       this.newResponseMessages.add(messageV3);
+      this.newResponseMessagesPersisted.add(messageV2);
     } else if (messageSource === `user`) {
       this.newUserMessages.add(messageV3);
+      this.newUserMessagesPersisted.add(messageV2);
     } else if (messageSource === `context`) {
       this.userContextMessages.add(messageV3);
-=======
-      this.memoryMessages.add(messageV2);
-      this.memoryMessagesPersisted.add(messageV2);
-    } else if (messageSource === `response`) {
-      this.newResponseMessages.add(messageV2);
-      this.newResponseMessagesPersisted.add(messageV2);
-    } else if (messageSource === `user`) {
-      this.newUserMessages.add(messageV2);
-      this.newUserMessagesPersisted.add(messageV2);
-    } else if (messageSource === `context`) {
-      this.userContextMessages.add(messageV2);
       this.userContextMessagesPersisted.add(messageV2);
->>>>>>> f7d910b6
     } else {
       throw new Error(`Missing message source for message ${messageV3}`);
     }
