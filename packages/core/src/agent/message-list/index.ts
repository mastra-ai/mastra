--- conflicted
+++ resolved
@@ -1,10 +1,7 @@
 import type { LanguageModelV1Message } from '@ai-sdk/provider';
 import type { LanguageModelV2Prompt } from '@ai-sdk/provider-v5';
-<<<<<<< HEAD
 import type { ToolInvocationUIPart } from '@ai-sdk/ui-utils';
-=======
 import { v4 as randomUUID } from '@lukeed/uuid';
->>>>>>> 0bddc6d8
 import * as AIV4 from 'ai';
 import * as AIV5 from 'ai-v5';
 
