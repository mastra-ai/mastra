import type { CoreMessage as AIV4CoreMessage, UIMessage as AIV4UIMessage } from '@internal/ai-sdk-v4/message';
import { isToolUIPart } from 'ai-v5';
import type { ModelMessage as AIV5ModelMessage, UIMessage as AIV5UIMessage } from 'ai-v5';
import { describe, expect, it } from 'vitest';
<<<<<<< HEAD
import type { MastraMessageContentV2, MastraMessageV2 } from '../index';
=======
import type { MastraDBMessage } from '../index';
>>>>>>> e3ad7c5a
import { MessageList } from '../index';
import { hasAIV5CoreMessageCharacteristics } from '../utils/ai-v4-v5/core-model-message';
import { hasAIV5UIMessageCharacteristics } from '../utils/ai-v4-v5/ui-message';

const threadId = 'test-thread';
const resourceId = 'test-resource';

describe('MessageList V5 Support', () => {
  describe('V4/V5 Detection', () => {
    describe('hasAIV5CoreMessageCharacteristics', () => {
      it('should detect v5 messages with output in tool-result parts', () => {
        const v5Message: AIV5ModelMessage = {
          role: 'assistant',
          content: [
            {
              type: 'tool-result',
              toolCallId: 'call-1',
              toolName: 'example',
              output: { type: 'text', value: 'success' }, // v5 uses output
            },
          ],
        };

        expect(hasAIV5CoreMessageCharacteristics(v5Message)).toBe(true);
      });

      it('should detect v4 messages with result in tool-result parts', () => {
        const v4Message: AIV4CoreMessage = {
          role: 'tool',
          content: [
            {
              type: 'tool-result',
              toolName: 'test',
              toolCallId: 'call-1',
              result: { data: 'success' }, // v4 uses result
            },
          ],
        };

        expect(hasAIV5CoreMessageCharacteristics(v4Message)).toBe(false);
      });

      it('should detect v5 messages with input in tool-call parts', () => {
        const v5Message: AIV5ModelMessage = {
          role: 'assistant',
          content: [
            {
              type: 'tool-call',
              toolCallId: 'call-1',
              input: { param: 'value' }, // v5 uses input
              toolName: 'test-tool',
            },
          ],
        };

        expect(hasAIV5CoreMessageCharacteristics(v5Message)).toBe(true);
      });

      it('should detect v4 messages with args in tool-call parts', () => {
        const v4Message: AIV4CoreMessage = {
          role: 'assistant',
          content: [
            {
              type: 'tool-call',
              toolCallId: 'call-1',
              args: { param: 'value' }, // v4 uses args
              toolName: 'test-tool',
            },
          ],
        };

        expect(hasAIV5CoreMessageCharacteristics(v4Message)).toBe(false);
      });

      it('should detect v5 messages with mediaType in file parts', () => {
        const v5Message: AIV5ModelMessage = {
          role: 'user',
          content: [
            {
              type: 'file',
              data: 'base64data',
              mediaType: 'image/png', // v5 uses mediaType
            },
          ],
        };

        expect(hasAIV5CoreMessageCharacteristics(v5Message)).toBe(true);
      });

      it('should detect v4 messages with mimeType in file parts', () => {
        const v4Message: AIV4CoreMessage = {
          role: 'user',
          content: [
            {
              type: 'file',
              data: 'base64data',
              mimeType: 'image/png', // v4 uses mimeType
            },
          ],
        };

        expect(hasAIV5CoreMessageCharacteristics(v4Message)).toBe(false);
      });

      it('should detect v4 messages with experimental_providerMetadata', () => {
        const v4Message: AIV4CoreMessage = {
          role: 'assistant',
          content: 'Hello',
          experimental_providerMetadata: { custom: { stuff: 'data' } }, // v4-only property
        };

        expect(hasAIV5CoreMessageCharacteristics(v4Message)).toBe(false);
      });

      it('should detect v4 messages with redacted-reasoning type', () => {
        const v4Message: AIV4CoreMessage = {
          role: 'assistant',
          content: [
            {
              type: 'redacted-reasoning', // v4-only type
              data: 'redacted',
            },
          ],
        };

        expect(hasAIV5CoreMessageCharacteristics(v4Message)).toBe(false);
      });

      it('should treat identical messages as v5-compatible', () => {
        const identicalMessage: AIV4CoreMessage | AIV5ModelMessage = {
          role: 'user',
          content: 'Hello world', // string content is identical in both
        };

        // Should return true because the format is identical
        expect(hasAIV5CoreMessageCharacteristics(identicalMessage)).toBe(true);
      });

      it('should treat messages with no distinguishing features as v5-compatible', () => {
        const simpleMessage: AIV4CoreMessage | AIV5ModelMessage = {
          role: 'assistant',
          content: [
            {
              type: 'text',
              text: 'Simple text message',
            },
          ],
        };

        // Should return true because no v4-specific features found
        expect(hasAIV5CoreMessageCharacteristics(simpleMessage)).toBe(true);
      });
    });

    describe('hasAIV5UIMessageCharacteristics', () => {
      it('should detect v4 messages with toolInvocations array', () => {
        const v4Message = {
          id: 'msg-1',
          role: 'assistant',
          content: 'Processing...',
          parts: [],
          toolInvocations: [
            {
              toolCallId: 'call-1',
              toolName: 'test-tool',
              args: { param: 'value' },
              state: 'result',
              result: { data: 'success' },
            },
          ],
        } satisfies AIV4UIMessage;

        expect(hasAIV5UIMessageCharacteristics(v4Message)).toBe(false);
      });

      it('should detect v5 messages with tool parts having tool-${toolName} format', () => {
        const v5Message: AIV5UIMessage = {
          id: 'msg-1',
          role: 'assistant',
          parts: [
            {
              type: 'tool-test-tool', // v5 format
              toolCallId: 'call-1',
              input: { param: 'value' },
              state: 'output-available',
              output: { data: 'success' },
            },
          ],
        };

        expect(hasAIV5UIMessageCharacteristics(v5Message)).toBe(true);
      });

      it('should detect v4 messages with tool-invocation type', () => {
        const v4Message: AIV4UIMessage = {
          id: 'msg-1',
          role: 'assistant',
          content: '',
          parts: [
            {
              type: 'text',
              text: 'Calling tool...',
            },
            {
              type: 'tool-invocation',
              toolInvocation: {
                toolCallId: 'call-1',
                toolName: 'test-tool',
                args: { param: 'value' },
                state: 'result',
                result: { data: 'success' },
              },
            },
          ],
        };

        expect(hasAIV5UIMessageCharacteristics(v4Message)).toBe(false);
      });

      it('should detect v5 messages with source-url type', () => {
        const v5Message: AIV5UIMessage = {
          id: 'msg-1',
          role: 'user',
          parts: [
            {
              type: 'source-url', // v5 type
              sourceId: '1',
              url: 'https://example.com',
            },
          ],
        };

        expect(hasAIV5UIMessageCharacteristics(v5Message)).toBe(true);
      });

      it('should detect v4 messages with source type', () => {
        const v4Message: AIV4UIMessage = {
          id: 'msg-1',
          role: 'user',
          content: '',
          parts: [
            {
              type: 'source', // v4 type
              source: {
                url: 'https://example.com',
                sourceType: 'url',
                id: '1',
                providerMetadata: { custom: { stuff: 'ok' } },
              },
            },
          ],
        };

        expect(hasAIV5UIMessageCharacteristics(v4Message)).toBe(false);
      });
    });
  });

  describe('Message Conversion', () => {
    describe('V3 to V5 UI Message conversion', () => {
      it('should convert text parts correctly', () => {
        const list = new MessageList({ threadId, resourceId });
        list.add('Hello from user', 'input');

        const v5Messages = list.get.all.aiV5.ui();
        expect(v5Messages).toHaveLength(1);
        expect(v5Messages[0].role).toBe('user');

        // Find the text part (there may be additional parts like step-start)
        const textPart = v5Messages[0].parts.find(p => p.type === 'text');
        expect(textPart).toMatchObject({
          type: 'text',
          text: 'Hello from user',
        });
      });

      it('should convert tool invocations with pending state', () => {
        const list = new MessageList({ threadId, resourceId });
        const v2Message: MastraDBMessage = {
          id: 'msg-1',
          role: 'assistant',
          createdAt: new Date(),
          threadId,
          resourceId,
          content: {
            format: 2,
            parts: [
              {
                type: 'tool-invocation',
                toolInvocation: {
                  toolCallId: 'call-1',
                  toolName: 'test-tool',
                  step: 1,
                  state: 'call',
                  args: { param: 'value' },
                },
              },
            ],
          },
        };

        list.add(v2Message, 'response');
        const v5Messages = list.get.all.aiV5.ui();

        // Find the tool part
        const toolPart = v5Messages[0].parts.find(
          p => p.type && typeof p.type === 'string' && p.type.startsWith('tool-'),
        );

        expect(toolPart).toMatchObject({
          type: 'tool-test-tool',
          toolCallId: 'call-1',
          input: { param: 'value' },
          state: 'input-available', // Correct v5 state
        });
      });

      it('should convert tool invocations with result state', () => {
        const list = new MessageList({ threadId, resourceId });
        const v2Message: MastraDBMessage = {
          id: 'msg-1',
          role: 'assistant',
          createdAt: new Date(),
          threadId,
          resourceId,
          content: {
            format: 2,
            parts: [
              {
                type: 'tool-invocation',
                toolInvocation: {
                  toolCallId: 'call-1',
                  toolName: 'test-tool',
                  step: 1,
                  state: 'result',
                  args: { param: 'value' },
                  result: { data: 'success' },
                },
              },
            ],
          },
        };

        list.add(v2Message, 'response');
        const v5Messages = list.get.all.aiV5.ui();

        // Find the tool part
        const toolPart = v5Messages[0].parts.find(
          p => p.type && typeof p.type === 'string' && p.type.startsWith('tool-'),
        );

        expect(toolPart).toMatchObject({
          type: 'tool-test-tool',
          toolCallId: 'call-1',
          input: { param: 'value' },
          output: { data: 'success' },
          state: 'output-available',
        });
      });

      it('should convert reasoning parts', () => {
        const list = new MessageList({ threadId, resourceId });
        const v2Message: MastraDBMessage = {
          id: 'msg-1',
          role: 'assistant',
          createdAt: new Date(),
          threadId,
          resourceId,
          content: {
            format: 2,
            parts: [
              {
                type: 'reasoning',
                reasoning: '',
                details: [
                  {
                    type: 'text',
                    text: 'Thinking about the problem...',
                  },
                ],
              },
            ],
          },
        };

        list.add(v2Message, 'response');
        const v5Messages = list.get.all.aiV5.ui();

        expect(v5Messages[0].parts[0]).toMatchObject({
          type: 'reasoning',
          text: 'Thinking about the problem...',
          state: 'done',
        });
      });

      it('should convert file parts with URL handling', () => {
        const list = new MessageList({ threadId, resourceId });
        const v2Message: MastraDBMessage = {
          id: 'msg-1',
          role: 'user',
          createdAt: new Date(),
          threadId,
          resourceId,
          content: {
            format: 2,
            parts: [
              {
                type: 'file',
                data: 'https://example.com/image.png',
                mimeType: 'image/png',
              },
            ],
          },
        };

        list.add(v2Message, 'input');
        const v5Messages = list.get.all.aiV5.ui();

        expect(v5Messages[0].parts[0]).toMatchObject({
          type: 'file',
          url: 'https://example.com/image.png',
          mediaType: 'image/png',
        });
      });
    });

    describe('V4 Core to V5 Model conversion', () => {
      it('should convert system messages correctly', () => {
        const list = new MessageList({ threadId, resourceId });
        list.addSystem('You are a helpful assistant');
        // Add a user message to avoid empty message list error
        list.add({ role: 'user', content: 'Hello' }, 'input');

        const v5Prompt = list.get.all.aiV5.prompt();
        expect(v5Prompt[0]).toMatchObject({
          role: 'system',
          content: 'You are a helpful assistant',
        });
      });

      it.skip('should convert tool calls from v4 to v5 format', () => {
        const list = new MessageList({ threadId, resourceId });
        const v4CoreMessage: AIV4CoreMessage = {
          role: 'assistant',
          content: [
            {
              type: 'tool-call',
              toolCallId: 'call-1',
              toolName: 'test-tool',
              args: { param: 'value' }, // v4 uses args
            },
          ],
        };

        list.add(v4CoreMessage, 'response');
        const v5Model = list.get.all.aiV5.model();

        // TODO: This test is currently failing because tool-call parts
        // are converted to UI-style tool parts with 'input-available' state
        // which can't be converted to model messages by convertToModelMessages.
        // Need to handle tool-call parts differently in the conversion.
        expect(v5Model).toHaveLength(1);
        expect(v5Model[0].content).toEqual(
          expect.arrayContaining([
            expect.objectContaining({
              type: 'tool-call',
              toolCallId: 'call-1',
              toolName: 'test-tool',
              input: { param: 'value' }, // v5 uses input
            }),
          ]),
        );
      });
    });
  });

  describe('AI SDK V5 API', () => {
    describe('list.get.all.aiV5.*', () => {
      it('model() should return AIV5 ModelMessages', () => {
        const list = new MessageList({ threadId, resourceId });
        list.add('User message', 'input');
        list.add({ role: 'assistant', content: 'Assistant response' }, 'response');

        const modelMessages = list.get.all.aiV5.model();

        expect(modelMessages).toHaveLength(2);
        expect(modelMessages[0].role).toBe('user');
        expect(modelMessages[1].role).toBe('assistant');

        // Verify the type structure matches AIV5 ModelMessage
        modelMessages.forEach(msg => {
          expect(msg).toHaveProperty('role');
          expect(msg).toHaveProperty('content');
        });
      });

      it('ui() should return AIV5 UIMessages', () => {
        const list = new MessageList({ threadId, resourceId });
        list.add('User message', 'input');

        const uiMessages = list.get.all.aiV5.ui();

        expect(uiMessages).toHaveLength(1);
        expect(uiMessages[0].role).toBe('user');

        // Find text part (there may be other parts like step-start)
        const textPart = uiMessages[0].parts.find(p => p.type === 'text');
        expect(textPart).toEqual({ type: 'text', text: 'User message' });
      });

      it('prompt() should include system messages', () => {
        const list = new MessageList({ threadId, resourceId });
        list.addSystem('System prompt');
        list.add('User message', 'input');

        const prompt = list.get.all.aiV5.prompt();

        expect(prompt).toHaveLength(2);
        expect(prompt[0]).toMatchObject({
          role: 'system',
          content: 'System prompt',
        });
        expect(prompt[1]).toMatchObject({
          role: 'user',
          content: expect.any(Array),
        });
      });

      it('prompt() should throw error for empty message list', () => {
        const list = new MessageList({ threadId, resourceId });

        expect(() => list.get.all.aiV5.prompt()).toThrow(
          'This request does not contain any user or assistant messages. At least one user or assistant message is required to generate a response.',
        );
      });

      it('prompt() should ensure proper message ordering for Gemini compatibility', () => {
        const list = new MessageList({ threadId, resourceId });
        list.add({ role: 'assistant', content: 'I am ready to help' }, 'response');

        const prompt = list.get.all.aiV5.prompt();

        // Should have 2 messages: injected user at start, assistant (no user at end)
        expect(prompt).toHaveLength(2);
        expect(prompt[0]).toMatchObject({
          role: 'user',
          content: '.',
        });
        expect(prompt[1]).toMatchObject({
          role: 'assistant',
          content: [{ type: 'text', text: 'I am ready to help' }],
        });
      });

      it('llmPrompt() should return proper LanguageModelV2Prompt format', async () => {
        const list = new MessageList({ threadId, resourceId });
        list.addSystem('System message');
        list.add('User input', 'input');
        list.add({ role: 'assistant', content: 'Response' }, 'response');

        const llmPrompt = await list.get.all.aiV5.llmPrompt();

        // llmPrompt returns messages array directly based on the implementation
        expect(Array.isArray(llmPrompt)).toBe(true);
        // Should have 3 messages: system, user, assistant (no injected user at end)
        expect(llmPrompt).toHaveLength(3);
        expect(llmPrompt[0].role).toBe('system');
        expect(llmPrompt[1].role).toBe('user');
        expect(llmPrompt[2].role).toBe('assistant');
      });
    });
  });

  describe('AI SDK V4 API', () => {
    describe('list.get.all.aiV4.*', () => {
      it('core() should return AIV4 CoreMessages', () => {
        const list = new MessageList({ threadId, resourceId });
        list.add('User message', 'input');
        list.add({ role: 'assistant', content: 'Assistant response' }, 'response');

        const coreMessages = list.get.all.aiV4.core();

        expect(coreMessages).toHaveLength(2);
        expect(coreMessages[0].role).toBe('user');
        expect(coreMessages[1].role).toBe('assistant');
      });

      it('ui() should return AIV4 UIMessages', () => {
        const list = new MessageList({ threadId, resourceId });
        list.add('User message', 'input');

        const uiMessages = list.get.all.aiV4.ui();

        expect(uiMessages).toHaveLength(1);
        expect(uiMessages[0].role).toBe('user');
        expect(uiMessages[0].content).toBe('User message');
      });

      it('prompt() should include system messages', () => {
        const list = new MessageList({ threadId, resourceId });
        list.addSystem('System prompt');
        list.add('User message', 'input');

        const prompt = list.get.all.aiV4.prompt();

        expect(prompt).toHaveLength(2);
        expect(prompt[0]).toMatchObject({
          role: 'system',
          content: 'System prompt',
        });
        expect(prompt[1]).toMatchObject({
          role: 'user',
          content: expect.any(Array),
        });
      });

      it('llmPrompt() should return proper LanguageModelV1Prompt format', () => {
        const list = new MessageList({ threadId, resourceId });
        list.addSystem('System message');
        list.add('User input', 'input');

        const llmPrompt = list.get.all.aiV4.llmPrompt();

        // llmPrompt returns messages array directly
        expect(Array.isArray(llmPrompt)).toBe(true);
        expect(llmPrompt).toHaveLength(2);
      });
    });

    describe('Deprecated method compatibility', () => {
      it('list.get.all.prompt() should delegate to aiV4.prompt()', () => {
        const list = new MessageList({ threadId, resourceId });
        list.addSystem('System');
        list.add('User', 'input');

        const deprecatedPrompt = list.get.all.prompt();
        const v4Prompt = list.get.all.aiV4.prompt();

        expect(deprecatedPrompt).toEqual(v4Prompt);
      });

      it('list.get.all.ui() should delegate to aiV4.ui()', () => {
        const list = new MessageList({ threadId, resourceId });
        list.add('Message', 'input');

        const deprecatedUI = list.get.all.ui();
        const v4UI = list.get.all.aiV4.ui();

        expect(deprecatedUI).toEqual(v4UI);
      });

      it('list.get.all.core() should delegate to aiV4.core()', () => {
        const list = new MessageList({ threadId, resourceId });
        list.add('Message', 'input');

        const deprecatedCore = list.get.all.core();
        const v4Core = list.get.all.aiV4.core();

        expect(deprecatedCore).toEqual(v4Core);
      });
    });
  });

  describe('Cross-Version Compatibility', () => {
    it('should handle v4 UIMessage → v5 ModelMessage conversion', () => {
      const list = new MessageList({ threadId, resourceId });

      const v4UIMessage: AIV4UIMessage = {
        id: 'msg-1',
        role: 'user',
        content: 'Hello from v4',
        parts: [{ type: 'text', text: 'Hello from v4' }],
        createdAt: new Date(),
      };

      list.add(v4UIMessage, 'input');

      const v5Model = list.get.all.aiV5.model();
      expect(v5Model).toHaveLength(1);
      expect(v5Model[0]).toMatchObject({
        role: 'user',
        content: [{ type: 'text', text: 'Hello from v4' }],
      });
    });

    it('should handle v5 UIMessage → v4 CoreMessage conversion', () => {
      const list = new MessageList({ threadId, resourceId });

      const v5UIMessage: AIV5UIMessage = {
        id: 'msg-1',
        role: 'user',
        parts: [{ type: 'text', text: 'Hello from v5' }],
      };

      list.add(v5UIMessage, 'input');

      const v4Core = list.get.all.aiV4.core();
      expect(v4Core).toHaveLength(1);
      expect(v4Core[0]).toMatchObject({
        role: 'user',
        content: [{ type: 'text', text: 'Hello from v5' }],
      });
    });

    it('should handle string message in both v4 and v5 formats', () => {
      const list = new MessageList({ threadId, resourceId });
      list.add('Simple string message', 'input');

      const v4Core = list.get.all.aiV4.core();
      const v5Model = list.get.all.aiV5.model();

      expect(v4Core[0].content).toEqual([{ type: 'text', text: 'Simple string message' }]);
      expect(v5Model[0].content).toEqual([{ type: 'text', text: 'Simple string message' }]);
    });

    it.skip('should handle v4 CoreMessage with tools → v5 with correct tool format', () => {
      const list = new MessageList({ threadId, resourceId });

      const v4CoreWithTool: AIV4CoreMessage = {
        role: 'assistant',
        content: [
          {
            type: 'tool-call',
            toolCallId: 'call-1',
            toolName: 'calculator',
            args: { expression: '2+2' },
          },
        ],
      };

      list.add(v4CoreWithTool, 'response');

      const v5Model = list.get.all.aiV5.model();
      expect(v5Model[0].content).toEqual(
        expect.arrayContaining([
          expect.objectContaining({
            type: 'tool-call',
            toolCallId: 'call-1',
            toolName: 'calculator',
            input: { expression: '2+2' }, // args → input
          }),
        ]),
      );
    });

    it('should handle v5 ModelMessage with reasoning → v4 with correct format', () => {
      const list = new MessageList({ threadId, resourceId });

      // Add a v5 message with reasoning through the conversion pipeline
      const v2Message: MastraDBMessage = {
        id: 'msg-1',
        role: 'assistant',
        createdAt: new Date(),
        threadId,
        resourceId,
        content: {
          format: 2,
          parts: [
            {
              type: 'reasoning',
              reasoning: '',
              details: [
                {
                  type: 'text',
                  text: 'Let me think about this...',
                },
              ],
            },
            {
              type: 'text',
              text: 'The answer is 42',
            },
          ],
        },
      };

      list.add(v2Message, 'response');

      const v4Core = list.get.all.aiV4.core();
      expect(v4Core[0].content).toEqual(
        expect.arrayContaining([
          expect.objectContaining({
            type: 'reasoning',
            text: 'Let me think about this...',
          }),
          expect.objectContaining({
            type: 'text',
            text: 'The answer is 42',
          }),
        ]),
      );
    });
  });

  describe('Image Handling', () => {
    it('should convert data URI images to url field for AI SDK V5', () => {
      const messageList = new MessageList();

      const imageDataUri =
        'data:image/png;base64,iVBORw0KGgoAAAANSUhEUgAAAAEAAAABCAYAAAAfFcSJAAAADUlEQVR42mNkYPhfDwAChwGA60e6kgAAAABJRU5ErkJggg==';

      messageList.add(
        [
          {
            role: 'user',
            content: [
              { type: 'text', text: 'What is in this image?' },
              { type: 'file', mimeType: 'image/png', data: imageDataUri },
            ],
          },
        ],
        'user',
      );

      const uiMessages = messageList.get.all.aiV5.ui();
      expect(uiMessages).toHaveLength(1);

      const filePart = uiMessages[0].parts.find(p => p.type === 'file');
      expect(filePart).toBeDefined();

      if (filePart?.type === 'file') {
        expect(filePart).toHaveProperty('url');
        expect(filePart).toHaveProperty('mediaType', 'image/png');
        expect((filePart as any).url).toBe(imageDataUri);
      }
    });

    it('should extract MIME type from data URI when not explicitly provided', () => {
      const messageList = new MessageList();
      const imageDataUri = 'data:image/jpeg;base64,/9j/4AAQSkZJRgABAQEAYABgAAD//2Q==';

      messageList.add(
        [
          {
            role: 'user',
            content: [
              { type: 'text', text: 'Analyze' },
              { type: 'file', data: imageDataUri, mimeType: 'image/jpeg' },
            ],
          },
        ],
        'user',
      );

      const uiMessages = messageList.get.all.aiV5.ui();
      const filePart = uiMessages[0].parts.find(p => p.type === 'file');

      if (filePart?.type === 'file') {
        expect(filePart.mediaType).toBe('image/jpeg');
        expect((filePart as any).url).toContain('data:image/jpeg;base64,');
      }
    });

    it('should handle raw base64 data correctly', () => {
      const messageList = new MessageList();
      const rawBase64 =
        'iVBORw0KGgoAAAANSUhEUgAAAAEAAAABCAYAAAAfFcSJAAAADUlEQVR42mNkYPhfDwAChwGA60e6kgAAAABJRU5ErkJggg==';

      messageList.add(
        [
          {
            role: 'user',
            content: [
              { type: 'text', text: 'Analyze this' },
              { type: 'file', mimeType: 'image/png', data: rawBase64 },
            ],
          },
        ],
        'user',
      );

      const uiMessages = messageList.get.all.aiV5.ui();
      const filePart = uiMessages[0].parts.find(p => p.type === 'file');

      if (filePart?.type === 'file') {
        expect((filePart as any).url).toContain(`data:image/png;base64,${rawBase64}`);
        expect(filePart.mediaType).toBe('image/png');
      }
    });

    it('should handle binary data (Uint8Array) correctly', () => {
      const messageList = new MessageList();
      const binaryData = new Uint8Array([137, 80, 78, 71, 13, 10, 26, 10]); // PNG header bytes

      messageList.add(
        [
          {
            role: 'user',
            content: [
              { type: 'text', text: 'Process this image' },
              { type: 'file', mimeType: 'image/png', data: binaryData },
            ],
          },
        ],
        'user',
      );

      const uiMessages = messageList.get.all.aiV5.ui();
      const filePart = uiMessages[0].parts.find(p => p.type === 'file');

      if (filePart?.type === 'file') {
        expect(typeof (filePart as any).url).toBe('string');
        expect((filePart as any).url).toContain('data:image/png;base64,');
        expect(filePart.mediaType).toBe('image/png');
      }
    });

    it('should preserve external URLs in url field', () => {
      const messageList = new MessageList();

      messageList.add(
        [
          {
            role: 'user',
            content: [
              { type: 'text', text: 'Look at this' },
              { type: 'file', mimeType: 'image/jpeg', data: new URL('https://example.com/image.jpg') },
            ],
          },
        ],
        'user',
      );

      const uiMessages = messageList.get.all.aiV5.ui();
      const filePart = uiMessages[0].parts.find(p => p.type === 'file');

      if (filePart?.type === 'file') {
        expect(filePart).toHaveProperty('url', 'https://example.com/image.jpg');
        expect(filePart).not.toHaveProperty('data');
      }
    });

    it('should preserve external URLs without wrapping them as data URIs', () => {
      const messageList = new MessageList();
      const imageUrl = 'https://httpbin.org/image/png';

      // This mimics what happens when the user passes messages to stream
      // with format: 'aisdk' containing file parts with URLs
      const v2Message: MastraDBMessage = {
        id: 'test-msg-1',
        role: 'user',
        content: {
          format: 2,
          parts: [
            { type: 'text', text: 'Describe this image' },
            { type: 'file', mimeType: 'image/png', data: imageUrl },
          ],
        },
        createdAt: new Date(),
        resourceId: 'test-resource',
        threadId: 'test-thread',
      };

      messageList.add(v2Message, 'user');

      // Get V5 UI messages (used for message processing)
      const v5UiMessages = messageList.get.all.aiV5.ui();
      const v5UiFilePart = v5UiMessages[0].parts.find((p: any) => p.type === 'file');

      if (v5UiFilePart?.type === 'file') {
        expect(v5UiFilePart.url).toBe(imageUrl);
        // It should NOT be wrapped as a malformed data URI
        expect(v5UiFilePart.url).not.toContain('data:image/png;base64,https://');
      }

      // Get V2 messages back (this is what InputProcessors receive)
<<<<<<< HEAD
      const v2Messages = messageList.get.all.v2();
      const v2FilePart = (v2Messages[0].content as MastraMessageContentV2).parts?.find((p: any) => p.type === 'file');
=======
      const v2Messages = messageList.get.all.db();
      const v2FilePart = v2Messages[0].content.parts?.find((p: any) => p.type === 'file');
>>>>>>> e3ad7c5a

      // The URL should remain unchanged when converting back to V2
      if (v2FilePart?.type === 'file') {
        expect(v2FilePart.data).toBe(imageUrl);
        // It should NOT be a malformed data URI
        expect(v2FilePart.data).not.toContain('data:image/png;base64,https://');
      }

      // Get V5 UI messages (used by AI SDK when format: 'aisdk')
      const v5UIMessages = messageList.get.all.aiV5.ui();
      const v5FilePart = v5UIMessages[0].parts.find(p => p.type === 'file');

      // The URL should be in the url field, not wrapped as data URI
      if (v5FilePart?.type === 'file') {
        expect((v5FilePart as any).url).toBe(imageUrl);
        // It should NOT be a malformed data URI
        expect((v5FilePart as any).url).not.toContain('data:image/png;base64,https://');
      }

      // Get V5 Model messages (what gets sent to the LLM via AI SDK)
      const v5ModelMessages = messageList.get.all.aiV5.model();
      const v5ModelContent = v5ModelMessages[0].content;

      // Check the model message content
      if (Array.isArray(v5ModelContent)) {
        const filePart = v5ModelContent.find((p: any) => p.type === 'file');
        if (filePart) {
          expect((filePart as any).data).toBe(imageUrl);
          // It should NOT be a malformed data URI
          expect((filePart as any).data).not.toContain('data:image/png;base64,https://');
        }
      }
    });

    // Tests for Issue #7362 - Ensure URL strings and base64 data are handled correctly
    describe('Issue #7362 - File part handling for AI SDK V5', () => {
      it('should handle URL strings in file parts without base64 decoding errors', () => {
        const messageList = new MessageList();
        const testUrl = 'https://unauthorized-site.com/avatars/test.png';

        // This should NOT throw: AI_InvalidDataContentError
        expect(() => {
          messageList.add(
            [
              {
                role: 'user',
                content: [
                  { type: 'text', text: 'process this image' },
                  {
                    type: 'file',
                    data: testUrl,
                    mimeType: 'image/png',
                  },
                ],
              },
            ],
            'user',
          );
        }).not.toThrow();

        // Verify the URL is properly handled
        const v5UI = messageList.get.all.aiV5.ui();
        const filePart = v5UI[0].parts.find(p => p.type === 'file');

        if (filePart?.type === 'file') {
          // URLs should remain as URLs, not be treated as base64
          expect((filePart as any).url).toBe(testUrl);
          expect(filePart.mediaType).toBe('image/png');
        }
      });

      it('should correctly convert base64 data URIs for file parts', () => {
        const messageList = new MessageList();
        const base64DataUri =
          'data:image/png;base64,iVBORw0KGgoAAAANSUhEUgAAAAEAAAABCAYAAAAfFcSJAAAADUlEQVR42mNkYPhfDwAChwGA60e6kgAAAABJRU5ErkJggg==';

        messageList.add(
          [
            {
              role: 'user',
              content: [
                { type: 'text', text: 'process this base64 image' },
                {
                  type: 'file',
                  data: base64DataUri,
                  mimeType: 'image/png',
                },
              ],
            },
          ],
          'user',
        );

        const v5UI = messageList.get.all.aiV5.ui();
        const filePart = v5UI[0].parts.find(p => p.type === 'file');

        if (filePart?.type === 'file') {
          expect((filePart as any).url).toBe(base64DataUri);
          expect(filePart.mediaType).toBe('image/png');
        }
      });

      it('should handle multiple file parts with mixed data types', () => {
        const messageList = new MessageList();
        const httpUrl = 'https://example.com/image1.png';
        const base64DataUri =
          'data:image/png;base64,iVBORw0KGgoAAAANSUhEUgAAAAEAAAABCAYAAAAfFcSJAAAADUlEQVR42mNkYPhfDwAChwGA60e6kgAAAABJRU5ErkJggg==';
        const rawBase64 = 'aGVsbG8gd29ybGQ=';

        messageList.add(
          [
            {
              role: 'user',
              content: [
                { type: 'text', text: 'process these images' },
                {
                  type: 'file',
                  data: httpUrl,
                  mimeType: 'image/png',
                },
                {
                  type: 'file',
                  data: base64DataUri,
                  mimeType: 'image/png',
                },
                {
                  type: 'file',
                  data: rawBase64,
                  mimeType: 'text/plain',
                },
              ],
            },
          ],
          'user',
        );

        const v5UI = messageList.get.all.aiV5.ui();
        const fileParts = v5UI[0].parts.filter(p => p.type === 'file');

        // Should have all three file parts converted correctly
        expect(fileParts).toHaveLength(3);

        // Each should have appropriate url field
        fileParts.forEach(part => {
          if (part.type === 'file') {
            expect(part).toHaveProperty('url');
            expect(part).toHaveProperty('mediaType');
          }
        });
      });
    });
  });

  describe('Edge Cases', () => {
    it('should throw error for empty message list with prompt methods', () => {
      const list = new MessageList({ threadId, resourceId });

      // Both v4 and v5 should throw error for empty list
      expect(() => list.get.all.aiV4.prompt()).toThrow(
        'This request does not contain any user or assistant messages. At least one user or assistant message is required to generate a response.',
      );
      expect(() => list.get.all.aiV5.prompt()).toThrow(
        'This request does not contain any user or assistant messages. At least one user or assistant message is required to generate a response.',
      );
    });

    it('should throw error for system messages with wrong role', () => {
      const list = new MessageList({ threadId, resourceId });

      expect(() => {
        list.add({ role: 'user', content: 'Not a system message' } as any, 'system');
      }).toThrow();
    });

    it('should handle messages with only assistant role', () => {
      const list = new MessageList({ threadId, resourceId });
      list.add({ role: 'assistant', content: 'Assistant only' }, 'response');

      const v4Prompt = list.get.all.aiV4.prompt();
      const v5Prompt = list.get.all.aiV5.prompt();

      // Should add user message before assistant for Gemini compatibility
      // Both V4 and V5 use same behavior now (prepend only, no append)
      expect(v4Prompt).toHaveLength(2);
      expect(v4Prompt[0].role).toBe('user');
      expect(v4Prompt[1].role).toBe('assistant');

      expect(v5Prompt).toHaveLength(2);
      expect(v5Prompt[0].role).toBe('user');
      expect(v5Prompt[1].role).toBe('assistant');
    });

    it('should handle tool invocations with missing fields gracefully', () => {
      const list = new MessageList({ threadId, resourceId });

      const incompleteToolMessage: MastraDBMessage = {
        id: 'msg-1',
        role: 'assistant',
        createdAt: new Date(),
        threadId,
        resourceId,
        content: {
          format: 2,
          parts: [
            {
              type: 'tool-invocation',
              toolInvocation: {
                toolCallId: 'call-1',
                toolName: 'test-tool',
                step: 1,
                state: 'call',
                args: {}, // Empty args
              },
            },
          ],
        },
      };

      list.add(incompleteToolMessage, 'response');

      const v5UI = list.get.all.aiV5.ui();
      // Find the tool part (may not be first)
      const toolPart = v5UI[0].parts.find(p => p.type && typeof p.type === 'string' && p.type.startsWith('tool-'));

      expect(toolPart).toMatchObject({
        type: 'tool-test-tool',
        toolCallId: 'call-1',
        input: {},
        state: 'input-available', // Correct v5 state
      });
    });

    it('should filter out empty reasoning parts', () => {
      const list = new MessageList({ threadId, resourceId });

      const messageWithEmptyReasoning: MastraDBMessage = {
        id: 'msg-1',
        role: 'assistant',
        createdAt: new Date(),
        threadId,
        resourceId,
        content: {
          format: 2,
          parts: [
            {
              type: 'reasoning',
              reasoning: '',
              details: [], // Empty reasoning
            },
            {
              type: 'text',
              text: 'Actual content',
            },
          ],
        },
      };

      list.add(messageWithEmptyReasoning, 'response');

      const v4Core = list.get.all.aiV4.core();
      // Empty reasoning should be filtered out in conversion
      expect(v4Core[0].content).toHaveLength(1);
      expect(v4Core[0].content[0]).toMatchObject({
        type: 'text',
        text: 'Actual content',
      });
    });

    it('should preserve message order in conversions', () => {
      const list = new MessageList({ threadId, resourceId });

      list.add('First user message', 'input');
      list.add({ role: 'assistant', content: 'First response' }, 'response');
      list.add('Second user message', 'input');
      list.add({ role: 'assistant', content: 'Second response' }, 'response');

      const v4Core = list.get.all.aiV4.core();
      const v5Model = list.get.all.aiV5.model();

      expect(v4Core).toHaveLength(4);
      expect(v5Model).toHaveLength(4);

      // Check order is preserved
      expect(v4Core[0].role).toBe('user');
      expect(v4Core[1].role).toBe('assistant');
      expect(v4Core[2].role).toBe('user');
      expect(v4Core[3].role).toBe('assistant');

      expect(v5Model[0].role).toBe('user');
      expect(v5Model[1].role).toBe('assistant');
      expect(v5Model[2].role).toBe('user');
      expect(v5Model[3].role).toBe('assistant');
    });

    describe('Provider metadata preservation', () => {
      it('should preserve providerMetadata on file parts during V5 UI -> V2 -> V5 UI roundtrip', () => {
        const list = new MessageList({ threadId, resourceId });

        const providerMetadata = {
          custom: {
            value: 'metadata',
          },
          someValue: {
            value: 123,
          },
        };
        const v5UIMessage: AIV5UIMessage = {
          id: 'msg-1',
          role: 'user',
          parts: [
            {
              type: 'file',
              url: 'https://example.com/image.png',
              mediaType: 'image/png',
              providerMetadata,
            },
          ],
        };

        list.add(v5UIMessage, 'input');

        // Get V2 messages and check providerMetadata was preserved
        const v2Messages = list.get.all.db();
        expect(v2Messages).toHaveLength(1);
        const filePart = (v2Messages[0].content as MastraMessageContentV2).parts.find(p => p.type === 'file');
        expect(filePart).toBeDefined();
        expect(filePart?.providerMetadata).toEqual(providerMetadata);

        // Convert back to V5 UI and check providerMetadata is still there
        const v5UIBack = list.get.all.aiV5.ui();
        expect(v5UIBack).toHaveLength(1);
        const v5FilePart = v5UIBack[0].parts.find(p => p.type === 'file');
        expect(v5FilePart).toBeDefined();
        expect(v5FilePart?.providerMetadata).toEqual(providerMetadata);
      });

      it('should preserve providerMetadata on text parts during V5 UI -> V2 -> V5 UI roundtrip', () => {
        const list = new MessageList({ threadId, resourceId });
        const providerMetadata = {
          modelUsed: { value: 'gpt-4' },
          temperature: { value: 0.7 },
        };

        const v5UIMessage: AIV5UIMessage = {
          id: 'msg-1',
          role: 'assistant',
          parts: [
            {
              type: 'text',
              text: 'Hello world',
              providerMetadata,
            },
          ],
        };

        list.add(v5UIMessage, 'response');

        // Get V2 messages and check providerMetadata was preserved
        const v2Messages = list.get.all.db();
        expect(v2Messages).toHaveLength(1);
        const textPart = (v2Messages[0].content as MastraMessageContentV2).parts.find(p => p.type === 'text');
        expect(textPart).toBeDefined();
        expect(textPart?.providerMetadata).toEqual(providerMetadata);

        // Convert back to V5 UI and check providerMetadata is still there
        const v5UIBack = list.get.all.aiV5.ui();
        expect(v5UIBack).toHaveLength(1);
        const v5TextPart = v5UIBack[0].parts.find(p => p.type === 'text');
        expect(v5TextPart).toBeDefined();
        expect(v5TextPart?.providerMetadata).toEqual(providerMetadata);
      });

      it('should preserve providerMetadata on reasoning parts during V5 UI -> V2 -> V5 UI roundtrip', () => {
        const list = new MessageList({ threadId, resourceId });

        const providerMetadata = {
          thinkingModel: { value: 'o1-preview' },
          thinkingTime: { value: 2500 },
        };

        const v5UIMessage: AIV5UIMessage = {
          id: 'msg-1',
          role: 'assistant',
          parts: [
            {
              type: 'reasoning',
              text: 'Let me think about this...',
              providerMetadata,
            },
          ],
        };

        list.add(v5UIMessage, 'response');

        // Get V2 messages and check providerMetadata was preserved
        const v2Messages = list.get.all.db();
        expect(v2Messages).toHaveLength(1);
        const reasoningPart = (v2Messages[0].content as MastraMessageContentV2).parts.find(p => p.type === 'reasoning');
        expect(reasoningPart).toBeDefined();
        expect(reasoningPart?.providerMetadata).toEqual(providerMetadata);

        // Convert back to V5 UI and check providerMetadata is still there
        const v5UIBack = list.get.all.aiV5.ui();
        expect(v5UIBack).toHaveLength(1);
        const v5ReasoningPart = v5UIBack[0].parts.find(p => p.type === 'reasoning');
        expect(v5ReasoningPart).toBeDefined();
        expect(v5ReasoningPart?.providerMetadata).toEqual(providerMetadata);
      });

      it('should preserve callProviderMetadata on tool invocations during V5 UI -> V2 -> V5 UI roundtrip', () => {
        const list = new MessageList({ threadId, resourceId });

        const callProviderMetadata = {
          toolVersion: { value: '1.0' },
          executionTime: { value: 100 },
        };

        const v5UIMessage: AIV5UIMessage = {
          id: 'msg-1',
          role: 'assistant',
          parts: [
            {
              type: 'tool-test_tool',
              toolCallId: 'call-1',
              state: 'output-available',
              input: { param: 'value' },
              output: { result: 'success' },
              callProviderMetadata,
            },
          ],
        };

        list.add(v5UIMessage, 'response');

        // Get V2 messages and check callProviderMetadata was preserved on tool-invocation
        const v2Messages = list.get.all.db();
        expect(v2Messages).toHaveLength(1);
        const toolPart = (v2Messages[0].content as MastraMessageContentV2).parts.find(p => p.type === 'tool-invocation');
        expect(toolPart).toBeDefined();
        expect(toolPart?.providerMetadata).toEqual(callProviderMetadata);

        // Convert back to V5 UI and check callProviderMetadata is still there
        const v5UIBack = list.get.all.aiV5.ui();
        expect(v5UIBack).toHaveLength(1);
        const v5ToolPart = v5UIBack[0].parts.find(p => p.type === 'tool-test_tool');
        expect(v5ToolPart).toBeDefined();
        if (!isToolUIPart(v5ToolPart!) || !(`callProviderMetadata` in v5ToolPart)) {
          throw new Error(`should be a tool part with callProviderMetadata`);
        }
        expect(v5ToolPart?.callProviderMetadata).toEqual(callProviderMetadata);
      });

      it('should preserve providerMetadata on source-url parts during V5 UI -> V2 -> V5 UI roundtrip', () => {
        const list = new MessageList({ threadId, resourceId });

        const fetchTime = Date.now();
        const providerMetadata = {
          fetchTime: { value: fetchTime },
          contentType: { value: 'text/html' },
        };

        const v5UIMessage: AIV5UIMessage = {
          id: 'msg-1',
          role: 'assistant',
          parts: [
            {
              type: 'source-url',
              url: 'https://example.com/doc',
              sourceId: 'doc-1',
              providerMetadata,
            },
          ],
        };

        list.add(v5UIMessage, 'response');

        // Get V2 messages and check providerMetadata was preserved
        const v2Messages = list.get.all.db();
        expect(v2Messages).toHaveLength(1);
        const sourcePart = (v2Messages[0].content as MastraMessageContentV2).parts.find(p => p.type === 'source');
        expect(sourcePart).toBeDefined();
        expect(sourcePart?.providerMetadata).toEqual(providerMetadata);

        // Convert back to V5 UI and check providerMetadata is still there
        const v5UIBack = list.get.all.aiV5.ui();
        expect(v5UIBack).toHaveLength(1);
        const v5SourcePart = v5UIBack[0].parts.find(p => p.type === 'source-url');
        expect(v5SourcePart).toBeDefined();
        expect(v5SourcePart?.providerMetadata).toEqual(providerMetadata);
      });

      it('should preserve providerMetadata when mixing multiple part types', () => {
        const list = new MessageList({ threadId, resourceId });

        const textProviderMetadata = { textMeta: { value: true } };
        const fileProviderMetadata = { fileMeta: { value: true } };
        const reasoningProviderMetadata = { reasoningMeta: { value: true } };

        const v5UIMessage: AIV5UIMessage = {
          id: 'msg-1',
          role: 'assistant',
          parts: [
            {
              type: 'text',
              text: 'Here is the result:',
              providerMetadata: textProviderMetadata,
            },
            {
              type: 'file',
              url: 'data:image/png;base64,abc123',
              mediaType: 'image/png',
              providerMetadata: fileProviderMetadata,
            },
            {
              type: 'reasoning',
              text: 'Thinking...',
              providerMetadata: reasoningProviderMetadata,
            },
          ],
        };

        list.add(v5UIMessage, 'response');

        // Get V2 messages and verify all providerMetadata preserved
<<<<<<< HEAD
        const v2Messages = list.get.all.v2();
        const parts = (v2Messages[0].content as MastraMessageContentV2).parts;
=======
        const v2Messages = list.get.all.db();
        const parts = v2Messages[0].content.parts;
>>>>>>> e3ad7c5a

        const textPart = parts.find(p => p.type === 'text');
        expect(textPart?.providerMetadata).toEqual(textProviderMetadata);

        const filePart = parts.find(p => p.type === 'file');
        expect(filePart?.providerMetadata).toEqual(fileProviderMetadata);

        const reasoningPart = parts.find(p => p.type === 'reasoning');
        expect(reasoningPart?.providerMetadata).toEqual(reasoningProviderMetadata);

        // Convert back to V5 UI and verify all metadata still there
        const v5UIBack = list.get.all.aiV5.ui();
        const v5Parts = v5UIBack[0].parts;

        const v5TextPart = v5Parts.find(p => p.type === 'text');
        expect(v5TextPart?.providerMetadata).toEqual(textProviderMetadata);

        const v5FilePart = v5Parts.find(p => p.type === 'file');
        expect(v5FilePart?.providerMetadata).toEqual(fileProviderMetadata);

        const v5ReasoningPart = v5Parts.find(p => p.type === 'reasoning');
        expect(v5ReasoningPart?.providerMetadata).toEqual(reasoningProviderMetadata);
      });
    });
  });
});<|MERGE_RESOLUTION|>--- conflicted
+++ resolved
@@ -2,11 +2,7 @@
 import { isToolUIPart } from 'ai-v5';
 import type { ModelMessage as AIV5ModelMessage, UIMessage as AIV5UIMessage } from 'ai-v5';
 import { describe, expect, it } from 'vitest';
-<<<<<<< HEAD
-import type { MastraMessageContentV2, MastraMessageV2 } from '../index';
-=======
 import type { MastraDBMessage } from '../index';
->>>>>>> e3ad7c5a
 import { MessageList } from '../index';
 import { hasAIV5CoreMessageCharacteristics } from '../utils/ai-v4-v5/core-model-message';
 import { hasAIV5UIMessageCharacteristics } from '../utils/ai-v4-v5/ui-message';
@@ -973,13 +969,8 @@
       }
 
       // Get V2 messages back (this is what InputProcessors receive)
-<<<<<<< HEAD
-      const v2Messages = messageList.get.all.v2();
-      const v2FilePart = (v2Messages[0].content as MastraMessageContentV2).parts?.find((p: any) => p.type === 'file');
-=======
       const v2Messages = messageList.get.all.db();
       const v2FilePart = v2Messages[0].content.parts?.find((p: any) => p.type === 'file');
->>>>>>> e3ad7c5a
 
       // The URL should remain unchanged when converting back to V2
       if (v2FilePart?.type === 'file') {
@@ -1504,13 +1495,8 @@
         list.add(v5UIMessage, 'response');
 
         // Get V2 messages and verify all providerMetadata preserved
-<<<<<<< HEAD
-        const v2Messages = list.get.all.v2();
-        const parts = (v2Messages[0].content as MastraMessageContentV2).parts;
-=======
         const v2Messages = list.get.all.db();
         const parts = v2Messages[0].content.parts;
->>>>>>> e3ad7c5a
 
         const textPart = parts.find(p => p.type === 'text');
         expect(textPart?.providerMetadata).toEqual(textProviderMetadata);
