--- conflicted
+++ resolved
@@ -3516,7 +3516,6 @@
       const list = new MessageList({ threadId, resourceId }).add(toolCall, 'response').add(toolResult, 'response');
       const v4Messages = list.get.all.aiV4.ui();
 
-<<<<<<< HEAD
       expect(v4Messages).toHaveLength(1); // Should be merged into one assistant message
       expect(v4Messages[0]).toEqual({
         id: expect.any(String),
@@ -3653,21 +3652,6 @@
       const v4Messages = list.get.all.aiV4.ui();
       expect(v4Messages[0].content).toBe('Hello!');
       expect(v4Messages[0].id).toBe('msg-with-content');
-=======
-      // The content should stay as a string, not be parsed to an object
-      const messages = list.get.all.v2();
-      expect(messages[0].content.content).toBe('{"data": "value", "number": 42}'); // Should stay as string
-      expect(typeof messages[0].content.content).toBe('string'); // Should be a string, not an object
-      expect(messages[0].content.parts).toEqual([
-        {
-          type: 'step-start',
-        },
-        {
-          type: 'text',
-          text: '{"data": "value", "number": 42}',
-        },
-      ]);
->>>>>>> 49331921
     });
   });
 
