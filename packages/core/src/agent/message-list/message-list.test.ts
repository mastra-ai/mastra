import type * as AIV5 from 'ai';
import { describe, expect, it } from 'vitest';
import type { MastraMessageV1 } from '../../memory';
import type { MastraMessageV2, MastraMessageV3 } from '../message-list';
import type * as AIV4 from './ai-sdk-4';
import { MessageList } from './index';

type VercelUIMessage = AIV5.UIMessage;

const threadId = `one`;
const resourceId = `user`;

describe('MessageList', () => {
  describe('add message', () => {
    it('should correctly convert and add a Vercel UIMessage', () => {
      const input = {
        id: 'ui-msg-1',
        role: 'user',
        parts: [{ type: 'text', text: 'Hello from UI!' }],
        metadata: {
          createdAt: new Date('2023-10-26T10:00:00.000Z'),
        },
      } satisfies VercelUIMessage;

      const list = new MessageList({ threadId, resourceId }).add(input, 'user');

      const messages = list.get.all.v3();
      expect(messages.length).toBe(1);

      expect(messages[0]).toEqual({
        id: input.id,
        role: 'user',
        createdAt: input.metadata.createdAt,
        content: {
          format: 3,
          parts: [{ type: 'text', text: 'Hello from UI!' }],
          metadata: {
            createdAt: input.metadata.createdAt,
          },
        },
        threadId,
        resourceId,
      } satisfies MastraMessageV3);
    });

    it('should correctly convert and add a MastraMessageV2 message', () => {
      const input = {
        id: 'ui-msg-1',
        role: 'user',
        content: {
          format: 2,
          parts: [{ type: 'text', text: 'Hello from UI!' }],
        },
        createdAt: new Date('2023-10-26T10:00:00.000Z'),
        resourceId,
        threadId,
      } satisfies MastraMessageV2;

      const list = new MessageList({ threadId, resourceId }).add(input, 'user');

      const messages = list.get.all.v3();
      expect(messages.length).toBe(1);

      expect(messages[0]).toEqual({
        id: input.id,
        role: 'user',
        createdAt: input.createdAt,
        content: {
          format: 3,
          parts: [{ type: 'text', text: 'Hello from UI!' }],
        },
        threadId,
        resourceId,
      } satisfies MastraMessageV3);
    });

    it('should correctly convert and add a MastraMessageV1 message', () => {
      const input = {
        id: 'ui-msg-1',
        role: 'user',
        type: 'text',
        content: [{ type: 'text', text: 'Hello from UI!' }],
        createdAt: new Date('2023-10-26T10:00:00.000Z'),
        resourceId,
        threadId,
      } satisfies MastraMessageV1;

      const list = new MessageList({ threadId, resourceId }).add(input, 'memory');

      const messages = list.get.all.v3();
      expect(messages.length).toBe(1);

      expect(messages[0]).toEqual({
        id: input.id,
        role: 'user',
        createdAt: input.createdAt,
        content: {
          format: 3,
          parts: [{ type: 'text', text: 'Hello from UI!' }],
        },
        threadId,
        resourceId,
      } satisfies MastraMessageV3);
    });

    it('should correctly convert and add a Vercel CoreMessage with string content', () => {
      const input = {
        role: 'user',
        content: 'Hello from Core!',
      } satisfies AIV5.ModelMessage;

      const list = new MessageList({
        threadId,
        resourceId,
      }).add(input, 'user');

      const messages = list.get.all.v3();
      expect(messages.length).toBe(1);

      expect(messages[0]).toEqual({
        id: expect.any(String),
        role: 'user',
        createdAt: expect.any(Date),
        content: {
          format: 3,
          parts: [{ type: 'text', text: 'Hello from Core!' }],
        },
        threadId,
        resourceId,
      } satisfies MastraMessageV3);
    });

    it('should correctly convert and add a MastraMessageV1 message with string content', () => {
      const input = {
        id: '1',
        type: 'text',
        role: 'user',
        content: 'Hello from Core!',
        createdAt: new Date('2023'),
      } satisfies MastraMessageV1;

      const list = new MessageList({
        threadId,
        resourceId,
      }).add(input, 'memory');

      const messages = list.get.all.v3();
      expect(messages.length).toBe(1);

      expect(messages[0]).toEqual({
        id: expect.any(String),
        role: 'user',
        createdAt: expect.any(Date),
        content: {
          format: 3,
          parts: [{ type: 'text', text: 'Hello from Core!' }],
        },
        threadId,
        resourceId,
      } satisfies MastraMessageV3);
    });

    it('should correctly convert and add a MastraMessageV2 message with string content', () => {
      const input = {
        id: '1',
        type: 'text',
        role: 'user',
        content: {
          format: 2,
          content: 'Hello from Core!',
          parts: [{ type: 'text', text: 'Hello from Core!' }],
        },
        createdAt: new Date('2023'),
        threadId,
        resourceId,
      } satisfies MastraMessageV2;

      const list = new MessageList({
        threadId,
        resourceId,
      }).add(input, 'memory');

      const messages = list.get.all.v3();
      expect(messages.length).toBe(1);

      expect(messages[0]).toEqual({
        id: expect.any(String),
        role: 'user',
        createdAt: expect.any(Date),
        content: {
          format: 3,
          parts: [{ type: 'text', text: 'Hello from Core!' }],
        },
        threadId,
        resourceId,
        type: 'text',
      } satisfies MastraMessageV3);
    });

    it('should correctly merge a tool result CoreMessage with the preceding assistant message', () => {
      const messageOne = { role: 'user' as const, content: 'Run the tool' as const } satisfies AIV5.ModelMessage;
      const messageTwo = {
        role: 'assistant' as const,
        content: [{ type: 'tool-call', toolName: 'testTool', toolCallId: 'call-3', input: { query: 'test' } }],
      } satisfies AIV5.ModelMessage;

      const initialMessages = [messageOne, messageTwo];

      const list = new MessageList().add(initialMessages[0], 'user').add(initialMessages[1], 'response');

      const messageThree = {
        role: 'tool',
        content: [
          {
            type: 'tool-result',
            toolName: 'testTool',
            toolCallId: 'call-3',
            output: { type: 'text', value: 'Tool execution successful' },
          },
        ],
      } satisfies AIV5.CoreMessage;

      list.add(messageThree, 'response');

      expect(list.get.all.aiV5.ui()).toEqual([
        {
          id: expect.any(String),
          role: `user` as const,
          parts: [{ type: 'text' as const, text: messageOne.content }],
          metadata: { createdAt: expect.any(Date) },
        },
        {
          id: expect.any(String),
          role: 'assistant',
          metadata: { createdAt: expect.any(Date) },
          parts: [
            {
              type: 'tool-testTool',
              state: 'output-available',
              toolCallId: 'call-3',
              input: messageTwo.content[0].input,
              output: messageThree.content[0].output,
            },
          ],
        },
      ] satisfies VercelUIMessage[]);
    });

    it('should correctly merge a tool result CoreMessage with the preceding assistant message v3', () => {
      const messageOne = { role: 'user' as const, content: 'Run the tool' as const } satisfies AIV5.ModelMessage;
      const messageTwo = {
        role: 'assistant' as const,
        content: [{ type: 'tool-call', toolName: 'testTool', toolCallId: 'call-3', input: { query: 'test' } }],
      } satisfies AIV5.ModelMessage;

      const initialMessages = [messageOne, messageTwo];

      const list = new MessageList().add(initialMessages[0], 'user').add(initialMessages[1], 'response');

      const messageThree = {
        role: 'tool',
        content: [
          {
            type: 'tool-result',
            toolName: 'testTool',
            toolCallId: 'call-3',
            output: { type: 'text', value: 'Tool execution successful' },
          },
        ],
      } satisfies AIV5.CoreMessage;

      list.add(messageThree, 'response');

      expect(list.get.all.v3()).toEqual([
        {
          id: expect.any(String),
          role: `user` as const,
          content: {
            format: 3,
            parts: [{ type: 'text' as const, text: messageOne.content }],
          },
          createdAt: expect.any(Date),
        },
        {
          id: expect.any(String),
          role: 'assistant',
          createdAt: expect.any(Date),
          content: {
            format: 3,
            parts: [
              {
                type: 'tool-testTool',
                state: 'output-available',
                toolCallId: 'call-3',
                input: messageTwo.content[0].input,
                output: messageThree.content[0].output,
              },
            ],
          },
        },
      ] satisfies MastraMessageV3[]);
    });

    it('should correctly convert and add a Mastra V1 MessageType with array content (text and tool-call)', () => {
      const inputV1Message = {
        id: 'v1-msg-2',
        role: 'assistant',
        content: [
          { type: 'text', text: 'Okay, checking the weather.' },
          { type: 'tool-call', toolName: 'weatherTool', toolCallId: 'call-2', args: { location: 'London' } },
        ],
        threadId,
        resourceId,
        createdAt: new Date('2023-10-26T09:01:00.000Z'),
        type: 'text',
      } satisfies MastraMessageV1;

      const list = new MessageList({ threadId, resourceId }).add(inputV1Message, 'response');

      expect(list.get.all.v2()).toEqual([
        {
          id: inputV1Message.id,
          role: inputV1Message.role,
          createdAt: expect.any(Date),
          content: {
            format: 2,
            content: 'Okay, checking the weather.',
            parts: [
              { type: 'text', text: 'Okay, checking the weather.' },
              {
                type: 'tool-invocation',
                toolInvocation: {
                  state: 'call',
                  toolName: 'weatherTool',
                  toolCallId: 'call-2',
                  args: { location: 'London' },
                },
              },
            ],
            toolInvocations: [
              {
                state: 'call',
                toolName: 'weatherTool',
                toolCallId: 'call-2',
                args: { location: 'London' },
              },
            ],
          },
          threadId,
          resourceId,
        } satisfies MastraMessageV2,
      ]);
    });

    it('should correctly convert and add a Mastra V1 MessageType with array content (text and tool-call) to v3', () => {
      const inputV1Message = {
        id: 'v1-msg-2',
        role: 'assistant',
        content: [
          { type: 'text', text: 'Okay, checking the weather.' },
          { type: 'tool-call', toolName: 'weatherTool', toolCallId: 'call-2', args: { location: 'London' } },
        ],
        threadId,
        resourceId,
        createdAt: new Date('2023-10-26T09:01:00.000Z'),
        type: 'text',
      } satisfies MastraMessageV1;

      const list = new MessageList({ threadId, resourceId }).add(inputV1Message, 'response');

      expect(list.get.all.v3()).toEqual([
        {
          id: inputV1Message.id,
          role: inputV1Message.role,
          createdAt: expect.any(Date),
          content: {
            format: 3,
            parts: [
              { type: 'text', text: 'Okay, checking the weather.' },
              {
                type: 'tool-weatherTool',
                state: 'input-available',
                toolCallId: 'call-2',
                input: { location: 'London' },
              },
            ],
          },
          threadId,
          resourceId,
        } satisfies MastraMessageV3,
      ]);
    });

    it('should correctly convert and add a Mastra V1 MessageType with string content', () => {
      const inputV1Message = {
        id: 'v1-msg-1',
        role: 'user',
        content: 'Hello from V1!',
        threadId,
        resourceId,
        createdAt: new Date('2023-10-26T09:00:00.000Z'),
        type: 'text',
      } satisfies MastraMessageV1;

      const list = new MessageList({ threadId, resourceId }).add(inputV1Message, 'user');

      expect(list.get.all.v2()).toEqual([
        {
          id: inputV1Message.id,
          role: inputV1Message.role,
          createdAt: expect.any(Date),
          content: {
            format: 2,
            content: inputV1Message.content,
            parts: [{ type: 'text', text: inputV1Message.content }],
          },
          threadId,
          resourceId,
        } satisfies MastraMessageV2,
      ]);
    });

    it('should correctly convert and add a Vercel CoreMessage with array content (text and tool-call)', () => {
      const inputCoreMessage = {
        role: 'assistant',
        content: [
          { type: 'text', text: 'Okay, I can do that.' },
          {
            type: 'tool-call',
            toolName: 'calculator',
            toolCallId: 'call-1',
            input: { operation: 'add', numbers: [1, 2] },
          },
        ],
      } satisfies AIV5.ModelMessage;

      const list = new MessageList({ threadId, resourceId }).add(inputCoreMessage, 'user');

      expect(list.get.all.v2()).toEqual([
        {
          id: expect.any(String),
          role: 'assistant',
          createdAt: expect.any(Date),
          content: {
            format: 2,
            content: 'Okay, I can do that.',
            parts: [
              { type: 'text', text: 'Okay, I can do that.' },
              {
                type: 'tool-invocation',
                toolInvocation: {
                  state: 'call',
                  toolName: 'calculator',
                  toolCallId: 'call-1',
                  args: { operation: 'add', numbers: [1, 2] },
                },
              },
            ],
            toolInvocations: [
              {
                state: 'call',
                toolName: 'calculator',
                toolCallId: 'call-1',
                args: { operation: 'add', numbers: [1, 2] },
              },
            ],
          },
          threadId,
          resourceId,
        } satisfies MastraMessageV2,
      ]);
    });

    it('should correctly convert and add a Vercel CoreMessage with array content (text and tool-call) to v3', () => {
      const inputCoreMessage = {
        role: 'assistant',
        content: [
          { type: 'text', text: 'Okay, I can do that.' },
          {
            type: 'tool-call',
            toolName: 'calculator',
            toolCallId: 'call-1',
            input: { operation: 'add', numbers: [1, 2] },
          },
        ],
      } satisfies AIV5.ModelMessage;

      const list = new MessageList({ threadId, resourceId }).add(inputCoreMessage, 'user');

      expect(list.get.all.v3()).toEqual([
        {
          id: expect.any(String),
          role: 'assistant',
          createdAt: expect.any(Date),
          content: {
            format: 3,
            parts: [
              { type: 'text', text: 'Okay, I can do that.' },
              {
                type: 'tool-calculator',
                state: 'input-available',
                toolCallId: 'call-1',
                input: { operation: 'add', numbers: [1, 2] },
              },
            ],
          },
          threadId,
          resourceId,
        } satisfies MastraMessageV3,
      ]);
    });

    it('should correctly handle a sequence of mixed message types including tool calls and results', () => {
      const msg1 = {
        id: 'user-msg-seq-1',
        role: 'user' as const,
        parts: [{ type: 'text', text: 'Initial user query' }],
      } satisfies VercelUIMessage;
      const msg2 = {
        role: 'assistant',
        content: [
          { type: 'text', text: 'Thinking...' },
          { type: 'tool-call', toolName: 'searchTool', toolCallId: 'call-seq-1', input: { query: 'some query' } },
        ],
      } satisfies AIV5.ModelMessage;
      const msg3 = {
        role: 'tool',
        content: [
          {
            type: 'tool-result',
            toolName: 'searchTool',
            toolCallId: 'call-seq-1',
            output: { type: 'text', value: 'Search results data' },
          },
        ],
      } satisfies AIV5.ModelMessage;
      const msg4 = {
        id: 'assistant-msg-seq-2',
        role: 'assistant',
        parts: [{ type: 'text', text: 'Here are the results.' }],
      } satisfies VercelUIMessage;

      const messageSequence = [msg1, msg2, msg3, msg4];

      const expected = [
        {
          id: msg1.id,
          role: msg1.role,
          createdAt: expect.any(Date),
          content: {
            format: 2,
            content: 'Initial user query',
            parts: msg1.parts,
          },
          threadId,
          resourceId,
        },
        {
          id: expect.any(String),
          role: 'assistant',
          createdAt: expect.any(Date),
          content: {
            format: 2,
            content: 'Thinking...',
            parts: [
              { type: 'text', text: msg2.content[0].text },
              {
                type: 'tool-invocation',
                toolInvocation: {
                  state: 'result',
                  toolName: msg2.content[1].toolName,
                  toolCallId: msg2.content[1].toolCallId,
                  args: msg2.content[1].input,
                  result: 'Search results data',
                },
              },
            ],
            toolInvocations: [
              {
                state: 'result',
                toolName: msg2.content[1].toolName,
                toolCallId: msg2.content[1].toolCallId,
                args: msg2.content[1].input,
                result: 'Search results data',
              },
            ],
          },
          threadId,
          resourceId,
        },
        {
          id: expect.any(String),
          role: 'assistant',
          createdAt: expect.any(Date),
          content: {
            format: 2,
            content: 'Here are the results.',
            parts: msg4.parts,
          },
          threadId,
          resourceId,
        },
      ];
      expect(new MessageList({ threadId, resourceId }).add(messageSequence, 'user').get.all.v2()).toEqual(
        expected.map(m => ({ ...m, createdAt: expect.any(Date) })),
      );

      // let messages: AIV5.UIMessage[] = [];
      // const list = new MessageList();

      // msg1
<<<<<<< HEAD
      // messages = appendClientMessage({ messages, message: msg1 });
      // expect(new MessageList().add(messages, 'user').get.all.ui()).toEqual(
      //   messages.map(m => ({ ...m, createdAt: expect.any(Date) })),
      // );
      // list.add(messages, 'user');
      // expect(list.get.all.ui()).toEqual(messages.map(m => ({ ...m, createdAt: expect.any(Date) })));
      //
      // // msg2
      // messages = appendResponseMessages({
      //   messages,
      //   responseMessages: [{ ...msg2, id: randomUUID() }],
      // });
      // expect(new MessageList().add(messages, 'response').get.all.ui()).toEqual(
      //   messages.map(m => ({ ...m, createdAt: expect.any(Date) })),
      // );
      // list.add(messages, 'response');
      // expect(list.get.all.ui()).toEqual(messages.map(m => ({ ...m, createdAt: expect.any(Date) })));
      //
      // // msg3
      // messages = appendResponseMessages({ messages, responseMessages: [{ id: randomUUID(), ...msg3 }] });
      // expect(new MessageList().add(messages, 'response').get.all.ui()).toEqual(
      //   messages.map(m => ({ ...m, createdAt: expect.any(Date) })),
      // );
      // list.add(messages, 'response');
      // expect(list.get.all.ui()).toEqual(messages.map(m => ({ ...m, createdAt: expect.any(Date) })));
      //
      // // msg4
      // messages = appendResponseMessages({ messages, responseMessages: [msg4] });
      // expect(new MessageList().add(messages, 'response').get.all.ui()).toEqual(
      //   messages.map(m => ({ ...m, createdAt: expect.any(Date) })),
      // );
      // list.add(messages, 'response');
      // expect(list.get.all.ui()).toEqual(messages.map(m => ({ ...m, createdAt: expect.any(Date) })));
=======
      messages = appendClientMessage({ messages, message: msg1 });
      expect(new MessageList().add(messages, 'user').get.all.ui()).toEqual(
        messages.map(m => ({ ...m, createdAt: expect.any(Date) })),
      );
      list.add(messages, 'user');
      expect(list.get.all.ui()).toEqual(messages.map(m => ({ ...m, createdAt: expect.any(Date) })));

      // msg2
      messages = appendResponseMessages({
        messages,
        responseMessages: [{ ...msg2, id: randomUUID() }],
      });
      // Filter out tool invocations with state="call" from expected UI messages
      const expectedUIMessages = messages.map(m => {
        if (m.role === 'assistant' && m.parts && m.toolInvocations) {
          return {
            ...m,
            parts: m.parts.filter(p => !(p.type === 'tool-invocation' && p.toolInvocation.state === 'call')),
            toolInvocations: m.toolInvocations.filter(t => t.state === 'result'),
            createdAt: expect.any(Date),
          };
        }
        return { ...m, createdAt: expect.any(Date) };
      });
      expect(new MessageList().add(messages, 'response').get.all.ui()).toEqual(expectedUIMessages);
      list.add(messages, 'response');
      expect(list.get.all.ui()).toEqual(expectedUIMessages);

      // msg3
      messages = appendResponseMessages({ messages, responseMessages: [{ id: randomUUID(), ...msg3 }] });
      expect(new MessageList().add(messages, 'response').get.all.ui()).toEqual(
        messages.map(m => ({ ...m, createdAt: expect.any(Date) })),
      );
      list.add(messages, 'response');
      expect(list.get.all.ui()).toEqual(messages.map(m => ({ ...m, createdAt: expect.any(Date) })));

      // msg4
      messages = appendResponseMessages({ messages, responseMessages: [msg4] });
      expect(new MessageList().add(messages, 'response').get.all.ui()).toEqual(
        messages.map(m => ({ ...m, createdAt: expect.any(Date) })),
      );
      list.add(messages, 'response');
      expect(list.get.all.ui()).toEqual(messages.map(m => ({ ...m, createdAt: expect.any(Date) })));
>>>>>>> 3efe64e0
    });

    it('should correctly convert and add a Vercel CoreMessage with reasoning and redacted-reasoning parts', () => {
      const inputCoreMessage = {
        role: 'assistant',
        content: [
          { type: 'reasoning', text: 'Step 1: Analyze' },
          { type: 'text', text: 'Result of step 1.' },
        ],
      } satisfies AIV5.ModelMessage;

      const list = new MessageList({ threadId, resourceId }).add(inputCoreMessage, 'user');

      expect(list.get.all.v2()).toEqual([
        {
          id: expect.any(String),
          role: 'assistant',
          createdAt: expect.any(Date),
          content: {
            format: 2,
            content: 'Result of step 1.',
            parts: [
              {
                type: 'reasoning',
                reasoning: '',
                details: [{ type: 'text', text: 'Step 1: Analyze' }],
              },
              { type: 'text', text: 'Result of step 1.' },
            ],
          },
          threadId,
          resourceId,
        } satisfies MastraMessageV2,
      ]);
    });

    it('should correctly convert and add a Vercel CoreMessage with reasoning and redacted-reasoning parts to v3', () => {
      const inputCoreMessage = {
        role: 'assistant',
        content: [
          { type: 'reasoning', text: 'Step 1: Analyze' },
          { type: 'text', text: 'Result of step 1.' },
        ],
      } satisfies AIV5.ModelMessage;

      const list = new MessageList({ threadId, resourceId }).add(inputCoreMessage, 'user');

      expect(list.get.all.v3()).toEqual([
        {
          id: expect.any(String),
          role: 'assistant',
          createdAt: expect.any(Date),
          content: {
            format: 3,
            parts: [
              {
                type: 'reasoning',
                text: 'Step 1: Analyze',
              },
              { type: 'text', text: 'Result of step 1.' },
            ],
          },
          threadId,
          resourceId,
        } satisfies MastraMessageV3,
      ]);
    });

    it('should correctly convert and add a Vercel CoreMessage with file parts', () => {
      const inputCoreMessage = {
        role: 'user',
        content: [
          { type: 'text', text: 'Here is an image:' },
          { type: 'file', mediaType: 'image/png', data: new Uint8Array([1, 2, 3, 4]) },
        ],
      } satisfies AIV5.ModelMessage;

      const list = new MessageList({ threadId, resourceId }).add(inputCoreMessage, 'user');

      expect(list.get.all.v2()).toEqual([
        {
          id: expect.any(String),
          role: 'user',
          createdAt: expect.any(Date),
          content: {
            format: 2,
            content: 'Here is an image:',
            parts: [
              { type: 'text', text: 'Here is an image:' },
              { type: 'file', mimeType: 'image/png', data: 'AQIDBA==' }, // Base64 of [1, 2, 3, 4]
            ],
          },
          threadId,
          resourceId,
        } satisfies MastraMessageV2,
      ]);
    });

    it('should correctly convert and add a Vercel CoreMessage with file parts to v3', () => {
      const inputCoreMessage = {
        role: 'user',
        content: [
          { type: 'text', text: 'Here is an image:' },
          { type: 'file', mediaType: 'image/png', data: new Uint8Array([1, 2, 3, 4]) },
        ],
      } satisfies AIV5.ModelMessage;

      const list = new MessageList({ threadId, resourceId }).add(inputCoreMessage, 'user');

      expect(list.get.all.v3()).toEqual([
        {
          id: expect.any(String),
          role: 'user',
          createdAt: expect.any(Date),
          content: {
            format: 3,
            parts: [
              { type: 'text', text: 'Here is an image:' },
              { type: 'file', mediaType: 'image/png', url: 'AQIDBA==' }, // Base64 of [1, 2, 3, 4]
            ],
          },
          threadId,
          resourceId,
        } satisfies MastraMessageV3,
      ]);
    });

    it('should correctly convert and add a Mastra V1 MessageType with reasoning and redacted-reasoning parts', () => {
      const inputV1Message = {
        id: 'v1-msg-3',
        role: 'assistant',
        content: [
          { type: 'reasoning', text: 'Analyzing data...', signature: 'sig-b' },
          { type: 'redacted-reasoning', data: 'more sensitive data' },
          { type: 'text', text: 'Analysis complete.' },
        ],
        threadId,
        resourceId,
        createdAt: new Date('2023-10-26T09:02:00.000Z'),
        type: 'text',
      } satisfies MastraMessageV1;

      const list = new MessageList({ threadId, resourceId }).add(inputV1Message, 'response');

      expect(list.get.all.v2()).toEqual([
        {
          id: inputV1Message.id,
          role: inputV1Message.role,
          createdAt: expect.any(Date),
          content: {
            format: 2,
            content: 'Analysis complete.',
            parts: [
              {
                type: 'reasoning',
                reasoning: '',
                details: [{ type: 'text', text: 'Analyzing data...' }],
              },
              { type: 'text', text: 'Analysis complete.' },
            ],
          },
          threadId,
          resourceId,
        } satisfies MastraMessageV2,
      ]);
    });

    it('should correctly convert and add a Mastra V1 MessageType with reasoning and redacted-reasoning parts to v3', () => {
      const inputV1Message = {
        id: 'v1-msg-3',
        role: 'assistant',
        content: [
          { type: 'reasoning', text: 'Analyzing data...', signature: 'sig-b' },
          { type: 'redacted-reasoning', data: 'more sensitive data' },
          { type: 'text', text: 'Analysis complete.' },
        ],
        threadId,
        resourceId,
        createdAt: new Date('2023-10-26T09:02:00.000Z'),
        type: 'text',
      } satisfies MastraMessageV1;

      const list = new MessageList({ threadId, resourceId }).add(inputV1Message, 'response');

      expect(list.get.all.v3()).toEqual([
        {
          id: inputV1Message.id,
          role: inputV1Message.role,
          createdAt: expect.any(Date),
          content: {
            format: 3,
            parts: [
              {
                type: 'reasoning',
                text: 'Analyzing data...',
              },
              { type: 'text', text: 'Analysis complete.' },
            ],
          },
          threadId,
          resourceId,
        } satisfies MastraMessageV3,
      ]);
    });

    it('should correctly convert and add a Mastra V1 MessageType with file parts', () => {
      const inputV1Message = {
        id: 'v1-msg-4',
        role: 'user',
        content: [
          { type: 'text', text: 'Here is a document:' },
          { type: 'file', mimeType: 'application/pdf', data: 'JVBERi0xLjQKJ...' }, // Dummy base64
        ],
        threadId,
        resourceId,
        createdAt: new Date('2023-10-26T09:03:00.000Z'),
        type: 'text',
      } satisfies MastraMessageV1;

      const list = new MessageList({ threadId, resourceId }).add(inputV1Message, 'user');

      expect(list.get.all.v2()).toEqual([
        {
          id: inputV1Message.id,
          role: inputV1Message.role,
          createdAt: expect.any(Date),
          content: {
            format: 2,
            content: 'Here is a document:',
            parts: [
              { type: 'text', text: 'Here is a document:' },
              { type: 'file', mimeType: 'application/pdf', data: 'JVBERi0xLjQKJ...' },
            ],
          },
          threadId,
          resourceId,
        } satisfies MastraMessageV2,
      ]);
    });

    it('should correctly convert and add a Mastra V1 MessageType with file parts to v3', () => {
      const inputV1Message = {
        id: 'v1-msg-4',
        role: 'user',
        content: [
          { type: 'text', text: 'Here is a document:' },
          { type: 'file', mimeType: 'application/pdf', data: 'JVBERi0xLjQKJ...' }, // Dummy base64
        ],
        threadId,
        resourceId,
        createdAt: new Date('2023-10-26T09:03:00.000Z'),
        type: 'text',
      } satisfies MastraMessageV1;

      const list = new MessageList({ threadId, resourceId }).add(inputV1Message, 'user');

      expect(list.get.all.v3()).toEqual([
        {
          id: inputV1Message.id,
          role: inputV1Message.role,
          createdAt: expect.any(Date),
          content: {
            format: 3,
            parts: [
              { type: 'text', text: 'Here is a document:' },
              { type: 'file', mediaType: 'application/pdf', url: 'JVBERi0xLjQKJ...' },
            ],
          },
          threadId,
          resourceId,
        } satisfies MastraMessageV3,
      ]);
    });

    it('should correctly handle a sequence of assistant messages with interleaved tool calls and results', () => {
      const msg1 = {
        role: 'assistant',
        content: [
          { type: 'text', text: 'Step 1: Call tool A' },
          { type: 'tool-call', toolName: 'toolA', toolCallId: 'call-a-1', input: {} },
        ],
      } satisfies AIV5.ModelMessage;
      const msg2 = {
        role: 'tool',
        content: [
          {
            type: 'tool-result',
            toolName: 'toolA',
            toolCallId: 'call-a-1',
            output: { type: 'text', value: 'Result A' },
          },
        ],
      } satisfies AIV5.ModelMessage;
      const msg3 = {
        role: 'assistant',
        content: [
          { type: 'text', text: 'Step 2: Call tool B' },
          { type: 'tool-call', toolName: 'toolB', toolCallId: 'call-b-1', input: {} },
        ],
      } satisfies AIV5.ModelMessage;
      const msg4 = {
        role: 'tool',
        content: [
          {
            type: 'tool-result',
            toolName: 'toolB',
            toolCallId: 'call-b-1',
            output: { type: 'text', value: 'Result B' },
          },
        ],
      } satisfies AIV5.ModelMessage;
      const msg5 = {
        role: 'assistant',
        content: 'Final response.',
      } satisfies AIV5.ModelMessage;

      const messageSequence = [msg1, msg2, msg3, msg4, msg5];

      const list = new MessageList({ threadId, resourceId }).add(messageSequence, 'memory');

      expect(list.get.all.v2()).toEqual([
        {
          id: expect.any(String),
          role: 'assistant',
          createdAt: expect.any(Date),
          content: {
            format: 2,
            content: 'Step 1: Call tool A',
            parts: [
              { type: 'text', text: 'Step 1: Call tool A' },
              {
                type: 'tool-invocation',
                toolInvocation: {
                  state: 'result',
                  toolName: 'toolA',
                  toolCallId: 'call-a-1',
                  args: {},
                  result: 'Result A',
                },
              },
            ],
            toolInvocations: [
              {
                state: 'result',
                toolName: 'toolA',
                toolCallId: 'call-a-1',
                args: {},
                result: 'Result A',
              },
            ],
          },
          threadId,
          resourceId,
        } satisfies MastraMessageV2,
        {
          id: expect.any(String),
          role: 'assistant',
          createdAt: expect.any(Date),
          content: {
            format: 2,
            content: 'Step 2: Call tool B',
            parts: [
              { type: 'text', text: 'Step 2: Call tool B' },
              {
                type: 'tool-invocation',
                toolInvocation: {
                  state: 'result',
                  toolName: 'toolB',
                  toolCallId: 'call-b-1',
                  args: {},
                  result: 'Result B',
                },
              },
            ],
            toolInvocations: [
              {
                state: 'result',
                toolName: 'toolB',
                toolCallId: 'call-b-1',
                args: {},
                result: 'Result B',
              },
            ],
          },
          threadId,
          resourceId,
        } satisfies MastraMessageV2,
        {
          id: expect.any(String),
          role: 'assistant',
          createdAt: expect.any(Date),
          content: {
            format: 2,
            content: 'Final response.',
            parts: [{ type: 'text', text: 'Final response.' }],
          },
          threadId,
          resourceId,
        } satisfies MastraMessageV2,
      ]);
    });

    it('should correctly handle a sequence of assistant messages with interleaved tool calls and results to v3', () => {
      const msg1 = {
        role: 'assistant',
        content: [
          { type: 'text', text: 'Step 1: Call tool A' },
          { type: 'tool-call', toolName: 'toolA', toolCallId: 'call-a-1', input: {} },
        ],
      } satisfies AIV5.ModelMessage;
      const msg2 = {
        role: 'tool',
        content: [
          {
            type: 'tool-result',
            toolName: 'toolA',
            toolCallId: 'call-a-1',
            output: { type: 'text', value: 'Result A' },
          },
        ],
      } satisfies AIV5.ModelMessage;
      const msg3 = {
        role: 'assistant',
        content: [
          { type: 'text', text: 'Step 2: Call tool B' },
          { type: 'tool-call', toolName: 'toolB', toolCallId: 'call-b-1', input: {} },
        ],
      } satisfies AIV5.ModelMessage;
      const msg4 = {
        role: 'tool',
        content: [
          {
            type: 'tool-result',
            toolName: 'toolB',
            toolCallId: 'call-b-1',
            output: { type: 'text', value: 'Result B' },
          },
        ],
      } satisfies AIV5.ModelMessage;
      const msg5 = {
        role: 'assistant',
        content: 'Final response.',
      } satisfies AIV5.ModelMessage;

      const messageSequence = [msg1, msg2, msg3, msg4, msg5];

      const list = new MessageList({ threadId, resourceId }).add(messageSequence, 'memory');

      expect(list.get.all.v3()).toEqual([
        {
          id: expect.any(String),
          role: 'assistant',
          createdAt: expect.any(Date),
          content: {
            format: 3,
            parts: [
              { type: 'text', text: 'Step 1: Call tool A' },
              {
                type: 'tool-toolA',
                state: 'output-available',
                toolCallId: 'call-a-1',
                input: {},
                output: { type: 'text', value: 'Result A' },
              },
            ],
          },
          threadId,
          resourceId,
        } satisfies MastraMessageV3,
        {
          id: expect.any(String),
          role: 'assistant',
          createdAt: expect.any(Date),
          content: {
            format: 3,
            parts: [
              { type: 'text', text: 'Step 2: Call tool B' },
              {
                type: 'tool-toolB',
                state: 'output-available',
                toolCallId: 'call-b-1',
                input: {},
                output: { type: 'text', value: 'Result B' },
              },
            ],
          },
          threadId,
          resourceId,
        } satisfies MastraMessageV3,
        {
          id: expect.any(String),
          role: 'assistant',
          createdAt: expect.any(Date),
          content: {
            format: 3,
            parts: [{ type: 'text', text: 'Final response.' }],
          },
          threadId,
          resourceId,
        } satisfies MastraMessageV3,
      ]);
    });

    it('should correctly handle an assistant message with reasoning, tool calls, results, and subsequent text', () => {
      const userMsg = {
        role: 'user',
        content: 'Perform a task requiring data.',
      } satisfies AIV5.ModelMessage;

      const assistantMsgPart1 = {
        role: 'assistant',
        content: [
          { type: 'reasoning', text: 'First, I need to gather some data.' },
          { type: 'text', text: 'Calling data tool...' },
          { type: 'tool-call', toolName: 'dataTool', toolCallId: 'call-data-1', input: { query: 'required data' } },
        ],
      } satisfies AIV5.ModelMessage;

      const toolResultMsg = {
        role: 'tool',
        content: [
          {
            type: 'tool-result',
            toolName: 'dataTool',
            toolCallId: 'call-data-1',
            output: { type: 'text', value: '{"data": "gathered"}' },
          },
        ],
      } satisfies AIV5.ModelMessage;

      const assistantMsgPart2 = {
        role: 'assistant',
        content: [
          { type: 'reasoning', text: 'Data gathered, now processing.' },
          { type: 'text', text: 'Task completed successfully with gathered data.' },
        ],
      } satisfies AIV5.ModelMessage;

      const messageSequence = [userMsg, assistantMsgPart1, toolResultMsg, assistantMsgPart2];

      const list = new MessageList({ threadId, resourceId }).add(messageSequence, 'memory');

      expect(list.get.all.v2()).toEqual([
        {
          id: expect.any(String),
          role: 'user',
          createdAt: expect.any(Date),
          content: {
            format: 2,
            content: userMsg.content,
            parts: [{ type: 'text', text: userMsg.content }],
          },
          threadId,
          resourceId,
        } satisfies MastraMessageV2,
        {
          id: expect.any(String), // Should be the ID of the first assistant message in the sequence
          role: 'assistant',
          createdAt: expect.any(Date), // Should be the timestamp of the last message in the sequence
          content: {
            format: 2,
            content: 'Calling data tool...',
            parts: [
              {
                type: 'reasoning',
                reasoning: '',
                details: [{ type: 'text', text: 'First, I need to gather some data.' }],
              },
              { type: 'text', text: 'Calling data tool...' },
              {
                type: 'tool-invocation',
                toolInvocation: {
                  state: 'result', // State should be updated to result
                  toolName: 'dataTool',
                  toolCallId: 'call-data-1',
                  args: { query: 'required data' },
                  result: '{"data": "gathered"}', // Result from the tool message
                },
              },
            ],
            toolInvocations: [
              {
                state: 'result', // State should be updated to result
                toolName: 'dataTool',
                toolCallId: 'call-data-1',
                args: { query: 'required data' },
                result: '{"data": "gathered"}', // Result from the tool message
              },
            ],
          },
          threadId,
          resourceId,
        } satisfies MastraMessageV2,
        {
          id: expect.any(String), // Should be the ID of the first assistant message in the sequence
          role: 'assistant',
          createdAt: expect.any(Date), // Should be the timestamp of the last message in the sequence
          content: {
            format: 2,
            content: 'Task completed successfully with gathered data.',
            parts: [
              {
                type: 'reasoning',
                reasoning: '',
                details: [{ type: 'text', text: 'Data gathered, now processing.' }],
              },
              { type: 'text', text: 'Task completed successfully with gathered data.' },
            ],
          },
          threadId,
          resourceId,
        } satisfies MastraMessageV2,
      ]);
    });

    it('should correctly handle an assistant message with reasoning, tool calls, results, and subsequent text to v3', () => {
      const userMsg = {
        role: 'user',
        content: 'Perform a task requiring data.',
      } satisfies AIV5.ModelMessage;

      const assistantMsgPart1 = {
        role: 'assistant',
        content: [
          { type: 'reasoning', text: 'First, I need to gather some data.' },
          { type: 'text', text: 'Calling data tool...' },
          { type: 'tool-call', toolName: 'dataTool', toolCallId: 'call-data-1', input: { query: 'required data' } },
        ],
      } satisfies AIV5.ModelMessage;

      const toolResultMsg = {
        role: 'tool',
        content: [
          {
            type: 'tool-result',
            toolName: 'dataTool',
            toolCallId: 'call-data-1',
            output: { type: 'text', value: '{"data": "gathered"}' },
          },
        ],
      } satisfies AIV5.ModelMessage;

      const assistantMsgPart2 = {
        role: 'assistant',
        content: [
          { type: 'reasoning', text: 'Data gathered, now processing.' },
          { type: 'text', text: 'Task completed successfully with gathered data.' },
        ],
      } satisfies AIV5.ModelMessage;

      const messageSequence = [userMsg, assistantMsgPart1, toolResultMsg, assistantMsgPart2];

      const list = new MessageList({ threadId, resourceId }).add(messageSequence, 'memory');

      expect(list.get.all.v3()).toEqual([
        {
          id: expect.any(String),
          role: 'user',
          createdAt: expect.any(Date),
          content: {
            format: 3,
            parts: [{ type: 'text', text: userMsg.content }],
          },
          threadId,
          resourceId,
        } satisfies MastraMessageV3,
        {
          id: expect.any(String), // Should be the ID of the first assistant message in the sequence
          role: 'assistant',
          createdAt: expect.any(Date), // Should be the timestamp of the last message in the sequence
          content: {
            format: 3,
            parts: [
              {
                type: 'reasoning',
                text: 'First, I need to gather some data.',
              },
              { type: 'text', text: 'Calling data tool...' },
              {
                type: 'tool-dataTool',
                state: 'output-available', // State should be updated to output-available
                toolCallId: 'call-data-1',
                input: { query: 'required data' },
                output: { type: 'text', value: '{"data": "gathered"}' }, // Result from the tool message
              },
            ],
          },
          threadId,
          resourceId,
        } satisfies MastraMessageV3,
        {
          id: expect.any(String), // Should be the ID of the first assistant message in the sequence
          role: 'assistant',
          createdAt: expect.any(Date), // Should be the timestamp of the last message in the sequence
          content: {
            format: 3,
            parts: [
              {
                type: 'reasoning',
                text: 'Data gathered, now processing.',
              },
              { type: 'text', text: 'Task completed successfully with gathered data.' },
            ],
          },
          threadId,
          resourceId,
        } satisfies MastraMessageV3,
      ]);
    });

    it('should correctly convert a Mastra V1 MessageType with a file part containing a non-data URL', () => {
      const inputV1Message = {
        id: 'v1-msg-url-1',
        role: 'user',
        content: [
          { type: 'text', text: 'Here is an image URL:' },
          {
            type: 'file',
            mimeType: 'image/jpeg',
            data: new URL('https://example.com/image.jpg'),
            filename: 'image.jpg',
          },
        ],
        threadId,
        resourceId,
        createdAt: new Date('2023-10-26T09:04:00.000Z'),
        type: 'text',
      } satisfies MastraMessageV1;

      const list = new MessageList({ threadId, resourceId }).add(inputV1Message, 'memory');

      expect(list.get.all.v2()).toEqual([
        {
          id: inputV1Message.id,
          role: inputV1Message.role,
          createdAt: expect.any(Date),
          content: {
            format: 2,
            content: 'Here is an image URL:',
            parts: [
              { type: 'text', text: 'Here is an image URL:' },
              {
                data: 'https://example.com/image.jpg',
                mimeType: 'image/jpeg',
                type: 'file',
              },
            ],
          },
          threadId,
          resourceId,
        } satisfies MastraMessageV2,
      ]);
    });

    it('should correctly convert a Vercel CoreMessage with a file part containing a non-data URL', () => {
      const inputCoreMessage = {
        role: 'user',
        content: [
          { type: 'text', text: 'Here is another image URL:' },
          {
            type: 'file',
            mediaType: 'image/png',
            data: new URL('https://example.com/another-image.png'),
            filename: 'another-image.png',
          },
        ],
      } satisfies AIV5.ModelMessage;

      const list = new MessageList({ threadId, resourceId }).add(inputCoreMessage, 'user');

      expect(list.get.all.v2()).toEqual([
        {
          id: expect.any(String),
          role: 'user',
          createdAt: expect.any(Date),
          content: {
            format: 2,
            content: 'Here is another image URL:',
            parts: [
              { type: 'text', text: 'Here is another image URL:' },
              {
                type: 'file',
                data: 'https://example.com/another-image.png',
                mimeType: 'image/png',
              },
            ],
          },
          threadId,
          resourceId,
        } satisfies MastraMessageV2,
      ]);
    });

    it('should correctly preserve experimental_attachments from a Vercel UIMessage', () => {
      const input = {
        id: 'ui-msg-attachments-1',
        role: 'user',
        content: 'Message with attachment',
        createdAt: new Date('2023-10-26T10:05:00.000Z'),
        parts: [{ type: 'text', text: 'Message with attachment' }],
        experimental_attachments: [
          {
            name: 'report.pdf',
            url: 'https://example.com/files/report.pdf',
            contentType: 'application/pdf',
          },
        ],
      } satisfies AIV4.UIMessage;

      const list = new MessageList({ threadId, resourceId }).add(input, 'user');

      const messages = list.get.all.v2();
      expect(messages.length).toBe(1);

      expect(messages[0]).toEqual({
        id: input.id,
        role: 'user',
        createdAt: expect.any(Date),
        content: {
          format: 2,
          content: 'Message with attachment',
          parts: [
            { type: 'text', text: 'Message with attachment' },
            {
              type: 'file',
              data: 'https://example.com/files/report.pdf',
              mimeType: 'application/pdf',
            },
          ],
        },
        threadId,
        resourceId,
      } satisfies MastraMessageV2);
    });

    it('should correctly preserve experimental_attachments from a Vercel UIMessage to v3', () => {
      const input = {
        id: 'ui-msg-attachments-1',
        role: 'user',
        content: 'Message with attachment',
        createdAt: new Date('2023-10-26T10:05:00.000Z'),
        parts: [{ type: 'text', text: 'Message with attachment' }],
        experimental_attachments: [
          {
            name: 'report.pdf',
            url: 'https://example.com/files/report.pdf',
            contentType: 'application/pdf',
          },
        ],
      } satisfies AIV4.UIMessage;

      const list = new MessageList({ threadId, resourceId }).add(input, 'user');

      const messages = list.get.all.v3();
      expect(messages.length).toBe(1);

      expect(messages[0]).toEqual({
        id: input.id,
        role: 'user',
        createdAt: expect.any(Date),
        content: {
          format: 3,
          parts: [
            { type: 'text', text: 'Message with attachment' },
            {
              type: 'file',
              url: 'https://example.com/files/report.pdf',
              mediaType: 'application/pdf',
            },
          ],
        },
        threadId,
        resourceId,
      } satisfies MastraMessageV3);
    });

    it('should correctly convert and add a Vercel UIMessage with text and experimental_attachments', () => {
      const input = {
        id: 'ui-msg-text-attachment-1',
        role: 'user',
        content: 'Check out this image:', // The content string might still be present in some useChat versions, though parts is preferred
        createdAt: new Date('2023-10-26T10:10:00.000Z'),
        parts: [{ type: 'text', text: 'Check out this image:' }],
        experimental_attachments: [
          {
            name: 'example.png',
            url: 'https://example.com/images/example.png',
            contentType: 'image/png',
          },
        ],
      } satisfies AIV4.UIMessage;

      const list = new MessageList({ threadId, resourceId }).add(input, 'user');

      const messages = list.get.all.v2();
      expect(messages.length).toBe(1);

      expect(messages[0]).toEqual({
        id: input.id,
        role: 'user',
        createdAt: expect.any(Date),
        content: {
          format: 2,
          content: 'Check out this image:',
          parts: [
            { type: 'text', text: 'Check out this image:' },
            {
              type: 'file',
              data: 'https://example.com/images/example.png',
              mimeType: 'image/png',
            },
          ],
        },
        threadId,
        resourceId,
      } satisfies MastraMessageV2);
    });

    it('should correctly handle a mixed sequence of Mastra V1 and Vercel UIMessages with tool calls and results', () => {
      const userMsgV1 = {
        id: 'v1-user-1',
        role: 'user',
        content: 'Please find some information.',
        threadId,
        resourceId,
        createdAt: new Date('2023-10-26T12:00:00.000Z'),
        type: 'text',
      } satisfies MastraMessageV1;

      const assistantMsgV1 = {
        id: 'v1-assistant-1',
        role: 'assistant',
        content: [
          { type: 'text', text: 'Searching...' },
          { type: 'tool-call', toolName: 'searchTool', toolCallId: 'call-mix-1', args: { query: 'info' } },
        ],
        threadId,
        resourceId,
        createdAt: new Date('2023-10-26T12:00:01.000Z'),
        type: 'text',
      } satisfies MastraMessageV1;

      const toolResultMsgV1 = {
        id: 'v1-tool-1',
        role: 'tool',
        content: [
          {
            type: 'tool-result',
            toolName: 'searchTool',
            toolCallId: 'call-mix-1',
            result: 'Found relevant data.',
          },
        ],
        threadId,
        resourceId,
        createdAt: new Date('2023-10-26T12:00:02.000Z'),
        type: 'tool-result',
      } satisfies MastraMessageV1;

      const assistantMsgUIV2 = {
        id: 'ui-assistant-1',
        role: 'assistant',
        parts: [{ type: 'text', text: 'Here is the information I found.' }],
        metadata: {
          createdAt: new Date('2023-10-26T12:00:03.000Z'),
        },
      } satisfies VercelUIMessage;

      const messageSequence = [userMsgV1, assistantMsgV1, toolResultMsgV1, assistantMsgUIV2];

      const list = new MessageList({ threadId, resourceId }).add(messageSequence, 'memory');

      expect(list.get.all.v2()).toEqual([
        {
          id: userMsgV1.id,
          role: 'user',
          createdAt: expect.any(Date),
          content: {
            format: 2,
            content: userMsgV1.content,
            parts: [{ type: 'text', text: userMsgV1.content }],
          },
          threadId,
          resourceId,
        } satisfies MastraMessageV2,
        {
          id: assistantMsgV1.id, // Should retain the original assistant message ID
          role: 'assistant',
          createdAt: expect.any(Date),
          content: {
            format: 2,
            content: 'Searching...',
            parts: [
              { type: 'text', text: 'Searching...' },
              {
                type: 'tool-invocation',
                toolInvocation: {
                  state: 'result', // State should be updated to result
                  toolName: 'searchTool',
                  toolCallId: 'call-mix-1',
                  args: { query: 'info' },
                  result: 'Found relevant data.', // Result from the tool message
                },
              },
            ],
            toolInvocations: [
              {
                state: 'result', // State should be updated to result
                toolName: 'searchTool',
                toolCallId: 'call-mix-1',
                args: { query: 'info' },
                result: 'Found relevant data.', // Result from the tool message
              },
            ],
          },
          threadId,
          resourceId,
        } satisfies MastraMessageV2,
        {
          id: assistantMsgUIV2.id, // Should retain the original assistant message ID
          role: 'assistant',
          createdAt: expect.any(Date),
          content: {
            format: 2,
            content: 'Here is the information I found.',
            metadata: {
              createdAt: expect.any(Date),
            },
            parts: [
              { type: 'text', text: 'Here is the information I found.' }, // Text from the Vercel UIMessage
            ],
          },
          threadId,
          resourceId,
        } satisfies MastraMessageV2,
      ]);
    });

    it('should correctly handle a mixed sequence of Mastra V1 and Vercel UIMessages with tool calls and results v3', () => {
      const userMsgV1 = {
        id: 'v1-user-1',
        role: 'user',
        content: 'Please find some information.',
        threadId,
        resourceId,
        createdAt: new Date('2023-10-26T12:00:00.000Z'),
        type: 'text',
      } satisfies MastraMessageV1;

      const assistantMsgV1 = {
        id: 'v1-assistant-1',
        role: 'assistant',
        content: [
          { type: 'text', text: 'Searching...' },
          { type: 'tool-call', toolName: 'searchTool', toolCallId: 'call-mix-1', args: { query: 'info' } },
        ],
        threadId,
        resourceId,
        createdAt: new Date('2023-10-26T12:00:01.000Z'),
        type: 'text',
      } satisfies MastraMessageV1;

      const toolResultMsgV1 = {
        id: 'v1-tool-1',
        role: 'tool',
        content: [
          {
            type: 'tool-result',
            toolName: 'searchTool',
            toolCallId: 'call-mix-1',
            result: 'Found relevant data.',
          },
        ],
        threadId,
        resourceId,
        createdAt: new Date('2023-10-26T12:00:02.000Z'),
        type: 'tool-result',
      } satisfies MastraMessageV1;

      const assistantMsgUIV2 = {
        id: 'ui-assistant-1',
        role: 'assistant',
        parts: [{ type: 'text', text: 'Here is the information I found.' }],
        metadata: {
          createdAt: new Date('2023-10-26T12:00:03.000Z'),
        },
      } satisfies VercelUIMessage;

      const messageSequence = [userMsgV1, assistantMsgV1, toolResultMsgV1, assistantMsgUIV2];

      const list = new MessageList({ threadId, resourceId }).add(messageSequence, 'memory');

      expect(list.get.all.v3()).toEqual([
        {
          id: userMsgV1.id,
          role: 'user',
          createdAt: expect.any(Date),
          content: {
            format: 3,
            parts: [{ type: 'text', text: userMsgV1.content }],
          },
          threadId,
          resourceId,
        } satisfies MastraMessageV3,
        {
          id: assistantMsgV1.id, // Should retain the original assistant message ID
          role: 'assistant',
          createdAt: expect.any(Date),
          content: {
            format: 3,
            parts: [
              { type: 'text', text: 'Searching...' },
              {
                type: 'tool-searchTool',
                state: 'output-available', // State should be updated to result
                toolCallId: 'call-mix-1',
                input: { query: 'info' },
                output: { type: 'text', value: 'Found relevant data.' }, // Result from the tool message
              },
            ],
          },
          threadId,
          resourceId,
        } satisfies MastraMessageV3,
        {
          id: assistantMsgUIV2.id, // Should retain the original assistant message ID
          role: 'assistant',
          createdAt: expect.any(Date),
          content: {
            format: 3,
            metadata: {
              createdAt: expect.any(Date),
            },
            parts: [
              { type: 'text', text: 'Here is the information I found.' }, // Text from the Vercel UIMessage
            ],
          },
          threadId,
          resourceId,
        } satisfies MastraMessageV3,
      ]);
    });

    it('should correctly handle an assistant message with interleaved text, tool call, and tool result', () => {
      const userMsg = {
        role: 'user',
        content: 'Perform a task.',
      } satisfies AIV5.ModelMessage;

      const assistantMsgWithToolCall = {
        role: 'assistant',
        content: [
          { type: 'text', text: 'Okay, I will perform the task.' },
          { type: 'tool-call', toolName: 'taskTool', toolCallId: 'call-task-1', input: { task: 'perform' } },
        ],
      } satisfies AIV5.ModelMessage;

      const toolResultMsg = {
        role: 'tool',
        content: [
          {
            type: 'tool-result',
            toolName: 'taskTool',
            toolCallId: 'call-task-1',
            output: { type: 'text', value: 'Task completed successfully.' },
          },
        ],
      } satisfies AIV5.ModelMessage;

      const assistantMsgWithFinalText = {
        role: 'assistant',
        content: 'The task is now complete.',
      } satisfies AIV5.ModelMessage;

      const messageSequence = [userMsg, assistantMsgWithToolCall, toolResultMsg, assistantMsgWithFinalText];

      const list = new MessageList({ threadId, resourceId }).add(messageSequence, 'memory');

      expect(list.get.all.v2()).toEqual([
        {
          id: expect.any(String),
          role: 'user',
          createdAt: expect.any(Date),
          content: {
            format: 2,
            content: userMsg.content,
            parts: [{ type: 'text', text: userMsg.content }],
          },
          threadId,
          resourceId,
        } satisfies MastraMessageV2,
        {
          id: expect.any(String), // Should be the ID of the first assistant message in the sequence
          role: 'assistant',
          createdAt: expect.any(Date), // Should be the timestamp of the last message in the sequence
          content: {
            format: 2,
            content: 'Okay, I will perform the task.',
            parts: [
              { type: 'text', text: 'Okay, I will perform the task.' },
              {
                type: 'tool-invocation',
                toolInvocation: {
                  state: 'result',
                  toolName: 'taskTool',
                  toolCallId: 'call-task-1',
                  args: { task: 'perform' },
                  result: 'Task completed successfully.',
                },
              },
            ],
            toolInvocations: [
              {
                state: 'result',
                toolName: 'taskTool',
                toolCallId: 'call-task-1',
                args: { task: 'perform' },
                result: 'Task completed successfully.',
              },
            ],
          },
          threadId,
          resourceId,
        } satisfies MastraMessageV2,
        {
          id: expect.any(String), // Should be the ID of the first assistant message in the sequence
          role: 'assistant',
          createdAt: expect.any(Date), // Should be the timestamp of the last message in the sequence
          content: {
            format: 2,
            content: 'The task is now complete.',
            parts: [{ type: 'text', text: 'The task is now complete.' }],
          },
          threadId,
          resourceId,
        } satisfies MastraMessageV2,
      ]);
    });

    it('should correctly handle an assistant message with interleaved text, tool call, and tool result v3', () => {
      const userMsg = {
        role: 'user',
        content: 'Perform a task.',
      } satisfies AIV5.ModelMessage;

      const assistantMsgWithToolCall = {
        role: 'assistant',
        content: [
          { type: 'text', text: 'Okay, I will perform the task.' },
          { type: 'tool-call', toolName: 'taskTool', toolCallId: 'call-task-1', input: { task: 'perform' } },
        ],
      } satisfies AIV5.ModelMessage;

      const toolResultMsg = {
        role: 'tool',
        content: [
          {
            type: 'tool-result',
            toolName: 'taskTool',
            toolCallId: 'call-task-1',
            output: { type: 'text', value: 'Task completed successfully.' },
          },
        ],
      } satisfies AIV5.ModelMessage;

      const assistantMsgWithFinalText = {
        role: 'assistant',
        content: 'The task is now complete.',
      } satisfies AIV5.ModelMessage;

      const messageSequence = [userMsg, assistantMsgWithToolCall, toolResultMsg, assistantMsgWithFinalText];

      const list = new MessageList({ threadId, resourceId }).add(messageSequence, 'memory');

      expect(list.get.all.v3()).toEqual([
        {
          id: expect.any(String),
          role: 'user',
          createdAt: expect.any(Date),
          content: {
            format: 3,
            parts: [{ type: 'text', text: userMsg.content }],
          },
          threadId,
          resourceId,
        } satisfies MastraMessageV3,
        {
          id: expect.any(String), // Should be the ID of the first assistant message in the sequence
          role: 'assistant',
          createdAt: expect.any(Date), // Should be the timestamp of the last message in the sequence
          content: {
            format: 3,
            parts: [
              { type: 'text', text: 'Okay, I will perform the task.' },
              {
                type: 'tool-taskTool',
                state: 'output-available',
                toolCallId: 'call-task-1',
                input: { task: 'perform' },
                output: { type: 'text', value: 'Task completed successfully.' },
              },
            ],
          },
          threadId,
          resourceId,
        } satisfies MastraMessageV3,
        {
          id: expect.any(String), // Should be the ID of the first assistant message in the sequence
          role: 'assistant',
          createdAt: expect.any(Date), // Should be the timestamp of the last message in the sequence
          content: {
            format: 3,
            parts: [{ type: 'text', text: 'The task is now complete.' }],
          },
          threadId,
          resourceId,
        } satisfies MastraMessageV3,
      ]);
    });

    it('should correctly convert and add a Vercel CoreMessage with text and a data URL file part', () => {
      const inputCoreMessage = {
        role: 'user',
        content: [
          { type: 'text', text: 'Here is an embedded image:' },
          {
            type: 'file',
            mediaType: 'image/gif',
            data: new URL('data:image/gif;base64,R0lGODlhAQABAAAAACH5BAEKAAEALAAAAAABAAEAAAICTAEAOw=='),
          },
        ],
      } satisfies AIV5.ModelMessage;

      const list = new MessageList({ threadId, resourceId }).add(inputCoreMessage, 'user');

      expect(list.get.all.v2()).toEqual([
        {
          id: expect.any(String),
          role: 'user',
          createdAt: expect.any(Date),
          content: {
            format: 2,
            content: 'Here is an embedded image:',
            parts: [
              { type: 'text', text: 'Here is an embedded image:' },
              {
                type: 'file',
                mimeType: 'image/gif',
                data: 'data:image/gif;base64,R0lGODlhAQABAAAAACH5BAEKAAEALAAAAAABAAEAAAICTAEAOw==',
              },
            ],
          },
          threadId,
          resourceId,
        } satisfies MastraMessageV2,
      ]);
    });

    it('should correctly convert and add a Vercel CoreMessage with text and a data URL file part v3', () => {
      const inputCoreMessage = {
        role: 'user',
        content: [
          { type: 'text', text: 'Here is an embedded image:' },
          {
            type: 'file',
            mediaType: 'image/gif',
            data: new URL('data:image/gif;base64,R0lGODlhAQABAAAAACH5BAEKAAEALAAAAAABAAEAAAICTAEAOw=='),
          },
        ],
      } satisfies AIV5.ModelMessage;

      const list = new MessageList({ threadId, resourceId }).add(inputCoreMessage, 'user');

      expect(list.get.all.v3()).toEqual([
        {
          id: expect.any(String),
          role: 'user',
          createdAt: expect.any(Date),
          content: {
            format: 3,
            parts: [
              { type: 'text', text: 'Here is an embedded image:' },
              {
                type: 'file',
                mediaType: 'image/gif',
                url: 'data:image/gif;base64,R0lGODlhAQABAAAAACH5BAEKAAEALAAAAAABAAEAAAICTAEAOw==',
              },
            ],
          },
          threadId,
          resourceId,
        } satisfies MastraMessageV3,
      ]);
    });

    it('should correctly convert and add a Vercel CoreMessage with text and a data URL file part v3', () => {
      const inputCoreMessage = {
        role: 'user',
        content: [
          { type: 'text', text: 'Here is an embedded image:' },
          {
            type: 'file',
            mediaType: 'image/gif',
            data: new URL('data:image/gif;base64,R0lGODlhAQABAAAAACH5BAEKAAEALAAAAAABAAEAAAICTAEAOw=='),
          },
        ],
      } satisfies AIV5.ModelMessage;

      const list = new MessageList({ threadId, resourceId }).add(inputCoreMessage, 'user');

      expect(list.get.all.v3()).toEqual([
        {
          id: expect.any(String),
          role: 'user',
          createdAt: expect.any(Date),
          content: {
            format: 3,
            parts: [
              { type: 'text', text: 'Here is an embedded image:' },
              {
                type: 'file',
                mediaType: 'image/gif',
                url: 'data:image/gif;base64,R0lGODlhAQABAAAAACH5BAEKAAEALAAAAAABAAEAAAICTAEAOw==',
              },
            ],
          },
          threadId,
          resourceId,
        } satisfies MastraMessageV3,
      ]);
    });

    it('should correctly handle an assistant message with reasoning and tool calls', () => {
      const inputCoreMessage = {
        role: 'assistant',
        content: [
          { type: 'reasoning', text: 'First, I need to gather some data.' },
          { type: 'text', text: 'Gathering data...' },
          { type: 'tool-call', toolName: 'dataTool', toolCallId: 'call-data-1', input: { query: 'required data' } },
          { type: 'reasoning', text: 'Data gathered, now I will process it.' },
        ],
      } satisfies AIV5.ModelMessage;

      const list = new MessageList({ threadId, resourceId }).add(inputCoreMessage, 'memory');

      expect(list.get.all.v2()).toEqual([
        {
          id: expect.any(String),
          role: 'assistant',
          createdAt: expect.any(Date),
          content: {
            format: 2,
            content: 'Gathering data...',
            parts: [
              {
                type: 'reasoning',
                reasoning: '',
                details: [{ type: 'text', text: 'First, I need to gather some data.' }],
              },
              { type: 'text', text: 'Gathering data...' },
              {
                type: 'tool-invocation',
                toolInvocation: {
                  state: 'call',
                  toolName: 'dataTool',
                  toolCallId: 'call-data-1',
                  args: { query: 'required data' },
                },
              },
              {
                type: 'reasoning',
                reasoning: '',
                details: [{ type: 'text', text: 'Data gathered, now I will process it.' }],
              },
            ],
            toolInvocations: [
              {
                state: 'call',
                toolName: 'dataTool',
                toolCallId: 'call-data-1',
                args: { query: 'required data' },
              },
            ],
          },
          threadId,
          resourceId,
        } satisfies MastraMessageV2,
      ]);
    });

    it('should correctly handle an assistant message with reasoning and tool calls v3', () => {
      const inputCoreMessage = {
        role: 'assistant',
        content: [
          { type: 'reasoning', text: 'First, I need to gather some data.' },
          { type: 'text', text: 'Gathering data...' },
          { type: 'tool-call', toolName: 'dataTool', toolCallId: 'call-data-1', input: { query: 'required data' } },
          { type: 'reasoning', text: 'Data gathered, now I will process it.' },
        ],
      } satisfies AIV5.ModelMessage;

      const list = new MessageList({ threadId, resourceId }).add(inputCoreMessage, 'memory');

      expect(list.get.all.v3()).toEqual([
        {
          id: expect.any(String),
          role: 'assistant',
          createdAt: expect.any(Date),
          content: {
            format: 3,
            parts: [
              {
                type: 'reasoning',
                text: 'First, I need to gather some data.',
              },
              { type: 'text', text: 'Gathering data...' },
              {
                type: 'tool-dataTool',
                state: 'input-available',
                toolCallId: 'call-data-1',
                input: { query: 'required data' },
              },
              {
                type: 'reasoning',
                text: 'Data gathered, now I will process it.',
              },
            ],
          },
          threadId,
          resourceId,
        } satisfies MastraMessageV3,
      ]);
    });

    it('should correctly handle an assistant message with multiple interleaved tool calls and results', () => {
      const userMsg = {
        role: 'user',
        content: 'What is the weather in London and Paris?',
      } satisfies AIV5.ModelMessage;

      const assistantMsgWithCalls = {
        role: 'assistant',
        content: [
          { type: 'text', text: 'Okay, I will check the weather for both cities.' },
          { type: 'tool-call', toolName: 'weatherTool', toolCallId: 'call-london', input: { city: 'London' } },
          { type: 'text', text: 'And now for Paris.' },
          { type: 'tool-call', toolName: 'weatherTool', toolCallId: 'call-paris', input: { city: 'Paris' } },
        ],
      } satisfies AIV5.ModelMessage;

      const toolResultLondon = {
        role: 'tool',
        content: [
          {
            type: 'tool-result',
            toolName: 'weatherTool',
            toolCallId: 'call-london',
            output: { type: 'text', value: '20°C, sunny' },
          },
        ],
      } satisfies AIV5.ModelMessage;

      const toolResultParis = {
        role: 'tool',
        content: [
          {
            type: 'tool-result',
            toolName: 'weatherTool',
            toolCallId: 'call-paris',
            output: { type: 'text', value: '15°C, cloudy' },
          },
        ],
      } satisfies AIV5.ModelMessage;

      const assistantMsgWithFinalText = {
        role: 'assistant',
        content: "The weather in London is 20°C and sunny, and in Paris it's 15°C and cloudy.",
      } satisfies AIV5.ModelMessage;

      const messageSequence = [
        userMsg,
        assistantMsgWithCalls,
        toolResultLondon,
        toolResultParis,
        assistantMsgWithFinalText,
      ];

      const list = new MessageList({ threadId, resourceId }).add(messageSequence, 'memory');

      expect(list.get.all.v2()).toEqual([
        {
          id: expect.any(String),
          role: 'user',
          createdAt: expect.any(Date),
          content: {
            format: 2,
            content: userMsg.content,
            parts: [{ type: 'text', text: userMsg.content }],
          },
          threadId,
          resourceId,
        } satisfies MastraMessageV2,
        {
          id: expect.any(String), // Should be the ID of the first assistant message in the sequence
          role: 'assistant',
          createdAt: expect.any(Date), // Should be the timestamp of the last message in the sequence
          content: {
            format: 2,
            content: 'Okay, I will check the weather for both cities.And now for Paris.',
            parts: [
              { type: 'text', text: 'Okay, I will check the weather for both cities.' },
              {
                type: 'tool-invocation',
                toolInvocation: {
                  state: 'result',
                  toolName: 'weatherTool',
                  toolCallId: 'call-london',
                  args: { city: 'London' },
                  result: '20°C, sunny',
                },
              },
              { type: 'text', text: 'And now for Paris.' },
              {
                type: 'tool-invocation',
                toolInvocation: {
                  state: 'result',
                  toolName: 'weatherTool',
                  toolCallId: 'call-paris',
                  args: { city: 'Paris' },
                  result: '15°C, cloudy',
                },
              },
            ],
            toolInvocations: [
              {
                state: 'result',
                toolName: 'weatherTool',
                toolCallId: 'call-london',
                args: { city: 'London' },
                result: '20°C, sunny',
              },
              {
                state: 'result',
                toolName: 'weatherTool',
                toolCallId: 'call-paris',
                args: { city: 'Paris' },
                result: '15°C, cloudy',
              },
            ],
          },
          threadId,
          resourceId,
        } satisfies MastraMessageV2,
        {
          id: expect.any(String), // Should be the ID of the first assistant message in the sequence
          role: 'assistant',
          createdAt: expect.any(Date), // Should be the timestamp of the last message in the sequence
          content: {
            format: 2,
            content: "The weather in London is 20°C and sunny, and in Paris it's 15°C and cloudy.",
            parts: [
              { type: 'text', text: "The weather in London is 20°C and sunny, and in Paris it's 15°C and cloudy." },
            ],
          },
          threadId,
          resourceId,
        } satisfies MastraMessageV2,
      ]);
    });

    it('should correctly handle an assistant message with multiple interleaved tool calls and results v3', () => {
      const userMsg = {
        role: 'user',
        content: 'What is the weather in London and Paris?',
      } satisfies AIV5.ModelMessage;

      const assistantMsgWithCalls = {
        role: 'assistant',
        content: [
          { type: 'text', text: 'Okay, I will check the weather for both cities.' },
          { type: 'tool-call', toolName: 'weatherTool', toolCallId: 'call-london', input: { city: 'London' } },
          { type: 'text', text: 'And now for Paris.' },
          { type: 'tool-call', toolName: 'weatherTool', toolCallId: 'call-paris', input: { city: 'Paris' } },
        ],
      } satisfies AIV5.ModelMessage;

      const toolResultLondon = {
        role: 'tool',
        content: [
          {
            type: 'tool-result',
            toolName: 'weatherTool',
            toolCallId: 'call-london',
            output: { type: 'text', value: '20°C, sunny' },
          },
        ],
      } satisfies AIV5.ModelMessage;

      const toolResultParis = {
        role: 'tool',
        content: [
          {
            type: 'tool-result',
            toolName: 'weatherTool',
            toolCallId: 'call-paris',
            output: { type: 'text', value: '15°C, cloudy' },
          },
        ],
      } satisfies AIV5.ModelMessage;

      const assistantMsgWithFinalText = {
        role: 'assistant',
        content: "The weather in London is 20°C and sunny, and in Paris it's 15°C and cloudy.",
      } satisfies AIV5.ModelMessage;

      const messageSequence = [
        userMsg,
        assistantMsgWithCalls,
        toolResultLondon,
        toolResultParis,
        assistantMsgWithFinalText,
      ];

      const list = new MessageList({ threadId, resourceId }).add(messageSequence, 'memory');

      expect(list.get.all.v3()).toEqual([
        {
          id: expect.any(String),
          role: 'user',
          createdAt: expect.any(Date),
          content: {
            format: 3,
            parts: [{ type: 'text', text: userMsg.content }],
          },
          threadId,
          resourceId,
        } satisfies MastraMessageV3,
        {
          id: expect.any(String), // Should be the ID of the first assistant message in the sequence
          role: 'assistant',
          createdAt: expect.any(Date), // Should be the timestamp of the last message in the sequence
          content: {
            format: 3,
            parts: [
              { type: 'text', text: 'Okay, I will check the weather for both cities.' },
              {
                type: 'tool-weatherTool',
                state: 'output-available',
                toolCallId: 'call-london',
                input: { city: 'London' },
                output: { type: 'text', value: '20°C, sunny' },
              },
              { type: 'text', text: 'And now for Paris.' },
              {
                type: 'tool-weatherTool',
                state: 'output-available',
                toolCallId: 'call-paris',
                input: { city: 'Paris' },
                output: { type: 'text', value: '15°C, cloudy' },
              },
            ],
          },
          threadId,
          resourceId,
        } satisfies MastraMessageV3,
        {
          id: expect.any(String), // Should be the ID of the first assistant message in the sequence
          role: 'assistant',
          createdAt: expect.any(Date), // Should be the timestamp of the last message in the sequence
          content: {
            format: 3,
            parts: [
              { type: 'text', text: "The weather in London is 20°C and sunny, and in Paris it's 15°C and cloudy." },
            ],
          },
          threadId,
          resourceId,
        } satisfies MastraMessageV3,
      ]);
    });

    it('should correctly handle an assistant message with only reasoning parts', () => {
      const inputCoreMessage = {
        role: 'assistant',
        content: [
          { type: 'reasoning', text: 'Thinking step 1...' },
          { type: 'reasoning', text: 'Final thought.' },
        ],
      } satisfies AIV5.ModelMessage;

      const list = new MessageList({ threadId, resourceId }).add(inputCoreMessage, 'memory');

      expect(list.get.all.v2()).toEqual([
        {
          id: expect.any(String),
          role: 'assistant',
          createdAt: expect.any(Date),
          content: {
            format: 2,
            parts: [
              {
                type: 'reasoning',
                reasoning: '',
                details: [{ type: 'text', text: 'Thinking step 1...' }],
              },
              {
                type: 'reasoning',
                reasoning: '',
                details: [{ type: 'text', text: 'Final thought.' }],
              },
            ],
          },
          threadId,
          resourceId,
        } satisfies MastraMessageV2,
      ]);
    });

    it('should correctly handle an assistant message with only reasoning parts v3', () => {
      const inputCoreMessage = {
        role: 'assistant',
        content: [
          { type: 'reasoning', text: 'Thinking step 1...' },
          { type: 'reasoning', text: 'Final thought.' },
        ],
      } satisfies AIV5.ModelMessage;

      const list = new MessageList({ threadId, resourceId }).add(inputCoreMessage, 'memory');

      expect(list.get.all.v3()).toEqual([
        {
          id: expect.any(String),
          role: 'assistant',
          createdAt: expect.any(Date),
          content: {
            format: 3,
            parts: [
              {
                type: 'reasoning',
                text: 'Thinking step 1...',
              },
              {
                type: 'reasoning',
                text: 'Final thought.',
              },
            ],
          },
          threadId,
          resourceId,
        } satisfies MastraMessageV3,
      ]);
    });

    it('works with a copy/pasted conversation from useChat input messages', () => {
      const history = (
        [
          {
            id: 'c59c844b-0f1a-409a-995e-3382a3ee1eaa',
            content: 'hi',
            role: 'user' as const,
            type: 'text',
            createdAt: '2025-03-25T20:29:58.103Z',
            threadId: '68',
          },
          {
            id: '7bb920f1-1a89-4f1a-8fb0-6befff982946',
            content: [
              {
                type: 'text',
                text: 'Hello! How can I assist you today?',
              },
            ],
            role: 'assistant',
            type: 'text',
            createdAt: '2025-03-25T20:29:58.717Z',
            threadId: '68',
          },
          {
            id: '673b1279-9ce5-428e-a646-d19d83ed4d67',
            content: 'LA',
            role: 'user' as const,
            type: 'text',
            createdAt: '2025-03-25T20:30:01.911Z',
            threadId: '68',
          },
          {
            id: '6a903ed0-1cf4-463d-8ea0-c13bd0896405',
            content: [
              {
                type: 'tool-call',
                toolCallId: 'call_fziykqCGOygt5QGj6xVnkQaE',
                toolName: 'updateWorkingMemory',
                args: {
                  memory: '<user><location>LA</location></user>',
                },
              },
            ],
            role: 'assistant',
            type: 'tool-call',
            createdAt: '2025-03-25T20:30:02.175Z',
            threadId: '68',
          },
          {
            id: 'c27b7dbe-ce80-41f5-9eb3-33a668238a1b',
            content: [
              {
                type: 'tool-result',
                toolCallId: 'call_fziykqCGOygt5QGj6xVnkQaE',
                toolName: 'updateWorkingMemory',
                result: {
                  success: true,
                },
              },
            ],
            role: 'tool',
            type: 'tool-result',
            createdAt: '2025-03-25T20:30:02.176Z',
            threadId: '68',
          },
          {
            id: 'd1fc1d8e-2aca-47a8-8239-0bb761d63fd6',
            content: [
              {
                type: 'text',
                text: "Got it! You're in LA. What would you like to talk about or do today?",
              },
            ],
            role: 'assistant',
            type: 'text',
            createdAt: '2025-03-25T20:30:02.177Z',
            threadId: '68',
          },
          {
            id: '1b271c02-7762-4416-91e9-146a25ce9c73',
            content: [
              {
                type: 'text',
                text: 'Hello',
              },
            ],
            role: 'user' as const,
            type: 'text',
            createdAt: '2025-05-13T22:23:26.584Z',
            threadId: '68',
          },
          {
            id: 'msg-Cpo828mGmAc8dhWwQcD32Net',
            content: [
              {
                type: 'text',
                text: 'Hello again! How can I help you today?',
              },
            ],
            role: 'assistant',
            type: 'text',
            createdAt: '2025-05-13T22:23:26.585Z',
            threadId: '68',
          },
          {
            id: 'eab9da82-6120-4630-b60e-0a7cb86b0718',
            content: [
              {
                type: 'text',
                text: 'Hi',
              },
            ],
            role: 'user' as const,
            type: 'text',
            createdAt: '2025-05-13T22:24:51.608Z',
            threadId: '68',
          },
          {
            id: 'msg-JpZvGeyqVaUo1wthbXf0EVSS',
            content: [
              {
                type: 'text',
                text: "Hi there! What's on your mind?",
              },
            ],
            role: 'assistant',
            type: 'text',
            createdAt: '2025-05-13T22:24:51.609Z',
            threadId: '68',
          },
          {
            role: 'user' as const,
            content: [
              {
                type: 'text',
                text: 'hello',
              },
            ],
          },
        ] as const
      ).map(m => ({
        ...m,
        createdAt: `createdAt` in m && m.createdAt ? new Date(m.createdAt) : new Date(),
      })) as MastraMessageV1[];

      const list = new MessageList({ threadId: '68' }).add(history, 'memory');

      const uiMessages = list.get.all.aiV5.ui();

      expect(uiMessages.length).toBe(10);
      const metadata = expect.objectContaining({
        createdAt: expect.any(Date),
        threadId: '68',
      });
      const expectedMessages = (
        [
          {
            id: 'c59c844b-0f1a-409a-995e-3382a3ee1eaa',
            role: 'user',
            parts: [{ type: 'text', text: 'hi' }],
          },
          {
            id: '7bb920f1-1a89-4f1a-8fb0-6befff982946',
            role: 'assistant',
            parts: [{ type: 'text', text: 'Hello! How can I assist you today?' }],
          },
          {
            id: '673b1279-9ce5-428e-a646-d19d83ed4d67',
            role: 'user',
            parts: [{ type: 'text', text: 'LA' }],
          },
          {
            id: '6a903ed0-1cf4-463d-8ea0-c13bd0896405',
            role: 'assistant',
            parts: [
              {
                type: 'tool-updateWorkingMemory',
                state: 'output-available',
                toolCallId: 'call_fziykqCGOygt5QGj6xVnkQaE',
                input: { memory: '<user><location>LA</location></user>' },
                output: { success: true },
              },
            ],
          },
          {
            id: 'd1fc1d8e-2aca-47a8-8239-0bb761d63fd6',
            role: 'assistant',
            parts: [
              {
                type: 'text',
                text: "Got it! You're in LA. What would you like to talk about or do today?",
              },
            ],
          },

          {
            id: '1b271c02-7762-4416-91e9-146a25ce9c73',
            role: 'user',
            parts: [{ type: 'text', text: 'Hello' }],
          },
          {
            id: 'msg-Cpo828mGmAc8dhWwQcD32Net',
            role: 'assistant',
            parts: [{ type: 'text', text: 'Hello again! How can I help you today?' }],
          },
          {
            id: 'eab9da82-6120-4630-b60e-0a7cb86b0718',
            role: 'user',
            parts: [{ type: 'text', text: 'Hi' }],
          },
          {
            id: 'msg-JpZvGeyqVaUo1wthbXf0EVSS',
            role: 'assistant',
            parts: [{ type: 'text', text: "Hi there! What's on your mind?" }],
          },
          {
            id: expect.any(String), // The last message doesn't have an ID in the input, so MessageList generates one
            role: 'user',
            parts: [{ type: 'text', text: 'hello' }],
          },
        ] satisfies AIV5.UIMessage[]
      ).map(m => ({ ...m, metadata }));
      expect(uiMessages).toEqual(expectedMessages);

      // let newId = randomUUID();
      // const responseMessages = [
      //   {
      //     id: newId,
      //     role: 'assistant' as const,
      //     content: [{ type: 'text' as const, text: 'As a large language model...' }],
      //   },
      // ];
      // let newUIMessages = appendResponseMessages({
      //   messages: uiMessages,
      //   responseMessages,
      // });
      //
      // expect(newUIMessages.length).toBe(uiMessages.length + 1);
      // const newUIMessages2 = list.add(responseMessages, 'response').get.all.ui();
      // expect(newUIMessages2).toEqual([
      //   ...uiMessages,
      //   {
      //     role: 'assistant',
      //     id: newId,
      //     content: 'As a large language model...',
      //     createdAt: expect.any(Date),
      //     parts: [ { type: 'text', text: 'As a large language model...' }],
      //     reasoning: undefined,
      //     toolInvocations: undefined,
      //   } satisfies AIV4.UIMessage,
      // ]);
      //
      // const newClientMessage = {
      //   id: randomUUID(),
      //   role: 'user',
      //   createdAt: new Date(),
      //   content: 'Do it anyway please',
      //   experimental_attachments: [],
      //   parts: [ { type: 'text', text: 'Do it anyway please' }],
      // } satisfies AIV4.Message;
      //
      // const newUIMessages3 = appendClientMessage({
      //   messages: newUIMessages2,
      //   message: newClientMessage,
      // });
      //
      // expect(newUIMessages3.length).toBe(newUIMessages2.length + 1);
      // const newUIMessages4 = list.add(newClientMessage, 'user').get.all.ui();
      // expect(newUIMessages4.map(m => ({ ...m, createdAt: expect.any(Date) }))).toEqual(
      //   newUIMessages3.map(m => ({ ...m, createdAt: expect.any(Date) })),
      // );
      //
      // const responseMessages2 = [
      //   { id: randomUUID(), role: 'assistant', content: "Ok fine I'll call a tool then" },
      //   {
      //     id: randomUUID(),
      //     role: 'assistant',
      //     content: [{ type: 'tool-call', args: { ok: 'fine' }, toolCallId: 'ok-fine-1', toolName: 'okFineTool' }],
      //   },
      //   {
      //     id: randomUUID(),
      //     role: 'tool',
      //     content: [{ type: 'tool-result', toolName: 'okFineTool', toolCallId: 'ok-fine-1', result: { lets: 'go' } }],
      //   },
      // ];
      // const newUIMessages5 = appendResponseMessages({
      //   messages: newUIMessages3,
      //   responseMessages: responseMessages2,
      // });
      //
      // expect(list.add(newUIMessages5, 'response').get.all.ui()).toEqual([
      //   ...newUIMessages4.map(m => ({ ...m, createdAt: expect.any(Date) })),
      //   {
      //     role: 'assistant',
      //     content: "Ok fine I'll call a tool then",
      //     id: expect.any(String),
      //     createdAt: expect.any(Date),
      //     parts: [
      //
      //       { type: 'text', text: "Ok fine I'll call a tool then" },
      //
      //       {
      //         type: 'tool-invocation',
      //         toolInvocation: {
      //           result: { lets: 'go' },
      //           toolCallId: 'ok-fine-1',
      //           toolName: 'okFineTool',
      //           args: { ok: 'fine' },
      //           state: 'result',
      //           step: 1,
      //         },
      //       },
      //     ],
      //     reasoning: undefined,
      //     toolInvocations: [
      //       {
      //         result: { lets: 'go' },
      //         toolCallId: 'ok-fine-1',
      //         toolName: 'okFineTool',
      //         args: { ok: 'fine' },
      //         state: 'result',
      //         step: 1,
      //       },
      //     ],
      //   } satisfies AIV4.Message,
      // ]);
    });

    describe('system messages', () => {
      it('should add and retrieve a single system message', () => {
        const list = new MessageList({ threadId, resourceId });
        const systemMsgContent = 'This is a system directive.';
        list.add({ role: 'system', content: systemMsgContent }, 'system');

        const systemMessages = list.getSystemMessages();
        expect(systemMessages.length).toBe(1);
        expect(systemMessages[0]?.role).toBe('system');
        expect(systemMessages[0]?.content).toBe(systemMsgContent);

        expect(list.get.all.v3().length).toBe(0); // Should not be in MastraMessageV3 list
        expect(list.get.all.aiV5.ui().length).toBe(0); // Should not be in UI messages
      });

      it('should not add duplicate system messages based on content', () => {
        const list = new MessageList({ threadId, resourceId });
        const systemMsgContent = 'This is a unique system directive.';
        list.add({ role: 'system', content: systemMsgContent }, 'system');
        list.add({ role: 'system', content: systemMsgContent }, 'system'); // Add duplicate

        const systemMessages = list.getSystemMessages();
        expect(systemMessages.length).toBe(1); // Still only one
        expect(systemMessages[0]?.content).toBe(systemMsgContent);
      });

      it('should add and retrieve multiple unique system messages', () => {
        const list = new MessageList({ threadId, resourceId });
        const systemMsgContent1 = 'Directive one.';
        const systemMsgContent2 = 'Directive two.';
        list.add({ role: 'system', content: systemMsgContent1 }, 'system');
        list.add({ role: 'system', content: systemMsgContent2 }, 'system');

        const systemMessages = list.getSystemMessages();
        expect(systemMessages.length).toBe(2);
        expect(systemMessages.find(m => m.content === systemMsgContent1)).toBeDefined();
        expect(systemMessages.find(m => m.content === systemMsgContent2)).toBeDefined();
      });

      it('should handle system messages added amidst other messages', () => {
        const list = new MessageList({ threadId, resourceId });
        list.add({ role: 'user', content: 'Hello' }, 'user');
        list.add({ role: 'system', content: 'System setup complete.' }, 'system');
        list.add({ role: 'assistant', content: 'Hi there!' }, 'response');
        list.add({ role: 'system', content: 'Another system note.' }, 'system');

        const systemMessages = list.getSystemMessages();
        expect(systemMessages.length).toBe(2);
        expect(systemMessages.find(m => m.content === 'System setup complete.')).toBeDefined();
        expect(systemMessages.find(m => m.content === 'Another system note.')).toBeDefined();

        expect(list.get.all.v3().length).toBe(2); // user and assistant
        expect(list.get.all.aiV5.ui().length).toBe(2); // user and assistant
      });
    });
  });

  describe('core message sanitization', () => {
    it('should remove an orphaned tool-call part from an assistant message if no result is provided', () => {
      const list = new MessageList({ threadId, resourceId });
      const userMessage: AIV5.CoreMessage = { role: 'user', content: 'Call a tool' };
      const assistantMessageWithOrphanedCall: AIV5.CoreMessage = {
        role: 'assistant',
        content: [
          { type: 'text', text: 'Okay' },
          { type: 'tool-call', toolCallId: 'orphan-call-1', toolName: 'testTool', input: {} },
        ],
      };

      list.add(userMessage, 'user');
      list.add(assistantMessageWithOrphanedCall, 'response');

      const coreMessages = list.get.all.aiV5.model();

      expect(coreMessages.length).toBe(2);
      const assistantMsg = coreMessages.find(m => m.role === 'assistant');
      expect(assistantMsg).toBeDefined();
      expect(assistantMsg?.content).toEqual([{ type: 'text', text: 'Okay' }]); // Should only have the text part
    });

    it('should handle an assistant message with mixed valid and orphaned tool calls', () => {
      const list = new MessageList({ threadId, resourceId });
      const assistantMessage: AIV5.CoreMessage = {
        role: 'assistant',
        content: [
          { type: 'tool-call', toolCallId: 'valid-1', toolName: 'toolA', input: {} },
          { type: 'text', text: 'Some text in between' },
          { type: 'tool-call', toolCallId: 'orphan-3', toolName: 'toolB', input: {} },
        ],
      };
      const toolMessageResult: AIV5.CoreMessage = {
        role: 'tool',
        content: [
          {
            type: 'tool-result',
            toolCallId: 'valid-1',
            toolName: 'toolA',
            output: {
              type: 'text',
              value: 'Result for valid-1',
            },
          },
        ],
      };

      list.add(assistantMessage, 'response');
      list.add(toolMessageResult, 'response');

      const coreMessages = list.get.all.aiV5.model();
      expect(coreMessages.length).toBe(2); // Assistant message and Tool message for valid-1

      const finalAssistantMsg = [...coreMessages].reverse().find(m => m.role === 'assistant');
      expect(finalAssistantMsg).toBeDefined();
      expect(finalAssistantMsg?.content).toEqual([
        { input: {}, toolCallId: 'valid-1', toolName: 'toolA', type: 'tool-call' },
        { type: 'text', text: 'Some text in between' },
      ]);

      const finalToolMsg = coreMessages.find(m => m.role === 'tool');
      expect(finalToolMsg).toBeDefined();
      expect(finalToolMsg?.content).toEqual([
        {
          type: 'tool-result',
          toolCallId: 'valid-1',
          toolName: 'toolA',
          output: { type: 'text', value: 'Result for valid-1' },
        },
      ]);
    });
  });

  describe('AI SDK v4 UIMessage conversion', () => {
    it('should convert text messages to v4 format', () => {
      const input = {
        id: 'text-msg-1',
        role: 'user',
        parts: [{ type: 'text', text: 'Hello from user!' }],
      } satisfies AIV5.UIMessage;

      const list = new MessageList({ threadId, resourceId }).add(input, 'user');
      const v4Messages = list.get.all.aiV4.ui();

      expect(v4Messages).toHaveLength(1);
      expect(v4Messages[0]).toEqual({
        id: 'text-msg-1',
        role: 'user',
        content: 'Hello from user!',
        createdAt: expect.any(Date),
        parts: [
          {
            type: 'text',
            text: 'Hello from user!',
          },
        ],
      });
    });

    it('should convert tool invocation messages to v4 format', () => {
      const input = {
        role: 'assistant',
        content: [
          { type: 'text', text: 'Let me use a tool' },
          { type: 'tool-call', toolName: 'testTool', toolCallId: 'call-1', input: { param: 'value' } },
        ],
      } satisfies AIV5.ModelMessage;

      const list = new MessageList({ threadId, resourceId }).add(input, 'response');
      const v4Messages = list.get.all.aiV4.ui();

      expect(v4Messages).toHaveLength(1);
      expect(v4Messages[0]).toEqual({
        id: expect.any(String),
        role: 'assistant',
        content: 'Let me use a tool',
        createdAt: expect.any(Date),
        parts: [
          {
            type: 'text',
            text: 'Let me use a tool',
          },
          {
            type: 'tool-invocation',
            toolInvocation: {
              state: 'call',
              toolCallId: 'call-1',
              toolName: 'testTool',
              args: { param: 'value' },
            },
          },
        ],
        toolInvocations: [
          {
            state: 'call',
            toolCallId: 'call-1',
            toolName: 'testTool',
            args: { param: 'value' },
          },
        ],
      });
    });

    it('should convert tool result messages to v4 format', () => {
      // First add a tool call
      const toolCall = {
        role: 'assistant',
        content: [{ type: 'tool-call', toolName: 'testTool', toolCallId: 'call-1', input: { param: 'value' } }],
      } satisfies AIV5.ModelMessage;

      // Then add a tool result
      const toolResult = {
        role: 'tool',
        content: [
          {
            type: 'tool-result',
            toolName: 'testTool',
            toolCallId: 'call-1',
            output: { type: 'text', value: 'Tool output' },
          },
        ],
      } satisfies AIV5.ModelMessage;

      const list = new MessageList({ threadId, resourceId }).add(toolCall, 'response').add(toolResult, 'response');
      const v4Messages = list.get.all.aiV4.ui();

      expect(v4Messages).toHaveLength(1); // Should be merged into one assistant message
      expect(v4Messages[0]).toEqual({
        id: expect.any(String),
        role: 'assistant',
        content: '',
        createdAt: expect.any(Date),
        parts: [
          {
            type: 'tool-invocation',
            toolInvocation: {
              state: 'result',
              toolCallId: 'call-1',
              toolName: 'testTool',
              args: { param: 'value' },
              result: 'Tool output',
            },
          },
        ],
        toolInvocations: [
          {
            state: 'result',
            toolCallId: 'call-1',
            toolName: 'testTool',
            args: { param: 'value' },
            result: 'Tool output',
          },
        ],
      });
    });

    it('should convert file messages to v4 format', () => {
      const input = {
        role: 'user',
        content: [
          { type: 'text', text: 'Here is a file:' },
          {
            type: 'file',
            data: 'data:image/png;base64,iVBORw0KGgoAAAANSUhEUgAAAAEAAAABCAYAAAAfFcSJAAAADUlEQVR42mP8/5+hHgAHggJ/PchI7wAAAABJRU5ErkJggg==',
            mediaType: 'image/png',
          },
        ],
      } satisfies AIV5.ModelMessage;

      const list = new MessageList({ threadId, resourceId }).add(input, 'user');
      const v4Messages = list.get.all.aiV4.ui();

      expect(v4Messages).toHaveLength(1);
      expect(v4Messages[0]).toEqual({
        id: expect.any(String),
        role: 'user',
        content: 'Here is a file:',
        createdAt: expect.any(Date),
        parts: [
          {
            type: 'text',
            text: 'Here is a file:',
          },
          {
            type: 'file',
            mimeType: 'image/png',
            data: 'data:image/png;base64,iVBORw0KGgoAAAANSUhEUgAAAAEAAAABCAYAAAAfFcSJAAAADUlEQVR42mP8/5+hHgAHggJ/PchI7wAAAABJRU5ErkJggg==',
          },
        ],
      });
    });

    it('should convert reasoning messages to v4 format', () => {
      const input = {
        role: 'assistant',
        content: [
          { type: 'reasoning', text: 'Let me think about this...' },
          { type: 'text', text: 'Based on my reasoning, the answer is 42.' },
        ],
      } satisfies AIV5.ModelMessage;

      const list = new MessageList({ threadId, resourceId }).add(input, 'response');
      const v4Messages = list.get.all.aiV4.ui();

      expect(v4Messages).toHaveLength(1);
      expect(v4Messages[0]).toEqual({
        id: expect.any(String),
        role: 'assistant',
        content: 'Based on my reasoning, the answer is 42.',
        createdAt: expect.any(Date),
        parts: [
          {
            type: 'reasoning',
            reasoning: '',
            details: [{ type: 'text', text: 'Let me think about this...' }],
          },
          {
            type: 'text',
            text: 'Based on my reasoning, the answer is 42.',
          },
        ],
      });
    });

    it('should handle empty or undefined content', () => {
      const input = {
        id: 'empty-msg',
        role: 'assistant',
        parts: [],
      } satisfies AIV5.UIMessage;

      const list = new MessageList({ threadId, resourceId }).add(input, 'response');
      const v4Messages = list.get.all.aiV4.ui();

      expect(v4Messages).toHaveLength(1);
      expect(v4Messages[0]).toEqual({
        id: 'empty-msg',
        role: 'assistant',
        content: '',
        createdAt: expect.any(Date),
        parts: [],
      });
    });

    it('should preserve message metadata and properties', () => {
      const input = {
        id: 'msg-with-content',
        role: 'user',
        parts: [{ type: 'text', text: 'Hello!' }],
        metadata: { customField: 'customValue' },
      } satisfies AIV5.UIMessage;

      // First convert to V3, then V2, then back to V4 to test the full conversion pipeline
      const list = new MessageList({ threadId, resourceId }).add(input, 'user');

      // Check that we preserve the string content when available
      const v2Messages = list.get.all.v2();
      expect(v2Messages[0].content.content).toBe('Hello!');

      const v4Messages = list.get.all.aiV4.ui();
      expect(v4Messages[0].content).toBe('Hello!');
      expect(v4Messages[0].id).toBe('msg-with-content');
    });
  });

  describe('toUIMessage filtering', () => {
    it('should filter out tool invocations with state="call" when converting to UIMessage', () => {
      const messageWithCallState: MastraMessageV2 = {
        id: 'msg-1',
        role: 'assistant',
        createdAt: new Date(),
        content: {
          format: 2,
          parts: [
            { type: 'step-start' },
            { type: 'text', text: 'Let me check that for you.' },
            {
              type: 'tool-invocation',
              toolInvocation: {
                state: 'call',
                toolCallId: 'call-1',
                toolName: 'getLuckyNumber',
                args: {},
              },
            },
          ],
          toolInvocations: [
            {
              state: 'call',
              toolCallId: 'call-1',
              toolName: 'getLuckyNumber',
              args: {},
            },
          ],
        },
        threadId: 'test-thread',
        resourceId: 'test-resource',
      };

      const list = new MessageList({ threadId: 'test-thread', resourceId: 'test-resource' });
      list.add(messageWithCallState, 'response');

      const uiMessages = list.get.all.ui();
      expect(uiMessages.length).toBe(1);

      const uiMessage = uiMessages[0];
      expect(uiMessage.role).toBe('assistant');

      // Check that the tool invocation with state="call" is filtered out from parts
      const toolInvocationParts = uiMessage.parts.filter(p => p.type === 'tool-invocation');
      expect(toolInvocationParts.length).toBe(0);

      // Check that text and step-start parts are preserved
      expect(uiMessage.parts).toEqual([{ type: 'step-start' }, { type: 'text', text: 'Let me check that for you.' }]);

      // Check that toolInvocations array is also filtered
      expect(uiMessage.toolInvocations).toEqual([]);
    });

    it('should preserve tool invocations with state="result" when converting to UIMessage', () => {
      const messageWithResultState: MastraMessageV2 = {
        id: 'msg-2',
        role: 'assistant',
        createdAt: new Date(),
        content: {
          format: 2,
          parts: [
            { type: 'step-start' },
            { type: 'text', text: 'Your lucky number is:' },
            {
              type: 'tool-invocation',
              toolInvocation: {
                state: 'result',
                toolCallId: 'call-2',
                toolName: 'getLuckyNumber',
                args: {},
                result: 42,
              },
            },
          ],
          toolInvocations: [
            {
              state: 'result',
              toolCallId: 'call-2',
              toolName: 'getLuckyNumber',
              args: {},
              result: 42,
            },
          ],
        },
        threadId: 'test-thread',
        resourceId: 'test-resource',
      };

      const list = new MessageList({ threadId: 'test-thread', resourceId: 'test-resource' });
      list.add(messageWithResultState, 'response');

      const uiMessages = list.get.all.ui();
      expect(uiMessages.length).toBe(1);

      const uiMessage = uiMessages[0];

      // Check that the tool invocation with state="result" is preserved
      const toolInvocationParts = uiMessage.parts.filter(p => p.type === 'tool-invocation');
      expect(toolInvocationParts.length).toBe(1);
      expect(toolInvocationParts[0]).toEqual({
        type: 'tool-invocation',
        toolInvocation: {
          state: 'result',
          toolCallId: 'call-2',
          toolName: 'getLuckyNumber',
          args: {},
          result: 42,
        },
      });

      // Check that toolInvocations array also has the result
      expect(uiMessage.toolInvocations).toEqual([
        {
          state: 'result',
          toolCallId: 'call-2',
          toolName: 'getLuckyNumber',
          args: {},
          result: 42,
        },
      ]);
    });

    it('should filter out partial-call states and preserve only results', () => {
      const messageWithMixedStates: MastraMessageV2 = {
        id: 'msg-3',
        role: 'assistant',
        createdAt: new Date(),
        content: {
          format: 2,
          parts: [
            { type: 'step-start' },
            {
              type: 'tool-invocation',
              toolInvocation: {
                state: 'partial-call',
                toolCallId: 'call-3',
                toolName: 'searchTool',
                args: { query: 'weather' },
              },
            },
            {
              type: 'tool-invocation',
              toolInvocation: {
                state: 'result',
                toolCallId: 'call-4',
                toolName: 'calculateTool',
                args: { x: 10, y: 20 },
                result: 30,
              },
            },
          ],
          toolInvocations: [
            {
              state: 'partial-call',
              toolCallId: 'call-3',
              toolName: 'searchTool',
              args: { query: 'weather' },
            },
            {
              state: 'result',
              toolCallId: 'call-4',
              toolName: 'calculateTool',
              args: { x: 10, y: 20 },
              result: 30,
            },
          ],
        },
        threadId: 'test-thread',
        resourceId: 'test-resource',
      };

      const list = new MessageList({ threadId: 'test-thread', resourceId: 'test-resource' });
      list.add(messageWithMixedStates, 'response');

      const uiMessages = list.get.all.ui();
      const uiMessage = uiMessages[0];

      // Only the result state should be preserved
      const toolInvocationParts = uiMessage.parts.filter(p => p.type === 'tool-invocation');
      expect(toolInvocationParts.length).toBe(1);
      expect(toolInvocationParts[0].toolInvocation.state).toBe('result');
      expect(toolInvocationParts[0].toolInvocation.toolCallId).toBe('call-4');

      // toolInvocations array should also only have the result
      expect(uiMessage.toolInvocations).toHaveLength(1);
      expect(uiMessage.toolInvocations[0].state).toBe('result');
      expect(uiMessage.toolInvocations[0].toolCallId).toBe('call-4');
    });

    it('should handle clientTool scenario - filter call states when querying from memory', () => {
      // Simulate the scenario from GitHub issue #5016
      // Test that tool invocations with "call" state are filtered when converting to UI messages

      const list = new MessageList({ threadId: 'test-thread', resourceId: 'test-resource' });

      // Assistant message with tool invocation in "call" state (as saved in DB)
      const assistantCallMessage: MastraMessageV2 = {
        id: 'msg-assistant-1',
        role: 'assistant',
        createdAt: new Date('2024-01-01T10:00:00'),
        content: {
          format: 2,
          parts: [
            { type: 'step-start' },
            { type: 'text', text: 'Let me get your lucky number.' },
            {
              type: 'tool-invocation',
              toolInvocation: {
                state: 'call',
                toolCallId: 'call-lucky-1',
                toolName: 'getLuckyNumber',
                args: {},
              },
            },
          ],
          toolInvocations: [
            {
              state: 'call',
              toolCallId: 'call-lucky-1',
              toolName: 'getLuckyNumber',
              args: {},
            },
          ],
        },
        threadId: 'test-thread',
        resourceId: 'test-resource',
      };

      // Add message as if loaded from memory/database
      list.add(assistantCallMessage, 'memory');

      // When converting to UI messages (what the client sees)
      const uiMessages = list.get.all.ui();
      expect(uiMessages.length).toBe(1);

      const uiMessage = uiMessages[0];

      // Tool invocations with "call" state should be filtered out from parts
      const toolInvocationParts = uiMessage.parts.filter(p => p.type === 'tool-invocation');
      expect(toolInvocationParts.length).toBe(0); // Should be filtered out

      // Only text and step-start parts should remain
      expect(uiMessage.parts).toEqual([
        { type: 'step-start' },
        { type: 'text', text: 'Let me get your lucky number.' },
      ]);

      // toolInvocations array should be empty (filtered)
      expect(uiMessage.toolInvocations).toEqual([]);

      // Now test with a result state - should be preserved
      const assistantResultMessage: MastraMessageV2 = {
        id: 'msg-assistant-2',
        role: 'assistant',
        createdAt: new Date('2024-01-01T10:00:01'),
        content: {
          format: 2,
          parts: [
            { type: 'step-start' },
            { type: 'text', text: 'Your lucky number is:' },
            {
              type: 'tool-invocation',
              toolInvocation: {
                state: 'result',
                toolCallId: 'call-lucky-2',
                toolName: 'getLuckyNumber',
                args: {},
                result: 42,
              },
            },
          ],
          toolInvocations: [
            {
              state: 'result',
              toolCallId: 'call-lucky-2',
              toolName: 'getLuckyNumber',
              args: {},
              result: 42,
            },
          ],
        },
        threadId: 'test-thread',
        resourceId: 'test-resource',
      };

      list.add(assistantResultMessage, 'memory');

      const uiMessages2 = list.get.all.ui();
      expect(uiMessages2.length).toBe(2);

      const uiMessageWithResult = uiMessages2[1];

      // Tool invocations with "result" state should be preserved
      const resultToolParts = uiMessageWithResult.parts.filter(p => p.type === 'tool-invocation');
      expect(resultToolParts.length).toBe(1);
      expect(resultToolParts[0].toolInvocation.state).toBe('result');
      expect(resultToolParts[0].toolInvocation.result).toBe(42);

      // toolInvocations array should have the result
      expect(uiMessageWithResult.toolInvocations).toHaveLength(1);
      expect(uiMessageWithResult.toolInvocations[0].state).toBe('result');
      expect(uiMessageWithResult.toolInvocations[0].result).toBe(42);
    });
  });
});<|MERGE_RESOLUTION|>--- conflicted
+++ resolved
@@ -609,7 +609,6 @@
       // const list = new MessageList();
 
       // msg1
-<<<<<<< HEAD
       // messages = appendClientMessage({ messages, message: msg1 });
       // expect(new MessageList().add(messages, 'user').get.all.ui()).toEqual(
       //   messages.map(m => ({ ...m, createdAt: expect.any(Date) })),
@@ -622,11 +621,21 @@
       //   messages,
       //   responseMessages: [{ ...msg2, id: randomUUID() }],
       // });
-      // expect(new MessageList().add(messages, 'response').get.all.ui()).toEqual(
-      //   messages.map(m => ({ ...m, createdAt: expect.any(Date) })),
-      // );
+      // Filter out tool invocations with state="call" from expected UI messages
+      // const expectedUIMessages = messages.map(m => {
+      //   if (m.role === 'assistant' && m.parts && m.toolInvocations) {
+      //     return {
+      //       ...m,
+      //       parts: m.parts.filter(p => !(p.type === 'tool-invocation' && p.toolInvocation.state === 'call')),
+      //       toolInvocations: m.toolInvocations.filter(t => t.state === 'result'),
+      //       createdAt: expect.any(Date),
+      //     };
+      //   }
+      //   return { ...m, createdAt: expect.any(Date) };
+      // });
+      // expect(new MessageList().add(messages, 'response').get.all.ui()).toEqual(expectedUIMessages);
       // list.add(messages, 'response');
-      // expect(list.get.all.ui()).toEqual(messages.map(m => ({ ...m, createdAt: expect.any(Date) })));
+      // expect(list.get.all.ui()).toEqual(expectedUIMessages);
       //
       // // msg3
       // messages = appendResponseMessages({ messages, responseMessages: [{ id: randomUUID(), ...msg3 }] });
@@ -643,51 +652,6 @@
       // );
       // list.add(messages, 'response');
       // expect(list.get.all.ui()).toEqual(messages.map(m => ({ ...m, createdAt: expect.any(Date) })));
-=======
-      messages = appendClientMessage({ messages, message: msg1 });
-      expect(new MessageList().add(messages, 'user').get.all.ui()).toEqual(
-        messages.map(m => ({ ...m, createdAt: expect.any(Date) })),
-      );
-      list.add(messages, 'user');
-      expect(list.get.all.ui()).toEqual(messages.map(m => ({ ...m, createdAt: expect.any(Date) })));
-
-      // msg2
-      messages = appendResponseMessages({
-        messages,
-        responseMessages: [{ ...msg2, id: randomUUID() }],
-      });
-      // Filter out tool invocations with state="call" from expected UI messages
-      const expectedUIMessages = messages.map(m => {
-        if (m.role === 'assistant' && m.parts && m.toolInvocations) {
-          return {
-            ...m,
-            parts: m.parts.filter(p => !(p.type === 'tool-invocation' && p.toolInvocation.state === 'call')),
-            toolInvocations: m.toolInvocations.filter(t => t.state === 'result'),
-            createdAt: expect.any(Date),
-          };
-        }
-        return { ...m, createdAt: expect.any(Date) };
-      });
-      expect(new MessageList().add(messages, 'response').get.all.ui()).toEqual(expectedUIMessages);
-      list.add(messages, 'response');
-      expect(list.get.all.ui()).toEqual(expectedUIMessages);
-
-      // msg3
-      messages = appendResponseMessages({ messages, responseMessages: [{ id: randomUUID(), ...msg3 }] });
-      expect(new MessageList().add(messages, 'response').get.all.ui()).toEqual(
-        messages.map(m => ({ ...m, createdAt: expect.any(Date) })),
-      );
-      list.add(messages, 'response');
-      expect(list.get.all.ui()).toEqual(messages.map(m => ({ ...m, createdAt: expect.any(Date) })));
-
-      // msg4
-      messages = appendResponseMessages({ messages, responseMessages: [msg4] });
-      expect(new MessageList().add(messages, 'response').get.all.ui()).toEqual(
-        messages.map(m => ({ ...m, createdAt: expect.any(Date) })),
-      );
-      list.add(messages, 'response');
-      expect(list.get.all.ui()).toEqual(messages.map(m => ({ ...m, createdAt: expect.any(Date) })));
->>>>>>> 3efe64e0
     });
 
     it('should correctly convert and add a Vercel CoreMessage with reasoning and redacted-reasoning parts', () => {
