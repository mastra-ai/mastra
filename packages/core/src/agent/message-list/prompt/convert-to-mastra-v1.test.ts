import { describe, it, expect } from 'vitest';
import type { MastraMessageV2 } from '../../message-list';
import { convertToV1Messages } from './convert-to-mastra-v1';

describe('convertToV1Messages', () => {
  it('should preserve toolInvocations when text follows tool invocations (reproduces issue #6087)', () => {
    // This reproduces the exact issue from GitHub issue #6087
    // When an assistant message has tool invocations followed by text,
    // the tool history should remain accessible
    //
    // NOTE: This test correctly identified the issue from #6087 - it verifies
    // that tool invocations are preserved in the conversion. However, it was
    // passing even when tool calls were mixed with text in a single message,
    // which made them inaccessible to the AI. The fix ensures proper message
    // separation so the AI can cleanly reference previous tool interactions.
    // The additional tests below verify this separation more explicitly.
    const messages: MastraMessageV2[] = [
      {
        id: 'msg-1',
        role: 'assistant',
        createdAt: new Date('2024-01-01'),
        threadId: 'thread-1',
        resourceId: 'resource-1',
        content: {
          format: 2,
          content: "I'll use the weather tool for Paris now: The weather in Paris is partly cloudy.",
          parts: [
            {
              type: 'text',
              text: "I'll use the weather tool for Paris now:",
            },
            {
              type: 'tool-invocation',
              toolInvocation: {
                state: 'result',
                toolCallId: 'toolu_01Y9o5yfKqKvdueRhupfT9Jf',
                toolName: 'weatherTool',
                args: { location: 'Paris' },
                result: {
                  temperature: 24.3,
                  feelsLike: 23.1,
                  humidity: 51,
                  windSpeed: 16,
                  windGust: 34.6,
                  conditions: 'Partly cloudy',
                  location: 'Paris',
                },
              },
            },
            {
              type: 'text',
              text: "Ok, I just checked the weather. Now, ask me your next question, and I'll try to access this tool call result from my history to demonstrate the issue! 🔍",
            },
          ],
          toolInvocations: [
            {
              state: 'result',
              toolCallId: 'toolu_01Y9o5yfKqKvdueRhupfT9Jf',
              toolName: 'weatherTool',
              args: { location: 'Paris' },
              result: {
                temperature: 24.3,
                feelsLike: 23.1,
                humidity: 51,
                windSpeed: 16,
                windGust: 34.6,
                conditions: 'Partly cloudy',
                location: 'Paris',
              },
            },
          ],
        },
      },
    ];

    const v1Messages = convertToV1Messages(messages);

    // The conversion should create messages that preserve the tool invocation history
    // We expect at least one message with tool-call type
    const toolCallMessages = v1Messages.filter(m => m.type === 'tool-call');
    expect(toolCallMessages.length).toBeGreaterThan(0);

    // We expect a tool result message
    const toolResultMessages = v1Messages.filter(m => m.type === 'tool-result');
    expect(toolResultMessages.length).toBeGreaterThan(0);

    // Most importantly, the tool invocation data should be accessible
    // Check that the tool call information is preserved
    const hasWeatherToolCall = v1Messages.some(msg => {
      if (Array.isArray(msg.content)) {
        return msg.content.some(part => part.type === 'tool-call' && part.toolName === 'weatherTool');
      }
      return false;
    });
    expect(hasWeatherToolCall).toBe(true);

    // Check that the tool result is preserved
    const hasWeatherToolResult = v1Messages.some(msg => {
      if (Array.isArray(msg.content)) {
        return msg.content.some(part => part.type === 'tool-result' && part.toolName === 'weatherTool');
      }
      return false;
    });
    expect(hasWeatherToolResult).toBe(true);
  });

  it('should handle toolInvocations array even when parts array exists', () => {
    // Test that toolInvocations array is processed when message has parts
    const messages: MastraMessageV2[] = [
      {
        id: 'msg-2',
        role: 'assistant',
        createdAt: new Date('2024-01-01'),
        threadId: 'thread-1',
        resourceId: 'resource-1',
        content: {
          format: 2,
          content: 'Processing your request',
          parts: [
            {
              type: 'text',
              text: 'Let me check that for you:',
            },
          ],
          // This toolInvocations array should be processed even though parts exists
          toolInvocations: [
            {
              state: 'result',
              toolCallId: 'call-1',
              toolName: 'searchTool',
              args: { query: 'test' },
              result: { found: true },
            },
          ],
        },
      },
    ];

    const v1Messages = convertToV1Messages(messages);

    // Should process the toolInvocations array
    const hasToolCall = v1Messages.some(
      msg => msg.type === 'tool-call' || (Array.isArray(msg.content) && msg.content.some(c => c.type === 'tool-call')),
    );
    expect(hasToolCall).toBe(true);
  });

  it('should handle mixed content with text, tool invocation, and more text', () => {
    const testMessage: MastraMessageV2 = {
      id: 'test-mixed-1',
      createdAt: new Date(),
      resourceId: 'resource-1',
      threadId: 'thread-1',
      role: 'assistant',
      content: {
        content: 'Test content',
        format: 2,
        parts: [
          {
            type: 'text',
<<<<<<< HEAD
            text: "Je vais d'abord chercher la météo à Istanbul...",
=======
            text: 'Let me check the weather for you...',
>>>>>>> 79ddda1b
          },
          {
            type: 'tool-invocation',
            toolInvocation: {
              state: 'result',
<<<<<<< HEAD
              toolCallId: 'toolu_016FQRkafLDLcMekRNXjWNC4',
              toolName: 'generateAudioMessageTool',
              args: {
                text: 'Salut ! Je viens de regarder la météo à Istanbul...',
                message: "Je crée un message vocal avec les infos météo d'Istanbul 🎤",
                seed: 'istanbul_weather_vocal',
              },
              result: {
                id: 'placeholder-audio-id',
                type: 'audio',
                seed: 'istanbul_weather_vocal',
                status: 'Audio Message has been generated and sent to the user.',
                text: 'Salut ! Je viens de regarder la météo à Istanbul...',
                mediaId: '1094206962073368',
=======
              toolCallId: 'call-123',
              toolName: 'weatherTool',
              args: {
                location: 'New York',
              },
              result: {
                temperature: 72,
                conditions: 'Sunny',
                humidity: 45,
>>>>>>> 79ddda1b
              },
            },
          },
          {
            type: 'text',
<<<<<<< HEAD
            text: 'Voilà ! Tu as reçu les infos en texte et en audio 😊',
=======
            text: 'The weather in New York is currently sunny with a temperature of 72°F.',
>>>>>>> 79ddda1b
          },
        ],
      },
    };

    const result = convertToV1Messages([testMessage]);

    // Should have 4 messages: text before, tool call, tool result, text after
    expect(result.length).toBe(4);

    // First message should be assistant text
    expect(result[0].role).toBe('assistant');
    expect(result[0].type).toBe('text');

    // Second message should be assistant tool-call
    expect(result[1].role).toBe('assistant');
    expect(result[1].type).toBe('tool-call');

    // Third message should be tool result
    expect(result[2].role).toBe('tool');
    expect(result[2].type).toBe('tool-result');

    // Fourth message should be assistant text
    expect(result[3].role).toBe('assistant');
    expect(result[3].type).toBe('text');

    // Verify tool result is preserved
    const toolResultMessage = result.find(msg => msg.role === 'tool' && msg.type === 'tool-result');
    expect(toolResultMessage).toBeDefined();

    if (toolResultMessage && Array.isArray(toolResultMessage.content)) {
      const toolResult = toolResultMessage.content[0];
      if (toolResult.type === 'tool-result') {
        expect(toolResult.result).toBeDefined();
<<<<<<< HEAD
        expect(toolResult.result.mediaId).toBe('1094206962073368');
=======
        expect((toolResult.result as any).temperature).toBe(72);
>>>>>>> 79ddda1b
      }
    }
  });

  it('should handle the exact message structure from issue #6087', () => {
    const testMessage: MastraMessageV2 = {
      id: 'test-issue-6087',
      createdAt: new Date(),
      resourceId: 'resource-1',
      threadId: 'thread-1',
      role: 'assistant',
      content: {
        content: undefined,
        format: 2,
        parts: [
          {
            type: 'text',
<<<<<<< HEAD
            text: "Je vais d'abord chercher la météo à Istanbul, puis je te ferai un message vocal avec l'info ! \n\nÀ Istanbul actuellement :\n🌡️ 14°C (ressenti 13°C)\n🌧️ Pluie légère\n💨 Vent à 14 km/h\n💧 Humidité : 82%\n\nMaintenant, je te fais un petit message vocal avec ces infos !",
=======
            text: "I'll first search for the information and then create a summary for you.\n\nSearching now...",
>>>>>>> 79ddda1b
          },
          {
            type: 'tool-invocation',
            toolInvocation: {
              state: 'result',
<<<<<<< HEAD
              toolCallId: 'toolu_016FQRkafLDLcMekRNXjWNC4',
              toolName: 'generateAudioMessageTool',
              args: {
                text: "Salut ! Je viens de regarder la météo à Istanbul. Il fait actuellement 14 degrés, avec une température ressentie de 13 degrés. Il y a un peu de pluie légère, et le vent souffle à 14 kilomètres par heure. L'humidité est assez élevée, à 82%. C'est une journée plutôt fraîche et humide à Istanbul aujourd'hui !",
                message: "Je crée un message vocal avec les infos météo d'Istanbul 🎤",
                seed: 'istanbul_weather_vocal',
              },
              result: {
                id: 'placeholder-audio-id',
                type: 'audio',
                seed: 'istanbul_weather_vocal',
                status: 'Audio Message has been generated and sent to the user.',
                text: "Salut ! Je viens de regarder la météo à Istanbul. Il fait actuellement 14 degrés, avec une température ressentie de 13 degrés. Il y a un peu de pluie légère, et le vent souffle à 14 kilomètres par heure. L'humidité est assez élevée, à 82%. C'est une journée plutôt fraîche et humide à Istanbul aujourd'hui !",
                mediaId: '1094206962073368',
=======
              toolCallId: 'call-456',
              toolName: 'searchTool',
              args: {
                query: 'latest AI developments',
              },
              result: {
                found: true,
                results: ['GPT-4 improvements', 'New computer vision models', 'Open source AI progress'],
                count: 3,
>>>>>>> 79ddda1b
              },
            },
          },
          {
            type: 'text',
<<<<<<< HEAD
            text: 'Voilà ! Tu as reçu les infos en texte et en audio 😊 Tu prévois un voyage à Istanbul ?',
=======
            text: 'Great! I found 3 relevant results about the latest AI developments. Would you like me to elaborate on any of these?',
>>>>>>> 79ddda1b
          },
        ],
        toolInvocations: [
          {
            state: 'result',
<<<<<<< HEAD
            toolCallId: 'toolu_016FQRkafLDLcMekRNXjWNC4',
            toolName: 'generateAudioMessageTool',
            args: {
              text: "Salut ! Je viens de regarder la météo à Istanbul. Il fait actuellement 14 degrés, avec une température ressentie de 13 degrés. Il y a un peu de pluie légère, et le vent souffle à 14 kilomètres par heure. L'humidité est assez élevée, à 82%. C'est une journée plutôt fraîche et humide à Istanbul aujourd'hui !",
              message: "Je crée un message vocal avec les infos météo d'Istanbul 🎤",
              seed: 'istanbul_weather_vocal',
            },
            result: {
              id: 'placeholder-audio-id',
              type: 'audio',
              seed: 'istanbul_weather_vocal',
              status: 'Audio Message has been generated and sent to the user.',
              text: "Salut ! Je viens de regarder la météo à Istanbul. Il fait actuellement 14 degrés, avec une température ressentie de 13 degrés. Il y a un peu de pluie légère, et le vent souffle à 14 kilomètres par heure. L'humidité est assez élevée, à 82%. C'est une journée plutôt fraîche et humide à Istanbul aujourd'hui !",
              mediaId: '1094206962073368',
=======
            toolCallId: 'call-456',
            toolName: 'searchTool',
            args: {
              query: 'latest AI developments',
            },
            result: {
              found: true,
              results: ['GPT-4 improvements', 'New computer vision models', 'Open source AI progress'],
              count: 3,
>>>>>>> 79ddda1b
            },
          },
        ],
      },
    };

    const result = convertToV1Messages([testMessage]);

    // Should have 4 messages: text before, tool call, tool result, text after
    expect(result.length).toBe(4);

    // First message should be assistant text
    expect(result[0].role).toBe('assistant');
    expect(result[0].type).toBe('text');

    // Second message should be assistant tool-call
    expect(result[1].role).toBe('assistant');
    expect(result[1].type).toBe('tool-call');

    // Third message should be tool result
    expect(result[2].role).toBe('tool');
    expect(result[2].type).toBe('tool-result');

    // Fourth message should be assistant text
    expect(result[3].role).toBe('assistant');
    expect(result[3].type).toBe('text');

    // Verify tool result is preserved with all data
    const toolResultMessage = result.find(msg => msg.role === 'tool' && msg.type === 'tool-result');
    expect(toolResultMessage).toBeDefined();

    if (toolResultMessage && Array.isArray(toolResultMessage.content)) {
      const toolResult = toolResultMessage.content[0];
<<<<<<< HEAD
      if (toolResult.type === 'tool-result') {
        expect(toolResult.result).toBeDefined();
        expect(toolResult.result.mediaId).toBe('1094206962073368');
      }
    }
  });

  it('should handle multiple tool calls in a single message', () => {
    const testMessage: MastraMessageV2 = {
      id: 'test-multiple-tools',
      createdAt: new Date(),
      resourceId: 'resource-1',
      threadId: 'thread-1',
      role: 'assistant',
      content: {
        content: 'Test content with multiple tools',
        format: 2,
        parts: [
          {
            type: 'text',
            text: "I'll check the weather in multiple cities for you.",
          },
          {
            type: 'tool-invocation',
            toolInvocation: {
              state: 'result',
              toolCallId: 'tool-call-1',
              toolName: 'weatherTool',
              args: { location: 'Paris' },
              result: {
                temperature: 24.3,
                conditions: 'Partly cloudy',
                location: 'Paris',
              },
            },
          },
          {
            type: 'tool-invocation',
            toolInvocation: {
              state: 'result',
              toolCallId: 'tool-call-2',
              toolName: 'weatherTool',
              args: { location: 'London' },
              result: {
                temperature: 18.5,
                conditions: 'Rainy',
                location: 'London',
              },
            },
          },
          {
            type: 'text',
            text: 'Now let me search for flights between these cities.',
          },
          {
            type: 'tool-invocation',
            toolInvocation: {
              state: 'result',
              toolCallId: 'tool-call-3',
              toolName: 'flightSearchTool',
              args: { from: 'Paris', to: 'London' },
              result: {
                flights: [
                  { airline: 'Air France', price: 120, duration: '1h 15m' },
                  { airline: 'British Airways', price: 135, duration: '1h 20m' },
                ],
              },
            },
          },
          {
            type: 'text',
            text: 'Based on the weather and flight information, Paris has better weather (24.3°C and partly cloudy) compared to London (18.5°C and rainy). There are affordable flights available starting at €120.',
          },
        ],
      },
    };

    const result = convertToV1Messages([testMessage]);

    // Should have 9 messages:
    // 1. text ("I'll check the weather...")
    // 2. tool-call (weather Paris)
    // 3. tool-result (weather Paris result)
    // 4. tool-call (weather London)
    // 5. tool-result (weather London result)
    // 6. text ("Now let me search for flights...")
    // 7. tool-call (flight search)
    // 8. tool-result (flight search result)
    // 9. text ("Based on the weather and flight information...")
    expect(result.length).toBe(9);

    // Verify the sequence of messages
    expect(result[0].role).toBe('assistant');
    expect(result[0].type).toBe('text');

    expect(result[1].role).toBe('assistant');
    expect(result[1].type).toBe('tool-call');

    expect(result[2].role).toBe('tool');
    expect(result[2].type).toBe('tool-result');

    expect(result[3].role).toBe('assistant');
    expect(result[3].type).toBe('tool-call');

    expect(result[4].role).toBe('tool');
    expect(result[4].type).toBe('tool-result');

    expect(result[5].role).toBe('assistant');
    expect(result[5].type).toBe('text');

    expect(result[6].role).toBe('assistant');
    expect(result[6].type).toBe('tool-call');

    expect(result[7].role).toBe('tool');
    expect(result[7].type).toBe('tool-result');

    expect(result[8].role).toBe('assistant');
    expect(result[8].type).toBe('text');

    // Verify all tool calls are preserved
    const toolCallMessages = result.filter(msg => msg.type === 'tool-call');
    expect(toolCallMessages.length).toBe(3);

    const toolResultMessages = result.filter(msg => msg.type === 'tool-result');
    expect(toolResultMessages.length).toBe(3);

    // Verify specific tool results
    const weatherResults = toolResultMessages.filter(msg => {
      if (Array.isArray(msg.content)) {
        return msg.content.some(part => part.type === 'tool-result' && part.toolName === 'weatherTool');
      }
      return false;
    });
    expect(weatherResults.length).toBe(2);

    const flightResults = toolResultMessages.filter(msg => {
      if (Array.isArray(msg.content)) {
        return msg.content.some(part => part.type === 'tool-result' && part.toolName === 'flightSearchTool');
      }
      return false;
    });
    expect(flightResults.length).toBe(1);
  });

  it('should handle multiple tool calls with mixed toolInvocations array and parts', () => {
    const testMessage: MastraMessageV2 = {
      id: 'test-mixed-multiple',
      createdAt: new Date(),
      resourceId: 'resource-1',
      threadId: 'thread-1',
      role: 'assistant',
      content: {
        content: 'Multiple tools test',
        format: 2,
        parts: [
          {
            type: 'text',
            text: 'Let me gather some information for you.',
          },
          {
            type: 'tool-invocation',
            toolInvocation: {
              state: 'result',
              toolCallId: 'tool-in-parts-1',
              toolName: 'searchTool',
              args: { query: 'best restaurants' },
              result: { results: ['Restaurant A', 'Restaurant B'] },
            },
          },
        ],
        // Additional tool invocations in the toolInvocations array
        toolInvocations: [
          {
            state: 'result',
            toolCallId: 'tool-in-parts-1', // This is a duplicate, should be ignored
            toolName: 'searchTool',
            args: { query: 'best restaurants' },
            result: { results: ['Restaurant A', 'Restaurant B'] },
          },
          {
            state: 'result',
            toolCallId: 'tool-in-array-1',
            toolName: 'reservationTool',
            args: { restaurant: 'Restaurant A', time: '19:00' },
            result: { confirmed: true, reservationId: 'RES123' },
          },
          {
            state: 'result',
            toolCallId: 'tool-in-array-2',
            toolName: 'mapsTool',
            args: { destination: 'Restaurant A' },
            result: { distance: '2.5km', duration: '10 minutes' },
          },
        ],
      },
    };

    const result = convertToV1Messages([testMessage]);

    // The actual behavior:
    // 1. text
    // 2. tool-call (from parts)
    // 3. tool-result (from parts)
    // 4. tool-call (both array invocations grouped together since same step)
    // 5. tool-result (both array results grouped together)
    // Total: 5 messages
    expect(result.length).toBe(5);

    // Verify no duplicate tool calls
    const toolCallContents: string[] = [];
    result.forEach(msg => {
      if (msg.type === 'tool-call' && Array.isArray(msg.content)) {
        msg.content.forEach(part => {
          if (part.type === 'tool-call') {
            toolCallContents.push(part.toolCallId);
          }
        });
      }
    });

    // Should have 3 unique tool calls
    expect(toolCallContents.length).toBe(3);
    expect(new Set(toolCallContents).size).toBe(3);
    expect(toolCallContents).toContain('tool-in-parts-1');
    expect(toolCallContents).toContain('tool-in-array-1');
    expect(toolCallContents).toContain('tool-in-array-2');
  });
=======
      if (toolResult.type === 'tool-result' && toolResult.result) {
        expect(toolResult.result).toBeDefined();
        expect((toolResult.result as any).count).toBe(3);
      }
    }
  });
>>>>>>> 79ddda1b
});<|MERGE_RESOLUTION|>--- conflicted
+++ resolved
@@ -158,32 +158,12 @@
         parts: [
           {
             type: 'text',
-<<<<<<< HEAD
-            text: "Je vais d'abord chercher la météo à Istanbul...",
-=======
             text: 'Let me check the weather for you...',
->>>>>>> 79ddda1b
           },
           {
             type: 'tool-invocation',
             toolInvocation: {
               state: 'result',
-<<<<<<< HEAD
-              toolCallId: 'toolu_016FQRkafLDLcMekRNXjWNC4',
-              toolName: 'generateAudioMessageTool',
-              args: {
-                text: 'Salut ! Je viens de regarder la météo à Istanbul...',
-                message: "Je crée un message vocal avec les infos météo d'Istanbul 🎤",
-                seed: 'istanbul_weather_vocal',
-              },
-              result: {
-                id: 'placeholder-audio-id',
-                type: 'audio',
-                seed: 'istanbul_weather_vocal',
-                status: 'Audio Message has been generated and sent to the user.',
-                text: 'Salut ! Je viens de regarder la météo à Istanbul...',
-                mediaId: '1094206962073368',
-=======
               toolCallId: 'call-123',
               toolName: 'weatherTool',
               args: {
@@ -193,17 +173,12 @@
                 temperature: 72,
                 conditions: 'Sunny',
                 humidity: 45,
->>>>>>> 79ddda1b
-              },
-            },
-          },
-          {
-            type: 'text',
-<<<<<<< HEAD
-            text: 'Voilà ! Tu as reçu les infos en texte et en audio 😊',
-=======
+              },
+            },
+          },
+          {
+            type: 'text',
             text: 'The weather in New York is currently sunny with a temperature of 72°F.',
->>>>>>> 79ddda1b
           },
         ],
       },
@@ -238,11 +213,7 @@
       const toolResult = toolResultMessage.content[0];
       if (toolResult.type === 'tool-result') {
         expect(toolResult.result).toBeDefined();
-<<<<<<< HEAD
-        expect(toolResult.result.mediaId).toBe('1094206962073368');
-=======
         expect((toolResult.result as any).temperature).toBe(72);
->>>>>>> 79ddda1b
       }
     }
   });
@@ -260,32 +231,12 @@
         parts: [
           {
             type: 'text',
-<<<<<<< HEAD
-            text: "Je vais d'abord chercher la météo à Istanbul, puis je te ferai un message vocal avec l'info ! \n\nÀ Istanbul actuellement :\n🌡️ 14°C (ressenti 13°C)\n🌧️ Pluie légère\n💨 Vent à 14 km/h\n💧 Humidité : 82%\n\nMaintenant, je te fais un petit message vocal avec ces infos !",
-=======
             text: "I'll first search for the information and then create a summary for you.\n\nSearching now...",
->>>>>>> 79ddda1b
           },
           {
             type: 'tool-invocation',
             toolInvocation: {
               state: 'result',
-<<<<<<< HEAD
-              toolCallId: 'toolu_016FQRkafLDLcMekRNXjWNC4',
-              toolName: 'generateAudioMessageTool',
-              args: {
-                text: "Salut ! Je viens de regarder la météo à Istanbul. Il fait actuellement 14 degrés, avec une température ressentie de 13 degrés. Il y a un peu de pluie légère, et le vent souffle à 14 kilomètres par heure. L'humidité est assez élevée, à 82%. C'est une journée plutôt fraîche et humide à Istanbul aujourd'hui !",
-                message: "Je crée un message vocal avec les infos météo d'Istanbul 🎤",
-                seed: 'istanbul_weather_vocal',
-              },
-              result: {
-                id: 'placeholder-audio-id',
-                type: 'audio',
-                seed: 'istanbul_weather_vocal',
-                status: 'Audio Message has been generated and sent to the user.',
-                text: "Salut ! Je viens de regarder la météo à Istanbul. Il fait actuellement 14 degrés, avec une température ressentie de 13 degrés. Il y a un peu de pluie légère, et le vent souffle à 14 kilomètres par heure. L'humidité est assez élevée, à 82%. C'est une journée plutôt fraîche et humide à Istanbul aujourd'hui !",
-                mediaId: '1094206962073368',
-=======
               toolCallId: 'call-456',
               toolName: 'searchTool',
               args: {
@@ -295,38 +246,17 @@
                 found: true,
                 results: ['GPT-4 improvements', 'New computer vision models', 'Open source AI progress'],
                 count: 3,
->>>>>>> 79ddda1b
-              },
-            },
-          },
-          {
-            type: 'text',
-<<<<<<< HEAD
-            text: 'Voilà ! Tu as reçu les infos en texte et en audio 😊 Tu prévois un voyage à Istanbul ?',
-=======
+              },
+            },
+          },
+          {
+            type: 'text',
             text: 'Great! I found 3 relevant results about the latest AI developments. Would you like me to elaborate on any of these?',
->>>>>>> 79ddda1b
           },
         ],
         toolInvocations: [
           {
             state: 'result',
-<<<<<<< HEAD
-            toolCallId: 'toolu_016FQRkafLDLcMekRNXjWNC4',
-            toolName: 'generateAudioMessageTool',
-            args: {
-              text: "Salut ! Je viens de regarder la météo à Istanbul. Il fait actuellement 14 degrés, avec une température ressentie de 13 degrés. Il y a un peu de pluie légère, et le vent souffle à 14 kilomètres par heure. L'humidité est assez élevée, à 82%. C'est une journée plutôt fraîche et humide à Istanbul aujourd'hui !",
-              message: "Je crée un message vocal avec les infos météo d'Istanbul 🎤",
-              seed: 'istanbul_weather_vocal',
-            },
-            result: {
-              id: 'placeholder-audio-id',
-              type: 'audio',
-              seed: 'istanbul_weather_vocal',
-              status: 'Audio Message has been generated and sent to the user.',
-              text: "Salut ! Je viens de regarder la météo à Istanbul. Il fait actuellement 14 degrés, avec une température ressentie de 13 degrés. Il y a un peu de pluie légère, et le vent souffle à 14 kilomètres par heure. L'humidité est assez élevée, à 82%. C'est une journée plutôt fraîche et humide à Istanbul aujourd'hui !",
-              mediaId: '1094206962073368',
-=======
             toolCallId: 'call-456',
             toolName: 'searchTool',
             args: {
@@ -336,7 +266,6 @@
               found: true,
               results: ['GPT-4 improvements', 'New computer vision models', 'Open source AI progress'],
               count: 3,
->>>>>>> 79ddda1b
             },
           },
         ],
@@ -370,10 +299,9 @@
 
     if (toolResultMessage && Array.isArray(toolResultMessage.content)) {
       const toolResult = toolResultMessage.content[0];
-<<<<<<< HEAD
-      if (toolResult.type === 'tool-result') {
+      if (toolResult.type === 'tool-result' && toolResult.result) {
         expect(toolResult.result).toBeDefined();
-        expect(toolResult.result.mediaId).toBe('1094206962073368');
+        expect((toolResult.result as any).count).toBe(3);
       }
     }
   });
@@ -598,12 +526,4 @@
     expect(toolCallContents).toContain('tool-in-array-1');
     expect(toolCallContents).toContain('tool-in-array-2');
   });
-=======
-      if (toolResult.type === 'tool-result' && toolResult.result) {
-        expect(toolResult.result).toBeDefined();
-        expect((toolResult.result as any).count).toBe(3);
-      }
-    }
-  });
->>>>>>> 79ddda1b
 });