/**
 * This file is an adaptation of https://github.com/vercel/ai/blob/e14c066bf4d02c5ee2180c56a01fa0e5216bc582/packages/ai/core/prompt/convert-to-core-messages.ts
 * But has been modified to work with Mastra storage adapter messages (MastraMessageV1)
 */
import type { MastraMessageV1 } from '../../../memory/types';
import type { MastraMessageContentV2, MastraMessageV2 } from '../../message-list';
import { attachmentsToParts } from './attachments-to-parts';

const makePushOrCombine = (v1Messages: MastraMessageV1[]) => (msg: MastraMessageV1) => {
  const previousMessage = v1Messages.at(-1);
  if (
    msg.role === previousMessage?.role &&
    msg.type === 'text' &&
    previousMessage.type === 'text' &&
    Array.isArray(previousMessage.content) &&
    Array.isArray(msg.content)
  ) {
    for (const part of msg.content) {
      // @ts-ignore needs type gymnastics? msg.content and previousMessage.content are the same type here since both are arrays
      // I'm not sure what's adding `never` to the union but this code definitely works..
      previousMessage.content.push(part);
    }
  } else {
    v1Messages.push(msg);
  }
};
export function convertToV1Messages(messages: Array<MastraMessageV2>) {
  const v1Messages: MastraMessageV1[] = [];
  const pushOrCombine = makePushOrCombine(v1Messages);

  for (let i = 0; i < messages.length; i++) {
    const message = messages[i];
    if (!message?.content) continue;
    const { content, experimental_attachments: inputAttachments = [], parts: inputParts } = message.content;
    const { role } = message;
    const fields = {
      id: message.id,
      createdAt: message.createdAt,
      resourceId: message.resourceId!,
      threadId: message.threadId!,
    };

    const experimental_attachments = [...inputAttachments];
    const parts: typeof inputParts = [];
    for (const part of inputParts) {
      if (part.type === 'file') {
        experimental_attachments.push({
          url: part.data,
          contentType: part.mimeType,
        });
      } else {
        parts.push(part);
      }
    }

    switch (role) {
      case 'user': {
        if (parts == null) {
          const userContent = experimental_attachments
            ? [{ type: 'text', text: content || '' }, ...attachmentsToParts(experimental_attachments)]
            : { type: 'text', text: content || '' };
          pushOrCombine({
            role: 'user',
            ...fields,
            type: 'text',
            // @ts-ignore
            content: userContent,
          });
        } else {
          const textParts = message.content.parts
            .filter(part => part.type === 'text')
            .map(part => ({
              type: 'text' as const,
              text: part.text,
            }));

          const userContent = experimental_attachments
            ? [...textParts, ...attachmentsToParts(experimental_attachments)]
            : textParts;
          pushOrCombine({
            role: 'user',
            ...fields,
            type: 'text',
            content: userContent,
          });
        }
        break;
      }

      case 'assistant': {
        let partIndex = 0;
        const getFields = () => {
          if (partIndex === 0) {
            partIndex++;
            return fields;
          }
          return { ...fields, id: `${fields.id}_${partIndex++}` };
        };

        // Check if parts contains tool-invocations
        const hasToolInvocationsInParts = message.content.parts?.some(part => part.type === 'tool-invocation') ?? false;

        if (message.content.parts != null && message.content.parts.length > 0) {
          let contentBuffer: MastraMessageContentV2['parts'] = [];

          const flushContentBuffer = () => {
            if (contentBuffer.length > 0) {
              // contentBuffer contains UI parts, not V1 message content
              // We're building V1 message content here
              const v1Content: any[] = [];

              for (const part of contentBuffer) {
                switch (part.type) {
                  case 'text':
                    v1Content.push(part);
                    break;
                  case 'file':
                    v1Content.push(part);
                    break;
                  case 'reasoning':
                    // Convert reasoning parts to V1 format
                    for (const detail of part.details) {
                      if (detail.type === 'text') {
                        v1Content.push({
                          type: 'reasoning' as const,
                          text: detail.text,
                          signature: detail.signature,
                        });
                      } else if (detail.type === 'redacted') {
                        v1Content.push({
                          type: 'redacted-reasoning' as const,
                          data: detail.data,
                        });
                      }
                    }
                    break;
                }
              }

<<<<<<< HEAD
              const isSingleTextPart = v1Content.length === 1 && v1Content[0]?.type === 'text';

=======
>>>>>>> 7d63924a
              pushOrCombine({
                role: 'assistant',
                ...getFields(),
                type: 'text',
<<<<<<< HEAD
                content: isSingleTextPart ? v1Content[0].text : v1Content,
=======
                content: v1Content,
>>>>>>> 7d63924a
              });
              contentBuffer = [];
            }
          };

          for (const part of message.content.parts) {
            switch (part.type) {
              case 'text':
              case 'file': {
                contentBuffer.push(part);
                break;
              }
              case 'reasoning': {
                contentBuffer.push(part);
                break;
              }
              case 'tool-invocation': {
                flushContentBuffer();
<<<<<<< HEAD

                if (part.toolInvocation.toolName === 'updateWorkingMemory') continue;

=======

                if (part.toolInvocation.toolName === 'updateWorkingMemory') continue;

>>>>>>> 7d63924a
                pushOrCombine({
                  role: 'assistant',
                  ...getFields(),
                  type: 'tool-call',
                  content: [
                    {
                      type: 'tool-call',
                      toolCallId: part.toolInvocation.toolCallId,
                      toolName: part.toolInvocation.toolName,
                      args: part.toolInvocation.args || {},
                    },
                  ],
                });

                if (part.toolInvocation.state === 'result') {
                  pushOrCombine({
                    role: 'tool',
                    ...getFields(),
                    type: 'tool-result',
                    content: [
                      {
                        type: 'tool-result',
                        toolCallId: part.toolInvocation.toolCallId,
                        toolName: part.toolInvocation.toolName,
                        result: part.toolInvocation.result,
                      },
                    ],
                  });
                }
                break;
              }
            }
          }
          flushContentBuffer();
        }

        // Process toolInvocations array if:
        // 1. No parts exist, OR
        // 2. Parts exist but contain no tool-invocations (only text)
        if (
          message.content.toolInvocations &&
          message.content.toolInvocations.length > 0 &&
          !hasToolInvocationsInParts
        ) {
          const toolInvocations = message.content.toolInvocations.filter(ti => ti.toolName !== 'updateWorkingMemory');

          if (toolInvocations.length > 0) {
            const invocationsByStep = new Map<number, typeof toolInvocations>();
            for (const inv of toolInvocations) {
              const step = inv.step ?? 0;
              if (!invocationsByStep.has(step)) {
                invocationsByStep.set(step, []);
              }
              invocationsByStep.get(step)!.push(inv);
            }

            const sortedSteps = Array.from(invocationsByStep.keys()).sort((a, b) => a - b);

            for (const step of sortedSteps) {
              const stepInvocations = invocationsByStep.get(step)!;

              pushOrCombine({
                role: 'assistant',
                ...getFields(),
                type: 'tool-call',
                content: stepInvocations.map(({ toolCallId, toolName, args }) => ({
                  type: 'tool-call' as const,
                  toolCallId,
                  toolName,
                  args: args || {},
                })),
              });

              const invocationsWithResults = stepInvocations.filter(ti => ti.state === 'result' && 'result' in ti);

              if (invocationsWithResults.length > 0) {
                pushOrCombine({
                  role: 'tool',
                  ...getFields(),
                  type: 'tool-result',
                  content: invocationsWithResults.map(({ toolCallId, toolName, result }) => ({
                    type: 'tool-result' as const,
                    toolCallId,
                    toolName,
                    result,
                  })),
                });
              }
            }
          }

          // Only process content if no parts exist (avoid duplication)
          if (content && (!message.content.parts || message.content.parts.length === 0)) {
            pushOrCombine({
              role: 'assistant',
              ...getFields(),
              type: 'text',
              content: content,
            });
          }
        } else if (content && (!message.content.parts || message.content.parts.length === 0)) {
          pushOrCombine({
            role: 'assistant',
            ...getFields(),
            type: 'text',
            content: content,
          });
        }

        break;
      }
    }
  }

  return v1Messages;
}<|MERGE_RESOLUTION|>--- conflicted
+++ resolved
@@ -137,20 +137,11 @@
                 }
               }
 
-<<<<<<< HEAD
-              const isSingleTextPart = v1Content.length === 1 && v1Content[0]?.type === 'text';
-
-=======
->>>>>>> 7d63924a
               pushOrCombine({
                 role: 'assistant',
                 ...getFields(),
                 type: 'text',
-<<<<<<< HEAD
-                content: isSingleTextPart ? v1Content[0].text : v1Content,
-=======
                 content: v1Content,
->>>>>>> 7d63924a
               });
               contentBuffer = [];
             }
@@ -169,15 +160,9 @@
               }
               case 'tool-invocation': {
                 flushContentBuffer();
-<<<<<<< HEAD
 
                 if (part.toolInvocation.toolName === 'updateWorkingMemory') continue;
 
-=======
-
-                if (part.toolInvocation.toolName === 'updateWorkingMemory') continue;
-
->>>>>>> 7d63924a
                 pushOrCombine({
                   role: 'assistant',
                   ...getFields(),
