/**
 * This file is an adaptation of https://github.com/vercel/ai/blob/e14c066bf4d02c5ee2180c56a01fa0e5216bc582/packages/ai/core/prompt/convert-to-core-messages.ts
 * But has been modified to work with Mastra storage adapter messages (MastraMessageV1)
 */
import type { MastraMessageV1 } from '../../../memory/types';
import type { MastraMessageContentV2, MastraMessageV2 } from '../../message-list';
import { attachmentsToParts } from './attachments-to-parts';

<<<<<<< HEAD
const makePushOrCombine = (v1Messages: MastraMessageV1[]) => (msg: MastraMessageV1) => {
  const previousMessage = v1Messages.at(-1);
  if (
    msg.role === previousMessage?.role &&
    msg.type === 'text' &&
    previousMessage.type === 'text' &&
    Array.isArray(previousMessage.content) &&
    Array.isArray(msg.content)
  ) {
    for (const part of msg.content) {
      // @ts-ignore needs type gymnastics? msg.content and previousMessage.content are the same type here since both are arrays
      // I'm not sure what's adding `never` to the union but this code definitely works..
      previousMessage.content.push(part);
=======
const makePushOrCombine = (v1Messages: MastraMessageV1[]) => {
  // Track how many times each ID has been used to create unique IDs for split messages
  const idUsageCount = new Map<string, number>();

  // Pattern to detect if an ID already has our split suffix
  const SPLIT_SUFFIX_PATTERN = /__split-\d+$/;

  return (msg: MastraMessageV1) => {
    const previousMessage = v1Messages.at(-1);
    if (
      msg.role === previousMessage?.role &&
      Array.isArray(previousMessage.content) &&
      Array.isArray(msg.content) &&
      // we were creating new messages for tool calls before and not appending to the assistant message
      // so don't append here so everything works as before
      (msg.role !== `assistant` || (msg.role === `assistant` && msg.content.at(-1)?.type !== `tool-call`))
    ) {
      for (const part of msg.content) {
        // @ts-ignore needs type gymnastics? msg.content and previousMessage.content are the same type here since both are arrays
        // I'm not sure what's adding `never` to the union but this code definitely works..
        previousMessage.content.push(part);
      }
    } else {
      // When pushing a new message, check if we need to deduplicate the ID
      let baseId = msg.id;

      // Check if this ID already has a split suffix and extract the base ID
      const hasSplitSuffix = SPLIT_SUFFIX_PATTERN.test(baseId);
      if (hasSplitSuffix) {
        // This ID already has a split suffix, don't add another one
        v1Messages.push(msg);
        return;
      }

      const currentCount = idUsageCount.get(baseId) || 0;

      // If we've seen this ID before, append our unique split suffix
      if (currentCount > 0) {
        msg.id = `${baseId}__split-${currentCount}`;
      }

      // Increment the usage count for this base ID
      idUsageCount.set(baseId, currentCount + 1);

      v1Messages.push(msg);
>>>>>>> 63449d00
    }
  };
};
export function convertToV1Messages(messages: Array<MastraMessageV2>) {
  const v1Messages: MastraMessageV1[] = [];
  const pushOrCombine = makePushOrCombine(v1Messages);

  for (let i = 0; i < messages.length; i++) {
    const message = messages[i];
    if (!message?.content) continue;
    const { content, experimental_attachments: inputAttachments = [], parts: inputParts } = message.content;
    const { role } = message;

    const fields = {
      id: message.id,
      createdAt: message.createdAt,
      resourceId: message.resourceId!,
      threadId: message.threadId!,
    };

    const experimental_attachments = [...inputAttachments];
    const parts: typeof inputParts = [];
    for (const part of inputParts) {
      if (part.type === 'file') {
        experimental_attachments.push({
          url: part.data,
          contentType: part.mimeType,
        });
      } else {
        parts.push(part);
      }
    }

    switch (role) {
      case 'user': {
        if (parts == null) {
          const userContent = experimental_attachments
            ? [{ type: 'text', text: content || '' }, ...attachmentsToParts(experimental_attachments)]
            : { type: 'text', text: content || '' };
          pushOrCombine({
            role: 'user',
            ...fields,
            type: 'text',
            // @ts-ignore
            content: userContent,
          });
        } else {
          const textParts = message.content.parts
            .filter(part => part.type === 'text')
            .map(part => ({
              type: 'text' as const,
              text: part.text,
            }));

          const userContent = experimental_attachments
            ? [...textParts, ...attachmentsToParts(experimental_attachments)]
            : textParts;
          pushOrCombine({
            role: 'user',
            ...fields,
            type: 'text',
            content:
              Array.isArray(userContent) &&
              userContent.length === 1 &&
              userContent[0]?.type === `text` &&
              typeof content !== `undefined`
                ? content
                : userContent,
          });
        }
        break;
      }

      case 'assistant': {
        let partIndex = 0;
        const getFields = () => {
          if (partIndex === 0) {
            partIndex++;
            return fields;
          }
          return { ...fields, id: `${fields.id}_${partIndex++}` };
        };

        // Check if parts contains tool-invocations
        const hasToolInvocationsInParts = message.content.parts?.some(part => part.type === 'tool-invocation') ?? false;

        if (message.content.parts != null && message.content.parts.length > 0) {
          let contentBuffer: MastraMessageContentV2['parts'] = [];

          const flushContentBuffer = () => {
            if (contentBuffer.length > 0) {
              // contentBuffer contains UI parts, not V1 message content
              // We're building V1 message content here
              const v1Content: any[] = [];

              for (const part of contentBuffer) {
                switch (part.type) {
                  case 'text':
                    v1Content.push(part);
                    break;
                  case 'file':
                    v1Content.push(part);
                    break;
                  case 'reasoning':
                    // Convert reasoning parts to V1 format
                    for (const detail of part.details) {
                      if (detail.type === 'text') {
                        v1Content.push({
                          type: 'reasoning' as const,
                          text: detail.text,
                          signature: detail.signature,
                        });
                      } else if (detail.type === 'redacted') {
                        v1Content.push({
                          type: 'redacted-reasoning' as const,
                          data: detail.data,
                        });
                      }
                    }
                    break;
                }
              }

              const isSingleTextPart = v1Content.length === 1 && v1Content[0]?.type === 'text';

              pushOrCombine({
                role: 'assistant',
                ...getFields(),
                type: 'text',
                content: isSingleTextPart ? v1Content[0].text : v1Content,
              });
              contentBuffer = [];
            }
          };

          for (const part of message.content.parts) {
            switch (part.type) {
              case 'text':
              case 'file': {
                contentBuffer.push(part);
                break;
              }
              case 'reasoning': {
                contentBuffer.push(part);
                break;
              }
              case 'tool-invocation': {
                flushContentBuffer();

                if (part.toolInvocation.toolName === 'updateWorkingMemory') continue;

                pushOrCombine({
                  role: 'assistant',
                  ...getFields(),
                  type: 'tool-call',
                  content: [
                    {
                      type: 'tool-call',
                      toolCallId: part.toolInvocation.toolCallId,
                      toolName: part.toolInvocation.toolName,
                      args: part.toolInvocation.args || {},
                    },
                  ],
                });

                if (part.toolInvocation.state === 'result') {
                  pushOrCombine({
                    role: 'tool',
                    ...getFields(),
                    type: 'tool-result',
                    content: [
                      {
                        type: 'tool-result',
                        toolCallId: part.toolInvocation.toolCallId,
                        toolName: part.toolInvocation.toolName,
                        result: part.toolInvocation.result,
                      },
                    ],
                  });
                }
                break;
              }
            }
          }
          flushContentBuffer();
        }

        // Process toolInvocations array if:
        // 1. No parts exist, OR
        // 2. Parts exist but contain no tool-invocations (only text)
        if (
          message.content.toolInvocations &&
          message.content.toolInvocations.length > 0 &&
          !hasToolInvocationsInParts
        ) {
          const toolInvocations = message.content.toolInvocations.filter(ti => ti.toolName !== 'updateWorkingMemory');

          if (toolInvocations.length > 0) {
            const invocationsByStep = new Map<number, typeof toolInvocations>();
            for (const inv of toolInvocations) {
              const step = inv.step ?? 0;
              if (!invocationsByStep.has(step)) {
                invocationsByStep.set(step, []);
              }
              invocationsByStep.get(step)!.push(inv);
            }

            const sortedSteps = Array.from(invocationsByStep.keys()).sort((a, b) => a - b);

            for (const step of sortedSteps) {
              const stepInvocations = invocationsByStep.get(step)!;

              pushOrCombine({
                role: 'assistant',
                ...getFields(),
                type: 'tool-call',
                content: stepInvocations.map(({ toolCallId, toolName, args }) => ({
                  type: 'tool-call' as const,
                  toolCallId,
                  toolName,
                  args: args || {},
                })),
              });

              const invocationsWithResults = stepInvocations.filter(ti => ti.state === 'result' && 'result' in ti);

              if (invocationsWithResults.length > 0) {
                pushOrCombine({
                  role: 'tool',
                  ...getFields(),
                  type: 'tool-result',
                  content: invocationsWithResults.map(({ toolCallId, toolName, result }) => ({
                    type: 'tool-result' as const,
                    toolCallId,
                    toolName,
                    result,
                  })),
                });
              }
            }
          }

          // Only process content if no parts exist (avoid duplication)
          if (content && (!message.content.parts || message.content.parts.length === 0)) {
            pushOrCombine({
              role: 'assistant',
              ...getFields(),
              type: 'text',
              content: content,
            });
          }
        } else if (content && (!message.content.parts || message.content.parts.length === 0)) {
          pushOrCombine({
            role: 'assistant',
            ...getFields(),
            type: 'text',
            content: content,
          });
        }

        break;
      }
    }
  }

  return v1Messages;
}<|MERGE_RESOLUTION|>--- conflicted
+++ resolved
@@ -6,21 +6,6 @@
 import type { MastraMessageContentV2, MastraMessageV2 } from '../../message-list';
 import { attachmentsToParts } from './attachments-to-parts';
 
-<<<<<<< HEAD
-const makePushOrCombine = (v1Messages: MastraMessageV1[]) => (msg: MastraMessageV1) => {
-  const previousMessage = v1Messages.at(-1);
-  if (
-    msg.role === previousMessage?.role &&
-    msg.type === 'text' &&
-    previousMessage.type === 'text' &&
-    Array.isArray(previousMessage.content) &&
-    Array.isArray(msg.content)
-  ) {
-    for (const part of msg.content) {
-      // @ts-ignore needs type gymnastics? msg.content and previousMessage.content are the same type here since both are arrays
-      // I'm not sure what's adding `never` to the union but this code definitely works..
-      previousMessage.content.push(part);
-=======
 const makePushOrCombine = (v1Messages: MastraMessageV1[]) => {
   // Track how many times each ID has been used to create unique IDs for split messages
   const idUsageCount = new Map<string, number>();
@@ -66,7 +51,6 @@
       idUsageCount.set(baseId, currentCount + 1);
 
       v1Messages.push(msg);
->>>>>>> 63449d00
     }
   };
 };
