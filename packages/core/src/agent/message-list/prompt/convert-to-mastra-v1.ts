/**
 * This file is an adaptation of https://github.com/vercel/ai/blob/e14c066bf4d02c5ee2180c56a01fa0e5216bc582/packages/ai/core/prompt/convert-to-core-messages.ts
 * But has been modified to work with Mastra storage adapter messages (MastraMessageV1)
 */
import type { MastraMessageV1 } from '../../../memory/types';
import type { MastraMessageContentV2, MastraMessageV2 } from '../../message-list';
import type * as AIV4 from '../ai-sdk-4/';
import type { ReasoningPart, RedactedReasoningPart } from '../ai-sdk-4/core/prompt/content-part';
import { attachmentsToParts } from './attachments-to-parts';

type TextPart = AIV4.TextUIPart;
type FilePart = AIV4.FileUIPart;
type ToolPart = AIV4.ToolInvocationUIPart;

type MessagePart = TextPart | FilePart | ReasoningPart | RedactedReasoningPart | ToolPart;

function isMessagePartArray(content: unknown): content is MessagePart[] {
  return Array.isArray(content) && content.every(part => typeof part === 'object' && 'type' in part);
}

const makePushOrCombine = (v1Messages: MastraMessageV1[]) => (msg: MastraMessageV1) => {
  msg = { ...msg };
  if (Array.isArray(msg.content) && msg.content.length === 1 && msg.content[0]?.type === `text`) {
    msg.content = msg.content[0].text;
  }
  const previousMessage = v1Messages.at(-1);
  if (
    msg.role === previousMessage?.role &&
    isMessagePartArray(previousMessage.content) &&
    Array.isArray(msg.content) &&
    // we were creating new messages for tool calls before and not appending to the assistant message
    // so don't append here so everything works as before
    (msg.role !== `assistant` || (msg.role === `assistant` && msg.content.at(-1)?.type !== `tool-call`))
  ) {
    for (const part of msg.content) {
      previousMessage.content.push(part as any);
    }
  } else {
    v1Messages.push(msg);
  }
};
export function convertToV1Messages(messages: Array<MastraMessageV2>) {
  const v1Messages: MastraMessageV1[] = [];
  const pushOrCombine = makePushOrCombine(v1Messages);

  for (let i = 0; i < messages.length; i++) {
    const message = messages[i];
    const isLastMessage = i === messages.length - 1;
    if (!message?.content) continue;

    const { content, experimental_attachments: inputAttachments = [], parts: inputParts } = message.content;
    const { role } = message;
    const fields = {
      id: message.id,
      createdAt: message.createdAt,
      resourceId: message.resourceId!,
      threadId: message.threadId!,
    };

    const experimental_attachments = [...inputAttachments];
    const parts: typeof inputParts = [];
    for (const part of inputParts) {
      if (part.type === 'file') {
        experimental_attachments.push({
          url: part.data,
          contentType: part.mimeType,
        });
      } else {
        parts.push(part);
      }
    }

    switch (role) {
      case 'user': {
        if (parts == null) {
          const userContent = experimental_attachments
            ? [{ type: 'text', text: content || '' }, ...attachmentsToParts(experimental_attachments)]
            : { type: 'text', text: content || '' };
          pushOrCombine({
            role: 'user',
            ...fields,
            type: 'text',
            // @ts-ignore
            content: userContent,
          });
        } else {
          const textParts = message.content.parts
            .filter(part => part.type === 'text')
            .map(part => ({
              type: 'text' as const,
              text: part.text,
            }));

          const userContent = experimental_attachments
            ? [...textParts, ...attachmentsToParts(experimental_attachments)]
            : textParts;
          pushOrCombine({
            role: 'user',
            ...fields,
            type: 'text',
            content:
              Array.isArray(userContent) &&
              userContent.length === 1 &&
              userContent[0]?.type === `text` &&
              typeof content !== `undefined`
                ? content
                : userContent,
          });
        }
        break;
      }

      case 'assistant': {
        if (message.content.parts != null) {
          let currentStep = 0;
          let blockHasToolInvocations = false;
          let block: MastraMessageContentV2['parts'] = [];

          function processBlock() {
            const content: AIV4.AssistantContent = [];

            for (const part of block) {
              switch (part.type) {
                case 'file':
                case 'text': {
                  content.push(part);
                  break;
                }
                case 'reasoning': {
                  for (const detail of part.details) {
                    switch (detail.type) {
                      case 'text':
                        content.push({
                          type: 'reasoning' as const,
                          text: detail.text,
                          signature: detail.signature,
                        });
                        break;
                      case 'redacted':
                        content.push({
                          type: 'redacted-reasoning' as const,
                          data: detail.data,
                        });
                        break;
                    }
                  }
                  break;
                }
                case 'tool-invocation':
                  // Skip updateWorkingMemory tool calls as they should not be visible in history
                  if (part.toolInvocation.toolName !== 'updateWorkingMemory') {
                    content.push({
                      type: 'tool-call' as const,
                      toolCallId: part.toolInvocation.toolCallId,
                      toolName: part.toolInvocation.toolName,
                      args: part.toolInvocation.args,
                    });
                  }
                  break;
              }
            }

            pushOrCombine({
              role: 'assistant',
              ...fields,
              type: content.some(c => c.type === `tool-call`) ? 'tool-call' : 'text',
              // content: content,
              content:
                typeof content !== `string` &&
                Array.isArray(content) &&
                content.length === 1 &&
                content[0]?.type === `text`
                  ? message?.content?.content || content
                  : content,
            });

            // check if there are tool invocations with results in the block
            const stepInvocations = block
              .filter(part => `type` in part && part.type === 'tool-invocation')
              .map(part => part.toolInvocation)
              .filter(ti => ti.toolName !== 'updateWorkingMemory');

            // Only create tool-result message if there are actual results
            const invocationsWithResults = stepInvocations.filter(ti => ti.state === 'result' && 'result' in ti);

            if (invocationsWithResults.length > 0) {
              pushOrCombine({
                role: 'tool',
                ...fields,
                type: 'tool-result',
                content: invocationsWithResults.map((toolInvocation): ToolResultPart => {
                  const { toolCallId, toolName, result } = toolInvocation;
                  return {
                    type: 'tool-result',
                    toolCallId,
                    toolName,
                    result,
                  };
                }),
              });
            }

            // updates for next block
            block = [];
            blockHasToolInvocations = false;
            currentStep++;
          }

          for (const part of message.content.parts) {
            switch (part.type) {
              case 'text': {
                if (blockHasToolInvocations) {
                  processBlock(); // text must come before tool invocations
                }
                block.push(part);
                break;
              }
              case 'file':
              case 'reasoning': {
                block.push(part);
                break;
              }
              case 'tool-invocation': {
                if ((part.toolInvocation.step ?? 0) !== currentStep) {
                  processBlock();
                }
                block.push(part);
                blockHasToolInvocations = true;
                break;
              }
            }
          }

          processBlock();

          // Check if there are toolInvocations that weren't processed from parts
          const toolInvocations = message.content.toolInvocations;
          if (toolInvocations && toolInvocations.length > 0) {
            // Find tool invocations that weren't already processed from parts
            const processedToolCallIds = new Set<string>();
            for (const part of message.content.parts) {
              if (part.type === 'tool-invocation' && part.toolInvocation.toolCallId) {
                processedToolCallIds.add(part.toolInvocation.toolCallId);
              }
            }

            const unprocessedToolInvocations = toolInvocations.filter(
              ti => !processedToolCallIds.has(ti.toolCallId) && ti.toolName !== 'updateWorkingMemory',
            );

            if (unprocessedToolInvocations.length > 0) {
              // Group by step, handling undefined steps
              const invocationsByStep = new Map<number, typeof unprocessedToolInvocations>();

              for (const inv of unprocessedToolInvocations) {
                const step = inv.step ?? 0;
                if (!invocationsByStep.has(step)) {
                  invocationsByStep.set(step, []);
                }
                invocationsByStep.get(step)!.push(inv);
              }

              // Process each step
              const sortedSteps = Array.from(invocationsByStep.keys()).sort((a, b) => a - b);

              for (const step of sortedSteps) {
                const stepInvocations = invocationsByStep.get(step)!;

                // Create tool-call message for all invocations (calls and results)
                pushOrCombine({
                  role: 'assistant',
                  ...fields,
                  type: 'tool-call',
                  content: [
                    ...stepInvocations.map(({ toolCallId, toolName, args }) => ({
                      type: 'tool-call' as const,
                      toolCallId,
                      toolName,
                      args,
                    })),
                  ],
                });

                // Only create tool-result message if there are actual results
                const invocationsWithResults = stepInvocations.filter(ti => ti.state === 'result' && 'result' in ti);

                if (invocationsWithResults.length > 0) {
                  pushOrCombine({
                    role: 'tool',
                    ...fields,
                    type: 'tool-result',
                    content: invocationsWithResults.map((toolInvocation): ToolResultPart => {
                      const { toolCallId, toolName, result } = toolInvocation;
                      return {
                        type: 'tool-result',
                        toolCallId,
                        toolName,
                        result,
                      };
                    }),
                  });
                }
              }
            }
          }

          break;
        }

        const toolInvocations = message.content.toolInvocations;

        if (toolInvocations == null || toolInvocations.length === 0) {
          pushOrCombine({ role: 'assistant', ...fields, content: content || '', type: 'text' });
          break;
        }

        const maxStep = toolInvocations.reduce((max, toolInvocation) => {
          return Math.max(max, toolInvocation.step ?? 0);
        }, 0);

        for (let i = 0; i <= maxStep; i++) {
          const stepInvocations = toolInvocations.filter(
            toolInvocation => (toolInvocation.step ?? 0) === i && toolInvocation.toolName !== 'updateWorkingMemory',
          );

          if (stepInvocations.length === 0) {
            continue;
          }

          // assistant message with tool calls
          pushOrCombine({
            role: 'assistant',
            ...fields,
            type: 'tool-call',
            content: [
              ...(isLastMessage && content && i === 0 ? [{ type: 'text' as const, text: content }] : []),
              ...stepInvocations.map(({ toolCallId, toolName, args }) => ({
                type: 'tool-call' as const,
                toolCallId,
                toolName,
                args,
              })),
            ],
          });

<<<<<<< HEAD
          // tool message with tool results
          pushOrCombine({
            role: 'tool',
            ...fields,
            type: 'tool-result',
            content: stepInvocations.map((toolInvocation): AIV4.ToolContent[0] => {
              if (!('result' in toolInvocation)) {
                // @ts-ignore
                return toolInvocation;
              }

              const { toolCallId, toolName, result } = toolInvocation;

              return {
                type: 'tool-result',
                result,
                toolCallId,
                toolName,
              };
            }),
          });
=======
          // Only create tool-result message if there are actual results
          const invocationsWithResults = stepInvocations.filter(ti => ti.state === 'result' && 'result' in ti);

          if (invocationsWithResults.length > 0) {
            pushOrCombine({
              role: 'tool',
              ...fields,
              type: 'tool-result',
              content: invocationsWithResults.map((toolInvocation): ToolResultPart => {
                const { toolCallId, toolName, result } = toolInvocation;
                return {
                  type: 'tool-result',
                  toolCallId,
                  toolName,
                  result,
                };
              }),
            });
          }
>>>>>>> 04ba0c21
        }

        if (content && !isLastMessage) {
          pushOrCombine({ role: 'assistant', ...fields, type: 'text', content: content || '' });
        }

        break;
      }
    }
  }

  return v1Messages;
}<|MERGE_RESOLUTION|>--- conflicted
+++ resolved
@@ -188,7 +188,7 @@
                 role: 'tool',
                 ...fields,
                 type: 'tool-result',
-                content: invocationsWithResults.map((toolInvocation): ToolResultPart => {
+                content: invocationsWithResults.map((toolInvocation): AIV4.ToolContent[0] => {
                   const { toolCallId, toolName, result } = toolInvocation;
                   return {
                     type: 'tool-result',
@@ -289,7 +289,7 @@
                     role: 'tool',
                     ...fields,
                     type: 'tool-result',
-                    content: invocationsWithResults.map((toolInvocation): ToolResultPart => {
+                    content: invocationsWithResults.map((toolInvocation): AIV4.ToolContent[0] => {
                       const { toolCallId, toolName, result } = toolInvocation;
                       return {
                         type: 'tool-result',
@@ -343,29 +343,6 @@
             ],
           });
 
-<<<<<<< HEAD
-          // tool message with tool results
-          pushOrCombine({
-            role: 'tool',
-            ...fields,
-            type: 'tool-result',
-            content: stepInvocations.map((toolInvocation): AIV4.ToolContent[0] => {
-              if (!('result' in toolInvocation)) {
-                // @ts-ignore
-                return toolInvocation;
-              }
-
-              const { toolCallId, toolName, result } = toolInvocation;
-
-              return {
-                type: 'tool-result',
-                result,
-                toolCallId,
-                toolName,
-              };
-            }),
-          });
-=======
           // Only create tool-result message if there are actual results
           const invocationsWithResults = stepInvocations.filter(ti => ti.state === 'result' && 'result' in ti);
 
@@ -374,18 +351,17 @@
               role: 'tool',
               ...fields,
               type: 'tool-result',
-              content: invocationsWithResults.map((toolInvocation): ToolResultPart => {
+              content: invocationsWithResults.map((toolInvocation): AIV4.ToolContent[0] => {
                 const { toolCallId, toolName, result } = toolInvocation;
                 return {
                   type: 'tool-result',
+                  result,
                   toolCallId,
                   toolName,
-                  result,
                 };
               }),
             });
           }
->>>>>>> 04ba0c21
         }
 
         if (content && !isLastMessage) {
