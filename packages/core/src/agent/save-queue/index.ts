import type { IMastraLogger } from '../../logger';
import type { MemoryConfig } from '../../memory';
import type { MastraMemory } from '../../memory/memory';
import type { MessageList } from '../message-list';

export class SaveQueueManager {
  private logger?: IMastraLogger;
  private debounceMs: number;
  private memory?: MastraMemory;

  private static MAX_STALENESS_MS = 1000;

  constructor({ logger, debounceMs, memory }: { logger?: IMastraLogger; debounceMs?: number; memory?: MastraMemory }) {
    this.logger = logger;
    this.debounceMs = debounceMs || 100;
    this.memory = memory;
  }
  private saveQueues = new Map<string, Promise<void>>();
  private saveDebounceTimers = new Map<string, NodeJS.Timeout>();

  /**
   * Debounces save operations for a thread, ensuring that consecutive save requests
   * are batched and only the latest is executed after a short delay.
   * @param threadId - The ID of the thread to debounce saves for.
   * @param saveFn - The save function to debounce.
   */
  private debounceSave(threadId: string, messageList: MessageList, memoryConfig?: MemoryConfig) {
    if (this.saveDebounceTimers.has(threadId)) {
      clearTimeout(this.saveDebounceTimers.get(threadId)!);
    }
    this.saveDebounceTimers.set(
      threadId,
      setTimeout(() => {
        this.enqueueSave(threadId, messageList, memoryConfig).catch(err => {
          this.logger?.error?.('Error in debounceSave', { err, threadId });
        });
        this.saveDebounceTimers.delete(threadId);
      }, this.debounceMs),
    );
  }

  /**
   * Enqueues a save operation for a thread, ensuring that saves are executed in order and
   * only one save runs at a time per thread. If a save is already in progress for the thread,
   * the new save is queued to run after the previous completes.
   *
   * @param threadId - The ID of the thread whose messages should be saved.
   * @param messageList - The MessageList instance containing unsaved messages.
   * @param memoryConfig - Optional memory configuration to use for saving.
   */
  private enqueueSave(threadId: string, messageList: MessageList, memoryConfig?: MemoryConfig) {
    const prev = this.saveQueues.get(threadId) || Promise.resolve();
    const next = prev
      .then(() => this.persistUnsavedMessages(messageList, memoryConfig))
      .catch(err => {
        this.logger?.error?.('Error in enqueueSave', { err, threadId });
      })
      .then(() => {
        if (this.saveQueues.get(threadId) === next) {
          this.saveQueues.delete(threadId);
        }
      });
    this.saveQueues.set(threadId, next);
    return next;
  }

  /**
   * Clears any pending debounced save for a thread, preventing the scheduled save
   * from executing if it hasn't already fired.
   *
   * @param threadId - The ID of the thread whose debounced save should be cleared.
   */
  clearDebounce(threadId: string) {
    if (this.saveDebounceTimers.has(threadId)) {
      clearTimeout(this.saveDebounceTimers.get(threadId)!);
      this.saveDebounceTimers.delete(threadId);
    }
  }

  /**
   * Persists any unsaved messages from the MessageList to memory storage.
   * Drains the list of unsaved messages and writes them using the memory backend.
   * @param messageList - The MessageList instance for the current thread.
   * @param memoryConfig - The memory configuration for saving.
   */
  private async persistUnsavedMessages(messageList: MessageList, memoryConfig?: MemoryConfig) {
    const newMessages = messageList.drainUnsavedMessages();
<<<<<<< HEAD
    console.log(JSON.stringify(newMessages, null, 2), 'persistUnsavedMessages');
=======

>>>>>>> fd439fc7
    if (newMessages.length > 0 && this.memory) {
      await this.memory.saveMessages({
        messages: newMessages,
        memoryConfig,
      });
    }
  }

  /**
   * Batches a save of unsaved messages for a thread, using debouncing to batch rapid updates.
   * If the oldest unsaved message is stale (older than MAX_STALENESS_MS), the save is performed immediately.
   * Otherwise, the save is delayed to batch multiple updates and reduce redundant writes.
   *
   * @param messageList - The MessageList instance containing unsaved messages.
   * @param threadId - The ID of the thread whose messages are being saved.
   * @param memoryConfig - Optional memory configuration for saving.
   */
  async batchMessages(messageList: MessageList, threadId?: string, memoryConfig?: MemoryConfig) {
    if (!threadId) return;
    const earliest = messageList.getEarliestUnsavedMessageTimestamp();
    const now = Date.now();

    if (earliest && now - earliest > SaveQueueManager.MAX_STALENESS_MS) {
      return this.flushMessages(messageList, threadId, memoryConfig);
    } else {
      return this.debounceSave(threadId, messageList, memoryConfig);
    }
  }

  /**
   * Forces an immediate save of unsaved messages for a thread, bypassing any debounce delay.
   * This is used when a flush to persistent storage is required (e.g., on shutdown or critical transitions).
   *
   * @param messageList - The MessageList instance containing unsaved messages.
   * @param threadId - The ID of the thread whose messages are being saved.
   * @param memoryConfig - Optional memory configuration for saving.
   */
  async flushMessages(messageList: MessageList, threadId?: string, memoryConfig?: MemoryConfig) {
    if (!threadId) return;
    this.clearDebounce(threadId);
    return this.enqueueSave(threadId, messageList, memoryConfig);
  }
}<|MERGE_RESOLUTION|>--- conflicted
+++ resolved
@@ -85,11 +85,7 @@
    */
   private async persistUnsavedMessages(messageList: MessageList, memoryConfig?: MemoryConfig) {
     const newMessages = messageList.drainUnsavedMessages();
-<<<<<<< HEAD
-    console.log(JSON.stringify(newMessages, null, 2), 'persistUnsavedMessages');
-=======
 
->>>>>>> fd439fc7
     if (newMessages.length > 0 && this.memory) {
       await this.memory.saveMessages({
         messages: newMessages,
