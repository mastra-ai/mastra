import type { ToolsInput } from '../agent';
<<<<<<< HEAD
import { MastraVoice, type VoiceEventType, type VoiceEventMap } from '.';
=======
import { MastraVoice } from '.';
import type { VoiceEventType, VoiceEventMap } from '.';
>>>>>>> 6e559a09

export class CompositeVoice extends MastraVoice<unknown, unknown, unknown, ToolsInput, VoiceEventMap> {
  protected speakProvider?: MastraVoice;
  protected listenProvider?: MastraVoice;
  protected realtimeProvider?: MastraVoice;

  constructor({
    speakProvider,
    listenProvider,
    realtimeProvider,
  }: {
    speakProvider?: MastraVoice;
    listenProvider?: MastraVoice;
    realtimeProvider?: MastraVoice;
  }) {
    super();
    this.speakProvider = speakProvider;
    this.listenProvider = listenProvider;
    this.realtimeProvider = realtimeProvider;
  }

  /**
   * Convert text to speech using the configured provider
   * @param input Text or text stream to convert to speech
   * @param options Speech options including speaker and provider-specific options
   * @returns Audio stream or void if in realtime mode
   */
  async speak(
    input: string | NodeJS.ReadableStream,
    options?: { speaker?: string } & any,
  ): Promise<NodeJS.ReadableStream | void> {
    if (this.realtimeProvider) {
      return this.realtimeProvider.speak(input, options);
    } else if (this.speakProvider) {
      return this.speakProvider.speak(input, options);
    }

    throw new Error('No speak provider or realtime provider configured');
  }

  async listen(audioStream: NodeJS.ReadableStream, options?: any) {
    if (this.realtimeProvider) {
      return await this.realtimeProvider.listen(audioStream, options);
    } else if (this.listenProvider) {
      return await this.listenProvider.listen(audioStream, options);
    }

    throw new Error('No listen provider or realtime provider configured');
  }

  async getSpeakers() {
    if (this.realtimeProvider) {
      return this.realtimeProvider.getSpeakers();
    } else if (this.speakProvider) {
      return this.speakProvider.getSpeakers();
    }

    throw new Error('No speak provider or realtime provider configured');
  }

  updateConfig(options: Record<string, unknown>): void {
    if (!this.realtimeProvider) {
      return;
    }
    this.realtimeProvider.updateConfig(options);
  }

  /**
   * Initializes a WebSocket or WebRTC connection for real-time communication
   * @returns Promise that resolves when the connection is established
   */
  connect(options?: Record<string, unknown>): Promise<void> {
    if (!this.realtimeProvider) {
      throw new Error('No realtime provider configured');
    }
    return this.realtimeProvider.connect(options);
  }

  /**
   * Relay audio data to the voice provider for real-time processing
   * @param audioData Audio data to send
   */
  send(audioData: NodeJS.ReadableStream | Int16Array): Promise<void> {
    if (!this.realtimeProvider) {
      throw new Error('No realtime provider configured');
    }
    return this.realtimeProvider.send(audioData);
  }

  /**
   * Trigger voice providers to respond
   */
  answer(options?: Record<string, unknown>): Promise<void> {
    if (!this.realtimeProvider) {
      throw new Error('No realtime provider configured');
    }
<<<<<<< HEAD
    return this.realtimeProvider.answer();
=======
    return this.realtimeProvider.answer(options);
>>>>>>> 6e559a09
  }

  /**
   * Equip the voice provider with tools
   * @param tools Array of tools to add
   */
  addTools(tools: ToolsInput): void {
    if (!this.realtimeProvider) {
      return;
    }
    this.realtimeProvider.addTools(tools);
  }

  /**
   * Disconnect from the WebSocket or WebRTC connection
   */
  close(): void {
    if (!this.realtimeProvider) {
      throw new Error('No realtime provider configured');
    }
    this.realtimeProvider.close();
  }

  /**
   * Register an event listener
   * @param event Event name (e.g., 'speaking', 'writing', 'error')
   * @param callback Callback function that receives event data
   */
  on<E extends VoiceEventType>(
    event: E,
    callback: (data: E extends keyof VoiceEventMap ? VoiceEventMap[E] : unknown) => void,
  ): void {
    if (!this.realtimeProvider) {
      throw new Error('No realtime provider configured');
    }
    this.realtimeProvider.on(event, callback);
  }

  /**
   * Remove an event listener
   * @param event Event name (e.g., 'speaking', 'writing', 'error')
   * @param callback Callback function to remove
   */
  off<E extends VoiceEventType>(
    event: E,
    callback: (data: E extends keyof VoiceEventMap ? VoiceEventMap[E] : unknown) => void,
  ): void {
    if (!this.realtimeProvider) {
      throw new Error('No realtime provider configured');
    }
    this.realtimeProvider.off(event, callback);
  }
}<|MERGE_RESOLUTION|>--- conflicted
+++ resolved
@@ -1,10 +1,6 @@
 import type { ToolsInput } from '../agent';
-<<<<<<< HEAD
-import { MastraVoice, type VoiceEventType, type VoiceEventMap } from '.';
-=======
 import { MastraVoice } from '.';
 import type { VoiceEventType, VoiceEventMap } from '.';
->>>>>>> 6e559a09
 
 export class CompositeVoice extends MastraVoice<unknown, unknown, unknown, ToolsInput, VoiceEventMap> {
   protected speakProvider?: MastraVoice;
@@ -101,11 +97,7 @@
     if (!this.realtimeProvider) {
       throw new Error('No realtime provider configured');
     }
-<<<<<<< HEAD
-    return this.realtimeProvider.answer();
-=======
     return this.realtimeProvider.answer(options);
->>>>>>> 6e559a09
   }
 
   /**
