import type { ToolsInput } from '../agent';
import { MastraBase } from '../base';
import { InstrumentClass } from '../telemetry';

<<<<<<< HEAD
// Define standard voice events
export type VoiceEventType = 'speaking' | 'writing' | 'error' | string;

// Define event data structure for each event type
export interface VoiceEventMap {
  speaking: { audio?: NodeJS.ReadableStream | Int16Array };
  writing: { text: string; role: 'assistant' | 'user' };
  error: { message: string; code?: string; details?: unknown };
  [key: string]: unknown; // Allow for custom events
=======
export type VoiceEventType = 'speaking' | 'writing' | 'error' | string;

export interface VoiceEventMap {
  speaking: { audio?: NodeJS.ReadableStream };
  writing: { text: string; role: 'assistant' | 'user' };
  error: { message: string; code?: string; details?: unknown };
  [key: string]: unknown;
>>>>>>> 5f43505d
}

interface BuiltInModelConfig {
  name: string;
  apiKey?: string;
}

export interface VoiceConfig<T = unknown> {
  listeningModel?: BuiltInModelConfig;
  speechModel?: BuiltInModelConfig;
  speaker?: string;
  name?: string;
  realtimeConfig?: {
    model?: string;
    apiKey?: string;
    options?: T;
  };
}

@InstrumentClass({
  prefix: 'voice',
  excludeMethods: ['__setTools', '__setLogger', '__setTelemetry', '#log'],
})
export abstract class MastraVoice<
  TOptions = unknown,
  TSpeakOptions = unknown,
  TListenOptions = unknown,
  TTools extends ToolsInput = ToolsInput,
  TEventArgs extends VoiceEventMap = VoiceEventMap,
  TSpeakerMetadata = unknown,
> extends MastraBase {
  protected listeningModel?: BuiltInModelConfig;
  protected speechModel?: BuiltInModelConfig;
  protected speaker?: string;
  protected realtimeConfig?: {
    model?: string;
    apiKey?: string;
    options?: TOptions;
  };

  constructor({ listeningModel, speechModel, speaker, realtimeConfig, name }: VoiceConfig<TOptions> = {}) {
    super({
      component: 'VOICE',
      name,
    });
    this.listeningModel = listeningModel;
    this.speechModel = speechModel;
    this.speaker = speaker;
    this.realtimeConfig = realtimeConfig;
  }

  traced<T extends Function>(method: T, methodName: string): T {
    return (
      this.telemetry?.traceMethod(method, {
        spanName: `voice.${methodName}`,
        attributes: {
          'voice.type': this.speechModel?.name || this.listeningModel?.name || 'unknown',
        },
      }) ?? method
    );
  }

  /**
   * Convert text to speech
   * @param input Text or text stream to convert to speech
   * @param options Speech options including speaker and provider-specific options
   * @returns Audio stream
   */
  /**
   * Convert text to speech
   * @param input Text or text stream to convert to speech
   * @param options Speech options including speaker and provider-specific options
   * @returns Audio stream or void if in chat mode
   */
  abstract speak(
    input: string | NodeJS.ReadableStream,
    options?: {
      speaker?: string;
    } & TSpeakOptions,
  ): Promise<NodeJS.ReadableStream | void>;

  /**
   * Convert speech to text
   * @param audioStream Audio stream to transcribe
   * @param options Provider-specific transcription options
   * @returns Text or text stream
   */
  /**
   * Convert speech to text
   * @param audioStream Audio stream to transcribe
   * @param options Provider-specific transcription options
   * @returns Text, text stream, or void if in chat mode
   */
  abstract listen(
    audioStream: NodeJS.ReadableStream | unknown, // Allow other audio input types for OpenAI realtime API
    options?: TListenOptions,
  ): Promise<string | NodeJS.ReadableStream | void>;

  updateConfig(_options: Record<string, unknown>): void {
    this.logger.warn('updateConfig not implemented by this voice provider');
  }

  /**
   * Initializes a WebSocket or WebRTC connection for real-time communication
   * @returns Promise that resolves when the connection is established
   */
  connect(_options?: Record<string, unknown>): Promise<void> {
    // Default implementation - voice providers can override if they support this feature
    this.logger.warn('connect not implemented by this voice provider');
    return Promise.resolve();
  }

  /**
   * Relay audio data to the voice provider for real-time processing
   * @param audioData Audio data to relay
   */
  send(_audioData: NodeJS.ReadableStream | Int16Array): Promise<void> {
    // Default implementation - voice providers can override if they support this feature
    this.logger.warn('relay not implemented by this voice provider');
    return Promise.resolve();
  }

  /**
   * Trigger voice providers to respond
   */
  answer(_options?: Record<string, unknown>): Promise<void> {
    this.logger.warn('answer not implemented by this voice provider');
    return Promise.resolve();
  }

  /**
   * Equip the voice provider with tools
   * @param tools Array of tools to add
   */
  addTools(_tools: TTools): void {
    // Default implementation - voice providers can override if they support this feature
    this.logger.warn('addTools not implemented by this voice provider');
  }

  /**
   * Disconnect from the WebSocket or WebRTC connection
   */
  close(): void {
    // Default implementation - voice providers can override if they support this feature
    this.logger.warn('close not implemented by this voice provider');
  }

  /**
   * Register an event listener
   * @param event Event name (e.g., 'speaking', 'writing', 'error')
   * @param callback Callback function that receives event data
   */
  on<E extends VoiceEventType>(
    _event: E,
    _callback: (data: E extends keyof TEventArgs ? TEventArgs[E] : unknown) => void,
  ): void {
    // Default implementation - voice providers can override if they support this feature
    this.logger.warn('on not implemented by this voice provider');
  }

  /**
   * Remove an event listener
   * @param event Event name (e.g., 'speaking', 'writing', 'error')
   * @param callback Callback function to remove
   */
  off<E extends VoiceEventType>(
    _event: E,
    _callback: (data: E extends keyof TEventArgs ? TEventArgs[E] : unknown) => void,
  ): void {
    // Default implementation - voice providers can override if they support this feature
    this.logger.warn('off not implemented by this voice provider');
  }

  /**
   * Get available speakers/voices
   * @returns Array of available voice IDs and their metadata
   */
  getSpeakers(): Promise<
    Array<
      {
        voiceId: string;
      } & TSpeakerMetadata
    >
  > {
    // Default implementation - voice providers can override if they support this feature
    this.logger.warn('getSpeakers not implemented by this voice provider');
    return Promise.resolve([]);
  }
}<|MERGE_RESOLUTION|>--- conflicted
+++ resolved
@@ -2,17 +2,6 @@
 import { MastraBase } from '../base';
 import { InstrumentClass } from '../telemetry';
 
-<<<<<<< HEAD
-// Define standard voice events
-export type VoiceEventType = 'speaking' | 'writing' | 'error' | string;
-
-// Define event data structure for each event type
-export interface VoiceEventMap {
-  speaking: { audio?: NodeJS.ReadableStream | Int16Array };
-  writing: { text: string; role: 'assistant' | 'user' };
-  error: { message: string; code?: string; details?: unknown };
-  [key: string]: unknown; // Allow for custom events
-=======
 export type VoiceEventType = 'speaking' | 'writing' | 'error' | string;
 
 export interface VoiceEventMap {
@@ -20,7 +9,6 @@
   writing: { text: string; role: 'assistant' | 'user' };
   error: { message: string; code?: string; details?: unknown };
   [key: string]: unknown;
->>>>>>> 5f43505d
 }
 
 interface BuiltInModelConfig {
