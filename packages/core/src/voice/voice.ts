--- conflicted
+++ resolved
@@ -1,3 +1,4 @@
+import type { ToolsInput } from '../agent';
 import type { ToolsInput } from '../agent';
 import { MastraBase } from '../base';
 import { InstrumentClass } from '../telemetry';
@@ -7,11 +8,7 @@
 
 // Define event data structure for each event type
 export interface VoiceEventMap {
-<<<<<<< HEAD
-  speaking: { audio?: NodeJS.ReadableStream };
-=======
   speaking: { audio?: NodeJS.ReadableStream | Int16Array };
->>>>>>> ad467834
   writing: { text: string; role: 'assistant' | 'user' };
   error: { message: string; code?: string; details?: unknown };
   [key: string]: unknown; // Allow for custom events
