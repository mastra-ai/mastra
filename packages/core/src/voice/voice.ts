import type { ToolsInput } from '../agent';
import { MastraBase } from '../base';
import { InstrumentClass } from '../telemetry';

// Define standard voice events
export type VoiceEventType = 'speaking' | 'writing' | 'error' | string;

// Define event data structure for each event type
export interface VoiceEventMap {
<<<<<<< HEAD
  speaking: { audio?: NodeJS.ReadableStream | Int16Array };
=======
  speaking: { audio?: NodeJS.ReadableStream };
>>>>>>> 6e559a09
  writing: { text: string; role: 'assistant' | 'user' };
  error: { message: string; code?: string; details?: unknown };
  [key: string]: unknown; // Allow for custom events
}

interface BuiltInModelConfig {
  name: string;
  apiKey?: string;
}

export interface VoiceConfig<T = unknown> {
  listeningModel?: BuiltInModelConfig;
  speechModel?: BuiltInModelConfig;
  speaker?: string;
  name?: string;
  realtimeConfig?: {
    model?: string;
    apiKey?: string;
    options?: T;
  };
}

@InstrumentClass({
  prefix: 'voice',
  excludeMethods: ['__setTools', '__setLogger', '__setTelemetry', '#log'],
})
export abstract class MastraVoice<
  TOptions = unknown,
  TSpeakOptions = unknown,
  TListenOptions = unknown,
  TTools extends ToolsInput = ToolsInput,
  TEventArgs extends VoiceEventMap = VoiceEventMap,
  TSpeakerMetadata = unknown,
> extends MastraBase {
  protected listeningModel?: BuiltInModelConfig;
  protected speechModel?: BuiltInModelConfig;
  protected speaker?: string;
  protected realtimeConfig?: {
    model?: string;
    apiKey?: string;
    options?: TOptions;
  };

  constructor({ listeningModel, speechModel, speaker, realtimeConfig, name }: VoiceConfig<TOptions> = {}) {
    super({
      component: 'VOICE',
      name,
    });
    this.listeningModel = listeningModel;
    this.speechModel = speechModel;
    this.speaker = speaker;
    this.realtimeConfig = realtimeConfig;
  }

  traced<T extends Function>(method: T, methodName: string): T {
    return (
      this.telemetry?.traceMethod(method, {
        spanName: `voice.${methodName}`,
        attributes: {
          'voice.type': this.speechModel?.name || this.listeningModel?.name || 'unknown',
        },
      }) ?? method
    );
  }

  /**
   * Convert text to speech
   * @param input Text or text stream to convert to speech
   * @param options Speech options including speaker and provider-specific options
   * @returns Audio stream
   */
  /**
   * Convert text to speech
   * @param input Text or text stream to convert to speech
   * @param options Speech options including speaker and provider-specific options
   * @returns Audio stream or void if in chat mode
   */
  abstract speak(
    input: string | NodeJS.ReadableStream,
    options?: {
      speaker?: string;
    } & TSpeakOptions,
  ): Promise<NodeJS.ReadableStream | void>;

  /**
   * Convert speech to text
   * @param audioStream Audio stream to transcribe
   * @param options Provider-specific transcription options
   * @returns Text or text stream
   */
  /**
   * Convert speech to text
   * @param audioStream Audio stream to transcribe
   * @param options Provider-specific transcription options
   * @returns Text, text stream, or void if in chat mode
   */
  abstract listen(
    audioStream: NodeJS.ReadableStream | unknown, // Allow other audio input types for OpenAI realtime API
    options?: TListenOptions,
  ): Promise<string | NodeJS.ReadableStream | void>;

  updateConfig(_options: Record<string, unknown>): void {
    this.logger.warn('updateConfig not implemented by this voice provider');
  }

  /**
   * Initializes a WebSocket or WebRTC connection for real-time communication
   * @returns Promise that resolves when the connection is established
   */
  connect(_options?: Record<string, unknown>): Promise<void> {
    // Default implementation - voice providers can override if they support this feature
    this.logger.warn('connect not implemented by this voice provider');
    return Promise.resolve();
  }

  /**
   * Relay audio data to the voice provider for real-time processing
   * @param audioData Audio data to relay
   */
  send(_audioData: NodeJS.ReadableStream | Int16Array): Promise<void> {
    // Default implementation - voice providers can override if they support this feature
    this.logger.warn('relay not implemented by this voice provider');
    return Promise.resolve();
  }

  /**
   * Trigger voice providers to respond
   */
  answer(_options?: Record<string, unknown>): Promise<void> {
    this.logger.warn('answer not implemented by this voice provider');
    return Promise.resolve();
  }

  /**
   * Equip the voice provider with tools
   * @param tools Array of tools to add
   */
  addTools(_tools: TTools): void {
    // Default implementation - voice providers can override if they support this feature
    this.logger.warn('addTools not implemented by this voice provider');
  }

  /**
   * Disconnect from the WebSocket or WebRTC connection
   */
  close(): void {
    // Default implementation - voice providers can override if they support this feature
    this.logger.warn('close not implemented by this voice provider');
  }

  /**
   * Register an event listener
   * @param event Event name (e.g., 'speaking', 'writing', 'error')
   * @param callback Callback function that receives event data
   */
  on<E extends VoiceEventType>(
    _event: E,
    _callback: (data: E extends keyof TEventArgs ? TEventArgs[E] : unknown) => void,
  ): void {
    // Default implementation - voice providers can override if they support this feature
    this.logger.warn('on not implemented by this voice provider');
  }

  /**
   * Remove an event listener
   * @param event Event name (e.g., 'speaking', 'writing', 'error')
   * @param callback Callback function to remove
   */
  off<E extends VoiceEventType>(
    _event: E,
    _callback: (data: E extends keyof TEventArgs ? TEventArgs[E] : unknown) => void,
  ): void {
    // Default implementation - voice providers can override if they support this feature
    this.logger.warn('off not implemented by this voice provider');
  }

  /**
   * Get available speakers/voices
   * @returns Array of available voice IDs and their metadata
   */
  getSpeakers(): Promise<
    Array<
      {
        voiceId: string;
      } & TSpeakerMetadata
    >
  > {
    // Default implementation - voice providers can override if they support this feature
    this.logger.warn('getSpeakers not implemented by this voice provider');
    return Promise.resolve([]);
  }
}<|MERGE_RESOLUTION|>--- conflicted
+++ resolved
@@ -7,11 +7,7 @@
 
 // Define event data structure for each event type
 export interface VoiceEventMap {
-<<<<<<< HEAD
-  speaking: { audio?: NodeJS.ReadableStream | Int16Array };
-=======
   speaking: { audio?: NodeJS.ReadableStream };
->>>>>>> 6e559a09
   writing: { text: string; role: 'assistant' | 'user' };
   error: { message: string; code?: string; details?: unknown };
   [key: string]: unknown; // Allow for custom events
