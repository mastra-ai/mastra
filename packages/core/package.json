--- conflicted
+++ resolved
@@ -135,17 +135,10 @@
   "sideEffects": false,
   "scripts": {
     "check": "tsc --noEmit",
-<<<<<<< HEAD
     "typecheck": "tsc --noEmit",
-    "analyze": "size-limit --why",
-    "lint": "eslint .",
-    "pre-build": "tsup --silent --config tsup.config.ts --format esm,cjs",
-    "build": "pnpm pre-build && node ./tools/commonjs-tsc-fixer.js",
-=======
     "lint": "eslint .",
     "pre-build": "tsup --silent --config tsup.config.ts --no-dts",
-    "build": "node ./tools/commonjs-tsc-fixer.js",
->>>>>>> 2ef2ec22
+    "build": "pnpm pre-build && node ./tools/commonjs-tsc-fixer.js",
     "build:watch": "pnpm build --watch",
     "test": "vitest run"
   },
