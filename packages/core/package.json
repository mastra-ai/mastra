{
  "name": "@mastra/core",
<<<<<<< HEAD
  "version": "0.10.11-alpha.2",
  "license": "Apache-2.0",
=======
  "version": "0.10.11-alpha.3",
  "license": "Elastic-2.0",
>>>>>>> a20f8f64
  "type": "module",
  "main": "dist/index.js",
  "types": "dist/index.d.ts",
  "files": [
    "dist",
    "./**/*.d.ts"
  ],
  "exports": {
    ".": {
      "import": {
        "types": "./dist/index.d.ts",
        "default": "./dist/index.js"
      },
      "require": {
        "types": "./dist/index.d.cts",
        "default": "./dist/index.cjs"
      }
    },
    "./*": {
      "import": {
        "types": "./dist/*/index.d.ts",
        "default": "./dist/*/index.js"
      },
      "require": {
        "types": "./dist/*/index.d.cts",
        "default": "./dist/*/index.cjs"
      }
    },
    "./workflows/legacy": {
      "import": {
        "types": "./dist/workflows/legacy/index.d.ts",
        "default": "./dist/workflows/legacy/index.js"
      },
      "require": {
        "types": "./dist/workflows/legacy/index.d.cts",
        "default": "./dist/workflows/legacy/index.cjs"
      }
    },
    "./workflows/_constants": {
      "import": {
        "types": "./dist/workflows/constants.d.ts",
        "default": "./dist/workflows/constants.js"
      },
      "require": {
        "types": "./dist/workflows/constants.d.cts",
        "default": "./dist/workflows/constants.cjs"
      }
    },
    "./network/vNext": {
      "import": {
        "types": "./dist/network/vNext/index.d.ts",
        "default": "./dist/network/vNext/index.js"
      },
      "require": {
        "types": "./dist/network/vNext/index.d.cts",
        "default": "./dist/network/vNext/index.cjs"
      }
    },
    "./vector/filter": {
      "import": {
        "types": "./dist/vector/filter/index.d.ts",
        "default": "./dist/vector/filter/index.js"
      },
      "require": {
        "types": "./dist/vector/filter/index.d.cts",
        "default": "./dist/vector/filter/index.cjs"
      }
    },
    "./utils": {
      "import": {
        "types": "./dist/utils.d.ts",
        "default": "./dist/utils.js"
      },
      "require": {
        "types": "./dist/utils.d.cts",
        "default": "./dist/utils.cjs"
      }
    },
    "./base": {
      "import": {
        "types": "./dist/base.d.ts",
        "default": "./dist/base.js"
      },
      "require": {
        "types": "./dist/base.d.cts",
        "default": "./dist/base.cjs"
      }
    },
    "./telemetry/otel-vendor": {
      "import": {
        "types": "./dist/telemetry/otel-vendor.d.ts",
        "default": "./dist/telemetry/otel-vendor.js"
      },
      "require": {
        "types": "./dist/telemetry/otel-vendor.d.cts",
        "default": "./dist/telemetry/otel-vendor.cjs"
      }
    },
    "./package.json": "./package.json"
  },
  "sideEffects": false,
  "scripts": {
    "check": "tsc --noEmit",
    "analyze": "size-limit --why",
    "lint": "eslint .",
    "pre-build": "tsup --silent --config tsup.config.ts --format esm,cjs",
    "build": "node ./tools/commonjs-tsc-fixer.js",
    "build:watch": "pnpm build --watch",
    "size": "size-limit",
    "test": "vitest run"
  },
  "dependencies": {
    "@ai-sdk/provider": "^1.1.3",
    "@ai-sdk/provider-utils": "^2.2.8",
    "@ai-sdk/ui-utils": "^1.2.11",
    "@mastra/schema-compat": "workspace:*",
    "@opentelemetry/api": "^1.9.0",
    "@opentelemetry/auto-instrumentations-node": "^0.59.0",
    "@opentelemetry/core": "^2.0.1",
    "@opentelemetry/exporter-trace-otlp-grpc": "^0.201.1",
    "@opentelemetry/exporter-trace-otlp-http": "^0.201.1",
    "@opentelemetry/otlp-exporter-base": "^0.201.1",
    "@opentelemetry/otlp-transformer": "^0.201.1",
    "@opentelemetry/resources": "^2.0.1",
    "@opentelemetry/sdk-metrics": "^2.0.1",
    "@opentelemetry/sdk-node": "^0.201.1",
    "@opentelemetry/sdk-trace-base": "^2.0.1",
    "@opentelemetry/sdk-trace-node": "^2.0.1",
    "@opentelemetry/semantic-conventions": "^1.34.0",
    "@sindresorhus/slugify": "^2.2.1",
    "ai": "^4.3.16",
    "cohere-ai": "^7.17.1",
    "date-fns": "^3.6.0",
    "dotenv": "^16.6.1",
    "hono": "^4.8.4",
    "hono-openapi": "^0.4.8",
    "json-schema": "^0.4.0",
    "json-schema-to-zod": "^2.6.1",
    "zod-to-json-schema": "^3.24.5",
    "pino": "^9.7.0",
    "pino-pretty": "^13.0.0",
    "radash": "^12.1.0",
    "sift": "^17.1.3",
    "xstate": "^5.19.4"
  },
  "peerDependencies": {
    "zod": "^3.0.0"
  },
  "devDependencies": {
    "@ai-sdk/openai": "^1.3.22",
    "@babel/core": "^7.27.7",
    "@internal/lint": "workspace:*",
    "@microsoft/api-extractor": "^7.52.8",
    "@openrouter/ai-sdk-provider": "^0.4.6",
    "@size-limit/preset-small-lib": "^11.2.0",
    "@types/babel__core": "^7.20.5",
    "@types/json-schema": "^7.0.15",
    "@types/lodash-es": "^4.17.12",
    "@types/node": "^20.19.0",
    "@types/pino": "^7.0.5",
    "@types/qs": "^6.14.0",
    "eslint": "^9.29.0",
    "fast-deep-equal": "^3.1.3",
    "globby": "^14.1.0",
    "rollup": "^4.42.0",
    "size-limit": "^11.2.0",
    "tsup": "^8.5.0",
    "typescript": "^5.8.3",
    "vitest": "^3.2.4",
    "zod": "^3.25.67"
  },
  "engines": {
    "node": ">=20"
  },
  "keywords": [
    "ai",
    "llm",
    "llms",
    "agent",
    "agents",
    "vectorstore",
    "embeddings",
    "rag",
    "evals",
    "memory",
    "tools",
    "telemetry",
    "typescript",
    "opentelemetry",
    "otel",
    "framework"
  ]
}<|MERGE_RESOLUTION|>--- conflicted
+++ resolved
@@ -1,12 +1,7 @@
 {
   "name": "@mastra/core",
-<<<<<<< HEAD
-  "version": "0.10.11-alpha.2",
+  "version": "0.10.11-alpha.3",
   "license": "Apache-2.0",
-=======
-  "version": "0.10.11-alpha.3",
-  "license": "Elastic-2.0",
->>>>>>> a20f8f64
   "type": "module",
   "main": "dist/index.js",
   "types": "dist/index.d.ts",
