{
  "name": "@mastra/core",
  "version": "0.20.2",
  "license": "Apache-2.0",
  "type": "module",
  "main": "dist/index.js",
  "types": "dist/index.d.ts",
  "files": [
    "dist",
    "CHANGELOG.md",
    "./**/*.d.ts"
  ],
  "exports": {
    ".": {
      "import": {
        "types": "./dist/index.d.ts",
        "default": "./dist/index.js"
      },
      "require": {
        "types": "./dist/index.d.ts",
        "default": "./dist/index.cjs"
      }
    },
    "./*": {
      "import": {
        "types": "./dist/*/index.d.ts",
        "default": "./dist/*/index.js"
      },
      "require": {
        "types": "./dist/*/index.d.ts",
        "default": "./dist/*/index.cjs"
      }
    },
    "./tools/is-vercel-tool": {
      "import": {
        "types": "./dist/tools/is-vercel-tool.d.ts",
        "default": "./dist/tools/is-vercel-tool.js"
      },
      "require": {
        "types": "./dist/tools/is-vercel-tool.d.ts",
        "default": "./dist/tools/is-vercel-tool.cjs"
      }
    },
    "./workflows/legacy": {
      "import": {
        "types": "./dist/workflows/legacy/index.d.ts",
        "default": "./dist/workflows/legacy/index.js"
      },
      "require": {
        "types": "./dist/workflows/legacy/index.d.ts",
        "default": "./dist/workflows/legacy/index.cjs"
      }
    },
    "./workflows/_constants": {
      "import": {
        "types": "./dist/workflows/constants.d.ts",
        "default": "./dist/workflows/constants.js"
      },
      "require": {
        "types": "./dist/workflows/constants.d.ts",
        "default": "./dist/workflows/constants.cjs"
      }
    },
    "./network/vNext": {
      "import": {
        "types": "./dist/network/vNext/index.d.ts",
        "default": "./dist/network/vNext/index.js"
      },
      "require": {
        "types": "./dist/network/vNext/index.d.ts",
        "default": "./dist/network/vNext/index.cjs"
      }
    },
    "./workflows/evented": {
      "import": {
        "types": "./dist/workflows/evented/index.d.ts",
        "default": "./dist/workflows/evented/index.js"
      },
      "require": {
        "types": "./dist/workflows/evented/index.d.ts",
        "default": "./dist/workflows/evented/index.cjs"
      }
    },
    "./vector/filter": {
      "import": {
        "types": "./dist/vector/filter/index.d.ts",
        "default": "./dist/vector/filter/index.js"
      },
      "require": {
        "types": "./dist/vector/filter/index.d.ts",
        "default": "./dist/vector/filter/index.cjs"
      }
    },
    "./utils": {
      "import": {
        "types": "./dist/utils.d.ts",
        "default": "./dist/utils.js"
      },
      "require": {
        "types": "./dist/utils.d.ts",
        "default": "./dist/utils.cjs"
      }
    },
    "./base": {
      "import": {
        "types": "./dist/base.d.ts",
        "default": "./dist/base.js"
      },
      "require": {
        "types": "./dist/base.d.ts",
        "default": "./dist/base.cjs"
      }
    },
    "./telemetry/otel-vendor": {
      "import": {
        "types": "./dist/telemetry/otel-vendor.d.ts",
        "default": "./dist/telemetry/otel-vendor.js"
      },
      "require": {
        "types": "./dist/telemetry/otel-vendor.d.ts",
        "default": "./dist/telemetry/otel-vendor.cjs"
      }
    },
    "./test-utils/llm-mock": {
      "import": {
        "types": "./dist/test-utils/llm-mock.d.ts",
        "default": "./dist/test-utils/llm-mock.js"
      },
      "require": {
        "types": "./dist/test-utils/llm-mock.d.ts",
        "default": "./dist/test-utils/llm-mock.cjs"
      }
    },
    "./agent/input-processor/processors": {
      "import": {
        "types": "./dist/agent/index.d.ts",
        "default": "./dist/agent/index.js"
      },
      "require": {
        "types": "./dist/agent/index.d.ts",
        "default": "./dist/agent/index.cjs"
      }
    },
    "./processors": {
      "import": {
        "types": "./dist/processors/index.d.ts",
        "default": "./dist/processors/index.js"
      },
      "require": {
        "types": "./dist/processors/index.d.ts",
        "default": "./dist/processors/index.cjs"
      }
    },
    "./scores/scoreTraces": {
      "import": {
        "types": "./dist/scores/scoreTraces/index.d.ts",
        "default": "./dist/scores/scoreTraces/index.js"
      },
      "require": {
        "types": "./dist/scores/scoreTraces/index.d.ts",
        "default": "./dist/scores/scoreTraces/index.cjs"
      }
    },
    "./utils/zod-to-json": {
      "import": {
        "types": "./dist/zod-to-json.d.ts",
        "default": "./dist/zod-to-json.js"
      },
      "require": {
        "types": "./dist/zod-to-json.d.ts",
        "default": "./dist/zod-to-json.cjs"
      }
    },
    "./package.json": "./package.json"
  },
  "sideEffects": false,
  "scripts": {
    "check": "tsc --noEmit",
    "typecheck": "tsc --noEmit -p tsconfig.build.json",
    "typecheck:zod-compat": "NODE_OPTIONS='--max-old-space-size=4096' tsc --project tsconfig.zod-compat.json",
    "lint": "eslint .",
    "pre-build": "tsup --silent --config tsup.config.ts --no-dts",
    "build": "node ./tools/commonjs-tsc-fixer.js",
    "build:watch": "pnpm build --watch",
    "test:unit": "vitest run --exclude '**/tool-builder/**'",
    "test:types:zod": "node test-zod-compat.mjs",
    "test": "npm run test:types:zod && npm run test:unit"
  },
  "dependencies": {
    "@a2a-js/sdk": "~0.2.4",
    "@ai-sdk/anthropic-v5": "npm:@ai-sdk/anthropic@2.0.23",
    "@ai-sdk/google-v5": "npm:@ai-sdk/google@2.0.17",
    "@ai-sdk/openai-compatible-v5": "npm:@ai-sdk/openai-compatible@1.0.19",
    "@ai-sdk/openai-v5": "npm:@ai-sdk/openai@2.0.23",
    "@ai-sdk/provider": "^1.1.3",
    "@ai-sdk/provider-utils": "^2.2.8",
    "@ai-sdk/provider-utils-v5": "npm:@ai-sdk/provider-utils@3.0.10",
    "@ai-sdk/provider-v5": "npm:@ai-sdk/provider@2.0.0",
    "@ai-sdk/ui-utils": "^1.2.11",
    "@ai-sdk/xai-v5": "npm:@ai-sdk/xai@2.0.23",
    "@isaacs/ttlcache": "^1.4.1",
    "@mastra/schema-compat": "workspace:*",
    "@openrouter/ai-sdk-provider-v5": "npm:@openrouter/ai-sdk-provider@1.2.0",
    "@opentelemetry/api": "^1.9.0",
    "@opentelemetry/auto-instrumentations-node": "^0.62.1",
    "@opentelemetry/core": "^2.0.1",
    "@opentelemetry/exporter-trace-otlp-grpc": "^0.203.0",
    "@opentelemetry/exporter-trace-otlp-http": "^0.203.0",
    "@opentelemetry/otlp-exporter-base": "^0.203.0",
    "@opentelemetry/otlp-transformer": "^0.203.0",
    "@opentelemetry/resources": "^2.0.1",
    "@opentelemetry/sdk-metrics": "^2.0.1",
    "@opentelemetry/sdk-node": "^0.203.0",
    "@opentelemetry/sdk-trace-base": "^2.0.1",
    "@opentelemetry/sdk-trace-node": "^2.0.1",
    "@opentelemetry/semantic-conventions": "^1.36.0",
    "@sindresorhus/slugify": "^2.2.1",
    "ai": "^4.3.19",
    "ai-v5": "npm:ai@5.0.60",
    "date-fns": "^3.6.0",
    "dotenv": "^16.6.1",
    "hono": "^4.9.7",
    "hono-openapi": "^0.4.8",
    "js-tiktoken": "^1.0.20",
    "json-schema": "^0.4.0",
    "json-schema-to-zod": "^2.6.1",
    "p-map": "^7.0.3",
    "pino": "^9.7.0",
    "pino-pretty": "^13.0.0",
    "radash": "^12.1.1",
    "sift": "^17.1.3",
    "ulid": "^3.0.1",
    "xstate": "^5.20.1",
<<<<<<< HEAD
    "zod-to-json-schema": "^3.24.6"
=======
    "zod-to-json-schema": "^3.24.6",
    "@ai-sdk/openai-v5": "npm:@ai-sdk/openai@2.0.42",
    "@ai-sdk/openai-compatible-v5": "npm:@ai-sdk/openai-compatible@1.0.19",
    "@ai-sdk/google-v5": "npm:@ai-sdk/google@2.0.17",
    "@ai-sdk/anthropic-v5": "npm:@ai-sdk/anthropic@2.0.23",
    "@openrouter/ai-sdk-provider-v5": "npm:@openrouter/ai-sdk-provider@1.2.0",
    "@ai-sdk/xai-v5": "npm:@ai-sdk/xai@2.0.23"
>>>>>>> e8ac7147
  },
  "peerDependencies": {
    "zod": "^3.25.0 || ^4.0.0"
  },
  "devDependencies": {
    "@ai-sdk/openai": "^1.3.24",
    "@babel/core": "^7.28.4",
    "@internal/lint": "workspace:*",
    "@internal/types-builder": "workspace:*",
    "@microsoft/api-extractor": "^7.52.8",
    "@openrouter/ai-sdk-provider": "^0.4.6",
    "@openrouter/ai-sdk-provider-v5": "npm:@openrouter/ai-sdk-provider@1.1.2",
    "@types/babel__core": "^7.20.5",
    "@types/json-schema": "^7.0.15",
    "@types/lodash-es": "^4.17.12",
    "@types/node": "^20.19.0",
    "@types/pino": "^7.0.5",
    "@types/qs": "^6.14.0",
    "eslint": "^9.36.0",
    "fast-deep-equal": "^3.1.3",
    "globby": "^14.1.0",
    "msw": "^2.11.3",
    "rollup": "^4.50.2",
    "tsup": "^8.5.0",
    "typescript": "^5.8.3",
    "vitest": "^3.2.4",
    "zod": "^3.25.76"
  },
  "engines": {
    "node": ">=20"
  },
  "keywords": [
    "ai",
    "llm",
    "llms",
    "agent",
    "agents",
    "vectorstore",
    "embeddings",
    "rag",
    "evals",
    "memory",
    "tools",
    "telemetry",
    "typescript",
    "opentelemetry",
    "otel",
    "framework"
  ],
  "homepage": "https://mastra.ai",
  "repository": {
    "type": "git",
    "url": "git+https://github.com/mastra-ai/mastra.git",
    "directory": "packages/core"
  },
  "bugs": {
    "url": "https://github.com/mastra-ai/mastra/issues"
  }
}<|MERGE_RESOLUTION|>--- conflicted
+++ resolved
@@ -231,9 +231,6 @@
     "sift": "^17.1.3",
     "ulid": "^3.0.1",
     "xstate": "^5.20.1",
-<<<<<<< HEAD
-    "zod-to-json-schema": "^3.24.6"
-=======
     "zod-to-json-schema": "^3.24.6",
     "@ai-sdk/openai-v5": "npm:@ai-sdk/openai@2.0.42",
     "@ai-sdk/openai-compatible-v5": "npm:@ai-sdk/openai-compatible@1.0.19",
@@ -241,7 +238,6 @@
     "@ai-sdk/anthropic-v5": "npm:@ai-sdk/anthropic@2.0.23",
     "@openrouter/ai-sdk-provider-v5": "npm:@openrouter/ai-sdk-provider@1.2.0",
     "@ai-sdk/xai-v5": "npm:@ai-sdk/xai@2.0.23"
->>>>>>> e8ac7147
   },
   "peerDependencies": {
     "zod": "^3.25.0 || ^4.0.0"
