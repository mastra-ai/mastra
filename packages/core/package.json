{
  "name": "@mastra/core",
  "version": "0.2.0-alpha.96",
  "license": "MIT",
  "type": "module",
  "main": "dist/core.esm.js",
  "types": "dist/index.d.ts",
  "files": [
    "dist"
  ],
  "exports": {
    ".": {
      "import": {
        "types": "./dist/index.d.ts",
        "default": "./dist/index.js"
      }
    },
    "./*": {
      "import": {
        "types": "./dist/*/index.d.ts",
        "default": "./dist/*/index.js"
      }
    },
    "./vector/libsql": {
      "import": {
        "types": "./dist/vector/libsql/index.d.ts",
        "default": "./dist/vector/libsql/index.js"
      }
    },
    "./utils": {
      "import": {
        "types": "./dist/utils.d.ts",
        "default": "./dist/utils.js"
      }
    },
    "./base": {
      "import": {
        "types": "./dist/base.d.ts",
        "default": "./dist/base.js"
      }
    },
    "./action": null,
    "./queue": null,
    "./run": null,
    "./package.json": "./package.json"
  },
  "sideEffects": false,
  "scripts": {
    "check": "tsc --noEmit",
    "analyze": "size-limit --why",
<<<<<<< HEAD
    "build": "tsup src/index.ts src/base.ts src/utils.ts src/*/index.ts src/vector/libsql/index.ts --format esm --clean --dts --treeshake",
    "build:watch": "pnpm build --watch",
=======
    "build": "pnpm check && tsup-node src/index.ts src/base.ts src/utils.ts src/*/index.ts src/vector/libsql/index.ts --format esm --clean --dts --treeshake",
    "build:dev": "pnpm build --watch",
>>>>>>> aa27f0b9
    "size": "size-limit",
    "test": "vitest run"
  },
  "dependencies": {
    "@libsql/client": "^0.14.0",
    "@opentelemetry/api": "^1.9.0",
    "@opentelemetry/auto-instrumentations-node": "^0.53.0",
    "@opentelemetry/exporter-trace-otlp-http": "^0.55.0",
    "@opentelemetry/resources": "^1.28.0",
    "@opentelemetry/sdk-metrics": "^1.28.0",
    "@opentelemetry/sdk-node": "^0.55.0",
    "@opentelemetry/sdk-trace-base": "^1.28.0",
    "@opentelemetry/sdk-trace-node": "^1.28.0",
    "@opentelemetry/semantic-conventions": "^1.28.0",
    "cohere-ai": "^7.15.4",
    "date-fns": "^3.0.5",
    "json-schema": "^0.4.0",
    "pino": "^9.6.0",
    "pino-pretty": "^13.0.0",
    "radash": "^12.1.0",
    "sift": "^17.1.3",
    "xstate": "^5.19.0",
    "zod": "^3.24.1"
  },
  "peerDependencies": {
    "ai": "^4.0.0"
  },
  "devDependencies": {
    "@ai-sdk/openai": "latest",
    "@babel/preset-env": "^7.26.0",
    "@babel/preset-typescript": "^7.26.0",
    "@size-limit/preset-small-lib": "^11.1.4",
    "@tsconfig/recommended": "^1.0.7",
    "@types/json-schema": "^7.0.15",
    "@types/lodash-es": "^4.17.12",
    "@types/node": "^22.1.0",
    "@types/pino": "^7.0.5",
    "@types/qs": "^6.9.15",
    "ai": "^4.0.34",
    "size-limit": "^11.1.4",
    "ts-node": "^10.9.2",
    "tsup": "^8.3.6",
    "typescript": "^5.7.3",
    "vitest": "^3.0.4"
  },
  "engines": {
    "node": ">=20"
  },
  "size-limit": [
    {
      "path": "dist/mylib.cjs.production.min.js",
      "limit": "10 KB"
    },
    {
      "path": "dist/mylib.esm.js",
      "limit": "10 KB"
    }
  ],
  "keywords": [
    "ai",
    "llm",
    "llms",
    "agent",
    "agents",
    "vectorstore",
    "embeddings",
    "rag",
    "evals",
    "memory",
    "tools",
    "telemetry",
    "typescript",
    "opentelemetry",
    "otel",
    "framework"
  ]
}<|MERGE_RESOLUTION|>--- conflicted
+++ resolved
@@ -48,13 +48,8 @@
   "scripts": {
     "check": "tsc --noEmit",
     "analyze": "size-limit --why",
-<<<<<<< HEAD
-    "build": "tsup src/index.ts src/base.ts src/utils.ts src/*/index.ts src/vector/libsql/index.ts --format esm --clean --dts --treeshake",
-    "build:watch": "pnpm build --watch",
-=======
     "build": "pnpm check && tsup-node src/index.ts src/base.ts src/utils.ts src/*/index.ts src/vector/libsql/index.ts --format esm --clean --dts --treeshake",
     "build:dev": "pnpm build --watch",
->>>>>>> aa27f0b9
     "size": "size-limit",
     "test": "vitest run"
   },
