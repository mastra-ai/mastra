{
  "name": "@mastra/core",
  "version": "1.0.0-beta.3",
  "license": "Apache-2.0",
  "type": "module",
  "main": "dist/index.js",
  "types": "dist/index.d.ts",
  "files": [
    "dist",
    "CHANGELOG.md",
    "./**/*.d.ts"
  ],
  "exports": {
    ".": {
      "import": {
        "types": "./dist/index.d.ts",
        "default": "./dist/index.js"
      },
      "require": {
        "types": "./dist/index.d.ts",
        "default": "./dist/index.cjs"
      }
    },
    "./*": {
      "import": {
        "types": "./dist/*/index.d.ts",
        "default": "./dist/*/index.js"
      },
      "require": {
        "types": "./dist/*/index.d.ts",
        "default": "./dist/*/index.cjs"
      }
    },
    "./tools/is-vercel-tool": {
      "import": {
        "types": "./dist/tools/is-vercel-tool.d.ts",
        "default": "./dist/tools/is-vercel-tool.js"
      },
      "require": {
        "types": "./dist/tools/is-vercel-tool.d.ts",
        "default": "./dist/tools/is-vercel-tool.cjs"
      }
    },
    "./workflows/_constants": {
      "import": {
        "types": "./dist/workflows/constants.d.ts",
        "default": "./dist/workflows/constants.js"
      },
      "require": {
        "types": "./dist/workflows/constants.d.ts",
        "default": "./dist/workflows/constants.cjs"
      }
    },
    "./network/vNext": {
      "import": {
        "types": "./dist/network/vNext/index.d.ts",
        "default": "./dist/network/vNext/index.js"
      },
      "require": {
        "types": "./dist/network/vNext/index.d.ts",
        "default": "./dist/network/vNext/index.cjs"
      }
    },
    "./workflows/evented": {
      "import": {
        "types": "./dist/workflows/evented/index.d.ts",
        "default": "./dist/workflows/evented/index.js"
      },
      "require": {
        "types": "./dist/workflows/evented/index.d.ts",
        "default": "./dist/workflows/evented/index.cjs"
      }
    },
    "./vector/filter": {
      "import": {
        "types": "./dist/vector/filter/index.d.ts",
        "default": "./dist/vector/filter/index.js"
      },
      "require": {
        "types": "./dist/vector/filter/index.d.ts",
        "default": "./dist/vector/filter/index.cjs"
      }
    },
    "./utils": {
      "import": {
        "types": "./dist/utils.d.ts",
        "default": "./dist/utils.js"
      },
      "require": {
        "types": "./dist/utils.d.ts",
        "default": "./dist/utils.cjs"
      }
    },
    "./base": {
      "import": {
        "types": "./dist/base.d.ts",
        "default": "./dist/base.js"
      },
      "require": {
        "types": "./dist/base.d.ts",
        "default": "./dist/base.cjs"
      }
    },
    "./telemetry/otel-vendor": {
      "import": {
        "types": "./dist/telemetry/otel-vendor.d.ts",
        "default": "./dist/telemetry/otel-vendor.js"
      },
      "require": {
        "types": "./dist/telemetry/otel-vendor.d.ts",
        "default": "./dist/telemetry/otel-vendor.cjs"
      }
    },
    "./test-utils/llm-mock": {
      "import": {
        "types": "./dist/test-utils/llm-mock.d.ts",
        "default": "./dist/test-utils/llm-mock.js"
      },
      "require": {
        "types": "./dist/test-utils/llm-mock.d.ts",
        "default": "./dist/test-utils/llm-mock.cjs"
      }
    },
    "./processors": {
      "import": {
        "types": "./dist/processors/index.d.ts",
        "default": "./dist/processors/index.js"
      },
      "require": {
        "types": "./dist/processors/index.d.ts",
        "default": "./dist/processors/index.cjs"
      }
    },
    "./evals/scoreTraces": {
      "import": {
        "types": "./dist/evals/scoreTraces/index.d.ts",
        "default": "./dist/evals/scoreTraces/index.js"
      },
      "require": {
        "types": "./dist/evals/scoreTraces/index.d.ts",
        "default": "./dist/evals/scoreTraces/index.cjs"
      }
    },
    "./utils/zod-to-json": {
      "import": {
        "types": "./dist/zod-to-json.d.ts",
        "default": "./dist/zod-to-json.js"
      },
      "require": {
        "types": "./dist/zod-to-json.d.ts",
        "default": "./dist/zod-to-json.cjs"
      }
    },
    "./features": {
      "import": {
        "types": "./dist/features/index.d.ts",
        "default": "./dist/features/index.js"
      },
      "require": {
        "types": "./dist/features/index.d.ts",
        "default": "./dist/features/index.cjs"
      }
    },
    "./agent/message-list": {
      "import": {
        "types": "./dist/agent/message-list/index.d.ts",
        "default": "./dist/agent/message-list/index.js"
      },
      "require": {
        "types": "./dist/agent/message-list/index.d.ts",
        "default": "./dist/agent/message-list/index.cjs"
      }
    },
    "./package.json": "./package.json"
  },
  "sideEffects": false,
  "scripts": {
    "check": "tsc --noEmit",
    "typecheck": "tsc --noEmit -p tsconfig.build.json",
    "typecheck:zod-compat": "NODE_OPTIONS='--max-old-space-size=4096' tsc --project tsconfig.zod-compat.json",
    "lint": "eslint .",
    "pre-build": "tsup --silent --config tsup.config.ts --no-dts",
    "build": "node ./tools/commonjs-tsc-fixer.js",
    "build:watch": "pnpm build --watch",
    "generate:providers": "pnpx tsx scripts/generate-providers.ts",
    "generate:model-router": "pnpx tsx scripts/generate-providers.ts && pnpx tsx scripts/generate-model-docs.ts && cd ../.. && pnpm prettier:changed",
    "test:unit": "vitest run --exclude '**/tool-builder/**'",
    "test:types:zod": "node test-zod-compat.mjs",
    "test": "npm run test:unit"
  },
  "dependencies": {
    "@a2a-js/sdk": "~0.2.4",
    "@ai-sdk/provider-utils-v5": "npm:@ai-sdk/provider-utils@3.0.12",
    "@ai-sdk/provider-v5": "npm:@ai-sdk/provider@2.0.0",
    "@ai-sdk/ui-utils-v5": "npm:@ai-sdk/ui-utils@1.2.11",
    "@isaacs/ttlcache": "^1.4.1",
    "@lukeed/uuid": "^2.0.1",
    "@mastra/schema-compat": "workspace:*",
    "@modelcontextprotocol/sdk": "^1.17.5",
    "@openrouter/ai-sdk-provider-v5": "npm:@openrouter/ai-sdk-provider@1.2.3",
    "@sindresorhus/slugify": "^2.2.1",
    "ai-v5": "npm:ai@5.0.97",
    "dotenv": "^16.6.1",
    "hono": "^4.10.5",
    "hono-openapi": "^0.4.8",
    "js-tiktoken": "^1.0.20",
    "json-schema": "^0.4.0",
    "json-schema-to-zod": "^2.6.1",
    "p-map": "^7.0.3",
    "p-retry": "^7.1.0",
    "radash": "^12.1.1"
  },
  "peerDependencies": {
    "@mastra/observability": ">=1.0.0-0 <2.0.0-0",
    "zod": "^3.25.0 || ^4.0.0"
  },
  "peerDependenciesMeta": {
    "@mastra/observability": {
      "optional": true
    }
  },
  "devDependencies": {
    "@ai-sdk/anthropic-v5": "npm:@ai-sdk/anthropic@2.0.45",
    "@ai-sdk/google-v5": "npm:@ai-sdk/google@2.0.39",
    "@ai-sdk/mistral-v5": "npm:@ai-sdk/mistral@2.0.24",
    "@ai-sdk/openai": "^1.3.24",
<<<<<<< HEAD
    "@ai-sdk/openai-compatible-v5": "npm:@ai-sdk/openai-compatible@1.0.22",
    "@ai-sdk/openai-v5": "npm:@ai-sdk/openai@2.0.69",
    "@ai-sdk/xai-v5": "npm:@ai-sdk/xai@2.0.26",
=======
    "@ai-sdk/openai-compatible-v5": "npm:@ai-sdk/openai-compatible@1.0.27",
    "@ai-sdk/openai-v5": "npm:@ai-sdk/openai@2.0.69",
    "@ai-sdk/xai-v5": "npm:@ai-sdk/xai@2.0.33",
>>>>>>> 352a5d62
    "@babel/core": "^7.28.5",
    "@internal/ai-sdk-v4": "workspace:*",
    "@internal/external-types": "workspace:*",
    "@internal/lint": "workspace:*",
    "@internal/types-builder": "workspace:*",
    "@microsoft/api-extractor": "^7.52.8",
    "@openrouter/ai-sdk-provider": "^0.4.6",
    "@types/babel__core": "^7.20.5",
    "@types/json-schema": "^7.0.15",
    "@types/node": "22.13.17",
    "@vitest/coverage-v8": "catalog:",
    "@vitest/ui": "catalog:",
    "eslint": "^9.37.0",
    "fast-deep-equal": "^3.1.3",
    "globby": "^14.1.0",
    "rollup": "^4.50.2",
    "ts-morph": "^27.0.2",
    "tsup": "^8.5.0",
    "typescript": "^5.8.3",
    "vitest": "catalog:",
    "zod": "^3.25.76",
    "zod-v4": "npm:zod@4.1.12"
  },
  "engines": {
    "node": ">=22.13.0"
  },
  "keywords": [
    "ai",
    "llm",
    "llms",
    "agent",
    "agents",
    "vectorstore",
    "embeddings",
    "rag",
    "evals",
    "memory",
    "tools",
    "typescript",
    "otel",
    "framework"
  ],
  "homepage": "https://mastra.ai",
  "repository": {
    "type": "git",
    "url": "git+https://github.com/mastra-ai/mastra.git",
    "directory": "packages/core"
  },
  "bugs": {
    "url": "https://github.com/mastra-ai/mastra/issues"
  }
}<|MERGE_RESOLUTION|>--- conflicted
+++ resolved
@@ -224,15 +224,9 @@
     "@ai-sdk/google-v5": "npm:@ai-sdk/google@2.0.39",
     "@ai-sdk/mistral-v5": "npm:@ai-sdk/mistral@2.0.24",
     "@ai-sdk/openai": "^1.3.24",
-<<<<<<< HEAD
-    "@ai-sdk/openai-compatible-v5": "npm:@ai-sdk/openai-compatible@1.0.22",
-    "@ai-sdk/openai-v5": "npm:@ai-sdk/openai@2.0.69",
-    "@ai-sdk/xai-v5": "npm:@ai-sdk/xai@2.0.26",
-=======
     "@ai-sdk/openai-compatible-v5": "npm:@ai-sdk/openai-compatible@1.0.27",
     "@ai-sdk/openai-v5": "npm:@ai-sdk/openai@2.0.69",
     "@ai-sdk/xai-v5": "npm:@ai-sdk/xai@2.0.33",
->>>>>>> 352a5d62
     "@babel/core": "^7.28.5",
     "@internal/ai-sdk-v4": "workspace:*",
     "@internal/external-types": "workspace:*",
