{
  "name": "@mastra/core",
<<<<<<< HEAD
  "version": "0.8.0-alpha.4",
=======
  "version": "0.8.0-alpha.7",
>>>>>>> 8df4a77d
  "license": "ISC",
  "type": "module",
  "main": "dist/index.js",
  "types": "dist/index.d.ts",
  "files": [
    "dist"
  ],
  "exports": {
    ".": {
      "import": {
        "types": "./dist/index.d.ts",
        "default": "./dist/index.js"
      },
      "require": {
        "types": "./dist/index.d.cts",
        "default": "./dist/index.cjs"
      }
    },
    "./*": {
      "import": {
        "types": "./dist/*/index.d.ts",
        "default": "./dist/*/index.js"
      },
      "require": {
        "types": "./dist/*/index.d.cts",
        "default": "./dist/*/index.cjs"
      }
    },
    "./storage/libsql": {
      "import": {
        "types": "./dist/storage/libsql/index.d.ts",
        "default": "./dist/storage/libsql/index.js"
      },
      "require": {
        "types": "./dist/storage/libsql/index.d.cts",
        "default": "./dist/storage/libsql/index.cjs"
      }
    },
    "./vector/libsql": {
      "import": {
        "types": "./dist/vector/libsql/index.d.ts",
        "default": "./dist/vector/libsql/index.js"
      },
      "require": {
        "types": "./dist/vector/libsql/index.d.cts",
        "default": "./dist/vector/libsql/index.cjs"
      }
    },
    "./vector/filter": {
      "import": {
        "types": "./dist/vector/filter/index.d.ts",
        "default": "./dist/vector/filter/index.js"
      },
      "require": {
        "types": "./dist/vector/filter/index.d.cts",
        "default": "./dist/vector/filter/index.cjs"
      }
    },
    "./utils": {
      "import": {
        "types": "./dist/utils.d.ts",
        "default": "./dist/utils.js"
      },
      "require": {
        "types": "./dist/utils.d.cts",
        "default": "./dist/utils.cjs"
      }
    },
    "./base": {
      "import": {
        "types": "./dist/base.d.ts",
        "default": "./dist/base.js"
      },
      "require": {
        "types": "./dist/base.d.cts",
        "default": "./dist/base.cjs"
      }
    },
    "./telemetry/otel-vendor": {
      "import": {
        "types": "./dist/telemetry/otel-vendor.d.ts",
        "default": "./dist/telemetry/otel-vendor.js"
      },
      "require": {
        "types": "./dist/telemetry/otel-vendor.d.cts",
        "default": "./dist/telemetry/otel-vendor.cjs"
      }
    },
    "./package.json": "./package.json"
  },
  "sideEffects": false,
  "scripts": {
    "check": "tsc --noEmit",
    "analyze": "size-limit --why",
    "lint": "eslint .",
    "build": "tsup --config tsup.config.ts --format esm,cjs",
    "build:watch": "pnpm build --watch",
    "size": "size-limit",
    "test": "vitest run"
  },
  "dependencies": {
    "@libsql/client": "^0.14.0",
    "@opentelemetry/api": "^1.9.0",
    "@opentelemetry/auto-instrumentations-node": "^0.56.1",
    "@opentelemetry/core": "^1.30.1",
    "@opentelemetry/exporter-trace-otlp-grpc": "^0.57.2",
    "@opentelemetry/exporter-trace-otlp-http": "^0.57.2",
    "@opentelemetry/otlp-exporter-base": "^0.57.2",
    "@opentelemetry/otlp-transformer": "^0.57.2",
    "@opentelemetry/resources": "^1.30.1",
    "@opentelemetry/sdk-metrics": "^1.30.1",
    "@opentelemetry/sdk-node": "^0.57.2",
    "@opentelemetry/sdk-trace-base": "^1.30.1",
    "@opentelemetry/sdk-trace-node": "^1.30.1",
    "@opentelemetry/semantic-conventions": "^1.30.0",
    "ai": "^4.2.2",
    "cohere-ai": "^7.16.0",
    "date-fns": "^3.6.0",
    "dotenv": "^16.4.7",
    "fastembed": "^1.14.3",
    "json-schema": "^0.4.0",
    "json-schema-to-zod": "^2.6.0",
    "hono": "^4.5.1",
    "hono-openapi": "^0.4.6",
    "pino": "^9.6.0",
    "pino-pretty": "^13.0.0",
    "radash": "^12.1.0",
    "sift": "^17.1.3",
    "xstate": "^5.19.2",
    "zod": "^3.24.2"
  },
  "devDependencies": {
    "@ai-sdk/openai": "^1.2.1",
    "@babel/core": "^7.26.10",
    "@internal/lint": "workspace:*",
    "@microsoft/api-extractor": "^7.52.1",
    "@size-limit/preset-small-lib": "^11.2.0",
    "@types/babel__core": "^7.20.5",
    "@types/json-schema": "^7.0.15",
    "@types/lodash-es": "^4.17.12",
    "@types/node": "^20.17.27",
    "@types/pino": "^7.0.5",
    "@types/qs": "^6.9.18",
    "eslint": "^9.23.0",
    "rollup": "^4.35.0",
    "size-limit": "^11.2.0",
    "tsup": "^8.4.0",
    "typescript": "^5.8.2",
    "vitest": "^3.0.9"
  },
  "engines": {
    "node": ">=20"
  },
  "keywords": [
    "ai",
    "llm",
    "llms",
    "agent",
    "agents",
    "vectorstore",
    "embeddings",
    "rag",
    "evals",
    "memory",
    "tools",
    "telemetry",
    "typescript",
    "opentelemetry",
    "otel",
    "framework"
  ]
}<|MERGE_RESOLUTION|>--- conflicted
+++ resolved
@@ -1,10 +1,6 @@
 {
   "name": "@mastra/core",
-<<<<<<< HEAD
-  "version": "0.8.0-alpha.4",
-=======
   "version": "0.8.0-alpha.7",
->>>>>>> 8df4a77d
   "license": "ISC",
   "type": "module",
   "main": "dist/index.js",
