{
  "name": "@mastra/core",
  "version": "1.0.0-beta.2",
  "license": "Apache-2.0",
  "type": "module",
  "main": "dist/index.js",
  "types": "dist/index.d.ts",
  "files": [
    "dist",
    "CHANGELOG.md",
    "./**/*.d.ts"
  ],
  "exports": {
    ".": {
      "import": {
        "types": "./dist/index.d.ts",
        "default": "./dist/index.js"
      },
      "require": {
        "types": "./dist/index.d.ts",
        "default": "./dist/index.cjs"
      }
    },
    "./*": {
      "import": {
        "types": "./dist/*/index.d.ts",
        "default": "./dist/*/index.js"
      },
      "require": {
        "types": "./dist/*/index.d.ts",
        "default": "./dist/*/index.cjs"
      }
    },
    "./tools/is-vercel-tool": {
      "import": {
        "types": "./dist/tools/is-vercel-tool.d.ts",
        "default": "./dist/tools/is-vercel-tool.js"
      },
      "require": {
        "types": "./dist/tools/is-vercel-tool.d.ts",
        "default": "./dist/tools/is-vercel-tool.cjs"
      }
    },
    "./workflows/_constants": {
      "import": {
        "types": "./dist/workflows/constants.d.ts",
        "default": "./dist/workflows/constants.js"
      },
      "require": {
        "types": "./dist/workflows/constants.d.ts",
        "default": "./dist/workflows/constants.cjs"
      }
    },
    "./network/vNext": {
      "import": {
        "types": "./dist/network/vNext/index.d.ts",
        "default": "./dist/network/vNext/index.js"
      },
      "require": {
        "types": "./dist/network/vNext/index.d.ts",
        "default": "./dist/network/vNext/index.cjs"
      }
    },
    "./workflows/evented": {
      "import": {
        "types": "./dist/workflows/evented/index.d.ts",
        "default": "./dist/workflows/evented/index.js"
      },
      "require": {
        "types": "./dist/workflows/evented/index.d.ts",
        "default": "./dist/workflows/evented/index.cjs"
      }
    },
    "./vector/filter": {
      "import": {
        "types": "./dist/vector/filter/index.d.ts",
        "default": "./dist/vector/filter/index.js"
      },
      "require": {
        "types": "./dist/vector/filter/index.d.ts",
        "default": "./dist/vector/filter/index.cjs"
      }
    },
    "./utils": {
      "import": {
        "types": "./dist/utils.d.ts",
        "default": "./dist/utils.js"
      },
      "require": {
        "types": "./dist/utils.d.ts",
        "default": "./dist/utils.cjs"
      }
    },
    "./base": {
      "import": {
        "types": "./dist/base.d.ts",
        "default": "./dist/base.js"
      },
      "require": {
        "types": "./dist/base.d.ts",
        "default": "./dist/base.cjs"
      }
    },
    "./telemetry/otel-vendor": {
      "import": {
        "types": "./dist/telemetry/otel-vendor.d.ts",
        "default": "./dist/telemetry/otel-vendor.js"
      },
      "require": {
        "types": "./dist/telemetry/otel-vendor.d.ts",
        "default": "./dist/telemetry/otel-vendor.cjs"
      }
    },
    "./test-utils/llm-mock": {
      "import": {
        "types": "./dist/test-utils/llm-mock.d.ts",
        "default": "./dist/test-utils/llm-mock.js"
      },
      "require": {
        "types": "./dist/test-utils/llm-mock.d.ts",
        "default": "./dist/test-utils/llm-mock.cjs"
      }
    },
    "./processors": {
      "import": {
        "types": "./dist/processors/index.d.ts",
        "default": "./dist/processors/index.js"
      },
      "require": {
        "types": "./dist/processors/index.d.ts",
        "default": "./dist/processors/index.cjs"
      }
    },
    "./evals/scoreTraces": {
      "import": {
        "types": "./dist/evals/scoreTraces/index.d.ts",
        "default": "./dist/evals/scoreTraces/index.js"
      },
      "require": {
        "types": "./dist/evals/scoreTraces/index.d.ts",
        "default": "./dist/evals/scoreTraces/index.cjs"
      }
    },
    "./utils/zod-to-json": {
      "import": {
        "types": "./dist/zod-to-json.d.ts",
        "default": "./dist/zod-to-json.js"
      },
      "require": {
        "types": "./dist/zod-to-json.d.ts",
        "default": "./dist/zod-to-json.cjs"
      }
    },
    "./features": {
      "import": {
        "types": "./dist/features/index.d.ts",
        "default": "./dist/features/index.js"
      },
      "require": {
        "types": "./dist/features/index.d.ts",
        "default": "./dist/features/index.cjs"
      }
    },
    "./agent/message-list": {
      "import": {
        "types": "./dist/agent/message-list/index.d.ts",
        "default": "./dist/agent/message-list/index.js"
      },
      "require": {
        "types": "./dist/agent/message-list/index.d.ts",
        "default": "./dist/agent/message-list/index.cjs"
      }
    },
    "./package.json": "./package.json"
  },
  "sideEffects": false,
  "scripts": {
    "check": "tsc --noEmit",
    "typecheck": "tsc --noEmit -p tsconfig.build.json",
    "typecheck:zod-compat": "NODE_OPTIONS='--max-old-space-size=4096' tsc --project tsconfig.zod-compat.json",
    "lint": "eslint .",
    "pre-build": "tsup --silent --config tsup.config.ts --no-dts",
    "build": "node ./tools/commonjs-tsc-fixer.js",
    "build:watch": "pnpm build --watch",
    "generate:providers": "pnpx tsx scripts/generate-providers.ts",
    "generate:model-router": "pnpx tsx scripts/generate-providers.ts && pnpx tsx scripts/generate-model-docs.ts && cd ../.. && pnpm prettier:changed",
    "test:unit": "vitest run --exclude '**/tool-builder/**'",
    "test:types:zod": "node test-zod-compat.mjs",
    "test": "npm run test:types:zod && npm run test:unit"
  },
  "dependencies": {
    "@a2a-js/sdk": "~0.2.4",
    "@ai-sdk/provider-utils-v5": "npm:@ai-sdk/provider-utils@3.0.12",
    "@ai-sdk/provider-v5": "npm:@ai-sdk/provider@2.0.0",
    "@ai-sdk/ui-utils-v5": "npm:@ai-sdk/ui-utils@1.2.11",
    "@isaacs/ttlcache": "^1.4.1",
    "@lukeed/uuid": "^2.0.1",
    "@mastra/schema-compat": "workspace:*",
    "@modelcontextprotocol/sdk": "^1.17.5",
    "@openrouter/ai-sdk-provider-v5": "npm:@openrouter/ai-sdk-provider@1.2.0",
    "@sindresorhus/slugify": "^2.2.1",
    "ai-v5": "npm:ai@5.0.76",
    "dotenv": "^16.6.1",
    "hono": "^4.9.7",
    "hono-openapi": "^0.4.8",
    "js-tiktoken": "^1.0.20",
    "json-schema": "^0.4.0",
    "json-schema-to-zod": "^2.6.1",
    "p-map": "^7.0.3",
    "p-retry": "^7.1.0",
    "radash": "^12.1.1"
  },
  "peerDependencies": {
    "zod": "^3.25.0 || ^4.0.0",
    "@mastra/observability": ">=1.0.0-0 <2.0.0-0"
  },
  "peerDependenciesMeta": {
    "@mastra/observability": {
      "optional": true
    }
  },
  "devDependencies": {
    "@ai-sdk/openai": "^1.3.24",
    "@ai-sdk/anthropic-v5": "npm:@ai-sdk/anthropic@2.0.33",
    "@ai-sdk/google-v5": "npm:@ai-sdk/google@2.0.23",
    "@ai-sdk/mistral-v5": "npm:@ai-sdk/mistral@2.0.23",
    "@ai-sdk/openai-compatible-v5": "npm:@ai-sdk/openai-compatible@1.0.22",
    "@ai-sdk/openai-v5": "npm:@ai-sdk/openai@2.0.53",
    "@ai-sdk/xai-v5": "npm:@ai-sdk/xai@2.0.26",
    "@babel/core": "^7.28.5",
    "@internal/external-types": "workspace:*",
    "@internal/lint": "workspace:*",
    "@internal/types-builder": "workspace:*",
    "@internal/ai-sdk-v4": "workspace:*",
    "@microsoft/api-extractor": "^7.52.8",
    "@openrouter/ai-sdk-provider": "^0.4.6",
    "@types/babel__core": "^7.20.5",
    "@types/json-schema": "^7.0.15",
<<<<<<< HEAD
    "@types/node": "^20.19.0",
=======
    "@types/lodash-es": "^4.17.12",
    "@types/node": "22.13.17",
    "@types/pino": "^7.0.5",
    "@types/qs": "^6.14.0",
>>>>>>> 35667834
    "eslint": "^9.37.0",
    "fast-deep-equal": "^3.1.3",
    "globby": "^14.1.0",
    "rollup": "^4.50.2",
    "ts-morph": "^27.0.2",
    "tsup": "^8.5.0",
    "typescript": "^5.8.3",
    "vitest": "^3.2.4",
    "zod": "^3.25.76",
    "zod-v4": "npm:zod@4.1.12"
  },
  "engines": {
    "node": ">=22.13.0"
  },
  "keywords": [
    "ai",
    "llm",
    "llms",
    "agent",
    "agents",
    "vectorstore",
    "embeddings",
    "rag",
    "evals",
    "memory",
    "tools",
    "typescript",
    "otel",
    "framework"
  ],
  "homepage": "https://mastra.ai",
  "repository": {
    "type": "git",
    "url": "git+https://github.com/mastra-ai/mastra.git",
    "directory": "packages/core"
  },
  "bugs": {
    "url": "https://github.com/mastra-ai/mastra/issues"
  }
}<|MERGE_RESOLUTION|>--- conflicted
+++ resolved
@@ -236,14 +236,7 @@
     "@openrouter/ai-sdk-provider": "^0.4.6",
     "@types/babel__core": "^7.20.5",
     "@types/json-schema": "^7.0.15",
-<<<<<<< HEAD
-    "@types/node": "^20.19.0",
-=======
-    "@types/lodash-es": "^4.17.12",
     "@types/node": "22.13.17",
-    "@types/pino": "^7.0.5",
-    "@types/qs": "^6.14.0",
->>>>>>> 35667834
     "eslint": "^9.37.0",
     "fast-deep-equal": "^3.1.3",
     "globby": "^14.1.0",
