--- conflicted
+++ resolved
@@ -1,14 +1,8 @@
 /** @type {import('next').NextConfig} */
 const nextConfig = {
-<<<<<<< HEAD
-    experimental: {
-        esmExternals: "loose",
-    }
-=======
   experimental: {
     esmExternals: 'loose',
   }
->>>>>>> 0e4f1f79
 };
 
 export default nextConfig;