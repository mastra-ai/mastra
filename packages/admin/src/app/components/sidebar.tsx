'use client';

import { ReactNode } from 'react';

import localFont from 'next/font/local';
import { usePathname } from 'next/navigation';

import { Icon } from '@/app/components/icon';
import { IconName } from '@/types/icons';

<<<<<<< HEAD
=======
import { Integration } from '../../domains/plugins/types';

>>>>>>> 6adf714a
import { Tab } from './tab';
import { TabGroup } from './tab-group';

const links: Array<{
  name: string;
  url: string;
  icon: IconName;
}> = [
  { name: 'workflows', url: '/workflows', icon: 'workflow' },
  { name: 'logs', url: '/logs', icon: 'logs' },
  {
    name: 'records',
    url: '/records',
    icon: 'records',
  },
  {
    name: 'plugins',
    url: '/plugins',
    icon: 'blocks',
  },
];

const tasaExplorer = localFont({
  src: '../fonts/TASAExplorerVF.woff2',
  display: 'swap',
  variable: '--tasa-explorer',
});

export const Sidebar = ({ children }: { children: ReactNode }) => {
  const pathname = usePathname();

  return (
    <div className="relative z-20 h-full text-light-text">
      <div className="bg-main-bg h-full w-full p-4 flex gap-6 flex-col">
        <div className="flex items-center justify-between">
          <div className="flex gap-2 px-2 items-center">
            <p className={`text-medium text-sm  gradient py-[0.38rem] ${tasaExplorer.className}`}>Streamatic</p>
          </div>

          <button>
            <Icon
              name="search"
              className="w-[0.875rem] h-[0.875rem] text-dim-text hover:transition-colors hover:text-light-text"
            />
          </button>
        </div>

        <div>
          <TabGroup mb="small">
<<<<<<< HEAD
            <div className="flex flex-col gap-0.5">
              {links.map(link => (
                <Tab
                  text={link.name}
                  icon={link.icon}
                  url={link.url}
                  key={link.name}
                  isActive={link.url === pathname}
                />
              ))}
            </div>
=======
            {links.map(link => {
              let isActive = link.url === pathname;

              if (link.name === 'plugins') {
                isActive = pathname.startsWith('/plugins');
              }
              return <Tab text={link.name} icon={link.icon} url={link.url} key={link.name} isActive={isActive} />;
            })}
>>>>>>> 6adf714a
          </TabGroup>

          <TabGroup>
            <div className="flex flex-col gap-2">
              <p className="text-dim-text px-2 text-xs">Integrations</p>
              <div className="flex flex-col gap-0.5">{children}</div>
            </div>
          </TabGroup>
        </div>
      </div>
    </div>
  );
};<|MERGE_RESOLUTION|>--- conflicted
+++ resolved
@@ -8,11 +8,6 @@
 import { Icon } from '@/app/components/icon';
 import { IconName } from '@/types/icons';
 
-<<<<<<< HEAD
-=======
-import { Integration } from '../../domains/plugins/types';
-
->>>>>>> 6adf714a
 import { Tab } from './tab';
 import { TabGroup } from './tab-group';
 
@@ -62,7 +57,6 @@
 
         <div>
           <TabGroup mb="small">
-<<<<<<< HEAD
             <div className="flex flex-col gap-0.5">
               {links.map(link => (
                 <Tab
@@ -74,16 +68,6 @@
                 />
               ))}
             </div>
-=======
-            {links.map(link => {
-              let isActive = link.url === pathname;
-
-              if (link.name === 'plugins') {
-                isActive = pathname.startsWith('/plugins');
-              }
-              return <Tab text={link.name} icon={link.icon} url={link.url} key={link.name} isActive={isActive} />;
-            })}
->>>>>>> 6adf714a
           </TabGroup>
 
           <TabGroup>
