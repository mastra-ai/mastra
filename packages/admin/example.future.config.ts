--- conflicted
+++ resolved
@@ -224,11 +224,6 @@
     uri: dbUrl,
   },
   systemHostURL: process.env.APP_URL!,
-<<<<<<< HEAD
-  routeRegistrationPath: '/api/integrations',
-=======
-  // systemHostURL: `https://lt7b5k13-3000.uks1.devtunnels.ms`,
   routeRegistrationPath: '/api/arkw',
->>>>>>> 581a57b5
   blueprintDirPath: '/mock-data/blueprints',
 };