--- conflicted
+++ resolved
@@ -49,12 +49,6 @@
 
   if (config.export?.type === 'otlp') {
     if (config.export?.protocol === 'grpc') {
-<<<<<<< HEAD
-      return new OTLPGrpcExporter({
-        url: config.export.endpoint,
-        headers: config.export.headers,
-      });
-=======
       exporters.push(new OTLPGrpcExporter({
         url: config.export.endpoint,
         headers: config.export.headers,
@@ -64,18 +58,9 @@
         url: config.export.endpoint,
         headers: config.export.headers,
       }));
->>>>>>> 8df4a77d
     }
   } else if (config.export?.type === 'custom') {
-<<<<<<< HEAD
-    return config.export.exporter;
-  } else {
-    return new OTLPHttpExporter({
-      url: `http://localhost:${process.env.PORT ?? 4111}/api/telemetry`,
-    });
-=======
     exporters.push(config.export.exporter);
->>>>>>> 8df4a77d
   }
 
   return exporters
