--- conflicted
+++ resolved
@@ -40,9 +40,6 @@
         return httpTarget === "/api/telemetry";
       }).map((span) => span.spanContext().traceId)
     );
-<<<<<<< HEAD
-    const filteredSpans = spans.filter((span) => !telemetryTraceIds.has(span.spanContext().traceId) && !span.instrumentationScope?.name?.startsWith('@opentelemetry'));
-=======
 
     const filteredSpans = spans.filter((span) => {
       // instrumentation-http spans are the root spans for a trace.
@@ -54,7 +51,6 @@
        !telemetryTraceIds.has(span.spanContext().traceId)
     });
 
->>>>>>> a1c57a08
     if (filteredSpans.length === 0) {
       resultCallback({ code: ExportResultCode.SUCCESS });
       return;
