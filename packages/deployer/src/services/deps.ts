--- conflicted
+++ resolved
@@ -55,7 +55,6 @@
     }
   }
 
-<<<<<<< HEAD
   public getWorkspaceDependencyPath({ pkgName, version }: { pkgName: string; version: string }) {
     return `file:./workspace-module/${pkgName}-${version}.tgz`;
   }
@@ -75,8 +74,6 @@
     });
   }
 
-  public async install({ dir = this.rootDir }: { dir?: string }) {
-=======
   private async writePnpmConfig(dir: string, options: ArchitectureOptions) {
     const packageJsonPath = path.join(dir, 'package.json');
     const packageJson = await readJSON(packageJsonPath);
@@ -123,7 +120,6 @@
     dir = this.rootDir,
     architecture,
   }: { dir?: string; architecture?: ArchitectureOptions } = {}) {
->>>>>>> 67aff42f
     let runCommand = this.packageManager;
     let args: string[] = [];
 
