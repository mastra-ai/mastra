--- conflicted
+++ resolved
@@ -447,14 +447,9 @@
       const logger = mastra.getLogger();
       logger.info(` Mastra API running on port ${protocol}://${host}:${port}/api`);
       if (options?.playground) {
-<<<<<<< HEAD
         const basePath = normalizeServerBase(serverOptions?.base ?? '/');
-        const playgroundUrl = `${protocol}://${host}:${port}${basePath}`;
-        logger.info(`👨‍💻 Playground available at ${playgroundUrl}`);
-=======
-        const studioUrl = `${protocol}://${host}:${port}`;
+        const studioUrl = `${protocol}://${host}:${port}${basePath}`;
         logger.info(`👨‍💻 Studio available at ${studioUrl}`);
->>>>>>> 73ac522d
       }
 
       if (process.send) {
