import { serve } from '@hono/node-server';
import { serveStatic } from '@hono/node-server/serve-static';
import { swaggerUI } from '@hono/swagger-ui';
import { type Mastra } from '@mastra/core';
import { Hono } from 'hono';
import { describeRoute, openAPISpecs } from 'hono-openapi';
import { join } from 'path';
import { pathToFileURL } from 'url';

import { readFile } from 'fs/promises';
import { cors } from 'hono/cors';

<<<<<<< HEAD
import {
  generateHandler,
  getAgentByIdHandler,
  getAgentsHandler,
  getEvalsByAgentIdHandler,
  getLiveEvalsByAgentIdHandler,
  streamGenerateHandler,
} from './handlers/agents.js';
import { handleClientsRefresh } from './handlers/client.js';
import { handleTriggerClientsRefresh } from './handlers/client.js';
import { getLogsByRunIdHandler, getLogsHandler } from './handlers/logs';
=======
import { generateHandler, getAgentByIdHandler, getAgentsHandler, streamGenerateHandler } from './handlers/agents.js';
import { handleClientsRefresh, handleTriggerClientsRefresh } from './handlers/client.js';
import { getLogsByRunIdHandler, getLogsHandler } from './handlers/logs.js';
>>>>>>> 3725eba3
import {
  createThreadHandler,
  deleteThreadHandler,
  getContextWindowHandler,
  getMemoryStatusHandler,
  getMessagesHandler,
  getThreadByIdHandler,
  getThreadsHandler,
  saveMessagesHandler,
  updateThreadHandler,
} from './handlers/memory.js';
import { rootHandler } from './handlers/root.js';
import { executeSyncHandler } from './handlers/syncs.js';
import {
  executeAgentToolHandler,
  executeToolHandler,
  getToolByIdHandler,
  getToolResultHandler,
  getToolsHandler,
} from './handlers/tools.js';
import { executeWorkflowHandler, getWorkflowByIdHandler, getWorkflowsHandler } from './handlers/workflows.js';
import { html } from './welcome.js';

type Bindings = {};

type Variables = {
  mastra: Mastra;
  clients: Set<{ controller: ReadableStreamDefaultController }>;
  tools: Record<string, any>;
};

<<<<<<< HEAD
export async function createHonoServer(mastra: Mastra, options: { playground?: boolean; evalStore?: any } = {}) {
=======
export async function createHonoServer(mastra: Mastra, options: { playground?: boolean; swaggerUI?: boolean } = {}) {
>>>>>>> 3725eba3
  // Create typed Hono app
  const app = new Hono<{ Bindings: Bindings; Variables: Variables }>();

  // Initialize tools
  const mastraToolsPaths = process.env.MASTRA_TOOLS_PATH;
  const toolImports = mastraToolsPaths
    ? await Promise.all(
        mastraToolsPaths.split(',').map(async toolPath => {
          return import(pathToFileURL(toolPath).href);
        }),
      )
    : [];

  const tools = toolImports.reduce((acc, toolModule) => {
    Object.entries(toolModule).forEach(([key, tool]) => {
      acc[key] = tool;
    });
    return acc;
  }, {});

  // Middleware
  app.use('*', cors());

  // Add Mastra to context
  app.use('*', async (c, next) => {
    c.set('mastra', mastra);
    c.set('tools', tools);
    await next();
  });

  // API routes
  app.get(
    '/api',
    describeRoute({
      description: 'Get API status',
      tags: ['system'],
      responses: {
        200: {
          description: 'Success',
        },
      },
    }),
    rootHandler,
  );

  // Agent routes
<<<<<<< HEAD
  app.get('/api/agents', getAgentsHandler);
  app.get('/api/agents/:agentId', getAgentByIdHandler);
  app.get('/api/agents/:agentId/evals/ci', getEvalsByAgentIdHandler);
  app.get('/api/agents/:agentId/evals/live', getLiveEvalsByAgentIdHandler(options.evalStore));
  app.post('/api/agents/:agentId/generate', generateHandler);
  app.post('/api/agents/:agentId/stream', streamGenerateHandler);
  app.post('/api/agents/:agentId/tools/:toolId/execute', executeAgentToolHandler);
=======
  app.get(
    '/api/agents',
    describeRoute({
      description: 'Get all available agents',
      tags: ['agents'],
      responses: {
        200: {
          description: 'List of all agents',
        },
      },
    }),
    getAgentsHandler,
  );

  app.get(
    '/api/agents/:agentId',
    describeRoute({
      description: 'Get agent by ID',
      tags: ['agents'],
      parameters: [
        {
          name: 'agentId',
          in: 'path',
          required: true,
          schema: { type: 'string' },
        },
      ],
      responses: {
        200: {
          description: 'Agent details',
        },
        404: {
          description: 'Agent not found',
        },
      },
    }),
    getAgentByIdHandler,
  );

  app.post(
    '/api/agents/:agentId/generate',
    describeRoute({
      description: 'Generate a response from an agent',
      tags: ['agents'],
      parameters: [
        {
          name: 'agentId',
          in: 'path',
          required: true,
          schema: { type: 'string' },
        },
      ],
      requestBody: {
        required: true,
        content: {
          'application/json': {
            schema: {
              type: 'object',
              properties: {
                messages: {
                  type: 'array',
                  items: { type: 'object' },
                },
                threadId: { type: 'string' },
                resourceid: { type: 'string' },
                output: { type: 'object' },
              },
              required: ['messages'],
            },
          },
        },
      },
      responses: {
        200: {
          description: 'Generated response',
        },
        404: {
          description: 'Agent not found',
        },
      },
    }),
    generateHandler,
  );

  app.post(
    '/api/agents/:agentId/stream',
    describeRoute({
      description: 'Stream a response from an agent',
      tags: ['agents'],
      parameters: [
        {
          name: 'agentId',
          in: 'path',
          required: true,
          schema: { type: 'string' },
        },
      ],
      requestBody: {
        required: true,
        content: {
          'application/json': {
            schema: {
              type: 'object',
              properties: {
                messages: {
                  type: 'array',
                  items: { type: 'object' },
                },
                threadId: { type: 'string' },
                resourceid: { type: 'string' },
                output: { type: 'object' },
              },
              required: ['messages'],
            },
          },
        },
      },
      responses: {
        200: {
          description: 'Streamed response',
        },
        404: {
          description: 'Agent not found',
        },
      },
    }),
    streamGenerateHandler,
  );

  app.post(
    '/api/agents/:agentId/tools/:toolId/execute',
    describeRoute({
      description: 'Execute a tool through an agent',
      tags: ['agents'],
      parameters: [
        {
          name: 'agentId',
          in: 'path',
          required: true,
          schema: { type: 'string' },
        },
        {
          name: 'toolId',
          in: 'path',
          required: true,
          schema: { type: 'string' },
        },
      ],
      requestBody: {
        required: true,
        content: {
          'application/json': {
            schema: {
              type: 'object',
              properties: {
                args: { type: 'object' },
                threadId: { type: 'string' },
                resourceid: { type: 'string' },
              },
              required: ['args'],
            },
          },
        },
      },
      responses: {
        200: {
          description: 'Tool execution result',
        },
        404: {
          description: 'Tool or agent not found',
        },
      },
    }),
    executeAgentToolHandler,
  );
>>>>>>> 3725eba3

  // Memory routes
  app.get(
    '/api/memory/status',
    describeRoute({
      description: 'Get memory status',
      tags: ['memory'],
      responses: {
        200: {
          description: 'Memory status',
        },
      },
    }),
    getMemoryStatusHandler,
  );

  app.get(
    '/api/memory/threads',
    describeRoute({
      description: 'Get all threads',
      tags: ['memory'],
      responses: {
        200: {
          description: 'List of all threads',
        },
      },
    }),
    getThreadsHandler,
  );

  app.get(
    '/api/memory/threads/:threadId',
    describeRoute({
      description: 'Get thread by ID',
      tags: ['memory'],
      parameters: [
        {
          name: 'threadId',
          in: 'path',
          required: true,
          schema: { type: 'string' },
        },
      ],
      responses: {
        200: {
          description: 'Thread details',
        },
        404: {
          description: 'Thread not found',
        },
      },
    }),
    getThreadByIdHandler,
  );

  app.get(
    '/api/memory/threads/:threadId/messages',
    describeRoute({
      description: 'Get messages for a thread',
      tags: ['memory'],
      parameters: [
        {
          name: 'threadId',
          in: 'path',
          required: true,
          schema: { type: 'string' },
        },
      ],
      responses: {
        200: {
          description: 'List of messages',
        },
      },
    }),
    getMessagesHandler,
  );

  app.get(
    '/api/memory/threads/:threadId/context-window',
    describeRoute({
      description: 'Get context window for a thread',
      tags: ['memory'],
      parameters: [
        {
          name: 'threadId',
          in: 'path',
          required: true,
          schema: { type: 'string' },
        },
      ],
      responses: {
        200: {
          description: 'Context window',
        },
      },
    }),
    getContextWindowHandler,
  );

  app.post(
    '/api/memory/threads',
    describeRoute({
      description: 'Create a new thread',
      tags: ['memory'],
      responses: {
        200: {
          description: 'Created thread',
        },
      },
    }),
    createThreadHandler,
  );

  app.patch(
    '/api/memory/threads/:threadId',
    describeRoute({
      description: 'Update a thread',
      tags: ['memory'],
      parameters: [
        {
          name: 'threadId',
          in: 'path',
          required: true,
          schema: { type: 'string' },
        },
      ],
      requestBody: {
        required: true,
        content: {
          'application/json': {
            schema: { type: 'object' },
          },
        },
      },
      responses: {
        200: {
          description: 'Updated thread',
        },
        404: {
          description: 'Thread not found',
        },
      },
    }),
    updateThreadHandler,
  );

  app.delete(
    '/api/memory/threads/:threadId',
    describeRoute({
      description: 'Delete a thread',
      tags: ['memory'],
      parameters: [
        {
          name: 'threadId',
          in: 'path',
          required: true,
          schema: { type: 'string' },
        },
      ],
      responses: {
        200: {
          description: 'Thread deleted',
        },
        404: {
          description: 'Thread not found',
        },
      },
    }),
    deleteThreadHandler,
  );

  app.post(
    '/api/memory/save-messages',
    describeRoute({
      description: 'Save messages',
      tags: ['memory'],
      requestBody: {
        required: true,
        content: {
          'application/json': {
            schema: {
              type: 'object',
              properties: {
                messages: {
                  type: 'array',
                  items: { type: 'object' },
                },
              },
              required: ['messages'],
            },
          },
        },
      },
      responses: {
        200: {
          description: 'Messages saved',
        },
      },
    }),
    saveMessagesHandler,
  );

  app.post(
    '/api/memory/threads/:threadId/tool-result',
    describeRoute({
      description: 'Get tool execution result for a thread',
      tags: ['memory'],
      parameters: [
        {
          name: 'threadId',
          in: 'path',
          required: true,
          schema: { type: 'string' },
        },
      ],
      requestBody: {
        required: true,
        content: {
          'application/json': {
            schema: {
              type: 'object',
              properties: {
                toolId: { type: 'string' },
                resultId: { type: 'string' },
              },
              required: ['toolId', 'resultId'],
            },
          },
        },
      },
      responses: {
        200: {
          description: 'Tool execution result',
        },
        404: {
          description: 'Result not found',
        },
      },
    }),
    getToolResultHandler,
  );

  // Workflow routes
  app.get(
    '/api/workflows',
    describeRoute({
      description: 'Get all workflows',
      tags: ['workflows'],
      responses: {
        200: {
          description: 'List of all workflows',
        },
      },
    }),
    getWorkflowsHandler,
  );

  app.get(
    '/api/workflows/:workflowId',
    describeRoute({
      description: 'Get workflow by ID',
      tags: ['workflows'],
      parameters: [
        {
          name: 'workflowId',
          in: 'path',
          required: true,
          schema: { type: 'string' },
        },
      ],
      responses: {
        200: {
          description: 'Workflow details',
        },
        404: {
          description: 'Workflow not found',
        },
      },
    }),
    getWorkflowByIdHandler,
  );

  app.post(
    '/api/workflows/:workflowId/execute',
    describeRoute({
      description: 'Execute a workflow',
      tags: ['workflows'],
      parameters: [
        {
          name: 'workflowId',
          in: 'path',
          required: true,
          schema: { type: 'string' },
        },
      ],
      requestBody: {
        required: true,
        content: {
          'application/json': {
            schema: {
              type: 'object',
              properties: {
                input: { type: 'object' },
              },
            },
          },
        },
      },
      responses: {
        200: {
          description: 'Workflow execution result',
        },
        404: {
          description: 'Workflow not found',
        },
      },
    }),
    executeWorkflowHandler,
  );

  // Sync routes
  app.post(
    '/api/syncs/:syncId/execute',
    describeRoute({
      description: 'Execute a sync',
      tags: ['syncs'],
      parameters: [
        {
          name: 'syncId',
          in: 'path',
          required: true,
          schema: { type: 'string' },
        },
      ],
      requestBody: {
        required: true,
        content: {
          'application/json': {
            schema: {
              type: 'object',
              properties: {
                input: { type: 'object' },
              },
            },
          },
        },
      },
      responses: {
        200: {
          description: 'Sync execution result',
        },
        404: {
          description: 'Sync not found',
        },
      },
    }),
    executeSyncHandler,
  );

  // Log routes
  app.get(
    '/api/logs',
    describeRoute({
      description: 'Get all logs',
      tags: ['logs'],
      responses: {
        200: {
          description: 'List of all logs',
        },
      },
    }),
    getLogsHandler,
  );

  app.get(
    '/api/logs/:runId',
    describeRoute({
      description: 'Get logs by run ID',
      tags: ['logs'],
      parameters: [
        {
          name: 'runId',
          in: 'path',
          required: true,
          schema: { type: 'string' },
        },
      ],
      responses: {
        200: {
          description: 'List of logs for run ID',
        },
      },
    }),
    getLogsByRunIdHandler,
  );

  // Tool routes
  app.get(
    '/api/tools',
    describeRoute({
      description: 'Get all tools',
      tags: ['tools'],
      responses: {
        200: {
          description: 'List of all tools',
        },
      },
    }),
    getToolsHandler,
  );

  app.get(
    '/api/tools/:toolId',
    describeRoute({
      description: 'Get tool by ID',
      tags: ['tools'],
      parameters: [
        {
          name: 'toolId',
          in: 'path',
          required: true,
          schema: { type: 'string' },
        },
      ],
      responses: {
        200: {
          description: 'Tool details',
        },
        404: {
          description: 'Tool not found',
        },
      },
    }),
    getToolByIdHandler,
  );

  app.get(
    '/api/tools/:toolId/result/:resultId',
    describeRoute({
      description: 'Get tool execution result',
      tags: ['tools'],
      parameters: [
        {
          name: 'toolId',
          in: 'path',
          required: true,
          schema: { type: 'string' },
        },
        {
          name: 'resultId',
          in: 'path',
          required: true,
          schema: { type: 'string' },
        },
      ],
      responses: {
        200: {
          description: 'Tool execution result',
        },
        404: {
          description: 'Result not found',
        },
      },
    }),
    getToolResultHandler,
  );

  app.post(
    '/api/tools/:toolId/execute',
    describeRoute({
      description: 'Execute a tool',
      tags: ['tools'],
      parameters: [
        {
          name: 'toolId',
          in: 'path',
          required: true,
          schema: { type: 'string' },
        },
      ],
      requestBody: {
        required: true,
        content: {
          'application/json': {
            schema: {
              type: 'object',
              properties: {
                args: { type: 'object' },
                threadId: { type: 'string' },
                resourceid: { type: 'string' },
              },
              required: ['args'],
            },
          },
        },
      },
      responses: {
        200: {
          description: 'Tool execution result',
        },
        404: {
          description: 'Tool not found',
        },
      },
    }),
    executeToolHandler(tools),
  );

  app.get(
    '/openapi.json',
    openAPISpecs(app, {
      documentation: {
        info: { title: 'Mastra API', version: '1.0.0', description: 'Mastra API' },
        servers: [{ url: `http://localhost:${process.env.PORT || 4111}`, description: 'Mastra Server' }],
      },
    }),
  );

  app.get('/swagger-ui', swaggerUI({ url: '/openapi.json' }));

  if (options?.swaggerUI) {
    app.get('/swagger-ui', swaggerUI({ url: '/openapi.json' }));
  }

  if (options?.playground) {
    // SSE endpoint for refresh notifications
    app.get('/refresh-events', handleClientsRefresh);

    // Trigger refresh for all clients
    app.post('/__refresh', handleTriggerClientsRefresh);
    // Playground routes - these should come after API routes
    // Serve assets with specific MIME types
    app.use('/assets/*', async (c, next) => {
      const path = c.req.path;
      if (path.endsWith('.js')) {
        c.header('Content-Type', 'application/javascript');
      } else if (path.endsWith('.css')) {
        c.header('Content-Type', 'text/css');
      }
      await next();
    });

    // Serve static assets from playground directory
    app.use(
      '/assets/*',
      serveStatic({
        root: './playground/assets',
      }),
    );

    // Serve extra static files from playground directory
    app.use(
      '*',
      serveStatic({
        root: './playground',
      }),
    );
  }

  // Catch-all route to serve index.html for any non-API routes
  app.get('*', async (c, next) => {
    // Skip if it's an API route
    if (
      c.req.path.startsWith('/api/') ||
      c.req.path.startsWith('/swagger-ui') ||
      c.req.path.startsWith('/openapi.json')
    ) {
      return await next();
    }

    if (options?.playground) {
      // For all other routes, serve index.html
      const indexHtml = await readFile(join(process.cwd(), './playground/index.html'), 'utf-8');
      return c.newResponse(indexHtml, 200, { 'Content-Type': 'text/html' });
    }

    return c.newResponse(html, 200, { 'Content-Type': 'text/html' });
  });

  return app;
}

<<<<<<< HEAD
export async function createNodeServer(mastra: Mastra, options: { playground?: boolean; evalStore?: any } = {}) {
=======
export async function createNodeServer(mastra: Mastra, options: { playground?: boolean; swaggerUI?: boolean } = {}) {
>>>>>>> 3725eba3
  const app = await createHonoServer(mastra, options);
  return serve(
    {
      fetch: app.fetch,
      port: Number(process.env.PORT) || 4111,
    },
    () => {
      console.log(`🦄 Mastra API running on port ${process.env.PORT || 4111}/api`);
      console.log(`📚 Open API documentation available at http://localhost:${process.env.PORT || 4111}/openapi.json`);
      if (options?.swaggerUI) {
        console.log(`🧪 Swagger UI available at http://localhost:${process.env.PORT || 4111}/swagger-ui`);
      }
      if (options?.playground) {
        console.log(`👨‍💻 Playground available at http://localhost:${process.env.PORT || 4111}/`);
      }
    },
  );
}<|MERGE_RESOLUTION|>--- conflicted
+++ resolved
@@ -10,7 +10,6 @@
 import { readFile } from 'fs/promises';
 import { cors } from 'hono/cors';
 
-<<<<<<< HEAD
 import {
   generateHandler,
   getAgentByIdHandler,
@@ -19,14 +18,8 @@
   getLiveEvalsByAgentIdHandler,
   streamGenerateHandler,
 } from './handlers/agents.js';
-import { handleClientsRefresh } from './handlers/client.js';
-import { handleTriggerClientsRefresh } from './handlers/client.js';
-import { getLogsByRunIdHandler, getLogsHandler } from './handlers/logs';
-=======
-import { generateHandler, getAgentByIdHandler, getAgentsHandler, streamGenerateHandler } from './handlers/agents.js';
 import { handleClientsRefresh, handleTriggerClientsRefresh } from './handlers/client.js';
 import { getLogsByRunIdHandler, getLogsHandler } from './handlers/logs.js';
->>>>>>> 3725eba3
 import {
   createThreadHandler,
   deleteThreadHandler,
@@ -58,11 +51,10 @@
   tools: Record<string, any>;
 };
 
-<<<<<<< HEAD
-export async function createHonoServer(mastra: Mastra, options: { playground?: boolean; evalStore?: any } = {}) {
-=======
-export async function createHonoServer(mastra: Mastra, options: { playground?: boolean; swaggerUI?: boolean } = {}) {
->>>>>>> 3725eba3
+export async function createHonoServer(
+  mastra: Mastra,
+  options: { playground?: boolean; swaggerUI?: boolean; evalStore?: any } = {},
+) {
   // Create typed Hono app
   const app = new Hono<{ Bindings: Bindings; Variables: Variables }>();
 
@@ -109,15 +101,6 @@
   );
 
   // Agent routes
-<<<<<<< HEAD
-  app.get('/api/agents', getAgentsHandler);
-  app.get('/api/agents/:agentId', getAgentByIdHandler);
-  app.get('/api/agents/:agentId/evals/ci', getEvalsByAgentIdHandler);
-  app.get('/api/agents/:agentId/evals/live', getLiveEvalsByAgentIdHandler(options.evalStore));
-  app.post('/api/agents/:agentId/generate', generateHandler);
-  app.post('/api/agents/:agentId/stream', streamGenerateHandler);
-  app.post('/api/agents/:agentId/tools/:toolId/execute', executeAgentToolHandler);
-=======
   app.get(
     '/api/agents',
     describeRoute({
@@ -155,6 +138,50 @@
       },
     }),
     getAgentByIdHandler,
+  );
+
+  app.get(
+    '/api/agents/:agentId/evals/ci',
+    describeRoute({
+      description: 'Get CI evals by agent ID',
+      tags: ['agents'],
+      parameters: [
+        {
+          name: 'agentId',
+          in: 'path',
+          required: true,
+          schema: { type: 'string' },
+        },
+      ],
+      responses: {
+        200: {
+          description: 'List of evals',
+        },
+      },
+    }),
+    getEvalsByAgentIdHandler,
+  );
+
+  app.get(
+    '/api/agents/:agentId/evals/live',
+    describeRoute({
+      description: 'Get live evals by agent ID',
+      tags: ['agents'],
+      parameters: [
+        {
+          name: 'agentId',
+          in: 'path',
+          required: true,
+          schema: { type: 'string' },
+        },
+      ],
+      responses: {
+        200: {
+          description: 'List of evals',
+        },
+      },
+    }),
+    getLiveEvalsByAgentIdHandler(options.evalStore),
   );
 
   app.post(
@@ -293,7 +320,6 @@
     }),
     executeAgentToolHandler,
   );
->>>>>>> 3725eba3
 
   // Memory routes
   app.get(
@@ -876,11 +902,10 @@
   return app;
 }
 
-<<<<<<< HEAD
-export async function createNodeServer(mastra: Mastra, options: { playground?: boolean; evalStore?: any } = {}) {
-=======
-export async function createNodeServer(mastra: Mastra, options: { playground?: boolean; swaggerUI?: boolean } = {}) {
->>>>>>> 3725eba3
+export async function createNodeServer(
+  mastra: Mastra,
+  options: { playground?: boolean; swaggerUI?: boolean; evalStore?: any } = {},
+) {
   const app = await createHonoServer(mastra, options);
   return serve(
     {
