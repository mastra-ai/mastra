--- conflicted
+++ resolved
@@ -156,7 +156,6 @@
   app.onError(errorHandler);
 
   // Add Mastra to context
-<<<<<<< HEAD
   app.use('*', async function setContext(c, next) {
     let runtimeContext = new RuntimeContext();
     if (c.req.method === 'POST' || c.req.method === 'PUT') {
@@ -172,22 +171,6 @@
         }
       }
     }
-
-    const proxyRuntimeContext = new Proxy(runtimeContext, {
-      get(target, prop) {
-        if (prop === 'get') {
-          return function (key: string) {
-            const value = target.get(key);
-            return value ?? `<${key}>`;
-          };
-        }
-        return Reflect.get(target, prop);
-      },
-    });
-=======
-  app.use('*', function setContext(c, next) {
-    const runtimeContext = new RuntimeContext();
->>>>>>> f6fd25f6
 
     c.set('runtimeContext', runtimeContext);
     c.set('mastra', mastra);
