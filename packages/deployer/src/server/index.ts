--- conflicted
+++ resolved
@@ -42,18 +42,7 @@
   isDev: boolean;
 };
 
-<<<<<<< HEAD
 export async function getToolExports(tools: Record<string, Function>[]) {
-=======
-export async function createHonoServer(mastra: Mastra, options: ServerBundleOptions = {}) {
-  // Create typed Hono app
-  const app = new Hono<{ Bindings: Bindings; Variables: Variables }>();
-  const server = mastra.getServer();
-
-  // app.route('/api/agents', agentsRoutes(bodyLimitOptions))
-
-  let tools: Record<string, any> = {};
->>>>>>> 2d1c63b0
   try {
     return tools.reduce((acc, toolModule) => {
       Object.entries(toolModule).forEach(([key, tool]) => {
@@ -400,96 +389,7 @@
   // Log routes
   app.route('/api/logs', logsRouter());
   // Tool routes
-<<<<<<< HEAD
-  app.get(
-    '/api/tools',
-    describeRoute({
-      description: 'Get all tools',
-      tags: ['tools'],
-      responses: {
-        200: {
-          description: 'List of all tools',
-        },
-      },
-    }),
-    getToolsHandler,
-  );
-
-  app.get(
-    '/api/tools/:toolId',
-    describeRoute({
-      description: 'Get tool by ID',
-      tags: ['tools'],
-      parameters: [
-        {
-          name: 'toolId',
-          in: 'path',
-          required: true,
-          schema: { type: 'string' },
-        },
-      ],
-      responses: {
-        200: {
-          description: 'Tool details',
-        },
-        404: {
-          description: 'Tool not found',
-        },
-      },
-    }),
-    getToolByIdHandler,
-  );
-
-  app.post(
-    '/api/tools/:toolId/execute',
-    bodyLimit(bodyLimitOptions),
-    describeRoute({
-      description: 'Execute a tool',
-      tags: ['tools'],
-      parameters: [
-        {
-          name: 'toolId',
-          in: 'path',
-          required: true,
-          schema: { type: 'string' },
-        },
-        {
-          name: 'runId',
-          in: 'query',
-          required: false,
-          schema: { type: 'string' },
-        },
-      ],
-      requestBody: {
-        required: true,
-        content: {
-          'application/json': {
-            schema: {
-              type: 'object',
-              properties: {
-                data: { type: 'object' },
-                runtimeContext: { type: 'object' },
-              },
-              required: ['data'],
-            },
-          },
-        },
-      },
-      responses: {
-        200: {
-          description: 'Tool execution result',
-        },
-        404: {
-          description: 'Tool not found',
-        },
-      },
-    }),
-    executeToolHandler(options.tools),
-  );
-
-=======
   app.route('/api/tools', toolsRouter(bodyLimitOptions, tools));
->>>>>>> 2d1c63b0
   // Vector routes
   app.route('/api/vector', vectorRouter(bodyLimitOptions));
 
