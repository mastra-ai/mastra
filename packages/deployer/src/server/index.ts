import { readFile } from 'node:fs/promises';
import * as https from 'node:https';
import { join } from 'node:path/posix';
import { serve } from '@hono/node-server';
import { serveStatic } from '@hono/node-server/serve-static';
import { swaggerUI } from '@hono/swagger-ui';
import type { Mastra } from '@mastra/core/mastra';
import { Tool } from '@mastra/core/tools';
import { HonoServerAdapter } from '@mastra/hono';
import type { HonoBindings, HonoVariables } from '@mastra/hono';
import { InMemoryTaskStore } from '@mastra/server/a2a/store';
import type { Context, MiddlewareHandler } from 'hono';
import { Hono } from 'hono';
import { cors } from 'hono/cors';
import { logger } from 'hono/logger';
import { timeout } from 'hono/timeout';
import { describeRoute } from 'hono-openapi';
import { authenticationMiddleware, authorizationMiddleware } from './handlers/auth';
import { handleClientsRefresh, handleTriggerClientsRefresh, isHotReloadDisabled } from './handlers/client';
import { errorHandler } from './handlers/error';
import { healthHandler } from './handlers/health';
import { MCP_ROUTES, getMcpServerMessageHandler, getMcpServerSseHandler } from './handlers/mcp';
import { restartAllActiveWorkflowRunsHandler } from './handlers/restart-active-runs';
import type { ServerBundleOptions } from './types';
import { html } from './welcome.js';

// Use adapter type definitions
type Bindings = HonoBindings;

type Variables = HonoVariables & {
  clients: Set<{ controller: ReadableStreamDefaultController }>;
};

export function getToolExports(tools: Record<string, Function>[]) {
  try {
    return tools.reduce((acc, toolModule) => {
      Object.entries(toolModule).forEach(([key, tool]) => {
        if (tool instanceof Tool) {
          acc[key] = tool;
        }
      });
      return acc;
    }, {});
  } catch (err: any) {
    console.error(
      `Failed to import tools
reason: ${err.message}
${err.stack.split('\n').slice(1).join('\n')}
    `,
      err,
    );
  }
}

export async function createHonoServer(
  mastra: Mastra,
  options: ServerBundleOptions = {
    tools: {},
  },
) {
  // Create typed Hono app
  const app = new Hono<{ Bindings: Bindings; Variables: Variables }>();
  const server = mastra.getServer();
  const apiRootPath = server?.apiRootPath ?? '/api';
  const a2aTaskStore = new InMemoryTaskStore();
  const routes = server?.apiRoutes;

  // Store custom route auth configurations
  const customRouteAuthConfig = new Map<string, boolean>();

  if (routes) {
    for (const route of routes) {
      // By default, routes require authentication unless explicitly set to false
      const requiresAuth = route.requiresAuth !== false;
      const routeKey = `${route.method}:${route.path}`;
      customRouteAuthConfig.set(routeKey, requiresAuth);
    }
  }

  app.onError((err, c) => errorHandler(err, c, options.isDev));

  // Define body limit options
  const bodyLimitOptions = {
    maxSize: server?.bodySizeLimit ?? 4.5 * 1024 * 1024, // 4.5 MB,
    onError: () => ({ error: 'Request body too large' }),
  };

  // Create server adapter with all configuration
  const honoServerAdapter = new HonoServerAdapter({
    mastra,
    tools: options.tools,
    taskStore: a2aTaskStore,
    customRouteAuthConfig,
    playground: options.playground,
    isDev: options.isDev,
    bodyLimitOptions,
  });

  // Register context middleware FIRST - this sets mastra, requestContext, tools, taskStore in context
  // Cast needed due to Hono type variance - safe because registerContextMiddleware is generic
  honoServerAdapter.registerContextMiddleware(app as any);

  // Apply custom server middleware from Mastra instance
  const serverMiddleware = mastra.getServerMiddleware?.();

  if (serverMiddleware && serverMiddleware.length > 0) {
    for (const m of serverMiddleware) {
      app.use(m.path, m.handler);
    }
  }

  //Global cors config
  if (server?.cors === false) {
    app.use('*', timeout(server?.timeout ?? 3 * 60 * 1000));
  } else {
    const corsConfig = {
      origin: '*',
      allowMethods: ['GET', 'POST', 'PUT', 'PATCH', 'DELETE', 'OPTIONS'],
      credentials: false,
      maxAge: 3600,
      ...server?.cors,
      allowHeaders: ['Content-Type', 'Authorization', 'x-mastra-client-type', ...(server?.cors?.allowHeaders ?? [])],
      exposeHeaders: ['Content-Length', 'X-Requested-With', ...(server?.cors?.exposeHeaders ?? [])],
    };
    app.use('*', timeout(server?.timeout ?? 3 * 60 * 1000), cors(corsConfig));
  }

  // Health check endpoint (before auth middleware so it's publicly accessible)
  app.get(
    '/health',
    describeRoute({
      description: 'Health check endpoint',
      tags: ['system'],
      responses: {
        200: {
          description: 'Service is healthy',
        },
      },
    }),
    healthHandler,
  );

  // Run AUTH middlewares after CORS middleware
  app.use('*', authenticationMiddleware);
  app.use('*', authorizationMiddleware);

  if (server?.middleware) {
    const normalizedMiddlewares = Array.isArray(server.middleware) ? server.middleware : [server.middleware];
    const middlewares = normalizedMiddlewares.map(middleware => {
      if (typeof middleware === 'function') {
        return {
          path: '*',
          handler: middleware,
        };
      }

      return middleware;
    });

    for (const middleware of middlewares) {
      app.use(middleware.path, middleware.handler);
    }
  }

  if (routes) {
    for (const route of routes) {
      const middlewares: MiddlewareHandler[] = [];

      if (route.middleware) {
        middlewares.push(...(Array.isArray(route.middleware) ? route.middleware : [route.middleware]));
      }
      if (route.openapi) {
        middlewares.push(describeRoute(route.openapi));
      }

      const handler = 'handler' in route ? route.handler : await route.createHandler({ mastra });

      if (route.method === 'GET') {
        app.get(route.path, ...middlewares, handler);
      } else if (route.method === 'POST') {
        app.post(route.path, ...middlewares, handler);
      } else if (route.method === 'PUT') {
        app.put(route.path, ...middlewares, handler);
      } else if (route.method === 'DELETE') {
        app.delete(route.path, ...middlewares, handler);
      } else if (route.method === 'PATCH') {
        app.patch(route.path, ...middlewares, handler);
      } else if (route.method === 'ALL') {
        app.all(route.path, ...middlewares, handler);
      }
    }
  }

  if (server?.build?.apiReqLogs) {
    app.use(logger());
  }

<<<<<<< HEAD
  /**
   * A2A
   */

  app.get(
    '/.well-known/:agentId/agent-card.json',
    describeRoute({
      description: 'Get agent configuration',
      tags: ['agents'],
      parameters: [
        {
          name: 'agentId',
          in: 'path',
          required: true,
          schema: { type: 'string' },
        },
      ],
      responses: {
        200: {
          description: 'Agent configuration',
        },
      },
    }),
    getAgentCardByIdHandler,
  );

  app.post(
    '/a2a/:agentId',
    describeRoute({
      description: 'Execute agent via A2A protocol',
      tags: ['agents'],
      parameters: [
        {
          name: 'agentId',
          in: 'path',
          required: true,
          schema: { type: 'string' },
        },
      ],
      requestBody: {
        required: true,
        content: {
          'application/json': {
            schema: {
              type: 'object',
              properties: {
                method: {
                  type: 'string',
                  enum: ['message/send', 'message/stream', 'tasks/get', 'tasks/cancel'],
                  description: 'The A2A protocol method to execute',
                },
                params: {
                  type: 'object',
                  oneOf: [
                    {
                      // MessageSendParams
                      type: 'object',
                      properties: {
                        id: {
                          type: 'string',
                          description: 'Unique identifier for the task being initiated or continued',
                        },
                        sessionId: {
                          type: 'string',
                          description: 'Optional identifier for the session this task belongs to',
                        },
                        message: {
                          type: 'object',
                          description: 'The message content to send to the agent for processing',
                        },
                        pushNotification: {
                          type: 'object',
                          nullable: true,
                          description:
                            'Optional pushNotification information for receiving notifications about this task',
                        },
                        historyLength: {
                          type: 'integer',
                          nullable: true,
                          description:
                            'Optional parameter to specify how much message history to include in the response',
                        },
                        metadata: {
                          type: 'object',
                          nullable: true,
                          description: 'Optional metadata associated with sending this message',
                        },
                      },
                      required: ['id', 'message'],
                    },
                    {
                      // TaskQueryParams
                      type: 'object',
                      properties: {
                        id: { type: 'string', description: 'The unique identifier of the task' },
                        historyLength: {
                          type: 'integer',
                          nullable: true,
                          description: 'Optional history length to retrieve for the task',
                        },
                        metadata: {
                          type: 'object',
                          nullable: true,
                          description: 'Optional metadata to include with the operation',
                        },
                      },
                      required: ['id'],
                    },
                    {
                      // TaskIdParams
                      type: 'object',
                      properties: {
                        id: { type: 'string', description: 'The unique identifier of the task' },
                        metadata: {
                          type: 'object',
                          nullable: true,
                          description: 'Optional metadata to include with the operation',
                        },
                      },
                      required: ['id'],
                    },
                  ],
                },
              },
              required: ['method', 'params'],
            },
          },
        },
      },
      responses: {
        200: {
          description: 'A2A response',
        },
        400: {
          description: 'Missing or invalid request parameters',
        },
        404: {
          description: 'Agent not found',
        },
      },
    }),
    getAgentExecutionHandler,
  );

  // API routes
  app.get(
    `${apiRootPath}`,
    describeRoute({
      description: 'Get API status',
      tags: ['system'],
      responses: {
        200: {
          description: 'Success',
        },
      },
    }),
    rootHandler,
  );

  // Agents routes
  app.route(`${apiRootPath}/agents`, agentsRouter(bodyLimitOptions));

  if (options.isDev) {
    app.route(`${apiRootPath}/agents`, agentsRouterDev(bodyLimitOptions));
  }

  // MCP server routes
  app.route(`${apiRootPath}/mcp`, mcpRouter(bodyLimitOptions));
  // Network Memory routes
  app.route(`${apiRootPath}/memory`, memoryRoutes(bodyLimitOptions));
  // Observability routes
  app.route(`${apiRootPath}/observability`, observabilityRouter());
  // Legacy Workflow routes
  app.route(`${apiRootPath}/workflows`, workflowsRouter(bodyLimitOptions));
  // Log routes
  app.route(`${apiRootPath}/logs`, logsRouter());
  // Scores routes
  app.route(`${apiRootPath}/scores`, scoresRouter(bodyLimitOptions));
  // Agent builder routes
  app.route(`${apiRootPath}/agent-builder`, agentBuilderRouter(bodyLimitOptions));
  // Tool routes
  app.route(`${apiRootPath}/tools`, toolsRouter(bodyLimitOptions, options.tools));
  // Vector routes
  app.route(`${apiRootPath}/vector`, vectorRouter(bodyLimitOptions));

  if (options?.isDev || server?.build?.openAPIDocs || server?.build?.swaggerUI) {
    app.get(
      '/openapi.json',
      openAPISpecs(app, {
        includeEmptyPaths: true,
        documentation: {
          info: { title: 'Mastra API', version: '1.0.0', description: 'Mastra API' },
        },
      }),
    );
  }
=======
  // Register adapter routes (adapter was created earlier with configuration)
  // Cast needed due to Hono type variance - safe because registerRoutes is generic
  await honoServerAdapter.registerRoutes(app as any, { openapiPath: '/openapi.json' });

  // Register MCP routes (separate from SERVER_ROUTES due to fetch-to-node bundling requirements)
  for (const route of MCP_ROUTES) {
    await honoServerAdapter.registerRoute(app as any, route, { prefix: '' });
  }

  // Register MCP standalone handlers (these use raw Hono Context, not createRoute pattern)
  app.all('/api/mcp/:serverId/mcp', getMcpServerMessageHandler);
  app.get('/api/mcp/:serverId/sse', getMcpServerSseHandler);
  app.post('/api/mcp/:serverId/messages', getMcpServerSseHandler);
>>>>>>> 8f3fa3a6

  if (options?.isDev || server?.build?.swaggerUI) {
    app.get(
      '/swagger-ui',
      describeRoute({
        hide: true,
      }),
      swaggerUI({ url: '/openapi.json' }),
    );
  }

  if (options?.isDev) {
    app.post(
      '/__restart-active-workflow-runs',
      describeRoute({
        hide: true,
      }),
      restartAllActiveWorkflowRunsHandler,
    );
  }

  if (options?.playground) {
    // SSE endpoint for refresh notifications
    app.get(
      '/refresh-events',
      describeRoute({
        hide: true,
      }),
      handleClientsRefresh,
    );

    // Trigger refresh for all clients
    app.post(
      '/__refresh',
      describeRoute({
        hide: true,
      }),
      handleTriggerClientsRefresh,
    );

    // Check hot reload status
    app.get(
      '/__hot-reload-status',
      describeRoute({
        hide: true,
      }),
      (c: Context) => {
        return c.json({
          disabled: isHotReloadDisabled(),
          timestamp: new Date().toISOString(),
        });
      },
    );
    // Playground routes - these should come after API routes
    // Serve assets with specific MIME types
    app.use('/assets/*', async (c, next) => {
      const path = c.req.path;
      if (path.endsWith('.js')) {
        c.header('Content-Type', 'application/javascript');
      } else if (path.endsWith('.css')) {
        c.header('Content-Type', 'text/css');
      }
      await next();
    });

    // Serve static assets from playground directory
    app.use(
      '/assets/*',
      serveStatic({
        root: './playground/assets',
      }),
    );
  }

  // Dynamic HTML handler - this must come before static file serving
  app.get('*', async (c, next) => {
    // Skip if it's an API route
    if (
      c.req.path.startsWith(`${apiRootPath}/`) ||
      c.req.path === apiRootPath ||
      c.req.path.startsWith('/swagger-ui') ||
      c.req.path.startsWith('/openapi.json')
    ) {
      return await next();
    }

    // Skip if it's an asset file (has extension other than .html)
    const path = c.req.path;
    if (path.includes('.') && !path.endsWith('.html')) {
      return await next();
    }

    if (options?.playground) {
      // For HTML routes, serve index.html with dynamic replacements
      let indexHtml = await readFile(join(process.cwd(), './playground/index.html'), 'utf-8');

      // Inject the server port information
      const serverOptions = mastra.getServer();
      const port = serverOptions?.port ?? (Number(process.env.PORT) || 4111);
      const hideCloudCta = process.env.MASTRA_HIDE_CLOUD_CTA === 'true';
      const host = serverOptions?.host ?? 'localhost';

      indexHtml = indexHtml.replace(`'%%MASTRA_SERVER_HOST%%'`, `'${host}'`);
      indexHtml = indexHtml.replace(`'%%MASTRA_SERVER_PORT%%'`, `'${port}'`);
      indexHtml = indexHtml.replace(`'%%MASTRA_HIDE_CLOUD_CTA%%'`, `'${hideCloudCta}'`);

      return c.newResponse(indexHtml, 200, { 'Content-Type': 'text/html' });
    }

    return c.newResponse(html, 200, { 'Content-Type': 'text/html' });
  });

  if (options?.playground) {
    // Serve extra static files from playground directory (this comes after HTML handler)
    app.use(
      '*',
      serveStatic({
        root: './playground',
      }),
    );
  }

  return app;
}

export async function createNodeServer(mastra: Mastra, options: ServerBundleOptions = { tools: {} }) {
  const app = await createHonoServer(mastra, options);
  const serverOptions = mastra.getServer();
  const apiRootPath = serverOptions?.apiRootPath ?? '/api';

  const key =
    serverOptions?.https?.key ??
    (process.env.MASTRA_HTTPS_KEY ? Buffer.from(process.env.MASTRA_HTTPS_KEY, 'base64') : undefined);
  const cert =
    serverOptions?.https?.cert ??
    (process.env.MASTRA_HTTPS_CERT ? Buffer.from(process.env.MASTRA_HTTPS_CERT, 'base64') : undefined);
  const isHttpsEnabled = Boolean(key && cert);

  const host = serverOptions?.host ?? 'localhost';
  const port = serverOptions?.port ?? (Number(process.env.PORT) || 4111);
  const protocol = isHttpsEnabled ? 'https' : 'http';

  const server = serve(
    {
      fetch: app.fetch,
      port,
      hostname: serverOptions?.host,
      ...(isHttpsEnabled
        ? {
            createServer: https.createServer,
            serverOptions: {
              key,
              cert,
            },
          }
        : {}),
    },
    () => {
      const logger = mastra.getLogger();
      logger.info(` Mastra API running on port ${protocol}://${host}:${port}${apiRootPath}`);
      if (options?.playground) {
        const studioUrl = `${protocol}://${host}:${port}`;
        logger.info(`👨‍💻 Studio available at ${studioUrl}`);
      }

      if (process.send) {
        process.send({
          type: 'server-ready',
          port,
          host,
        });
      }
    },
  );

  await mastra.startEventEngine();

  return server;
}<|MERGE_RESOLUTION|>--- conflicted
+++ resolved
@@ -195,219 +195,6 @@
     app.use(logger());
   }
 
-<<<<<<< HEAD
-  /**
-   * A2A
-   */
-
-  app.get(
-    '/.well-known/:agentId/agent-card.json',
-    describeRoute({
-      description: 'Get agent configuration',
-      tags: ['agents'],
-      parameters: [
-        {
-          name: 'agentId',
-          in: 'path',
-          required: true,
-          schema: { type: 'string' },
-        },
-      ],
-      responses: {
-        200: {
-          description: 'Agent configuration',
-        },
-      },
-    }),
-    getAgentCardByIdHandler,
-  );
-
-  app.post(
-    '/a2a/:agentId',
-    describeRoute({
-      description: 'Execute agent via A2A protocol',
-      tags: ['agents'],
-      parameters: [
-        {
-          name: 'agentId',
-          in: 'path',
-          required: true,
-          schema: { type: 'string' },
-        },
-      ],
-      requestBody: {
-        required: true,
-        content: {
-          'application/json': {
-            schema: {
-              type: 'object',
-              properties: {
-                method: {
-                  type: 'string',
-                  enum: ['message/send', 'message/stream', 'tasks/get', 'tasks/cancel'],
-                  description: 'The A2A protocol method to execute',
-                },
-                params: {
-                  type: 'object',
-                  oneOf: [
-                    {
-                      // MessageSendParams
-                      type: 'object',
-                      properties: {
-                        id: {
-                          type: 'string',
-                          description: 'Unique identifier for the task being initiated or continued',
-                        },
-                        sessionId: {
-                          type: 'string',
-                          description: 'Optional identifier for the session this task belongs to',
-                        },
-                        message: {
-                          type: 'object',
-                          description: 'The message content to send to the agent for processing',
-                        },
-                        pushNotification: {
-                          type: 'object',
-                          nullable: true,
-                          description:
-                            'Optional pushNotification information for receiving notifications about this task',
-                        },
-                        historyLength: {
-                          type: 'integer',
-                          nullable: true,
-                          description:
-                            'Optional parameter to specify how much message history to include in the response',
-                        },
-                        metadata: {
-                          type: 'object',
-                          nullable: true,
-                          description: 'Optional metadata associated with sending this message',
-                        },
-                      },
-                      required: ['id', 'message'],
-                    },
-                    {
-                      // TaskQueryParams
-                      type: 'object',
-                      properties: {
-                        id: { type: 'string', description: 'The unique identifier of the task' },
-                        historyLength: {
-                          type: 'integer',
-                          nullable: true,
-                          description: 'Optional history length to retrieve for the task',
-                        },
-                        metadata: {
-                          type: 'object',
-                          nullable: true,
-                          description: 'Optional metadata to include with the operation',
-                        },
-                      },
-                      required: ['id'],
-                    },
-                    {
-                      // TaskIdParams
-                      type: 'object',
-                      properties: {
-                        id: { type: 'string', description: 'The unique identifier of the task' },
-                        metadata: {
-                          type: 'object',
-                          nullable: true,
-                          description: 'Optional metadata to include with the operation',
-                        },
-                      },
-                      required: ['id'],
-                    },
-                  ],
-                },
-              },
-              required: ['method', 'params'],
-            },
-          },
-        },
-      },
-      responses: {
-        200: {
-          description: 'A2A response',
-        },
-        400: {
-          description: 'Missing or invalid request parameters',
-        },
-        404: {
-          description: 'Agent not found',
-        },
-      },
-    }),
-    getAgentExecutionHandler,
-  );
-
-  // API routes
-  app.get(
-    `${apiRootPath}`,
-    describeRoute({
-      description: 'Get API status',
-      tags: ['system'],
-      responses: {
-        200: {
-          description: 'Success',
-        },
-      },
-    }),
-    rootHandler,
-  );
-
-  // Agents routes
-  app.route(`${apiRootPath}/agents`, agentsRouter(bodyLimitOptions));
-
-  if (options.isDev) {
-    app.route(`${apiRootPath}/agents`, agentsRouterDev(bodyLimitOptions));
-  }
-
-  // MCP server routes
-  app.route(`${apiRootPath}/mcp`, mcpRouter(bodyLimitOptions));
-  // Network Memory routes
-  app.route(`${apiRootPath}/memory`, memoryRoutes(bodyLimitOptions));
-  // Observability routes
-  app.route(`${apiRootPath}/observability`, observabilityRouter());
-  // Legacy Workflow routes
-  app.route(`${apiRootPath}/workflows`, workflowsRouter(bodyLimitOptions));
-  // Log routes
-  app.route(`${apiRootPath}/logs`, logsRouter());
-  // Scores routes
-  app.route(`${apiRootPath}/scores`, scoresRouter(bodyLimitOptions));
-  // Agent builder routes
-  app.route(`${apiRootPath}/agent-builder`, agentBuilderRouter(bodyLimitOptions));
-  // Tool routes
-  app.route(`${apiRootPath}/tools`, toolsRouter(bodyLimitOptions, options.tools));
-  // Vector routes
-  app.route(`${apiRootPath}/vector`, vectorRouter(bodyLimitOptions));
-
-  if (options?.isDev || server?.build?.openAPIDocs || server?.build?.swaggerUI) {
-    app.get(
-      '/openapi.json',
-      openAPISpecs(app, {
-        includeEmptyPaths: true,
-        documentation: {
-          info: { title: 'Mastra API', version: '1.0.0', description: 'Mastra API' },
-        },
-      }),
-    );
-  }
-=======
-  // Register adapter routes (adapter was created earlier with configuration)
-  // Cast needed due to Hono type variance - safe because registerRoutes is generic
-  await honoServerAdapter.registerRoutes(app as any, { openapiPath: '/openapi.json' });
-
-  // Register MCP routes (separate from SERVER_ROUTES due to fetch-to-node bundling requirements)
-  for (const route of MCP_ROUTES) {
-    await honoServerAdapter.registerRoute(app as any, route, { prefix: '' });
-  }
-
-  // Register MCP standalone handlers (these use raw Hono Context, not createRoute pattern)
-  app.all('/api/mcp/:serverId/mcp', getMcpServerMessageHandler);
-  app.get('/api/mcp/:serverId/sse', getMcpServerSseHandler);
-  app.post('/api/mcp/:serverId/messages', getMcpServerSseHandler);
->>>>>>> 8f3fa3a6
-
   if (options?.isDev || server?.build?.swaggerUI) {
     app.get(
       '/swagger-ui',
