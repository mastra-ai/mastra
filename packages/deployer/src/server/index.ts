--- conflicted
+++ resolved
@@ -2207,15 +2207,7 @@
     },
     () => {
       const logger = mastra.getLogger();
-<<<<<<< HEAD
       logger.info(` Mastra API running on port http://localhost:${process.env.PORT || 4111}/api`);
-=======
-      logger.info(`🦄 Mastra API running on port ${port}/api`);
-      logger.info(`📚 Open API documentation available at http://localhost:${port}/openapi.json`);
-      if (options?.swaggerUI) {
-        logger.info(`🧪 Swagger UI available at http://localhost:${port}/swagger-ui`);
-      }
->>>>>>> 7c151a15
       if (options?.playground) {
         logger.info(`👨‍💻 Playground available at http://localhost:${port}/`);
       }
