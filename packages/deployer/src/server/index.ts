--- conflicted
+++ resolved
@@ -231,15 +231,9 @@
       } else if (route.method === 'PUT') {
         app.put(route.path, ...middlewares, handler);
       } else if (route.method === 'DELETE') {
-<<<<<<< HEAD
-        app.delete(route.path, ...middlewares, route.handler);
-      } else if (route.method === 'ALL') {
-        app.all(route.path, ...middlewares, route.handler);
-=======
         app.delete(route.path, ...middlewares, handler);
       } else if (route.method === 'ALL') {
         app.all(route.path, ...middlewares, handler);
->>>>>>> 82d38ebf
       }
     }
   }
