--- conflicted
+++ resolved
@@ -1,8 +1,5 @@
-<<<<<<< HEAD
 import type { Tool } from '@mastra/core';
-=======
 import type { Context } from 'hono';
->>>>>>> 2d1c63b0
 
 export interface ApiError extends Error {
   message: string;
@@ -12,13 +9,10 @@
 export type ServerBundleOptions = {
   playground?: boolean;
   isDev?: boolean;
-<<<<<<< HEAD
   tools: Record<string, Tool>;
-=======
 };
 
 export type BodyLimitOptions = {
   maxSize: number;
   onError: (c: Context) => Response;
->>>>>>> 2d1c63b0
 };