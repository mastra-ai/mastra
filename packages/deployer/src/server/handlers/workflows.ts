--- conflicted
+++ resolved
@@ -11,13 +11,7 @@
 } from '@mastra/server/handlers/workflows';
 import type { Context } from 'hono';
 import { HTTPException } from 'hono/http-exception';
-<<<<<<< HEAD
-import { streamText } from 'hono/streaming';
-import { stringify } from 'superjson';
-import zodToJsonSchema from 'zod-to-json-schema';
-=======
 import { stream } from 'hono/streaming';
->>>>>>> a2c0c6f9
 
 import { handleError } from './error';
 
