--- conflicted
+++ resolved
@@ -5,10 +5,7 @@
   getAITraceHandler as getOriginalAITraceHandler,
   getAITracesPaginatedHandler as getOriginalAITracesPaginatedHandler,
   scoreTracesHandler as getOriginalScoreTracesHandler,
-<<<<<<< HEAD
-=======
   getScoresBySpan as getOriginalScoresBySpanHandler,
->>>>>>> 318fd497
 } from '@mastra/server/handlers/observability';
 import type { Context } from 'hono';
 import { handleError } from '../../error';
@@ -101,8 +98,6 @@
   } catch (error) {
     return handleError(error, 'Error processing trace scoring');
   }
-<<<<<<< HEAD
-=======
 }
 
 export async function getScoresBySpan(c: Context) {
@@ -125,5 +120,4 @@
   } catch (error) {
     return handleError(error, 'Error getting scores by span');
   }
->>>>>>> 318fd497
 }