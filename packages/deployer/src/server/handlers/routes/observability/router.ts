import { Hono } from 'hono';
import { describeRoute } from 'hono-openapi';
<<<<<<< HEAD
import { getAITraceHandler, getAITracesPaginatedHandler, processTraceScoringHandler } from './handlers';
=======
import {
  getAITraceHandler,
  getAITracesPaginatedHandler,
  getScoresBySpan,
  processTraceScoringHandler,
} from './handlers';
>>>>>>> 318fd497

export function observabilityRouter() {
  const router = new Hono();

  router.get(
    '/traces',
    describeRoute({
      description: 'Get paginated list of AI traces',
      tags: ['observability'],
      parameters: [
        {
          name: 'page',
          in: 'query',
          required: false,
          schema: { type: 'number' },
          description: 'Page number for pagination (default: 0)',
        },
        {
          name: 'perPage',
          in: 'query',
          required: false,
          schema: { type: 'number' },
          description: 'Number of items per page (default: 10)',
        },
        {
          name: 'name',
          in: 'query',
          required: false,
          schema: { type: 'string' },
          description: 'Filter traces by name',
        },
        {
          name: 'spanType',
          in: 'query',
          required: false,
          schema: { type: 'number' },
          description: 'Filter traces by span type',
        },
        {
          name: 'dateRange',
          in: 'query',
          required: false,
          schema: { type: 'string' },
          description: 'JSON string with start and end dates for filtering',
        },
        {
          name: 'attributes',
          in: 'query',
          required: false,
          schema: { type: 'string' },
          description: 'JSON string with attributes to filter by',
        },
      ],
      responses: {
        200: {
          description: 'Paginated list of AI traces',
        },
        400: {
          description: 'Bad request - invalid parameters',
        },
      },
    }),
    getAITracesPaginatedHandler,
  );

  router.get(
    '/traces/:traceId',
    describeRoute({
      description: 'Get a specific AI trace by ID',
      tags: ['observability'],
      parameters: [
        {
          name: 'traceId',
          in: 'path',
          required: true,
          schema: { type: 'string' },
          description: 'The ID of the trace to retrieve',
        },
      ],
      responses: {
        200: {
          description: 'AI trace with all its spans',
        },
        400: {
          description: 'Bad request - missing trace ID',
        },
        404: {
          description: 'Trace not found',
        },
      },
    }),
    getAITraceHandler,
  );

<<<<<<< HEAD
=======
  router.get(
    '/traces/:traceId/:spanId/scores',
    describeRoute({
      description: 'Get scores by trace ID and span ID',
      tags: ['scores'],
      parameters: [
        {
          name: 'traceId',
          in: 'path',
          required: true,
          schema: { type: 'string' },
          description: 'Trace ID',
        },
        {
          name: 'spanId',
          in: 'path',
          required: true,
          schema: { type: 'string' },
          description: 'Span ID',
        },
        {
          name: 'page',
          in: 'query',
          required: false,
          schema: { type: 'number' },
          description: 'Page number for pagination (default: 0)',
        },
        {
          name: 'perPage',
          in: 'query',
          required: false,
          schema: { type: 'number' },
          description: 'Number of items per page (default: 10)',
        },
      ],
      responses: {
        200: {
          description: 'Paginated list of scores for span',
        },
      },
    }),
    getScoresBySpan,
  );

>>>>>>> 318fd497
  router.post(
    '/traces/score',
    describeRoute({
      description: 'Score traces using a specified scorer',
      tags: ['observability'],
      requestBody: {
        content: {
          'application/json': {
            schema: {
              type: 'object',
              required: ['scorerName', 'targets'],
              properties: {
                scorerName: {
                  type: 'string',
                  description: 'Name of the scorer to use for evaluation',
                  example: 'relevance-scorer',
                },
                targets: {
                  type: 'array',
                  description: 'Array of trace targets to score',
                  minItems: 1,
                  items: {
                    type: 'object',
                    required: ['traceId'],
                    properties: {
                      traceId: {
                        type: 'string',
                        description: 'ID of the trace to score',
                        example: 'trace-123',
                      },
                      spanId: {
                        type: 'string',
                        description: 'Optional specific span ID within the trace to score',
                        example: 'span-456',
                      },
                    },
                  },
                },
              },
            },
          },
        },
      },
      responses: {
        200: {
          description: 'Scoring initiated successfully',
          content: {
            'application/json': {
              schema: {
                type: 'object',
                properties: {
                  status: {
                    type: 'string',
                    enum: ['success'],
                    example: 'success',
                  },
                  message: {
                    type: 'string',
                    example: 'Scoring started for 3 traces',
                  },
                  traceCount: {
                    type: 'number',
                    example: 3,
                  },
                },
                required: ['status', 'message', 'traceCount'],
              },
            },
          },
        },
        400: {
          description: 'Bad request - invalid parameters',
          content: {
            'application/json': {
              schema: {
                type: 'object',
                properties: {
                  error: {
                    type: 'string',
                  },
                },
              },
            },
          },
        },
        404: {
          description: 'Scorer not found',
          content: {
            'application/json': {
              schema: {
                type: 'object',
                properties: {
                  error: {
                    type: 'string',
                  },
                },
              },
            },
          },
        },
        500: {
          description: 'Internal server error',
          content: {
            'application/json': {
              schema: {
                type: 'object',
                properties: {
                  error: {
                    type: 'string',
                  },
                },
              },
            },
          },
        },
      },
    }),
    processTraceScoringHandler,
  );

  return router;
}<|MERGE_RESOLUTION|>--- conflicted
+++ resolved
@@ -1,15 +1,11 @@
 import { Hono } from 'hono';
 import { describeRoute } from 'hono-openapi';
-<<<<<<< HEAD
-import { getAITraceHandler, getAITracesPaginatedHandler, processTraceScoringHandler } from './handlers';
-=======
 import {
   getAITraceHandler,
   getAITracesPaginatedHandler,
   getScoresBySpan,
   processTraceScoringHandler,
 } from './handlers';
->>>>>>> 318fd497
 
 export function observabilityRouter() {
   const router = new Hono();
@@ -104,8 +100,6 @@
     getAITraceHandler,
   );
 
-<<<<<<< HEAD
-=======
   router.get(
     '/traces/:traceId/:spanId/scores',
     describeRoute({
@@ -150,7 +144,6 @@
     getScoresBySpan,
   );
 
->>>>>>> 318fd497
   router.post(
     '/traces/score',
     describeRoute({
