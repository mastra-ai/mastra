--- conflicted
+++ resolved
@@ -405,29 +405,6 @@
   } catch (error) {
     return handleError(error, 'Error cancelling agent builder action run');
   }
-<<<<<<< HEAD
-=======
-}
-
-export async function sendAgentBuilderActionRunEventHandler(c: Context) {
-  try {
-    const mastra: Mastra = c.get('mastra');
-    const actionId = c.req.param('actionId');
-    const runId = c.req.param('runId');
-    const { event, data } = await c.req.json();
-
-    const result = await getOriginalSendAgentBuilderActionRunEventHandler({
-      mastra,
-      actionId,
-      runId,
-      event,
-      data,
-    });
-
-    return c.json(result);
-  } catch (error) {
-    return handleError(error, 'Error sending agent builder action run event');
-  }
 }
 
 export async function streamLegacyAgentBuilderActionHandler(c: Context) {
@@ -680,5 +657,4 @@
     enableHotReload();
     return handleError(error, 'Error resuming stream for agent builder action');
   }
->>>>>>> dfe3f8c7
 }