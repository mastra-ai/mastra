import { Hono } from 'hono';
import { bodyLimit } from 'hono/body-limit';
import { describeRoute } from 'hono-openapi';
import type { BodyLimitOptions } from '../../../types';
import { generateSystemPromptHandler } from '../../prompt';
import { executeAgentToolHandler, getAgentToolHandler } from '../tools/handlers';
import {
  generateHandler,
  generateVNextHandler,
  getAgentByIdHandler,
  getAgentsHandler,
  getEvalsByAgentIdHandler,
  getLiveEvalsByAgentIdHandler,
  setAgentInstructionsHandler,
  streamGenerateHandler,
  streamVNextGenerateHandler,
  updateAgentModelHandler,
  vNextBodyOptions,
  deprecatedStreamVNextHandler,
  streamVNextUIMessageHandler,
  streamGenerateLegacyHandler,
  generateLegacyHandler,
  reorderAgentModelListHandler,
  updateAgentModelInModelListHandler,
  streamNetworkHandler,
  sharedBodyOptions,
} from './handlers';
import { getListenerHandler, getSpeakersHandler, speakHandler, listenHandler } from './voice';

export function agentsRouter(bodyLimitOptions: BodyLimitOptions) {
  const router = new Hono();

  router.get(
    '/',
    describeRoute({
      description: 'Get all available agents',
      tags: ['agents'],
      responses: {
        200: {
          description: 'List of all agents',
        },
      },
    }),
    getAgentsHandler,
  );

  router.get(
    '/:agentId',
    describeRoute({
      description: 'Get agent by ID',
      tags: ['agents'],
      parameters: [
        {
          name: 'agentId',
          in: 'path',
          required: true,
          schema: { type: 'string' },
        },
      ],
      responses: {
        200: {
          description: 'Agent details',
        },
        404: {
          description: 'Agent not found',
        },
      },
    }),
    getAgentByIdHandler,
  );

  router.get(
    '/:agentId/evals/ci',
    describeRoute({
      description: 'Get CI evals by agent ID',
      tags: ['agents'],
      parameters: [
        {
          name: 'agentId',
          in: 'path',
          required: true,
          schema: { type: 'string' },
        },
      ],
      responses: {
        200: {
          description: 'List of evals',
        },
      },
    }),
    getEvalsByAgentIdHandler,
  );

  router.get(
    '/:agentId/evals/live',
    describeRoute({
      description: 'Get live evals by agent ID',
      tags: ['agents'],
      parameters: [
        {
          name: 'agentId',
          in: 'path',
          required: true,
          schema: { type: 'string' },
        },
      ],
      responses: {
        200: {
          description: 'List of evals',
        },
      },
    }),
    getLiveEvalsByAgentIdHandler,
  );

  router.post(
    '/:agentId/generate-legacy',
    bodyLimit(bodyLimitOptions),
    describeRoute({
      description: 'Generate a response from an agent',
      tags: ['agents'],
      parameters: [
        {
          name: 'agentId',
          in: 'path',
          required: true,
          schema: { type: 'string' },
        },
      ],
      requestBody: {
        required: true,
        content: {
          'application/json': {
            schema: {
              type: 'object',
              properties: {
                messages: {
                  type: 'array',
                  items: { type: 'object' },
                },
                threadId: { type: 'string' },
                resourceId: { type: 'string', description: 'The resource ID for the conversation' },
                resourceid: {
                  type: 'string',
                  description: 'The resource ID for the conversation (deprecated, use resourceId instead)',
                  deprecated: true,
                },
                runId: { type: 'string' },
                output: { type: 'object' },
              },
              required: ['messages'],
            },
          },
        },
      },
      responses: {
        200: {
          description: 'Generated response',
        },
        404: {
          description: 'Agent not found',
        },
      },
    }),
    generateLegacyHandler,
  );

  router.post(
    '/:agentId/generate',
    bodyLimit(bodyLimitOptions),
    describeRoute({
      description: 'Generate a response from an agent',
      tags: ['agents'],
      parameters: [
        {
          name: 'agentId',
          in: 'path',
          required: true,
          schema: { type: 'string' },
        },
      ],
      requestBody: {
        required: true,
        content: {
          'application/json': {
            schema: {
              type: 'object',
              properties: {
                messages: {
                  type: 'array',
                  items: { type: 'object' },
                },
                threadId: { type: 'string' },
                resourceId: { type: 'string', description: 'The resource ID for the conversation' },
                resourceid: {
                  type: 'string',
                  description: 'The resource ID for the conversation (deprecated, use resourceId instead)',
                  deprecated: true,
                },
                runId: { type: 'string' },
                output: { type: 'object' },
              },
              required: ['messages'],
            },
          },
        },
      },
      responses: {
        200: {
          description: 'Generated response',
        },
        404: {
          description: 'Agent not found',
        },
      },
    }),
    generateHandler,
  );

  router.post(
    '/:agentId/network',
    bodyLimit(bodyLimitOptions),
    describeRoute({
      description: 'Execute an agent as a Network',
      tags: ['agents'],
      parameters: [
        {
          name: 'agentId',
          in: 'path',
          required: true,
          schema: { type: 'string' },
        },
      ],
      requestBody: {
        required: true,
        content: {
          'application/json': {
            schema: {
              type: 'object',
              properties: sharedBodyOptions,
              required: ['messages'],
            },
          },
        },
      },
    }),
    streamNetworkHandler,
  );

  router.post(
    '/:agentId/generate/vnext',
    bodyLimit(bodyLimitOptions),
    describeRoute({
      description: 'Generate a response from an agent',
      tags: ['agents'],
      parameters: [
        {
          name: 'agentId',
          in: 'path',
          required: true,
          schema: { type: 'string' },
        },
      ],
      requestBody: {
        required: true,
        content: {
          'application/json': {
            schema: {
              type: 'object',
              properties: vNextBodyOptions,
              required: ['messages'],
            },
          },
        },
      },
      responses: {
        200: {
          description: 'Generated response',
        },
        404: {
          description: 'Agent not found',
        },
      },
    }),
    generateVNextHandler,
  );

  router.post(
    '/:agentId/stream/vnext',
    bodyLimit(bodyLimitOptions),
    describeRoute({
      description: 'Generate a response from an agent',
      tags: ['agents'],
      parameters: [
        {
          name: 'agentId',
          in: 'path',
          required: true,
          schema: { type: 'string' },
        },
      ],
      requestBody: {
        required: true,
        content: {
          'application/json': {
            schema: {
              type: 'object',
              properties: vNextBodyOptions,
              required: ['messages'],
            },
          },
        },
      },
      responses: {
        200: {
          description: 'Generated response',
        },
        404: {
          description: 'Agent not found',
        },
      },
    }),
    streamVNextGenerateHandler,
  );

  router.post(
    '/:agentId/stream-legacy',
    bodyLimit(bodyLimitOptions),
    describeRoute({
      description: 'Stream a response from an agent',
      tags: ['agents'],
      parameters: [
        {
          name: 'agentId',
          in: 'path',
          required: true,
          schema: { type: 'string' },
        },
      ],
      requestBody: {
        required: true,
        content: {
          'application/json': {
            schema: {
              type: 'object',
              properties: {
                messages: {
                  type: 'array',
                  items: { type: 'object' },
                },
                threadId: { type: 'string' },
                resourceId: { type: 'string', description: 'The resource ID for the conversation' },
                resourceid: {
                  type: 'string',
                  description: 'The resource ID for the conversation (deprecated, use resourceId instead)',
                  deprecated: true,
                },
                runId: { type: 'string' },
                output: { type: 'object' },
              },
              required: ['messages'],
            },
          },
        },
      },
      responses: {
        200: {
          description: 'Streamed response',
        },
        404: {
          description: 'Agent not found',
        },
      },
    }),
    streamGenerateLegacyHandler,
  );

  router.post(
    '/:agentId/stream',
    bodyLimit(bodyLimitOptions),
    describeRoute({
      description: 'Stream a response from an agent',
      tags: ['agents'],
      parameters: [
        {
          name: 'agentId',
          in: 'path',
          required: true,
          schema: { type: 'string' },
        },
      ],
      requestBody: {
        required: true,
        content: {
          'application/json': {
            schema: {
              type: 'object',
              properties: {
                messages: {
                  type: 'array',
                  items: { type: 'object' },
                },
                threadId: { type: 'string' },
                resourceId: { type: 'string', description: 'The resource ID for the conversation' },
                resourceid: {
                  type: 'string',
                  description: 'The resource ID for the conversation (deprecated, use resourceId instead)',
                  deprecated: true,
                },
                runId: { type: 'string' },
                output: { type: 'object' },
              },
              required: ['messages'],
            },
          },
        },
      },
      responses: {
        200: {
          description: 'Streamed response',
        },
        404: {
          description: 'Agent not found',
        },
      },
    }),
    streamGenerateHandler,
  );

  router.post(
    '/:agentId/streamVNext',
    bodyLimit(bodyLimitOptions),
    describeRoute({
      description: '[DEPRECATED] This endpoint is deprecated. Please use /stream instead.',
      tags: ['agents'],
      deprecated: true,
      parameters: [
        {
          name: 'agentId',
          in: 'path',
          required: true,
          schema: { type: 'string' },
        },
      ],
      requestBody: {
        required: true,
        content: {
          'application/json': {
            schema: {
              type: 'object',
              properties: {
                messages: {
                  type: 'array',
                  items: { type: 'object' },
                },
                runId: { type: 'string' },
                output: { type: 'object' },
                experimental_output: { type: 'object' },
                instructions: { type: 'string' },
                toolsets: { type: 'object' },
                clientTools: { type: 'object' },
                context: {
                  type: 'array',
                  items: { type: 'object' },
                },
                memory: {
                  type: 'object',
                  properties: {
                    threadId: { type: 'string' },
                    resourceId: { type: 'string', description: 'The resource ID for the conversation' },
                  },
                },
                toolChoice: {
                  oneOf: [
                    { type: 'string', enum: ['auto', 'none', 'required'] },
                    { type: 'object', properties: { type: { type: 'string' }, toolName: { type: 'string' } } },
                  ],
                },
              },
              required: ['messages'],
            },
          },
        },
      },
      responses: {
        410: {
          description: 'Endpoint deprecated',
          content: {
            'application/json': {
              schema: {
                type: 'object',
                properties: {
                  error: { type: 'string' },
                  message: { type: 'string' },
                  deprecated_endpoint: { type: 'string' },
                  replacement_endpoint: { type: 'string' },
                },
              },
            },
          },
        },
      },
    }),
    deprecatedStreamVNextHandler,
  );

  router.post(
    '/:agentId/stream/vnext/ui',
    bodyLimit(bodyLimitOptions),
    describeRoute({
      description: 'Stream a response from an agent',
      tags: ['agents'],
      parameters: [
        {
          name: 'agentId',
          in: 'path',
          required: true,
          schema: { type: 'string' },
        },
      ],
      requestBody: {
        required: true,
        content: {
          'application/json': {
            schema: {
              type: 'object',
              properties: vNextBodyOptions,
              required: ['messages'],
            },
          },
        },
      },
      responses: {
        200: {
          description: 'Streamed response',
        },
        404: {
          description: 'Agent not found',
        },
      },
    }),
    streamVNextUIMessageHandler,
  );

  router.post(
    '/:agentId/model',
    bodyLimit(bodyLimitOptions),
    describeRoute({
      description: 'Update the model for an agent',
      tags: ['agents'],
      parameters: [
        {
          name: 'agentId',
          in: 'path',
          required: true,
          schema: { type: 'string' },
        },
      ],
      requestBody: {
        required: true,
        content: {
          'application/json': {
            schema: {
              type: 'object',
              properties: {
                modelId: {
                  type: 'string',
                  description: 'The modelId to update the agent to',
                },
                provider: {
                  type: 'string',
                  enum: ['openai', 'anthropic', 'groq', 'xai', 'google'],
                  description: 'The provider of the model to update the agent to',
                },
              },
              required: ['modelId', 'provider'],
            },
          },
        },
      },
      responses: {
        200: {
          description: 'Model updated successfully',
        },
        404: {
          description: 'Agent not found',
        },
      },
    }),
    updateAgentModelHandler,
  );

  router.post(
    '/:agentId/models/reorder',
    bodyLimit(bodyLimitOptions),
    describeRoute({
      description: 'Reorder the models for an agent',
      tags: ['agents'],
      parameters: [
        {
          name: 'agentId',
          in: 'path',
          required: true,
          schema: { type: 'string' },
        },
      ],
      requestBody: {
        required: true,
        content: {
          'application/json': {
            schema: {
              type: 'object',
              properties: {
                reorderedModelIds: {
                  type: 'array',
                  items: {
                    type: 'string',
                  },
<<<<<<< HEAD
                  required: ['reorderedModelIds'],
                },
              },
=======
                },
              },
              required: ['reorderedModelIds'],
>>>>>>> 8f56160f
            },
          },
        },
      },
      responses: {
        200: {
          description: 'Model list reordered successfully',
        },
        404: {
          description: 'Agent not found',
        },
      },
    }),
    reorderAgentModelListHandler,
  );

  router.post(
    '/:agentId/models/:modelConfigId',
    bodyLimit(bodyLimitOptions),
    describeRoute({
      description: 'Update the model for an agent in the model list',
      tags: ['agents'],
      parameters: [
        {
          name: 'agentId',
          in: 'path',
          required: true,
          schema: { type: 'string' },
        },
        {
          name: 'modelConfigId',
          in: 'path',
          required: true,
          schema: { type: 'string' },
        },
      ],
      requestBody: {
        required: true,
        content: {
          'application/json': {
            schema: {
              type: 'object',
              properties: {
                model: {
                  type: 'object',
                  properties: {
                    modelId: {
                      type: 'string',
                      description: 'The modelId to update the agent to',
                    },
                    provider: {
                      type: 'string',
                      enum: ['openai', 'anthropic', 'groq', 'xai', 'google'],
                      description: 'The provider of the model to update the agent to',
                    },
                  },
                  required: ['modelId', 'provider'],
                },
                maxRetries: {
                  type: 'number',
                  description: 'The maximum number of retries for the model',
                },
                enabled: {
                  type: 'boolean',
                  description: 'Whether the model is enabled',
                },
              },
            },
          },
        },
      },
      responses: {
        200: {
          description: 'Model updated successfully',
        },
        404: {
          description: 'Agent not found',
        },
      },
    }),
    updateAgentModelInModelListHandler,
  );

  router.get(
    '/:agentId/speakers',
    async (c, next) => {
      c.header('Deprecation', 'true');
      c.header('Warning', '299 - "This endpoint is deprecated, use /api/agents/:agentId/voice/speakers instead"');
      c.header('Link', '</api/agents/:agentId/voice/speakers>; rel="successor-version"');
      return next();
    },
    describeRoute({
      description: '[DEPRECATED] Use /api/agents/:agentId/voice/speakers instead. Get available speakers for an agent',
      tags: ['agents'],
      parameters: [
        {
          name: 'agentId',
          in: 'path',
          required: true,
          schema: { type: 'string' },
        },
      ],
      responses: {
        200: {
          description: 'List of available speakers',
          content: {
            'application/json': {
              schema: {
                type: 'array',
                items: {
                  type: 'object',
                  description: 'Speaker information depending on the voice provider',
                  properties: {
                    voiceId: { type: 'string' },
                  },
                  additionalProperties: true,
                },
              },
            },
          },
        },
        400: {
          description: 'Agent does not have voice capabilities',
        },
        404: {
          description: 'Agent not found',
        },
      },
    }),
    getSpeakersHandler,
  );

  router.get(
    '/:agentId/voice/speakers',
    describeRoute({
      description: 'Get available speakers for an agent',
      tags: ['agents'],
      parameters: [
        {
          name: 'agentId',
          in: 'path',
          required: true,
          schema: { type: 'string' },
        },
      ],
      responses: {
        200: {
          description: 'List of available speakers',
          content: {
            'application/json': {
              schema: {
                type: 'array',
                items: {
                  type: 'object',
                  description: 'Speaker information depending on the voice provider',
                  properties: {
                    voiceId: { type: 'string' },
                  },
                  additionalProperties: true,
                },
              },
            },
          },
        },
        400: {
          description: 'Agent does not have voice capabilities',
        },
        404: {
          description: 'Agent not found',
        },
      },
    }),
    getSpeakersHandler,
  );

  router.post(
    '/:agentId/speak',
    bodyLimit(bodyLimitOptions),
    async (c, next) => {
      c.header('Deprecation', 'true');
      c.header('Warning', '299 - "This endpoint is deprecated, use /api/agents/:agentId/voice/speak instead"');
      c.header('Link', '</api/agents/:agentId/voice/speak>; rel="successor-version"');
      return next();
    },
    describeRoute({
      description:
        "[DEPRECATED] Use /api/agents/:agentId/voice/speak instead. Convert text to speech using the agent's voice provider",
      tags: ['agents'],
      parameters: [
        {
          name: 'agentId',
          in: 'path',
          required: true,
          schema: { type: 'string' },
        },
      ],
      requestBody: {
        required: true,
        content: {
          'application/json': {
            schema: {
              type: 'object',
              properties: {
                text: {
                  type: 'string',
                  description: 'Text to convert to speech',
                },
                options: {
                  type: 'object',
                  description: 'Provider-specific options for speech generation',
                  properties: {
                    speaker: {
                      type: 'string',
                      description: 'Speaker ID to use for speech generation',
                    },
                  },
                  additionalProperties: true,
                },
              },
              required: ['text'],
            },
          },
        },
      },
      responses: {
        200: {
          description: 'Audio stream',
          content: {
            'audio/mpeg': {
              schema: {
                format: 'binary',
                description: 'Audio stream containing the generated speech',
              },
            },
            'audio/*': {
              schema: {
                format: 'binary',
                description: 'Audio stream depending on the provider',
              },
            },
          },
        },
        400: {
          description: 'Agent does not have voice capabilities or invalid request',
        },
        404: {
          description: 'Agent not found',
        },
      },
    }),
    speakHandler,
  );

  router.post(
    '/:agentId/voice/speak',
    bodyLimit(bodyLimitOptions),
    describeRoute({
      description: "Convert text to speech using the agent's voice provider",
      tags: ['agents'],
      parameters: [
        {
          name: 'agentId',
          in: 'path',
          required: true,
          schema: { type: 'string' },
        },
      ],
      requestBody: {
        required: true,
        content: {
          'application/json': {
            schema: {
              type: 'object',
              properties: {
                input: {
                  type: 'string',
                  description: 'Text to convert to speech',
                },
                options: {
                  type: 'object',
                  description: 'Provider-specific options for speech generation',
                  properties: {
                    speaker: {
                      type: 'string',
                      description: 'Speaker ID to use for speech generation',
                    },
                    options: {
                      type: 'object',
                      description: 'Provider-specific options for speech generation',
                      additionalProperties: true,
                    },
                  },
                  additionalProperties: true,
                },
              },
              required: ['text'],
            },
          },
        },
      },
      responses: {
        200: {
          description: 'Audio stream',
          content: {
            'audio/mpeg': {
              schema: {
                format: 'binary',
                description: 'Audio stream containing the generated speech',
              },
            },
            'audio/*': {
              schema: {
                format: 'binary',
                description: 'Audio stream depending on the provider',
              },
            },
          },
        },
        400: {
          description: 'Agent does not have voice capabilities or invalid request',
        },
        404: {
          description: 'Agent not found',
        },
      },
    }),
    speakHandler,
  );

  router.get(
    '/:agentId/voice/listener',
    describeRoute({
      description: 'Get available listener for an agent',
      tags: ['agents'],
      parameters: [
        {
          name: 'agentId',
          in: 'path',
          required: true,
          schema: { type: 'string' },
        },
      ],
      responses: {
        200: {
          description: 'Checks if listener is available for the agent',
          content: {
            'application/json': {
              schema: {
                type: 'object',
                description: 'Listener information depending on the voice provider',
                properties: {
                  enabled: { type: 'boolean' },
                },
                additionalProperties: true,
              },
            },
          },
        },
        400: {
          description: 'Agent does not have voice capabilities',
        },
        404: {
          description: 'Agent not found',
        },
      },
    }),
    getListenerHandler,
  );

  router.post(
    '/:agentId/listen',
    bodyLimit({
      ...bodyLimitOptions,
      maxSize: 10 * 1024 * 1024, // 10 MB for audio files
    }),
    async (c, next) => {
      c.header('Deprecation', 'true');
      c.header('Warning', '299 - "This endpoint is deprecated, use /api/agents/:agentId/voice/listen instead"');
      c.header('Link', '</api/agents/:agentId/voice/listen>; rel="successor-version"');
      return next();
    },
    describeRoute({
      description:
        "[DEPRECATED] Use /api/agents/:agentId/voice/listen instead. Convert speech to text using the agent's voice provider. Additional provider-specific options can be passed as query parameters.",
      tags: ['agents'],
      parameters: [
        {
          name: 'agentId',
          in: 'path',
          required: true,
          schema: { type: 'string' },
        },
      ],
      requestBody: {
        required: true,
        content: {
          'audio/mpeg': {
            schema: {
              format: 'binary',
              description:
                'Audio data stream to transcribe (supports various formats depending on provider like mp3, wav, webm, flac)',
            },
          },
        },
      },
      responses: {
        200: {
          description: 'Transcription result',
          content: {
            'application/json': {
              schema: {
                type: 'object',
                properties: {
                  text: {
                    type: 'string',
                    description: 'Transcribed text',
                  },
                },
              },
            },
          },
        },
        400: {
          description: 'Agent does not have voice capabilities or invalid request',
        },
        404: {
          description: 'Agent not found',
        },
      },
    }),
    listenHandler,
  );

  router.post(
    '/:agentId/voice/listen',
    bodyLimit({
      ...bodyLimitOptions,
      maxSize: 10 * 1024 * 1024, // 10 MB for audio files
    }),
    describeRoute({
      description:
        "Convert speech to text using the agent's voice provider. Additional provider-specific options can be passed as query parameters.",
      tags: ['agents'],
      parameters: [
        {
          name: 'agentId',
          in: 'path',
          required: true,
          schema: { type: 'string' },
        },
      ],
      requestBody: {
        required: true,
        content: {
          'multipart/form-data': {
            schema: {
              type: 'object',
              required: ['audio'],
              properties: {
                audio: {
                  type: 'string',
                  format: 'binary',
                  description:
                    'Audio data stream to transcribe (supports various formats depending on provider like mp3, wav, webm, flac)',
                },
                options: {
                  type: 'object',
                  description: 'Provider-specific options for speech-to-text',
                  additionalProperties: true,
                },
              },
            },
          },
        },
      },
      responses: {
        200: {
          description: 'Transcription result',
          content: {
            'application/json': {
              schema: {
                type: 'object',
                properties: {
                  text: {
                    type: 'string',
                    description: 'Transcribed text',
                  },
                },
              },
            },
          },
        },
        400: {
          description: 'Agent does not have voice capabilities or invalid request',
        },
        404: {
          description: 'Agent not found',
        },
      },
    }),
    listenHandler,
  );

  router.get(
    '/:agentId/tools/:toolId',
    describeRoute({
      description: 'Get agent tool by ID',
      tags: ['agents'],
      parameters: [
        {
          name: 'agentId',
          in: 'path',
          required: true,
          schema: { type: 'string' },
        },
        {
          name: 'toolId',
          in: 'path',
          required: true,
          schema: { type: 'string' },
        },
      ],
      responses: {
        200: {
          description: 'Tool details',
        },
        404: {
          description: 'Tool or agent not found',
        },
      },
    }),
    getAgentToolHandler,
  );

  router.post(
    '/:agentId/tools/:toolId/execute',
    bodyLimit(bodyLimitOptions),
    describeRoute({
      description: 'Execute a tool through an agent',
      tags: ['agents'],
      parameters: [
        {
          name: 'agentId',
          in: 'path',
          required: true,
          schema: { type: 'string' },
        },
        {
          name: 'toolId',
          in: 'path',
          required: true,
          schema: { type: 'string' },
        },
      ],
      requestBody: {
        required: true,
        content: {
          'application/json': {
            schema: {
              type: 'object',
              properties: {
                data: { type: 'object' },
                runtimeContext: { type: 'object' },
              },
              required: ['data'],
            },
          },
        },
      },
      responses: {
        200: {
          description: 'Tool execution result',
        },
        404: {
          description: 'Tool or agent not found',
        },
      },
    }),
    executeAgentToolHandler,
  );

  return router;
}

export function agentsRouterDev(bodyLimitOptions: BodyLimitOptions) {
  const router = new Hono();

  router.post(
    '/:agentId/instructions',
    bodyLimit(bodyLimitOptions),
    describeRoute({
      description: "Update an agent's instructions",
      tags: ['agents'],
      parameters: [
        {
          name: 'agentId',
          in: 'path',
          required: true,
          schema: { type: 'string' },
        },
      ],
      requestBody: {
        required: true,
        content: {
          'application/json': {
            schema: {
              type: 'object',
              properties: {
                instructions: {
                  type: 'string',
                  description: 'New instructions for the agent',
                },
              },
              required: ['instructions'],
            },
          },
        },
      },
      responses: {
        200: {
          description: 'Instructions updated successfully',
        },
        403: {
          description: 'Not allowed in non-playground environment',
        },
        404: {
          description: 'Agent not found',
        },
      },
    }),
    setAgentInstructionsHandler,
  );

  router.post(
    '/:agentId/instructions/enhance',
    bodyLimit(bodyLimitOptions),
    describeRoute({
      description: 'Generate an improved system prompt from instructions',
      tags: ['agents'],
      parameters: [
        {
          name: 'agentId',
          in: 'path',
          required: true,
          schema: { type: 'string' },
          description: 'ID of the agent whose model will be used for prompt generation',
        },
      ],
      requestBody: {
        required: true,
        content: {
          'application/json': {
            schema: {
              type: 'object',
              properties: {
                instructions: {
                  type: 'string',
                  description: 'Instructions to generate a system prompt from',
                },
                comment: {
                  type: 'string',
                  description: 'Optional comment for the enhanced prompt',
                },
              },
              required: ['instructions'],
            },
          },
        },
      },
      responses: {
        200: {
          description: 'Generated system prompt and analysis',
          content: {
            'application/json': {
              schema: {
                type: 'object',
                properties: {
                  explanation: {
                    type: 'string',
                    description: 'Detailed analysis of the instructions',
                  },
                  new_prompt: {
                    type: 'string',
                    description: 'The enhanced system prompt',
                  },
                },
              },
            },
          },
        },
        400: {
          description: 'Missing or invalid request parameters',
        },
        404: {
          description: 'Agent not found',
        },
        500: {
          description: 'Internal server error or model response parsing error',
        },
      },
    }),
    generateSystemPromptHandler,
  );

  return router;
}<|MERGE_RESOLUTION|>--- conflicted
+++ resolved
@@ -616,15 +616,9 @@
                   items: {
                     type: 'string',
                   },
-<<<<<<< HEAD
-                  required: ['reorderedModelIds'],
-                },
-              },
-=======
                 },
               },
               required: ['reorderedModelIds'],
->>>>>>> 8f56160f
             },
           },
         },
