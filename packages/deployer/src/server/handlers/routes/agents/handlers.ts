import type { Mastra } from '@mastra/core';
import { getProviderConfig } from '@mastra/core/llm';
import { PROVIDER_REGISTRY } from '@mastra/core/llm';
import type { RuntimeContext } from '@mastra/core/runtime-context';
import {
  getAgentsHandler as getOriginalAgentsHandler,
  getAgentByIdHandler as getOriginalAgentByIdHandler,
  getEvalsByAgentIdHandler as getOriginalEvalsByAgentIdHandler,
  getLiveEvalsByAgentIdHandler as getOriginalLiveEvalsByAgentIdHandler,
  generateHandler as getOriginalGenerateHandler,
  streamGenerateHandler as getOriginalStreamGenerateHandler,
  streamVNextGenerateHandler as getOriginalStreamVNextGenerateHandler,
  updateAgentModelHandler as getOriginalUpdateAgentModelHandler,
  generateVNextHandler as getOriginalVNextGenerateHandler,
  streamVNextUIMessageHandler as getOriginalStreamVNextUIMessageHandler,
  generateLegacyHandler as getOriginalGenerateLegacyHandler,
  streamGenerateLegacyHandler as getOriginalStreamGenerateLegacyHandler,
  reorderAgentModelListHandler as getOriginalReorderAgentModelListHandler,
  updateAgentModelInModelListHandler as getOriginalUpdateAgentModelInModelListHandler,
  streamNetworkHandler as getOriginalStreamNetworkHandler,
  getProvidersHandler as getOriginalProvidersHandler,
} from '@mastra/server/handlers/agents';
import type { Context } from 'hono';

import { stream } from 'hono/streaming';
import { handleError } from '../../error';
import { AllowedProviderKeys } from '../../utils';

export const sharedBodyOptions: any = {
  messages: {
    type: 'array',
    items: { type: 'object' },
  },
  runId: { type: 'string' },
  memory: {
    type: 'object',
    properties: {
      thread: { type: 'string' },
      resource: { type: 'string', description: 'The resource ID for the conversation' },
      options: { type: 'object', description: 'Memory configuration options' },
    },
    description: 'Memory options for the conversation',
  },
  modelSettings: {
    type: 'object',
    properties: {
      maxTokens: { type: 'number', description: 'Maximum number of tokens to generate' },
      temperature: { type: 'number', minimum: 0, maximum: 1, description: 'Temperature setting for randomness (0-1)' },
      topP: { type: 'number', minimum: 0, maximum: 1, description: 'Nucleus sampling (0-1)' },
      topK: { type: 'number', description: 'Only sample from the top K options for each subsequent token' },
      presencePenalty: { type: 'number', minimum: -1, maximum: 1, description: 'Presence penalty (-1 to 1)' },
      frequencyPenalty: { type: 'number', minimum: -1, maximum: 1, description: 'Frequency penalty (-1 to 1)' },
      stopSequences: { type: 'array', items: { type: 'string' }, description: 'Stop sequences for text generation' },
      seed: { type: 'number', description: 'Seed for deterministic results' },
      maxRetries: { type: 'number', description: 'Maximum number of retries' },
      headers: { type: 'object', description: 'Additional HTTP headers' },
    },
    description: 'Model settings for generation',
  },
};

// @TODO: TYPED OPTIONS
export const vNextBodyOptions: any = {
  threadId: { type: 'string' },
  resourceId: { type: 'string', description: 'The resource ID for the conversation' },
  output: { type: 'object' },
  instructions: { type: 'string', description: "Optional instructions to override the agent's default instructions" },
  context: {
    type: 'array',
    items: { type: 'object' },
    description: 'Additional context messages to include',
  },
  savePerStep: { type: 'boolean', description: 'Whether to save messages incrementally on step finish' },
  toolChoice: {
    oneOf: [
      { type: 'string', enum: ['auto', 'none', 'required'] },
      { type: 'object', properties: { type: { type: 'string' }, toolName: { type: 'string' } } },
    ],
    description: 'Controls how tools are selected during generation',
  },
  format: { type: 'string', enum: ['mastra', 'aisdk'], description: 'Response format' },
  tracingOptions: {
    type: 'object',
    description: 'Tracing options for the agent execution',
    properties: {
      metadata: {
        type: 'object',
        description: 'Custom metadata to attach to the trace',
        additionalProperties: true,
      },
    },
  },
  ...sharedBodyOptions,
};

// Agent handlers
export async function getAgentsHandler(c: Context) {
  const serializedAgents = await getOriginalAgentsHandler({
    mastra: c.get('mastra'),
    runtimeContext: c.get('runtimeContext'),
  });

  return c.json(serializedAgents);
}

export async function getProvidersHandler(c: Context) {
  try {
    const providers = [];

    // Check each provider in the registry
    for (const [providerId, config] of Object.entries(PROVIDER_REGISTRY)) {
      const envVar = config.apiKeyEnvVar;
      const apiKey = process.env[envVar];
      const providerConfig = getProviderConfig(providerId);

      providers.push({
        id: providerId,
        name: config.name,
        envVar: envVar,
        connected: !!apiKey,
        models: [...config.models], // Convert readonly array to mutable
        docUrl: providerConfig?.docUrl || null,
      });
    }

    return c.json({ providers });
  } catch (error) {
    return handleError(error, 'Error getting providers');
  }
}

export async function getAgentByIdHandler(c: Context) {
  const mastra: Mastra = c.get('mastra');
  const agentId = c.req.param('agentId');
  const runtimeContext: RuntimeContext = c.get('runtimeContext');
  const isPlayground = c.req.header('x-mastra-dev-playground') === 'true';

  const result = await getOriginalAgentByIdHandler({
    mastra,
    agentId,
    runtimeContext,
    isPlayground,
  });

  return c.json(result);
}

export async function getEvalsByAgentIdHandler(c: Context) {
  const mastra: Mastra = c.get('mastra');
  const agentId = c.req.param('agentId');
  const runtimeContext: RuntimeContext = c.get('runtimeContext');

  const result = await getOriginalEvalsByAgentIdHandler({
    mastra,
    agentId,
    runtimeContext,
  });

  return c.json(result);
}

export async function getLiveEvalsByAgentIdHandler(c: Context) {
  const mastra: Mastra = c.get('mastra');
  const agentId = c.req.param('agentId');
  const runtimeContext: RuntimeContext = c.get('runtimeContext');

  const result = await getOriginalLiveEvalsByAgentIdHandler({
    mastra,
    agentId,
    runtimeContext,
  });

  return c.json(result);
}

export async function generateLegacyHandler(c: Context) {
  try {
    const mastra: Mastra = c.get('mastra');
    const agentId = c.req.param('agentId');
    const runtimeContext: RuntimeContext = c.get('runtimeContext');
    const body = await c.req.json();

    const result = await getOriginalGenerateLegacyHandler({
      mastra,
      agentId,
      runtimeContext,
      body,
      abortSignal: c.req.raw.signal,
    });

    return c.json(result);
  } catch (error) {
    return handleError(error, 'Error generating from agent');
  }
}

export async function generateHandler(c: Context) {
  try {
    const mastra: Mastra = c.get('mastra');
    const agentId = c.req.param('agentId');
    const runtimeContext: RuntimeContext = c.get('runtimeContext');
    const body = await c.req.json();

    const result = await getOriginalGenerateHandler({
      mastra,
      agentId,
      runtimeContext,
      body,
      abortSignal: c.req.raw.signal,
    });

    return c.json(result);
  } catch (error) {
    return handleError(error, 'Error generating from agent');
  }
}

export async function generateVNextHandler(c: Context) {
  try {
    const mastra: Mastra = c.get('mastra');
    const agentId = c.req.param('agentId');
    const runtimeContext: RuntimeContext = c.get('runtimeContext');
    const body = await c.req.json();

    const result = await getOriginalVNextGenerateHandler({
      mastra,
      agentId,
      runtimeContext,
      body,
      abortSignal: c.req.raw.signal,
    });

    return c.json(result);
  } catch (error) {
    return handleError(error, 'Error generating vnext from agent');
  }
}

export async function streamGenerateLegacyHandler(c: Context): Promise<Response | undefined> {
  try {
    const mastra = c.get('mastra');
    const agentId = c.req.param('agentId');
    const runtimeContext: RuntimeContext = c.get('runtimeContext');
    const body = await c.req.json();

    const streamResponse = await getOriginalStreamGenerateLegacyHandler({
      mastra,
      agentId,
      runtimeContext,
      body,
      abortSignal: c.req.raw.signal,
    });

    return streamResponse;
  } catch (error) {
    return handleError(error, 'Error streaming from agent');
  }
}

export async function streamGenerateHandler(c: Context): Promise<Response | undefined> {
  try {
    const mastra = c.get('mastra');
    const agentId = c.req.param('agentId');
    const runtimeContext: RuntimeContext = c.get('runtimeContext');
    const body = await c.req.json();

    const streamResponse = await getOriginalStreamGenerateHandler({
      mastra,
      agentId,
      runtimeContext,
      body,
      abortSignal: c.req.raw.signal,
    });

    return streamResponse;
  } catch (error) {
    return handleError(error, 'Error streaming from agent');
  }
}

export async function streamVNextGenerateHandler(c: Context): Promise<Response | undefined> {
  try {
    const mastra = c.get('mastra');
    const agentId = c.req.param('agentId');
    const runtimeContext: RuntimeContext = c.get('runtimeContext');
    const body = await c.req.json();
    const logger = mastra.getLogger();

    c.header('Transfer-Encoding', 'chunked');

    return stream(
      c,
      async stream => {
        try {
          const streamResponse = await getOriginalStreamVNextGenerateHandler({
            mastra,
            agentId,
            runtimeContext,
            body,
            abortSignal: c.req.raw.signal,
          });

          const reader = streamResponse.fullStream.getReader();

          stream.onAbort(() => {
            void reader.cancel('request aborted');
          });

          let chunkResult;
          while ((chunkResult = await reader.read()) && !chunkResult.done) {
            await stream.write(`data: ${JSON.stringify(chunkResult.value)}\n\n`);
          }

          await stream.write('data: [DONE]\n\n');
        } catch (err) {
          logger.error('Error in streamVNext generate: ' + ((err as Error)?.message ?? 'Unknown error'));
        }

        await stream.close();
      },
      async err => {
        logger.error('Error in watch stream: ' + err?.message);
      },
    );
  } catch (error) {
    return handleError(error, 'Error streaming from agent');
  }
}

export async function streamNetworkHandler(c: Context) {
  try {
    const mastra = c.get('mastra');
    const agentId = c.req.param('agentId');
    const runtimeContext: RuntimeContext = c.get('runtimeContext');
    const body = await c.req.json();
    const logger = mastra.getLogger();

    c.header('Transfer-Encoding', 'chunked');

    return stream(
      c,
      async stream => {
        try {
          const streamResponse = await getOriginalStreamNetworkHandler({
            mastra,
            agentId,
            runtimeContext,
            body,
            // abortSignal: c.req.raw.signal,
          });

          const reader = streamResponse.getReader();

          stream.onAbort(() => {
            void reader.cancel('request aborted');
          });

          let chunkResult;
          while ((chunkResult = await reader.read()) && !chunkResult.done) {
            await stream.write(`data: ${JSON.stringify(chunkResult.value)}\n\n`);
          }

          await stream.write('data: [DONE]\n\n');
        } catch (err) {
          logger.error('Error in streamNetwork generate: ' + ((err as Error)?.message ?? 'Unknown error'));
        }

        await stream.close();
      },
      async err => {
        logger.error('Error in watch stream: ' + err?.message);
      },
    );
  } catch (error) {
    return handleError(error, 'Error streaming from agent in network mode');
  }
}

export async function streamVNextUIMessageHandler(c: Context): Promise<Response | undefined> {
  try {
    const mastra = c.get('mastra');
    const agentId = c.req.param('agentId');
    const runtimeContext: RuntimeContext = c.get('runtimeContext');
    const body = await c.req.json();

    const streamResponse = await getOriginalStreamVNextUIMessageHandler({
      mastra,
      agentId,
      runtimeContext,
      body,
      abortSignal: c.req.raw.signal,
    });

    return streamResponse;
  } catch (error) {
    return handleError(error, 'Error streaming ui message from agent');
  }
}

export async function setAgentInstructionsHandler(c: Context) {
  try {
    // Check if this is a playground request
    const isPlayground = c.get('playground') === true;
    if (!isPlayground) {
      return c.json({ error: 'This API is only available in the playground environment' }, 403);
    }

    const agentId = c.req.param('agentId');
    const { instructions } = await c.req.json();

    if (!agentId || !instructions) {
      return c.json({ error: 'Missing required fields' }, 400);
    }

    const mastra: Mastra = c.get('mastra');
    const agent = mastra.getAgent(agentId);
    if (!agent) {
      return c.json({ error: 'Agent not found' }, 404);
    }

    agent.__updateInstructions(instructions);

    return c.json(
      {
        instructions,
      },
      200,
    );
  } catch (error) {
    return handleError(error, 'Error setting agent instructions');
  }
}

export async function updateAgentModelHandler(c: Context) {
  try {
    const mastra: Mastra = c.get('mastra');
    const agentId = c.req.param('agentId');
    const body = await c.req.json();

    const result = await getOriginalUpdateAgentModelHandler({
      mastra,
      agentId,
      body,
    });

    return c.json(result);
  } catch (error) {
    return handleError(error, 'Error updating agent model');
  }
}

export async function deprecatedStreamVNextHandler(c: Context) {
  return c.json(
    {
      error: 'This endpoint is deprecated',
      message: 'The /streamVNext endpoint has been deprecated. Please use an alternative streaming endpoint.',
      deprecated_endpoint: '/api/agents/:agentId/streamVNext',
      replacement_endpoint: '/api/agents/:agentId/stream/vnext',
    },
    410, // 410 Gone status code for deprecated endpoints
  );
}

export async function getModelProvidersHandler(c: Context) {
  const isPlayground = c.get('playground') === true;
  if (!isPlayground) {
    return c.json({ error: 'This API is only available in the playground environment' }, 403);
  }
  const envVars = process.env;
  const providers = Object.entries(AllowedProviderKeys);
  const envKeys = Object.keys(envVars);
  const availableProviders = providers.filter(([_, value]) => envKeys.includes(value) && !!envVars[value]);
<<<<<<< HEAD

  const providerInfo = availableProviders.map(([key, envVar]) => {
    const providerConfig = getProviderConfig(key);
    return {
      id: key,
      name: key.charAt(0).toUpperCase() + key.slice(1).replace(/-/g, ' '),
      envVar,
      hasApiKey: !!envVars[envVar],
      docUrl: providerConfig?.docUrl || null,
      models: providerConfig?.models || [],
    };
  });

  return c.json(providerInfo);
=======
  const availableProvidersNames = availableProviders.map(([key]) => key);
  return c.json(availableProvidersNames);
>>>>>>> 318fd497
}

export async function updateAgentModelInModelListHandler(c: Context) {
  try {
    const mastra: Mastra = c.get('mastra');
    const agentId = c.req.param('agentId');
    const modelConfigId = c.req.param('modelConfigId');
    const body = await c.req.json();

    const result = await getOriginalUpdateAgentModelInModelListHandler({
      mastra,
      agentId,
      body,
      modelConfigId,
    });

    return c.json(result);
  } catch (error) {
    return handleError(error, 'Error updating agent model in model list');
  }
}

export async function reorderAgentModelListHandler(c: Context) {
  try {
    const mastra: Mastra = c.get('mastra');
    const agentId = c.req.param('agentId');
    const body = await c.req.json();

    const result = await getOriginalReorderAgentModelListHandler({
      mastra,
      agentId,
      body,
    });

    return c.json(result);
  } catch (error) {
    return handleError(error, 'Error reordering agent model list');
  }
}<|MERGE_RESOLUTION|>--- conflicted
+++ resolved
@@ -18,7 +18,6 @@
   reorderAgentModelListHandler as getOriginalReorderAgentModelListHandler,
   updateAgentModelInModelListHandler as getOriginalUpdateAgentModelInModelListHandler,
   streamNetworkHandler as getOriginalStreamNetworkHandler,
-  getProvidersHandler as getOriginalProvidersHandler,
 } from '@mastra/server/handlers/agents';
 import type { Context } from 'hono';
 
@@ -470,7 +469,6 @@
   const providers = Object.entries(AllowedProviderKeys);
   const envKeys = Object.keys(envVars);
   const availableProviders = providers.filter(([_, value]) => envKeys.includes(value) && !!envVars[value]);
-<<<<<<< HEAD
 
   const providerInfo = availableProviders.map(([key, envVar]) => {
     const providerConfig = getProviderConfig(key);
@@ -485,10 +483,6 @@
   });
 
   return c.json(providerInfo);
-=======
-  const availableProvidersNames = availableProviders.map(([key]) => key);
-  return c.json(availableProvidersNames);
->>>>>>> 318fd497
 }
 
 export async function updateAgentModelInModelListHandler(c: Context) {
