--- conflicted
+++ resolved
@@ -1,10 +1,7 @@
 import type { Mastra } from '@mastra/core';
-<<<<<<< HEAD
+import { ErrorCategory, ErrorDomain, MastraError } from '@mastra/core/error';
 import { getProviderConfig } from '@mastra/core/llm';
 import { PROVIDER_REGISTRY } from '@mastra/core/llm';
-=======
-import { ErrorCategory, ErrorDomain, MastraError } from '@mastra/core/error';
->>>>>>> 7775bc20
 import type { RuntimeContext } from '@mastra/core/runtime-context';
 import {
   getAgentsHandler as getOriginalAgentsHandler,
