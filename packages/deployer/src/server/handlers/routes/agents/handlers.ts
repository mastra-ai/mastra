--- conflicted
+++ resolved
@@ -166,15 +166,10 @@
 
           let chunkResult;
           while ((chunkResult = await reader.read()) && !chunkResult.done) {
-<<<<<<< HEAD
-            await stream.write(JSON.stringify(chunkResult.value) + '\x1E');
-          }
-=======
             await stream.write(`data: ${JSON.stringify(chunkResult.value)}\n\n`);
           }
 
           await stream.write('data: [DONE]\n\n');
->>>>>>> fd439fc7
         } catch (err) {
           logger.error('Error in streamVNext generate: ' + ((err as Error)?.message ?? 'Unknown error'));
         }
