--- conflicted
+++ resolved
@@ -8,7 +8,8 @@
 import {
   getMemoryStatusHandler as getOriginalMemoryStatusHandler,
   getMemoryConfigHandler as getOriginalMemoryConfigHandler,
-  listThreadsHandler as getOriginalListThreadsHandler,
+  getThreadsHandler as getOriginalThreadsHandler,
+  getThreadsPaginatedHandler as getOriginalGetThreadsPaginatedHandler,
   getThreadByIdHandler as getOriginalThreadByIdHandler,
   saveMessagesHandler as getOriginalSaveMessagesHandler,
   createThreadHandler as getOriginalCreateThreadHandler,
@@ -31,20 +32,12 @@
   try {
     const mastra: Mastra = c.get('mastra');
     const agentId = c.req.query('agentId');
-<<<<<<< HEAD
-    const requestContext = c.get('requestContext');
-=======
-    const runtimeContext = c.get('runtimeContext');
->>>>>>> 226a1467
+    const runtimeContext = c.get('runtimeContext');
 
     const result = await getOriginalMemoryStatusHandler({
       mastra,
       agentId,
-<<<<<<< HEAD
-      requestContext,
-=======
-      runtimeContext,
->>>>>>> 226a1467
+      runtimeContext,
     });
 
     return c.json(result);
@@ -57,20 +50,12 @@
   try {
     const mastra: Mastra = c.get('mastra');
     const agentId = c.req.query('agentId');
-<<<<<<< HEAD
-    const requestContext = c.get('requestContext');
-=======
-    const runtimeContext = c.get('runtimeContext');
->>>>>>> 226a1467
+    const runtimeContext = c.get('runtimeContext');
 
     const result = await getOriginalMemoryConfigHandler({
       mastra,
       agentId,
-<<<<<<< HEAD
-      requestContext,
-=======
-      runtimeContext,
->>>>>>> 226a1467
+      runtimeContext,
     });
 
     return c.json(result);
@@ -79,9 +64,6 @@
   }
 }
 
-<<<<<<< HEAD
-export async function listThreadsHandler(c: Context) {
-=======
 export async function getThreadsHandler(c: Context) {
   try {
     const mastra: Mastra = c.get('mastra');
@@ -107,39 +89,30 @@
 }
 
 export async function getThreadsPaginatedHandler(c: Context) {
->>>>>>> 226a1467
   try {
     const mastra: Mastra = c.get('mastra');
     const agentId = c.req.query('agentId');
     const resourceId = c.req.query('resourceId');
-    const offset = parseInt(c.req.query('offset') || '0', 10);
-    const limit = parseInt(c.req.query('limit') || '100', 10);
+    const page = parseInt(c.req.query('page') || '0', 10);
+    const perPage = parseInt(c.req.query('perPage') || '100', 10);
     const orderBy = c.req.query('orderBy') as ThreadOrderBy | undefined;
     const sortDirection = c.req.query('sortDirection') as ThreadSortDirection | undefined;
-<<<<<<< HEAD
-    const requestContext = c.get('requestContext');
-=======
-    const runtimeContext = c.get('runtimeContext');
->>>>>>> 226a1467
-
-    const result = await getOriginalListThreadsHandler({
+    const runtimeContext = c.get('runtimeContext');
+
+    const result = await getOriginalGetThreadsPaginatedHandler({
       mastra,
       agentId,
       resourceId,
-      offset,
-      limit,
+      page,
+      perPage,
       orderBy,
       sortDirection,
-<<<<<<< HEAD
-      requestContext,
-=======
-      runtimeContext,
->>>>>>> 226a1467
-    });
-
-    return c.json(result);
-  } catch (error) {
-    return handleError(error, 'Error listing threads');
+      runtimeContext,
+    });
+
+    return c.json(result);
+  } catch (error) {
+    return handleError(error, 'Error getting paginated threads');
   }
 }
 
@@ -148,21 +121,13 @@
     const mastra: Mastra = c.get('mastra');
     const agentId = c.req.query('agentId');
     const threadId = c.req.param('threadId');
-<<<<<<< HEAD
-    const requestContext = c.get('requestContext');
-=======
-    const runtimeContext = c.get('runtimeContext');
->>>>>>> 226a1467
+    const runtimeContext = c.get('runtimeContext');
 
     const result = await getOriginalThreadByIdHandler({
       mastra,
       agentId,
       threadId,
-<<<<<<< HEAD
-      requestContext,
-=======
-      runtimeContext,
->>>>>>> 226a1467
+      runtimeContext,
     });
 
     return c.json(result);
@@ -176,21 +141,13 @@
     const mastra: Mastra = c.get('mastra');
     const agentId = c.req.query('agentId');
     const body = await c.req.json();
-<<<<<<< HEAD
-    const requestContext = c.get('requestContext');
-=======
-    const runtimeContext = c.get('runtimeContext');
->>>>>>> 226a1467
+    const runtimeContext = c.get('runtimeContext');
 
     const result = await getOriginalSaveMessagesHandler({
       mastra,
       agentId,
       body,
-<<<<<<< HEAD
-      requestContext,
-=======
-      runtimeContext,
->>>>>>> 226a1467
+      runtimeContext,
     });
 
     return c.json(result);
@@ -204,21 +161,13 @@
     const mastra: Mastra = c.get('mastra');
     const agentId = c.req.query('agentId');
     const body = await c.req.json();
-<<<<<<< HEAD
-    const requestContext = c.get('requestContext');
-=======
-    const runtimeContext = c.get('runtimeContext');
->>>>>>> 226a1467
+    const runtimeContext = c.get('runtimeContext');
 
     const result = await getOriginalCreateThreadHandler({
       mastra,
       agentId,
       body,
-<<<<<<< HEAD
-      requestContext,
-=======
-      runtimeContext,
->>>>>>> 226a1467
+      runtimeContext,
     });
 
     return c.json(result);
@@ -233,22 +182,14 @@
     const agentId = c.req.query('agentId');
     const threadId = c.req.param('threadId');
     const body = await c.req.json();
-<<<<<<< HEAD
-    const requestContext = c.get('requestContext');
-=======
-    const runtimeContext = c.get('runtimeContext');
->>>>>>> 226a1467
+    const runtimeContext = c.get('runtimeContext');
 
     const result = await getOriginalUpdateThreadHandler({
       mastra,
       agentId,
       threadId,
       body,
-<<<<<<< HEAD
-      requestContext,
-=======
-      runtimeContext,
->>>>>>> 226a1467
+      runtimeContext,
     });
 
     return c.json(result);
@@ -262,21 +203,13 @@
     const mastra: Mastra = c.get('mastra');
     const agentId = c.req.query('agentId');
     const threadId = c.req.param('threadId');
-<<<<<<< HEAD
-    const requestContext = c.get('requestContext');
-=======
-    const runtimeContext = c.get('runtimeContext');
->>>>>>> 226a1467
+    const runtimeContext = c.get('runtimeContext');
 
     const result = await getOriginalDeleteThreadHandler({
       mastra,
       agentId,
       threadId,
-<<<<<<< HEAD
-      requestContext,
-=======
-      runtimeContext,
->>>>>>> 226a1467
+      runtimeContext,
     });
 
     return c.json(result);
@@ -291,22 +224,14 @@
     const agentId = c.req.query('agentId');
     const threadId = c.req.param('threadId');
     const limit = parseLimit(c.req.query('limit'));
-<<<<<<< HEAD
-    const requestContext = c.get('requestContext');
-=======
-    const runtimeContext = c.get('runtimeContext');
->>>>>>> 226a1467
+    const runtimeContext = c.get('runtimeContext');
 
     const result = await getOriginalGetMessagesHandler({
       mastra,
       agentId,
       threadId,
       limit,
-<<<<<<< HEAD
-      requestContext,
-=======
-      runtimeContext,
->>>>>>> 226a1467
+      runtimeContext,
     });
 
     return c.json(result);
@@ -354,22 +279,14 @@
     const agentId = c.req.query('agentId');
     const threadId = c.req.param('threadId');
     const body = await c.req.json();
-<<<<<<< HEAD
-    const requestContext = c.get('requestContext');
-=======
-    const runtimeContext = c.get('runtimeContext');
->>>>>>> 226a1467
+    const runtimeContext = c.get('runtimeContext');
 
     const result = await getOriginalUpdateWorkingMemoryHandler({
       mastra,
       agentId,
       threadId,
       body,
-<<<<<<< HEAD
-      requestContext,
-=======
-      runtimeContext,
->>>>>>> 226a1467
+      runtimeContext,
     });
 
     return c.json(result);
@@ -384,22 +301,14 @@
     const agentId = c.req.query('agentId');
     const threadId = c.req.param('threadId');
     const resourceId = c.req.query('resourceId');
-<<<<<<< HEAD
-    const requestContext = c.get('requestContext');
-=======
-    const runtimeContext = c.get('runtimeContext');
->>>>>>> 226a1467
+    const runtimeContext = c.get('runtimeContext');
 
     const result = await getOriginalGetWorkingMemoryHandler({
       mastra,
       agentId,
       threadId,
       resourceId,
-<<<<<<< HEAD
-      requestContext,
-=======
-      runtimeContext,
->>>>>>> 226a1467
+      runtimeContext,
     });
 
     return c.json(result);
@@ -417,7 +326,7 @@
     const threadId = c.req.query('threadId');
     const limit = parseLimit(c.req.query('limit'));
     const memoryConfig = c.req.query('memoryConfig') ? JSON.parse(c.req.query('memoryConfig')!) : undefined;
-    const requestContext = c.get('requestContext');
+    const runtimeContext = c.get('runtimeContext');
 
     const result = await getOriginalSearchMemoryHandler({
       mastra,
@@ -427,7 +336,7 @@
       threadId,
       limit,
       memoryConfig,
-      requestContext,
+      runtimeContext,
     });
 
     return c.json(result);
@@ -440,7 +349,7 @@
   try {
     const mastra: Mastra = c.get('mastra');
     const agentId = c.req.query('agentId');
-    const requestContext = c.get('requestContext');
+    const runtimeContext = c.get('runtimeContext');
     const body = await c.req.json();
     const messageIds = body?.messageIds;
 
@@ -448,7 +357,7 @@
       mastra,
       agentId,
       messageIds,
-      requestContext,
+      runtimeContext,
     });
 
     return c.json(result);
