import { existsSync } from 'node:fs';
import { stat, writeFile } from 'node:fs/promises';
<<<<<<< HEAD
import { dirname, join, posix } from 'node:path';
import { fileURLToPath } from 'node:url';
=======
import { dirname, join } from 'node:path';
>>>>>>> b7205af1
import { MastraBundler } from '@mastra/core/bundler';
import { MastraError, ErrorDomain, ErrorCategory } from '@mastra/core/error';
import virtual from '@rollup/plugin-virtual';
import * as pkg from 'empathic/package';
import fsExtra, { copy, ensureDir, readJSON, emptyDir } from 'fs-extra/esm';
import type { InputOptions, OutputOptions } from 'rollup';
import { glob } from 'tinyglobby';
import { analyzeBundle } from '../build/analyze';
import { createBundler as createBundlerUtil, getInputOptions } from '../build/bundler';
import { getBundlerOptions } from '../build/bundlerOptions';
<<<<<<< HEAD
import { writeCustomInstrumentation } from '../build/customInstrumentation';
import { writeTelemetryConfig } from '../build/telemetry';
import { getPackageRootPath, slash } from '../build/utils';
=======
import { getPackageRootPath } from '../build/utils';
>>>>>>> b7205af1
import { DepsService } from '../services/deps';
import { FileService } from '../services/fs';
import { getWorkspaceInformation } from './workspaceDependencies';

export abstract class Bundler extends MastraBundler {
  protected analyzeOutputDir = '.build';
  protected outputDir = 'output';

  constructor(name: string, component: 'BUNDLER' | 'DEPLOYER' = 'BUNDLER') {
    super({ name, component });
  }

  async prepare(outputDirectory: string): Promise<void> {
    // Clean up the output directory first
    await emptyDir(outputDirectory);

    await ensureDir(join(outputDirectory, this.analyzeOutputDir));
    await ensureDir(join(outputDirectory, this.outputDir));
  }

  async writePackageJson(
    outputDirectory: string,
    dependencies: Map<string, string>,
    resolutions?: Record<string, string>,
  ) {
    this.logger.debug(`Writing project's package.json`);

    await ensureDir(outputDirectory);
    const pkgPath = join(outputDirectory, 'package.json');

    const dependenciesMap = new Map();
    for (const [key, value] of dependencies.entries()) {
      if (key.startsWith('@')) {
        // Handle scoped packages (e.g. @org/package)
        const pkgChunks = key.split('/');
        dependenciesMap.set(`${pkgChunks[0]}/${pkgChunks[1]}`, value);
      } else {
        // For non-scoped packages, take only the first part before any slash
        const pkgName = key.split('/')[0] || key;
        dependenciesMap.set(pkgName, value);
      }
    }

    await writeFile(
      pkgPath,
      JSON.stringify(
        {
          name: 'server',
          version: '1.0.0',
          description: '',
          type: 'module',
          main: 'index.mjs',
          scripts: {
            start: 'node ./index.mjs',
          },
          author: 'Mastra',
          license: 'ISC',
          dependencies: Object.fromEntries(dependenciesMap.entries()),
          ...(Object.keys(resolutions ?? {}).length > 0 && { resolutions }),
          pnpm: {
            neverBuiltDependencies: [],
          },
        },
        null,
        2,
      ),
    );
  }

  protected createBundler(inputOptions: InputOptions, outputOptions: Partial<OutputOptions> & { dir: string }) {
    return createBundlerUtil(inputOptions, outputOptions);
  }

  protected async analyze(
    entry: string | string[],
    mastraFile: string,
    outputDirectory: string,
    { enableEsmShim = true }: { enableEsmShim?: boolean } = {},
  ) {
    return await analyzeBundle(
      ([] as string[]).concat(entry),
      mastraFile,
      {
        outputDir: join(outputDirectory, this.analyzeOutputDir),
        projectRoot: outputDirectory,
        platform: 'node',
        bundlerOptions: {
          enableEsmShim,
        },
      },
      this.logger,
    );
  }

  protected async installDependencies(outputDirectory: string, rootDir = process.cwd()) {
    const deps = new DepsService(rootDir);
    deps.__setLogger(this.logger);

    await deps.install({ dir: join(outputDirectory, this.outputDir) });
  }

  protected async copyPublic(mastraDir: string, outputDirectory: string) {
    const publicDir = join(mastraDir, 'public');

    try {
      await stat(publicDir);
    } catch {
      return;
    }

    await copy(publicDir, join(outputDirectory, this.outputDir));
  }

  protected async copyDOTNPMRC({
    rootDir = process.cwd(),
    outputDirectory,
  }: {
    rootDir?: string;
    outputDirectory: string;
  }) {
    const sourceDotNpmRcPath = join(rootDir, '.npmrc');
    const targetDotNpmRcPath = join(outputDirectory, this.outputDir, '.npmrc');

    try {
      await stat(sourceDotNpmRcPath);
      await copy(sourceDotNpmRcPath, targetDotNpmRcPath);
    } catch {
      return;
    }
  }

  protected async getBundlerOptions(
    serverFile: string,
    mastraEntryFile: string,
    analyzedBundleInfo: Awaited<ReturnType<typeof analyzeBundle>>,
    toolsPaths: (string | string[])[],
    { enableSourcemap = false, enableEsmShim = true }: { enableSourcemap?: boolean; enableEsmShim?: boolean } = {},
  ) {
    const { workspaceRoot } = await getWorkspaceInformation({ mastraEntryFile });
    const closestPkgJson = pkg.up({ cwd: dirname(mastraEntryFile) });
    const projectRoot = closestPkgJson ? dirname(closestPkgJson) : process.cwd();

    const inputOptions: InputOptions = await getInputOptions(
      mastraEntryFile,
      analyzedBundleInfo,
      'node',
      {
        'process.env.NODE_ENV': JSON.stringify('production'),
      },
      { sourcemap: enableSourcemap, workspaceRoot, projectRoot, enableEsmShim },
    );
    const isVirtual = serverFile.includes('\n') || existsSync(serverFile);

    const toolsInputOptions = await this.listToolsInputOptions(toolsPaths);

    if (isVirtual) {
      inputOptions.input = { index: '#entry', ...toolsInputOptions };

      if (Array.isArray(inputOptions.plugins)) {
        inputOptions.plugins.unshift(virtual({ '#entry': serverFile }));
      } else {
        inputOptions.plugins = [virtual({ '#entry': serverFile })];
      }
    } else {
      inputOptions.input = { index: serverFile, ...toolsInputOptions };
    }

    return inputOptions;
  }

<<<<<<< HEAD
  getAllToolPaths(mastraDir: string, toolsPaths: (string | string[])[] = []): (string | string[])[] {
    // Normalize Windows paths to forward slashes for consistent handling
    const normalizedMastraDir = slash(mastraDir);

    // Prepare default tools paths with glob patterns
    const defaultToolsPath = posix.join(normalizedMastraDir, 'tools/**/*.{js,ts}');
    const defaultToolsIgnorePaths = [
      `!${posix.join(normalizedMastraDir, 'tools/**/*.{test,spec}.{js,ts}')}`,
      `!${posix.join(normalizedMastraDir, 'tools/**/__tests__/**')}`,
    ];

    // Combine default path with ignore patterns
    const defaultPaths = [defaultToolsPath, ...defaultToolsIgnorePaths];

    // If no tools paths provided, use only the default paths
    if (toolsPaths.length === 0) {
      return [defaultPaths];
    }

    // If tools paths are provided, add the default paths to ensure standard tools are always included
    return [...toolsPaths, defaultPaths];
  }

  async getToolsInputOptions(toolsPaths: (string | string[])[]) {
=======
  async listToolsInputOptions(toolsPaths: (string | string[])[]) {
>>>>>>> b7205af1
    const inputs: Record<string, string> = {};

    for (const toolPath of toolsPaths) {
      const expandedPaths = await glob(toolPath, {
        absolute: true,
        expandDirectories: false,
      });

      for (const path of expandedPaths) {
        if (await fsExtra.pathExists(path)) {
          const fileService = new FileService();
          const entryFile = fileService.getFirstExistingFile([
            join(path, 'index.ts'),
            join(path, 'index.js'),
            path, // if path itself is a file
          ]);

          // if it doesn't exist or is a dir skip it. using a dir as a tool will crash the process
          if (!entryFile || (await stat(entryFile)).isDirectory()) {
            this.logger.warn(`No entry file found in ${path}, skipping...`);
            continue;
          }

          const uniqueToolID = crypto.randomUUID();
          // Normalize Windows paths to forward slashes for consistent handling
          const normalizedEntryFile = entryFile.replaceAll('\\', '/');
          inputs[`tools/${uniqueToolID}`] = normalizedEntryFile;
        } else {
          this.logger.warn(`Tool path ${path} does not exist, skipping...`);
        }
      }
    }

    return inputs;
  }

  protected async _bundle(
    serverFile: string,
    mastraEntryFile: string,
    {
      projectRoot,
      outputDirectory,
      enableEsmShim = true,
    }: { projectRoot: string; outputDirectory: string; enableEsmShim?: boolean },
    toolsPaths: (string | string[])[] = [],
    bundleLocation: string = join(outputDirectory, this.outputDir),
  ): Promise<void> {
    const analyzeDir = join(outputDirectory, this.analyzeOutputDir);
    let sourcemap = false;

    try {
      const bundlerOptions = await getBundlerOptions(mastraEntryFile, analyzeDir);
      sourcemap = !!bundlerOptions?.sourcemap;
    } catch (error) {
      this.logger.debug('Failed to get bundler options, sourcemap will be disabled', { error });
    }

    let analyzedBundleInfo;
    try {
<<<<<<< HEAD
      const resolvedToolsPaths = await this.getToolsInputOptions(toolsPaths);

=======
      const resolvedToolsPaths = await this.listToolsInputOptions(toolsPaths);
>>>>>>> b7205af1
      analyzedBundleInfo = await analyzeBundle(
        [serverFile, ...Object.values(resolvedToolsPaths)],
        mastraEntryFile,
        {
          outputDir: analyzeDir,
          projectRoot,
          platform: 'node',
          bundlerOptions: {
            enableEsmShim,
          },
        },
        this.logger,
      );
    } catch (error) {
      const message = error instanceof Error ? error.message : String(error);

      if (error instanceof MastraError) {
        throw error;
      }

      throw new MastraError(
        {
          id: 'DEPLOYER_BUNDLER_ANALYZE_FAILED',
          text: `Failed to analyze Mastra application: ${message}`,
          domain: ErrorDomain.DEPLOYER,
          category: ErrorCategory.SYSTEM,
        },
        error,
      );
    }

    const dependenciesToInstall = new Map<string, string>();
    for (const dep of analyzedBundleInfo.externalDependencies) {
      try {
        if (analyzedBundleInfo.workspaceMap.has(dep)) {
          continue;
        }

        const rootPath = await getPackageRootPath(dep);
        const pkg = await readJSON(`${rootPath}/package.json`);

        dependenciesToInstall.set(dep, pkg.version || 'latest');
      } catch {
        dependenciesToInstall.set(dep, 'latest');
      }
    }

    try {
      await this.writePackageJson(join(outputDirectory, this.outputDir), dependenciesToInstall);

      this.logger.info('Bundling Mastra application');
      const inputOptions: InputOptions = await this.getBundlerOptions(
        serverFile,
        mastraEntryFile,
        analyzedBundleInfo,
        toolsPaths,
        { enableSourcemap: sourcemap, enableEsmShim },
      );

      const bundler = await this.createBundler(
        {
          ...inputOptions,
          logLevel: inputOptions.logLevel === 'silent' ? 'warn' : inputOptions.logLevel,
          onwarn: warning => {
            if (warning.code === 'CIRCULAR_DEPENDENCY') {
              if (warning.ids?.[0]?.includes('node_modules')) {
                return;
              }

              this.logger.warn(`Circular dependency found:
\t${warning.message.replace('Circular dependency: ', '')}`);
            }
          },
        },
        {
          dir: bundleLocation,
          manualChunks: {
            mastra: ['#mastra'],
          },
          sourcemap,
        },
      );

      await bundler.write();
      const toolImports: string[] = [];
      const toolsExports: string[] = [];
      Array.from(Object.keys(inputOptions.input || {}))
        .filter(key => key.startsWith('tools/'))
        .forEach((key, index) => {
          const toolExport = `tool${index}`;
          toolImports.push(`import * as ${toolExport} from './${key}.mjs';`);
          toolsExports.push(toolExport);
        });

      await writeFile(
        join(bundleLocation, 'tools.mjs'),
        `${toolImports.join('\n')}

export const tools = [${toolsExports.join(', ')}]`,
      );
      this.logger.info('Bundling Mastra done');

      this.logger.info('Copying public files');
      await this.copyPublic(dirname(mastraEntryFile), outputDirectory);
      this.logger.info('Done copying public files');

      this.logger.info('Copying .npmrc file');
      await this.copyDOTNPMRC({ outputDirectory, rootDir: projectRoot });

      this.logger.info('Done copying .npmrc file');

      this.logger.info('Installing dependencies');
      await this.installDependencies(outputDirectory, projectRoot);

      this.logger.info('Done installing dependencies');
    } catch (error) {
      const message = error instanceof Error ? error.message : String(error);
      throw new MastraError(
        {
          id: 'DEPLOYER_BUNDLER_BUNDLE_STAGE_FAILED',
          text: `Failed during bundler bundle stage: ${message}`,
          domain: ErrorDomain.DEPLOYER,
          category: ErrorCategory.SYSTEM,
        },
        error,
      );
    }
  }

<<<<<<< HEAD
  async lint(entryFile: string, _outputDirectory: string, toolsPaths: (string | string[])[]): Promise<void> {
    const toolsInputOptions = await this.getToolsInputOptions(toolsPaths);
=======
  async lint(_entryFile: string, _outputDirectory: string, toolsPaths: (string | string[])[]): Promise<void> {
    const toolsInputOptions = await this.listToolsInputOptions(toolsPaths);
>>>>>>> b7205af1
    const toolsLength = Object.keys(toolsInputOptions).length;
    if (toolsLength > 0) {
      this.logger.info(`Found ${toolsLength} ${toolsLength === 1 ? 'tool' : 'tools'}`);
    }
  }
}<|MERGE_RESOLUTION|>--- conflicted
+++ resolved
@@ -1,11 +1,6 @@
 import { existsSync } from 'node:fs';
 import { stat, writeFile } from 'node:fs/promises';
-<<<<<<< HEAD
 import { dirname, join, posix } from 'node:path';
-import { fileURLToPath } from 'node:url';
-=======
-import { dirname, join } from 'node:path';
->>>>>>> b7205af1
 import { MastraBundler } from '@mastra/core/bundler';
 import { MastraError, ErrorDomain, ErrorCategory } from '@mastra/core/error';
 import virtual from '@rollup/plugin-virtual';
@@ -16,13 +11,7 @@
 import { analyzeBundle } from '../build/analyze';
 import { createBundler as createBundlerUtil, getInputOptions } from '../build/bundler';
 import { getBundlerOptions } from '../build/bundlerOptions';
-<<<<<<< HEAD
-import { writeCustomInstrumentation } from '../build/customInstrumentation';
-import { writeTelemetryConfig } from '../build/telemetry';
 import { getPackageRootPath, slash } from '../build/utils';
-=======
-import { getPackageRootPath } from '../build/utils';
->>>>>>> b7205af1
 import { DepsService } from '../services/deps';
 import { FileService } from '../services/fs';
 import { getWorkspaceInformation } from './workspaceDependencies';
@@ -193,7 +182,6 @@
     return inputOptions;
   }
 
-<<<<<<< HEAD
   getAllToolPaths(mastraDir: string, toolsPaths: (string | string[])[] = []): (string | string[])[] {
     // Normalize Windows paths to forward slashes for consistent handling
     const normalizedMastraDir = slash(mastraDir);
@@ -217,10 +205,7 @@
     return [...toolsPaths, defaultPaths];
   }
 
-  async getToolsInputOptions(toolsPaths: (string | string[])[]) {
-=======
   async listToolsInputOptions(toolsPaths: (string | string[])[]) {
->>>>>>> b7205af1
     const inputs: Record<string, string> = {};
 
     for (const toolPath of toolsPaths) {
@@ -280,12 +265,7 @@
 
     let analyzedBundleInfo;
     try {
-<<<<<<< HEAD
-      const resolvedToolsPaths = await this.getToolsInputOptions(toolsPaths);
-
-=======
       const resolvedToolsPaths = await this.listToolsInputOptions(toolsPaths);
->>>>>>> b7205af1
       analyzedBundleInfo = await analyzeBundle(
         [serverFile, ...Object.values(resolvedToolsPaths)],
         mastraEntryFile,
@@ -415,13 +395,8 @@
     }
   }
 
-<<<<<<< HEAD
-  async lint(entryFile: string, _outputDirectory: string, toolsPaths: (string | string[])[]): Promise<void> {
-    const toolsInputOptions = await this.getToolsInputOptions(toolsPaths);
-=======
   async lint(_entryFile: string, _outputDirectory: string, toolsPaths: (string | string[])[]): Promise<void> {
     const toolsInputOptions = await this.listToolsInputOptions(toolsPaths);
->>>>>>> b7205af1
     const toolsLength = Object.keys(toolsInputOptions).length;
     if (toolsLength > 0) {
       this.logger.info(`Found ${toolsLength} ${toolsLength === 1 ? 'tool' : 'tools'}`);
