--- conflicted
+++ resolved
@@ -81,13 +81,6 @@
           }
 
           const filename = analyzedBundleInfo.dependencies.get(id)!;
-<<<<<<< HEAD
-          // also add projectRoot
-          const resolvedPath = join(workspaceRoot || projectRoot, filename);
-          return {
-            id: resolvedPath,
-            external: isDev,
-=======
           const absolutePath = join(workspaceRoot || projectRoot, filename);
 
           // During `mastra dev` we want to keep deps as external
@@ -102,7 +95,6 @@
           return {
             id: absolutePath,
             external: false,
->>>>>>> 318fd497
           };
         },
       } satisfies Plugin,
