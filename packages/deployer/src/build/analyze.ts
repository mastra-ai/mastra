import type { IMastraLogger } from '@mastra/core/logger';
import commonjs from '@rollup/plugin-commonjs';
import json from '@rollup/plugin-json';
import nodeResolve from '@rollup/plugin-node-resolve';
import virtual from '@rollup/plugin-virtual';
import { existsSync } from 'node:fs';
import { fileURLToPath } from 'node:url';
import { rollup, type OutputAsset, type OutputChunk, type Plugin } from 'rollup';
import esbuild from 'rollup-plugin-esbuild';
import { isNodeBuiltin } from './isNodeBuiltin';
import { aliasHono } from './plugins/hono-alias';
import { removeDeployer } from './plugins/remove-deployer';
import { join } from 'node:path';
import { validate } from '../validator/validate';
import { tsConfigPaths } from './plugins/tsconfig-paths';
import { writeFile } from 'node:fs/promises';
import { getBundlerOptions } from './bundlerOptions';

// TODO: Make thie extendable or find a rollup plugin that can do this
const globalExternals = [
  'pino',
  'pino-pretty',
  '@libsql/client',
  'pg',
  'libsql',
  'jsdom',
  'sqlite3',
  'fastembed',
  'nodemailer',
];

function findExternalImporter(module: OutputChunk, external: string, allOutputs: OutputChunk[]): OutputChunk | null {
  const capturedFiles = new Set();

  for (const id of module.imports) {
    if (id === external) {
      return module;
    } else {
      if (id.endsWith('.mjs')) {
        capturedFiles.add(id);
      }
    }
  }

  for (const file of capturedFiles) {
    const nextModule = allOutputs.find(o => o.fileName === file);
    if (nextModule) {
      const importer = findExternalImporter(nextModule, external, allOutputs);

      if (importer) {
        return importer;
      }
    }
  }

  return null;
}

/**
 * Analyzes the entry file to identify dependencies that need optimization.
 * This is the first step of the bundle analysis process.
 *
 * @param entry - The entry file path or content
 * @param mastraEntry - The mastra entry point
 * @param isVirtualFile - Whether the entry is a virtual file (content string) or a file path
 * @param platform - Target platform (node or browser)
 * @param logger - Logger instance for debugging
 * @returns Map of dependencies to optimize with their exported bindings
 */
async function analyze(
  entry: string,
  mastraEntry: string,
  isVirtualFile: boolean,
  platform: 'node' | 'browser',
  logger: IMastraLogger,
) {
  logger.info('Analyzing dependencies...');
  let virtualPlugin = null;
  if (isVirtualFile) {
    virtualPlugin = virtual({
      '#entry': entry,
    });
    entry = '#entry';
  }

  const normalizedMastraEntry = mastraEntry.replaceAll('\\', '/');
  const optimizerBundler = await rollup({
    logLevel: process.env.MASTRA_BUNDLER_DEBUG === 'true' ? 'debug' : 'silent',
    input: isVirtualFile ? '#entry' : entry,
    treeshake: 'smallest',
    preserveSymlinks: true,
    plugins: [
      virtualPlugin,
      tsConfigPaths(),
      {
        name: 'custom-alias-resolver',
        resolveId(id: string) {
          if (id === '#server') {
            return fileURLToPath(import.meta.resolve('@mastra/deployer/server')).replaceAll('\\', '/');
          }
          if (id === '#mastra') {
            return normalizedMastraEntry;
          }
          if (id.startsWith('@mastra/server')) {
            return fileURLToPath(import.meta.resolve(id));
          }
        },
      } satisfies Plugin,
      json(),
      esbuild({
        target: 'node20',
        platform,
        minify: false,
      }),
      commonjs({
        strictRequires: 'debug',
        ignoreTryCatch: false,
        transformMixedEsModules: true,
        extensions: ['.js', '.ts'],
      }),
      removeDeployer(normalizedMastraEntry),
      esbuild({
        target: 'node20',
        platform,
        minify: false,
      }),
    ].filter(Boolean),
  });

  const { output } = await optimizerBundler.generate({
    format: 'esm',
    inlineDynamicImports: true,
  });

  await optimizerBundler.close();

  const depsToOptimize = new Map(Object.entries(output[0].importedBindings));
  for (const dep of depsToOptimize.keys()) {
    if (isNodeBuiltin(dep)) {
      depsToOptimize.delete(dep);
    }
  }

  for (const o of output) {
    if (o.type !== 'chunk' || o.dynamicImports.length === 0) {
      continue;
    }

    for (const dynamicImport of o.dynamicImports) {
      if (!depsToOptimize.has(dynamicImport)) {
        depsToOptimize.set(dynamicImport, ['*']);
      }
    }
  }

  return depsToOptimize;
}

/**
 * Bundles vendor dependencies identified in the analysis step.
 * Creates virtual modules for each dependency and bundles them using rollup.
 *
 * @param depsToOptimize - Map of dependencies with their exports from analyze step
 * @param outputDir - Directory where bundled files will be written
 * @param logger - Logger instance for debugging
 * @returns Object containing bundle output and reference map for validation
 */
<<<<<<< HEAD
async function bundleExternals(
  depsToOptimize: Map<string, string[]>,
  outputDir: string,
  logger: Logger,
  customExternals?: string[],
) {
=======
async function bundleExternals(depsToOptimize: Map<string, string[]>, outputDir: string, logger: IMastraLogger) {
>>>>>>> 744b9ba5
  logger.info('Optimizing dependencies...');
  logger.debug(
    `${Array.from(depsToOptimize.keys())
      .map(key => `- ${key}`)
      .join('\n')}`,
  );

  const allExternals = [...globalExternals, ...(customExternals || [])];
  const reverseVirtualReferenceMap = new Map<string, string>();
  const virtualDependencies = new Map();
  for (const [dep, exports] of depsToOptimize.entries()) {
    const name = dep.replaceAll('/', '-');
    reverseVirtualReferenceMap.set(name, dep);

    const virtualFile: string[] = [];
    let exportStringBuilder = [];
    for (const local of exports) {
      if (local === '*') {
        virtualFile.push(`export * from '${dep}';`);
      } else if (local === 'default') {
        virtualFile.push(`export { default } from '${dep}';`);
      } else {
        exportStringBuilder.push(local);
      }
    }

    if (exportStringBuilder.length > 0) {
      virtualFile.push(`export { ${exportStringBuilder.join(', ')} } from '${dep}';`);
    }

    virtualDependencies.set(dep, {
      name,
      virtual: virtualFile.join('\n'),
    });
  }

  const bundler = await rollup({
    logLevel: process.env.MASTRA_BUNDLER_DEBUG === 'true' ? 'debug' : 'silent',
    input: Array.from(virtualDependencies.entries()).reduce(
      (acc, [dep, virtualDep]) => {
        acc[virtualDep.name] = `#virtual-${dep}`;
        return acc;
      },
      {} as Record<string, string>,
    ),
    // this dependency breaks the build, so we need to exclude it
    // TODO actually fix this so we don't need to exclude it
    external: allExternals,
    treeshake: 'smallest',
    plugins: [
      virtual(
        Array.from(virtualDependencies.entries()).reduce(
          (acc, [dep, virtualDep]) => {
            acc[`#virtual-${dep}`] = virtualDep.virtual;
            return acc;
          },
          {} as Record<string, string>,
        ),
      ),
      commonjs({
        strictRequires: 'strict',
        transformMixedEsModules: true,
        ignoreTryCatch: false,
      }),
      nodeResolve({
        preferBuiltins: true,
        exportConditions: ['node', 'import', 'require'],
        mainFields: ['module', 'main'],
      }),
      // hono is imported from deployer, so we need to resolve from here instead of the project root
      aliasHono(),
      json(),
    ].filter(Boolean),
  });

  const { output } = await bundler.write({
    format: 'esm',
    dir: outputDir,
    entryFileNames: '[name].mjs',
    chunkFileNames: '[name].mjs',
    hoistTransitiveImports: false,
  });
  const moduleResolveMap = {} as Record<string, Record<string, string>>;
  const filteredChunks = output.filter(o => o.type === 'chunk');

  for (const o of filteredChunks.filter(o => o.isEntry || o.isDynamicEntry)) {
    for (const external of allExternals) {
      const importer = findExternalImporter(o, external, filteredChunks);

      if (importer) {
        const fullPath = join(outputDir, importer.fileName);
        moduleResolveMap[fullPath] = moduleResolveMap[fullPath] || {};
        if (importer.moduleIds.length) {
          moduleResolveMap[fullPath][external] = importer.moduleIds[importer.moduleIds.length - 1]?.startsWith(
            '\x00virtual:#virtual',
          )
            ? importer.moduleIds[importer.moduleIds.length - 2]!
            : importer.moduleIds[importer.moduleIds.length - 1]!;
        }
      }
    }
  }

  await writeFile(join(outputDir, 'module-resolve-map.json'), JSON.stringify(moduleResolveMap, null, 2));

  await bundler.close();

  return { output, reverseVirtualReferenceMap, usedExternals: moduleResolveMap };
}

/**
 * Validates the bundled output by attempting to import each generated module.
 * Tracks invalid chunks and external dependencies that couldn't be bundled.
 *
 * @param output - Bundle output from rollup
 * @param reverseVirtualReferenceMap - Map to resolve virtual module names back to original deps
 * @param outputDir - Directory containing the bundled files
 * @param logger - Logger instance for debugging
 * @returns Analysis result containing invalid chunks and dependency mappings
 */
async function validateOutput(
  {
    output,
    reverseVirtualReferenceMap,
    usedExternals,
    outputDir,
  }: {
    output: (OutputChunk | OutputAsset)[];
    reverseVirtualReferenceMap: Map<string, string>;
    usedExternals: Record<string, Record<string, string>>;
    outputDir: string;
  },
  logger: IMastraLogger,
) {
  const result = {
    invalidChunks: new Set<string>(),
    dependencies: new Map<string, string>(),
    externalDependencies: new Set<string>(),
  };

  // we should resolve the version of the deps
  for (const deps of Object.values(usedExternals)) {
    for (const dep of Object.keys(deps)) {
      result.externalDependencies.add(dep);
    }
  }

  for (const file of output) {
    if (file.type === 'asset') {
      continue;
    }

    try {
      logger.debug(`Validating if ${file.fileName} is a valid module.`);
      if (file.isEntry && reverseVirtualReferenceMap.has(file.name)) {
        result.dependencies.set(reverseVirtualReferenceMap.get(file.name)!, file.fileName);
      }

      if (!file.isDynamicEntry && file.isEntry) {
        // validate if the chunk is actually valid, a failsafe to make sure bundling didn't make any mistakes
        await validate(join(outputDir, file.fileName));
      }
    } catch (err) {
      result.invalidChunks.add(file.fileName);
      if (file.isEntry && reverseVirtualReferenceMap.has(file.name)) {
        const reference = reverseVirtualReferenceMap.get(file.name)!;
        const dep = reference.startsWith('@') ? reference.split('/').slice(0, 2).join('/') : reference.split('/')[0];

        result.externalDependencies.add(dep!);
      }

      // we might need this on other projects but not sure so let's keep it commented out for now
      // console.log(file.fileName, file.isEntry, file.isDynamicEntry, err);
      // result.invalidChunks.add(file.fileName);
      // const externalImports = excludeInternalDeps(file.imports.filter(file => !internalFiles.has(file)));
      // externalImports.push(...excludeInternalDeps(file.dynamicImports.filter(file => !internalFiles.has(file))));
      // for (const externalImport of externalImports) {
      //   result.externalDependencies.add(externalImport);
      // }

      // if (reverseVirtualReferenceMap.has(file.name)) {
      //   result.externalDependencies.add(reverseVirtualReferenceMap.get(file.name)!);
      // }
    }
  }

  return result;
}

/**
 * Main bundle analysis function that orchestrates the three-step process:
 * 1. Analyze dependencies
 * 2. Bundle dependencies modules
 * 3. Validate generated bundles
 *
 * This helps identify which dependencies need to be externalized vs bundled.
 */
export async function analyzeBundle(
  entry: string,
  mastraEntry: string,
  outputDir: string,
  platform: 'node' | 'browser',
  logger: IMastraLogger,
) {
  const isVirtualFile = entry.includes('\n') || !existsSync(entry);

  const depsToOptimize = await analyze(entry, mastraEntry, isVirtualFile, platform, logger);
  const customExternals = (await getBundlerOptions(mastraEntry, outputDir))?.externals;

  const { output, reverseVirtualReferenceMap, usedExternals } = await bundleExternals(
    depsToOptimize,
    outputDir,
    logger,
    customExternals,
  );
  const result = await validateOutput({ output, reverseVirtualReferenceMap, usedExternals, outputDir }, logger);

  return result;
}<|MERGE_RESOLUTION|>--- conflicted
+++ resolved
@@ -165,16 +165,7 @@
  * @param logger - Logger instance for debugging
  * @returns Object containing bundle output and reference map for validation
  */
-<<<<<<< HEAD
-async function bundleExternals(
-  depsToOptimize: Map<string, string[]>,
-  outputDir: string,
-  logger: Logger,
-  customExternals?: string[],
-) {
-=======
 async function bundleExternals(depsToOptimize: Map<string, string[]>, outputDir: string, logger: IMastraLogger) {
->>>>>>> 744b9ba5
   logger.info('Optimizing dependencies...');
   logger.debug(
     `${Array.from(depsToOptimize.keys())
