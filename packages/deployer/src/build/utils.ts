--- conflicted
+++ resolved
@@ -1,12 +1,7 @@
 import { execSync } from 'node:child_process';
 import { existsSync, mkdirSync } from 'node:fs';
 import { basename, join, relative } from 'node:path';
-<<<<<<< HEAD
-import { getPackageInfo } from 'local-pkg';
-import { pathToFileURL } from 'node:url';
 import { builtinModules } from 'node:module';
-=======
->>>>>>> 2c212e70
 
 export function upsertMastraDir({ dir = process.cwd() }: { dir?: string }) {
   const dirPath = join(dir, '.mastra');
@@ -129,18 +124,6 @@
 }
 
 /**
-<<<<<<< HEAD
- * Check if a module is a Node.js builtin module
- * @param specifier - Module specifier
- * @returns True if it's a builtin module
- */
-export function isBuiltinModule(specifier: string): boolean {
-  return (
-    builtinModules.includes(specifier) ||
-    specifier.startsWith('node:') ||
-    builtinModules.includes(specifier.replace(/^node:/, ''))
-  );
-=======
  * Ensures that server.studioBase is normalized.
  *
  * - If server.studioBase is '/' or empty, returns empty string
@@ -176,5 +159,17 @@
   }
 
   return studioBase;
->>>>>>> 2c212e70
+}
+
+/**
+ * Check if a module is a Node.js builtin module
+ * @param specifier - Module specifier
+ * @returns True if it's a builtin module
+ */
+export function isBuiltinModule(specifier: string): boolean {
+  return (
+    builtinModules.includes(specifier) ||
+    specifier.startsWith('node:') ||
+    builtinModules.includes(specifier.replace(/^node:/, ''))
+  );
 }