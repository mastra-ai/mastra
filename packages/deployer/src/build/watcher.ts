import type { InputOptions, OutputOptions, Plugin } from 'rollup';
import { watch } from 'rollup';
<<<<<<< HEAD
import { join } from 'node:path';
=======
import { join, dirname, posix } from 'node:path';
>>>>>>> 318fd497
import * as pkg from 'empathic/package';
import { getInputOptions as getBundlerInputOptions } from './bundler';
import { aliasHono } from './plugins/hono-alias';
import { nodeModulesExtensionResolver } from './plugins/node-modules-extension-resolver';
import { tsConfigPaths } from './plugins/tsconfig-paths';
import { noopLogger } from '@mastra/core/logger';
import { getWorkspaceInformation } from '../bundler/workspaceDependencies';
import { analyzeBundle } from './analyze';
<<<<<<< HEAD
import path, { dirname } from 'path';
import { getPackageName } from './utils';
=======
import { getPackageName, slash } from './utils';
>>>>>>> 318fd497

export async function getInputOptions(
  entryFile: string,
  platform: 'node' | 'browser',
  env?: Record<string, string>,
  { sourcemap = false }: { sourcemap?: boolean } = {},
) {
  const closestPkgJson = pkg.up({ cwd: dirname(entryFile) });
<<<<<<< HEAD
  const projectRoot = closestPkgJson ? dirname(closestPkgJson) : process.cwd();
=======
  const projectRoot = closestPkgJson ? dirname(slash(closestPkgJson)) : slash(process.cwd());
>>>>>>> 318fd497
  const { workspaceMap, workspaceRoot } = await getWorkspaceInformation({ mastraEntryFile: entryFile });

  const analyzeEntryResult = await analyzeBundle(
    [entryFile],
    entryFile,
    {
<<<<<<< HEAD
      outputDir: path.join(process.cwd(), '.mastra/.build'),
=======
      outputDir: posix.join(process.cwd(), '.mastra', '.build'),
>>>>>>> 318fd497
      projectRoot: workspaceRoot || process.cwd(),
      platform: 'node',
      isDev: true,
    },
    noopLogger,
  );

  const deps = /* @__PURE__ */ new Map();
  for (const [dep, metadata] of analyzeEntryResult.dependencies.entries()) {
    const pkgName = getPackageName(dep);
    if (pkgName && workspaceMap.has(pkgName)) {
      deps.set(dep, metadata);
    }
  }

  // In `analyzeBundle` we output this file and we want to use that instead of the original entry file
<<<<<<< HEAD
  // const analyzedEntryFile = join(path.join(projectRoot, '.mastra/.build'), 'entry-0.mjs');
=======
  //const analyzedEntryFile = posix.join(process.cwd(), '.mastra', '.build', 'entry-0.mjs');
>>>>>>> 318fd497

  const inputOptions = await getBundlerInputOptions(
    entryFile,
    {
      dependencies: deps,
      externalDependencies: new Set(),
      invalidChunks: new Set(),
      workspaceMap,
    },
    platform,
    env,
    { sourcemap, isDev: true, workspaceRoot, projectRoot },
  );

  if (Array.isArray(inputOptions.plugins)) {
    // filter out node-resolve plugin so all node_modules are external
    // and tsconfig-paths plugin as we are injection a custom one
    const plugins = [] as Plugin[];
    inputOptions.plugins.forEach(plugin => {
      if ((plugin as Plugin | undefined)?.name === 'node-resolve') {
        return;
      }

      if ((plugin as Plugin | undefined)?.name === 'tsconfig-paths') {
        plugins.push(
          tsConfigPaths({
            localResolve: true,
          }),
        );
        return;
      }

      plugins.push(plugin as Plugin);
    });

    inputOptions.plugins = plugins;
    inputOptions.plugins.push(aliasHono());
    // fixes imports like lodash/fp/get
    inputOptions.plugins.push(nodeModulesExtensionResolver());
  }

  return inputOptions;
}

export async function createWatcher(inputOptions: InputOptions, outputOptions: OutputOptions) {
  const watcher = await watch({
    ...inputOptions,
    output: {
      ...outputOptions,
      format: 'esm',
      entryFileNames: '[name].mjs',
      chunkFileNames: '[name].mjs',
    },
  });

  return watcher;
}<|MERGE_RESOLUTION|>--- conflicted
+++ resolved
@@ -1,10 +1,6 @@
 import type { InputOptions, OutputOptions, Plugin } from 'rollup';
 import { watch } from 'rollup';
-<<<<<<< HEAD
-import { join } from 'node:path';
-=======
 import { join, dirname, posix } from 'node:path';
->>>>>>> 318fd497
 import * as pkg from 'empathic/package';
 import { getInputOptions as getBundlerInputOptions } from './bundler';
 import { aliasHono } from './plugins/hono-alias';
@@ -13,12 +9,7 @@
 import { noopLogger } from '@mastra/core/logger';
 import { getWorkspaceInformation } from '../bundler/workspaceDependencies';
 import { analyzeBundle } from './analyze';
-<<<<<<< HEAD
-import path, { dirname } from 'path';
-import { getPackageName } from './utils';
-=======
 import { getPackageName, slash } from './utils';
->>>>>>> 318fd497
 
 export async function getInputOptions(
   entryFile: string,
@@ -27,22 +18,14 @@
   { sourcemap = false }: { sourcemap?: boolean } = {},
 ) {
   const closestPkgJson = pkg.up({ cwd: dirname(entryFile) });
-<<<<<<< HEAD
-  const projectRoot = closestPkgJson ? dirname(closestPkgJson) : process.cwd();
-=======
   const projectRoot = closestPkgJson ? dirname(slash(closestPkgJson)) : slash(process.cwd());
->>>>>>> 318fd497
   const { workspaceMap, workspaceRoot } = await getWorkspaceInformation({ mastraEntryFile: entryFile });
 
   const analyzeEntryResult = await analyzeBundle(
     [entryFile],
     entryFile,
     {
-<<<<<<< HEAD
-      outputDir: path.join(process.cwd(), '.mastra/.build'),
-=======
       outputDir: posix.join(process.cwd(), '.mastra', '.build'),
->>>>>>> 318fd497
       projectRoot: workspaceRoot || process.cwd(),
       platform: 'node',
       isDev: true,
@@ -59,11 +42,7 @@
   }
 
   // In `analyzeBundle` we output this file and we want to use that instead of the original entry file
-<<<<<<< HEAD
-  // const analyzedEntryFile = join(path.join(projectRoot, '.mastra/.build'), 'entry-0.mjs');
-=======
   //const analyzedEntryFile = posix.join(process.cwd(), '.mastra', '.build', 'entry-0.mjs');
->>>>>>> 318fd497
 
   const inputOptions = await getBundlerInputOptions(
     entryFile,
