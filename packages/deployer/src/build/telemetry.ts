--- conflicted
+++ resolved
@@ -91,13 +91,10 @@
 export async function writeTelemetryConfig(
   entryFile: string,
   outputDir: string,
-<<<<<<< HEAD
   options: {
     sourcemap?: boolean;
   } = {},
-=======
   logger: IMastraLogger,
->>>>>>> f248d535
 ): Promise<{
   hasCustomConfig: boolean;
   externalDependencies: string[];
