--- conflicted
+++ resolved
@@ -110,11 +110,7 @@
     "detect-libc": "^2.0.4",
     "dotenv": "^16.6.1",
     "empathic": "^2.0.0",
-<<<<<<< HEAD
-    "esbuild": "^0.25.9",
-=======
     "esbuild": "^0.25.10",
->>>>>>> 318fd497
     "find-workspaces": "^0.3.1",
     "fs-extra": "^11.3.2",
     "hono": "^4.9.7",
@@ -127,11 +123,7 @@
     "typescript-paths": "^1.5.1"
   },
   "devDependencies": {
-<<<<<<< HEAD
-    "@hono/node-server": "^1.19.4",
-=======
     "@hono/node-server": "^1.19.5",
->>>>>>> 318fd497
     "@hono/swagger-ui": "^0.5.2",
     "@internal/lint": "workspace:*",
     "@internal/types-builder": "workspace:*",
