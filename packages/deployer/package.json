--- conflicted
+++ resolved
@@ -103,15 +103,9 @@
     "@rollup/plugin-virtual": "^3.0.2",
     "@sindresorhus/slugify": "^2.2.1",
     "builtins": "^5.1.0",
-<<<<<<< HEAD
-    "detect-libc": "^2.0.4",
-    "dotenv": "^16.4.7",
-    "esbuild": "^0.25.5",
-=======
     "detect-libc": "^2.0.3",
     "dotenv": "^16.5.0",
     "esbuild": "^0.25.1",
->>>>>>> eea1afa9
     "find-workspaces": "^0.3.1",
     "fs-extra": "^11.3.0",
     "globby": "^14.1.0",
