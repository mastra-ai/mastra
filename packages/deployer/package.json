--- conflicted
+++ resolved
@@ -133,13 +133,8 @@
     "hono-openapi": "^0.4.8",
     "rollup-plugin-visualizer": "^5.14.0",
     "superjson": "^2.2.2",
-<<<<<<< HEAD
     "tsup": "^8.5.0",
-    "type-fest": "^4.37.0",
-=======
-    "tsup": "^8.4.0",
     "type-fest": "^4.41.0",
->>>>>>> e1eb06e3
     "typescript": "^5.8.2",
     "vitest": "^2.1.9"
   },
