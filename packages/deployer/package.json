--- conflicted
+++ resolved
@@ -109,12 +109,8 @@
     "builtins": "^5.1.0",
     "detect-libc": "^2.0.4",
     "dotenv": "^16.6.1",
-<<<<<<< HEAD
     "empathic": "^2.0.0",
-    "esbuild": "^0.25.8",
-=======
     "esbuild": "^0.25.9",
->>>>>>> 7e82fbf3
     "find-workspaces": "^0.3.1",
     "fs-extra": "^11.3.1",
     "hono": "^4.9.6",
