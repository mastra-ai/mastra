--- conflicted
+++ resolved
@@ -1,10 +1,6 @@
 {
   "name": "@mastra/deployer",
-<<<<<<< HEAD
-  "version": "0.2.6-alpha.6",
-=======
   "version": "0.2.6-alpha.9",
->>>>>>> 8df4a77d
   "description": "",
   "type": "module",
   "files": [
