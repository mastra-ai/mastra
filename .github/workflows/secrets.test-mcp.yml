name: MCP Package Tests

on:
  workflow_run:
    workflows: ['Quality assurance']
    types:
      - completed

jobs:
  check-changes:
    if: ${{ github.repository == 'mastra-ai/mastra' }}
    runs-on: ubuntu-latest
    permissions:
      contents: read
      statuses: write
    outputs:
      mcp-changed: ${{ steps.changes.outputs.mcp }}
    steps:
      - uses: actions/checkout@v4
        with:
          fetch-depth: 0
          ref: ${{ github.event.workflow_run.head_sha }}

      - name: Set pending status
        uses: ./.github/workflows/shared-actions/set-pr-status
        with:
          status: 'pending'
          context: 'MCP Package Tests'
          description: 'Checking for changes'
          sha: ${{ github.event.workflow_run.head_sha }}
          github_token: ${{ secrets.GITHUB_TOKEN }}
          target_url: ${{ github.server_url }}/${{ github.repository }}/actions/runs/${{ github.run_id }}

      - name: Check for mcp package changes
        uses: dorny/paths-filter@v3
        id: changes
        with:
          base: main
          ref: ${{ github.event.workflow_run.head_sha }}
          predicate-quantifier: 'every'
          filters: |
            mcp:
              - 'packages/mcp/**'
              - '!**/*.md'

  skip-tests:
    needs: check-changes
    if: needs.check-changes.outputs.mcp-changed == 'false'
    runs-on: ubuntu-latest
    permissions:
      statuses: write
    steps:
      - uses: actions/checkout@v4
      - name: Set success status for unchanged mcp
        uses: ./.github/workflows/shared-actions/set-pr-status
        with:
          status: 'success'
          context: 'MCP Package Tests'
          description: 'MCP package unchanged - skipping tests'
          sha: ${{ github.event.workflow_run.head_sha }}
          github_token: ${{ secrets.GITHUB_TOKEN }}
          target_url: ${{ github.server_url }}/${{ github.repository }}/actions/runs/${{ github.run_id }}

  test:
    needs: check-changes
    if: ${{ github.repository == 'mastra-ai/mastra' && needs.check-changes.outputs.mcp-changed == 'true' }}
    runs-on: ubuntu-latest
    permissions:
      contents: read
    env:
      TURBO_TOKEN: ${{ secrets.TURBO_TOKEN }}
      TURBO_TEAM: ${{ secrets.TURBO_TEAM }}
      TURBO_CACHE: remote:r
    steps:
      - uses: actions/checkout@v4
        with:
          ref: ${{ github.event.workflow_run.head_sha }}

      - name: Configure npm registry
        run: mkdir -p ~/setup-pnpm && echo "registry=https://registry.yarnpkg.com" > ~/setup-pnpm/.npmrc

      - uses: wardpeet/action-setup@pnpm-registry
        name: Install pnpm
        with:
          registry: https://registry.yarnpkg.com
          run_install: false

      - name: Setup Node.js 20.x
        uses: actions/setup-node@v4
        with:
          node-version: 20.19.1
          cache: 'pnpm'
          registry-url: 'https://registry.yarnpkg.com'

      - name: Install dependencies
        run: pnpm install

      - name: Build @mastra/mcp
        run: pnpm turbo --filter="./packages/mcp" --filter "mastra" build
        env:
          NODE_OPTIONS: '--max_old_space_size=8096'

<<<<<<< HEAD
      - name: Install integration tests dependencies
        working-directory: packages/mcp/integration-tests
        run: pnpm install --ignore-workspace
=======
      - name: Install integration test dependencies
        run: pnpm install --ignore-workspace
        working-directory: packages/mcp/integration-tests
>>>>>>> fdc51849

      - name: Run MCP tests
        run: pnpm run test:mcp
        working-directory: packages/mcp/integration-tests
        env:
          OPENAI_API_KEY: ${{ secrets.OPENAI_API_KEY }}

  test-success:
    needs: [check-changes, test]
    if: ${{ always() && needs.check-changes.outputs.mcp-changed == 'true' && needs.test.result == 'success' }}
    runs-on: ubuntu-latest
    permissions:
      statuses: write
    steps:
      - uses: actions/checkout@v4
      - name: Set success status for completed tests
        uses: ./.github/workflows/shared-actions/set-pr-status
        with:
          status: 'success'
          context: 'MCP Package Tests'
          description: 'All MCP tests passed'
          sha: ${{ github.event.workflow_run.head_sha }}
          github_token: ${{ secrets.GITHUB_TOKEN }}
          target_url: ${{ github.server_url }}/${{ github.repository }}/actions/runs/${{ github.run_id }}

  test-failure:
    needs: [check-changes, test]
    if: ${{ always() && needs.check-changes.outputs.mcp-changed == 'true' && needs.test.result == 'failure' }}
    runs-on: ubuntu-latest
    permissions:
      statuses: write
    steps:
      - uses: actions/checkout@v4
      - name: Set failure status for failed tests
        uses: ./.github/workflows/shared-actions/set-pr-status
        with:
          status: 'failure'
          context: 'MCP Package Tests'
          description: 'MCP tests failed'
          sha: ${{ github.event.workflow_run.head_sha }}
          github_token: ${{ secrets.GITHUB_TOKEN }}
          target_url: ${{ github.server_url }}/${{ github.repository }}/actions/runs/${{ github.run_id }}<|MERGE_RESOLUTION|>--- conflicted
+++ resolved
@@ -100,15 +100,9 @@
         env:
           NODE_OPTIONS: '--max_old_space_size=8096'
 
-<<<<<<< HEAD
-      - name: Install integration tests dependencies
-        working-directory: packages/mcp/integration-tests
-        run: pnpm install --ignore-workspace
-=======
       - name: Install integration test dependencies
         run: pnpm install --ignore-workspace
         working-directory: packages/mcp/integration-tests
->>>>>>> fdc51849
 
       - name: Run MCP tests
         run: pnpm run test:mcp
