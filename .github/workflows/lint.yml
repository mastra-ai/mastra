name: Quality assurance

on:
  pull_request:
    types: [opened, synchronize, reopened]
    branches: [main]

jobs:
  lint:
    name: Lint
    runs-on: ubuntu-latest
    # Run on main repository or for trusted bot PRs
    if: ${{ github.repository == 'mastra-ai/mastra' }} && ${{ !contains(github.event.pull_request.files.*.path, 'examples/') && !contains(github.event.pull_request.files.*.path, 'docs/') && !contains(github.event.pull_request.files.*.path, '.changeset/') && !contains(github.event.pull_request.files.*.path, 'generated-changesets/') }}
    env:
      TURBO_TOKEN: ${{ secrets.TURBO_TOKEN }}
      TURBO_TEAM: ${{ secrets.TURBO_TEAM }}
      TURBO_CACHE: remote:rw
    permissions:
      pull-requests: read

    steps:
      - name: Checkout repo
        uses: actions/checkout@v4

      - uses: pnpm/action-setup@v4
        name: Install pnpm
        with:
          run_install: false

      - name: Setup Node.js 20.x
        uses: actions/setup-node@v4
        with:
          node-version: 20.x
          cache: 'pnpm'

      - name: Install dependencies
        run: pnpm install

      - name: Lint
        run: pnpm turbo --filter "!./examples/**/*" --filter "!./docs/**/*" --filter "!./integrations/**/*" --filter "!@mastra/playground" lint

  prebuild:
    name: Prebuild
    runs-on: ubuntu-latest
    if: ${{ github.repository == 'mastra-ai/mastra' }} && ${{ !contains(github.event.pull_request.files.*.path, 'examples/') && !contains(github.event.pull_request.files.*.path, 'docs/') && !contains(github.event.pull_request.files.*.path, '.changeset/') && !contains(github.event.pull_request.files.*.path, 'generated-changesets/') }}
    env:
      TURBO_TOKEN: ${{ secrets.TURBO_TOKEN }}
      TURBO_TEAM: ${{ secrets.TURBO_TEAM }}
      TURBO_CACHE: remote:rw
    permissions:
      pull-requests: read

    steps:
      - name: Checkout repo
        uses: actions/checkout@v4

      - uses: pnpm/action-setup@v4
        name: Install pnpm
        with:
          run_install: false

      - name: Setup Node.js 20.x
        uses: actions/setup-node@v4
        with:
          node-version: 20.x
          cache: 'pnpm'

      - name: Install dependencies
        run: pnpm install

      - name: Build
        run: pnpm turbo --filter "!./examples/**/*" --filter "!./docs/" build

  check-bundle:
    name: Validate build outputs
    runs-on: ubuntu-latest
    # Run on main repository or for trusted bot PRs
    if: ${{ github.repository == 'mastra-ai/mastra' }} && ${{ !contains(github.event.pull_request.files.*.path, 'examples/') && !contains(github.event.pull_request.files.*.path, 'docs/') && !contains(github.event.pull_request.files.*.path, '.changeset/') && !contains(github.event.pull_request.files.*.path, 'generated-changesets/') }}
    env:
      TURBO_TOKEN: ${{ secrets.TURBO_TOKEN }}
      TURBO_TEAM: ${{ secrets.TURBO_TEAM }}
      TURBO_CACHE: remote:r
    permissions:
      pull-requests: read

    needs: prebuild

    steps:
      - name: Checkout repo
        uses: actions/checkout@v4

      - uses: pnpm/action-setup@v4
        name: Install pnpm
        with:
          run_install: false

      - name: Setup Node.js 20.x
        uses: actions/setup-node@v4
        with:
          node-version: 20.x
          cache: 'pnpm'

      - name: Install dependencies
        run: pnpm install

      - name: Build
        run: pnpm turbo --filter "!./examples/**/*" --filter "!./docs/" build

      - name: Install test dependencies
        working-directory: ./e2e-tests/pkg-outputs
        run: pnpm install --ignore-workspace

      - name: Check bundles
        working-directory: ./e2e-tests/pkg-outputs
        run: pnpm test

  unit:
    name: Unit tests
    runs-on: ubuntu-latest
    if: ${{ github.repository == 'mastra-ai/mastra' }} && ${{ !contains(github.event.pull_request.files.*.path, 'examples/') && !contains(github.event.pull_request.files.*.path, 'docs/') && !contains(github.event.pull_request.files.*.path, '.changeset/') && !contains(github.event.pull_request.files.*.path, 'generated-changesets/') }}
    env:
      TURBO_TOKEN: ${{ secrets.TURBO_TOKEN }}
      TURBO_TEAM: ${{ secrets.TURBO_TEAM }}
      TURBO_CACHE: remote:r

    needs: prebuild

    steps:
      - name: Checkout repo
        uses: actions/checkout@v4

      - uses: pnpm/action-setup@v4
        name: Install pnpm
        with:
          run_install: false

      - name: Setup Node.js 20.x
        uses: actions/setup-node@v4
        with:
          node-version: 20.x
          cache: 'pnpm'

      - name: Install dependencies
        run: pnpm install

      - name: Build
        run: pnpm turbo test --affected

  e2e-monorepo:
    name: E2E monorepo
    runs-on: ubuntu-latest
    # Run on main repository or for trusted bot PRs
    if: ${{ github.repository == 'mastra-ai/mastra' }} && ${{ !contains(github.event.pull_request.files.*.path, 'examples/') && !contains(github.event.pull_request.files.*.path, 'docs/') && !contains(github.event.pull_request.files.*.path, '.changeset/') && !contains(github.event.pull_request.files.*.path, 'generated-changesets/') }}
    env:
      TURBO_TOKEN: ${{ secrets.TURBO_TOKEN }}
      TURBO_TEAM: ${{ secrets.TURBO_TEAM }}
      TURBO_CACHE: remote:r

    permissions:
      pull-requests: read

    needs: prebuild

    steps:
      - name: Checkout repo
        uses: actions/checkout@v4

      - uses: pnpm/action-setup@v4
        name: Install pnpm
        with:
          run_install: false

      - name: Setup Node.js 20.x
        uses: actions/setup-node@v4
        with:
          node-version: 20.x
          cache: 'pnpm'

      - name: Install dependencies
        run: pnpm install

      - name: Build
        run: pnpm turbo --filter "./packages/core" --filter "./packages/cli" build

      - name: Install e2e test dependencies
        working-directory: ./e2e-tests/monorepo
        run: pnpm install --ignore-workspace

      - name: Test
        working-directory: ./e2e-tests/monorepo
        run: pnpm test
<<<<<<< HEAD
                  OPENAI_API_KEY: ${{ secrets.OPENAI_API_KEY }}
        env:
          OPENAI_API_KEY: ${{ secrets.OPENAI_API_KEY }}
=======
>>>>>>> 9ee42930

  e2e-create-mastra:
    name: E2E create-mastra
    runs-on: ubuntu-latest
    # Run on main repository or for trusted bot PRs
    if: ${{ github.repository == 'mastra-ai/mastra' }} && ${{ !contains(github.event.pull_request.files.*.path, 'examples/') && !contains(github.event.pull_request.files.*.path, 'docs/') && !contains(github.event.pull_request.files.*.path, '.changeset/') && !contains(github.event.pull_request.files.*.path, 'generated-changesets/') }}
    env:
      TURBO_TOKEN: ${{ secrets.TURBO_TOKEN }}
      TURBO_TEAM: ${{ secrets.TURBO_TEAM }}
      TURBO_CACHE: remote:r

    permissions:
      pull-requests: read

    needs: prebuild

    steps:
      - name: Checkout repo
        uses: actions/checkout@v4

      - uses: pnpm/action-setup@v4
        name: Install pnpm
        with:
          run_install: false

      - name: Setup Node.js 20.x
        uses: actions/setup-node@v4
        with:
          node-version: 20.x
          cache: 'pnpm'

      - name: Install dependencies
        run: pnpm install

      - name: Build
        run: pnpm turbo --filter "create-mastra" build

      - name: Install e2e test dependencies
        working-directory: ./e2e-tests/create-mastra
        run: pnpm install --ignore-workspace

      - name: Test
        working-directory: ./e2e-tests/create-mastra
        run: pnpm test

e2e-commonjs:
  name: E2E CommonJS
  runs-on: ubuntu-latest
  # Run on main repository or for trusted bot PRs
  if: ${{ github.repository == 'mastra-ai/mastra' }} && ${{ !contains(github.event.pull_request.files.*.path, 'examples/') && !contains(github.event.pull_request.files.*.path, 'docs/') && !contains(github.event.pull_request.files.*.path, '.changeset/') && !contains(github.event.pull_request.files.*.path, 'generated-changesets/') }}
  env:
    TURBO_TOKEN: ${{ secrets.TURBO_TOKEN }}
    TURBO_TEAM: ${{ secrets.TURBO_TEAM }}
    TURBO_CACHE: remote:r

    permissions:
      pull-requests: read

    needs: prebuild

    steps:
      - name: Checkout repo
        uses: actions/checkout@v4

      - uses: pnpm/action-setup@v4
        name: Install pnpm
        with:
          run_install: false

      - name: Setup Node.js 20.x
        uses: actions/setup-node@v4
        with:
          node-version: 20.x
          cache: 'pnpm'

      - name: Install dependencies
        run: pnpm install

      - name: Build
        run: pnpm turbo --filter "@mastra/core" build

      - name: Install e2e test dependencies
        working-directory: ./e2e-tests/commonjs
        run: pnpm install --ignore-workspace

      - name: Test
        working-directory: ./e2e-tests/commonjs
        run: pnpm test<|MERGE_RESOLUTION|>--- conflicted
+++ resolved
@@ -189,12 +189,8 @@
       - name: Test
         working-directory: ./e2e-tests/monorepo
         run: pnpm test
-<<<<<<< HEAD
-                  OPENAI_API_KEY: ${{ secrets.OPENAI_API_KEY }}
         env:
           OPENAI_API_KEY: ${{ secrets.OPENAI_API_KEY }}
-=======
->>>>>>> 9ee42930
 
   e2e-create-mastra:
     name: E2E create-mastra
