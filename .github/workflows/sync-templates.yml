--- conflicted
+++ resolved
@@ -33,23 +33,18 @@
 
       - name: Checkout repository
         uses: actions/checkout@v5
-<<<<<<< HEAD
-      - name: Set up Node.js
-        uses: actions/setup-node@v6
-=======
 
       - name: Configure npm registry
         run: mkdir -p ~/setup-pnpm && echo "registry=https://registry.yarnpkg.com" > ~/setup-pnpm/.npmrc
 
       - name: Set up Node.js
         uses: actions/setup-node@v5
->>>>>>> 226a1467
         with:
           node-version: '22.x'
-          cache: 'pnpm'
+          registry-url: 'https://registry.yarnpkg.com'
 
       - name: Install dependencies
-        run: npm install @octokit/rest fs-extra dotenv
+        run: npm install @octokit/rest fs-extra dotenv --registry=https://registry.yarnpkg.com
 
       - name: Run Template Sync Script
         env:
