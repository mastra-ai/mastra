name: Combined store Tests (vector+storage)

on:
  pull_request:
    branches: [main]
    paths:
      - "stores/**"
      - "stores/*/package.json"
      - ".github/workflows/test-combined-stores.yml"

permissions:
  contents: read
  pull-requests: read

jobs:
  test:
    runs-on: ubuntu-latest
    permissions:
      contents: read
    services:
      qdrant:
        image: qdrant/qdrant
        ports:
          - 6333:6333
      chromadb:
        image: chromadb/chroma
        ports:
          - 8000:8000

    steps:
      - uses: actions/checkout@v4

      - name: Install pnpm
        uses: pnpm/action-setup@v2
        with:
          version: 9.7.0

      - name: Setup Node.js
        uses: actions/setup-node@v4
        with:
          node-version: "20"
          cache: "pnpm"

      - name: Install dependencies
        run: pnpm install

      - name: Build core
        run: pnpm build:core

      - name: Build combined storage packages
        run: pnpm build:combined-stores

      - name: Run combined storage tests
        run: pnpm test:combined-stores
        env:
          NODE_OPTIONS: "--max_old_space_size=8096"
<<<<<<< HEAD
          PINECONE_API_KEY: ${{ secrets.PINECONE_API_KEY }}
=======
          ASTRA_DB_ENDPOINT: ${{ secrets.ASTRA_DB_ENDPOINT }}
          ASTRA_DB_TOKEN: ${{ secrets.ASTRA_DB_TOKEN }}
          CLOUDFLARE_API_TOKEN: ${{ secrets.ABHI_CLOUDFLARE_API_TOKEN }}
          CLOUDFLARE_ACCOUNT_ID: ${{ secrets.ABHI_CLOUDFLARE_ACCOUNT_ID }}
>>>>>>> 91c81f51
<|MERGE_RESOLUTION|>--- conflicted
+++ resolved
@@ -54,11 +54,8 @@
         run: pnpm test:combined-stores
         env:
           NODE_OPTIONS: "--max_old_space_size=8096"
-<<<<<<< HEAD
           PINECONE_API_KEY: ${{ secrets.PINECONE_API_KEY }}
-=======
           ASTRA_DB_ENDPOINT: ${{ secrets.ASTRA_DB_ENDPOINT }}
           ASTRA_DB_TOKEN: ${{ secrets.ASTRA_DB_TOKEN }}
           CLOUDFLARE_API_TOKEN: ${{ secrets.ABHI_CLOUDFLARE_API_TOKEN }}
-          CLOUDFLARE_ACCOUNT_ID: ${{ secrets.ABHI_CLOUDFLARE_ACCOUNT_ID }}
->>>>>>> 91c81f51
+          CLOUDFLARE_ACCOUNT_ID: ${{ secrets.ABHI_CLOUDFLARE_ACCOUNT_ID }}