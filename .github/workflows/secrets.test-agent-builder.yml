name: Agent Builder Tests

on:
  workflow_run:
    workflows: ['Quality assurance']
    types:
      - completed

jobs:
  check-changes:
    if: ${{ github.repository == 'mastra-ai/mastra' }}
    runs-on: ubuntu-latest
    outputs:
      agent-builder-changed: ${{ steps.changes.outputs.agent-builder }}
    permissions:
      contents: read
      statuses: write
    steps:
      - uses: actions/checkout@v4
        with:
          fetch-depth: 0
          ref: ${{ github.event.workflow_run.head_sha }}

      - name: Set pending status
        uses: ./.github/workflows/shared-actions/set-pr-status
        with:
          status: 'pending'
          context: 'Agent Builder Tests'
          description: 'Checking for changes'
          sha: ${{ github.event.workflow_run.head_sha }}
          github_token: ${{ secrets.GITHUB_TOKEN }}
          target_url: ${{ github.server_url }}/${{ github.repository }}/actions/runs/${{ github.run_id }}

      - name: Check for agent-builder package changes
        uses: dorny/paths-filter@v3
        id: changes
        with:
          base: main
          ref: ${{ github.event.workflow_run.head_sha }}
          predicate-quantifier: 'every'
          filters: |
            agent-builder:
              - 'packages/agent-builder/**'
              - '!**/*.md'

  skip-tests:
    needs: check-changes
    if: needs.check-changes.outputs.agent-builder-changed == 'false'
    runs-on: ubuntu-latest
    permissions:
      statuses: write
    steps:
      - uses: actions/checkout@v4
      - name: Set success status for unchanged agent-builder
        uses: ./.github/workflows/shared-actions/set-pr-status
        with:
          status: 'success'
          context: 'Agent Builder Tests'
          description: 'Agent Builder package unchanged - skipping tests'
          sha: ${{ github.event.workflow_run.head_sha }}
          github_token: ${{ secrets.GITHUB_TOKEN }}
          target_url: ${{ github.server_url }}/${{ github.repository }}/actions/runs/${{ github.run_id }}

  test:
    needs: check-changes
    if: ${{ github.repository == 'mastra-ai/mastra' && needs.check-changes.outputs.agent-builder-changed == 'true' }}
    runs-on: ubuntu-latest
    permissions:
      contents: read
    env:
      TURBO_TOKEN: ${{ secrets.TURBO_TOKEN }}
      TURBO_TEAM: ${{ secrets.TURBO_TEAM }}
      TURBO_CACHE: remote:r
    steps:
      - uses: actions/checkout@v4
        with:
          ref: ${{ github.event.workflow_run.head_sha }}

      - name: Configure npm registry
        run: mkdir -p ~/setup-pnpm && echo "registry=https://registry.yarnpkg.com" > ~/setup-pnpm/.npmrc

      - uses: wardpeet/action-setup@pnpm-registry
        name: Install pnpm
        with:
          registry: https://registry.yarnpkg.com
          run_install: false

      - name: Setup Node.js 20.x
        uses: actions/setup-node@v4
        with:
          node-version: 20.19.1
          cache: 'pnpm'
          registry-url: 'https://registry.yarnpkg.com'

      - name: Install dependencies
        run: pnpm install

      - name: Build dependencies
        run: pnpm turbo build --filter "@mastra/agent-builder^..." --filter "./stores/*"

      - name: Run Agent Builder unit tests
        run: pnpm --filter "@mastra/agent-builder" test
        env:
          NODE_OPTIONS: '--max_old_space_size=8096'

<<<<<<< HEAD
      - name: Install integration tests dependencies
        working-directory: packages/agent-builder/integration-tests
        run: pnpm install --ignore-workspace
=======
      - name: Install integration test dependencies
        run: pnpm install --ignore-workspace
        working-directory: packages/agent-builder/integration-tests
>>>>>>> fdc51849

      - name: Run Agent Builder integration tests
        run: pnpm test
        working-directory: packages/agent-builder/integration-tests
        env:
          NODE_OPTIONS: '--max_old_space_size=8096'
          OPENAI_API_KEY: ${{ secrets.OPENAI_API_KEY }}

  test-success:
    needs: [check-changes, test]
    if: ${{ always() && needs.check-changes.outputs.agent-builder-changed == 'true' && needs.test.result == 'success' }}
    runs-on: ubuntu-latest
    permissions:
      statuses: write
    steps:
      - uses: actions/checkout@v4
      - name: Set success status for completed tests
        uses: ./.github/workflows/shared-actions/set-pr-status
        with:
          status: 'success'
          context: 'Agent Builder Tests'
          description: 'All agent builder tests passed'
          sha: ${{ github.event.workflow_run.head_sha }}
          github_token: ${{ secrets.GITHUB_TOKEN }}
          target_url: ${{ github.server_url }}/${{ github.repository }}/actions/runs/${{ github.run_id }}

  test-failure:
    needs: [check-changes, test]
    if: ${{ always() && needs.check-changes.outputs.agent-builder-changed == 'true' && needs.test.result == 'failure' }}
    runs-on: ubuntu-latest
    permissions:
      statuses: write
    steps:
      - uses: actions/checkout@v4
      - name: Set failure status for failed tests
        uses: ./.github/workflows/shared-actions/set-pr-status
        with:
          status: 'failure'
          context: 'Agent Builder Tests'
          description: 'Agent builder tests failed'
          sha: ${{ github.event.workflow_run.head_sha }}
          github_token: ${{ secrets.GITHUB_TOKEN }}
          target_url: ${{ github.server_url }}/${{ github.repository }}/actions/runs/${{ github.run_id }}<|MERGE_RESOLUTION|>--- conflicted
+++ resolved
@@ -103,15 +103,9 @@
         env:
           NODE_OPTIONS: '--max_old_space_size=8096'
 
-<<<<<<< HEAD
-      - name: Install integration tests dependencies
-        working-directory: packages/agent-builder/integration-tests
-        run: pnpm install --ignore-workspace
-=======
       - name: Install integration test dependencies
         run: pnpm install --ignore-workspace
         working-directory: packages/agent-builder/integration-tests
->>>>>>> fdc51849
 
       - name: Run Agent Builder integration tests
         run: pnpm test
