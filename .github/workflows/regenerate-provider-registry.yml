--- conflicted
+++ resolved
@@ -84,11 +84,7 @@
         run: |
           pnpm prettier --write packages/core/src/llm/model/provider-registry.json
           pnpm prettier --write packages/core/src/llm/model/provider-types.generated.d.ts
-<<<<<<< HEAD
-=======
           pnpm prettier --write docs/src/content/en/models/**/*.{mdx,ts}
->>>>>>> 3a949b86
-
       - name: Check for changes
         id: git-check
         run: |
