name: Renovate
permissions:
  contents: read
on:
  # This lets you dispatch a renovate job with different cache options if you want to reset or disable the cache manually.
  workflow_dispatch:
    inputs:
      repoCache:
        description: 'Reset or disable the cache?'
        type: choice
        default: enabled
        options:
          - enabled
          - disabled
          - reset
      logLevel:
        description: 'Set logLevel'
        type: choice
        default: INFO
        options:
          - INFO
          - DEBUG
  schedule:
    # The "*" (#42, asterisk) character has special semantics in YAML, so this
    # string has to be quoted.
    - cron: '0 */6 * * *'
# Adding these as env variables makes it easy to re-use them in different steps and in bash.
env:
  cache_archive: renovate_cache.tar.gz
  # This is the dir renovate provides -- if we set our own directory via cacheDir, we can run into permissions issues.
  # It is also possible to cache a higher level of the directory, but it has minimal benefit. While renovate execution
  # time gets faster, it also takes longer to upload the cache as it grows bigger.
  cache_dir: /tmp/renovate/cache/renovate/repository
  # This can be manually changed to bust the cache if neccessary.
  cache_key: renovate-cache

jobs:
  renovate:
    runs-on: ubuntu-latest
    if: github.repository == 'mastra-ai/mastra'
    steps:
      - name: Initial checkout
        uses: actions/checkout@v5
<<<<<<< HEAD
        with:
          # Use default GITHUB_TOKEN for initial checkout
          # This is needed to access the .github/actions/app-auth action
          fetch-depth: 1
=======
        with:
          # Use default GITHUB_TOKEN for initial checkout
          # This is needed to access the .github/actions/app-auth action
          fetch-depth: 1
          persist-credentials: false

      - name: Dane App Auth
        id: app-auth
        uses: ./.github/actions/app-auth
        with:
          app-id: ${{ vars.DANE_APP_ID }}
          private-key: ${{ secrets.DANE_APP_PRIVATE_KEY }}
          minutes: 120
          #permission-pull-requests: write
          #permission-issues: write
          #permission-security-events: write
          #permission-statuses: write
          #permission-contents: write
          #permission-workflows: write

      - name: Re-checkout with app token
        uses: actions/checkout@v5
        with:
          fetch-depth: 0
          token: ${{ steps.app-auth.outputs.token }}
>>>>>>> 226a1467
          persist-credentials: true

      # This third party action allows you to download the cache artifact from different workflow runs
      # Note that actions/cache doesn't work well because the cache key would need to be computed from
      # a file within the cache, meaning there would never be any data to restore. With other keys, the
      # cache wouldn't necessarily upload when it changes. actions/download-artifact also doesn't work
      # because it only handles artifacts uploaded in the same run, and we want to restore from the
      # previous successful run.
      - uses: dawidd6/action-download-artifact@v10
        if: github.event.inputs.repoCache != 'disabled'
        continue-on-error: true
        with:
          name: ${{ env.cache_key }}
          path: cache-download

      # Using tar to compress and extract the archive isn't strictly necessary, but it can improve
      # performance significantly when uploading artifacts with lots of files.
      - name: Extract renovate cache
        run: |
          set -x
          mkdir -p $cache_dir
          # Skip if no cache is set, such as the first time it runs.
          if [ ! -d cache-download ] ; then
            echo "No cache found."
            exit 0
          fi

          # Make sure the directory exists, and extract it there. Note that it's nested in the download directory.
          tar -xzf cache-download/$cache_archive -C $cache_dir

          # Unfortunately, the permissions expected within renovate's docker container
          # are different than the ones given after the cache is restored. We have to
          # change ownership to solve this. We also need to have correct permissions in
          # the entire /tmp/renovate tree, not just the section with the repo cache.
          sudo chown -R 12021:0 /tmp/renovate/
          ls -R $cache_dir

      - name: Self-hosted Renovate
        uses: renovatebot/github-action@v43.0.17
        with:
          configurationFile: renovate.json
          docker-user: '${{ steps.id.outputs.user }}:${{ steps.id.outputs.group }}'
<<<<<<< HEAD
          token: ${{ secrets.RENOVATE_PAT  }}
=======
          token: ${{ steps.app-auth.outputs.token  }}
>>>>>>> 226a1467
        env:
          LOG_LEVEL: ${{ github.event.inputs.logLevel }}
          RENOVATE_REPOSITORIES: ${{ github.repository }}
          # This enables the cache -- if this is set, it's not necessary to add it to renovate.json.
          RENOVATE_REPOSITORY_CACHE: ${{ github.event.inputs.repoCache || 'enabled' }}

      # Compression helps performance in the upload step!
      - name: Compress renovate cache
        run: |
          ls $cache_dir
          # The -C is important -- otherwise we end up extracting the files with
          # their full path, ultimately leading to a nested directory situation.
          # To solve *that*, we'd have to extract to root (/), which isn't safe.
          tar -czvf $cache_archive -C $cache_dir .

      - uses: actions/upload-artifact@v5
        if: github.event.inputs.repoCache != 'disabled'
        with:
          name: ${{ env.cache_key }}
          path: ${{ env.cache_archive }}
          # Since this is updated and restored on every run, we don't need to keep it
          # for long. Just make sure this value is large enough that multiple renovate
          # runs can happen before older cache archives are deleted.
          retention-days: 1<|MERGE_RESOLUTION|>--- conflicted
+++ resolved
@@ -41,12 +41,6 @@
     steps:
       - name: Initial checkout
         uses: actions/checkout@v5
-<<<<<<< HEAD
-        with:
-          # Use default GITHUB_TOKEN for initial checkout
-          # This is needed to access the .github/actions/app-auth action
-          fetch-depth: 1
-=======
         with:
           # Use default GITHUB_TOKEN for initial checkout
           # This is needed to access the .github/actions/app-auth action
@@ -72,7 +66,6 @@
         with:
           fetch-depth: 0
           token: ${{ steps.app-auth.outputs.token }}
->>>>>>> 226a1467
           persist-credentials: true
 
       # This third party action allows you to download the cache artifact from different workflow runs
@@ -115,11 +108,7 @@
         with:
           configurationFile: renovate.json
           docker-user: '${{ steps.id.outputs.user }}:${{ steps.id.outputs.group }}'
-<<<<<<< HEAD
-          token: ${{ secrets.RENOVATE_PAT  }}
-=======
           token: ${{ steps.app-auth.outputs.token  }}
->>>>>>> 226a1467
         env:
           LOG_LEVEL: ${{ github.event.inputs.logLevel }}
           RENOVATE_REPOSITORIES: ${{ github.repository }}
