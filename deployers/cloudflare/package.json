{
  "name": "@mastra/deployer-cloudflare",
  "version": "0.12.3-alpha.0",
  "description": "",
  "type": "module",
  "files": [
    "dist"
  ],
  "main": "dist/index.js",
  "types": "dist/index.d.ts",
  "exports": {
    ".": {
      "import": {
        "types": "./dist/index.d.ts",
        "default": "./dist/index.js"
      },
      "require": {
        "types": "./dist/index.d.ts",
        "default": "./dist/index.cjs"
      }
    },
    "./secrets-manager": {
      "import": {
        "types": "./dist/secrets-manager/index.d.ts",
        "default": "./dist/secrets-manager/index.js"
      },
      "require": {
        "types": "./dist/secrets-manager/index.d.ts",
        "default": "./dist/secrets-manager/index.cjs"
      }
    },
    "./package.json": "./package.json"
  },
  "scripts": {
    "build": "tsup --silent --config tsup.config.ts",
    "build:watch": "tsup --watch --silent --config tsup.config.ts",
    "test": "vitest run",
    "lint": "eslint ."
  },
  "keywords": [],
  "author": "",
  "license": "Apache-2.0",
  "dependencies": {
    "@babel/core": "^7.28.0",
    "@mastra/deployer": "workspace:^",
    "@rollup/plugin-virtual": "^3.0.2",
    "cloudflare": "^4.5.0",
<<<<<<< HEAD
    "rollup": "~4.46.2"
=======
    "rollup": "~4.47.1"
>>>>>>> 3003ebcd
  },
  "devDependencies": {
    "@babel/types": "^7.28.2",
    "@internal/lint": "workspace:*",
    "@internal/types-builder": "workspace:*",
    "@mastra/core": "workspace:*",
    "@microsoft/api-extractor": "^7.52.8",
    "@types/babel__core": "^7.20.5",
    "@types/node": "^20.19.0",
    "eslint": "^9.30.1",
    "tsup": "^8.5.0",
    "typescript": "^5.8.3",
    "vitest": "^3.2.4",
    "zod": "^3.25.67"
  },
  "peerDependencies": {
    "@mastra/core": ">=0.10.1-0 <0.15.0-0",
    "zod": "^3.0.0 || ^4.0.0"
  }
}<|MERGE_RESOLUTION|>--- conflicted
+++ resolved
@@ -45,11 +45,7 @@
     "@mastra/deployer": "workspace:^",
     "@rollup/plugin-virtual": "^3.0.2",
     "cloudflare": "^4.5.0",
-<<<<<<< HEAD
-    "rollup": "~4.46.2"
-=======
     "rollup": "~4.47.1"
->>>>>>> 3003ebcd
   },
   "devDependencies": {
     "@babel/types": "^7.28.2",
