{
  "name": "@mastra/deployer-cloudflare",
  "version": "0.14.12",
  "description": "",
  "type": "module",
  "files": [
    "dist",
    "CHANGELOG.md"
  ],
  "main": "dist/index.js",
  "types": "dist/index.d.ts",
  "exports": {
    ".": {
      "import": {
        "types": "./dist/index.d.ts",
        "default": "./dist/index.js"
      },
      "require": {
        "types": "./dist/index.d.ts",
        "default": "./dist/index.cjs"
      }
    },
    "./secrets-manager": {
      "import": {
        "types": "./dist/secrets-manager/index.d.ts",
        "default": "./dist/secrets-manager/index.js"
      },
      "require": {
        "types": "./dist/secrets-manager/index.d.ts",
        "default": "./dist/secrets-manager/index.cjs"
      }
    },
    "./package.json": "./package.json"
  },
  "scripts": {
    "build": "tsup --silent --config tsup.config.ts",
    "build:watch": "tsup --watch --silent --config tsup.config.ts",
    "test": "vitest run",
    "lint": "eslint ."
  },
  "keywords": [],
  "author": "",
  "license": "Apache-2.0",
  "dependencies": {
    "@babel/core": "^7.28.5",
    "@mastra/deployer": "workspace:^",
    "@rollup/plugin-virtual": "3.0.2",
    "cloudflare": "^4.5.0",
    "rollup": "~4.50.2",
    "rollup-plugin-esbuild": "^6.2.1"
  },
  "devDependencies": {
    "@babel/types": "^7.28.4",
    "@internal/lint": "workspace:*",
    "@internal/types-builder": "workspace:*",
    "@mastra/core": "workspace:*",
    "@microsoft/api-extractor": "^7.52.8",
    "@types/babel__core": "^7.20.5",
    "@types/node": "^20.19.0",
    "eslint": "^9.37.0",
    "tsup": "^8.5.0",
    "typescript": "^5.8.3",
    "vitest": "^3.2.4",
    "zod": "^3.25.76"
  },
  "homepage": "https://mastra.ai",
  "repository": {
    "type": "git",
    "url": "git+https://github.com/mastra-ai/mastra.git",
    "directory": "deployers/cloudflare"
  },
  "bugs": {
    "url": "https://github.com/mastra-ai/mastra/issues"
  },
  "peerDependencies": {
<<<<<<< HEAD
    "@mastra/core": ">=0.20.1-0 <2.0.0-0",
=======
    "@mastra/core": ">=1.0.0-0 <2.0.0-0",
>>>>>>> 0b1b86db
    "zod": "^3.25.0 || ^4.0.0"
  }
}<|MERGE_RESOLUTION|>--- conflicted
+++ resolved
@@ -73,11 +73,7 @@
     "url": "https://github.com/mastra-ai/mastra/issues"
   },
   "peerDependencies": {
-<<<<<<< HEAD
-    "@mastra/core": ">=0.20.1-0 <2.0.0-0",
-=======
     "@mastra/core": ">=1.0.0-0 <2.0.0-0",
->>>>>>> 0b1b86db
     "zod": "^3.25.0 || ^4.0.0"
   }
 }