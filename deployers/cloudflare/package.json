{
  "name": "@mastra/deployer-cloudflare",
  "version": "0.10.4-alpha.0",
  "description": "",
  "type": "module",
  "files": [
    "dist"
  ],
  "main": "dist/index.js",
  "types": "dist/index.d.ts",
  "exports": {
    ".": {
      "import": {
        "types": "./dist/index.d.ts",
        "default": "./dist/index.js"
      },
      "require": {
        "types": "./dist/index.d.cts",
        "default": "./dist/index.cjs"
      }
    },
    "./secrets-manager": {
      "import": {
        "types": "./dist/secrets-manager/index.d.ts",
        "default": "./dist/secrets-manager/index.js"
      },
      "require": {
        "types": "./dist/secrets-manager/index.d.cts",
        "default": "./dist/secrets-manager/index.cjs"
      }
    },
    "./package.json": "./package.json"
  },
  "scripts": {
    "build": "tsup src/index.ts src/secrets-manager/index.ts --format esm,cjs --experimental-dts --clean --treeshake=smallest --splitting",
    "build:watch": "pnpm build --watch",
    "test": "vitest run",
    "lint": "eslint ."
  },
  "keywords": [],
  "author": "",
  "license": "Elastic-2.0",
  "dependencies": {
    "@babel/core": "^7.27.4",
    "@mastra/deployer": "workspace:^",
    "@rollup/plugin-virtual": "^3.0.2",
    "cloudflare": "^4.3.0",
    "rollup": "^4.41.1",
<<<<<<< HEAD
    "wrangler": "^4.4.0",
    "zod": "^3.25.56"
=======
    "wrangler": "^4.19.1",
    "zod": "^3.24.3"
>>>>>>> d90c49fa
  },
  "devDependencies": {
    "@internal/lint": "workspace:*",
    "@microsoft/api-extractor": "^7.52.8",
    "@types/node": "^20.17.57",
    "eslint": "^9.28.0",
    "tsup": "^8.5.0",
    "typescript": "^5.8.2",
    "vitest": "^3.2.2",
    "@mastra/core": "workspace:*"
  },
  "peerDependencies": {
    "@mastra/core": "^0.10.1-alpha.0"
  }
}<|MERGE_RESOLUTION|>--- conflicted
+++ resolved
@@ -46,13 +46,8 @@
     "@rollup/plugin-virtual": "^3.0.2",
     "cloudflare": "^4.3.0",
     "rollup": "^4.41.1",
-<<<<<<< HEAD
-    "wrangler": "^4.4.0",
+    "wrangler": "^4.19.1",
     "zod": "^3.25.56"
-=======
-    "wrangler": "^4.19.1",
-    "zod": "^3.24.3"
->>>>>>> d90c49fa
   },
   "devDependencies": {
     "@internal/lint": "workspace:*",
