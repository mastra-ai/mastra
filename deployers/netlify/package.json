{
  "name": "@mastra/deployer-netlify",
<<<<<<< HEAD
  "version": "0.1.15-alpha.6",
=======
  "version": "0.1.15-alpha.9",
>>>>>>> 8df4a77d
  "description": "",
  "type": "module",
  "files": [
    "dist"
  ],
  "main": "dist/index.js",
  "types": "dist/index.d.ts",
  "exports": {
    ".": {
      "import": {
        "types": "./dist/index.d.ts",
        "default": "./dist/index.js"
      },
      "require": {
        "types": "./dist/index.d.cts",
        "default": "./dist/index.cjs"
      }
    },
    "./package.json": "./package.json"
  },
  "scripts": {
    "build": "tsup src/index.ts --format esm,cjs --experimental-dts --clean --treeshake=smallest --splitting",
    "build:watch": "pnpm build --watch",
    "test": "vitest run",
    "lint": "eslint ."
  },
  "keywords": [],
  "author": "",
  "license": "ISC",
  "dependencies": {
    "@mastra/core": "workspace:^",
    "@mastra/deployer": "workspace:^",
    "@rollup/plugin-virtual": "^3.0.2",
    "date-fns": "^4.1.0",
    "execa": "^9.5.2",
    "netlify-cli": "^19.0.3",
    "zod": "^3.24.2"
  },
  "devDependencies": {
    "@internal/lint": "workspace:*",
    "@microsoft/api-extractor": "^7.52.1",
    "@types/node": "^20.17.27",
    "eslint": "^9.23.0",
    "tsup": "^8.4.0",
    "typescript": "^5.8.2",
    "vitest": "^3.0.9"
  }
}<|MERGE_RESOLUTION|>--- conflicted
+++ resolved
@@ -1,10 +1,6 @@
 {
   "name": "@mastra/deployer-netlify",
-<<<<<<< HEAD
-  "version": "0.1.15-alpha.6",
-=======
   "version": "0.1.15-alpha.9",
->>>>>>> 8df4a77d
   "description": "",
   "type": "module",
   "files": [
