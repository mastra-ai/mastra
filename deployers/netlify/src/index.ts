--- conflicted
+++ resolved
@@ -88,12 +88,13 @@
     this.writeFiles({ dir: join(outputDirectory, this.outputDir) });
   }
 
-<<<<<<< HEAD
-  async bundle(entryFile: string, outputDirectory: string, bundleOptions?: Record<string, any>): Promise<void> {
+  async bundle(
+    entryFile: string,
+    outputDirectory: string,
+    toolsPaths: string[],
+    bundleOptions?: Record<string, any>,
+  ): Promise<void> {
     const { swaggerUI } = bundleOptions ?? {};
-=======
-  async bundle(entryFile: string, outputDirectory: string, toolsPaths: string[]): Promise<void> {
->>>>>>> 7e92011a
     return this._bundle(
       this.getEntry({ swaggerUI }),
       entryFile,
