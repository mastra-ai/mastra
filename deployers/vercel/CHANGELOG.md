# @mastra/deployer-vercel

<<<<<<< HEAD
=======
## 0.1.15-alpha.9

### Patch Changes

- Updated dependencies [3c6ae54]
- Updated dependencies [febc8a6]
  - @mastra/deployer@0.2.6-alpha.9
  - @mastra/core@0.8.0-alpha.7

## 0.1.15-alpha.8

### Patch Changes

- Updated dependencies [4c65a57]
- Updated dependencies [a3f0e90]
  - @mastra/deployer@0.2.6-alpha.8
  - @mastra/core@0.8.0-alpha.6

## 0.1.15-alpha.7

### Patch Changes

- Updated dependencies [93875ed]
  - @mastra/core@0.8.0-alpha.5
  - @mastra/deployer@0.2.6-alpha.7

>>>>>>> 8df4a77d
## 0.1.15-alpha.6

### Patch Changes

- Updated dependencies [d7e08e8]
  - @mastra/core@0.8.0-alpha.4
  - @mastra/deployer@0.2.6-alpha.6

## 0.1.15-alpha.5

### Patch Changes

- Updated dependencies [32ba03c]
  - @mastra/deployer@0.2.6-alpha.5

## 0.1.15-alpha.4

### Patch Changes

- Updated dependencies [5ae0180]
- Updated dependencies [9bfa12b]
- Updated dependencies [515ebfb]
- Updated dependencies [88fa727]
- Updated dependencies [dfb0601]
- Updated dependencies [f37f535]
- Updated dependencies [789bef3]
- Updated dependencies [4d67826]
- Updated dependencies [6330967]
- Updated dependencies [8393832]
- Updated dependencies [6330967]
  - @mastra/core@0.8.0-alpha.3
  - @mastra/deployer@0.2.6-alpha.4

## 0.1.15-alpha.3

### Patch Changes

- Updated dependencies [0deb356]
  - @mastra/deployer@0.2.6-alpha.3

## 0.1.15-alpha.2

### Patch Changes

- Updated dependencies [56c31b7]
- Updated dependencies [4c98129]
- Updated dependencies [dbbbf80]
- Updated dependencies [84fe241]
- Updated dependencies [84fe241]
- Updated dependencies [99d43b9]
  - @mastra/core@0.8.0-alpha.2
  - @mastra/deployer@0.2.6-alpha.2

## 0.1.15-alpha.1

### Patch Changes

- Updated dependencies [619c39d]
- Updated dependencies [fe56be0]
- Updated dependencies [a0967a0]
- Updated dependencies [fca3b21]
- Updated dependencies [0118361]
- Updated dependencies [619c39d]
  - @mastra/core@0.8.0-alpha.1
  - @mastra/deployer@0.2.6-alpha.1

## 0.1.15-alpha.0

### Patch Changes

- Updated dependencies [05d58cc]
- Updated dependencies [107bcfe]
- Updated dependencies [5b4e19f]
- Updated dependencies [7599d77]
- Updated dependencies [cafae83]
- Updated dependencies [8076ecf]
- Updated dependencies [304397c]
  - @mastra/deployer@0.2.6-alpha.0
  - @mastra/core@0.7.1-alpha.0

## 0.1.14

### Patch Changes

- 0b496ff: Load env vars on mastra deploy
- Updated dependencies [cdc0498]
- Updated dependencies [b4fbc59]
- Updated dependencies [a838fde]
- Updated dependencies [a8bd4cf]
- Updated dependencies [7a3eeb0]
- Updated dependencies [0b54522]
- Updated dependencies [b3b34f5]
- Updated dependencies [1af25d5]
- Updated dependencies [a4686e8]
- Updated dependencies [6530ad1]
- Updated dependencies [0b496ff]
- Updated dependencies [27439ad]
  - @mastra/deployer@0.2.5
  - @mastra/core@0.7.0

## 0.1.14-alpha.3

### Patch Changes

- Updated dependencies [b3b34f5]
- Updated dependencies [a4686e8]
  - @mastra/core@0.7.0-alpha.3
  - @mastra/deployer@0.2.5-alpha.3

## 0.1.14-alpha.2

### Patch Changes

- Updated dependencies [a838fde]
- Updated dependencies [a8bd4cf]
- Updated dependencies [7a3eeb0]
- Updated dependencies [6530ad1]
  - @mastra/core@0.7.0-alpha.2
  - @mastra/deployer@0.2.5-alpha.2

## 0.1.14-alpha.1

### Patch Changes

- 0b496ff: Load env vars on mastra deploy
- Updated dependencies [cdc0498]
- Updated dependencies [0b54522]
- Updated dependencies [1af25d5]
- Updated dependencies [0b496ff]
- Updated dependencies [27439ad]
  - @mastra/deployer@0.2.5-alpha.1
  - @mastra/core@0.7.0-alpha.1

## 0.1.14-alpha.0

### Patch Changes

- Updated dependencies [b4fbc59]
  - @mastra/core@0.6.5-alpha.0
  - @mastra/deployer@0.2.5-alpha.0

## 0.1.13

### Patch Changes

- Updated dependencies [e764fd1]
- Updated dependencies [6794797]
- Updated dependencies [709aa2c]
- Updated dependencies [fb68a80]
- Updated dependencies [e764fd1]
- Updated dependencies [05ef3e0]
- Updated dependencies [95c5745]
- Updated dependencies [b56a681]
- Updated dependencies [85a2461]
- Updated dependencies [248cb07]
  - @mastra/deployer@0.2.4
  - @mastra/core@0.6.4

## 0.1.13-alpha.1

### Patch Changes

- Updated dependencies [6794797]
- Updated dependencies [709aa2c]
- Updated dependencies [85a2461]
  - @mastra/core@0.6.4-alpha.1
  - @mastra/deployer@0.2.4-alpha.1

## 0.1.13-alpha.0

### Patch Changes

- Updated dependencies [e764fd1]
- Updated dependencies [fb68a80]
- Updated dependencies [e764fd1]
- Updated dependencies [05ef3e0]
- Updated dependencies [95c5745]
- Updated dependencies [b56a681]
- Updated dependencies [248cb07]
  - @mastra/deployer@0.2.4-alpha.0
  - @mastra/core@0.6.4-alpha.0

## 0.1.12

### Patch Changes

- 404640e: AgentNetwork changeset
- Updated dependencies [404640e]
- Updated dependencies [3bce733]
  - @mastra/deployer@0.2.3
  - @mastra/core@0.6.3

## 0.1.12-alpha.1

### Patch Changes

- Updated dependencies [3bce733]
  - @mastra/core@0.6.3-alpha.1
  - @mastra/deployer@0.2.3-alpha.1

## 0.1.12-alpha.0

### Patch Changes

- 404640e: AgentNetwork changeset
- Updated dependencies [404640e]
  - @mastra/deployer@0.2.3-alpha.0
  - @mastra/core@0.6.3-alpha.0

## 0.1.11

### Patch Changes

- Updated dependencies [4e6732b]
- Updated dependencies [beaf1c2]
- Updated dependencies [3084e13]
  - @mastra/deployer@0.2.2
  - @mastra/core@0.6.2

## 0.1.11-alpha.1

### Patch Changes

- Updated dependencies [beaf1c2]
- Updated dependencies [3084e13]
  - @mastra/core@0.6.2-alpha.0
  - @mastra/deployer@0.2.2-alpha.1

## 0.1.11-alpha.0

### Patch Changes

- Updated dependencies [4e6732b]
  - @mastra/deployer@0.2.2-alpha.0

## 0.1.10

### Patch Changes

- Updated dependencies [cc7f392]
- Updated dependencies [fc2f89c]
- Updated dependencies [dfbb131]
- Updated dependencies [f4854ee]
- Updated dependencies [afaf73f]
- Updated dependencies [0850b4c]
- Updated dependencies [7bcfaee]
- Updated dependencies [da8d9bb]
- Updated dependencies [44631b1]
- Updated dependencies [9116d70]
- Updated dependencies [6e559a0]
- Updated dependencies [5f43505]
- Updated dependencies [61ad5a4]
  - @mastra/deployer@0.2.1
  - @mastra/core@0.6.1

## 0.1.10-alpha.2

### Patch Changes

- Updated dependencies [cc7f392]
- Updated dependencies [fc2f89c]
- Updated dependencies [dfbb131]
- Updated dependencies [0850b4c]
- Updated dependencies [da8d9bb]
- Updated dependencies [9116d70]
  - @mastra/deployer@0.2.1-alpha.2
  - @mastra/core@0.6.1-alpha.2

## 0.1.10-alpha.1

### Patch Changes

- Updated dependencies [f4854ee]
- Updated dependencies [afaf73f]
- Updated dependencies [44631b1]
- Updated dependencies [6e559a0]
- Updated dependencies [5f43505]
- Updated dependencies [61ad5a4]
  - @mastra/core@0.6.1-alpha.1
  - @mastra/deployer@0.2.1-alpha.1

## 0.1.10-alpha.0

### Patch Changes

- Updated dependencies [7bcfaee]
  - @mastra/core@0.6.1-alpha.0
  - @mastra/deployer@0.2.1-alpha.0

## 0.1.9

### Patch Changes

- Updated dependencies [16b98d9]
- Updated dependencies [1c8cda4]
- Updated dependencies [95b4144]
- Updated dependencies [3729dbd]
- Updated dependencies [c2144f4]
  - @mastra/core@0.6.0
  - @mastra/deployer@0.2.0

## 0.1.9-alpha.1

### Patch Changes

- Updated dependencies [16b98d9]
- Updated dependencies [1c8cda4]
- Updated dependencies [95b4144]
- Updated dependencies [c2144f4]
  - @mastra/core@0.6.0-alpha.1
  - @mastra/deployer@0.2.0-alpha.1

## 0.1.9-alpha.0

### Patch Changes

- Updated dependencies [3729dbd]
  - @mastra/core@0.5.1-alpha.0
  - @mastra/deployer@0.1.9-alpha.0

## 0.1.8

### Patch Changes

- fd4a1d7: Update cjs bundling to make sure files are split
- Updated dependencies [a910463]
- Updated dependencies [59df7b6]
- Updated dependencies [22643eb]
- Updated dependencies [6feb23f]
- Updated dependencies [f2d6727]
- Updated dependencies [7a7a547]
- Updated dependencies [29f3a82]
- Updated dependencies [3d0e290]
- Updated dependencies [e9fbac5]
- Updated dependencies [301e4ee]
- Updated dependencies [ee667a2]
- Updated dependencies [dfbe4e9]
- Updated dependencies [dab255b]
- Updated dependencies [1e8bcbc]
- Updated dependencies [f6678e4]
- Updated dependencies [9e81f35]
- Updated dependencies [c93798b]
- Updated dependencies [a85ab24]
- Updated dependencies [dbd9f2d]
- Updated dependencies [59df7b6]
- Updated dependencies [caefaa2]
- Updated dependencies [c151ae6]
- Updated dependencies [52e0418]
- Updated dependencies [d79aedf]
- Updated dependencies [8deb34c]
- Updated dependencies [c2dde91]
- Updated dependencies [5d41958]
- Updated dependencies [144b3d5]
- Updated dependencies [03236ec]
- Updated dependencies [3764e71]
- Updated dependencies [df982db]
- Updated dependencies [a171b37]
- Updated dependencies [506f1d5]
- Updated dependencies [02ffb7b]
- Updated dependencies [731dd8a]
- Updated dependencies [0461849]
- Updated dependencies [2259379]
- Updated dependencies [aeb5e36]
- Updated dependencies [f2301de]
- Updated dependencies [358f069]
- Updated dependencies [fd4a1d7]
- Updated dependencies [960690d]
- Updated dependencies [c139344]
  - @mastra/core@0.5.0
  - @mastra/deployer@0.1.8

## 0.1.8-alpha.12

### Patch Changes

- Updated dependencies [a85ab24]
  - @mastra/core@0.5.0-alpha.12
  - @mastra/deployer@0.1.8-alpha.12

## 0.1.8-alpha.11

### Patch Changes

- fd4a1d7: Update cjs bundling to make sure files are split
- Updated dependencies [7a7a547]
- Updated dependencies [c93798b]
- Updated dependencies [dbd9f2d]
- Updated dependencies [8deb34c]
- Updated dependencies [5d41958]
- Updated dependencies [a171b37]
- Updated dependencies [fd4a1d7]
  - @mastra/deployer@0.1.8-alpha.11
  - @mastra/core@0.5.0-alpha.11

## 0.1.8-alpha.10

### Patch Changes

- Updated dependencies [a910463]
  - @mastra/core@0.5.0-alpha.10
  - @mastra/deployer@0.1.8-alpha.10

## 0.1.8-alpha.9

### Patch Changes

- Updated dependencies [e9fbac5]
- Updated dependencies [1e8bcbc]
- Updated dependencies [aeb5e36]
- Updated dependencies [f2301de]
  - @mastra/deployer@0.1.8-alpha.9
  - @mastra/core@0.5.0-alpha.9

## 0.1.8-alpha.8

### Patch Changes

- Updated dependencies [506f1d5]
  - @mastra/core@0.5.0-alpha.8
  - @mastra/deployer@0.1.8-alpha.8

## 0.1.8-alpha.7

### Patch Changes

- Updated dependencies [ee667a2]
  - @mastra/core@0.5.0-alpha.7
  - @mastra/deployer@0.1.8-alpha.7

## 0.1.8-alpha.6

### Patch Changes

- Updated dependencies [f6678e4]
  - @mastra/core@0.5.0-alpha.6
  - @mastra/deployer@0.1.8-alpha.6

## 0.1.8-alpha.5

### Patch Changes

- Updated dependencies [22643eb]
- Updated dependencies [6feb23f]
- Updated dependencies [f2d6727]
- Updated dependencies [301e4ee]
- Updated dependencies [dfbe4e9]
- Updated dependencies [9e81f35]
- Updated dependencies [caefaa2]
- Updated dependencies [c151ae6]
- Updated dependencies [52e0418]
- Updated dependencies [03236ec]
- Updated dependencies [3764e71]
- Updated dependencies [df982db]
- Updated dependencies [0461849]
- Updated dependencies [2259379]
- Updated dependencies [358f069]
  - @mastra/core@0.5.0-alpha.5
  - @mastra/deployer@0.1.8-alpha.5

## 0.1.8-alpha.4

### Patch Changes

- Updated dependencies [d79aedf]
- Updated dependencies [144b3d5]
  - @mastra/core@0.5.0-alpha.4
  - @mastra/deployer@0.1.8-alpha.4

## 0.1.8-alpha.3

### Patch Changes

- Updated dependencies [3d0e290]
  - @mastra/core@0.5.0-alpha.3
  - @mastra/deployer@0.1.8-alpha.3

## 0.1.8-alpha.2

### Patch Changes

- Updated dependencies [02ffb7b]
  - @mastra/core@0.5.0-alpha.2
  - @mastra/deployer@0.1.8-alpha.2

## 0.1.8-alpha.1

### Patch Changes

- Updated dependencies [dab255b]
  - @mastra/core@0.5.0-alpha.1
  - @mastra/deployer@0.1.8-alpha.1

## 0.1.8-alpha.0

### Patch Changes

- Updated dependencies [59df7b6]
- Updated dependencies [29f3a82]
- Updated dependencies [59df7b6]
- Updated dependencies [c2dde91]
- Updated dependencies [731dd8a]
- Updated dependencies [960690d]
- Updated dependencies [c139344]
  - @mastra/core@0.5.0-alpha.0
  - @mastra/deployer@0.1.8-alpha.0

## 0.1.7

### Patch Changes

- Updated dependencies [1da20e7]
- Updated dependencies [30a4c29]
- Updated dependencies [e1e2705]
  - @mastra/core@0.4.4
  - @mastra/deployer@0.1.7

## 0.1.7-alpha.0

### Patch Changes

- Updated dependencies [1da20e7]
- Updated dependencies [30a4c29]
- Updated dependencies [e1e2705]
  - @mastra/core@0.4.4-alpha.0
  - @mastra/deployer@0.1.7-alpha.0

## 0.1.6

### Patch Changes

- bb4f447: Add support for commonjs
- Updated dependencies [0d185b1]
- Updated dependencies [ed55f1d]
- Updated dependencies [06aa827]
- Updated dependencies [80cdd76]
- Updated dependencies [0fd78ac]
- Updated dependencies [2512a93]
- Updated dependencies [e62de74]
- Updated dependencies [0d25b75]
- Updated dependencies [fd14a3f]
- Updated dependencies [8d13b14]
- Updated dependencies [3f369a2]
- Updated dependencies [3ee4831]
- Updated dependencies [4d4e1e1]
- Updated dependencies [bb4f447]
- Updated dependencies [108793c]
- Updated dependencies [5f28f44]
- Updated dependencies [dabecf4]
  - @mastra/core@0.4.3
  - @mastra/deployer@0.1.6

## 0.1.6-alpha.4

### Patch Changes

- Updated dependencies [dabecf4]
  - @mastra/core@0.4.3-alpha.4
  - @mastra/deployer@0.1.6-alpha.4

## 0.1.6-alpha.3

### Patch Changes

- bb4f447: Add support for commonjs
- Updated dependencies [0fd78ac]
- Updated dependencies [0d25b75]
- Updated dependencies [fd14a3f]
- Updated dependencies [3f369a2]
- Updated dependencies [4d4e1e1]
- Updated dependencies [bb4f447]
  - @mastra/deployer@0.1.6-alpha.3
  - @mastra/core@0.4.3-alpha.3

## 0.1.6-alpha.2

### Patch Changes

- Updated dependencies [2512a93]
- Updated dependencies [e62de74]
  - @mastra/core@0.4.3-alpha.2
  - @mastra/deployer@0.1.6-alpha.2

## 0.1.6-alpha.1

### Patch Changes

- Updated dependencies [0d185b1]
- Updated dependencies [ed55f1d]
- Updated dependencies [80cdd76]
- Updated dependencies [8d13b14]
- Updated dependencies [3ee4831]
- Updated dependencies [108793c]
- Updated dependencies [5f28f44]
  - @mastra/core@0.4.3-alpha.1
  - @mastra/deployer@0.1.6-alpha.1

## 0.1.6-alpha.0

### Patch Changes

- Updated dependencies [06aa827]
  - @mastra/core@0.4.3-alpha.0
  - @mastra/deployer@0.1.6-alpha.0

## 0.1.5

### Patch Changes

- Updated dependencies [7fceae1]
- Updated dependencies [e4ee56c]
- Updated dependencies [8d94c3e]
- Updated dependencies [2d68431]
- Updated dependencies [99dcdb5]
- Updated dependencies [6cb63e0]
- Updated dependencies [f626fbb]
- Updated dependencies [e752340]
- Updated dependencies [eb91535]
  - @mastra/core@0.4.2
  - @mastra/deployer@0.1.5

## 0.1.5-alpha.3

### Patch Changes

- Updated dependencies [8d94c3e]
- Updated dependencies [99dcdb5]
- Updated dependencies [e752340]
- Updated dependencies [eb91535]
  - @mastra/core@0.4.2-alpha.2
  - @mastra/deployer@0.1.5-alpha.3

## 0.1.5-alpha.2

### Patch Changes

- Updated dependencies [6cb63e0]
  - @mastra/core@0.4.2-alpha.1
  - @mastra/deployer@0.1.5-alpha.2

## 0.1.5-alpha.1

### Patch Changes

- Updated dependencies [2d68431]
  - @mastra/deployer@0.1.5-alpha.1

## 0.1.5-alpha.0

### Patch Changes

- Updated dependencies [7fceae1]
- Updated dependencies [e4ee56c]
- Updated dependencies [f626fbb]
  - @mastra/core@0.4.2-alpha.0
  - @mastra/deployer@0.1.5-alpha.0

## 0.1.4

### Patch Changes

- Updated dependencies [ce44b9b]
- Updated dependencies [967da43]
- Updated dependencies [b405f08]
  - @mastra/core@0.4.1
  - @mastra/deployer@0.1.4

## 0.1.3

### Patch Changes

- Updated dependencies [5297264]
- Updated dependencies [2fc618f]
- Updated dependencies [fe0fd01]
  - @mastra/deployer@0.1.3
  - @mastra/core@0.4.0

## 0.1.3-alpha.1

### Patch Changes

- Updated dependencies [fe0fd01]
  - @mastra/core@0.4.0-alpha.1
  - @mastra/deployer@0.1.3-alpha.1

## 0.1.3-alpha.0

### Patch Changes

- Updated dependencies [5297264]
- Updated dependencies [2fc618f]
  - @mastra/deployer@0.1.3-alpha.0
  - @mastra/core@0.4.0-alpha.0

## 0.1.2

### Patch Changes

- Updated dependencies [f205ede]
  - @mastra/core@0.3.0
  - @mastra/deployer@0.1.2

## 0.1.1

### Patch Changes

- Updated dependencies [d59f1a8]
- Updated dependencies [936dc26]
- Updated dependencies [91ef439]
- Updated dependencies [4a25be4]
- Updated dependencies [bf2e88f]
- Updated dependencies [2f0d707]
- Updated dependencies [aac1667]
  - @mastra/core@0.2.1
  - @mastra/deployer@0.1.1

## 0.1.1-alpha.0

### Patch Changes

- Updated dependencies [d59f1a8]
- Updated dependencies [936dc26]
- Updated dependencies [91ef439]
- Updated dependencies [4a25be4]
- Updated dependencies [bf2e88f]
- Updated dependencies [2f0d707]
- Updated dependencies [aac1667]
  - @mastra/core@0.2.1-alpha.0
  - @mastra/deployer@0.1.1-alpha.0

## 0.1.0

### Minor Changes

- 4d4f6b6: Update deployer
- 5916f9d: Update deps from fixed to ^
- 8b416d9: Breaking changes

### Patch Changes

- 2b75edf: mastra deployers tsup bundling
- 44c7c26: Rebuild
- bdaf834: publish packages
- b97ca96: Tracing into default storage
- a9b5ddf: Publish new versions
- 88600bc: Deployer fixes
- 9c10484: update all packages
- 70dabd9: Fix broken publish
- 0d5a03d: Vector store modules
- 9625602: Use mastra core splitted bundles in other packages
- 38b7f66: Update deployer logic
- 327ece7: Updates for ts versions
- 4f1d1a1: Enforce types ann cleanup package.json
- Updated dependencies [2ab57d6]
- Updated dependencies [a1774e7]
- Updated dependencies [f537e33]
- Updated dependencies [291fe57]
- Updated dependencies [6f2c0f5]
- Updated dependencies [e4d4ede]
- Updated dependencies [0be7181]
- Updated dependencies [dd6d87f]
- Updated dependencies [9029796]
- Updated dependencies [6fa4bd2]
- Updated dependencies [f031a1f]
- Updated dependencies [8151f44]
- Updated dependencies [d7d465a]
- Updated dependencies [4d4f6b6]
- Updated dependencies [73d112c]
- Updated dependencies [592e3cf]
- Updated dependencies [9d1796d]
- Updated dependencies [e897f1c]
- Updated dependencies [4a54c82]
- Updated dependencies [e27fe69]
- Updated dependencies [3967e69]
- Updated dependencies [8ae2bbc]
- Updated dependencies [246f06c]
- Updated dependencies [ac8c61a]
- Updated dependencies [82a6d53]
- Updated dependencies [e9d1b47]
- Updated dependencies [bdaf834]
- Updated dependencies [016493a]
- Updated dependencies [bc40916]
- Updated dependencies [93a3719]
- Updated dependencies [7d83b92]
- Updated dependencies [9fb3039]
- Updated dependencies [8fa48b9]
- Updated dependencies [d5e12de]
- Updated dependencies [e1dd94a]
- Updated dependencies [07c069d]
- Updated dependencies [5cdfb88]
- Updated dependencies [837a288]
- Updated dependencies [685108a]
- Updated dependencies [c8ff2f5]
- Updated dependencies [5fdc87c]
- Updated dependencies [ae7bf94]
- Updated dependencies [8e7814f]
- Updated dependencies [66a03ec]
- Updated dependencies [5916f9d]
- Updated dependencies [7d87a15]
- Updated dependencies [b97ca96]
- Updated dependencies [ad2cd74]
- Updated dependencies [23dcb23]
- Updated dependencies [033eda6]
- Updated dependencies [7babd5c]
- Updated dependencies [a9b5ddf]
- Updated dependencies [9066f95]
- Updated dependencies [4139b43]
- Updated dependencies [8105fae]
- Updated dependencies [e097800]
- Updated dependencies [ab01c53]
- Updated dependencies [1944807]
- Updated dependencies [30322ce]
- Updated dependencies [8aec8b7]
- Updated dependencies [1874f40]
- Updated dependencies [685108a]
- Updated dependencies [f7d1131]
- Updated dependencies [79acad0]
- Updated dependencies [7a19083]
- Updated dependencies [382f4dc]
- Updated dependencies [1ebd071]
- Updated dependencies [0b74006]
- Updated dependencies [2f17a5f]
- Updated dependencies [f368477]
- Updated dependencies [7892533]
- Updated dependencies [9c10484]
- Updated dependencies [b726bf5]
- Updated dependencies [88f18d7]
- Updated dependencies [70dabd9]
- Updated dependencies [21fe536]
- Updated dependencies [1a41fbf]
- Updated dependencies [176bc42]
- Updated dependencies [391d5ea]
- Updated dependencies [401a4d9]
- Updated dependencies [2e099d2]
- Updated dependencies [0b826f6]
- Updated dependencies [8329f1a]
- Updated dependencies [d68b532]
- Updated dependencies [75bf3f0]
- Updated dependencies [e6d8055]
- Updated dependencies [e2e76de]
- Updated dependencies [a18e96c]
- Updated dependencies [ccbc581]
- Updated dependencies [5950de5]
- Updated dependencies [b425845]
- Updated dependencies [fe3dcb0]
- Updated dependencies [0696eeb]
- Updated dependencies [6780223]
- Updated dependencies [78eec7c]
- Updated dependencies [a8a459a]
- Updated dependencies [0b96376]
- Updated dependencies [0be7181]
- Updated dependencies [7b87567]
- Updated dependencies [b524c22]
- Updated dependencies [d7d465a]
- Updated dependencies [df843d3]
- Updated dependencies [cfb966f]
- Updated dependencies [4534e77]
- Updated dependencies [d6d8159]
- Updated dependencies [0bd142c]
- Updated dependencies [9625602]
- Updated dependencies [72d1990]
- Updated dependencies [f6ba259]
- Updated dependencies [2712098]
- Updated dependencies [a291824]
- Updated dependencies [eedb829]
- Updated dependencies [8ea426a]
- Updated dependencies [c5f2d50]
- Updated dependencies [5285356]
- Updated dependencies [74b3078]
- Updated dependencies [cb290ee]
- Updated dependencies [b4d7416]
- Updated dependencies [e608d8c]
- Updated dependencies [7064554]
- Updated dependencies [06b2c0a]
- Updated dependencies [002d6d8]
- Updated dependencies [e448a26]
- Updated dependencies [8b416d9]
- Updated dependencies [fd494a3]
- Updated dependencies [dc90663]
- Updated dependencies [c872875]
- Updated dependencies [3c4488b]
- Updated dependencies [72c280b]
- Updated dependencies [a7b016d]
- Updated dependencies [fd75f3c]
- Updated dependencies [7f24c29]
- Updated dependencies [2017553]
- Updated dependencies [b80ea8d]
- Updated dependencies [a10b7a3]
- Updated dependencies [42a2e69]
- Updated dependencies [cf6d825]
- Updated dependencies [963c15a]
- Updated dependencies [28dceab]
- Updated dependencies [7365b6c]
- Updated dependencies [5ee67d3]
- Updated dependencies [a5604c4]
- Updated dependencies [d38f7a6]
- Updated dependencies [38b7f66]
- Updated dependencies [2fa7f53]
- Updated dependencies [1420ae2]
- Updated dependencies [b9c7047]
- Updated dependencies [4a328af]
- Updated dependencies [f6da688]
- Updated dependencies [3700be1]
- Updated dependencies [9ade36e]
- Updated dependencies [10870bc]
- Updated dependencies [2b01511]
- Updated dependencies [a870123]
- Updated dependencies [ccf115c]
- Updated dependencies [04434b6]
- Updated dependencies [5811de6]
- Updated dependencies [9f3ab05]
- Updated dependencies [66a5392]
- Updated dependencies [4b1ce2c]
- Updated dependencies [14064f2]
- Updated dependencies [f5dfa20]
- Updated dependencies [327ece7]
- Updated dependencies [da2e8d3]
- Updated dependencies [95a4697]
- Updated dependencies [d5fccfb]
- Updated dependencies [3427b95]
- Updated dependencies [538a136]
- Updated dependencies [e66643a]
- Updated dependencies [b5393f1]
- Updated dependencies [d2cd535]
- Updated dependencies [c2dd6b5]
- Updated dependencies [67637ba]
- Updated dependencies [836f4e3]
- Updated dependencies [5ee2e78]
- Updated dependencies [cd02c56]
- Updated dependencies [01502b0]
- Updated dependencies [16e5b04]
- Updated dependencies [d9c8dd0]
- Updated dependencies [9fb59d6]
- Updated dependencies [a9345f9]
- Updated dependencies [f1e3105]
- Updated dependencies [99f1847]
- Updated dependencies [04f3171]
- Updated dependencies [8769a62]
- Updated dependencies [d5ec619]
- Updated dependencies [27275c9]
- Updated dependencies [ae7bf94]
- Updated dependencies [4f1d1a1]
- Updated dependencies [ee4de15]
- Updated dependencies [202d404]
- Updated dependencies [a221426]
  - @mastra/deployer@0.1.0
  - @mastra/core@0.2.0

## 0.1.0-alpha.69

### Patch Changes

- Updated dependencies [391d5ea]
  - @mastra/deployer@0.1.0-alpha.63

## 0.1.0-alpha.68

### Patch Changes

- Updated dependencies [016493a]
- Updated dependencies [382f4dc]
- Updated dependencies [176bc42]
- Updated dependencies [d68b532]
- Updated dependencies [fe3dcb0]
- Updated dependencies [e448a26]
- Updated dependencies [fd75f3c]
- Updated dependencies [ccf115c]
- Updated dependencies [a221426]
  - @mastra/core@0.2.0-alpha.110
  - @mastra/deployer@0.1.0-alpha.62

## 0.1.0-alpha.67

### Patch Changes

- Updated dependencies [b9c7047]
  - @mastra/deployer@0.1.0-alpha.61

## 0.1.0-alpha.66

### Patch Changes

- Updated dependencies [d5fccfb]
  - @mastra/core@0.2.0-alpha.109
  - @mastra/deployer@0.1.0-alpha.60

## 0.1.0-alpha.65

### Patch Changes

- Updated dependencies [5ee67d3]
- Updated dependencies [95a4697]
  - @mastra/core@0.2.0-alpha.108
  - @mastra/deployer@0.1.0-alpha.59

## 0.1.0-alpha.64

### Patch Changes

- Updated dependencies [8fa48b9]
- Updated dependencies [66a5392]
  - @mastra/deployer@0.1.0-alpha.58
  - @mastra/core@0.2.0-alpha.107

## 0.1.0-alpha.63

### Patch Changes

- Updated dependencies [6f2c0f5]
- Updated dependencies [a8a459a]
- Updated dependencies [4a328af]
  - @mastra/core@0.2.0-alpha.106
  - @mastra/deployer@0.1.0-alpha.57

## 0.1.0-alpha.62

### Patch Changes

- Updated dependencies [246f06c]
  - @mastra/deployer@0.1.0-alpha.56

## 0.1.0-alpha.61

### Patch Changes

- Updated dependencies [1420ae2]
- Updated dependencies [99f1847]
  - @mastra/core@0.2.0-alpha.105
  - @mastra/deployer@0.1.0-alpha.55

## 0.1.0-alpha.60

### Patch Changes

- b97ca96: Tracing into default storage
- Updated dependencies [5fdc87c]
- Updated dependencies [b97ca96]
- Updated dependencies [6780223]
- Updated dependencies [72d1990]
- Updated dependencies [cf6d825]
- Updated dependencies [10870bc]
  - @mastra/core@0.2.0-alpha.104
  - @mastra/deployer@0.1.0-alpha.54

## 0.1.0-alpha.59

### Patch Changes

- Updated dependencies [4534e77]
  - @mastra/core@0.2.0-alpha.103
  - @mastra/deployer@0.1.0-alpha.53

## 0.1.0-alpha.58

### Patch Changes

- Updated dependencies [a9345f9]
  - @mastra/core@0.2.0-alpha.102
  - @mastra/deployer@0.1.0-alpha.52

## 0.1.0-alpha.57

### Patch Changes

- 4f1d1a1: Enforce types ann cleanup package.json
- Updated dependencies [66a03ec]
- Updated dependencies [4f1d1a1]
  - @mastra/core@0.2.0-alpha.101
  - @mastra/deployer@0.1.0-alpha.51

## 0.1.0-alpha.56

### Patch Changes

- Updated dependencies [9d1796d]
  - @mastra/deployer@0.1.0-alpha.50
  - @mastra/core@0.2.0-alpha.100

## 0.1.0-alpha.55

### Patch Changes

- Updated dependencies [7d83b92]
  - @mastra/deployer@0.1.0-alpha.49
  - @mastra/core@0.2.0-alpha.99

## 0.1.0-alpha.54

### Patch Changes

- Updated dependencies [8aec8b7]
  - @mastra/deployer@0.1.0-alpha.48

## 0.1.0-alpha.53

### Patch Changes

- 70dabd9: Fix broken publish
- Updated dependencies [70dabd9]
- Updated dependencies [202d404]
  - @mastra/core@0.2.0-alpha.98
  - @mastra/deployer@0.1.0-alpha.47

## 0.1.0-alpha.52

### Patch Changes

- Updated dependencies [07c069d]
- Updated dependencies [7892533]
- Updated dependencies [e6d8055]
- Updated dependencies [a18e96c]
- Updated dependencies [5950de5]
- Updated dependencies [df843d3]
- Updated dependencies [a870123]
- Updated dependencies [f1e3105]
  - @mastra/core@0.2.0-alpha.97
  - @mastra/deployer@0.1.0-alpha.46

## 0.1.0-alpha.51

### Patch Changes

- Updated dependencies [74b3078]
  - @mastra/core@0.2.0-alpha.96
  - @mastra/deployer@0.1.0-alpha.45

## 0.1.0-alpha.50

### Patch Changes

- Updated dependencies [9fb59d6]
  - @mastra/deployer@0.1.0-alpha.44
  - @mastra/core@0.2.0-alpha.95

## 0.1.0-alpha.49

### Minor Changes

- 8b416d9: Breaking changes

### Patch Changes

- 9c10484: update all packages
- Updated dependencies [9c10484]
- Updated dependencies [8b416d9]
  - @mastra/core@0.2.0-alpha.94
  - @mastra/deployer@0.1.0-alpha.43

## 0.1.0-alpha.48

### Patch Changes

- Updated dependencies [5285356]
- Updated dependencies [42a2e69]
  - @mastra/core@0.2.0-alpha.93
  - @mastra/deployer@0.1.0-alpha.42

## 0.1.0-alpha.47

### Patch Changes

- Updated dependencies [0b96376]
  - @mastra/deployer@0.1.0-alpha.41

## 0.1.0-alpha.46

### Patch Changes

- Updated dependencies [8329f1a]
  - @mastra/deployer@0.1.0-alpha.40

## 0.1.0-alpha.45

### Patch Changes

- Updated dependencies [8ea426a]
  - @mastra/deployer@0.1.0-alpha.39

## 0.1.0-alpha.44

### Patch Changes

- Updated dependencies [b80ea8d]
  - @mastra/deployer@0.1.0-alpha.34

## 0.1.0-alpha.43

### Minor Changes

- 4d4f6b6: Update deployer

### Patch Changes

- Updated dependencies [4d4f6b6]
  - @mastra/deployer@0.1.0-alpha.38
  - @mastra/core@0.2.0-alpha.92

## 0.1.0-alpha.42

### Patch Changes

- Updated dependencies [d7d465a]
- Updated dependencies [d7d465a]
- Updated dependencies [2017553]
- Updated dependencies [a10b7a3]
- Updated dependencies [16e5b04]
  - @mastra/core@0.2.0-alpha.91
  - @mastra/deployer@0.1.0-alpha.37

## 0.1.0-alpha.41

### Patch Changes

- Updated dependencies [8151f44]
- Updated dependencies [e897f1c]
- Updated dependencies [82a6d53]
- Updated dependencies [3700be1]
  - @mastra/core@0.2.0-alpha.90
  - @mastra/deployer@0.1.0-alpha.36

## 0.1.0-alpha.40

### Patch Changes

- Updated dependencies [27275c9]
  - @mastra/core@0.2.0-alpha.89
  - @mastra/deployer@0.1.0-alpha.35

## 0.1.0-alpha.39

### Patch Changes

- Updated dependencies [ab01c53]
- Updated dependencies [ccbc581]
  - @mastra/deployer@0.1.0-alpha.34
  - @mastra/core@0.2.0-alpha.88

## 0.1.0-alpha.38

### Patch Changes

- Updated dependencies [7365b6c]
  - @mastra/core@0.2.0-alpha.87
  - @mastra/deployer@0.1.0-alpha.33

## 0.1.0-alpha.37

### Minor Changes

- 5916f9d: Update deps from fixed to ^

### Patch Changes

- Updated dependencies [6fa4bd2]
- Updated dependencies [5916f9d]
- Updated dependencies [e2e76de]
- Updated dependencies [7f24c29]
- Updated dependencies [67637ba]
- Updated dependencies [04f3171]
  - @mastra/core@0.2.0-alpha.86
  - @mastra/deployer@0.1.0-alpha.32

## 0.0.1-alpha.36

### Patch Changes

- Updated dependencies [e9d1b47]
- Updated dependencies [c5f2d50]
  - @mastra/core@0.2.0-alpha.85
  - @mastra/deployer@0.0.1-alpha.31

## 0.0.1-alpha.35

### Patch Changes

- Updated dependencies [e27fe69]
  - @mastra/deployer@0.0.1-alpha.30

## 0.0.1-alpha.34

### Patch Changes

- 38b7f66: Update deployer logic
- Updated dependencies [2f17a5f]
- Updated dependencies [0696eeb]
- Updated dependencies [cb290ee]
- Updated dependencies [b4d7416]
- Updated dependencies [38b7f66]
  - @mastra/core@0.2.0-alpha.84
  - @mastra/deployer@0.0.1-alpha.29

## 0.0.1-alpha.33

### Patch Changes

- 9625602: Use mastra core splitted bundles in other packages
- Updated dependencies [2ab57d6]
- Updated dependencies [30322ce]
- Updated dependencies [78eec7c]
- Updated dependencies [9625602]
- Updated dependencies [8769a62]
  - @mastra/deployer@0.0.1-alpha.28
  - @mastra/core@0.2.0-alpha.83

## 0.0.1-alpha.32

### Patch Changes

- Updated dependencies [73d112c]
- Updated dependencies [ac8c61a]
  - @mastra/deployer@0.0.1-alpha.27
  - @mastra/core@0.1.27-alpha.82

## 0.0.1-alpha.31

### Patch Changes

- Updated dependencies [9fb3039]
  - @mastra/core@0.1.27-alpha.81
  - @mastra/deployer@0.0.1-alpha.26

## 0.0.1-alpha.30

### Patch Changes

- 327ece7: Updates for ts versions
- Updated dependencies [327ece7]
  - @mastra/core@0.1.27-alpha.80
  - @mastra/deployer@0.0.1-alpha.25

## 0.0.1-alpha.29

### Patch Changes

- Updated dependencies [21fe536]
  - @mastra/core@0.1.27-alpha.79
  - @mastra/deployer@0.0.1-alpha.24

## 0.0.1-alpha.28

### Patch Changes

- Updated dependencies [88f18d7]
  - @mastra/deployer@0.0.1-alpha.23

## 0.0.1-alpha.27

### Patch Changes

- 44c7c26: Rebuild

## 0.0.1-alpha.26

### Patch Changes

- Updated dependencies [685108a]
- Updated dependencies [685108a]
  - @mastra/deployer@0.0.1-alpha.22
  - @mastra/core@0.1.27-alpha.78

## 0.0.1-alpha.25

### Patch Changes

- 2b75edf: mastra deployers tsup bundling
- Updated dependencies [8105fae]
- Updated dependencies [cfb966f]
  - @mastra/core@0.1.27-alpha.77
  - @mastra/deployer@0.0.1-alpha.21

## 0.0.1-alpha.24

### Patch Changes

- Updated dependencies [ae7bf94]
- Updated dependencies [ae7bf94]
  - @mastra/deployer@0.0.1-alpha.20
  - @mastra/core@0.1.27-alpha.76

## 0.0.1-alpha.23

### Patch Changes

- Updated dependencies [23dcb23]
- Updated dependencies [7064554]
  - @mastra/core@0.1.27-alpha.75
  - @mastra/deployer@0.0.1-alpha.19

## 0.0.1-alpha.22

### Patch Changes

- Updated dependencies [7b87567]
  - @mastra/core@0.1.27-alpha.74
  - @mastra/deployer@0.0.1-alpha.18

## 0.0.1-alpha.21

### Patch Changes

- Updated dependencies [3427b95]
  - @mastra/core@0.1.27-alpha.73
  - @mastra/deployer@0.0.1-alpha.17

## 0.0.1-alpha.20

### Patch Changes

- Updated dependencies [e4d4ede]
- Updated dependencies [06b2c0a]
  - @mastra/core@0.1.27-alpha.72
  - @mastra/deployer@0.0.1-alpha.16

## 0.0.1-alpha.19

### Patch Changes

- Updated dependencies [d9c8dd0]
  - @mastra/deployer@0.0.1-alpha.15
  - @mastra/core@0.1.27-alpha.71

## 0.0.1-alpha.18

### Patch Changes

- Updated dependencies [ad2cd74]
  - @mastra/deployer@0.0.1-alpha.14

## 0.0.1-alpha.17

### Patch Changes

- Updated dependencies [a1774e7]
  - @mastra/deployer@0.0.1-alpha.13

## 0.0.1-alpha.16

### Patch Changes

- Updated dependencies [28dceab]
  - @mastra/deployer@0.0.1-alpha.12

## 0.0.1-alpha.15

### Patch Changes

- bdaf834: publish packages
- Updated dependencies [bdaf834]
  - @mastra/deployer@0.0.1-alpha.11

## 0.0.1-alpha.14

### Patch Changes

- Updated dependencies [dd6d87f]
- Updated dependencies [04434b6]
  - @mastra/core@0.1.27-alpha.70
  - @mastra/deployer@0.0.1-alpha.10

## 0.0.1-alpha.13

### Patch Changes

- Updated dependencies [9066f95]
  - @mastra/deployer@0.0.1-alpha.9

## 0.0.1-alpha.12

### Patch Changes

- 0d5a03d: Vector store modules

## 0.0.1-alpha.11

### Patch Changes

- Updated dependencies [b425845]
  - @mastra/deployer@0.0.1-alpha.8

## 0.0.1-alpha.10

### Patch Changes

- Updated dependencies [1944807]
- Updated dependencies [9ade36e]
  - @mastra/deployer@0.0.1-alpha.7
  - @mastra/core@0.1.27-alpha.69

## 0.0.1-alpha.9

### Patch Changes

- Updated dependencies [291fe57]
- Updated dependencies [1a41fbf]
  - @mastra/deployer@0.0.1-alpha.6

## 0.0.1-alpha.8

### Patch Changes

- Updated dependencies [0be7181]
- Updated dependencies [0be7181]
  - @mastra/core@0.1.27-alpha.68
  - @mastra/deployer@0.0.1-alpha.5

## 0.0.1-alpha.7

### Patch Changes

- Updated dependencies [7babd5c]
  - @mastra/deployer@0.0.1-alpha.4

## 0.0.1-alpha.6

### Patch Changes

- Updated dependencies [c8ff2f5]
- Updated dependencies [a291824]
  - @mastra/core@0.1.27-alpha.67
  - @mastra/deployer@0.0.1-alpha.3

## 0.0.1-alpha.5

### Patch Changes

- 88600bc: Deployer fixes

## 0.0.1-alpha.4

### Patch Changes

- a9b5ddf: Publish new versions
- Updated dependencies [a9b5ddf]
- Updated dependencies [72c280b]
  - @mastra/deployer@0.0.1-alpha.2

## 0.0.1-alpha.0

### Patch Changes

- Updated dependencies [4139b43]
- Updated dependencies [a5604c4]
  - @mastra/deployer@0.0.1-alpha.0<|MERGE_RESOLUTION|>--- conflicted
+++ resolved
@@ -1,7 +1,5 @@
 # @mastra/deployer-vercel
 
-<<<<<<< HEAD
-=======
 ## 0.1.15-alpha.9
 
 ### Patch Changes
@@ -28,7 +26,6 @@
   - @mastra/core@0.8.0-alpha.5
   - @mastra/deployer@0.2.6-alpha.7
 
->>>>>>> 8df4a77d
 ## 0.1.15-alpha.6
 
 ### Patch Changes
