{
  "name": "@mastra/deployer-vercel",
  "version": "0.12.16",
  "description": "",
  "type": "module",
  "files": [
    "dist",
    "CHANGELOG.md"
  ],
  "main": "dist/index.js",
  "types": "dist/index.d.ts",
  "exports": {
    ".": {
      "import": {
        "types": "./dist/index.d.ts",
        "default": "./dist/index.js"
      },
      "require": {
        "types": "./dist/index.d.ts",
        "default": "./dist/index.cjs"
      }
    },
    "./package.json": "./package.json"
  },
  "scripts": {
    "build": "tsup --silent --config tsup.config.ts",
    "build:watch": "tsup --watch --silent --config tsup.config.ts",
    "test": "vitest run",
    "lint": "eslint ."
  },
  "keywords": [],
  "author": "",
  "license": "Apache-2.0",
  "dependencies": {
    "@mastra/deployer": "workspace:^",
    "@rollup/plugin-virtual": "3.0.2",
    "fs-extra": "^11.3.2"
  },
  "devDependencies": {
    "@internal/lint": "workspace:*",
    "@mastra/core": "workspace:*",
    "@microsoft/api-extractor": "^7.52.8",
    "@types/fs-extra": "^11.0.4",
    "@types/node": "^20.19.0",
    "eslint": "^9.37.0",
    "tsup": "^8.5.0",
    "typescript": "^5.8.3",
    "vitest": "^3.2.4",
    "@internal/types-builder": "workspace:*"
  },
  "homepage": "https://mastra.ai",
  "repository": {
    "type": "git",
    "url": "git+https://github.com/mastra-ai/mastra.git",
    "directory": "deployers/vercel"
  },
  "bugs": {
    "url": "https://github.com/mastra-ai/mastra/issues"
  },
  "peerDependencies": {
<<<<<<< HEAD
    "@mastra/core": ">=1.0.0-0 <2.0.0-0"
=======
    "@mastra/core": ">=0.20.1-0 <0.24.0-0"
  },
  "publishConfig": {
    "access": "public",
    "publish-branch": [
      "main",
      "0.x"
    ]
>>>>>>> 226a1467
  }
}<|MERGE_RESOLUTION|>--- conflicted
+++ resolved
@@ -58,9 +58,6 @@
     "url": "https://github.com/mastra-ai/mastra/issues"
   },
   "peerDependencies": {
-<<<<<<< HEAD
-    "@mastra/core": ">=1.0.0-0 <2.0.0-0"
-=======
     "@mastra/core": ">=0.20.1-0 <0.24.0-0"
   },
   "publishConfig": {
@@ -69,6 +66,5 @@
       "main",
       "0.x"
     ]
->>>>>>> 226a1467
   }
 }