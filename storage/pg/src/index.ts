--- conflicted
+++ resolved
@@ -1,6 +1,5 @@
-<<<<<<< HEAD
 import {
-  MastraStorage,
+  MastraStorageBase,
   MessageType,
   StorageColumn,
   StorageGetMessagesArg,
@@ -8,9 +7,6 @@
   ThreadType,
   WorkflowRunState,
 } from '@mastra/core';
-=======
-import { MastraStorageBase, MessageType, StorageColumn, TABLE_NAMES, ThreadType, WorkflowRunState } from '@mastra/core';
->>>>>>> 967fcc58
 import pg from 'pg';
 import pgPromise from 'pg-promise';
 import type { IDatabase, IMain } from 'pg-promise';
@@ -209,7 +205,15 @@
     }
   }
 
-  async updateThread({ id, title, metadata }: { id: string; title: string; metadata: Record<string, unknown> }): Promise<ThreadType> {
+  async updateThread({
+    id,
+    title,
+    metadata,
+  }: {
+    id: string;
+    title: string;
+    metadata: Record<string, unknown>;
+  }): Promise<ThreadType> {
     const client = await this.pool.connect();
     try {
       const result = await client.query<ThreadType>(
