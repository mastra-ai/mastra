--- conflicted
+++ resolved
@@ -11,13 +11,6 @@
  * Configuration for Google Cloud Voice models
  * @interface GoogleModelConfig
  * @property {string} [apiKey] - Optional Google Cloud API key. If not provided, will use GOOGLE_API_KEY environment variable
-<<<<<<< HEAD
- * @property {GoogleAuthOptions} [options] - Optional Google Auth options for client configuration
- */
-export interface GoogleModelConfig {
-  apiKey?: string;
-  options?: Omit<GoogleAuthOptions, 'apiKey'>;
-=======
  * @property {string} [keyFilename] - Optional path to a service account key file. If not provided, will use GOOGLE_APPLICATION_CREDENTIALS environment variable
  * @property {{ client_email?: string; private_key?: string }} [credentials] - Optional in-memory service account credentials
  */
@@ -29,7 +22,6 @@
     private_key?: string;
     [key: string]: unknown;
   };
->>>>>>> 01605282
 }
 
 type AuthConfig = Pick<GoogleModelConfig, 'apiKey' | 'keyFilename' | 'credentials'>;
@@ -128,21 +120,9 @@
     const ttsOptions = buildAuthOptions(speechAuthConfig);
     const speechOptions = buildAuthOptions(listeningAuthConfig);
 
-<<<<<<< HEAD
-    this.ttsClient = new TextToSpeechClient({
-      apiKey: this.speechModel?.apiKey || defaultApiKey,
-      ...speechModel?.options,
-    });
-
-    this.speechClient = new SpeechClient({
-      apiKey: this.listeningModel?.apiKey || defaultApiKey,
-      ...listeningModel?.options,
-    });
-=======
     this.ttsClient = new TextToSpeechClient(ttsOptions);
 
     this.speechClient = new SpeechClient(speechOptions);
->>>>>>> 01605282
   }
 
   /**
