{
  "name": "@mastra/voice-google-gemini-live",
  "version": "0.10.16",
  "description": "Mastra Google Gemini Live API integration",
  "type": "module",
  "files": [
    "dist",
    "CHANGELOG.md"
  ],
  "main": "dist/index.js",
  "types": "dist/index.d.ts",
  "exports": {
    ".": {
      "import": {
        "types": "./dist/index.d.ts",
        "default": "./dist/index.js"
      },
      "require": {
        "types": "./dist/index.d.ts",
        "default": "./dist/index.cjs"
      }
    },
    "./package.json": "./package.json"
  },
  "scripts": {
    "build": "tsup --silent --config tsup.config.ts",
    "build:watch": "tsup --watch --silent --config tsup.config.ts",
    "test": "vitest run",
    "test:simple": "npx tsx src/test.ts simple",
    "test:comprehensive": "npx tsx src/test.ts comprehensive",
    "test:tts": "npx tsx src/test.ts",
    "lint": "eslint ."
  },
  "license": "Apache-2.0",
  "dependencies": {
    "@google/genai": "latest",
    "google-auth-library": "^10.2.1",
    "ws": "^8.18.3",
    "zod": "^3.25.76",
    "zod-to-json-schema": "^3.24.6"
  },
  "devDependencies": {
    "@internal/lint": "workspace:*",
    "@internal/types-builder": "workspace:*",
    "@mastra/core": "workspace:*",
    "@types/node": "^20.19.0",
    "@types/ws": "^8.18.1",
    "eslint": "^9.37.0",
    "tsup": "^8.5.0",
    "tsx": "latest",
    "typescript": "^5.8.3",
    "vitest": "^3.2.4"
  },
  "peerDependencies": {
<<<<<<< HEAD
    "@mastra/core": ">=0.18.1-0 <2.0.0-0",
=======
    "@mastra/core": ">=1.0.0-0 <2.0.0-0",
>>>>>>> 0b1b86db
    "zod": "^3.0.0"
  },
  "homepage": "https://mastra.ai",
  "repository": {
    "type": "git",
    "url": "git+https://github.com/mastra-ai/mastra.git",
    "directory": "voice/google-gemini-live-api"
  },
  "bugs": {
    "url": "https://github.com/mastra-ai/mastra/issues"
  }
}<|MERGE_RESOLUTION|>--- conflicted
+++ resolved
@@ -52,11 +52,7 @@
     "vitest": "^3.2.4"
   },
   "peerDependencies": {
-<<<<<<< HEAD
-    "@mastra/core": ">=0.18.1-0 <2.0.0-0",
-=======
     "@mastra/core": ">=1.0.0-0 <2.0.0-0",
->>>>>>> 0b1b86db
     "zod": "^3.0.0"
   },
   "homepage": "https://mastra.ai",
