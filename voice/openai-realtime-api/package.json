{
  "name": "@mastra/voice-openai-realtime",
<<<<<<< HEAD
  "version": "0.1.1-alpha.4",
=======
  "version": "0.1.1-alpha.7",
>>>>>>> 8df4a77d
  "description": "Mastra OpenAI Realtime API integration",
  "type": "module",
  "main": "dist/index.js",
  "types": "dist/index.d.ts",
  "exports": {
    ".": {
      "import": {
        "types": "./dist/index.d.ts",
        "default": "./dist/index.js"
      },
      "require": {
        "types": "./dist/index.d.cts",
        "default": "./dist/index.cjs"
      }
    },
    "./package.json": "./package.json"
  },
  "scripts": {
    "build": "tsup src/index.ts --format esm,cjs --experimental-dts --clean --treeshake",
    "build:watch": "pnpm build --watch",
    "test": "vitest run",
    "lint": "eslint ."
  },
  "dependencies": {
    "@mastra/core": "workspace:^",
    "openai-realtime-api": "^1.0.7",
    "ws": "^8.18.1",
    "zod-to-json-schema": "^3.24.5"
  },
  "devDependencies": {
    "@internal/lint": "workspace:*",
    "@microsoft/api-extractor": "^7.52.2",
    "@types/node": "^22.13.1",
    "@types/ws": "^8.18.0",
    "eslint": "^9.23.0",
    "tsup": "^8.4.0",
    "typescript": "^5.8.2",
    "vitest": "^2.1.9"
  }
}<|MERGE_RESOLUTION|>--- conflicted
+++ resolved
@@ -1,10 +1,6 @@
 {
   "name": "@mastra/voice-openai-realtime",
-<<<<<<< HEAD
-  "version": "0.1.1-alpha.4",
-=======
   "version": "0.1.1-alpha.7",
->>>>>>> 8df4a77d
   "description": "Mastra OpenAI Realtime API integration",
   "type": "module",
   "main": "dist/index.js",
