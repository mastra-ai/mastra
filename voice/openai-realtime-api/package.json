{
  "name": "@mastra/voice-openai-realtime",
  "version": "0.0.5-alpha.0",
  "description": "Mastra OpenAI Realtime API integration",
  "type": "module",
  "main": "dist/index.js",
  "types": "dist/index.d.ts",
  "exports": {
    ".": {
      "import": {
        "types": "./dist/index.d.ts",
        "default": "./dist/index.js"
      },
      "require": {
        "types": "./dist/index.d.cts",
        "default": "./dist/index.cjs"
      }
    },
    "./package.json": "./package.json"
  },
  "scripts": {
    "build": "tsup src/index.ts --format esm,cjs --experimental-dts --clean --treeshake",
    "build:watch": "pnpm build --watch",
    "test": "vitest run",
    "lint": "eslint ."
  },
  "dependencies": {
    "@mastra/core": "workspace:^",
    "openai-realtime-api": "^1.0.7",
    "ws": "^8.18.1",
    "zod-to-json-schema": "^3.24.1"
  },
  "devDependencies": {
    "@internal/lint": "workspace:*",
    "@microsoft/api-extractor": "^7.49.2",
    "@types/node": "^22.13.1",
<<<<<<< HEAD
    "@types/ws": "^8.18.0",
    "eslint": "^9.20.1",
=======
    "eslint": "^9.23.0",
>>>>>>> 0b496ffc
    "tsup": "^8.3.6",
    "typescript": "^5.7.3",
    "vitest": "^2.1.9"
  }
}<|MERGE_RESOLUTION|>--- conflicted
+++ resolved
@@ -34,12 +34,8 @@
     "@internal/lint": "workspace:*",
     "@microsoft/api-extractor": "^7.49.2",
     "@types/node": "^22.13.1",
-<<<<<<< HEAD
     "@types/ws": "^8.18.0",
-    "eslint": "^9.20.1",
-=======
     "eslint": "^9.23.0",
->>>>>>> 0b496ffc
     "tsup": "^8.3.6",
     "typescript": "^5.7.3",
     "vitest": "^2.1.9"
