{
  "name": "@mastra/voice-cloudflare",
  "version": "0.10.1",
  "description": "Mastra Sarvam AI voice integration",
  "type": "module",
  "files": [
    "dist"
  ],
  "main": "dist/index.js",
  "types": "dist/index.d.ts",
  "exports": {
    ".": {
      "import": {
        "types": "./dist/index.d.ts",
        "default": "./dist/index.js"
      },
      "require": {
        "types": "./dist/index.d.cts",
        "default": "./dist/index.cjs"
      }
    },
    "./package.json": "./package.json"
  },
  "scripts": {
    "build": "tsup src/index.ts --format esm,cjs --experimental-dts --clean --treeshake=smallest --splitting",
    "build:watch": "pnpm build --watch",
    "test": "vitest run",
    "test:watch": "vitest watch",
    "lint": "eslint ."
  },
  "license": "Elastic-2.0",
  "dependencies": {
<<<<<<< HEAD
    "cloudflare": "^4.2.0",
    "zod": "^3.25.56"
=======
    "cloudflare": "^4.3.0",
    "zod": "^3.24.3"
>>>>>>> d90c49fa
  },
  "devDependencies": {
    "@cloudflare/workers-types": "^4.20250607.0",
    "@internal/lint": "workspace:*",
    "@microsoft/api-extractor": "^7.52.8",
    "@types/node": "^20.17.57",
    "eslint": "^9.28.0",
    "tsup": "^8.5.0",
    "typescript": "^5.8.2",
    "vitest": "^2.1.9",
    "@mastra/core": "workspace:*"
  },
  "keywords": [
    "mastra",
    "cloudflare",
    "tts",
    "stt",
    "open-source",
    "speech-to-text",
    "text-to-speech",
    "speech-recognition"
  ],
  "peerDependencies": {
    "@mastra/core": "^0.10.0-alpha.0"
  }
}<|MERGE_RESOLUTION|>--- conflicted
+++ resolved
@@ -30,13 +30,8 @@
   },
   "license": "Elastic-2.0",
   "dependencies": {
-<<<<<<< HEAD
-    "cloudflare": "^4.2.0",
+    "cloudflare": "^4.3.0",
     "zod": "^3.25.56"
-=======
-    "cloudflare": "^4.3.0",
-    "zod": "^3.24.3"
->>>>>>> d90c49fa
   },
   "devDependencies": {
     "@cloudflare/workers-types": "^4.20250607.0",
