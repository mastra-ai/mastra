--- conflicted
+++ resolved
@@ -1,11 +1,6 @@
+import { openai } from '@ai-sdk/openai';
 import { Agent } from '@mastra/core/agent';
-<<<<<<< HEAD
-import { openai } from '@ai-sdk/openai';
-import { MastraStorageLibSql } from '@mastra/core/storage';
-=======
-import { OpenAIEmbedder } from '@mastra/core/embeddings/openai';
 import { DefaultStorage, DefaultVectorDB } from '@mastra/core/storage';
->>>>>>> 52853567
 import { Memory } from '@mastra/memory';
 
 const memory = new Memory({
@@ -17,13 +12,7 @@
   vector: new DefaultVectorDB({
     connectionUrl: 'file:vector.db',
   }),
-<<<<<<< HEAD
   embedder: openai.embedding('text-embedding-3-small'),
-=======
-  embedder: new OpenAIEmbedder({
-    model: 'text-embedding-3-small',
-  }),
->>>>>>> 52853567
   options: {
     lastMessages: 1,
     semanticRecall: false,
