import { Agent } from '@mastra/core/agent';
import { MastraStorageLibSql } from '@mastra/core/storage';
import { Memory } from '@mastra/memory';
<<<<<<< HEAD
import { LibSQLVector } from '@mastra/vector-libsql';
import { OpenAIEmbedder } from '@mastra/core/embeddings/openai';
=======
import { LibSQLVector } from '@mastra/core/vector/libsql';
>>>>>>> 16e5b044

const memory = new Memory({
  storage: new MastraStorageLibSql({
    config: {
      url: 'file:example.db',
    },
  }),
  vector: new LibSQLVector({
    connectionUrl: 'file:vector.db',
  }),
  embedder: new OpenAIEmbedder({
    model: 'text-embedding-3-small',
    maxRetries: 3,
  }),
  options: {
    lastMessages: 1,
    semanticRecall: false,
    workingMemory: {
      enabled: true,
      template: `
<todolist>
  <info>this is an example list - replace it with whatever the user needs</info>
  <item status="ACTIVE" due="Feb 7 3028" title="Example" started="Feb 7 2025">example</item>
</todolist>
`,
    },
  },
});

export const todoAgent = new Agent({
  name: 'TODO Agent',
  instructions:
    'You are a helpful todolist AI agent. Help the user manage their todolist. If there is no list yet ask them what to add! If there is a list always print it out when the chat starts. For each item add emojis, dates, titles (with an index number starting at 1), descriptions, and statuses. For each piece of info add an emoji to the left of it. Also support subtask lists with bullet points inside a box. Help the user timebox each task by asking them how long it will take. You MUST save the todolist in every response message by printing out <working_memory> blocks. If you do not save it in working_memory you will forget - you only have access to one previous message at any time. The user is expecting you to save your memory in every interaction. If the user expresses any preference on how the list should be displayed, save that info in working_memory so you know how to format it later.',

  model: {
    provider: 'OPEN_AI',
    name: 'gpt-4o-mini',
    toolChoice: 'auto',
  },
  memory,
});<|MERGE_RESOLUTION|>--- conflicted
+++ resolved
@@ -1,12 +1,9 @@
 import { Agent } from '@mastra/core/agent';
 import { MastraStorageLibSql } from '@mastra/core/storage';
 import { Memory } from '@mastra/memory';
-<<<<<<< HEAD
 import { LibSQLVector } from '@mastra/vector-libsql';
 import { OpenAIEmbedder } from '@mastra/core/embeddings/openai';
-=======
-import { LibSQLVector } from '@mastra/core/vector/libsql';
->>>>>>> 16e5b044
+
 
 const memory = new Memory({
   storage: new MastraStorageLibSql({
