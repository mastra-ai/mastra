--- conflicted
+++ resolved
@@ -7,12 +7,8 @@
   "dependencies": {
     "@ai-sdk/openai": "latest",
     "@mastra/rag": "workspace:*",
-<<<<<<< HEAD
-    "@mastra/vector-pinecone": "workspace:*",
+    "@mastra/pinecone": "workspace:*",
     "ai": "latest"
-=======
-    "@mastra/pinecone": "workspace:*"
->>>>>>> 796f06a0
   },
   "version": "0.0.1-alpha.4"
 }