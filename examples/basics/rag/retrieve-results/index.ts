<<<<<<< HEAD
import { openai } from '@ai-sdk/openai';
import { MDocument } from '@mastra/rag';
import { PineconeVector } from '@mastra/vector-pinecone';
import { embedMany } from 'ai';
=======
import { MDocument, embedMany } from '@mastra/rag';
import { PineconeVector } from '@mastra/pinecone';
>>>>>>> 796f06a0

const doc = MDocument.fromText('Your text content...');

const chunks = await doc.chunk();

const { embeddings } = await embedMany({
  values: chunks.map(chunk => chunk.text),
  model: openai.embedding('text-embedding-3-small'),
  maxRetries: 3,
});

const pinecone = new PineconeVector(process.env.PINECONE_API_KEY!);

await pinecone.createIndex('test_index', 1536);

await pinecone.upsert(
  'test_index',
  embeddings,
  chunks?.map((chunk: any) => ({ text: chunk.text })),
);

const results = await pinecone.query('test_index', embeddings[0], 10);

console.log(results);<|MERGE_RESOLUTION|>--- conflicted
+++ resolved
@@ -1,12 +1,7 @@
-<<<<<<< HEAD
 import { openai } from '@ai-sdk/openai';
+import { PineconeVector } from '@mastra/pinecone';
 import { MDocument } from '@mastra/rag';
-import { PineconeVector } from '@mastra/vector-pinecone';
 import { embedMany } from 'ai';
-=======
-import { MDocument, embedMany } from '@mastra/rag';
-import { PineconeVector } from '@mastra/pinecone';
->>>>>>> 796f06a0
 
 const doc = MDocument.fromText('Your text content...');
 
