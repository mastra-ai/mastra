--- conflicted
+++ resolved
@@ -13,11 +13,7 @@
 const stepTwo = new Step({
   id: 'stepTwo',
   execute: async ({ context }) => {
-<<<<<<< HEAD
-    const stepOneResult = context?.getStepResults.stepOne.result;
-=======
     const stepOneResult = context?.steps.stepOne.result;
->>>>>>> d68b532e
     const incrementedValue = stepOneResult.doubledValue + 1;
     return { incrementedValue };
   },
