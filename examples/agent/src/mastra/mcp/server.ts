--- conflicted
+++ resolved
@@ -2,9 +2,8 @@
 import { MCPServer, MCPServerResources } from '@mastra/mcp';
 import { z } from 'zod';
 import { chefAgent } from '../agents';
-<<<<<<< HEAD
 import { myWorkflow } from '../workflows';
-=======
+
 // Resources implementation
 const weatherResources: MCPServerResources = {
   listResources: async () => {
@@ -89,7 +88,6 @@
     ];
   },
 };
->>>>>>> ab89d6aa
 
 export const myMcpServer = new MCPServer({
   name: 'My Calculation & Data MCP Server',
@@ -138,11 +136,8 @@
   name: 'My Utility MCP Server',
   version: '1.0.0',
   agents: { chefAgent },
-<<<<<<< HEAD
   workflows: { myWorkflow },
-=======
   resources: weatherResources,
->>>>>>> ab89d6aa
   tools: {
     stringUtils: createTool({
       id: 'stringUtils',
