--- conflicted
+++ resolved
@@ -2,44 +2,6 @@
 import { MCPServer, MCPServerResources } from '@mastra/mcp';
 import { z } from 'zod';
 import { chefAgent } from '../agents';
-
-import type { MCPServerResourceContent, Resource, ResourceTemplate } from '@mastra/mcp'; // Or relative path
-
-const myResources: Resource[] = [{ uri: 'file://data/123.txt', name: 'Data File', mimeType: 'text/plain' }];
-
-const myResourceContents: Record<string, MCPServerResourceContent> = {
-  'file://data.txt/123': { text: 'This is the content of the data file.' },
-};
-
-const myResourceTemplates: ResourceTemplate[] = [
-  {
-    uriTemplate: 'file://data/{id}',
-    name: 'Data File',
-    description: 'A file containing data.',
-    mimeType: 'text/plain',
-  },
-];
-
-const myResourceHandlers: MCPServerResources = {
-  listResources: async () => myResources,
-  getResourceContent: async ({ uri }) => {
-    if (myResourceContents[uri]) {
-      return myResourceContents[uri];
-    }
-    throw new Error(`Resource content not found for ${uri}`);
-  },
-  resourceTemplates: async () => myResourceTemplates,
-};
-
-const serverWithResources = new MCPServer({
-  name: 'Resourceful Server',
-  version: '1.0.0',
-  tools: {
-    /* ... your tools ... */
-  },
-  resources: myResourceHandlers,
-});
-
 // Resources implementation
 const weatherResources: MCPServerResources = {
   listResources: async () => {
@@ -171,11 +133,8 @@
 export const myMcpServerTwo = new MCPServer({
   name: 'My Utility MCP Server',
   version: '1.0.0',
-<<<<<<< HEAD
+  agents: { chefAgent },
   resources: weatherResources,
-=======
-  agents: { chefAgent },
->>>>>>> 38aee504
   tools: {
     stringUtils: createTool({
       id: 'stringUtils',
