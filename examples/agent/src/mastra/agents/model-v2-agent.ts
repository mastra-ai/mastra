import { Agent } from '@mastra/core/agent';
import { openai as openai_v5 } from '@ai-sdk/openai-v5';
import { createTool } from '@mastra/core/tools';
import { z } from 'zod';
import { cookingTool } from '../tools';
import { myWorkflow } from '../workflows';
import { Memory } from '@mastra/memory';

export const weatherInfo = createTool({
  id: 'weather-info',
  description: 'Fetches the current weather information for a given city',
  inputSchema: z.object({
    city: z.string(),
  }),
  execute: async ({ context }) => {
    return {
      city: context.city,
      weather: 'sunny',
      temperature_celsius: 19,
      temperature_fahrenheit: 66,
      humidity: 50,
      wind: '10 mph',
    };
  },
});

const memory = new Memory();

export const chefModelV2Agent = new Agent({
  name: 'Chef Agent V2 Model',
  description: 'A chef agent that can help you cook great meals with whatever ingredients you have available.',
  instructions: `
      YOU MUST USE THE TOOL cooking-tool
      You are Michel, a practical and experienced home chef who helps people cook great meals with whatever
      ingredients they have available. Your first priority is understanding what ingredients and equipment the user has access to, then suggesting achievable recipes.
      You explain cooking steps clearly and offer substitutions when needed, maintaining a friendly and encouraging tone throughout.
      `,
  model: openai_v5('gpt-4o-mini'),
  tools: {
    cookingTool,
    weatherInfo,
  },
  workflows: {
    myWorkflow,
  },
  scorers: ({ mastra }) => {
    if (!mastra) {
      throw new Error('Mastra not found');
    }
    const scorer1 = mastra.getScorer('testScorer');

    return {
      scorer1: { scorer: scorer1, sampling: { rate: 1, type: 'ratio' } },
    };
  },
  memory,
});

const weatherAgent = new Agent({
  name: 'Weather Agent',
  instructions: `You are a weather agent that can help you get weather information for a given city`,
  description: `An agent that can help you get weather information for a given city`,
  model: openai_v5('gpt-4o-mini'),
<<<<<<< HEAD
  tools: { weatherInfo },
=======
>>>>>>> 318fd497
  workflows: {
    myWorkflow,
  },
});

export const networkAgent = new Agent({
  name: 'Chef Network',
  description:
    'A chef agent that can help you cook great meals with whatever ingredients you have available based on your location and current weather.',
  instructions: `You are a the manager of several agent, tools, and workflows. Use the best primitives based on what the user wants to accomplish your task.`,
  model: openai_v5('gpt-4o-mini'),
<<<<<<< HEAD
  workflows: {
    myWorkflow,
  },
=======
>>>>>>> 318fd497
  agents: {
    weatherAgent,
  },
  memory,
});<|MERGE_RESOLUTION|>--- conflicted
+++ resolved
@@ -61,10 +61,6 @@
   instructions: `You are a weather agent that can help you get weather information for a given city`,
   description: `An agent that can help you get weather information for a given city`,
   model: openai_v5('gpt-4o-mini'),
-<<<<<<< HEAD
-  tools: { weatherInfo },
-=======
->>>>>>> 318fd497
   workflows: {
     myWorkflow,
   },
@@ -76,12 +72,6 @@
     'A chef agent that can help you cook great meals with whatever ingredients you have available based on your location and current weather.',
   instructions: `You are a the manager of several agent, tools, and workflows. Use the best primitives based on what the user wants to accomplish your task.`,
   model: openai_v5('gpt-4o-mini'),
-<<<<<<< HEAD
-  workflows: {
-    myWorkflow,
-  },
-=======
->>>>>>> 318fd497
   agents: {
     weatherAgent,
   },
