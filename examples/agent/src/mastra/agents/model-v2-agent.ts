import { Agent } from '@mastra/core/agent';
import { openai, openai as openai_v5 } from '@ai-sdk/openai-v5';
import { createTool } from '@mastra/core/tools';
import { z } from 'zod';
import { myWorkflow } from '../workflows';
import { Memory } from '@mastra/memory';
import { ModerationProcessor } from '@mastra/core/processors';
<<<<<<< HEAD
import { cookingTool } from '../tools';
=======
import { logDataMiddleware } from '../../model-middleware';
import { wrapLanguageModel } from 'ai-v5';
>>>>>>> ff1fe1d3

export const weatherInfo = createTool({
  id: 'weather-info',
  description: 'Fetches the current weather information for a given city',
  inputSchema: z.object({
    city: z.string(),
  }),
  execute: async ({ context }) => {
    return {
      city: context.city,
      weather: 'sunny',
      temperature_celsius: 19,
      temperature_fahrenheit: 66,
      humidity: 50,
      wind: '10 mph',
    };
  },
  // requireApproval: true,
});

const memory = new Memory();

export const chefModelV2Agent = new Agent({
  name: 'Chef Agent V2 Model',
  description: 'A chef agent that can help you cook great meals with whatever ingredients you have available.',
  instructions: {
    content: `
      You are Michel, a practical and experienced home chef who helps people cook great meals with whatever
      ingredients they have available. Your first priority is understanding what ingredients and equipment the user has access to, then suggesting achievable recipes.
      You explain cooking steps clearly and offer substitutions when needed, maintaining a friendly and encouraging tone throughout.
      `,
    role: 'system',
  },
  model: wrapLanguageModel({
    model: openai_v5('gpt-4o-mini'),
    middleware: logDataMiddleware,
  }),

  tools: {
    weatherInfo,
    cookingTool,
  },
  workflows: {
    myWorkflow,
  },
  scorers: ({ mastra }) => {
    if (!mastra) {
      throw new Error('Mastra not found');
    }
    const scorer1 = mastra.getScorer('testScorer');

    return {
      scorer1: { scorer: scorer1, sampling: { rate: 1, type: 'ratio' } },
    };
  },
  memory,
  inputProcessors: [
    new ModerationProcessor({
      model: openai('gpt-4.1-nano'),
      categories: ['hate', 'harassment', 'violence'],
      threshold: 0.7,
      strategy: 'block',
      instructions: 'Detect and flag inappropriate content in user messages',
    }),
  ],
});

const weatherAgent = new Agent({
  name: 'Weather Agent',
  instructions: `Your goal is to execute the recipe-maker workflow with the given ingredient`,
  description: `An agent that can help you get a recipe for a given ingredient`,
  model: openai_v5('gpt-4o-mini'),
  tools: {
    weatherInfo,
  },
  workflows: {
    myWorkflow,
  },
});

export const networkAgent = new Agent({
  name: 'Chef Network',
  description:
    'A chef agent that can help you cook great meals with whatever ingredients you have available based on your location and current weather.',
  instructions: `You are a the manager of several agent, tools, and workflows. Use the best primitives based on what the user wants to accomplish your task.`,
  model: openai_v5('gpt-4o-mini'),
  agents: {
    weatherAgent,
  },
  // workflows: {
  //   myWorkflow,
  // },
  // tools: {
  //   weatherInfo,
  // },
  memory,
});<|MERGE_RESOLUTION|>--- conflicted
+++ resolved
@@ -5,12 +5,9 @@
 import { myWorkflow } from '../workflows';
 import { Memory } from '@mastra/memory';
 import { ModerationProcessor } from '@mastra/core/processors';
-<<<<<<< HEAD
-import { cookingTool } from '../tools';
-=======
 import { logDataMiddleware } from '../../model-middleware';
 import { wrapLanguageModel } from 'ai-v5';
->>>>>>> ff1fe1d3
+import { cookingTool } from '../tools';
 
 export const weatherInfo = createTool({
   id: 'weather-info',
