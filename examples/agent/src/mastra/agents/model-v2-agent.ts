--- conflicted
+++ resolved
@@ -45,7 +45,6 @@
   responseBody: 'Test API error response',
 });
 
-<<<<<<< HEAD
 export const errorAgent = new Agent({
   id: 'error-agent',
   name: 'Error Agent',
@@ -65,8 +64,6 @@
   instructions: 'Detect and flag inappropriate content in user messages',
 });
 
-=======
->>>>>>> ee6c628f
 export const chefModelV2Agent = new Agent({
   id: 'chef-model-v2-agent',
   name: 'Chef Agent V2 Model',
