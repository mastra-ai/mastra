--- conflicted
+++ resolved
@@ -6,11 +6,8 @@
 import { Agent, InputProcessor } from '@mastra/core/agent';
 import { cookingTool } from '../tools/index.js';
 import { myWorkflow } from '../workflows/index.js';
-<<<<<<< HEAD
 import { PIIDetector, LanguageDetector, PromptInjectionDetector } from '@mastra/core/agent/input-processor/processors';
-=======
 import { MCPClient } from '@mastra/mcp';
->>>>>>> ff9c1256
 
 const memory = new Memory();
 
@@ -89,7 +86,6 @@
   },
 });
 
-<<<<<<< HEAD
 const vegetarianProcessor: InputProcessor = {
   name: 'eat-more-tofu',
   process: async ({ messages }) => {
@@ -123,7 +119,8 @@
 const promptInjectionDetector = new PromptInjectionDetector({
   model: google('gemini-2.0-flash-001'),
   strategy: 'block',
-=======
+});
+
 const mcpInstance = new MCPClient({
   id: 'myMcpServerTwo',
   servers: {
@@ -131,7 +128,6 @@
       url: new URL(`http://localhost:4111/api/mcp/myMcpServerTwo/mcp`),
     },
   },
->>>>>>> ff9c1256
 });
 
 export const chefAgentResponses = new Agent({
