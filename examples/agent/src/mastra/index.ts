import { Mastra } from '@mastra/core';
import { createLogger } from '@mastra/core/logger';

import { chefAgent } from './agents/index';
import { researchNetwork } from './networks';

export const mastra = new Mastra({
  agents: { chefAgent },
  logger: createLogger({ name: 'Chef', level: 'info' }),
<<<<<<< HEAD
  networks: { researchNetwork },
=======
  serverMiddleware: [
    {
      handler: (c, next) => {
        console.log('Middleware called');
        return next();
      },
    },
  ],
>>>>>>> de3108ec
});<|MERGE_RESOLUTION|>--- conflicted
+++ resolved
@@ -7,9 +7,7 @@
 export const mastra = new Mastra({
   agents: { chefAgent },
   logger: createLogger({ name: 'Chef', level: 'info' }),
-<<<<<<< HEAD
   networks: { researchNetwork },
-=======
   serverMiddleware: [
     {
       handler: (c, next) => {
@@ -18,5 +16,4 @@
       },
     },
   ],
->>>>>>> de3108ec
 });