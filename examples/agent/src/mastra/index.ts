--- conflicted
+++ resolved
@@ -2,11 +2,7 @@
 import { PinoLogger } from '@mastra/loggers';
 import { LibSQLStore } from '@mastra/libsql';
 
-<<<<<<< HEAD
-import { agentThatHarassesYou, chefAgent, chefAgentResponses, dynamicAgent } from './agents/index';
-=======
-import { chefAgent, chefAgentResponses, dynamicAgent, evalAgent } from './agents/index';
->>>>>>> df6c0849
+import { agentThatHarassesYou, chefAgent, chefAgentResponses, dynamicAgent, evalAgent } from './agents/index';
 import { myMcpServer, myMcpServerTwo } from './mcp/server';
 import { myWorkflow } from './workflows';
 
@@ -15,11 +11,7 @@
 });
 
 export const mastra = new Mastra({
-<<<<<<< HEAD
-  agents: { chefAgent, chefAgentResponses, dynamicAgent, agentThatHarassesYou },
-=======
-  agents: { chefAgent, chefAgentResponses, dynamicAgent, evalAgent },
->>>>>>> df6c0849
+  agents: { chefAgent, chefAgentResponses, dynamicAgent, agentThatHarassesYou, evalAgent },
   logger: new PinoLogger({ name: 'Chef', level: 'debug' }),
   storage,
   mcpServers: {
