--- conflicted
+++ resolved
@@ -20,8 +20,7 @@
   .:
     dependencies:
       '@ai-sdk/google':
-<<<<<<< HEAD
-        specifier: ^1.2.19
+        specifier: ^1.2.22
         version: 1.2.22(zod@3.25.76)
       '@ai-sdk/openai':
         specifier: ^1.3.24
@@ -29,13 +28,6 @@
       '@ai-sdk/openai-v5':
         specifier: npm:@ai-sdk/openai@2.0.0
         version: '@ai-sdk/openai@2.0.0(zod@3.25.76)'
-=======
-        specifier: ^1.2.22
-        version: 1.2.22(zod@3.25.76)
-      '@ai-sdk/openai':
-        specifier: ^1.3.23
-        version: 1.3.24(zod@3.25.76)
->>>>>>> a8f129d4
       '@mastra/client-js':
         specifier: link:../../client-sdks/client-js
         version: link:../../client-sdks/client-js
@@ -83,7 +75,6 @@
     engines: {node: '>=18'}
     peerDependencies:
       zod: ^3.0.0
-<<<<<<< HEAD
 
   '@ai-sdk/openai@1.3.24':
     resolution: {integrity: sha512-GYXnGJTHRTZc4gJMSmFRgEQudjqd4PUN0ZjQhPwOAYH1yOAvQoG/Ikqs+HyISRbLPCrhbZnPKCNHuRU4OfpW0Q==}
@@ -93,14 +84,9 @@
 
   '@ai-sdk/openai@2.0.0':
     resolution: {integrity: sha512-G0WY5K81JwGpuX9HEmP2VTdt3N9m43qPnGT4fWkXcpu6Y2B05nnjs8k1r/csCJd8+TkYC6esjBABQYHxdMOejQ==}
-=======
-
-  '@ai-sdk/openai@1.3.24':
-    resolution: {integrity: sha512-GYXnGJTHRTZc4gJMSmFRgEQudjqd4PUN0ZjQhPwOAYH1yOAvQoG/Ikqs+HyISRbLPCrhbZnPKCNHuRU4OfpW0Q==}
->>>>>>> a8f129d4
-    engines: {node: '>=18'}
-    peerDependencies:
-      zod: ^3.0.0
+    engines: {node: '>=18'}
+    peerDependencies:
+      zod: ^3.25.76 || ^4
 
   '@ai-sdk/provider-utils@2.2.8':
     resolution: {integrity: sha512-fqhG+4sCVv8x7nFzYnFo19ryhAa3w096Kmc3hWxMQfW/TubPOmt3A6tYZhl4mUfQWWQMsuSkLrtjlWuXBVSGQA==}
@@ -108,17 +94,18 @@
     peerDependencies:
       zod: ^3.23.8
 
-<<<<<<< HEAD
   '@ai-sdk/provider-utils@3.0.0':
     resolution: {integrity: sha512-BoQZtGcBxkeSH1zK+SRYNDtJPIPpacTeiMZqnG4Rv6xXjEwM0FH4MGs9c+PlhyEWmQCzjRM2HAotEydFhD4dYw==}
     engines: {node: '>=18'}
     peerDependencies:
       zod: ^3.25.76 || ^4
 
-=======
->>>>>>> a8f129d4
   '@ai-sdk/provider@1.1.3':
     resolution: {integrity: sha512-qZMxYJ0qqX/RfnuIaab+zp8UAeJn/ygXXAffR5I4N0n1IrvA6qBsjc8hXLmBiMV2zoXlifkacF7sEFnYnjBcqg==}
+    engines: {node: '>=18'}
+
+  '@ai-sdk/provider@2.0.0':
+    resolution: {integrity: sha512-6o7Y2SeO9vFKB8lArHXehNuusnpddKPk7xqL7T2/b+OvXMRIXUO1rR4wcv1hAFUAT9avGZshty3Wlua/XA7TvA==}
     engines: {node: '>=18'}
 
   '@ai-sdk/react@1.2.12':
@@ -141,6 +128,9 @@
     resolution: {integrity: sha512-3giAOQvZiH5F9bMlMiv8+GSPMeqg0dbaeo58/0SlA9sxSqZhnUtxzX9/2FzyhS9sWQf5S0GJE0AKBrFqjpeYcg==}
     engines: {node: '>=8.0.0'}
 
+  '@standard-schema/spec@1.0.0':
+    resolution: {integrity: sha512-m2bOd0f2RT9k8QJx1JN85cZYyH1RqFBdlwtkSlf4tBDYLCiiZnv1fIIwacK6cqwXavOydf0NPToMQgpKq+dVlA==}
+
   '@types/diff-match-patch@1.0.36':
     resolution: {integrity: sha512-xFdR6tkm0MWvBfO8xXCSsinYxHcqkQUlcHeSpMC2ukzOb6lwQAfDmW+Qt0AvlGd8HpsS28qKsB+oPeJn9I39jg==}
 
@@ -165,6 +155,10 @@
   diff-match-patch@1.0.5:
     resolution: {integrity: sha512-IayShXAgj/QMXgB0IWmKx+rOPuGMhqm5w6jvFxmVenXKIzRqTAAsbBPT3kWQeGANj3jGgvcvv4yK6SxqYmikgw==}
 
+  eventsource-parser@3.0.5:
+    resolution: {integrity: sha512-bSRG85ZrMdmWtm7qkF9He9TNRzc/Bm99gEJMaQoHJ9E6Kv9QBbsldh2oMj7iXmYNEAVvNgvv5vPorG6W+XtBhQ==}
+    engines: {node: '>=20.0.0'}
+
   fetch-to-node@2.1.0:
     resolution: {integrity: sha512-Wq05j6LE1GrWpT2t1YbCkyFY6xKRJq3hx/oRJdWEJpZlik3g25MmdJS6RFm49iiMJw6zpZuBOrgihOgy2jGyAA==}
 
@@ -221,7 +215,6 @@
     dependencies:
       '@ai-sdk/provider': 1.1.3
       '@ai-sdk/provider-utils': 2.2.8(zod@3.25.76)
-<<<<<<< HEAD
       zod: 3.25.76
 
   '@ai-sdk/openai@1.3.24(zod@3.25.76)':
@@ -234,14 +227,6 @@
     dependencies:
       '@ai-sdk/provider': 2.0.0
       '@ai-sdk/provider-utils': 3.0.0(zod@3.25.76)
-=======
-      zod: 3.25.76
-
-  '@ai-sdk/openai@1.3.24(zod@3.25.76)':
-    dependencies:
-      '@ai-sdk/provider': 1.1.3
-      '@ai-sdk/provider-utils': 2.2.8(zod@3.25.76)
->>>>>>> a8f129d4
       zod: 3.25.76
 
   '@ai-sdk/provider-utils@2.2.8(zod@3.25.76)':
@@ -251,18 +236,19 @@
       secure-json-parse: 2.7.0
       zod: 3.25.76
 
-<<<<<<< HEAD
   '@ai-sdk/provider-utils@3.0.0(zod@3.25.76)':
     dependencies:
       '@ai-sdk/provider': 2.0.0
       '@standard-schema/spec': 1.0.0
-      eventsource-parser: 3.0.3
+      eventsource-parser: 3.0.5
       zod: 3.25.76
       zod-to-json-schema: 3.24.6(zod@3.25.76)
 
-=======
->>>>>>> a8f129d4
   '@ai-sdk/provider@1.1.3':
+    dependencies:
+      json-schema: 0.4.0
+
+  '@ai-sdk/provider@2.0.0':
     dependencies:
       json-schema: 0.4.0
 
@@ -285,6 +271,8 @@
 
   '@opentelemetry/api@1.9.0': {}
 
+  '@standard-schema/spec@1.0.0': {}
+
   '@types/diff-match-patch@1.0.36': {}
 
   ai@4.3.19(react@19.1.1)(zod@3.25.76):
@@ -305,6 +293,8 @@
 
   diff-match-patch@1.0.5: {}
 
+  eventsource-parser@3.0.5: {}
+
   fetch-to-node@2.1.0: {}
 
   json-schema@0.4.0: {}
