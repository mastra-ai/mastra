--- conflicted
+++ resolved
@@ -24,19 +24,14 @@
         specifier: ^1.2.22
         version: 1.2.22(zod@3.25.76)
       '@ai-sdk/openai':
-<<<<<<< HEAD
-        specifier: latest
-        version: 1.3.22(zod@3.25.76)
-      '@mastra/agent-builder':
-        specifier: link:../../packages/agent-builder
-        version: link:../../packages/agent-builder
-=======
         specifier: ^1.3.24
         version: 1.3.24(zod@3.25.76)
       '@ai-sdk/openai-v5':
         specifier: npm:@ai-sdk/openai@2.0.15
         version: '@ai-sdk/openai@2.0.15(zod@3.25.76)'
->>>>>>> 7b4345c2
+      '@mastra/agent-builder':
+        specifier: link:../../packages/agent-builder
+        version: link:../../packages/agent-builder
       '@mastra/client-js':
         specifier: link:../../client-sdks/client-js
         version: link:../../client-sdks/client-js
@@ -88,10 +83,6 @@
     peerDependencies:
       zod: ^3.25.76 || ^4
 
-<<<<<<< HEAD
-  '@ai-sdk/openai@1.3.22':
-    resolution: {integrity: sha512-QwA+2EkG0QyjVR+7h6FE7iOu2ivNqAVMm9UJZkVxxTk5OIq5fFJDTEI/zICEMuHImTTXR2JjsL6EirJ28Jc4cw==}
-=======
   '@ai-sdk/google@1.2.22':
     resolution: {integrity: sha512-Ppxu3DIieF1G9pyQ5O1Z646GYR0gkC57YdBqXJ82qvCdhEhZHu0TWhmnOoeIWe2olSbuDeoOY+MfJrW8dzS3Hw==}
     engines: {node: '>=18'}
@@ -106,10 +97,9 @@
 
   '@ai-sdk/openai@2.0.15':
     resolution: {integrity: sha512-/IUyQ9ck4uUTtGojvQamcUWpNWkwpL/P1F6LYRxpQGj07H00oJEBH/VUizrIq0ZvW/vkuK6c6X4UJS9PrdYyxA==}
->>>>>>> 7b4345c2
-    engines: {node: '>=18'}
-    peerDependencies:
-      zod: ^3.0.0
+    engines: {node: '>=18'}
+    peerDependencies:
+      zod: ^3.25.76 || ^4
 
   '@ai-sdk/provider-utils@2.2.8':
     resolution: {integrity: sha512-fqhG+4sCVv8x7nFzYnFo19ryhAa3w096Kmc3hWxMQfW/TubPOmt3A6tYZhl4mUfQWWQMsuSkLrtjlWuXBVSGQA==}
@@ -264,10 +254,10 @@
       '@ai-sdk/provider-utils': 2.2.8(zod@3.25.76)
       zod: 3.25.76
 
-  '@ai-sdk/openai@1.3.22(zod@3.25.76)':
-    dependencies:
-      '@ai-sdk/provider': 1.1.3
-      '@ai-sdk/provider-utils': 2.2.8(zod@3.25.76)
+  '@ai-sdk/openai@2.0.15(zod@3.25.76)':
+    dependencies:
+      '@ai-sdk/provider': 2.0.0
+      '@ai-sdk/provider-utils': 3.0.3(zod@3.25.76)
       zod: 3.25.76
 
   '@ai-sdk/provider-utils@2.2.8(zod@3.25.76)':
