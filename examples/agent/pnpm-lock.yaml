lockfileVersion: '9.0'

settings:
  autoInstallPeers: true
  excludeLinksFromLockfile: false

overrides:
  '@mastra/core': link:../../packages/core
  '@mastra/voice-openai': link:../../voice/openai
  '@mastra/memory': link:../../packages/memory
  '@mastra/client-js': link:../../client-sdks/client-js
  '@mastra/mcp': link:../../packages/mcp
  mastra: link:../../packages/cli

importers:

  .:
    dependencies:
      '@ai-sdk/openai':
        specifier: latest
        version: 1.3.22(zod@3.24.4)
      '@mastra/client-js':
        specifier: link:../../client-sdks/client-js
        version: link:../../client-sdks/client-js
      '@mastra/core':
        specifier: link:../../packages/core
        version: link:../../packages/core
      '@mastra/mcp':
        specifier: link:../../packages/mcp
        version: link:../../packages/mcp
      '@mastra/memory':
        specifier: link:../../packages/memory
        version: link:../../packages/memory
      '@mastra/voice-openai':
        specifier: link:../../voice/openai
        version: link:../../voice/openai
      ai:
        specifier: ^4.3.15
        version: 4.3.15(react@19.1.0)(zod@3.24.3)
      fetch-to-node:
        specifier: ^2.1.0
        version: 2.1.0
      mastra:
        specifier: link:../../packages/cli
        version: link:../../packages/cli
      zod:
        specifier: ^3.24.2
        version: 3.24.4

packages:

  '@ai-sdk/openai@1.3.22':
    resolution: {integrity: sha512-QwA+2EkG0QyjVR+7h6FE7iOu2ivNqAVMm9UJZkVxxTk5OIq5fFJDTEI/zICEMuHImTTXR2JjsL6EirJ28Jc4cw==}
    engines: {node: '>=18'}
    peerDependencies:
      zod: ^3.0.0

  '@ai-sdk/provider-utils@2.2.8':
    resolution: {integrity: sha512-fqhG+4sCVv8x7nFzYnFo19ryhAa3w096Kmc3hWxMQfW/TubPOmt3A6tYZhl4mUfQWWQMsuSkLrtjlWuXBVSGQA==}
    engines: {node: '>=18'}
    peerDependencies:
      zod: ^3.23.8

  '@ai-sdk/provider-utils@2.2.8':
    resolution: {integrity: sha512-fqhG+4sCVv8x7nFzYnFo19ryhAa3w096Kmc3hWxMQfW/TubPOmt3A6tYZhl4mUfQWWQMsuSkLrtjlWuXBVSGQA==}
    engines: {node: '>=18'}
    peerDependencies:
      zod: ^3.23.8

  '@ai-sdk/provider@1.1.3':
    resolution: {integrity: sha512-qZMxYJ0qqX/RfnuIaab+zp8UAeJn/ygXXAffR5I4N0n1IrvA6qBsjc8hXLmBiMV2zoXlifkacF7sEFnYnjBcqg==}
    engines: {node: '>=18'}

  '@ai-sdk/react@1.2.12':
    resolution: {integrity: sha512-jK1IZZ22evPZoQW3vlkZ7wvjYGYF+tRBKXtrcolduIkQ/m/sOAVcVeVDUDvh1T91xCnWCdUGCPZg2avZ90mv3g==}
    engines: {node: '>=18'}
    peerDependencies:
      react: ^18 || ^19 || ^19.0.0-rc
      zod: ^3.23.8
    peerDependenciesMeta:
      zod:
        optional: true

  '@ai-sdk/ui-utils@1.2.11':
    resolution: {integrity: sha512-3zcwCc8ezzFlwp3ZD15wAPjf2Au4s3vAbKsXQVyhxODHcmu0iyPO2Eua6D/vicq/AUm/BAo60r97O6HU+EI0+w==}
    engines: {node: '>=18'}
    peerDependencies:
      zod: ^3.23.8

  '@opentelemetry/api@1.9.0':
    resolution: {integrity: sha512-3giAOQvZiH5F9bMlMiv8+GSPMeqg0dbaeo58/0SlA9sxSqZhnUtxzX9/2FzyhS9sWQf5S0GJE0AKBrFqjpeYcg==}
    engines: {node: '>=8.0.0'}

  '@types/diff-match-patch@1.0.36':
    resolution: {integrity: sha512-xFdR6tkm0MWvBfO8xXCSsinYxHcqkQUlcHeSpMC2ukzOb6lwQAfDmW+Qt0AvlGd8HpsS28qKsB+oPeJn9I39jg==}

  ai@4.3.15:
    resolution: {integrity: sha512-TYKRzbWg6mx/pmTadlAEIhuQtzfHUV0BbLY72+zkovXwq/9xhcH24IlQmkyBpElK6/4ArS0dHdOOtR1jOPVwtg==}
    engines: {node: '>=18'}
    peerDependencies:
      react: ^18 || ^19 || ^19.0.0-rc
      zod: ^3.23.8
    peerDependenciesMeta:
      react:
        optional: true

  chalk@5.4.1:
    resolution: {integrity: sha512-zgVZuo2WcZgfUEmsn6eO3kINexW8RAE4maiQ8QNs8CtpPCSyMiYsULR3HQYkm3w8FIA3SberyMJMSldGsW+U3w==}
    engines: {node: ^12.17.0 || ^14.13 || >=16.0.0}

  dequal@2.0.3:
    resolution: {integrity: sha512-0je+qPKHEMohvfRTCEo3CrPG6cAzAYgmzKyxRiYSSDkS6eGJdyVJm7WaYA5ECaAD9wLB2T4EEeymA5aFVcYXCA==}
    engines: {node: '>=6'}

  diff-match-patch@1.0.5:
    resolution: {integrity: sha512-IayShXAgj/QMXgB0IWmKx+rOPuGMhqm5w6jvFxmVenXKIzRqTAAsbBPT3kWQeGANj3jGgvcvv4yK6SxqYmikgw==}

  fetch-to-node@2.1.0:
    resolution: {integrity: sha512-Wq05j6LE1GrWpT2t1YbCkyFY6xKRJq3hx/oRJdWEJpZlik3g25MmdJS6RFm49iiMJw6zpZuBOrgihOgy2jGyAA==}

  json-schema@0.4.0:
    resolution: {integrity: sha512-es94M3nTIfsEPisRafak+HDLfHXnKBhV3vU5eqPcS3flIWqcxJWgXHXiey3YrpaNsanY5ei1VoYEbOzijuq9BA==}

  jsondiffpatch@0.6.0:
    resolution: {integrity: sha512-3QItJOXp2AP1uv7waBkao5nCvhEv+QmJAd38Ybq7wNI74Q+BBmnLn4EDKz6yI9xGAIQoUF87qHt+kc1IVxB4zQ==}
    engines: {node: ^18.0.0 || >=20.0.0}
    hasBin: true

  nanoid@3.3.11:
    resolution: {integrity: sha512-N8SpfPUnUp1bK+PMYW8qSWdl9U+wwNWI4QKxOYDy9JAro3WMX7p2OeVRF9v+347pnakNevPmiHhNmZ2HbFA76w==}
    engines: {node: ^10 || ^12 || ^13.7 || ^14 || >=15.0.1}
    hasBin: true

  react@19.1.0:
    resolution: {integrity: sha512-FS+XFBNvn3GTAWq26joslQgWNoFu08F4kl0J4CgdNKADkdSGXQyTCnKteIAJy96Br6YbpEU1LSzV5dYtjMkMDg==}
    engines: {node: '>=0.10.0'}

  secure-json-parse@2.7.0:
    resolution: {integrity: sha512-6aU+Rwsezw7VR8/nyvKTx8QpWH9FrcYiXXlqC4z5d5XQBDRqtbfsRjnwGyqbi3gddNtWHuEk9OANUotL26qKUw==}

<<<<<<< HEAD
  zod@3.24.4:
    resolution: {integrity: sha512-OdqJE9UDRPwWsrHjLN2F8bPxvwJBK22EHLWtanu0LSYr5YqzsaaW3RMgmjwr8Rypg5k+meEJdSPXJZXE/yqOMg==}
=======
  swr@2.3.3:
    resolution: {integrity: sha512-dshNvs3ExOqtZ6kJBaAsabhPdHyeY4P2cKwRCniDVifBMoG/SVI7tfLWqPXriVspf2Rg4tPzXJTnwaihIeFw2A==}
    peerDependencies:
      react: ^16.11.0 || ^17.0.0 || ^18.0.0 || ^19.0.0

  throttleit@2.1.0:
    resolution: {integrity: sha512-nt6AMGKW1p/70DF/hGBdJB57B8Tspmbp5gfJ8ilhLnt7kkr2ye7hzD6NVG8GGErk2HWF34igrL2CXmNIkzKqKw==}
    engines: {node: '>=18'}

  use-sync-external-store@1.5.0:
    resolution: {integrity: sha512-Rb46I4cGGVBmjamjphe8L/UnvJD+uPPtTkNvX5mZgqdbavhI4EbgIWJiIHXJ8bc/i9EQGPRh4DwEURJ552Do0A==}
    peerDependencies:
      react: ^16.8.0 || ^17.0.0 || ^18.0.0 || ^19.0.0

  zod-to-json-schema@3.24.5:
    resolution: {integrity: sha512-/AuWwMP+YqiPbsJx5D6TfgRTc4kTLjsh5SOcd4bLsfUg2RcEXrFMJl1DGgdHy2aCfsIA/cr/1JM0xcB2GZji8g==}
    peerDependencies:
      zod: ^3.24.1

  zod@3.24.3:
    resolution: {integrity: sha512-HhY1oqzWCQWuUqvBFnsyrtZRhyPeR7SUGv+C4+MsisMuVfSPx8HpwWqH8tRahSlt6M3PiFAcoeFhZAqIXTxoSg==}
>>>>>>> b077a1d9

snapshots:

  '@ai-sdk/openai@1.3.22(zod@3.24.4)':
    dependencies:
      '@ai-sdk/provider': 1.1.3
      '@ai-sdk/provider-utils': 2.2.8(zod@3.24.4)
      zod: 3.24.4

  '@ai-sdk/provider-utils@2.2.8(zod@3.24.4)':
    dependencies:
      '@ai-sdk/provider': 1.1.3
      nanoid: 3.3.11
      secure-json-parse: 2.7.0
      zod: 3.24.4

  '@ai-sdk/provider-utils@2.2.8(zod@3.24.3)':
    dependencies:
      '@ai-sdk/provider': 1.1.3
      nanoid: 3.3.11
      secure-json-parse: 2.7.0
      zod: 3.24.3

  '@ai-sdk/provider@1.1.3':
    dependencies:
      json-schema: 0.4.0

  '@ai-sdk/react@1.2.12(react@19.1.0)(zod@3.24.3)':
    dependencies:
      '@ai-sdk/provider-utils': 2.2.8(zod@3.24.3)
      '@ai-sdk/ui-utils': 1.2.11(zod@3.24.3)
      react: 19.1.0
      swr: 2.3.3(react@19.1.0)
      throttleit: 2.1.0
    optionalDependencies:
      zod: 3.24.3

  '@ai-sdk/ui-utils@1.2.11(zod@3.24.3)':
    dependencies:
      '@ai-sdk/provider': 1.1.3
      '@ai-sdk/provider-utils': 2.2.8(zod@3.24.3)
      zod: 3.24.3
      zod-to-json-schema: 3.24.5(zod@3.24.3)

  '@opentelemetry/api@1.9.0': {}

  '@types/diff-match-patch@1.0.36': {}

  ai@4.3.15(react@19.1.0)(zod@3.24.3):
    dependencies:
      '@ai-sdk/provider': 1.1.3
      '@ai-sdk/provider-utils': 2.2.8(zod@3.24.3)
      '@ai-sdk/react': 1.2.12(react@19.1.0)(zod@3.24.3)
      '@ai-sdk/ui-utils': 1.2.11(zod@3.24.3)
      '@opentelemetry/api': 1.9.0
      jsondiffpatch: 0.6.0
      zod: 3.24.3
    optionalDependencies:
      react: 19.1.0

  chalk@5.4.1: {}

  dequal@2.0.3: {}

  diff-match-patch@1.0.5: {}

  fetch-to-node@2.1.0: {}

  json-schema@0.4.0: {}

  jsondiffpatch@0.6.0:
    dependencies:
      '@types/diff-match-patch': 1.0.36
      chalk: 5.4.1
      diff-match-patch: 1.0.5

  nanoid@3.3.11: {}

  react@19.1.0: {}

  secure-json-parse@2.7.0: {}

<<<<<<< HEAD
  zod@3.24.4: {}
=======
  swr@2.3.3(react@19.1.0):
    dependencies:
      dequal: 2.0.3
      react: 19.1.0
      use-sync-external-store: 1.5.0(react@19.1.0)

  throttleit@2.1.0: {}

  use-sync-external-store@1.5.0(react@19.1.0):
    dependencies:
      react: 19.1.0

  zod-to-json-schema@3.24.5(zod@3.24.3):
    dependencies:
      zod: 3.24.3

  zod@3.24.3: {}
>>>>>>> b077a1d9
<|MERGE_RESOLUTION|>--- conflicted
+++ resolved
@@ -138,10 +138,6 @@
   secure-json-parse@2.7.0:
     resolution: {integrity: sha512-6aU+Rwsezw7VR8/nyvKTx8QpWH9FrcYiXXlqC4z5d5XQBDRqtbfsRjnwGyqbi3gddNtWHuEk9OANUotL26qKUw==}
 
-<<<<<<< HEAD
-  zod@3.24.4:
-    resolution: {integrity: sha512-OdqJE9UDRPwWsrHjLN2F8bPxvwJBK22EHLWtanu0LSYr5YqzsaaW3RMgmjwr8Rypg5k+meEJdSPXJZXE/yqOMg==}
-=======
   swr@2.3.3:
     resolution: {integrity: sha512-dshNvs3ExOqtZ6kJBaAsabhPdHyeY4P2cKwRCniDVifBMoG/SVI7tfLWqPXriVspf2Rg4tPzXJTnwaihIeFw2A==}
     peerDependencies:
@@ -163,7 +159,6 @@
 
   zod@3.24.3:
     resolution: {integrity: sha512-HhY1oqzWCQWuUqvBFnsyrtZRhyPeR7SUGv+C4+MsisMuVfSPx8HpwWqH8tRahSlt6M3PiFAcoeFhZAqIXTxoSg==}
->>>>>>> b077a1d9
 
 snapshots:
 
@@ -246,9 +241,6 @@
 
   secure-json-parse@2.7.0: {}
 
-<<<<<<< HEAD
-  zod@3.24.4: {}
-=======
   swr@2.3.3(react@19.1.0):
     dependencies:
       dequal: 2.0.3
@@ -265,5 +257,4 @@
     dependencies:
       zod: 3.24.3
 
-  zod@3.24.3: {}
->>>>>>> b077a1d9
+  zod@3.24.3: {}