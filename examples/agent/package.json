--- conflicted
+++ resolved
@@ -6,29 +6,17 @@
   "main": "index.js",
   "version": "0.0.1",
   "dependencies": {
-<<<<<<< HEAD
-    "@ai-sdk/anthropic": "^1.2.12",
-    "@ai-sdk/google": "^1.2.22",
-    "@ai-sdk/openai": "latest",
-    "@mastra/agent-builder": "latest",
-    "@mastra/client-js": "latest",
-    "@mastra/core": "latest",
-=======
     "@ai-sdk/google": "latest",
     "@ai-sdk/openai": "latest",
     "@mastra/client-js": "latest",
     "@mastra/core": "latest",
     "@mastra/evals": "latest",
->>>>>>> 10b47139
     "@mastra/libsql": "latest",
+    "@mastra/agent-builder": "latest",
     "@mastra/loggers": "latest",
     "@mastra/mcp": "latest",
     "@mastra/memory": "latest",
     "@mastra/voice-openai": "latest",
-<<<<<<< HEAD
-    "@mastra/evals": "latest",
-=======
->>>>>>> 10b47139
     "ai": "^4.3.16",
     "fetch-to-node": "^2.1.0",
     "mastra": "latest",
