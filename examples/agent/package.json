{
  "name": "examples-agent",
  "type": "module",
  "private": true,
  "description": "",
  "main": "index.js",
  "version": "0.0.1",
  "dependencies": {
    "@ai-sdk/anthropic": "^1.2.12",
    "@ai-sdk/google": "^1.2.22",
    "@ai-sdk/openai": "latest",
<<<<<<< HEAD
    "@mastra/agent-builder": "link:../../packages/agent-builder",
=======
    "@ai-sdk/google": "latest",
>>>>>>> bff0f9a0
    "@mastra/client-js": "latest",
    "@mastra/core": "latest",
    "@mastra/libsql": "latest",
    "@mastra/loggers": "latest",
    "@mastra/mcp": "latest",
    "@mastra/memory": "latest",
    "@mastra/voice-openai": "latest",
<<<<<<< HEAD
=======
    "@mastra/libsql": "latest",
    "@mastra/evals": "latest",
>>>>>>> bff0f9a0
    "ai": "^4.3.16",
    "fetch-to-node": "^2.1.0",
    "mastra": "latest",
    "zod": "^3.25.67"
  },
  "pnpm": {
    "overrides": {
      "@mastra/core": "link:../../packages/core",
      "@mastra/loggers": "link:../../packages/loggers",
      "@mastra/voice-openai": "link:../../voice/openai",
      "@mastra/memory": "link:../../packages/memory",
      "@mastra/client-js": "link:../../client-sdks/client-js",
      "@mastra/mcp": "link:../../packages/mcp",
      "@mastra/libsql": "link:../../stores/libsql",
<<<<<<< HEAD
      "@mastra/agent-builder": "link:../../packages/agent-builder",
=======
      "@mastra/evals": "link:../../packages/evals",
>>>>>>> bff0f9a0
      "mastra": "link:../../packages/cli"
    }
  },
  "scripts": {
    "start-deployed": "npx bun src/with-deployed.ts",
    "start": "npx bun src/index.ts",
    "mastra:build": "mastra build",
    "mastra:dev": "mastra dev"
  },
  "keywords": [],
  "author": "",
  "license": "MIT",
  "packageManager": "pnpm@10.9.0+sha512.0486e394640d3c1fb3c9d43d49cf92879ff74f8516959c235308f5a8f62e2e19528a65cdc2a3058f587cde71eba3d5b56327c8c33a97e4c4051ca48a10ca2d5f"
}<|MERGE_RESOLUTION|>--- conflicted
+++ resolved
@@ -9,11 +9,7 @@
     "@ai-sdk/anthropic": "^1.2.12",
     "@ai-sdk/google": "^1.2.22",
     "@ai-sdk/openai": "latest",
-<<<<<<< HEAD
     "@mastra/agent-builder": "link:../../packages/agent-builder",
-=======
-    "@ai-sdk/google": "latest",
->>>>>>> bff0f9a0
     "@mastra/client-js": "latest",
     "@mastra/core": "latest",
     "@mastra/libsql": "latest",
@@ -21,11 +17,7 @@
     "@mastra/mcp": "latest",
     "@mastra/memory": "latest",
     "@mastra/voice-openai": "latest",
-<<<<<<< HEAD
-=======
-    "@mastra/libsql": "latest",
     "@mastra/evals": "latest",
->>>>>>> bff0f9a0
     "ai": "^4.3.16",
     "fetch-to-node": "^2.1.0",
     "mastra": "latest",
@@ -40,11 +32,8 @@
       "@mastra/client-js": "link:../../client-sdks/client-js",
       "@mastra/mcp": "link:../../packages/mcp",
       "@mastra/libsql": "link:../../stores/libsql",
-<<<<<<< HEAD
       "@mastra/agent-builder": "link:../../packages/agent-builder",
-=======
       "@mastra/evals": "link:../../packages/evals",
->>>>>>> bff0f9a0
       "mastra": "link:../../packages/cli"
     }
   },
