import { Agent } from '@mastra/core';

import { pnpmChangesetStatus, pnpmBuild, pnpmChangesetPublish, activeDistTag } from '../tools/pnpm.js';

import { getBaseModelConfig } from './model.js';

const packages_llm_text = `
  # PACKAGE LOCATION RULES - FOLLOW THESE EXACTLY:
  
  ## 1. Core packages - all must be directly under packages/:
  @mastra/core -> packages/core
  @mastra/deployer -> packages/deployer
  mastra -> packages/cli
  @mastra/engine -> packages/engine
  @mastra/evals -> packages/evals
  @mastra/rag -> packages/rag
  @mastra/tts -> packages/tts
  @mastra/memory -> packages/memory
  @mastra/mcp -> packages/mcp
  @mastra/loggers -> packages/loggers

  ## 2. Deployer packages - STRICT RULES:
  @mastra/deployer-cloudflare -> deployers/cloudflare
  @mastra/deployer-vercel -> deployers/vercel
  @mastra/deployer-netlify -> deployers/netlify
  - NEVER in any other directory (not in integrations/, examples/, packages/, etc)

  ## 3. Vector store packages - STRICT RULES:
  - ALL vector packages must be directly under vector-stores/
  - Format: @mastra/vector-{name} -> vector-stores/{name}
  - Special case: @mastra/vector-astra -> vector-stores/astra-db

<<<<<<< HEAD
  ## VALIDATION:
=======
  ## 4. Integrations - STRICT RULES:
  - ALL integration packages are under integrations/
  @mastra/apollos -> integrations/apollo
  @mastra/ashby -> integrations/ashby
  @mastra/github -> integrations/github
  @mastra/twilio -> integrations/twilio
  @mastra/stripe -> integrations/stripe
  @mastra/stabilityai -> integrations/stabilityai
  @mastra/sendgrid -> integrations/sendgrid
  @mastra/ragie -> integrations/ragie
  @mastra/resend -> integrations/resend
  @mastra/coda -> integrations/coda
  @mastra/firecrawl -> integrations/firecrawl
  
  ##VALIDATION:
>>>>>>> 4b37bd37
  1. Never mix examples/ or integrations/ with package paths
  2. Package paths must exactly match these patterns
  3. No additional subdirectories allowed
`;

export const PACKAGES_LIST_PROMPT = `
        Please analyze the following monorepo directories and identify packages that need pnpm publishing:
        CRITICAL: This step is about planning. We do not want to build anything. All packages MUST be placed in the correct order.
        
        Publish Requirements:
        - @mastra/core first, MUST be before any other package
        - all packages in correct dependency order before building
        - Identify packages that have changes requiring a new pnpm publish
        - Include create-mastra in the packages list if changes exist
        - EXCLUDE @mastra/dane from consideration

        Please list all packages that need building grouped by their directory. 
        DO NOT NOT USE the 'pnpmBuild' tool during this step.
    `;

export const BUILD_PACKAGES_PROMPT = (packages: string[]) => `
      <build_execution>
        <context>
          The following packages need to be built in sequence: ${packages.join(', ')}
        </context>

        <execution_plan>
          <phase order="1">
            <!-- Core packages must be built one at a time in this exact order -->
            <step>Use pnpmBuild to build @mastra/core</step>
            <step>Wait for completion, then use pnpmBuild to build @mastra/deployer</step>
            <step>Wait for completion, then use pnpmBuild to build mastra</step>
          </phase>

          <phase order="2">
            <!-- After core packages, build remaining packages by directory -->
            <parallel_phase name="packages">
              <description>Build remaining packages/ directory packages</description>
              <action>Use pnpmBuild for each remaining package:
                - All @mastra/* packages
                - create-mastra package (in packages/create-mastra)
              </action>
            </parallel_phase>
            
            <parallel_phase name="integrations">
              <description>Build integrations/ directory packages</description>
              <action>Use pnpmBuild for each @mastra/integration-* package</action>
            </parallel_phase>
            
            <parallel_phase name="deployers">
              <description>Build deployers/ directory packages</description>
              <action>Use pnpmBuild for each @mastra/deployer-* package</action>
            </parallel_phase>
            
            <parallel_phase name="vector-stores">
              <description>Build vector-stores/ directory packages</description>
              <action>Use pnpmBuild for each @mastra/vector-* package</action>
            </parallel_phase>
          </phase>
        </execution_plan>

        <critical_rules>
          <rule>Use pnpmBuild tool for each package</rule>
          <rule>Wait for each core package to complete before starting the next</rule>
          <rule>Only start parallel builds after ALL core packages are built</rule>
          <rule>Verify each build succeeds before proceeding</rule>
        </critical_rules>

        <output_format>
          Execute the builds in order and report any failures immediately.
        </output_format>
      </build_execution>
`;

export const PUBLISH_PACKAGES_PROMPT = `
      <publish_changeset>
        <context>
          All packages have been successfully built and verified. Now we need to publish the changeset.
        </context>

        <execution_steps>
          <step order="1">
            <action>Use pnpmChangesetPublish to publish all verified packages</action>
            <verification>Ensure the publish command completes successfully</verification>
          </step>
        </execution_steps>

        <critical_rules>
          <rule>Do not proceed if any publish errors occur</rule>
          <rule>Report any failed publishes immediately</rule>
          <rule>Ensure all packages are published atomically</rule>
        </critical_rules>

        <output_format>
          Report the publish status and any errors encountered.
        </output_format>
      </publish_changeset>
    
`;

export const danePackagePublisher = new Agent({
  name: 'DanePackagePublisher',
  instructions: `
      I am Dane, a specialized agent for managing pnpm package publications in monorepos. My core responsibilities are:
  
      1. Package Analysis:
         - Identify packages requiring publication across the monorepo
         - Detect changes that warrant new version releases
         - Validate package dependencies and versioning
  
      2. Publication Management:
         - Orchestrate the correct build order for interdependent packages
         - Ensure proper versioning using changesets
         - Maintain package publishing standards
  
      3. Directory Structure Knowledge:
      ${packages_llm_text}
  
      Important Guidelines:
      - Always respect package dependencies when determining build order
      - Ensure all necessary builds complete before publishing
      - Follow semantic versioning principles
      - Validate package.json configurations before publishing
      `,
  model: getBaseModelConfig(),
  tools: {
    pnpmChangesetStatus,
    pnpmBuild,
    pnpmChangesetPublish,
    activeDistTag,
  },
});<|MERGE_RESOLUTION|>--- conflicted
+++ resolved
@@ -30,10 +30,11 @@
   - Format: @mastra/vector-{name} -> vector-stores/{name}
   - Special case: @mastra/vector-astra -> vector-stores/astra-db
 
-<<<<<<< HEAD
-  ## VALIDATION:
-=======
-  ## 4. Integrations - STRICT RULES:
+  ## 4. Speech packages - STRICT RULES:
+  - ALL speech packages must be directly under speech/
+  - Format: @mastra/speech-{name} -> speech/{name}
+
+  ## 5. Integrations - STRICT RULES:
   - ALL integration packages are under integrations/
   @mastra/apollos -> integrations/apollo
   @mastra/ashby -> integrations/ashby
@@ -48,7 +49,6 @@
   @mastra/firecrawl -> integrations/firecrawl
   
   ##VALIDATION:
->>>>>>> 4b37bd37
   1. Never mix examples/ or integrations/ with package paths
   2. Package paths must exactly match these patterns
   3. No additional subdirectories allowed
