import { anthropic } from '@ai-sdk/anthropic';
import { input } from '@inquirer/prompts';
import { Agent } from '@mastra/core/agent';
import { Step, Workflow, getStepResult } from '@mastra/core/workflows';
import { z } from 'zod';

const llm = anthropic('claude-3-5-sonnet-20241022');

const agent = new Agent({
  name: 'telephoneGameAgent',
  instructions: `Telephone game agent`,
  model: llm,
});

export const telephoneGameWorkflow = new Workflow({
  name: 'telephoneGame',
});

const stepA1 = new Step({
  id: 'stepA1',
  description: 'Starts the message',
  outputSchema: z.object({
    message: z.string(),
  }),
  execute: async () => {
    return {
      message: 'Test',
    };
  },
});

const stepA2 = new Step({
  id: 'stepA2',
  description: 'Pass the message through',
  outputSchema: z.object({
    message: z.string(),
  }),
  execute: async () => {
    const content = await input({
      message: 'Give me a message',
      validate: input => input.trim().length > 0 || 'Message cannot be empty',
    });

    return {
      message: content,
    };
  },
});

const stepB2 = new Step({
  id: 'stepB2',
  description: 'Checks if the file exists',
  outputSchema: z.object({
    message: z.string(),
  }),
  execute: async ({ context }) => {
    if (context?.steps.stepA2?.status !== 'success') {
      throw new Error('Message not found');
    }

    const msg = context.steps.stepA2.output.message;

    return {
      message: msg,
    };
  },
});

const stepC2 = new Step({
  id: 'stepC2',
  description: 'Ask if you should modify the message',
  outputSchema: z.object({
    message: z.string(),
  }),
<<<<<<< HEAD
  execute: async ({ suspend, context, mastra }) => {
=======
  execute: async ({ suspend, context }) => {
>>>>>>> d68b532e
    const oMsg = getStepResult(context?.steps.stepA2);
    if (context?.steps.stepC2?.status === 'success') {
      const msg = getStepResult(context?.steps.stepC2);
      if (msg.confirm) {
        const result = await agent.generate(`
            You are playing a game of telephone.
            Here is the message the previous person sent ${oMsg.message}.
            But you want to change the message.
            Only return the message
            `);
        return {
          message: result.text,
        };
      }

      return oMsg;
    }
    await suspend();
    return { message: 'Suspended' };
  },
});

const stepD2 = new Step({
  id: 'stepD2',
  description: 'Pass the message',
  outputSchema: z.object({
    message: z.string(),
  }),
  execute: async ({ context }) => {
    const msg = getStepResult(context?.steps.stepC2);
    return msg;
  },
});

telephoneGameWorkflow.step(stepA1).step(stepA2).then(stepB2).then(stepC2).then(stepD2).commit();<|MERGE_RESOLUTION|>--- conflicted
+++ resolved
@@ -72,11 +72,7 @@
   outputSchema: z.object({
     message: z.string(),
   }),
-<<<<<<< HEAD
-  execute: async ({ suspend, context, mastra }) => {
-=======
   execute: async ({ suspend, context }) => {
->>>>>>> d68b532e
     const oMsg = getStepResult(context?.steps.stepA2);
     if (context?.steps.stepC2?.status === 'success') {
       const msg = getStepResult(context?.steps.stepC2);
