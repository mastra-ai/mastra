--- conflicted
+++ resolved
@@ -2,10 +2,7 @@
 import { PostgresEngine } from '@mastra/engine';
 import { UpstashKVMemory } from '@mastra/memory';
 
-<<<<<<< HEAD
-import { dane, daneChangeLog, daneCommitMessage, daneIssueLabeler, danePackagePublisher } from './agents/index.js';
 import { daneNewContributor } from './agents/new-contributor';
-=======
 import {
   dane,
   daneChangeLog,
@@ -14,7 +11,6 @@
   daneLinkChecker,
   danePackagePublisher,
 } from './agents/index.js';
->>>>>>> 47253cad
 import { firecrawl } from './integrations/index.js';
 import { changelogWorkflow } from './workflows/changelog.js';
 import { githubFirstContributorMessage } from './workflows/first-contributor';
@@ -50,11 +46,8 @@
     packagePublisher: packagePublisher,
     telephoneGame: telephoneGameWorkflow,
     changelog: changelogWorkflow,
-<<<<<<< HEAD
     githubFirstContributorMessage: githubFirstContributorMessage,
-=======
     linkChecker: linkCheckerWorkflow,
->>>>>>> 47253cad
   },
   syncs: {
     ...firecrawl.getSyncs(),
