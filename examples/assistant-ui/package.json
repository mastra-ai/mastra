--- conflicted
+++ resolved
@@ -11,12 +11,7 @@
     "@ai-sdk/openai": "latest",
     "@assistant-ui/react": "^0.7.68",
     "@assistant-ui/react-markdown": "^0.7.0",
-<<<<<<< HEAD
-    "@mastra/client-js": "0.1.0-alpha.7",
-    "ai": "latest",
-=======
     "@mastra/client-js": "^0.1.0-alpha.7",
->>>>>>> 9b390333
     "next": "15.0.3",
     "react": "^18",
     "react-dom": "^18",
