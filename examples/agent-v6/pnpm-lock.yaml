lockfileVersion: '9.0'

settings:
  autoInstallPeers: true
  excludeLinksFromLockfile: false

overrides:
  '@mastra/core': link:../../packages/core
  '@mastra/loggers': link:../../packages/loggers
  '@mastra/voice-openai': link:../../voice/openai
  '@mastra/memory': link:../../packages/memory
  '@mastra/client-js': link:../../client-sdks/client-js
  '@mastra/mcp': link:../../packages/mcp
  '@mastra/libsql': link:../../stores/libsql
  '@mastra/observability': link:../../observability/mastra
  '@mastra/evals': link:../../packages/evals
  '@mastra/ai-sdk': link:../../client-sdks/ai-sdk
  mastra: link:../../packages/cli

importers:

  .:
    dependencies:
      '@ai-sdk/openai':
        specifier: ^3.0.0
        version: 3.0.0(zod@3.25.76)
      '@ai-sdk/provider':
<<<<<<< HEAD
        specifier: 3.0.0-beta.26
        version: 3.0.0-beta.26
      '@mastra/ai-sdk':
        specifier: link:../../client-sdks/ai-sdk
        version: link:../../client-sdks/ai-sdk
=======
        specifier: ^3.0.0
        version: 3.0.0
>>>>>>> 366c9ef7
      '@mastra/client-js':
        specifier: link:../../client-sdks/client-js
        version: link:../../client-sdks/client-js
      '@mastra/core':
        specifier: link:../../packages/core
        version: link:../../packages/core
      '@mastra/evals':
        specifier: link:../../packages/evals
        version: link:../../packages/evals
      '@mastra/libsql':
        specifier: link:../../stores/libsql
        version: link:../../stores/libsql
      '@mastra/loggers':
        specifier: link:../../packages/loggers
        version: link:../../packages/loggers
      '@mastra/mcp':
        specifier: link:../../packages/mcp
        version: link:../../packages/mcp
      '@mastra/memory':
        specifier: link:../../packages/memory
        version: link:../../packages/memory
      '@mastra/observability':
        specifier: link:../../observability/mastra
        version: link:../../observability/mastra
      '@mastra/voice-openai':
        specifier: link:../../voice/openai
        version: link:../../voice/openai
      ai:
        specifier: ^6.0.1
        version: 6.0.1(zod@3.25.76)
      typescript:
        specifier: ^5.8.3
        version: 5.9.3
      zod:
        specifier: ^3
        version: 3.25.76
    devDependencies:
      mastra:
        specifier: link:../../packages/cli
        version: link:../../packages/cli
      msw:
        specifier: ^2.12.2
        version: 2.12.4(typescript@5.9.3)

packages:

  '@ai-sdk/gateway@3.0.0':
    resolution: {integrity: sha512-JcjePYVpbezv+XOxkxPemwnorjWpgDiiKWMYy6FXTCG2rFABIK2Co1bFxIUSDT4vYO6f1448x9rKbn38vbhDiA==}
    engines: {node: '>=18'}
    peerDependencies:
      zod: ^3.25.76 || ^4.1.8

  '@ai-sdk/openai@3.0.0':
    resolution: {integrity: sha512-/o2xCQlRA+O0cAXIIBOfMeT35H6Fonzilz9r/IJojPOMQnmIL+0jPQVKOUPr5bouRqCjnwKpwuKEBRqm8jUZkQ==}
    engines: {node: '>=18'}
    peerDependencies:
      zod: ^3.25.76 || ^4.1.8

  '@ai-sdk/provider-utils@4.0.0':
    resolution: {integrity: sha512-HyCyOls9I3a3e38+gtvOJOEjuw9KRcvbBnCL5GBuSmJvS9Jh9v3fz7pRC6ha1EUo/ZH1zwvLWYXBMtic8MTguA==}
    engines: {node: '>=18'}
    peerDependencies:
      zod: ^3.25.76 || ^4.1.8

  '@ai-sdk/provider@3.0.0':
    resolution: {integrity: sha512-m9ka3ptkPQbaHHZHqDXDF9C9B5/Mav0KTdky1k2HZ3/nrW2t1AgObxIVPyGDWQNS9FXT/FS6PIoSjpcP/No8rQ==}
    engines: {node: '>=18'}

  '@inquirer/ansi@1.0.2':
    resolution: {integrity: sha512-S8qNSZiYzFd0wAcyG5AXCvUHC5Sr7xpZ9wZ2py9XR88jUz8wooStVx5M6dRzczbBWjic9NP7+rY0Xi7qqK/aMQ==}
    engines: {node: '>=18'}

  '@inquirer/confirm@5.1.21':
    resolution: {integrity: sha512-KR8edRkIsUayMXV+o3Gv+q4jlhENF9nMYUZs9PA2HzrXeHI8M5uDag70U7RJn9yyiMZSbtF5/UexBtAVtZGSbQ==}
    engines: {node: '>=18'}
    peerDependencies:
      '@types/node': '>=18'
    peerDependenciesMeta:
      '@types/node':
        optional: true

  '@inquirer/core@10.3.2':
    resolution: {integrity: sha512-43RTuEbfP8MbKzedNqBrlhhNKVwoK//vUFNW3Q3vZ88BLcrs4kYpGg+B2mm5p2K/HfygoCxuKwJJiv8PbGmE0A==}
    engines: {node: '>=18'}
    peerDependencies:
      '@types/node': '>=18'
    peerDependenciesMeta:
      '@types/node':
        optional: true

  '@inquirer/figures@1.0.15':
    resolution: {integrity: sha512-t2IEY+unGHOzAaVM5Xx6DEWKeXlDDcNPeDyUpsRc6CUhBfU3VQOEl+Vssh7VNp1dR8MdUJBWhuObjXCsVpjN5g==}
    engines: {node: '>=18'}

  '@inquirer/type@3.0.10':
    resolution: {integrity: sha512-BvziSRxfz5Ov8ch0z/n3oijRSEcEsHnhggm4xFZe93DHcUCTlutlq9Ox4SVENAfcRD22UQq7T/atg9Wr3k09eA==}
    engines: {node: '>=18'}
    peerDependencies:
      '@types/node': '>=18'
    peerDependenciesMeta:
      '@types/node':
        optional: true

  '@mswjs/interceptors@0.40.0':
    resolution: {integrity: sha512-EFd6cVbHsgLa6wa4RljGj6Wk75qoHxUSyc5asLyyPSyuhIcdS2Q3Phw6ImS1q+CkALthJRShiYfKANcQMuMqsQ==}
    engines: {node: '>=18'}

  '@open-draft/deferred-promise@2.2.0':
    resolution: {integrity: sha512-CecwLWx3rhxVQF6V4bAgPS5t+So2sTbPgAzafKkVizyi7tlwpcFpdFqq+wqF2OwNBmqFuu6tOyouTuxgpMfzmA==}

  '@open-draft/logger@0.3.0':
    resolution: {integrity: sha512-X2g45fzhxH238HKO4xbSr7+wBS8Fvw6ixhTDuvLd5mqh6bJJCFAPwU9mPDxbcrRtfxv4u5IHCEH77BmxvXmmxQ==}

  '@open-draft/until@2.1.0':
    resolution: {integrity: sha512-U69T3ItWHvLwGg5eJ0n3I62nWuE6ilHlmz7zM0npLBRvPRd7e6NYmg54vvRtP5mZG7kZqZCFVdsTWo7BPtBujg==}

  '@opentelemetry/api@1.9.0':
    resolution: {integrity: sha512-3giAOQvZiH5F9bMlMiv8+GSPMeqg0dbaeo58/0SlA9sxSqZhnUtxzX9/2FzyhS9sWQf5S0GJE0AKBrFqjpeYcg==}
    engines: {node: '>=8.0.0'}

  '@standard-schema/spec@1.1.0':
    resolution: {integrity: sha512-l2aFy5jALhniG5HgqrD6jXLi/rUWrKvqN/qJx6yoJsgKhblVd+iqqU4RCXavm/jPityDo5TCvKMnpjKnOriy0w==}

  '@types/statuses@2.0.6':
    resolution: {integrity: sha512-xMAgYwceFhRA2zY+XbEA7mxYbA093wdiW8Vu6gZPGWy9cmOyU9XesH1tNcEWsKFd5Vzrqx5T3D38PWx1FIIXkA==}

  '@vercel/oidc@3.0.5':
    resolution: {integrity: sha512-fnYhv671l+eTTp48gB4zEsTW/YtRgRPnkI2nT7x6qw5rkI1Lq2hTmQIpHPgyThI0znLK+vX2n9XxKdXZ7BUbbw==}
    engines: {node: '>= 20'}

  ai@6.0.1:
    resolution: {integrity: sha512-g/jPakC6h4vUJKDww0d6+VaJmfMC38UqH3kKsngiP+coT0uvCUdQ7lpFDJ0mNmamaOyRMaY2zwEB2RnTAaJU/w==}
    engines: {node: '>=18'}
    peerDependencies:
      zod: ^3.25.76 || ^4.1.8

  ansi-regex@5.0.1:
    resolution: {integrity: sha512-quJQXlTSUGL2LH9SUXo8VwsY4soanhgo6LNSm84E1LBcE8s3O0wpdiRzyR9z/ZZJMlMWv37qOOb9pdJlMUEKFQ==}
    engines: {node: '>=8'}

  ansi-styles@4.3.0:
    resolution: {integrity: sha512-zbB9rCJAT1rbjiVDb2hqKFHNYLxgtk8NURxZ3IZwD3F6NtxbXZQCnnSi1Lkx+IDohdPlFp222wVALIheZJQSEg==}
    engines: {node: '>=8'}

  cli-width@4.1.0:
    resolution: {integrity: sha512-ouuZd4/dm2Sw5Gmqy6bGyNNNe1qt9RpmxveLSO7KcgsTnU7RXfsw+/bukWGo1abgBiMAic068rclZsO4IWmmxQ==}
    engines: {node: '>= 12'}

  cliui@8.0.1:
    resolution: {integrity: sha512-BSeNnyus75C4//NQ9gQt1/csTXyo/8Sb+afLAkzAptFuMsod9HFokGNudZpi/oQV73hnVK+sR+5PVRMd+Dr7YQ==}
    engines: {node: '>=12'}

  color-convert@2.0.1:
    resolution: {integrity: sha512-RRECPsj7iu/xb5oKYcsFHSppFNnsj/52OVTRKb4zP5onXwVF3zVmmToNcOfGC+CRDpfK/U584fMg38ZHCaElKQ==}
    engines: {node: '>=7.0.0'}

  color-name@1.1.4:
    resolution: {integrity: sha512-dOy+3AuW3a2wNbZHIuMZpTcgjGuLU/uBL/ubcZF9OXbDo8ff4O8yVp5Bf0efS8uEoYo5q4Fx7dY9OgQGXgAsQA==}

  cookie@1.1.1:
    resolution: {integrity: sha512-ei8Aos7ja0weRpFzJnEA9UHJ/7XQmqglbRwnf2ATjcB9Wq874VKH9kfjjirM6UhU2/E5fFYadylyhFldcqSidQ==}
    engines: {node: '>=18'}

  emoji-regex@8.0.0:
    resolution: {integrity: sha512-MSjYzcWNOA0ewAHpz0MxpYFvwg6yjy1NG3xteoqz644VCo/RPgnr1/GGt+ic3iJTzQ8Eu3TdM14SawnVUmGE6A==}

  escalade@3.2.0:
    resolution: {integrity: sha512-WUj2qlxaQtO4g6Pq5c29GTcWGDyd8itL8zTlipgECz3JesAiiOKotd8JU6otB3PACgG6xkJUyVhboMS+bje/jA==}
    engines: {node: '>=6'}

  eventsource-parser@3.0.6:
    resolution: {integrity: sha512-Vo1ab+QXPzZ4tCa8SwIHJFaSzy4R6SHf7BY79rFBDf0idraZWAkYrDjDj8uWaSm3S2TK+hJ7/t1CEmZ7jXw+pg==}
    engines: {node: '>=18.0.0'}

  get-caller-file@2.0.5:
    resolution: {integrity: sha512-DyFP3BM/3YHTQOCUL/w0OZHR0lpKeGrxotcHWcqNEdnltqFwXVfhEBQ94eIo34AfQpo0rGki4cyIiftY06h2Fg==}
    engines: {node: 6.* || 8.* || >= 10.*}

  graphql@16.12.0:
    resolution: {integrity: sha512-DKKrynuQRne0PNpEbzuEdHlYOMksHSUI8Zc9Unei5gTsMNA2/vMpoMz/yKba50pejK56qj98qM0SjYxAKi13gQ==}
    engines: {node: ^12.22.0 || ^14.16.0 || ^16.0.0 || >=17.0.0}

  headers-polyfill@4.0.3:
    resolution: {integrity: sha512-IScLbePpkvO846sIwOtOTDjutRMWdXdJmXdMvk6gCBHxFO8d+QKOQedyZSxFTTFYRSmlgSTDtXqqq4pcenBXLQ==}

  is-fullwidth-code-point@3.0.0:
    resolution: {integrity: sha512-zymm5+u+sCsSWyD9qNaejV3DFvhCKclKdizYaJUuHA83RLjb7nSuGnddCHGv0hk+KY7BMAlsWeK4Ueg6EV6XQg==}
    engines: {node: '>=8'}

  is-node-process@1.2.0:
    resolution: {integrity: sha512-Vg4o6/fqPxIjtxgUH5QLJhwZ7gW5diGCVlXpuUfELC62CuxM1iHcRe51f2W1FDy04Ai4KJkagKjx3XaqyfRKXw==}

  json-schema@0.4.0:
    resolution: {integrity: sha512-es94M3nTIfsEPisRafak+HDLfHXnKBhV3vU5eqPcS3flIWqcxJWgXHXiey3YrpaNsanY5ei1VoYEbOzijuq9BA==}

  msw@2.12.4:
    resolution: {integrity: sha512-rHNiVfTyKhzc0EjoXUBVGteNKBevdjOlVC6GlIRXpy+/3LHEIGRovnB5WPjcvmNODVQ1TNFnoa7wsGbd0V3epg==}
    engines: {node: '>=18'}
    hasBin: true
    peerDependencies:
      typescript: '>= 4.8.x'
    peerDependenciesMeta:
      typescript:
        optional: true

  mute-stream@2.0.0:
    resolution: {integrity: sha512-WWdIxpyjEn+FhQJQQv9aQAYlHoNVdzIzUySNV1gHUPDSdZJ3yZn7pAAbQcV7B56Mvu881q9FZV+0Vx2xC44VWA==}
    engines: {node: ^18.17.0 || >=20.5.0}

  outvariant@1.4.3:
    resolution: {integrity: sha512-+Sl2UErvtsoajRDKCE5/dBz4DIvHXQQnAxtQTF04OJxY0+DyZXSo5P5Bb7XYWOh81syohlYL24hbDwxedPUJCA==}

  path-to-regexp@6.3.0:
    resolution: {integrity: sha512-Yhpw4T9C6hPpgPeA28us07OJeqZ5EzQTkbfwuhsUg0c237RomFoETJgmp2sa3F/41gfLE6G5cqcYwznmeEeOlQ==}

  picocolors@1.1.1:
    resolution: {integrity: sha512-xceH2snhtb5M9liqDsmEw56le376mTZkEX/jEb/RxNFyegNul7eNslCXP9FDj/Lcu0X8KEyMceP2ntpaHrDEVA==}

  require-directory@2.1.1:
    resolution: {integrity: sha512-fGxEI7+wsG9xrvdjsrlmL22OMTTiHRwAMroiEeMgq8gzoLC/PQr7RsRDSTLUg/bZAZtF+TVIkHc6/4RIKrui+Q==}
    engines: {node: '>=0.10.0'}

  rettime@0.7.0:
    resolution: {integrity: sha512-LPRKoHnLKd/r3dVxcwO7vhCW+orkOGj9ViueosEBK6ie89CijnfRlhaDhHq/3Hxu4CkWQtxwlBG0mzTQY6uQjw==}

  signal-exit@4.1.0:
    resolution: {integrity: sha512-bzyZ1e88w9O1iNJbKnOlvYTrWPDl46O1bG0D3XInv+9tkPrxrN8jUUTiFlDkkmKWgn1M6CfIA13SuGqOa9Korw==}
    engines: {node: '>=14'}

  statuses@2.0.2:
    resolution: {integrity: sha512-DvEy55V3DB7uknRo+4iOGT5fP1slR8wQohVdknigZPMpMstaKJQWhwiYBACJE3Ul2pTnATihhBYnRhZQHGBiRw==}
    engines: {node: '>= 0.8'}

  strict-event-emitter@0.5.1:
    resolution: {integrity: sha512-vMgjE/GGEPEFnhFub6pa4FmJBRBVOLpIII2hvCZ8Kzb7K0hlHo7mQv6xYrBvCL2LtAIBwFUK8wvuJgTVSQ5MFQ==}

  string-width@4.2.3:
    resolution: {integrity: sha512-wKyQRQpjJ0sIp62ErSZdGsjMJWsap5oRNihHhu6G7JVO/9jIB6UyevL+tXuOqrng8j/cxKTWyWUwvSTriiZz/g==}
    engines: {node: '>=8'}

  strip-ansi@6.0.1:
    resolution: {integrity: sha512-Y38VPSHcqkFrCpFnQ9vuSXmquuv5oXOKpGeT6aGrr3o3Gc9AlVa6JBfUSOCnbxGGZF+/0ooI7KrPuUSztUdU5A==}
    engines: {node: '>=8'}

  tagged-tag@1.0.0:
    resolution: {integrity: sha512-yEFYrVhod+hdNyx7g5Bnkkb0G6si8HJurOoOEgC8B/O0uXLHlaey/65KRv6cuWBNhBgHKAROVpc7QyYqE5gFng==}
    engines: {node: '>=20'}

  tldts-core@7.0.19:
    resolution: {integrity: sha512-lJX2dEWx0SGH4O6p+7FPwYmJ/bu1JbcGJ8RLaG9b7liIgZ85itUVEPbMtWRVrde/0fnDPEPHW10ZsKW3kVsE9A==}

  tldts@7.0.19:
    resolution: {integrity: sha512-8PWx8tvC4jDB39BQw1m4x8y5MH1BcQ5xHeL2n7UVFulMPH/3Q0uiamahFJ3lXA0zO2SUyRXuVVbWSDmstlt9YA==}
    hasBin: true

  tough-cookie@6.0.0:
    resolution: {integrity: sha512-kXuRi1mtaKMrsLUxz3sQYvVl37B0Ns6MzfrtV5DvJceE9bPyspOqk9xxv7XbZWcfLWbFmm997vl83qUWVJA64w==}
    engines: {node: '>=16'}

  type-fest@5.3.1:
    resolution: {integrity: sha512-VCn+LMHbd4t6sF3wfU/+HKT63C9OoyrSIf4b+vtWHpt2U7/4InZG467YDNMFMR70DdHjAdpPWmw2lzRdg0Xqqg==}
    engines: {node: '>=20'}

  typescript@5.9.3:
    resolution: {integrity: sha512-jl1vZzPDinLr9eUt3J/t7V6FgNEw9QjvBPdysz9KfQDD41fQrC2Y4vKQdiaUpFT4bXlb1RHhLpp8wtm6M5TgSw==}
    engines: {node: '>=14.17'}
    hasBin: true

  until-async@3.0.2:
    resolution: {integrity: sha512-IiSk4HlzAMqTUseHHe3VhIGyuFmN90zMTpD3Z3y8jeQbzLIq500MVM7Jq2vUAnTKAFPJrqwkzr6PoTcPhGcOiw==}

  wrap-ansi@6.2.0:
    resolution: {integrity: sha512-r6lPcBGxZXlIcymEu7InxDMhdW0KDxpLgoFLcguasxCaJ/SOIZwINatK9KY/tf+ZrlywOKU0UDj3ATXUBfxJXA==}
    engines: {node: '>=8'}

  wrap-ansi@7.0.0:
    resolution: {integrity: sha512-YVGIj2kamLSTxw6NsZjoBxfSwsn0ycdesmc4p+Q21c5zPuZ1pl+NfxVdxPtdHvmNVOQ6XSYG4AUtyt/Fi7D16Q==}
    engines: {node: '>=10'}

  y18n@5.0.8:
    resolution: {integrity: sha512-0pfFzegeDWJHJIAmTLRP2DwHjdF5s7jo9tuztdQxAhINCdvS+3nGINqPd00AphqJR/0LhANUS6/+7SCb98YOfA==}
    engines: {node: '>=10'}

  yargs-parser@21.1.1:
    resolution: {integrity: sha512-tVpsJW7DdjecAiFpbIB1e3qxIQsE6NoPc5/eTdrbbIC4h0LVsWhnoa3g+m2HclBIujHzsxZ4VJVA+GUuc2/LBw==}
    engines: {node: '>=12'}

  yargs@17.7.2:
    resolution: {integrity: sha512-7dSzzRQ++CKnNI/krKnYRV7JKKPUXMEh61soaHKg9mrWEhzFWhFnxPxGl+69cD1Ou63C13NUPCnmIcrvqCuM6w==}
    engines: {node: '>=12'}

  yoctocolors-cjs@2.1.3:
    resolution: {integrity: sha512-U/PBtDf35ff0D8X8D0jfdzHYEPFxAI7jJlxZXwCSez5M3190m+QobIfh+sWDWSHMCWWJN2AWamkegn6vr6YBTw==}
    engines: {node: '>=18'}

  zod@3.25.76:
    resolution: {integrity: sha512-gzUt/qt81nXsFGKIFcC3YnfEAx5NkunCfnDlvuBSSFS02bcXu4Lmea0AFIUwbLWxWPx3d9p8S5QoaujKcNQxcQ==}

snapshots:

  '@ai-sdk/gateway@3.0.0(zod@3.25.76)':
    dependencies:
      '@ai-sdk/provider': 3.0.0
      '@ai-sdk/provider-utils': 4.0.0(zod@3.25.76)
      '@vercel/oidc': 3.0.5
      zod: 3.25.76

  '@ai-sdk/openai@3.0.0(zod@3.25.76)':
    dependencies:
      '@ai-sdk/provider': 3.0.0
      '@ai-sdk/provider-utils': 4.0.0(zod@3.25.76)
      zod: 3.25.76

  '@ai-sdk/provider-utils@4.0.0(zod@3.25.76)':
    dependencies:
      '@ai-sdk/provider': 3.0.0
      '@standard-schema/spec': 1.1.0
      eventsource-parser: 3.0.6
      zod: 3.25.76

  '@ai-sdk/provider@3.0.0':
    dependencies:
      json-schema: 0.4.0

  '@inquirer/ansi@1.0.2': {}

  '@inquirer/confirm@5.1.21':
    dependencies:
      '@inquirer/core': 10.3.2
      '@inquirer/type': 3.0.10

  '@inquirer/core@10.3.2':
    dependencies:
      '@inquirer/ansi': 1.0.2
      '@inquirer/figures': 1.0.15
      '@inquirer/type': 3.0.10
      cli-width: 4.1.0
      mute-stream: 2.0.0
      signal-exit: 4.1.0
      wrap-ansi: 6.2.0
      yoctocolors-cjs: 2.1.3

  '@inquirer/figures@1.0.15': {}

  '@inquirer/type@3.0.10': {}

  '@mswjs/interceptors@0.40.0':
    dependencies:
      '@open-draft/deferred-promise': 2.2.0
      '@open-draft/logger': 0.3.0
      '@open-draft/until': 2.1.0
      is-node-process: 1.2.0
      outvariant: 1.4.3
      strict-event-emitter: 0.5.1

  '@open-draft/deferred-promise@2.2.0': {}

  '@open-draft/logger@0.3.0':
    dependencies:
      is-node-process: 1.2.0
      outvariant: 1.4.3

  '@open-draft/until@2.1.0': {}

  '@opentelemetry/api@1.9.0': {}

  '@standard-schema/spec@1.1.0': {}

  '@types/statuses@2.0.6': {}

  '@vercel/oidc@3.0.5': {}

  ai@6.0.1(zod@3.25.76):
    dependencies:
      '@ai-sdk/gateway': 3.0.0(zod@3.25.76)
      '@ai-sdk/provider': 3.0.0
      '@ai-sdk/provider-utils': 4.0.0(zod@3.25.76)
      '@opentelemetry/api': 1.9.0
      zod: 3.25.76

  ansi-regex@5.0.1: {}

  ansi-styles@4.3.0:
    dependencies:
      color-convert: 2.0.1

  cli-width@4.1.0: {}

  cliui@8.0.1:
    dependencies:
      string-width: 4.2.3
      strip-ansi: 6.0.1
      wrap-ansi: 7.0.0

  color-convert@2.0.1:
    dependencies:
      color-name: 1.1.4

  color-name@1.1.4: {}

  cookie@1.1.1: {}

  emoji-regex@8.0.0: {}

  escalade@3.2.0: {}

  eventsource-parser@3.0.6: {}

  get-caller-file@2.0.5: {}

  graphql@16.12.0: {}

  headers-polyfill@4.0.3: {}

  is-fullwidth-code-point@3.0.0: {}

  is-node-process@1.2.0: {}

  json-schema@0.4.0: {}

  msw@2.12.4(typescript@5.9.3):
    dependencies:
      '@inquirer/confirm': 5.1.21
      '@mswjs/interceptors': 0.40.0
      '@open-draft/deferred-promise': 2.2.0
      '@types/statuses': 2.0.6
      cookie: 1.1.1
      graphql: 16.12.0
      headers-polyfill: 4.0.3
      is-node-process: 1.2.0
      outvariant: 1.4.3
      path-to-regexp: 6.3.0
      picocolors: 1.1.1
      rettime: 0.7.0
      statuses: 2.0.2
      strict-event-emitter: 0.5.1
      tough-cookie: 6.0.0
      type-fest: 5.3.1
      until-async: 3.0.2
      yargs: 17.7.2
    optionalDependencies:
      typescript: 5.9.3
    transitivePeerDependencies:
      - '@types/node'

  mute-stream@2.0.0: {}

  outvariant@1.4.3: {}

  path-to-regexp@6.3.0: {}

  picocolors@1.1.1: {}

  require-directory@2.1.1: {}

  rettime@0.7.0: {}

  signal-exit@4.1.0: {}

  statuses@2.0.2: {}

  strict-event-emitter@0.5.1: {}

  string-width@4.2.3:
    dependencies:
      emoji-regex: 8.0.0
      is-fullwidth-code-point: 3.0.0
      strip-ansi: 6.0.1

  strip-ansi@6.0.1:
    dependencies:
      ansi-regex: 5.0.1

  tagged-tag@1.0.0: {}

  tldts-core@7.0.19: {}

  tldts@7.0.19:
    dependencies:
      tldts-core: 7.0.19

  tough-cookie@6.0.0:
    dependencies:
      tldts: 7.0.19

  type-fest@5.3.1:
    dependencies:
      tagged-tag: 1.0.0

  typescript@5.9.3: {}

  until-async@3.0.2: {}

  wrap-ansi@6.2.0:
    dependencies:
      ansi-styles: 4.3.0
      string-width: 4.2.3
      strip-ansi: 6.0.1

  wrap-ansi@7.0.0:
    dependencies:
      ansi-styles: 4.3.0
      string-width: 4.2.3
      strip-ansi: 6.0.1

  y18n@5.0.8: {}

  yargs-parser@21.1.1: {}

  yargs@17.7.2:
    dependencies:
      cliui: 8.0.1
      escalade: 3.2.0
      get-caller-file: 2.0.5
      require-directory: 2.1.1
      string-width: 4.2.3
      y18n: 5.0.8
      yargs-parser: 21.1.1

  yoctocolors-cjs@2.1.3: {}

  zod@3.25.76: {}<|MERGE_RESOLUTION|>--- conflicted
+++ resolved
@@ -25,16 +25,8 @@
         specifier: ^3.0.0
         version: 3.0.0(zod@3.25.76)
       '@ai-sdk/provider':
-<<<<<<< HEAD
-        specifier: 3.0.0-beta.26
-        version: 3.0.0-beta.26
-      '@mastra/ai-sdk':
-        specifier: link:../../client-sdks/ai-sdk
-        version: link:../../client-sdks/ai-sdk
-=======
         specifier: ^3.0.0
         version: 3.0.0
->>>>>>> 366c9ef7
       '@mastra/client-js':
         specifier: link:../../client-sdks/client-js
         version: link:../../client-sdks/client-js
