--- conflicted
+++ resolved
@@ -10,12 +10,6 @@
     threadId: "2",
   });
 
-<<<<<<< HEAD
   const messages = convertMessages(result?.uiMessages || []).to("AIV5.UI");
   return NextResponse.json(messages);
-=======
-  return NextResponse.json(
-    convertMessages(result?.uiMessages || []).to("AIV5.UI"),
-  );
->>>>>>> 29b75d89
 }