--- conflicted
+++ resolved
@@ -1,9 +1,4 @@
-<<<<<<< HEAD
 import { createLogger, Mastra } from '@mastra/core';
-=======
-import { Mastra } from '@mastra/core';
-import { createLogger } from '@mastra/core/logger';
->>>>>>> df3eed9d
 
 import { catOne } from './agents/agent';
 import { logCatWorkflow } from './workflow';
@@ -12,10 +7,7 @@
   agents: { catOne },
   workflows: { logCatWorkflow },
   logger: createLogger({
-<<<<<<< HEAD
-=======
     name: 'Mastra',
->>>>>>> df3eed9d
     level: 'debug',
   }),
 });