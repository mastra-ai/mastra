--- conflicted
+++ resolved
@@ -7,13 +7,9 @@
 overrides:
   '@mastra/client-js': link:../../client-sdks/client-js
   '@mastra/core': link:../../packages/core
-<<<<<<< HEAD
   '@mastra/libsql': link:../../stores/libsql
   '@mastra/loggers': link:../../packages/loggers
   '@mastra/memory': link:../../packages/memory
-=======
-  '@mastra/loggers': link:../../packages/loggers
->>>>>>> 21ffb977
 
 importers:
 
@@ -21,18 +17,13 @@
     dependencies:
       '@ai-sdk/openai':
         specifier: ^1.3.22
-<<<<<<< HEAD
-        version: 1.3.22(zod@3.25.42)
-=======
         version: 1.3.22(zod@3.25.56)
->>>>>>> 21ffb977
       '@mastra/client-js':
         specifier: link:../../client-sdks/client-js
         version: link:../../client-sdks/client-js
       '@mastra/core':
         specifier: link:../../packages/core
         version: link:../../packages/core
-<<<<<<< HEAD
       '@mastra/libsql':
         specifier: link:../../stores/libsql
         version: link:../../stores/libsql
@@ -43,16 +34,8 @@
         specifier: link:../../packages/memory
         version: link:../../packages/memory
       zod:
-        specifier: ^3.24.4
-        version: 3.25.42
-=======
-      '@mastra/loggers':
-        specifier: link:../../packages/loggers
-        version: link:../../packages/loggers
-      zod:
         specifier: ^3.25.56
         version: 3.25.56
->>>>>>> 21ffb977
 
 packages:
 
@@ -83,20 +66,6 @@
   secure-json-parse@2.7.0:
     resolution: {integrity: sha512-6aU+Rwsezw7VR8/nyvKTx8QpWH9FrcYiXXlqC4z5d5XQBDRqtbfsRjnwGyqbi3gddNtWHuEk9OANUotL26qKUw==}
 
-<<<<<<< HEAD
-  zod@3.25.42:
-    resolution: {integrity: sha512-PcALTLskaucbeHc41tU/xfjfhcz8z0GdhhDcSgrCTmSazUuqnYqiXO63M0QUBVwpBlsLsNVn5qHSC5Dw3KZvaQ==}
-
-snapshots:
-
-  '@ai-sdk/openai@1.3.22(zod@3.25.42)':
-    dependencies:
-      '@ai-sdk/provider': 1.1.3
-      '@ai-sdk/provider-utils': 2.2.8(zod@3.25.42)
-      zod: 3.25.42
-
-  '@ai-sdk/provider-utils@2.2.8(zod@3.25.42)':
-=======
   zod@3.25.56:
     resolution: {integrity: sha512-rd6eEF3BTNvQnR2e2wwolfTmUTnp70aUTqr0oaGbHifzC3BKJsoV+Gat8vxUMR1hwOKBs6El+qWehrHbCpW6SQ==}
 
@@ -109,16 +78,11 @@
       zod: 3.25.56
 
   '@ai-sdk/provider-utils@2.2.8(zod@3.25.56)':
->>>>>>> 21ffb977
     dependencies:
       '@ai-sdk/provider': 1.1.3
       nanoid: 3.3.11
       secure-json-parse: 2.7.0
-<<<<<<< HEAD
-      zod: 3.25.42
-=======
       zod: 3.25.56
->>>>>>> 21ffb977
 
   '@ai-sdk/provider@1.1.3':
     dependencies:
@@ -130,8 +94,4 @@
 
   secure-json-parse@2.7.0: {}
 
-<<<<<<< HEAD
-  zod@3.25.42: {}
-=======
-  zod@3.25.56: {}
->>>>>>> 21ffb977
+  zod@3.25.56: {}