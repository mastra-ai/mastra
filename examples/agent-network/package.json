{
  "name": "examples-agent-network",
  "type": "module",
  "private": true,
  "description": "",
  "main": "index.js",
  "version": "0.0.1",
  "scripts": {
    "start": "npx bun src/index.ts"
  },
  "keywords": [],
  "author": "",
  "license": "MIT",
  "dependencies": {
    "@ai-sdk/openai": "^1.3.22",
    "@mastra/client-js": "latest",
    "@mastra/core": "latest",
    "@mastra/libsql": "latest",
    "@mastra/loggers": "latest",
<<<<<<< HEAD
    "@mastra/memory": "latest",
    "zod": "^3.25.56"
=======
    "zod": "^3.25.67"
>>>>>>> c35c5bea
  },
  "pnpm": {
    "overrides": {
      "@mastra/client-js": "link:../../client-sdks/client-js",
      "@mastra/core": "link:../../packages/core",
      "@mastra/libsql": "link:../../stores/libsql",
      "@mastra/loggers": "link:../../packages/loggers",
      "@mastra/memory": "link:../../packages/memory"
    }
  },
  "packageManager": "pnpm@10.10.0+sha512.d615db246fe70f25dcfea6d8d73dee782ce23e2245e3c4f6f888249fb568149318637dca73c2c5c8ef2a4ca0d5657fb9567188bfab47f566d1ee6ce987815c39"
}<|MERGE_RESOLUTION|>--- conflicted
+++ resolved
@@ -17,12 +17,8 @@
     "@mastra/core": "latest",
     "@mastra/libsql": "latest",
     "@mastra/loggers": "latest",
-<<<<<<< HEAD
     "@mastra/memory": "latest",
-    "zod": "^3.25.56"
-=======
     "zod": "^3.25.67"
->>>>>>> c35c5bea
   },
   "pnpm": {
     "overrides": {
