--- conflicted
+++ resolved
@@ -4,12 +4,8 @@
 import { RequestContext } from '@mastra/core/di';
 import { Mastra } from '@mastra/core/mastra';
 import { TABLE_WORKFLOW_SNAPSHOT, MockStore } from '@mastra/core/storage';
-<<<<<<< HEAD
+import { createTool } from '@mastra/core/tools';
 import type { StreamEvent } from '@mastra/core/workflows';
-=======
-import { createTool } from '@mastra/core/tools';
-import type { StreamEvent, WatchEvent } from '@mastra/core/workflows';
->>>>>>> 6d8066d0
 import { mapVariable } from '@mastra/core/workflows';
 import { cloneStep, cloneWorkflow, createStep, createWorkflow } from '@mastra/core/workflows/evented';
 import { simulateReadableStream } from 'ai';
