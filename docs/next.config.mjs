/** @type {import('next').NextConfig} */
import nextra from "nextra";
import { initGT } from "gt-next/config";
import { transformerNotationDiff } from "@shikijs/transformers";
import path from "path";
import { readFileSync } from "fs";

const withNextra = nextra({
  search: {
    codeblocks: true,
  },
  mdxOptions: {
    rehypePrettyCodeOptions: {
      theme: JSON.parse(
        readFileSync(path.join(process.cwd(), "theme.json"), "utf-8"),
      ),
      transformers: [transformerNotationDiff()],
    },
  },
});

const withGT = initGT();

export default withGT(
  withNextra({
    assetPrefix: process.env.NODE_ENV === "production" ? "/docs" : "",
    i18n: {
      locales: ["en", "ja"],
      defaultLocale: "en",
    },
    async rewrites() {
      return {
        beforeFiles: [
          {
            source: "/en/docs/api/copilotkit",
            destination: "/api/copilotkit",
          },
          {
            source: "/ja/docs/api/copilotkit",
            destination: "/api/copilotkit",
          },
          {
            source: "/docs/api/copilotkit",
            destination: "/api/copilotkit",
          },
          {
            source: "/:locale/docs/_next/:path+",
            destination: "/_next/:path+",
          },
          {
            source: "/docs/_next/:path+",
            destination: "/_next/:path+",
          },
        ],
      };
    },
    redirects: () => [
      {
        source: "/docs/08-running-evals",
        destination: "/docs/evals/overview",
        permanent: true,
      },
      {
        source: "/docs/agents/00-overview",
        destination: "/docs/agents/overview",
        permanent: true,
      },
      {
        source: "/docs/agents/01-agent-memory",
        destination: "/docs/agents/agent-memory",
        permanent: true,
      },
      {
        source: "/docs/agents/02-adding-tools",
        destination: "/docs/agents/adding-tools",
        permanent: true,
      },
      {
        source: "/docs/agents/adding-tools",
        destination: "/docs/agents/using-tools-and-mcp",
        permanent: true,
      },
      {
        source: "/docs/agents/02a-mcp-guide",
        destination: "/docs/agents/mcp-guide",
        permanent: true,
      },
      {
        source: "/docs/agents/mcp-guide",
        destination: "/docs/agents/using-tools-and-mcp",
        permanent: true,
      },
      {
        source: "/docs/agents/03-adding-voice",
        destination: "/docs/agents/adding-voice",
        permanent: true,
      },
      {
        source: "/docs/evals/00-overview",
        destination: "/docs/evals/overview",
        permanent: true,
      },
      {
        source: "/docs/evals/01-textual-evals",
        destination: "/docs/evals/textual-evals",
        permanent: true,
      },
      {
        source: "/docs/evals/02-custom-eval",
        destination: "/docs/evals/custom-eval",
        permanent: true,
      },
      {
        source: "/docs/evals/03-running-in-ci",
        destination: "/docs/evals/running-in-ci",
        permanent: true,
      },
      {
        source: "/docs/local-dev/creating-a-new-project",
        destination: "/docs/getting-started/installation",
        permanent: true,
      },
      {
        source: "/docs/local-dev/add-to-existing-project",
        destination:
          "/docs/getting-started/installation#add-to-an-existing-project",
        permanent: true,
      },
      {
        source: "/:locale/docs/deployment/deployment",
        destination: "/:locale/docs/deployment/serverless-platforms",
        permanent: true,
      },
      {
        source: "/docs/deployment/client",
        destination: "/docs/client-js/overview",
        permanent: true,
      },
      {
        source: "/docs/frameworks/ai-sdk-v5",
        destination: "/docs/frameworks/agentic-uis/ai-sdk#vercel-ai-sdk-v5",
        permanent: true,
      },
      {
        source: "/docs/frameworks/express",
        destination: "/docs/frameworks/servers/express",
        permanent: true,
      },
      {
        source: "/docs/frameworks/vite-react",
        destination: "/docs/frameworks/web-frameworks/vite-react",
        permanent: true,
      },
      {
        source: "/docs/frameworks/next-js",
        destination: "/docs/frameworks/web-frameworks/next-js",
        permanent: true,
      },
      {
        source: "/docs/frameworks/astro",
        destination: "/docs/frameworks/web-frameworks/astro",
        permanent: true,
      },
      {
        source: "/docs/frameworks/ai-sdk",
        destination: "/docs/frameworks/agentic-uis/ai-sdk",
        permanent: true,
      },
      {
        source: "/docs/frameworks/copilotkit",
        destination: "/docs/frameworks/agentic-uis/copilotkit",
        permanent: true,
      },
      {
        source: "/docs/frameworks/assistant-ui",
        destination: "/docs/frameworks/agentic-uis/assistant-ui",
        permanent: true,
      },
      {
        source: "/docs/frameworks/openrouter",
        destination: "/docs/frameworks/agentic-uis/openrouter",
        permanent: true,
      },
      {
        source: "/docs/frameworks/01-next-js",
        destination: "/docs/frameworks/next-js",
        permanent: true,
      },
      {
        source: "/docs/frameworks/02-ai-sdk",
        destination: "/docs/frameworks/ai-sdk",
        permanent: true,
      },
      {
        source: "/:locale/docs/workflows/flow-control",
        destination: "/:locale/docs/workflows/control-flow",
        permanent: true,
      },
      {
        source: "/docs/workflows/00-overview",
        destination: "/docs/workflows/overview",
        permanent: true,
      },
      {
        source: "/docs/workflows/index",
        destination: "/docs/workflows/overview",
        permanent: true,
      },
      {
        source: "/docs/voice",
        destination: "/docs/voice/overview",
        permanent: true,
      },
      {
        source: "/docs/reference/memory/memory-processors",
        destination: "/docs/memory/memory-processors",
        permanent: false, // we should have a memory-processors reference
      },
      {
        source: "/reference/memory/memory-processors",
        destination: "/docs/memory/memory-processors",
        permanent: true,
      },
      {
        source: "/docs/memory/getting-started",
        destination: "/docs/memory/overview",
        permanent: true,
      },
      {
        source:
          "/docs/memory/getting-started#conversation-history-last-messages",
        destination: "/docs/memory/overview",
        permanent: true,
      },
      {
        source: "/docs/deployment/logging-and-tracing",
        destination: "/docs/observability/logging",
        permanent: true,
      },
      {
        source: "/examples/memory",
        destination: "/examples/memory/memory-with-libsql",
        permanent: true,
      },
      {
        source: "/examples/rag/rerank",
        destination: "/examples/rag/rerank/rerank",
        permanent: true,
      },
      {
        source: "/docs/local-dev/mastra-init",
        destination: "/docs/getting-started/installation",
        permanent: true,
      },
      {
        source: "/examples/rag/embed-chunk-array",
        destination: "/examples/rag/embedding/embed-chunk-array",
        permanent: true,
      },
      {
        source: "/examples/rag/embed-text-chunk",
        destination: "/examples/rag/embedding/embed-text-chunk",
        permanent: true,
      },
      {
        source: "/examples/rag/filter-rag",
        destination: "/examples/rag/usage/filter-rag",
        permanent: true,
      },
      {
        source: "/workflows",
        destination: "/docs/workflows/overview",
        permanent: true,
      },
      {
        source: "/workflows/:path*",
        destination: "/docs/workflows/:path*",
        permanent: true,
      },
      {
        source: "/examples/rag/insert-embedding-in-astra",
        destination: "/examples/rag/upsert/upsert-embeddings#astra-db",
        permanent: true,
      },
      {
        source: "/examples/rag/insert-embedding-in-pgvector",
        destination: "/examples/rag/upsert/upsert-embeddings#pgvector",
        permanent: true,
      },
      {
        source: "/examples/rag/insert-embedding-in-chroma",
        destination: "/examples/rag/upsert/upsert-embeddings#chroma",
        permanent: true,
      },
      {
        source: "/examples/rag/insert-embedding-in-pinecone",
        destination: "/examples/rag/upsert/upsert-embeddings#pinecone",
        permanent: true,
      },
      {
        source: "/examples/memory/short-term-working-memory",
        destination: "/examples/memory/memory-with-libsql",
        permanent: true,
      },
      {
        source: "/docs/local-dev/integrations",
        destination: "/docs/integrations",
        permanent: true,
      },
      {
        source: "/docs/integrations",
        destination: "/docs/tools-mcp/mcp-overview",
        permanent: true,
      },
      {
        source: "/docs/evals/01-supported-evals",
        destination: "/docs/evals/overview",
        permanent: true,
      },
      {
        source: "/docs/agents/02b-discord-mcp-bot",
        destination: "/docs/agents/mcp-guide",
        permanent: true,
      },
      {
        source: "/docs/api/memory",
        destination: "/docs/agents/agent-memory",
        permanent: true,
      },
      {
        source: "/docs/guide/deployment/deployment",
        destination: "/docs/deployment/serverless-platforms",
        permanent: true,
      },
      {
        source: "/docs/guide/deployment/logging-and-tracing",
        destination: "/docs/observability/logging",
        permanent: true,
      },
      {
        source: "/docs/guide/engine/:path*",
        destination: "/docs",
        permanent: true,
      },
      {
        source: "/docs/guide/guides/01-harry-potter",
        destination: "/guides",
        permanent: true,
      },
      {
        source: "/docs/guide/guides/02-chef-michel",
        destination: "/guides/guide/chef-michel",
        permanent: true,
      },
      {
        source: "/docs/guides/chef-michel",
        destination: "/guides/guide/chef-michel",
        permanent: true,
      },
      {
        source: "/docs/guide/guides/03-stock-agent",
        destination: "/guides/guide/stock-agent",
        permanent: true,
      },
      {
        source: "/docs/guide/local-dev/integrations",
        destination: "/docs/server-db/local-dev-playground",
        permanent: true,
      },
      {
        source: "/docs/guide/rag/vector-databases",
        destination: "/docs/rag/vector-databases",
        permanent: true,
      },
      {
        source: "/docs/guide/rag/retrieval",
        destination: "/docs/rag/retrieval",
        permanent: true,
      },
      {
        source: "/docs/reference/cli/engine",
        destination: "/reference",
        permanent: true,
      },
      {
        source: "/docs/reference/workflows/step-retries",
        destination: "/reference/workflows/workflow",
        permanent: true,
      },
      {
        source: "/docs/reference/observability/otel-config",
        destination: "/reference/observability/otel-config",
        permanent: true,
      },
      {
        source: "/docs/reference/client-js",
        destination: "/reference/client-js/agents",
        permanent: true,
      },
      {
        source: "/docs/reference/memory/addMessage",
        destination: "/reference/memory/createThread",
        permanent: true,
      },
      {
        source: "/docs/reference/memory/rememberMessages",
        destination: "/reference/memory/createThread",
        permanent: true,
      },
      {
        source: "/docs/reference/observability/combine-loggers",
        destination: "/reference/observability/logger",
        permanent: true,
      },
      {
        source: "/reference/rag/retrieval",
        destination: "/examples/rag/query/retrieve-results",
        permanent: true,
      },
      {
        source: "/docs/reference/rag/pgstore",
        destination: "/reference/rag/pg",
        permanent: true,
      },
      {
        source: "/docs/reference/rag/reranker",
        destination: "/reference/rag/rerank",
        permanent: true,
      },
      {
        source: "/docs/reference/storage/mastra-storage",
        destination: "/reference/storage/libsql",
        permanent: true,
      },
      {
        source: "/docs/reference/tts/generate",
        destination: "/reference/voice/mastra-voice",
        permanent: true,
      },
      {
        source: "/docs/reference/tts/providers-and-models",
        destination: "/reference/voice/mastra-voice",
        permanent: true,
      },
      {
        source: "/docs/reference/tts/provider-and-models",
        destination: "/reference/voice/mastra-voice",
        permanent: true,
      },
      {
        source: "/docs/reference/voice/voice.close",
        destination: "/reference/voice/mastra-voice",
        permanent: true,
      },
      {
        source: "/docs/reference/voice/voice.off",
        destination: "/reference/voice/mastra-voice",
        permanent: true,
      },
      {
        source: "/docs/reference/tts/stream",
        destination: "/reference/voice/mastra-voice",
        permanent: true,
      },
      {
        source: "/docs/guide",
        destination: "/guides",
        permanent: true,
      },
      {
        source: "/docs/guide/:path*",
        destination: "/guides/guide/:path*",
        permanent: true,
      },
      {
        source: "/docs/reference",
        destination: "/reference",
        permanent: true,
      },
      {
        source: "/docs/reference/:path*",
        destination: "/reference/:path*",
        permanent: true,
      },
      {
        source: "/docs/showcase",
        destination: "/showcase",
        permanent: true,
      },
      {
        source: "/docs/showcase/:path*",
        destination: "/showcase/:path*",
        permanent: true,
      },
      {
        source: "/docs/workflows/data-flow",
        destination: "/docs/workflows/control-flow",
        permanent: true,
      },
      {
        source: "/docs/local-dev/creating-projects",
        destination: "/docs/local-dev/creating-a-new-project",
        permanent: true,
      },
      {
        source: "/docs/local-dev/sync",
        destination: "/docs/integrations",
        permanent: true,
      },
      {
        source: "/docs/local-dev/syncs",
        destination: "/docs/integrations",
        permanent: true,
      },
      {
        source: "/docs/local-dev/syncing-projects",
        destination: "/docs/server-db/local-dev-playground",
        permanent: true,
      },
      {
        source: "/docs/guides/:path*",
        destination: "/guides/guide/:path*",
        permanent: true,
      },
      {
        source: "/docs/client-js/overview",
        destination: "/docs/server-db/mastra-client",
        permanent: true,
      },
      {
        source: "/docs/deployment/custom-api-routes",
        destination: "/docs/server-db/custom-api-routes",
        permanent: true,
      },
      {
        source: "/docs/deployment/middleware",
        destination: "/docs/server-db/middleware",
        permanent: true,
      },
      {
        source: "/docs/deployment/server",
        destination: "/docs/deployment/server-deployment",
        permanent: true,
      },
      {
        source: "/docs/local-dev/mastra-dev",
        destination: "/docs/server-db/local-dev-playground",
        permanent: true,
      },
      {
        source: "/docs/storage/overview",
        destination: "/docs/server-db/storage",
        permanent: true,
      },
      {
        source: "/examples/rag/adjust-chunk-delimiters",
        destination: "/examples/rag/chunking/adjust-chunk-delimiters",
        permanent: true,
      },
      {
        source: "/examples/rag/adjust-chunk-size",
        destination: "/examples/rag/chunking/adjust-chunk-size",
        permanent: true,
      },
      {
        source: "/examples/rag/basic-rag",
        destination: "/examples/rag/usage/basic-rag",
        permanent: true,
      },
      {
        source: "/examples/rag/chunk-html",
        destination: "/examples/rag/chunking/chunk-html",
        permanent: true,
      },
      {
        source: "/examples/rag/chunk-json",
        destination: "/examples/rag/chunking/chunk-json",
        permanent: true,
      },
      {
        source: "/examples/rag/chunk-markdown",
        destination: "/examples/rag/chunking/chunk-markdown",
        permanent: true,
      },
      {
        source: "/examples/rag/chunk-text",
        destination: "/examples/rag/chunking/chunk-text",
        permanent: true,
      },
      {
        source: "/examples/rag/chunking",
        destination: "/examples/rag/chunking/chunk-text",
        permanent: true,
      },
      {
        source: "/examples/rag/cleanup-rag",
        destination: "/examples/rag/usage/cleanup-rag",
        permanent: true,
      },
      {
        source: "/examples/rag/cot-rag",
        destination: "/examples/rag/usage/cot-rag",
        permanent: true,
      },
      {
        source: "/examples/rag/cot-workflow-rag",
        destination: "/examples/rag/usage/cot-workflow-rag",
        permanent: true,
      },
      {
        source: "/examples/rag/embed-text-with-cohere",
        destination: "/examples/rag/embedding/embed-text-with-cohere",
        permanent: true,
      },
      {
        source: "/examples/rag/graph-rag",
        destination: "/examples/rag/usage/graph-rag",
        permanent: true,
      },
      {
        source: "/examples/rag/hybrid-vector-search",
        destination: "/examples/rag/query/hybrid-vector-search",
        permanent: true,
      },
      {
        source: "/examples/rag/insert-embedding-in-libsql",
        destination: "/reference/rag/libsql",
        permanent: true,
      },
      {
        source: "/examples/rag/insert-embedding-in-qdrant",
        destination: "/reference/rag/qdrant",
        permanent: true,
      },
      {
        source: "/examples/rag/insert-embedding-in-upstash",
        destination: "/reference/rag/upstash",
        permanent: true,
      },
      {
        source: "/examples/rag/insert-embedding-in-vectorize",
        destination: "/reference/rag/pg",
        permanent: true,
      },
      {
        source: "/examples/rag/metadata-extraction",
        destination: "/examples/rag/embedding/metadata-extraction",
        permanent: true,
      },
      {
        source: "/examples/rag/query/metadata-extraction",
        destination: "/examples/rag/embedding/metadata-extraction",
        permanent: true,
      },
      {
        source: "/examples/rag/rerank-rag",
        destination: "/examples/rag/rerank/rerank",
        permanent: true,
      },
      {
        source: "/examples/rag/reranking-with-cohere",
        destination: "/examples/rag/rerank/reranking-with-cohere",
        permanent: true,
      },

      {
        source: "/examples/rag/usage/rerank-rag",
        destination: "/examples/rag/rerank/rerank",
        permanent: true,
      },
      {
        source: "/examples/rag/retrieve-results",
        destination: "/examples/rag/query/retrieve-results",
        permanent: true,
      },
      {
        source: "/examples/voice",
        destination: "/examples/voice/text-to-speech",
        permanent: true,
      },
      {
        source: "/examples/workflows/subscribed-steps",
        destination: "/examples/workflows/agent-and-tool-interop",
        permanent: true,
      },
      {
        source: "/docs/voice/voice-to-voice",
        destination: "/docs/voice/speech-to-speech",
        permanent: true,
      },
      {
        source: "/reference/tools/mcp-configuration",
        destination: "/reference/tools/mcp-client",
        permanent: true,
      },
      {
        source: "/reference/observability/create-logger",
        destination: "/reference/observability/logger",
        permanent: true,
      },
      {
        source: "/:locale/docs/workflows-vnext/overview",
        destination: "/:locale/docs/workflows/overview",
        permanent: true,
      },
      {
        source: "/:locale/reference/rag/vector-search",
        destination: "/:locale/examples/rag/query/hybrid-vector-search",
        permanent: true,
      },

      // redirect overview pages
      {
        source: "/:locale/docs/frameworks/agentic-uis",
        destination: "/:locale/docs/frameworks/agentic-uis/ai-sdk",
        permanent: true,
      },
      {
        source: "/examples/evals/word-inclusion",
        destination: "/examples/evals/custom-native-javascript-eval",
        permanent: true,
      },
      {
        source: "/examples/evals/custom-eval",
        destination: "/examples/evals/custom-llm-judge-eval",
        permanent: true,
      },
      {
        source: "/examples/workflows/agent-and-tool-interop",
        destination: "/examples/workflows/agent-as-step",
        permanent: true,
      },
      {
<<<<<<< HEAD
        source: "/reference/agents/createTool",
        destination: "/reference/tools/create-tool",
=======
        source: "/examples/agents/workflow-as-tools",
        destination: "/examples/tools/workflow-as-tools",
        permanent: true,
      },
      {
        source: "/examples/agents/multi-agent-workflow",
        destination: "/examples/agents/hierarchical-multi-agent",
        permanent: true,
      },
      {
        source: "/examples/agents/bird-checker",
        destination: "/examples/agents/image-analysis",
>>>>>>> e104399f
        permanent: true,
      },
    ],
    trailingSlash: false,
  }),
);<|MERGE_RESOLUTION|>--- conflicted
+++ resolved
@@ -731,23 +731,8 @@
         permanent: true,
       },
       {
-<<<<<<< HEAD
         source: "/reference/agents/createTool",
         destination: "/reference/tools/create-tool",
-=======
-        source: "/examples/agents/workflow-as-tools",
-        destination: "/examples/tools/workflow-as-tools",
-        permanent: true,
-      },
-      {
-        source: "/examples/agents/multi-agent-workflow",
-        destination: "/examples/agents/hierarchical-multi-agent",
-        permanent: true,
-      },
-      {
-        source: "/examples/agents/bird-checker",
-        destination: "/examples/agents/image-analysis",
->>>>>>> e104399f
         permanent: true,
       },
     ],
