--- conflicted
+++ resolved
@@ -118,644 +118,27 @@
 
 const withGT = initGT();
 
-const nextConfig = {
-  assetPrefix: process.env.NODE_ENV === "production" ? "/docs" : "",
-  i18n: {
-    locales: ["en", "ja"],
-    defaultLocale: "en",
-  },
-  async rewrites() {
-    return {
-      beforeFiles: [
-        {
-          source: "/:locale/docs/_next/:path+",
-          destination: "/_next/:path+",
-        },
-        {
-          source: "/docs/_next/:path+",
-          destination: "/_next/:path+",
-        },
-      ],
-    };
-  },
-  redirects: () => [
-    {
-      source: "/examples/memory/short-term-working-memory",
-      destination: "/examples/memory/memory-with-libsql",
-      permanent: true,
+export default withGT(
+  withNextra({
+    assetPrefix: process.env.NODE_ENV === "production" ? "/docs" : "",
+    i18n: {
+      locales: ["en", "ja"],
+      defaultLocale: "en",
     },
-<<<<<<< HEAD
-    {
-      source: "/docs/08-running-evals",
-      destination: "/docs/evals/overview",
-      permanent: true,
+    async rewrites() {
+      return {
+        beforeFiles: [
+          {
+            source: "/:locale/docs/_next/:path+",
+            destination: "/_next/:path+",
+          },
+          {
+            source: "/docs/_next/:path+",
+            destination: "/_next/:path+",
+          },
+        ],
+      };
     },
-    {
-      source: "/docs/agents/00-overview",
-      destination: "/docs/agents/overview",
-      permanent: true,
-    },
-    {
-      source: "/docs/agents/01-agent-memory",
-      destination: "/docs/agents/agent-memory",
-      permanent: true,
-    },
-    {
-      source: "/docs/agents/02-adding-tools",
-      destination: "/docs/agents/adding-tools",
-      permanent: true,
-    },
-    {
-      source: "/docs/agents/02a-mcp-guide",
-      destination: "/docs/agents/mcp-guide",
-      permanent: true,
-    },
-    {
-      source: "/docs/agents/03-adding-voice",
-      destination: "/docs/agents/adding-voice",
-      permanent: true,
-    },
-    {
-      source: "/docs/evals/00-overview",
-      destination: "/docs/evals/overview",
-      permanent: true,
-    },
-    {
-      source: "/docs/evals/01-textual-evals",
-      destination: "/docs/evals/textual-evals",
-      permanent: true,
-    },
-    {
-      source: "/docs/evals/02-custom-eval",
-      destination: "/docs/evals/custom-eval",
-      permanent: true,
-    },
-    {
-      source: "/docs/evals/03-running-in-ci",
-      destination: "/docs/evals/running-in-ci",
-      permanent: true,
-    },
-    {
-      source: "/docs/frameworks/01-next-js",
-      destination: "/docs/frameworks/next-js",
-      permanent: true,
-    },
-    {
-      source: "/docs/frameworks/02-ai-sdk",
-      destination: "/docs/frameworks/ai-sdk",
-      permanent: true,
-    },
-    {
-      source: "/docs/guides/01-chef-michel",
-      destination: "/docs/guides/chef-michel",
-      permanent: true,
-    },
-    {
-      source: "/docs/guides/02-stock-agent",
-      destination: "/docs/guides/stock-agent",
-      permanent: true,
-    },
-    {
-      source: "/docs/guides/03-recruiter",
-      destination: "/docs/guides/ai-recruiter",
-      permanent: true,
-    },
-    {
-      source: "/docs/guides/04-research-assistant",
-      destination: "/docs/guides/research-assistant",
-      permanent: true,
-    },
-    {
-      source: "/docs/workflows/00-overview",
-      destination: "/docs/workflows/overview",
-      permanent: true,
-    },
-    {
-      source: "/docs/workflows/index",
-      destination: "/docs/workflows/overview",
-      permanent: true,
-    },
-    {
-      source: "/docs/reference/memory/memory-processors",
-      destination: "/docs/memory/memory-processors",
-      permanent: false, // we should have a memory-processors reference
-    },
-    {
-      source: "/docs/memory/getting-started",
-      destination: "/docs/memory/overview",
-      permanent: true,
-    },
-    {
-      source: "/docs/deployment/logging-and-tracing",
-      destination: "/docs/observability/logging",
-      permanent: true,
-    },
-    {
-      source: "/examples/memory",
-      destination: "/examples/memory/memory-with-libsql",
-      permanent: true,
-    },
-    {
-      source: "/examples/rag/rerank",
-      destination: "/examples/rag/rerank/rerank-rag",
-      permanent: true,
-    },
-    {
-      source: "/examples/rag/rerank-rag",
-      destination: "/examples/rag/rerank/rerank-rag",
-      permanent: true,
-    },
-    {
-      source: "/examples/rag/chunking",
-      destination: "/examples/rag/chunking/chunk-text",
-      permanent: true,
-    },
-    {
-      source: "/examples/rag/chunk-json",
-      destination: "/examples/rag/chunking/chunk-json",
-      permanent: true,
-    },
-    {
-      source: "/examples/rag/hybrid-vector-search",
-      destination: "/examples/rag/query/hybrid-vector-search",
-      permanent: true,
-    },
-    {
-      source: "/docs/local-dev/mastra-init",
-      destination: "/docs/getting-started/installation",
-      permanent: true,
-    },
-    {
-      source: "/examples/rag/retrieve-results",
-      destination: "/examples/rag/query/retrieve-results",
-      permanent: true,
-    },
-    {
-      source: "/examples/rag/basic-rag",
-      destination: "/examples/rag/query/hybrid-vector-search",
-      permanent: true,
-    },
-    {
-      source: "/examples/rag/embed-chunk-array",
-      destination: "/examples/rag/chunking/chunk-json",
-      permanent: true,
-    },
-    {
-      source: "/examples/rag/embed-text-chunk",
-      destination: "/examples/rag/chunking/chunk-text",
-      permanent: true,
-    },
-    {
-      source: "/examples/rag/filter-rag",
-      destination: "/docs/rag/retrieval#metadata-filtering",
-      permanent: true,
-    },
-    {
-      source: "/docs/workflows/data-flow",
-      destination: "/docs/workflows/variables",
-      permanent: true,
-    },
-    {
-      source: "/examples/rag/insert-embedding-in-astra",
-      destination: "/examples/rag/upsert/upsert-embeddings#astra-db",
-      permanent: true,
-    },
-    {
-      source: "/examples/rag/insert-embedding-in-pgvector",
-      destination: "/examples/rag/upsert/upsert-embeddings#pgvector",
-      permanent: true,
-    },
-    {
-      source: "/examples/rag/insert-embedding-in-chroma",
-      destination: "/examples/rag/upsert/upsert-embeddings#chroma",
-      permanent: true,
-    },
-    {
-      source: "/examples/rag/insert-embedding-in-pinecone",
-      destination: "/examples/rag/upsert/upsert-embeddings#pinecone",
-      permanent: true,
-    },
-    {
-      source: "/examples/rag/usage/rerank-rag",
-      destination: "/examples/rag/rerank/rerank-rag",
-      permanent: true,
-    },
-    {
-      source: "/examples/rag/reranking-with-cohere",
-      destination: "/examples/rag/rerank/reranking-with-cohere",
-      permanent: true,
-    },
-    {
-      source: "/examples/memory/short-term-working-memory",
-      destination: "/examples/memory/memory-with-libsql",
-      permanent: true,
-    },
-    {
-      source: "/examples/rag/query/metadata-extraction",
-      destination: "/examples/rag/query/retrieve-results",
-      permanent: true,
-    },
-    {
-      source: "/docs/showcase",
-      destination: "/showcase",
-      permanent: true,
-    },
-    {
-      source: "/docs/local-dev/integrations",
-      destination: "/docs/integrations",
-      permanent: true,
-    },
-    {
-      source: "/docs/evals/01-supported-evals",
-      destination: "/docs/evals/overview",
-      permanent: true,
-    },
-    {
-      source: "/docs/agents/02b-discord-mcp-bot",
-      destination: "/docs/agents/mcp-guide",
-      permanent: true,
-    },
-    {
-      source: "/docs/api/memory",
-      destination: "/docs/agents/agent-memory",
-      permanent: true,
-    },
-    {
-      source: "/docs/guide/deployment/deployment",
-      destination: "/docs/deployment/deployment",
-      permanent: true,
-    },
-    {
-      source: "/docs/guide/deployment/logging-and-tracing",
-      destination: "/docs/observability/logging",
-      permanent: true,
-    },
-    {
-      source: "/docs/guide/engine/:path*",
-      destination: "/docs",
-      permanent: true,
-    },
-    {
-      source: "/docs/guide/guides/01-harry-potter",
-      destination: "/guides",
-      permanent: true,
-    },
-    {
-      source: "/docs/guide/guides/02-chef-michel",
-      destination: "/guides/guide/chef-michel",
-      permanent: true,
-    },
-    {
-      source: "/docs/guide/guides/03-stock-agent",
-      destination: "/guides/guide/stock-agent",
-      permanent: true,
-    },
-    {
-      source: "/docs/guide/local-dev/integrations",
-      destination: "/docs/local-dev/mastra-dev",
-      permanent: true,
-    },
-    {
-      source: "/docs/guide/rag/vector-databases",
-      destination: "/docs/rag/vector-databases",
-      permanent: true,
-    },
-    {
-      source: "/docs/guide/rag/retrieval",
-      destination: "/docs/rag/retrieval",
-      permanent: true,
-    },
-    {
-      source: "/docs/reference/cli/engine",
-      destination: "/reference",
-      permanent: true,
-    },
-    {
-      source: "/docs/reference/client-js",
-      destination: "/reference/client-js/agents",
-      permanent: true,
-    },
-    {
-      source: "/docs/reference/memory/addMessage",
-      destination: "/reference/memory/createThread",
-      permanent: true,
-    },
-    {
-      source: "/docs/reference/memory/rememberMessages",
-      destination: "/reference/memory/createThread",
-      permanent: true,
-    },
-    {
-      source: "/docs/reference/observability/combine-loggers",
-      destination: "/reference/observability/logger",
-      permanent: true,
-    },
-    {
-      source: "/docs/reference/rag/pgstore",
-      destination: "/reference/rag/pg",
-      permanent: true,
-    },
-    {
-      source: "/docs/reference/rag/reranker",
-      destination: "/reference/rag/rerank",
-      permanent: true,
-    },
-    {
-      source: "/docs/reference/storage/mastra-storage",
-      destination: "/reference/storage/libsql",
-      permanent: true,
-    },
-    {
-      source: "/docs/reference/tts/generate",
-      destination: "/reference/voice/mastra-voice",
-      permanent: true,
-    },
-    {
-      source: "/docs/reference/tts/providers-and-models",
-      destination: "/reference/voice/mastra-voice",
-      permanent: true,
-    },
-    {
-      source: "/docs/reference/tts/stream",
-      destination: "/reference/voice/mastra-voice",
-      permanent: true,
-    },
-    {
-      source: "/docs/reference/tts/provider-and-models",
-      destination: "/reference/voice/mastra-voice",
-      permanent: true,
-    },
-    {
-      source: "/docs/reference/voice/voice.close",
-      destination: "/reference/voice/mastra-voice",
-      permanent: true,
-    },
-    {
-      source: "/docs/reference/voice/voice.off",
-      destination: "/reference/voice/mastra-voice",
-      permanent: true,
-    },
-    {
-      source: "/docs/reference/tts/stream",
-      destination: "/reference/voice/mastra-voice",
-      permanent: true,
-    },
-    {
-      source: "/docs/guide",
-      destination: "/guides",
-      permanent: true,
-    },
-    {
-      source: "/docs/guide/:path*",
-      destination: "/guides/guide/:path*",
-      permanent: true,
-    },
-    {
-      source: "/docs/reference",
-      destination: "/reference",
-      permanent: true,
-    },
-    {
-      source: "/docs/reference/:path*",
-      destination: "/reference/:path*",
-      permanent: true,
-    },
-    {
-      source: "/docs/showcase",
-      destination: "/showcase",
-      permanent: true,
-    },
-    {
-      source: "/docs/showcase/:path*",
-      destination: "/showcase/:path*",
-      permanent: true,
-    },
-    {
-      source: "/docs/workflows/data-flow",
-      destination: "/docs/workflows/control-flow",
-      permanent: true,
-    },
-    {
-      source: "/docs/local-dev/creating-projects",
-      destination: "/docs/local-dev/creating-a-new-project",
-      permanent: true,
-    },
-    {
-      source: "/docs/local-dev/sync",
-      destination: "/docs/integrations",
-      permanent: true,
-    },
-    {
-      source: "/docs/local-dev/syncs",
-      destination: "/docs/integrations",
-      permanent: true,
-    },
-    {
-      source: "/docs/local-dev/syncing-projects",
-      destination: "/docs/local-dev/syncing-projects",
-      permanent: true,
-    },
-    {
-      source: "/docs/guides/:path*",
-      destination: "/guides/guide/:path*",
-      permanent: true,
-    },
-    {
-      source: "/examples/rag/adjust-chunk-delimiters",
-      destination: "/examples/rag/chunking/adjust-chunk-delimiters",
-      permanent: true,
-    },
-    {
-      source: "/examples/rag/adjust-chunk-size",
-      destination: "/examples/rag/chunking/adjust-chunk-size",
-      permanent: true,
-    },
-    {
-      source: "/examples/rag/basic-rag",
-      destination: "/examples/rag/usage/basic-rag",
-      permanent: true,
-    },
-    {
-      source: "/examples/rag/chunk-html",
-      destination: "/examples/rag/chunking/chunk-html",
-      permanent: true,
-    },
-    {
-      source: "/examples/rag/chunk-json",
-      destination: "/examples/rag/chunking/chunk-json",
-      permanent: true,
-    },
-    {
-      source: "/examples/rag/chunk-markdown",
-      destination: "/examples/rag/chunking/chunk-markdown",
-      permanent: true,
-    },
-    {
-      source: "/examples/rag/chunk-text",
-      destination: "/examples/rag/chunking/chunk-text",
-      permanent: true,
-    },
-    {
-      source: "/examples/rag/chunking",
-      destination: "/examples/rag/chunking/chunk-text",
-      permanent: true,
-    },
-    {
-      source: "/examples/rag/cleanup-rag",
-      destination: "/examples/rag/usage/cleanup-rag",
-      permanent: true,
-    },
-    {
-      source: "/examples/rag/cot-rag",
-      destination: "/examples/rag/usage/cot-rag",
-      permanent: true,
-    },
-    {
-      source: "/examples/rag/cot-workflow-rag",
-      destination: "/examples/rag/usage/cot-workflow-rag",
-      permanent: true,
-    },
-    {
-      source: "/examples/rag/embed-chunk-array",
-      destination: "/examples/rag/embedding/embed-chunk-array",
-      permanent: true,
-    },
-    {
-      source: "/examples/rag/embed-text-chunk",
-      destination: "/examples/rag/embedding/embed-text-chunk",
-      permanent: true,
-    },
-    {
-      source: "/examples/rag/embed-text-with-cohere",
-      destination: "/examples/rag/embedding/embed-text-with-cohere",
-      permanent: true,
-    },
-    {
-      source: "/examples/rag/filter-rag",
-      destination: "/examples/rag/usage/filter-rag",
-      permanent: true,
-    },
-    {
-      source: "/examples/rag/graph-rag",
-      destination: "/examples/rag/usage/graph-rag",
-      permanent: true,
-    },
-    {
-      source: "/examples/rag/hybrid-vector-search",
-      destination: "/examples/rag/query/hybrid-vector-search",
-      permanent: true,
-    },
-    {
-      source: "/examples/rag/insert-embedding-in-astra",
-      destination: "/reference/rag/astra",
-      permanent: true,
-    },
-    {
-      source: "/examples/rag/insert-embedding-in-pgvector",
-      destination: "/reference/rag/pg",
-      permanent: true,
-    },
-    {
-      source: "/examples/rag/insert-embedding-in-chroma",
-      destination: "/reference/rag/chroma",
-      permanent: true,
-    },
-    {
-      source: "/examples/rag/insert-embedding-in-libsql",
-      destination: "/reference/rag/libsql",
-      permanent: true,
-    },
-    {
-      source: "/examples/rag/insert-embedding-in-pinecone",
-      destination: "/reference/rag/pinecone",
-      permanent: true,
-    },
-    {
-      source: "/examples/rag/insert-embedding-in-qdrant",
-      destination: "/reference/rag/qdrant",
-      permanent: true,
-    },
-    {
-      source: "/examples/rag/insert-embedding-in-upstash",
-      destination: "/reference/rag/upstash",
-      permanent: true,
-    },
-    {
-      source: "/examples/rag/insert-embedding-in-vectorize",
-      destination: "/reference/rag/pg",
-      permanent: true,
-    },
-    {
-      source: "/examples/rag/metadata-extraction",
-      destination: "/examples/rag/embedding/metadata-extraction",
-      permanent: true,
-    },
-    {
-      source: "/examples/rag/metadata-extraction",
-      destination: "/examples/rag/embedding/metadata-extraction",
-      permanent: true,
-    },
-    {
-      source: "/examples/rag/query/metadata-extraction",
-      destination: "/examples/rag/embedding/metadata-extraction",
-      permanent: true,
-    },
-    {
-      source: "/examples/rag/rerank",
-      destination: "/examples/rag/rerank/rerank",
-      permanent: true,
-    },
-    {
-      source: "/examples/rag/rerank-rag",
-      destination: "/examples/rag/rerank/rerank",
-      permanent: true,
-    },
-    {
-      source: "/examples/rag/reranking-with-cohere",
-      destination: "/examples/rag/rerank/reranking-with-cohere",
-      permanent: true,
-    },
-    {
-      source: "/examples/rag/retrieve-results",
-      destination: "/examples/rag/query/retrieve-results",
-      permanent: true,
-    },
-    {
-      source: "/examples/rag/retrieve-results",
-      destination: "/examples/rag/query/retrieve-results",
-      permanent: true,
-    },
-    {
-      source: "/examples/rag/usage/rerank-rag",
-      destination: "/examples/rag/rerank/rerank",
-      permanent: true,
-    },
-    {
-      source: "/examples/rag/retrieve-results",
-      destination: "/examples/rag/query/retrieve-results",
-      permanent: true,
-    },
-    {
-      source: "/examples/voice",
-      destination: "/examples/voice/text-to-speech",
-      permanent: true,
-    },
-    {
-      source: "/examples/workflows/subscribed-steps",
-      destination: "/examples/workflows/sequential-steps",
-      permanent: true,
-    },
-    {
-      source: "/docs/voice/voice-to-voice",
-      destination: "/docs/voice/speech-to-speech",
-      permanent: true,
-    },
-  ],
-  trailingSlash: false,
-};
-
-export default withVercelToolbar()(withGT(withNextra(nextConfig)));
-=======
     redirects: () => [
       {
         source: "/examples/memory/short-term-working-memory",
@@ -1391,5 +774,4 @@
     ],
     trailingSlash: false,
   }),
-);
->>>>>>> 4e5d6b72
+);