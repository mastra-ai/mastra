/** @type {import('next').NextConfig} */
import nextra from "nextra";
import { initGT } from "gt-next/config";

const withNextra = nextra({
  search: {
    codeblocks: true,
  },
  mdxOptions: {
    rehypePrettyCodeOptions: {
      theme: {
        light: {
          displayName: "Mastra Light",
          name: "mastra-light",
          semanticHighlighting: true,
          tokenColors: [
            {
              scope: ["string.unquoted.argument.shell"],
              settings: {
                foreground: "var(--light-color-text-6)",
              },
            },
            {
              scope: "constant",
              settings: {
                foreground: "var(--light-green-accent)",
              },
            },
            {
              scope: [
                "string",
                "string.expression",
                "punctuation.definition.string.template.begin.ts",
                "punctuation.definition.string.template.end.ts",
              ],
              settings: {
                foreground: "#158D29",
              },
            },
            {
              scope: ["comment", "punctuation.definition.comment"],
              settings: {
                foreground: "#939393",
              },
            },
            {
              scope: [
                "keyword",
                "storage.type",
                "support.type",
                "storage.type.interface",
                "entity.name.type.interface",
                "storage.modifier.async",
                "storage.type.async",
                "keyword.control.loop",
                "keyword.control.from",
                "keyword.control.flow",
                "entity.name.type.ts",
              ],
              settings: {
                foreground: "#D81717",
              },
            },
            {
              scope: "parameter",
              settings: {
                foreground: "#D81717",
              },
            },
            {
              scope: ["function", "meta.function-call"],
              settings: {
                foreground: "#9829C7",
              },
            },
            {
              scope: [
                "punctuation",
                "meta.brace",
                "meta.array",
                "punctuation.definition",
                "meta.import",
                "meta.object.member",
                "meta.object.literal",
                "variable.object.property",
                "meta.interface",
                "variable.other.property",
                "variable.other.object",
                "variable.other.readwrite",
                "variable",
                "meta.statement.command.shell",
              ],
              settings: {
                foreground: "var(--light-color-text-6)",
              },
            },
            {
              scope: "token.link",
              settings: {
                foreground: "#158D29",
              },
            },
          ],
          type: "light",
        },
        dark: {
          displayName: "Mastra Dark",
          name: "mastra-dark",
          semanticHighlighting: true,
          tokenColors: [
            {
              scope: "constant",
              settings: {
                //green
                foreground: "#46f488",
              },
            },
            {
              scope: "string",
              settings: {
                //green
                foreground: "#46f488",
              },
            },
            {
              scope: ["comment", "punctuation.definition.comment"],
              //subtle gray
              settings: {
                foreground: "#939393",
              },
            },
            {
              scope: [
                "keyword",
                "storage.type",
                "support.type",
                "storage.type.interface",
                "entity.name.type.interface",
                "storage.modifier.async",
                "storage.type.async",
                "keyword.control.loop",
                "keyword.control.from",
                "keyword.control.flow",
                "entity.name.type.ts",
              ],
              settings: {
                //orange
                foreground: "#fa7b6a",
              },
            },
            {
              scope: "parameter",
              settings: {
                foreground: "#fa7b6a",
              },
            },
            {
              scope: ["function", "entity.name.function", "meta.function-call"],
              //purple
              settings: {
                foreground: "#d06bee",
              },
            },
            {
              scope: "string.expression",
              //green
              settings: {
                foreground: "#46f488",
              },
            },
            {
              scope: [
                "punctuation",
                "meta.brace",
                "meta.array",
                "punctuation.definition",
                "meta.import",
                "meta.object.member",
                "meta.object.literal",
                "variable.object.property",
                "meta.interface",
                "variable.other.constant",
                "variable.other.property",
                "variable.other.object",
                "variable.other.readwrite",
                "variable",
                "meta.statement.command.shell",
              ],
              //white
              settings: {
                foreground: "#fff",
              },
            },
            {
              scope: "token.link",
              settings: {
                foreground: "#fff",
              },
            },
          ],
          type: "dark",
        },
      },
    },
  },
});

const withGT = initGT();

export default withGT(
  withNextra({
    assetPrefix: process.env.NODE_ENV === "production" ? "/docs" : "",
    i18n: {
      locales: ["en", "ja"],
      defaultLocale: "en",
    },
    async rewrites() {
      return {
        beforeFiles: [
          {
            source: "/en/docs/api/copilotkit",
            destination: "/api/copilotkit",
          },
          {
            source: "/ja/docs/api/copilotkit",
            destination: "/api/copilotkit",
          },
          {
            source: "/docs/api/copilotkit",
            destination: "/api/copilotkit",
          },
          {
            source: "/:locale/docs/_next/:path+",
            destination: "/_next/:path+",
          },
          {
            source: "/docs/_next/:path+",
            destination: "/_next/:path+",
          },
        ],
      };
    },
    redirects: () => [
      {
        source: "/examples/memory/short-term-working-memory",
        destination: "/examples/memory/memory-with-libsql",
        permanent: true,
      },
      {
        source: "/docs/08-running-evals",
        destination: "/docs/evals/overview",
        permanent: true,
      },
      {
        source: "/docs/agents/00-overview",
        destination: "/docs/agents/overview",
        permanent: true,
      },
      {
        source: "/docs/agents/01-agent-memory",
        destination: "/docs/agents/agent-memory",
        permanent: true,
      },
      {
        source: "/docs/agents/02-adding-tools",
        destination: "/docs/agents/adding-tools",
        permanent: true,
      },
      {
        source: "/docs/agents/adding-tools",
        destination: "/docs/agents/using-tools-and-mcp",
        permanent: true,
      },
      {
        source: "/docs/agents/02a-mcp-guide",
        destination: "/docs/agents/mcp-guide",
        permanent: true,
      },
      {
        source: "/docs/agents/mcp-guide",
        destination: "/docs/agents/using-tools-and-mcp",
        permanent: true,
      },
      {
        source: "/docs/agents/03-adding-voice",
        destination: "/docs/agents/adding-voice",
        permanent: true,
      },
      {
        source: "/docs/evals/00-overview",
        destination: "/docs/evals/overview",
        permanent: true,
      },
      {
        source: "/docs/evals/01-textual-evals",
        destination: "/docs/evals/textual-evals",
        permanent: true,
      },
      {
        source: "/docs/evals/02-custom-eval",
        destination: "/docs/evals/custom-eval",
        permanent: true,
      },
      {
        source: "/docs/evals/03-running-in-ci",
        destination: "/docs/evals/running-in-ci",
        permanent: true,
      },
      {
        source: "/docs/frameworks/01-next-js",
        destination: "/docs/frameworks/next-js",
        permanent: true,
      },
      {
        source: "/docs/frameworks/02-ai-sdk",
        destination: "/docs/frameworks/ai-sdk",
        permanent: true,
      },
      {
        source: "/docs/workflows/flow-control",
        destination: "/en/docs/workflows/control-flow",
        permanent: true,
      },
      {
        source: "/docs/workflows/00-overview",
        destination: "/docs/workflows/overview",
        permanent: true,
      },
      {
        source: "/docs/workflows/index",
        destination: "/docs/workflows/overview",
        permanent: true,
      },
      {
        source: "/docs/reference/memory/memory-processors",
        destination: "/docs/memory/memory-processors",
        permanent: false, // we should have a memory-processors reference
      },
      {
        source: "/reference/memory/memory-processors",
        destination: "/docs/memory/memory-processors",
        permanent: true,
      },
      {
        source: "/docs/memory/getting-started",
        destination: "/docs/memory/overview",
        permanent: true,
      },
      {
        source:
          "/docs/memory/getting-started#conversation-history-last-messages",
        destination: "/docs/memory/overview",
        permanent: true,
      },
      {
        source: "/docs/deployment/logging-and-tracing",
        destination: "/docs/observability/logging",
        permanent: true,
      },
      {
        source: "/examples/memory",
        destination: "/examples/memory/memory-with-libsql",
        permanent: true,
      },
      {
        source: "/examples/rag/rerank",
        destination: "/examples/rag/rerank/rerank-rag",
        permanent: true,
      },
      {
        source: "/examples/rag/rerank-rag",
        destination: "/examples/rag/rerank/rerank-rag",
        permanent: true,
      },
      {
        source: "/examples/rag/chunking",
        destination: "/examples/rag/chunking/chunk-text",
        permanent: true,
      },
      {
        source: "/examples/rag/chunk-json",
        destination: "/examples/rag/chunking/chunk-json",
        permanent: true,
      },
      {
        source: "/examples/rag/hybrid-vector-search",
        destination: "/examples/rag/query/hybrid-vector-search",
        permanent: true,
      },
      {
        source: "/docs/local-dev/mastra-init",
        destination: "/docs/getting-started/installation",
        permanent: true,
      },
      {
        source: "/examples/rag/retrieve-results",
        destination: "/examples/rag/query/retrieve-results",
        permanent: true,
      },
      {
        source: "/examples/rag/basic-rag",
        destination: "/examples/rag/query/hybrid-vector-search",
        permanent: true,
      },
      {
        source: "/examples/rag/embed-chunk-array",
        destination: "/examples/rag/chunking/chunk-json",
        permanent: true,
      },
      {
        source: "/examples/rag/embed-text-chunk",
        destination: "/examples/rag/chunking/chunk-text",
        permanent: true,
      },
      {
        source: "/examples/rag/filter-rag",
        destination: "/docs/rag/retrieval#metadata-filtering",
        permanent: true,
      },
      {
        source: "/workflows",
        destination: "/docs/workflows/steps",
        permanent: true,
      },
      {
        source: "/workflows/:path*",
        destination: "/docs/workflows/:path*",
        permanent: true,
      },
      {
        source: "/docs/workflows/data-flow",
        destination: "/docs/workflows/variables",
        permanent: true,
      },
      {
        source: "/examples/rag/insert-embedding-in-astra",
        destination: "/examples/rag/upsert/upsert-embeddings#astra-db",
        permanent: true,
      },
      {
        source: "/examples/rag/insert-embedding-in-pgvector",
        destination: "/examples/rag/upsert/upsert-embeddings#pgvector",
        permanent: true,
      },
      {
        source: "/examples/rag/insert-embedding-in-chroma",
        destination: "/examples/rag/upsert/upsert-embeddings#chroma",
        permanent: true,
      },
      {
        source: "/examples/rag/insert-embedding-in-pinecone",
        destination: "/examples/rag/upsert/upsert-embeddings#pinecone",
        permanent: true,
      },
      {
        source: "/examples/rag/usage/rerank-rag",
        destination: "/examples/rag/rerank/rerank-rag",
        permanent: true,
      },
      {
        source: "/examples/rag/reranking-with-cohere",
        destination: "/examples/rag/rerank/reranking-with-cohere",
        permanent: true,
      },
      {
        source: "/examples/memory/short-term-working-memory",
        destination: "/examples/memory/memory-with-libsql",
        permanent: true,
      },
      {
        source: "/docs/showcase",
        destination: "/showcase",
        permanent: true,
      },
      {
        source: "/docs/local-dev/integrations",
        destination: "/docs/integrations",
        permanent: true,
      },
      {
        source: "/docs/integrations",
        destination: "/docs/tools-mcp/mcp-overview",
        permanent: true,
      },
      {
        source: "/docs/evals/01-supported-evals",
        destination: "/docs/evals/overview",
        permanent: true,
      },
      {
        source: "/docs/agents/02b-discord-mcp-bot",
        destination: "/docs/agents/mcp-guide",
        permanent: true,
      },
      {
        source: "/docs/api/memory",
        destination: "/docs/agents/agent-memory",
        permanent: true,
      },
      {
        source: "/docs/guide/deployment/deployment",
        destination: "/docs/deployment/deployment",
        permanent: true,
      },
      {
        source: "/docs/guide/deployment/logging-and-tracing",
        destination: "/docs/observability/logging",
        permanent: true,
      },
      {
        source: "/docs/guide/engine/:path*",
        destination: "/docs",
        permanent: true,
      },
      {
        source: "/docs/guide/guides/01-harry-potter",
        destination: "/guides",
        permanent: true,
      },
      {
        source: "/docs/guide/guides/02-chef-michel",
        destination: "/guides/guide/chef-michel",
        permanent: true,
      },
      {
        source: "/docs/guides/chef-michel",
        destination: "/guides/guide/chef-michel",
        permanent: true,
      },
      {
        source: "/docs/guide/guides/03-stock-agent",
        destination: "/guides/guide/stock-agent",
        permanent: true,
      },
      {
        source: "/docs/guide/local-dev/integrations",
        destination: "/docs/local-dev/mastra-dev",
        permanent: true,
      },
      {
        source: "/docs/guide/rag/vector-databases",
        destination: "/docs/rag/vector-databases",
        permanent: true,
      },
      {
        source: "/docs/guide/rag/retrieval",
        destination: "/docs/rag/retrieval",
        permanent: true,
      },
      {
        source: "/docs/reference/cli/engine",
        destination: "/reference",
        permanent: true,
      },
      {
        source: "/docs/reference/workflows/step-retries",
        destination: "/reference/workflows/step-retries",
        permanent: true,
      },
      {
        source: "/docs/reference/observability/otel-config",
        destination: "/reference/observability/otel-config",
        permanent: true,
      },
      {
        source: "/docs/reference/client-js",
        destination: "/reference/client-js/agents",
        permanent: true,
      },
      {
        source: "/docs/reference/memory/addMessage",
        destination: "/reference/memory/createThread",
        permanent: true,
      },
      {
        source: "/docs/reference/memory/rememberMessages",
        destination: "/reference/memory/createThread",
        permanent: true,
      },
      {
        source: "/docs/reference/observability/combine-loggers",
        destination: "/reference/observability/logger",
        permanent: true,
      },
      {
        source: "/reference/rag/retrieval",
        destination: "/examples/rag/query/retrieve-results",
        permanent: true,
      },
      {
        source: "/docs/reference/rag/pgstore",
        destination: "/reference/rag/pg",
        permanent: true,
      },
      {
        source: "/docs/reference/rag/reranker",
        destination: "/reference/rag/rerank",
        permanent: true,
      },
      {
        source: "/docs/reference/storage/mastra-storage",
        destination: "/reference/storage/libsql",
        permanent: true,
      },
      {
        source: "/docs/reference/tts/generate",
        destination: "/reference/voice/mastra-voice",
        permanent: true,
      },
      {
        source: "/docs/reference/tts/providers-and-models",
        destination: "/reference/voice/mastra-voice",
        permanent: true,
      },
      {
        source: "/docs/reference/tts/stream",
        destination: "/reference/voice/mastra-voice",
        permanent: true,
      },
      {
        source: "/docs/reference/tts/provider-and-models",
        destination: "/reference/voice/mastra-voice",
        permanent: true,
      },
      {
        source: "/docs/reference/voice/voice.close",
        destination: "/reference/voice/mastra-voice",
        permanent: true,
      },
      {
        source: "/docs/reference/voice/voice.off",
        destination: "/reference/voice/mastra-voice",
        permanent: true,
      },
      {
        source: "/docs/reference/tts/stream",
        destination: "/reference/voice/mastra-voice",
        permanent: true,
      },
      {
        source: "/docs/guide",
        destination: "/guides",
        permanent: true,
      },
      {
        source: "/docs/guide/:path*",
        destination: "/guides/guide/:path*",
        permanent: true,
      },
      {
        source: "/docs/reference",
        destination: "/reference",
        permanent: true,
      },
      {
        source: "/docs/reference/:path*",
        destination: "/reference/:path*",
        permanent: true,
      },
      {
        source: "/docs/showcase",
        destination: "/showcase",
        permanent: true,
      },
      {
        source: "/docs/showcase/:path*",
        destination: "/showcase/:path*",
        permanent: true,
      },
      {
        source: "/docs/workflows/data-flow",
        destination: "/docs/workflows/control-flow",
        permanent: true,
      },
      {
        source: "/docs/local-dev/creating-projects",
        destination: "/docs/local-dev/creating-a-new-project",
        permanent: true,
      },
      {
        source: "/docs/local-dev/sync",
        destination: "/docs/integrations",
        permanent: true,
      },
      {
        source: "/docs/local-dev/syncs",
        destination: "/docs/integrations",
        permanent: true,
      },
      {
        source: "/docs/local-dev/syncing-projects",
        destination: "/docs/local-dev/syncing-projects",
        permanent: true,
      },
      {
        source: "/docs/guides/:path*",
        destination: "/guides/guide/:path*",
        permanent: true,
      },
      {
        source: "/examples/rag/adjust-chunk-delimiters",
        destination: "/examples/rag/chunking/adjust-chunk-delimiters",
        permanent: true,
      },
      {
        source: "/examples/rag/adjust-chunk-size",
        destination: "/examples/rag/chunking/adjust-chunk-size",
        permanent: true,
      },
      {
        source: "/examples/rag/basic-rag",
        destination: "/examples/rag/usage/basic-rag",
        permanent: true,
      },
      {
        source: "/examples/rag/chunk-html",
        destination: "/examples/rag/chunking/chunk-html",
        permanent: true,
      },
      {
        source: "/examples/rag/chunk-json",
        destination: "/examples/rag/chunking/chunk-json",
        permanent: true,
      },
      {
        source: "/examples/rag/chunk-markdown",
        destination: "/examples/rag/chunking/chunk-markdown",
        permanent: true,
      },
      {
        source: "/examples/rag/chunk-text",
        destination: "/examples/rag/chunking/chunk-text",
        permanent: true,
      },
      {
        source: "/examples/rag/chunking",
        destination: "/examples/rag/chunking/chunk-text",
        permanent: true,
      },
      {
        source: "/examples/rag/cleanup-rag",
        destination: "/examples/rag/usage/cleanup-rag",
        permanent: true,
      },
      {
        source: "/examples/rag/cot-rag",
        destination: "/examples/rag/usage/cot-rag",
        permanent: true,
      },
      {
        source: "/examples/rag/cot-workflow-rag",
        destination: "/examples/rag/usage/cot-workflow-rag",
        permanent: true,
      },
      {
        source: "/examples/rag/embed-chunk-array",
        destination: "/examples/rag/embedding/embed-chunk-array",
        permanent: true,
      },
      {
        source: "/examples/rag/embed-text-chunk",
        destination: "/examples/rag/embedding/embed-text-chunk",
        permanent: true,
      },
      {
        source: "/examples/rag/embed-text-with-cohere",
        destination: "/examples/rag/embedding/embed-text-with-cohere",
        permanent: true,
      },
      {
        source: "/examples/rag/filter-rag",
        destination: "/examples/rag/usage/filter-rag",
        permanent: true,
      },
      {
        source: "/examples/rag/graph-rag",
        destination: "/examples/rag/usage/graph-rag",
        permanent: true,
      },
      {
        source: "/examples/rag/hybrid-vector-search",
        destination: "/examples/rag/query/hybrid-vector-search",
        permanent: true,
      },
      {
        source: "/examples/rag/insert-embedding-in-astra",
        destination: "/reference/rag/astra",
        permanent: true,
      },
      {
        source: "/examples/rag/insert-embedding-in-pgvector",
        destination: "/reference/rag/pg",
        permanent: true,
      },
      {
        source: "/examples/rag/insert-embedding-in-chroma",
        destination: "/reference/rag/chroma",
        permanent: true,
      },
      {
        source: "/examples/rag/insert-embedding-in-libsql",
        destination: "/reference/rag/libsql",
        permanent: true,
      },
      {
        source: "/examples/rag/insert-embedding-in-pinecone",
        destination: "/reference/rag/pinecone",
        permanent: true,
      },
      {
        source: "/examples/rag/insert-embedding-in-qdrant",
        destination: "/reference/rag/qdrant",
        permanent: true,
      },
      {
        source: "/examples/rag/insert-embedding-in-upstash",
        destination: "/reference/rag/upstash",
        permanent: true,
      },
      {
        source: "/examples/rag/insert-embedding-in-vectorize",
        destination: "/reference/rag/pg",
        permanent: true,
      },
      {
        source: "/examples/rag/metadata-extraction",
        destination: "/examples/rag/embedding/metadata-extraction",
        permanent: true,
      },
      {
        source: "/examples/rag/metadata-extraction",
        destination: "/examples/rag/embedding/metadata-extraction",
        permanent: true,
      },
      {
        source: "/examples/rag/query/metadata-extraction",
        destination: "/examples/rag/embedding/metadata-extraction",
        permanent: true,
      },
      {
        source: "/examples/rag/rerank",
        destination: "/examples/rag/rerank/rerank",
        permanent: true,
      },
      {
        source: "/examples/rag/rerank-rag",
        destination: "/examples/rag/rerank/rerank",
        permanent: true,
      },
      {
        source: "/examples/rag/reranking-with-cohere",
        destination: "/examples/rag/rerank/reranking-with-cohere",
        permanent: true,
      },
      {
        source: "/examples/rag/retrieve-results",
        destination: "/examples/rag/query/retrieve-results",
        permanent: true,
      },
      {
        source: "/examples/rag/retrieve-results",
        destination: "/examples/rag/query/retrieve-results",
        permanent: true,
      },
      {
        source: "/examples/rag/usage/rerank-rag",
        destination: "/examples/rag/rerank/rerank",
        permanent: true,
      },
      {
        source: "/examples/rag/retrieve-results",
        destination: "/examples/rag/query/retrieve-results",
        permanent: true,
      },
      {
        source: "/examples/voice",
        destination: "/examples/voice/text-to-speech",
        permanent: true,
      },
      {
        source: "/examples/workflows/subscribed-steps",
        destination: "/examples/workflows/sequential-steps",
        permanent: true,
      },
      {
        source: "/docs/voice/voice-to-voice",
        destination: "/docs/voice/speech-to-speech",
        permanent: true,
      },
      {
        source: "/reference/tools/mcp-configuration",
        destination: "/reference/tools/mcp-client",
        permanent: true,
      },
      {
        source: "/reference/observability/create-logger",
        destination: "/reference/observability/logger",
        permanent: true,
      },
      {
<<<<<<< HEAD
        source: "/en/docs/workflows-vnext/overview",
        destination: "/en/docs/workflows/overview",
=======
        source: "/:locale/reference/rag/vector-search",
        destination: "/:locale/examples/rag/query/hybrid-vector-search",
>>>>>>> ce979001
        permanent: true,
      },
    ],
    trailingSlash: false,
  }),
);<|MERGE_RESOLUTION|>--- conflicted
+++ resolved
@@ -898,13 +898,11 @@
         permanent: true,
       },
       {
-<<<<<<< HEAD
-        source: "/en/docs/workflows-vnext/overview",
-        destination: "/en/docs/workflows/overview",
-=======
+        source: "/:locale/docs/workflows-vnext/overview",
+        destination: "/:locale/docs/workflows/overview",
+      }, {
         source: "/:locale/reference/rag/vector-search",
         destination: "/:locale/examples/rag/query/hybrid-vector-search",
->>>>>>> ce979001
         permanent: true,
       },
     ],
