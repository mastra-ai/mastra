/** @type {import('next').NextConfig} */
import nextra from "nextra";
import { initGT } from "gt-next/config";

const withNextra = nextra({
  search: {
    codeblocks: true,
  },
  mdxOptions: {
    rehypePrettyCodeOptions: {
      theme: {
        light: {
          displayName: "Mastra Light",
          name: "mastra-light",
          semanticHighlighting: true,
          tokenColors: [
            {
              scope: ["string.unquoted.argument.shell"],
              settings: {
                foreground: "var(--light-color-text-6)",
              },
            },
            {
              scope: "constant",
              settings: {
                foreground: "var(--light-green-accent)",
              },
            },
            {
              scope: [
                "string",
                "string.expression",
                "punctuation.definition.string.template.begin.ts",
                "punctuation.definition.string.template.end.ts",
              ],
              settings: {
                foreground: "#158D29",
              },
            },
            {
              scope: ["comment", "punctuation.definition.comment"],
              settings: {
                foreground: "#939393",
              },
            },
            {
              scope: [
                "keyword",
                "storage.type",
                "support.type",
                "storage.type.interface",
                "entity.name.type.interface",
                "storage.modifier.async",
                "storage.type.async",
                "keyword.control.loop",
                "keyword.control.from",
                "keyword.control.flow",
                "entity.name.type.ts",
              ],
              settings: {
                foreground: "#D81717",
              },
            },
            {
              scope: "parameter",
              settings: {
                foreground: "#D81717",
              },
            },
            {
              scope: ["function", "meta.function-call"],
              settings: {
                foreground: "#9829C7",
              },
            },
            {
              scope: [
                "punctuation",
                "meta.brace",
                "meta.array",
                "punctuation.definition",
                "meta.import",
                "meta.object.member",
                "meta.object.literal",
                "variable.object.property",
                "meta.interface",
                "variable.other.property",
                "variable.other.object",
                "variable.other.readwrite",
                "variable",
                "meta.statement.command.shell",
              ],
              settings: {
                foreground: "var(--light-color-text-6)",
              },
            },
            {
              scope: "token.link",
              settings: {
                foreground: "#158D29",
              },
            },
          ],
          type: "light",
        },
        dark: {
          displayName: "Mastra Dark",
          name: "mastra-dark",
          semanticHighlighting: true,
          tokenColors: [
            {
              scope: "constant",
              settings: {
                //green
                foreground: "#46f488",
              },
            },
            {
              scope: "string",
              settings: {
                //green
                foreground: "#46f488",
              },
            },
            {
              scope: ["comment", "punctuation.definition.comment"],
              //subtle gray
              settings: {
                foreground: "#939393",
              },
            },
            {
              scope: [
                "keyword",
                "storage.type",
                "support.type",
                "storage.type.interface",
                "entity.name.type.interface",
                "storage.modifier.async",
                "storage.type.async",
                "keyword.control.loop",
                "keyword.control.from",
                "keyword.control.flow",
                "entity.name.type.ts",
              ],
              settings: {
                //orange
                foreground: "#fa7b6a",
              },
            },
            {
              scope: "parameter",
              settings: {
                foreground: "#fa7b6a",
              },
            },
            {
              scope: ["function", "entity.name.function", "meta.function-call"],
              //purple
              settings: {
                foreground: "#d06bee",
              },
            },
            {
              scope: "string.expression",
              //green
              settings: {
                foreground: "#46f488",
              },
            },
            {
              scope: [
                "punctuation",
                "meta.brace",
                "meta.array",
                "punctuation.definition",
                "meta.import",
                "meta.object.member",
                "meta.object.literal",
                "variable.object.property",
                "meta.interface",
                "variable.other.constant",
                "variable.other.property",
                "variable.other.object",
                "variable.other.readwrite",
                "variable",
                "meta.statement.command.shell",
              ],
              //white
              settings: {
                foreground: "#fff",
              },
            },
            {
              scope: "token.link",
              settings: {
                foreground: "#fff",
              },
            },
          ],
          type: "dark",
        },
      },
    },
  },
});

const withGT = initGT();

export default withGT(
  withNextra({
    assetPrefix: process.env.NODE_ENV === "production" ? "/docs" : "",
    i18n: {
      locales: ["en", "ja"],
      defaultLocale: "en",
    },
    async rewrites() {
      return {
        beforeFiles: [
          {
            source: "/en/docs/api/copilotkit",
            destination: "/api/copilotkit",
          },
          {
            source: "/ja/docs/api/copilotkit",
            destination: "/api/copilotkit",
          },
          {
            source: "/docs/api/copilotkit",
            destination: "/api/copilotkit",
          },
          {
            source: "/:locale/docs/_next/:path+",
            destination: "/_next/:path+",
          },
          {
            source: "/docs/_next/:path+",
            destination: "/_next/:path+",
          },
        ],
      };
    },
    redirects: () => [
      {
        source: "/examples/memory/short-term-working-memory",
        destination: "/examples/memory/memory-with-libsql",
        permanent: true,
      },
      {
        source: "/docs/08-running-evals",
        destination: "/docs/evals/overview",
        permanent: true,
      },
      {
        source: "/docs/agents/00-overview",
        destination: "/docs/agents/overview",
        permanent: true,
      },
      {
        source: "/docs/agents/01-agent-memory",
        destination: "/docs/agents/agent-memory",
        permanent: true,
      },
      {
        source: "/docs/agents/02-adding-tools",
        destination: "/docs/agents/adding-tools",
        permanent: true,
      },
      {
        source: "/docs/agents/adding-tools",
        destination: "/docs/agents/using-tools-and-mcp",
        permanent: true,
      },
      {
        source: "/docs/agents/02a-mcp-guide",
        destination: "/docs/agents/mcp-guide",
        permanent: true,
      },
      {
        source: "/docs/agents/mcp-guide",
        destination: "/docs/agents/using-tools-and-mcp",
        permanent: true,
      },
      {
        source: "/docs/agents/03-adding-voice",
        destination: "/docs/agents/adding-voice",
        permanent: true,
      },
      {
        source: "/docs/evals/00-overview",
        destination: "/docs/evals/overview",
        permanent: true,
      },
      {
        source: "/docs/evals/01-textual-evals",
        destination: "/docs/evals/textual-evals",
        permanent: true,
      },
      {
        source: "/docs/evals/02-custom-eval",
        destination: "/docs/evals/custom-eval",
        permanent: true,
      },
      {
        source: "/docs/evals/03-running-in-ci",
        destination: "/docs/evals/running-in-ci",
        permanent: true,
      },
      {
<<<<<<< HEAD
        source: "/docs/mastra-cloud/deploying",
        destination: "/docs/mastra-cloud/setting-up",
=======
        source: "/docs/local-dev/creating-a-new-project",
        destination: "/docs/getting-started/installation",
        permanent: true,
      },
      {
        source: "/docs/local-dev/add-to-existing-project",
        destination:
          "/docs/getting-started/installation#add-to-an-existing-project",
>>>>>>> bca7ddd5
        permanent: true,
      },
      {
        source: "/docs/deployment/client",
        destination: "/docs/client-js/overview",
        permanent: true,
      },
      {
        source: "/docs/frameworks/express",
        destination: "/docs/frameworks/servers/express",
        permanent: true,
      },
      {
        source: "/docs/frameworks/vite-react",
        destination: "/docs/frameworks/web-frameworks/vite-react",
        permanent: true,
      },
      {
        source: "/docs/frameworks/next-js",
        destination: "/docs/frameworks/web-frameworks/next-js",
        permanent: true,
      },
      {
        source: "/docs/frameworks/astro",
        destination: "/docs/frameworks/web-frameworks/astro",
        permanent: true,
      },
      {
        source: "/docs/frameworks/ai-sdk",
        destination: "/docs/frameworks/agentic-uis/ai-sdk",
        permanent: true,
      },
      {
        source: "/docs/frameworks/copilotkit",
        destination: "/docs/frameworks/agentic-uis/copilotkit",
        permanent: true,
      },
      {
        source: "/docs/frameworks/assistant-ui",
        destination: "/docs/frameworks/agentic-uis/assistant-ui",
        permanent: true,
      },
      {
        source: "/docs/frameworks/openrouter",
        destination: "/docs/frameworks/agentic-uis/openrouter",
        permanent: true,
      },
      {
        source: "/docs/frameworks/01-next-js",
        destination: "/docs/frameworks/next-js",
        permanent: true,
      },
      {
        source: "/docs/frameworks/02-ai-sdk",
        destination: "/docs/frameworks/ai-sdk",
        permanent: true,
      },
      {
        source: "/:locale/docs/workflows/flow-control",
        destination: "/:locale/docs/workflows/control-flow",
        permanent: true,
      },
      {
        source: "/docs/workflows/00-overview",
        destination: "/docs/workflows/overview",
        permanent: true,
      },
      {
        source: "/docs/workflows/index",
        destination: "/docs/workflows/overview",
        permanent: true,
      },
      {
        source: "/docs/voice",
        destination: "/docs/voice/overview",
        permanent: true,
      },
      {
        source: "/docs/reference/memory/memory-processors",
        destination: "/docs/memory/memory-processors",
        permanent: false, // we should have a memory-processors reference
      },
      {
        source: "/reference/memory/memory-processors",
        destination: "/docs/memory/memory-processors",
        permanent: true,
      },
      {
        source: "/docs/memory/getting-started",
        destination: "/docs/memory/overview",
        permanent: true,
      },
      {
        source:
          "/docs/memory/getting-started#conversation-history-last-messages",
        destination: "/docs/memory/overview",
        permanent: true,
      },
      {
        source: "/docs/deployment/logging-and-tracing",
        destination: "/docs/observability/logging",
        permanent: true,
      },
      {
        source: "/examples/memory",
        destination: "/examples/memory/memory-with-libsql",
        permanent: true,
      },
      {
        source: "/examples/rag/rerank",
        destination: "/examples/rag/rerank/rerank-rag",
        permanent: true,
      },
      {
        source: "/examples/rag/rerank-rag",
        destination: "/examples/rag/rerank/rerank-rag",
        permanent: true,
      },
      {
        source: "/examples/rag/chunking",
        destination: "/examples/rag/chunking/chunk-text",
        permanent: true,
      },
      {
        source: "/examples/rag/chunk-json",
        destination: "/examples/rag/chunking/chunk-json",
        permanent: true,
      },
      {
        source: "/examples/rag/hybrid-vector-search",
        destination: "/examples/rag/query/hybrid-vector-search",
        permanent: true,
      },
      {
        source: "/docs/local-dev/mastra-init",
        destination: "/docs/getting-started/installation",
        permanent: true,
      },
      {
        source: "/examples/rag/retrieve-results",
        destination: "/examples/rag/query/retrieve-results",
        permanent: true,
      },
      {
        source: "/examples/rag/basic-rag",
        destination: "/examples/rag/query/hybrid-vector-search",
        permanent: true,
      },
      {
        source: "/examples/rag/embed-chunk-array",
        destination: "/examples/rag/chunking/chunk-json",
        permanent: true,
      },
      {
        source: "/examples/rag/embed-text-chunk",
        destination: "/examples/rag/chunking/chunk-text",
        permanent: true,
      },
      {
        source: "/examples/rag/filter-rag",
        destination: "/docs/rag/retrieval#metadata-filtering",
        permanent: true,
      },
      {
        source: "/workflows",
        destination: "/docs/workflows/steps",
        permanent: true,
      },
      {
        source: "/workflows/:path*",
        destination: "/docs/workflows/:path*",
        permanent: true,
      },
      {
        source: "/docs/workflows/data-flow",
        destination: "/docs/workflows/variables",
        permanent: true,
      },
      {
        source: "/examples/rag/insert-embedding-in-astra",
        destination: "/examples/rag/upsert/upsert-embeddings#astra-db",
        permanent: true,
      },
      {
        source: "/examples/rag/insert-embedding-in-pgvector",
        destination: "/examples/rag/upsert/upsert-embeddings#pgvector",
        permanent: true,
      },
      {
        source: "/examples/rag/insert-embedding-in-chroma",
        destination: "/examples/rag/upsert/upsert-embeddings#chroma",
        permanent: true,
      },
      {
        source: "/examples/rag/insert-embedding-in-pinecone",
        destination: "/examples/rag/upsert/upsert-embeddings#pinecone",
        permanent: true,
      },
      {
        source: "/examples/rag/usage/rerank-rag",
        destination: "/examples/rag/rerank/rerank-rag",
        permanent: true,
      },
      {
        source: "/examples/rag/reranking-with-cohere",
        destination: "/examples/rag/rerank/reranking-with-cohere",
        permanent: true,
      },
      {
        source: "/examples/memory/short-term-working-memory",
        destination: "/examples/memory/memory-with-libsql",
        permanent: true,
      },
      {
        source: "/docs/showcase",
        destination: "/showcase",
        permanent: true,
      },
      {
        source: "/docs/local-dev/integrations",
        destination: "/docs/integrations",
        permanent: true,
      },
      {
        source: "/docs/integrations",
        destination: "/docs/tools-mcp/mcp-overview",
        permanent: true,
      },
      {
        source: "/docs/evals/01-supported-evals",
        destination: "/docs/evals/overview",
        permanent: true,
      },
      {
        source: "/docs/agents/02b-discord-mcp-bot",
        destination: "/docs/agents/mcp-guide",
        permanent: true,
      },
      {
        source: "/docs/api/memory",
        destination: "/docs/agents/agent-memory",
        permanent: true,
      },
      {
        source: "/docs/guide/deployment/deployment",
        destination: "/docs/deployment/deployment",
        permanent: true,
      },
      {
        source: "/docs/guide/deployment/logging-and-tracing",
        destination: "/docs/observability/logging",
        permanent: true,
      },
      {
        source: "/docs/guide/engine/:path*",
        destination: "/docs",
        permanent: true,
      },
      {
        source: "/docs/guide/guides/01-harry-potter",
        destination: "/guides",
        permanent: true,
      },
      {
        source: "/docs/guide/guides/02-chef-michel",
        destination: "/guides/guide/chef-michel",
        permanent: true,
      },
      {
        source: "/docs/guides/chef-michel",
        destination: "/guides/guide/chef-michel",
        permanent: true,
      },
      {
        source: "/docs/guide/guides/03-stock-agent",
        destination: "/guides/guide/stock-agent",
        permanent: true,
      },
      {
        source: "/docs/guide/local-dev/integrations",
        destination: "/docs/local-dev/mastra-dev",
        permanent: true,
      },
      {
        source: "/docs/guide/rag/vector-databases",
        destination: "/docs/rag/vector-databases",
        permanent: true,
      },
      {
        source: "/docs/guide/rag/retrieval",
        destination: "/docs/rag/retrieval",
        permanent: true,
      },
      {
        source: "/docs/reference/cli/engine",
        destination: "/reference",
        permanent: true,
      },
      {
        source: "/docs/reference/workflows/step-retries",
        destination: "/reference/workflows/step-retries",
        permanent: true,
      },
      {
        source: "/docs/reference/observability/otel-config",
        destination: "/reference/observability/otel-config",
        permanent: true,
      },
      {
        source: "/docs/reference/client-js",
        destination: "/reference/client-js/agents",
        permanent: true,
      },
      {
        source: "/docs/reference/memory/addMessage",
        destination: "/reference/memory/createThread",
        permanent: true,
      },
      {
        source: "/docs/reference/memory/rememberMessages",
        destination: "/reference/memory/createThread",
        permanent: true,
      },
      {
        source: "/docs/reference/observability/combine-loggers",
        destination: "/reference/observability/logger",
        permanent: true,
      },
      {
        source: "/reference/rag/retrieval",
        destination: "/examples/rag/query/retrieve-results",
        permanent: true,
      },
      {
        source: "/docs/reference/rag/pgstore",
        destination: "/reference/rag/pg",
        permanent: true,
      },
      {
        source: "/docs/reference/rag/reranker",
        destination: "/reference/rag/rerank",
        permanent: true,
      },
      {
        source: "/docs/reference/storage/mastra-storage",
        destination: "/reference/storage/libsql",
        permanent: true,
      },
      {
        source: "/docs/reference/tts/generate",
        destination: "/reference/voice/mastra-voice",
        permanent: true,
      },
      {
        source: "/docs/reference/tts/providers-and-models",
        destination: "/reference/voice/mastra-voice",
        permanent: true,
      },
      {
        source: "/docs/reference/tts/stream",
        destination: "/reference/voice/mastra-voice",
        permanent: true,
      },
      {
        source: "/docs/reference/tts/provider-and-models",
        destination: "/reference/voice/mastra-voice",
        permanent: true,
      },
      {
        source: "/docs/reference/voice/voice.close",
        destination: "/reference/voice/mastra-voice",
        permanent: true,
      },
      {
        source: "/docs/reference/voice/voice.off",
        destination: "/reference/voice/mastra-voice",
        permanent: true,
      },
      {
        source: "/docs/reference/tts/stream",
        destination: "/reference/voice/mastra-voice",
        permanent: true,
      },
      {
        source: "/docs/guide",
        destination: "/guides",
        permanent: true,
      },
      {
        source: "/docs/guide/:path*",
        destination: "/guides/guide/:path*",
        permanent: true,
      },
      {
        source: "/docs/reference",
        destination: "/reference",
        permanent: true,
      },
      {
        source: "/docs/reference/:path*",
        destination: "/reference/:path*",
        permanent: true,
      },
      {
        source: "/docs/showcase",
        destination: "/showcase",
        permanent: true,
      },
      {
        source: "/docs/showcase/:path*",
        destination: "/showcase/:path*",
        permanent: true,
      },
      {
        source: "/docs/workflows/data-flow",
        destination: "/docs/workflows/control-flow",
        permanent: true,
      },
      {
        source: "/docs/local-dev/creating-projects",
        destination: "/docs/local-dev/creating-a-new-project",
        permanent: true,
      },
      {
        source: "/docs/local-dev/sync",
        destination: "/docs/integrations",
        permanent: true,
      },
      {
        source: "/docs/local-dev/syncs",
        destination: "/docs/integrations",
        permanent: true,
      },
      {
        source: "/docs/local-dev/syncing-projects",
        destination: "/docs/local-dev/syncing-projects",
        permanent: true,
      },
      {
        source: "/docs/guides/:path*",
        destination: "/guides/guide/:path*",
        permanent: true,
      },
      {
        source: "/examples/rag/adjust-chunk-delimiters",
        destination: "/examples/rag/chunking/adjust-chunk-delimiters",
        permanent: true,
      },
      {
        source: "/examples/rag/adjust-chunk-size",
        destination: "/examples/rag/chunking/adjust-chunk-size",
        permanent: true,
      },
      {
        source: "/examples/rag/basic-rag",
        destination: "/examples/rag/usage/basic-rag",
        permanent: true,
      },
      {
        source: "/examples/rag/chunk-html",
        destination: "/examples/rag/chunking/chunk-html",
        permanent: true,
      },
      {
        source: "/examples/rag/chunk-json",
        destination: "/examples/rag/chunking/chunk-json",
        permanent: true,
      },
      {
        source: "/examples/rag/chunk-markdown",
        destination: "/examples/rag/chunking/chunk-markdown",
        permanent: true,
      },
      {
        source: "/examples/rag/chunk-text",
        destination: "/examples/rag/chunking/chunk-text",
        permanent: true,
      },
      {
        source: "/examples/rag/chunking",
        destination: "/examples/rag/chunking/chunk-text",
        permanent: true,
      },
      {
        source: "/examples/rag/cleanup-rag",
        destination: "/examples/rag/usage/cleanup-rag",
        permanent: true,
      },
      {
        source: "/examples/rag/cot-rag",
        destination: "/examples/rag/usage/cot-rag",
        permanent: true,
      },
      {
        source: "/examples/rag/cot-workflow-rag",
        destination: "/examples/rag/usage/cot-workflow-rag",
        permanent: true,
      },
      {
        source: "/examples/rag/embed-chunk-array",
        destination: "/examples/rag/embedding/embed-chunk-array",
        permanent: true,
      },
      {
        source: "/examples/rag/embed-text-chunk",
        destination: "/examples/rag/embedding/embed-text-chunk",
        permanent: true,
      },
      {
        source: "/examples/rag/embed-text-with-cohere",
        destination: "/examples/rag/embedding/embed-text-with-cohere",
        permanent: true,
      },
      {
        source: "/examples/rag/filter-rag",
        destination: "/examples/rag/usage/filter-rag",
        permanent: true,
      },
      {
        source: "/examples/rag/graph-rag",
        destination: "/examples/rag/usage/graph-rag",
        permanent: true,
      },
      {
        source: "/examples/rag/hybrid-vector-search",
        destination: "/examples/rag/query/hybrid-vector-search",
        permanent: true,
      },
      {
        source: "/examples/rag/insert-embedding-in-astra",
        destination: "/reference/rag/astra",
        permanent: true,
      },
      {
        source: "/examples/rag/insert-embedding-in-pgvector",
        destination: "/reference/rag/pg",
        permanent: true,
      },
      {
        source: "/examples/rag/insert-embedding-in-chroma",
        destination: "/reference/rag/chroma",
        permanent: true,
      },
      {
        source: "/examples/rag/insert-embedding-in-libsql",
        destination: "/reference/rag/libsql",
        permanent: true,
      },
      {
        source: "/examples/rag/insert-embedding-in-pinecone",
        destination: "/reference/rag/pinecone",
        permanent: true,
      },
      {
        source: "/examples/rag/insert-embedding-in-qdrant",
        destination: "/reference/rag/qdrant",
        permanent: true,
      },
      {
        source: "/examples/rag/insert-embedding-in-upstash",
        destination: "/reference/rag/upstash",
        permanent: true,
      },
      {
        source: "/examples/rag/insert-embedding-in-vectorize",
        destination: "/reference/rag/pg",
        permanent: true,
      },
      {
        source: "/examples/rag/metadata-extraction",
        destination: "/examples/rag/embedding/metadata-extraction",
        permanent: true,
      },
      {
        source: "/examples/rag/metadata-extraction",
        destination: "/examples/rag/embedding/metadata-extraction",
        permanent: true,
      },
      {
        source: "/examples/rag/query/metadata-extraction",
        destination: "/examples/rag/embedding/metadata-extraction",
        permanent: true,
      },
      {
        source: "/examples/rag/rerank",
        destination: "/examples/rag/rerank/rerank",
        permanent: true,
      },
      {
        source: "/examples/rag/rerank-rag",
        destination: "/examples/rag/rerank/rerank",
        permanent: true,
      },
      {
        source: "/examples/rag/reranking-with-cohere",
        destination: "/examples/rag/rerank/reranking-with-cohere",
        permanent: true,
      },
      {
        source: "/examples/rag/retrieve-results",
        destination: "/examples/rag/query/retrieve-results",
        permanent: true,
      },
      {
        source: "/examples/rag/retrieve-results",
        destination: "/examples/rag/query/retrieve-results",
        permanent: true,
      },
      {
        source: "/examples/rag/usage/rerank-rag",
        destination: "/examples/rag/rerank/rerank",
        permanent: true,
      },
      {
        source: "/examples/rag/retrieve-results",
        destination: "/examples/rag/query/retrieve-results",
        permanent: true,
      },
      {
        source: "/examples/voice",
        destination: "/examples/voice/text-to-speech",
        permanent: true,
      },
      {
        source: "/examples/workflows/subscribed-steps",
        destination: "/examples/workflows/sequential-steps",
        permanent: true,
      },
      {
        source: "/docs/voice/voice-to-voice",
        destination: "/docs/voice/speech-to-speech",
        permanent: true,
      },
      {
        source: "/reference/tools/mcp-configuration",
        destination: "/reference/tools/mcp-client",
        permanent: true,
      },
      {
        source: "/reference/observability/create-logger",
        destination: "/reference/observability/logger",
        permanent: true,
      },
      {
        source: "/:locale/docs/workflows-vnext/overview",
        destination: "/:locale/docs/workflows/overview",
        permanent: true,
      },
      {
        source: "/:locale/reference/rag/vector-search",
        destination: "/:locale/examples/rag/query/hybrid-vector-search",
        permanent: true,
      },
    ],
    trailingSlash: false,
  }),
);<|MERGE_RESOLUTION|>--- conflicted
+++ resolved
@@ -307,10 +307,6 @@
         permanent: true,
       },
       {
-<<<<<<< HEAD
-        source: "/docs/mastra-cloud/deploying",
-        destination: "/docs/mastra-cloud/setting-up",
-=======
         source: "/docs/local-dev/creating-a-new-project",
         destination: "/docs/getting-started/installation",
         permanent: true,
@@ -319,7 +315,6 @@
         source: "/docs/local-dev/add-to-existing-project",
         destination:
           "/docs/getting-started/installation#add-to-an-existing-project",
->>>>>>> bca7ddd5
         permanent: true,
       },
       {
