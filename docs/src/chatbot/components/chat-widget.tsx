"use client";
import { PulsingDots } from "@/components/loading";
import { Clippy } from "@/components/svgs/clippy";
import { Button } from "@/components/ui/button";
import { Textarea } from "@/components/ui/textarea";
import { cn } from "@/lib/utils";
import { Markdown } from "@copilotkit/react-ui";
import "@copilotkit/react-ui/styles.css";
import { useChat } from "@kapaai/react-sdk";
import { ArrowUp, Square, ThumbsDown, ThumbsUp, X } from "lucide-react";
import React, { useState } from "react";
import { useStickToBottom } from "use-stick-to-bottom";

export function KapaChat({
  className,
  close,
}: {
  className?: string;
  close: () => void;
}) {
  const {
    conversation,
    submitQuery,
    isGeneratingAnswer,
    isPreparingAnswer,
    stopGeneration,
    addFeedback,
  } = useChat();
  const [inputValue, setInputValue] = useState("");

  const isLoading = isGeneratingAnswer || isPreparingAnswer;

  const handleSubmit = (e: React.FormEvent) => {
    e.preventDefault();
    if (inputValue.trim()) {
      submitQuery(inputValue);
      setInputValue("");
    }
  };

  const handleKeyDown = (e: React.KeyboardEvent<HTMLTextAreaElement>) => {
    if (e.key === "Enter" && !e.shiftKey) {
      e.preventDefault();
      if (inputValue.trim()) {
        submitQuery(inputValue);
        setInputValue("");
      }
    }
  };

  const handleFeedback = (
    questionAnswerId: string,
    reaction: "upvote" | "downvote",
  ) => {
    addFeedback(questionAnswerId, reaction);
  };

  const { scrollRef, contentRef } = useStickToBottom();

  return (
    <div className={cn("flex relative flex-col w-full h-[700px]", className)}>
      {/* Chat header */}
      <div className="flex absolute top-0 right-0 left-0 z-20 justify-between items-center px-5 py-3 w-full border-b backdrop-blur-md border-neutral-200 dark:border-neutral-800 dark:bg-surface-6">
<<<<<<< HEAD
        <span className="text-sm dark:text-icons-5">Ask mastra docs</span>
=======
        <span className="text-sm dark:text-icons-5">Chat with Mastra Docs</span>
>>>>>>> 1eb156ac
        <Button
          onClick={() => close()}
          variant="ghost"
          size="sm"
          className="self-end p-0 w-8 h-8 cursor-pointer"
          aria-label="Close chat"
        >
          <X className="w-4 h-4 dark:text-icons-5" />
        </Button>
      </div>

      <div className="overflow-y-auto px-5 h-full" ref={scrollRef}>
        <div ref={contentRef} className="flex flex-col gap-8">
          {/* spacer */}
          <div className="h-12" />
          {conversation.length > 0
            ? conversation.map(({ answer: a, question: q, id, reaction }) => {
                return (
                  <div key={id} className={`flex flex-col gap-8 w-full`}>
                    {!!q && (
                      <div className="px-4 self-end text-[13px] py-2 rounded-lg max-w-[80%] dark:bg-surface-3 bg-[var(--light-color-surface-4)] dark:text-icons-6 text-[var(--light-color-text-4)]  rounded-br-none">
                        {q}
                      </div>
                    )}

                    {!!a && (
                      <div className="relative pl-4 text-[13px] bg-transparent max-w-full dark:text-icons-6 text-[var(--light-color-text-4)]">
                        <Clippy className="absolute top-1 -left-2 w-5 h-5 dark:text-accent-green text-accent-green-2" />
                        <Markdown content={a} />
                        {/* Feedback buttons - only show when answer is complete */}
                        {id && (
                          <div className="flex gap-2 items-center mt-3">
                            <span className="text-xs text-icons-2">
                              Was this helpful?
                            </span>
                            <Button
                              variant="ghost"
                              size="icon-sm"
                              onClick={() => handleFeedback(id, "upvote")}
                              className={`p-1 cursor-pointer ${
                                reaction === "upvote"
                                  ? "dark:text-accent-green text-[var(--light-green-accent)]"
                                  : "dark:text-icons-3 text-[var(--light-color-text-4)]"
                              }`}
                            >
                              <ThumbsUp className="w-3.5 h-3.5" />
                            </Button>
                            <Button
                              variant="ghost"
                              size="icon-sm"
                              onClick={() => handleFeedback(id, "downvote")}
                              className={`p-1 cursor-pointer ${
                                reaction === "downvote"
                                  ? "dark:text-red-500 text-red-600"
                                  : "dark:text-icons-3 text-[var(--light-color-text-4)]"
                              }`}
                            >
                              <ThumbsDown className="w-3.5 h-3.5" />
                            </Button>
                          </div>
                        )}
                      </div>
                    )}
                  </div>
                );
              })
            : null}
          {isPreparingAnswer && (
            <div className="self-start p-4 w-fit">
              <PulsingDots />
            </div>
          )}
          {/* spacer */}
          <div className="h-20" />
        </div>
      </div>

      {/* Input area */}
      <div className="">
        <form
          onSubmit={handleSubmit}
          className="p-2 border-t border-neutral-200 dark:border-neutral-800"
        >
          <div className="flex items-center">
            <Textarea
              id="custom-chat-input"
              value={inputValue}
              onChange={(e) => setInputValue(e.target.value)}
              onKeyDown={handleKeyDown}
              placeholder="Enter your message..."
              className="border-none outline-none shadow-none resize-none dark:text-icons-6 text-[var(--light-color-text-4)] placeholder:text-icons-2 focus-visible:ring-0"
            />
            {isLoading ? (
              <Button
                type="button"
                variant="ghost"
                size="icon-sm"
                onClick={stopGeneration}
<<<<<<< HEAD
                className="relative self-end p-2 bg-red-100 rounded-full transition-colors cursor-pointer dark:bg-red-500/20 dark:ring-red-500/50 dark:ring hover:dark:bg-red-500/30 hover:bg-red-200"
              >
                <Square className="w-4 h-4 text-red-600 fill-current dark:text-red-400" />
=======
                className="relative self-end p-3 bg-red-100 rounded-full transition-colors cursor-pointer dark:bg-red-500/20 dark:ring-red-500/50 dark:ring hover:dark:bg-red-500/30 hover:bg-red-200"
              >
                <Square className="w-1 h-1 text-red-600 fill-current dark:text-red-400" />
>>>>>>> 1eb156ac
              </Button>
            ) : (
              <Button
                type="submit"
                variant="ghost"
                size="icon-sm"
                disabled={inputValue.trim() === ""}
                className="relative self-end p-2 rounded-full cursor-pointer dark:bg-surface-5 bg-[var(--light-color-surface-1)] dark:ring-borders-2 dark:ring disabled:opacity-50 disabled:cursor-not-allowed"
              >
                <ArrowUp className="w-4 h-4 dark:text-accent-green text-[var(--light-green-accent)]" />
              </Button>
            )}
          </div>
        </form>

        {/* Compliance text */}
        <div className="p-2 mt-2 text-center bg-surface-2 dark:bg-surface-5">
          <p className="text-[10px] text-icons-2 dark:text-icons-2">
            Powered by{" "}
            <a
              href="https://kapa.ai"
              target="_blank"
              rel="noopener noreferrer"
              className="underline text-accent-green-2 dark:text-accent-green"
            >
              kapa.ai
            </a>
          </p>
          {/* Required disclaimer text */}
          <p className="recaptcha-disclaimer text-[10px] text-icons-2 dark:text-icons-2 mt-1">
            This site is protected by reCAPTCHA and the Google{" "}
            <a
              href="https://policies.google.com/privacy"
              target="_blank"
              rel="noopener noreferrer"
              className="underline text-accent-green-2 dark:text-accent-green"
            >
              Privacy Policy
            </a>{" "}
            and{" "}
            <a
              href="https://policies.google.com/terms"
              target="_blank"
              rel="noopener noreferrer"
              className="underline text-accent-green-2 dark:text-accent-green"
            >
              Terms of Service
            </a>{" "}
            apply.
          </p>
        </div>
      </div>
    </div>
  );
}

export default KapaChat;<|MERGE_RESOLUTION|>--- conflicted
+++ resolved
@@ -61,11 +61,7 @@
     <div className={cn("flex relative flex-col w-full h-[700px]", className)}>
       {/* Chat header */}
       <div className="flex absolute top-0 right-0 left-0 z-20 justify-between items-center px-5 py-3 w-full border-b backdrop-blur-md border-neutral-200 dark:border-neutral-800 dark:bg-surface-6">
-<<<<<<< HEAD
-        <span className="text-sm dark:text-icons-5">Ask mastra docs</span>
-=======
         <span className="text-sm dark:text-icons-5">Chat with Mastra Docs</span>
->>>>>>> 1eb156ac
         <Button
           onClick={() => close()}
           variant="ghost"
@@ -164,15 +160,9 @@
                 variant="ghost"
                 size="icon-sm"
                 onClick={stopGeneration}
-<<<<<<< HEAD
-                className="relative self-end p-2 bg-red-100 rounded-full transition-colors cursor-pointer dark:bg-red-500/20 dark:ring-red-500/50 dark:ring hover:dark:bg-red-500/30 hover:bg-red-200"
-              >
-                <Square className="w-4 h-4 text-red-600 fill-current dark:text-red-400" />
-=======
                 className="relative self-end p-3 bg-red-100 rounded-full transition-colors cursor-pointer dark:bg-red-500/20 dark:ring-red-500/50 dark:ring hover:dark:bg-red-500/30 hover:bg-red-200"
               >
                 <Square className="w-1 h-1 text-red-600 fill-current dark:text-red-400" />
->>>>>>> 1eb156ac
               </Button>
             ) : (
               <Button
