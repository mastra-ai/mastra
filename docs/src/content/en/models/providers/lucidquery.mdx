---
title: "LucidQuery AI | Models | Mastra"
description: "Use LucidQuery AI models with Mastra. 2 models available."
---

{/* This file is auto-generated by generate-model-docs.ts - DO NOT EDIT MANUALLY */}

import ProviderModelsTable from "@site/src/components/ProviderModelsTable";
import PropertiesTable from "@site/src/components/PropertiesTable";



# <img src="https://models.dev/logos/lucidquery.svg" alt="LucidQuery AI logo" className="inline w-8 h-8 mr-2 align-middle dark:invert dark:brightness-0 dark:contrast-200" />LucidQuery AI

Access 2 LucidQuery AI models through Mastra's model router. Authentication is handled automatically using the `LUCIDQUERY_API_KEY` environment variable.

Learn more in the [LucidQuery AI documentation](https://lucidquery.com).

```bash
LUCIDQUERY_API_KEY=your-api-key
```

```typescript
import { Agent } from "@mastra/core";

const agent = new Agent({
  name: "my-agent",
  instructions: "You are a helpful assistant",
  model: "lucidquery/lucidnova-rf1-100b"
});

// Generate a response
const response = await agent.generate("Hello!");

// Stream a response
const stream = await agent.stream("Tell me a story");
for await (const chunk of stream) {
  console.log(chunk);
}
```

:::info

Mastra uses the OpenAI-compatible `/chat/completions` endpoint. Some provider-specific features may not be available. Check the [LucidQuery AI documentation](https://lucidquery.com) for details.

:::

## Models

<ProviderModelsTable
  models={[
  {
    "model": "lucidquery/lucidnova-rf1-100b",
    "imageInput": false,
    "audioInput": false,
    "videoInput": false,
    "toolUsage": true,
    "reasoning": true,
    "contextWindow": 120000,
    "maxOutput": 8000,
    "inputCost": 2,
    "outputCost": 5
  },
  {
    "model": "lucidquery/lucidquery-nexus-coder",
    "imageInput": false,
    "audioInput": false,
    "videoInput": false,
    "toolUsage": true,
    "reasoning": true,
    "contextWindow": 250000,
    "maxOutput": 60000,
    "inputCost": 2,
    "outputCost": 5
  }
]}
/>

## Advanced Configuration

### Custom Headers

```typescript
const agent = new Agent({
  name: "custom-agent",
  model: {
    url: "https://lucidquery.com/api/v1",
    id: "lucidquery/lucidnova-rf1-100b",
    apiKey: process.env.LUCIDQUERY_API_KEY,
    headers: {
      "X-Custom-Header": "value"
    }
  }
});
```

### Dynamic Model Selection

```typescript
const agent = new Agent({
  name: "dynamic-agent",
<<<<<<< HEAD
  model: ({ requestContext }) => {
    const useAdvanced = requestContext.task === "complex";
=======
  model: ({ runtimeContext }) => {
    const useAdvanced = runtimeContext.task === "complex";
>>>>>>> 226a1467
    return useAdvanced
      ? "lucidquery/lucidquery-nexus-coder"
      : "lucidquery/lucidnova-rf1-100b";
  }
});
```

<|MERGE_RESOLUTION|>--- conflicted
+++ resolved
@@ -99,13 +99,8 @@
 ```typescript
 const agent = new Agent({
   name: "dynamic-agent",
-<<<<<<< HEAD
-  model: ({ requestContext }) => {
-    const useAdvanced = requestContext.task === "complex";
-=======
   model: ({ runtimeContext }) => {
     const useAdvanced = runtimeContext.task === "complex";
->>>>>>> 226a1467
     return useAdvanced
       ? "lucidquery/lucidquery-nexus-coder"
       : "lucidquery/lucidnova-rf1-100b";
