--- conflicted
+++ resolved
@@ -48,7 +48,6 @@
 <ProviderModelsTable 
   models={[
   {
-<<<<<<< HEAD
     "model": "alibaba-cn/deepseek-r1",
     "imageInput": false,
     "audioInput": false,
@@ -59,44 +58,246 @@
     "maxOutput": 16384,
     "inputCost": 0.574,
     "outputCost": 2.294
-=======
-    "model": "alibaba-cn/tongyi-intent-detect-v3",
+  },
+  {
+    "model": "alibaba-cn/deepseek-r1-0528",
+    "imageInput": false,
+    "audioInput": false,
+    "videoInput": false,
+    "toolUsage": true,
+    "reasoning": true,
+    "contextWindow": 131072,
+    "maxOutput": 16384,
+    "inputCost": 0.574,
+    "outputCost": 2.294
+  },
+  {
+    "model": "alibaba-cn/deepseek-r1-distill-llama-70b",
+    "imageInput": false,
+    "audioInput": false,
+    "videoInput": false,
+    "toolUsage": true,
+    "reasoning": true,
+    "contextWindow": 32768,
+    "maxOutput": 16384,
+    "inputCost": 0.287,
+    "outputCost": 0.861
+  },
+  {
+    "model": "alibaba-cn/deepseek-r1-distill-llama-8b",
+    "imageInput": false,
+    "audioInput": false,
+    "videoInput": false,
+    "toolUsage": true,
+    "reasoning": true,
+    "contextWindow": 32768,
+    "maxOutput": 16384,
+    "inputCost": null,
+    "outputCost": null
+  },
+  {
+    "model": "alibaba-cn/deepseek-r1-distill-qwen-1-5b",
+    "imageInput": false,
+    "audioInput": false,
+    "videoInput": false,
+    "toolUsage": true,
+    "reasoning": true,
+    "contextWindow": 32768,
+    "maxOutput": 16384,
+    "inputCost": null,
+    "outputCost": null
+  },
+  {
+    "model": "alibaba-cn/deepseek-r1-distill-qwen-14b",
+    "imageInput": false,
+    "audioInput": false,
+    "videoInput": false,
+    "toolUsage": true,
+    "reasoning": true,
+    "contextWindow": 32768,
+    "maxOutput": 16384,
+    "inputCost": 0.144,
+    "outputCost": 0.431
+  },
+  {
+    "model": "alibaba-cn/deepseek-r1-distill-qwen-32b",
+    "imageInput": false,
+    "audioInput": false,
+    "videoInput": false,
+    "toolUsage": true,
+    "reasoning": true,
+    "contextWindow": 32768,
+    "maxOutput": 16384,
+    "inputCost": 0.287,
+    "outputCost": 0.861
+  },
+  {
+    "model": "alibaba-cn/deepseek-r1-distill-qwen-7b",
+    "imageInput": false,
+    "audioInput": false,
+    "videoInput": false,
+    "toolUsage": true,
+    "reasoning": true,
+    "contextWindow": 32768,
+    "maxOutput": 16384,
+    "inputCost": 0.072,
+    "outputCost": 0.144
+  },
+  {
+    "model": "alibaba-cn/deepseek-v3",
+    "imageInput": false,
+    "audioInput": false,
+    "videoInput": false,
+    "toolUsage": true,
+    "reasoning": false,
+    "contextWindow": 65536,
+    "maxOutput": 8192,
+    "inputCost": 0.287,
+    "outputCost": 1.147
+  },
+  {
+    "model": "alibaba-cn/deepseek-v3-1",
+    "imageInput": false,
+    "audioInput": false,
+    "videoInput": false,
+    "toolUsage": true,
+    "reasoning": false,
+    "contextWindow": 131072,
+    "maxOutput": 65536,
+    "inputCost": 0.574,
+    "outputCost": 1.721
+  },
+  {
+    "model": "alibaba-cn/deepseek-v3-2-exp",
+    "imageInput": false,
+    "audioInput": false,
+    "videoInput": false,
+    "toolUsage": true,
+    "reasoning": false,
+    "contextWindow": 131072,
+    "maxOutput": 65536,
+    "inputCost": 0.287,
+    "outputCost": 0.431
+  },
+  {
+    "model": "alibaba-cn/moonshot-kimi-k2-instruct",
+    "imageInput": false,
+    "audioInput": false,
+    "videoInput": false,
+    "toolUsage": true,
+    "reasoning": false,
+    "contextWindow": 131072,
+    "maxOutput": 131072,
+    "inputCost": 0.574,
+    "outputCost": 2.294
+  },
+  {
+    "model": "alibaba-cn/qvq-max",
+    "imageInput": true,
+    "audioInput": false,
+    "videoInput": false,
+    "toolUsage": true,
+    "reasoning": true,
+    "contextWindow": 131072,
+    "maxOutput": 8192,
+    "inputCost": 1.147,
+    "outputCost": 4.588
+  },
+  {
+    "model": "alibaba-cn/qwen-deep-research",
+    "imageInput": false,
+    "audioInput": false,
+    "videoInput": false,
+    "toolUsage": true,
+    "reasoning": false,
+    "contextWindow": 1000000,
+    "maxOutput": 32768,
+    "inputCost": 7.742,
+    "outputCost": 23.367
+  },
+  {
+    "model": "alibaba-cn/qwen-doc-turbo",
+    "imageInput": false,
+    "audioInput": false,
+    "videoInput": false,
+    "toolUsage": true,
+    "reasoning": false,
+    "contextWindow": 131072,
+    "maxOutput": 8192,
+    "inputCost": 0.087,
+    "outputCost": 0.144
+  },
+  {
+    "model": "alibaba-cn/qwen-flash",
+    "imageInput": false,
+    "audioInput": false,
+    "videoInput": false,
+    "toolUsage": true,
+    "reasoning": true,
+    "contextWindow": 1000000,
+    "maxOutput": 32768,
+    "inputCost": 0.022,
+    "outputCost": 0.216
+  },
+  {
+    "model": "alibaba-cn/qwen-long",
+    "imageInput": false,
+    "audioInput": false,
+    "videoInput": false,
+    "toolUsage": true,
+    "reasoning": false,
+    "contextWindow": 10000000,
+    "maxOutput": 8192,
+    "inputCost": 0.072,
+    "outputCost": 0.287
+  },
+  {
+    "model": "alibaba-cn/qwen-math-plus",
+    "imageInput": false,
+    "audioInput": false,
+    "videoInput": false,
+    "toolUsage": true,
+    "reasoning": false,
+    "contextWindow": 4096,
+    "maxOutput": 3072,
+    "inputCost": 0.574,
+    "outputCost": 1.721
+  },
+  {
+    "model": "alibaba-cn/qwen-math-turbo",
+    "imageInput": false,
+    "audioInput": false,
+    "videoInput": false,
+    "toolUsage": true,
+    "reasoning": false,
+    "contextWindow": 4096,
+    "maxOutput": 3072,
+    "inputCost": 0.287,
+    "outputCost": 0.861
+  },
+  {
+    "model": "alibaba-cn/qwen-max",
+    "imageInput": false,
+    "audioInput": false,
+    "videoInput": false,
+    "toolUsage": true,
+    "reasoning": false,
+    "contextWindow": 131072,
+    "maxOutput": 8192,
+    "inputCost": 0.345,
+    "outputCost": 1.377
+  },
+  {
+    "model": "alibaba-cn/qwen-mt-plus",
     "imageInput": false,
     "audioInput": false,
     "videoInput": false,
     "toolUsage": false,
     "reasoning": false,
-    "contextWindow": 8192,
-    "maxOutput": 1024,
-    "inputCost": 0.058,
-    "outputCost": 0.144
->>>>>>> efb5ed94
-  },
-  {
-    "model": "alibaba-cn/qwen2-5-coder-32b-instruct",
-    "imageInput": false,
-    "audioInput": false,
-    "videoInput": false,
-    "toolUsage": true,
-    "reasoning": false,
-    "contextWindow": 131072,
-    "maxOutput": 8192,
-    "inputCost": 0.287,
-    "outputCost": 0.861
-  },
-  {
-    "model": "alibaba-cn/deepseek-r1-distill-llama-70b",
-    "imageInput": false,
-    "audioInput": false,
-    "videoInput": false,
-    "toolUsage": true,
-<<<<<<< HEAD
-=======
-    "reasoning": false,
-    "contextWindow": 65536,
-    "maxOutput": 8192,
-    "inputCost": 0.287,
-    "outputCost": 1.147
+    "contextWindow": 16384,
+    "maxOutput": 8192,
+    "inputCost": 0.259,
+    "outputCost": 0.775
   },
   {
     "model": "alibaba-cn/qwen-mt-turbo",
@@ -111,55 +312,306 @@
     "outputCost": 0.28
   },
   {
-    "model": "alibaba-cn/deepseek-r1-distill-qwen-32b",
-    "imageInput": false,
-    "audioInput": false,
-    "videoInput": false,
-    "toolUsage": true,
->>>>>>> efb5ed94
-    "reasoning": true,
-    "contextWindow": 32768,
-    "maxOutput": 16384,
+    "model": "alibaba-cn/qwen-omni-turbo",
+    "imageInput": true,
+    "audioInput": true,
+    "videoInput": true,
+    "toolUsage": true,
+    "reasoning": false,
+    "contextWindow": 32768,
+    "maxOutput": 2048,
+    "inputCost": 0.058,
+    "outputCost": 0.23
+  },
+  {
+    "model": "alibaba-cn/qwen-omni-turbo-realtime",
+    "imageInput": true,
+    "audioInput": true,
+    "videoInput": false,
+    "toolUsage": true,
+    "reasoning": false,
+    "contextWindow": 32768,
+    "maxOutput": 2048,
+    "inputCost": 0.23,
+    "outputCost": 0.918
+  },
+  {
+    "model": "alibaba-cn/qwen-plus",
+    "imageInput": false,
+    "audioInput": false,
+    "videoInput": false,
+    "toolUsage": true,
+    "reasoning": true,
+    "contextWindow": 1000000,
+    "maxOutput": 32768,
+    "inputCost": 0.115,
+    "outputCost": 0.287
+  },
+  {
+    "model": "alibaba-cn/qwen-plus-character",
+    "imageInput": false,
+    "audioInput": false,
+    "videoInput": false,
+    "toolUsage": true,
+    "reasoning": false,
+    "contextWindow": 32768,
+    "maxOutput": 4096,
+    "inputCost": 0.115,
+    "outputCost": 0.287
+  },
+  {
+    "model": "alibaba-cn/qwen-turbo",
+    "imageInput": false,
+    "audioInput": false,
+    "videoInput": false,
+    "toolUsage": true,
+    "reasoning": true,
+    "contextWindow": 1000000,
+    "maxOutput": 16384,
+    "inputCost": 0.044,
+    "outputCost": 0.087
+  },
+  {
+    "model": "alibaba-cn/qwen-vl-max",
+    "imageInput": true,
+    "audioInput": false,
+    "videoInput": false,
+    "toolUsage": true,
+    "reasoning": false,
+    "contextWindow": 131072,
+    "maxOutput": 8192,
+    "inputCost": 0.23,
+    "outputCost": 0.574
+  },
+  {
+    "model": "alibaba-cn/qwen-vl-ocr",
+    "imageInput": true,
+    "audioInput": false,
+    "videoInput": false,
+    "toolUsage": false,
+    "reasoning": false,
+    "contextWindow": 34096,
+    "maxOutput": 4096,
+    "inputCost": 0.717,
+    "outputCost": 0.717
+  },
+  {
+    "model": "alibaba-cn/qwen-vl-plus",
+    "imageInput": true,
+    "audioInput": false,
+    "videoInput": false,
+    "toolUsage": true,
+    "reasoning": false,
+    "contextWindow": 131072,
+    "maxOutput": 8192,
+    "inputCost": 0.115,
+    "outputCost": 0.287
+  },
+  {
+    "model": "alibaba-cn/qwen2-5-14b-instruct",
+    "imageInput": false,
+    "audioInput": false,
+    "videoInput": false,
+    "toolUsage": true,
+    "reasoning": false,
+    "contextWindow": 131072,
+    "maxOutput": 8192,
+    "inputCost": 0.144,
+    "outputCost": 0.431
+  },
+  {
+    "model": "alibaba-cn/qwen2-5-32b-instruct",
+    "imageInput": false,
+    "audioInput": false,
+    "videoInput": false,
+    "toolUsage": true,
+    "reasoning": false,
+    "contextWindow": 131072,
+    "maxOutput": 8192,
     "inputCost": 0.287,
     "outputCost": 0.861
   },
   {
-<<<<<<< HEAD
-    "model": "alibaba-cn/deepseek-r1-distill-llama-8b",
-=======
-    "model": "alibaba-cn/deepseek-r1-distill-llama-70b",
->>>>>>> efb5ed94
-    "imageInput": false,
-    "audioInput": false,
-    "videoInput": false,
-    "toolUsage": true,
-    "reasoning": true,
-    "contextWindow": 32768,
-    "maxOutput": 16384,
-<<<<<<< HEAD
-    "inputCost": null,
-    "outputCost": null
-=======
+    "model": "alibaba-cn/qwen2-5-72b-instruct",
+    "imageInput": false,
+    "audioInput": false,
+    "videoInput": false,
+    "toolUsage": true,
+    "reasoning": false,
+    "contextWindow": 131072,
+    "maxOutput": 8192,
+    "inputCost": 0.574,
+    "outputCost": 1.721
+  },
+  {
+    "model": "alibaba-cn/qwen2-5-7b-instruct",
+    "imageInput": false,
+    "audioInput": false,
+    "videoInput": false,
+    "toolUsage": true,
+    "reasoning": false,
+    "contextWindow": 131072,
+    "maxOutput": 8192,
+    "inputCost": 0.072,
+    "outputCost": 0.144
+  },
+  {
+    "model": "alibaba-cn/qwen2-5-coder-32b-instruct",
+    "imageInput": false,
+    "audioInput": false,
+    "videoInput": false,
+    "toolUsage": true,
+    "reasoning": false,
+    "contextWindow": 131072,
+    "maxOutput": 8192,
     "inputCost": 0.287,
     "outputCost": 0.861
->>>>>>> efb5ed94
-  },
-  {
-    "model": "alibaba-cn/deepseek-r1-distill-qwen-1-5b",
-    "imageInput": false,
-    "audioInput": false,
-    "videoInput": false,
-    "toolUsage": true,
-    "reasoning": true,
-    "contextWindow": 32768,
-    "maxOutput": 16384,
-    "inputCost": null,
-    "outputCost": null
-  },
-  {
-<<<<<<< HEAD
-    "model": "alibaba-cn/deepseek-r1-distill-qwen-14b",
-=======
+  },
+  {
+    "model": "alibaba-cn/qwen2-5-coder-7b-instruct",
+    "imageInput": false,
+    "audioInput": false,
+    "videoInput": false,
+    "toolUsage": true,
+    "reasoning": false,
+    "contextWindow": 131072,
+    "maxOutput": 8192,
+    "inputCost": 0.144,
+    "outputCost": 0.287
+  },
+  {
+    "model": "alibaba-cn/qwen2-5-math-72b-instruct",
+    "imageInput": false,
+    "audioInput": false,
+    "videoInput": false,
+    "toolUsage": true,
+    "reasoning": false,
+    "contextWindow": 4096,
+    "maxOutput": 3072,
+    "inputCost": 0.574,
+    "outputCost": 1.721
+  },
+  {
+    "model": "alibaba-cn/qwen2-5-math-7b-instruct",
+    "imageInput": false,
+    "audioInput": false,
+    "videoInput": false,
+    "toolUsage": true,
+    "reasoning": false,
+    "contextWindow": 4096,
+    "maxOutput": 3072,
+    "inputCost": 0.144,
+    "outputCost": 0.287
+  },
+  {
+    "model": "alibaba-cn/qwen2-5-omni-7b",
+    "imageInput": true,
+    "audioInput": true,
+    "videoInput": true,
+    "toolUsage": true,
+    "reasoning": false,
+    "contextWindow": 32768,
+    "maxOutput": 2048,
+    "inputCost": 0.087,
+    "outputCost": 0.345
+  },
+  {
+    "model": "alibaba-cn/qwen2-5-vl-72b-instruct",
+    "imageInput": true,
+    "audioInput": false,
+    "videoInput": false,
+    "toolUsage": true,
+    "reasoning": false,
+    "contextWindow": 131072,
+    "maxOutput": 8192,
+    "inputCost": 2.294,
+    "outputCost": 6.881
+  },
+  {
+    "model": "alibaba-cn/qwen2-5-vl-7b-instruct",
+    "imageInput": true,
+    "audioInput": false,
+    "videoInput": false,
+    "toolUsage": true,
+    "reasoning": false,
+    "contextWindow": 131072,
+    "maxOutput": 8192,
+    "inputCost": 0.287,
+    "outputCost": 0.717
+  },
+  {
+    "model": "alibaba-cn/qwen3-14b",
+    "imageInput": false,
+    "audioInput": false,
+    "videoInput": false,
+    "toolUsage": true,
+    "reasoning": true,
+    "contextWindow": 131072,
+    "maxOutput": 8192,
+    "inputCost": 0.144,
+    "outputCost": 0.574
+  },
+  {
+    "model": "alibaba-cn/qwen3-235b-a22b",
+    "imageInput": false,
+    "audioInput": false,
+    "videoInput": false,
+    "toolUsage": true,
+    "reasoning": true,
+    "contextWindow": 131072,
+    "maxOutput": 16384,
+    "inputCost": 0.287,
+    "outputCost": 1.147
+  },
+  {
+    "model": "alibaba-cn/qwen3-32b",
+    "imageInput": false,
+    "audioInput": false,
+    "videoInput": false,
+    "toolUsage": true,
+    "reasoning": true,
+    "contextWindow": 131072,
+    "maxOutput": 16384,
+    "inputCost": 0.287,
+    "outputCost": 1.147
+  },
+  {
+    "model": "alibaba-cn/qwen3-8b",
+    "imageInput": false,
+    "audioInput": false,
+    "videoInput": false,
+    "toolUsage": true,
+    "reasoning": true,
+    "contextWindow": 131072,
+    "maxOutput": 8192,
+    "inputCost": 0.072,
+    "outputCost": 0.287
+  },
+  {
+    "model": "alibaba-cn/qwen3-asr-flash",
+    "imageInput": false,
+    "audioInput": true,
+    "videoInput": false,
+    "toolUsage": false,
+    "reasoning": false,
+    "contextWindow": 53248,
+    "maxOutput": 4096,
+    "inputCost": 0.032,
+    "outputCost": 0.032
+  },
+  {
+    "model": "alibaba-cn/qwen3-coder-30b-a3b-instruct",
+    "imageInput": false,
+    "audioInput": false,
+    "videoInput": false,
+    "toolUsage": true,
+    "reasoning": false,
+    "contextWindow": 262144,
+    "maxOutput": 65536,
+    "inputCost": 0.216,
+    "outputCost": 0.861
+  },
+  {
     "model": "alibaba-cn/qwen3-coder-480b-a35b-instruct",
     "imageInput": false,
     "audioInput": false,
@@ -172,240 +624,28 @@
     "outputCost": 3.441
   },
   {
-    "model": "alibaba-cn/qwen3-next-80b-a3b-instruct",
->>>>>>> efb5ed94
-    "imageInput": false,
-    "audioInput": false,
-    "videoInput": false,
-    "toolUsage": true,
-    "reasoning": true,
-    "contextWindow": 32768,
-    "maxOutput": 16384,
-    "inputCost": 0.144,
-    "outputCost": 0.431
-  },
-  {
-<<<<<<< HEAD
-    "model": "alibaba-cn/deepseek-r1-distill-qwen-32b",
-=======
-    "model": "alibaba-cn/deepseek-r1-distill-qwen-7b",
->>>>>>> efb5ed94
-    "imageInput": false,
-    "audioInput": false,
-    "videoInput": false,
-    "toolUsage": true,
-    "reasoning": true,
-    "contextWindow": 32768,
-    "maxOutput": 16384,
-<<<<<<< HEAD
-    "inputCost": 0.287,
-    "outputCost": 0.861
-  },
-  {
-    "model": "alibaba-cn/deepseek-r1-distill-qwen-7b",
-=======
-    "inputCost": 0.072,
-    "outputCost": 0.144
-  },
-  {
-    "model": "alibaba-cn/qwen3-coder-30b-a3b-instruct",
->>>>>>> efb5ed94
-    "imageInput": false,
-    "audioInput": false,
-    "videoInput": false,
-    "toolUsage": true,
-<<<<<<< HEAD
-    "reasoning": true,
-    "contextWindow": 32768,
-    "maxOutput": 16384,
-    "inputCost": 0.072,
-    "outputCost": 0.144
-=======
-    "reasoning": false,
-    "contextWindow": 262144,
+    "model": "alibaba-cn/qwen3-coder-flash",
+    "imageInput": false,
+    "audioInput": false,
+    "videoInput": false,
+    "toolUsage": true,
+    "reasoning": false,
+    "contextWindow": 1000000,
     "maxOutput": 65536,
-    "inputCost": 0.216,
-    "outputCost": 0.861
->>>>>>> efb5ed94
-  },
-  {
-    "model": "alibaba-cn/deepseek-v3",
-    "imageInput": false,
-    "audioInput": false,
-    "videoInput": false,
-    "toolUsage": true,
-    "reasoning": false,
-    "contextWindow": 65536,
-    "maxOutput": 8192,
-    "inputCost": 0.287,
-    "outputCost": 1.147
-  },
-  {
-<<<<<<< HEAD
-    "model": "alibaba-cn/deepseek-v3-1",
-=======
-    "model": "alibaba-cn/qwen-max",
->>>>>>> efb5ed94
-    "imageInput": false,
-    "audioInput": false,
-    "videoInput": false,
-    "toolUsage": true,
-    "reasoning": false,
-    "contextWindow": 131072,
-<<<<<<< HEAD
-    "maxOutput": 65536,
-    "inputCost": 0.574,
-    "outputCost": 1.721
-  },
-  {
-    "model": "alibaba-cn/deepseek-v3-2-exp",
-=======
-    "maxOutput": 8192,
-    "inputCost": 0.345,
-    "outputCost": 1.377
-  },
-  {
-    "model": "alibaba-cn/qwen-deep-research",
->>>>>>> efb5ed94
-    "imageInput": false,
-    "audioInput": false,
-    "videoInput": false,
-    "toolUsage": true,
-    "reasoning": false,
-<<<<<<< HEAD
-    "contextWindow": 131072,
-    "maxOutput": 65536,
-    "inputCost": 0.287,
-    "outputCost": 0.431
-  },
-  {
-    "model": "alibaba-cn/moonshot-kimi-k2-instruct",
-=======
-    "contextWindow": 1000000,
-    "maxOutput": 32768,
-    "inputCost": 7.742,
-    "outputCost": 23.367
-  },
-  {
-    "model": "alibaba-cn/deepseek-r1-distill-qwen-14b",
->>>>>>> efb5ed94
-    "imageInput": false,
-    "audioInput": false,
-    "videoInput": false,
-    "toolUsage": true,
-<<<<<<< HEAD
-    "reasoning": false,
-    "contextWindow": 131072,
-    "maxOutput": 131072,
-    "inputCost": 0.574,
-    "outputCost": 2.294
-=======
-    "reasoning": true,
-    "contextWindow": 32768,
-    "maxOutput": 16384,
-    "inputCost": 0.144,
-    "outputCost": 0.431
->>>>>>> efb5ed94
-  },
-  {
-    "model": "alibaba-cn/qwen-turbo",
-    "imageInput": false,
-    "audioInput": false,
-    "videoInput": false,
-    "toolUsage": true,
-    "reasoning": true,
-    "contextWindow": 1000000,
-    "maxOutput": 16384,
-    "inputCost": 0.044,
-    "outputCost": 0.087
-  },
-  {
-<<<<<<< HEAD
-    "model": "alibaba-cn/qwen-deep-research",
-    "imageInput": false,
-=======
-    "model": "alibaba-cn/deepseek-r1",
-    "imageInput": false,
-    "audioInput": false,
-    "videoInput": false,
-    "toolUsage": true,
-    "reasoning": true,
-    "contextWindow": 131072,
-    "maxOutput": 16384,
-    "inputCost": 0.574,
-    "outputCost": 2.294
-  },
-  {
-    "model": "alibaba-cn/qwen2-5-vl-7b-instruct",
-    "imageInput": true,
->>>>>>> efb5ed94
-    "audioInput": false,
-    "videoInput": false,
-    "toolUsage": true,
-    "reasoning": false,
-<<<<<<< HEAD
-    "contextWindow": 1000000,
-    "maxOutput": 32768,
-    "inputCost": 7.742,
-    "outputCost": 23.367
-  },
-  {
-    "model": "alibaba-cn/qwen-doc-turbo",
-=======
-    "contextWindow": 131072,
-    "maxOutput": 8192,
-    "inputCost": 0.287,
-    "outputCost": 0.717
-  },
-  {
-    "model": "alibaba-cn/qwen3-14b",
->>>>>>> efb5ed94
-    "imageInput": false,
-    "audioInput": false,
-    "videoInput": false,
-    "toolUsage": true,
-    "reasoning": true,
-    "contextWindow": 131072,
-    "maxOutput": 8192,
-<<<<<<< HEAD
-    "inputCost": 0.087,
-    "outputCost": 0.144
-=======
     "inputCost": 0.144,
     "outputCost": 0.574
->>>>>>> efb5ed94
-  },
-  {
-    "model": "alibaba-cn/qwen-flash",
-    "imageInput": false,
-    "audioInput": false,
-    "videoInput": false,
-    "toolUsage": true,
-    "reasoning": true,
-    "contextWindow": 1000000,
-    "maxOutput": 32768,
-    "inputCost": 0.022,
-    "outputCost": 0.216
-  },
-  {
-<<<<<<< HEAD
-    "model": "alibaba-cn/qwen-long",
-=======
-    "model": "alibaba-cn/qwen2-5-32b-instruct",
->>>>>>> efb5ed94
-    "imageInput": false,
-    "audioInput": false,
-    "videoInput": false,
-    "toolUsage": true,
-    "reasoning": false,
-    "contextWindow": 10000000,
-    "maxOutput": 8192,
-<<<<<<< HEAD
-    "inputCost": 0.072,
-    "outputCost": 0.287
-=======
-    "inputCost": 0.287,
-    "outputCost": 0.861
+  },
+  {
+    "model": "alibaba-cn/qwen3-coder-plus",
+    "imageInput": false,
+    "audioInput": false,
+    "videoInput": false,
+    "toolUsage": true,
+    "reasoning": false,
+    "contextWindow": 1048576,
+    "maxOutput": 65536,
+    "inputCost": 1,
+    "outputCost": 5
   },
   {
     "model": "alibaba-cn/qwen3-max",
@@ -418,698 +658,27 @@
     "maxOutput": 65536,
     "inputCost": 0.861,
     "outputCost": 3.441
->>>>>>> efb5ed94
-  },
-  {
-    "model": "alibaba-cn/qwq-32b",
-    "imageInput": false,
-    "audioInput": false,
-    "videoInput": false,
-    "toolUsage": true,
-    "reasoning": true,
-    "contextWindow": 131072,
-    "maxOutput": 8192,
-    "inputCost": 0.287,
-    "outputCost": 0.861
-  },
-  {
-<<<<<<< HEAD
-    "model": "alibaba-cn/qwen-math-turbo",
-    "imageInput": false,
-    "audioInput": false,
-    "videoInput": false,
-    "toolUsage": true,
-    "reasoning": false,
-    "contextWindow": 4096,
-    "maxOutput": 3072,
-    "inputCost": 0.287,
-    "outputCost": 0.861
-  },
-  {
-    "model": "alibaba-cn/qwen-max",
-    "imageInput": false,
-    "audioInput": false,
-    "videoInput": false,
-=======
-    "model": "alibaba-cn/qwen-vl-max",
-    "imageInput": true,
-    "audioInput": false,
-    "videoInput": false,
->>>>>>> efb5ed94
-    "toolUsage": true,
-    "reasoning": false,
-    "contextWindow": 131072,
-    "maxOutput": 8192,
-<<<<<<< HEAD
-    "inputCost": 0.345,
-    "outputCost": 1.377
-  },
-  {
-    "model": "alibaba-cn/qwen-mt-plus",
-=======
-    "inputCost": 0.23,
-    "outputCost": 0.574
-  },
-  {
-    "model": "alibaba-cn/qwen3-coder-flash",
->>>>>>> efb5ed94
-    "imageInput": false,
-    "audioInput": false,
-    "videoInput": false,
-    "toolUsage": false,
-    "reasoning": false,
-<<<<<<< HEAD
-    "contextWindow": 16384,
-    "maxOutput": 8192,
-    "inputCost": 0.259,
-    "outputCost": 0.775
-  },
-  {
-    "model": "alibaba-cn/qwen-mt-turbo",
-    "imageInput": false,
-    "audioInput": false,
-    "videoInput": false,
-    "toolUsage": false,
-    "reasoning": false,
-    "contextWindow": 16384,
-    "maxOutput": 8192,
-    "inputCost": 0.101,
-    "outputCost": 0.28
-  },
-  {
-    "model": "alibaba-cn/qwen-omni-turbo",
-=======
-    "contextWindow": 1000000,
-    "maxOutput": 65536,
+  },
+  {
+    "model": "alibaba-cn/qwen3-next-80b-a3b-instruct",
+    "imageInput": false,
+    "audioInput": false,
+    "videoInput": false,
+    "toolUsage": true,
+    "reasoning": false,
+    "contextWindow": 131072,
+    "maxOutput": 32768,
     "inputCost": 0.144,
     "outputCost": 0.574
   },
   {
-    "model": "alibaba-cn/qwen2-5-omni-7b",
->>>>>>> efb5ed94
-    "imageInput": true,
-    "audioInput": true,
-    "videoInput": true,
-    "toolUsage": true,
-    "reasoning": false,
-    "contextWindow": 32768,
-    "maxOutput": 2048,
-<<<<<<< HEAD
-    "inputCost": 0.058,
-    "outputCost": 0.23
-  },
-  {
-    "model": "alibaba-cn/qwen-omni-turbo-realtime",
-    "imageInput": true,
-    "audioInput": true,
-    "videoInput": false,
-    "toolUsage": true,
-    "reasoning": false,
-    "contextWindow": 32768,
-    "maxOutput": 2048,
-    "inputCost": 0.23,
-    "outputCost": 0.918
-  },
-  {
-    "model": "alibaba-cn/qwen-plus",
-    "imageInput": false,
-=======
-    "inputCost": 0.087,
-    "outputCost": 0.345
-  },
-  {
-    "model": "alibaba-cn/qwen3-vl-30b-a3b",
-    "imageInput": true,
->>>>>>> efb5ed94
-    "audioInput": false,
-    "videoInput": false,
-    "toolUsage": true,
-    "reasoning": true,
-    "contextWindow": 131072,
-    "maxOutput": 32768,
-<<<<<<< HEAD
-    "inputCost": 0.115,
-    "outputCost": 0.287
-  },
-  {
-    "model": "alibaba-cn/qwen-plus-character",
-=======
-    "inputCost": 0.108,
-    "outputCost": 0.431
-  },
-  {
-    "model": "alibaba-cn/qwen-doc-turbo",
->>>>>>> efb5ed94
-    "imageInput": false,
-    "audioInput": false,
-    "videoInput": false,
-    "toolUsage": true,
-    "reasoning": false,
-<<<<<<< HEAD
-    "contextWindow": 32768,
-    "maxOutput": 4096,
-    "inputCost": 0.115,
-    "outputCost": 0.287
-  },
-  {
-    "model": "alibaba-cn/qwen-turbo",
-=======
-    "contextWindow": 131072,
-    "maxOutput": 8192,
-    "inputCost": 0.087,
-    "outputCost": 0.144
-  },
-  {
-    "model": "alibaba-cn/qwen3-32b",
->>>>>>> efb5ed94
-    "imageInput": false,
-    "audioInput": false,
-    "videoInput": false,
-    "toolUsage": true,
-    "reasoning": true,
-<<<<<<< HEAD
-    "contextWindow": 1000000,
-    "maxOutput": 16384,
-    "inputCost": 0.044,
-    "outputCost": 0.087
-  },
-  {
-    "model": "alibaba-cn/qwen-vl-max",
-    "imageInput": true,
-    "audioInput": false,
-    "videoInput": false,
-    "toolUsage": true,
-    "reasoning": false,
-    "contextWindow": 131072,
-    "maxOutput": 8192,
-    "inputCost": 0.23,
-    "outputCost": 0.574
-=======
-    "contextWindow": 131072,
-    "maxOutput": 16384,
-    "inputCost": 0.287,
-    "outputCost": 1.147
-  },
-  {
-    "model": "alibaba-cn/qwen-plus",
-    "imageInput": false,
-    "audioInput": false,
-    "videoInput": false,
-    "toolUsage": true,
-    "reasoning": true,
-    "contextWindow": 1000000,
-    "maxOutput": 32768,
-    "inputCost": 0.115,
-    "outputCost": 0.287
->>>>>>> efb5ed94
-  },
-  {
-    "model": "alibaba-cn/qwen-vl-ocr",
-    "imageInput": true,
-    "audioInput": false,
-    "videoInput": false,
-    "toolUsage": false,
-    "reasoning": false,
-    "contextWindow": 34096,
-    "maxOutput": 4096,
-    "inputCost": 0.717,
-    "outputCost": 0.717
-  },
-  {
-<<<<<<< HEAD
-    "model": "alibaba-cn/qwen-vl-plus",
-    "imageInput": true,
-    "audioInput": false,
-    "videoInput": false,
-    "toolUsage": true,
-    "reasoning": false,
-    "contextWindow": 131072,
-    "maxOutput": 8192,
-    "inputCost": 0.115,
-    "outputCost": 0.287
-  },
-  {
-    "model": "alibaba-cn/qwen2-5-14b-instruct",
-    "imageInput": false,
-    "audioInput": false,
-    "videoInput": false,
-    "toolUsage": true,
-    "reasoning": false,
-    "contextWindow": 131072,
-    "maxOutput": 8192,
-    "inputCost": 0.144,
-    "outputCost": 0.431
-  },
-  {
-    "model": "alibaba-cn/qwen2-5-32b-instruct",
-    "imageInput": false,
-    "audioInput": false,
-=======
-    "model": "alibaba-cn/deepseek-r1-distill-qwen-1-5b",
-    "imageInput": false,
-    "audioInput": false,
-    "videoInput": false,
-    "toolUsage": true,
-    "reasoning": true,
-    "contextWindow": 32768,
-    "maxOutput": 16384,
-    "inputCost": null,
-    "outputCost": null
-  },
-  {
-    "model": "alibaba-cn/qwen3-omni-flash-realtime",
-    "imageInput": true,
-    "audioInput": true,
->>>>>>> efb5ed94
-    "videoInput": false,
-    "toolUsage": true,
-    "reasoning": false,
-    "contextWindow": 65536,
-    "maxOutput": 16384,
-    "inputCost": 0.23,
-    "outputCost": 0.918
-  },
-  {
-<<<<<<< HEAD
-    "model": "alibaba-cn/qwen2-5-72b-instruct",
-=======
-    "model": "alibaba-cn/deepseek-r1-distill-llama-8b",
->>>>>>> efb5ed94
-    "imageInput": false,
-    "audioInput": false,
-    "videoInput": false,
-    "toolUsage": true,
-<<<<<<< HEAD
-    "reasoning": false,
-    "contextWindow": 131072,
-    "maxOutput": 8192,
-    "inputCost": 0.574,
-    "outputCost": 1.721
-  },
-  {
-    "model": "alibaba-cn/qwen2-5-7b-instruct",
-    "imageInput": false,
-    "audioInput": false,
-    "videoInput": false,
-    "toolUsage": true,
-    "reasoning": false,
-    "contextWindow": 131072,
-    "maxOutput": 8192,
-    "inputCost": 0.072,
-    "outputCost": 0.144
-  },
-  {
-    "model": "alibaba-cn/qwen2-5-coder-32b-instruct",
-=======
-    "reasoning": true,
-    "contextWindow": 32768,
-    "maxOutput": 16384,
-    "inputCost": null,
-    "outputCost": null
-  },
-  {
-    "model": "alibaba-cn/moonshot-kimi-k2-instruct",
->>>>>>> efb5ed94
-    "imageInput": false,
-    "audioInput": false,
-    "videoInput": false,
-    "toolUsage": true,
-    "reasoning": false,
-    "contextWindow": 131072,
-<<<<<<< HEAD
-    "maxOutput": 8192,
-    "inputCost": 0.287,
-    "outputCost": 0.861
-  },
-  {
-    "model": "alibaba-cn/qwen2-5-coder-7b-instruct",
-=======
-    "maxOutput": 131072,
-    "inputCost": 0.574,
-    "outputCost": 2.294
-  },
-  {
-    "model": "alibaba-cn/qwen-plus-character",
->>>>>>> efb5ed94
-    "imageInput": false,
-    "audioInput": false,
-    "videoInput": false,
-    "toolUsage": true,
-    "reasoning": false,
-<<<<<<< HEAD
-    "contextWindow": 131072,
-    "maxOutput": 8192,
-    "inputCost": 0.144,
-=======
-    "contextWindow": 32768,
-    "maxOutput": 4096,
-    "inputCost": 0.115,
->>>>>>> efb5ed94
-    "outputCost": 0.287
-  },
-  {
-    "model": "alibaba-cn/deepseek-v3-1",
-    "imageInput": false,
-    "audioInput": false,
-    "videoInput": false,
-    "toolUsage": true,
-    "reasoning": false,
-    "contextWindow": 131072,
-    "maxOutput": 65536,
-    "inputCost": 0.574,
-    "outputCost": 1.721
-  },
-  {
-<<<<<<< HEAD
-    "model": "alibaba-cn/qwen2-5-math-7b-instruct",
-=======
-    "model": "alibaba-cn/qwen-flash",
->>>>>>> efb5ed94
-    "imageInput": false,
-    "audioInput": false,
-    "videoInput": false,
-    "toolUsage": true,
-    "reasoning": true,
-    "contextWindow": 1000000,
-    "maxOutput": 32768,
-    "inputCost": 0.022,
-    "outputCost": 0.216
-  },
-  {
-    "model": "alibaba-cn/qwen3-asr-flash",
-    "imageInput": false,
-    "audioInput": true,
-    "videoInput": false,
-    "toolUsage": false,
-    "reasoning": false,
-<<<<<<< HEAD
-    "contextWindow": 4096,
-    "maxOutput": 3072,
-    "inputCost": 0.144,
-    "outputCost": 0.287
-  },
-  {
-    "model": "alibaba-cn/qwen2-5-omni-7b",
-    "imageInput": true,
-    "audioInput": true,
-    "videoInput": true,
-    "toolUsage": true,
-    "reasoning": false,
-    "contextWindow": 32768,
-    "maxOutput": 2048,
-    "inputCost": 0.087,
-    "outputCost": 0.345
-=======
-    "contextWindow": 53248,
-    "maxOutput": 4096,
-    "inputCost": 0.032,
-    "outputCost": 0.032
-  },
-  {
-    "model": "alibaba-cn/qwen-math-plus",
-    "imageInput": false,
-    "audioInput": false,
-    "videoInput": false,
-    "toolUsage": true,
-    "reasoning": false,
-    "contextWindow": 4096,
-    "maxOutput": 3072,
-    "inputCost": 0.574,
-    "outputCost": 1.721
->>>>>>> efb5ed94
-  },
-  {
-    "model": "alibaba-cn/qwen2-5-vl-72b-instruct",
-    "imageInput": true,
-    "audioInput": false,
-    "videoInput": false,
-    "toolUsage": true,
-    "reasoning": false,
-    "contextWindow": 131072,
-    "maxOutput": 8192,
-    "inputCost": 2.294,
-    "outputCost": 6.881
-  },
-  {
-    "model": "alibaba-cn/qwen-vl-ocr",
-    "imageInput": true,
-    "audioInput": false,
-    "videoInput": false,
-    "toolUsage": false,
-    "reasoning": false,
-    "contextWindow": 34096,
-    "maxOutput": 4096,
-    "inputCost": 0.717,
-    "outputCost": 0.717
-  },
-  {
-<<<<<<< HEAD
-    "model": "alibaba-cn/qwen3-14b",
-=======
-    "model": "alibaba-cn/qwen2-5-72b-instruct",
->>>>>>> efb5ed94
-    "imageInput": false,
-    "audioInput": false,
-    "videoInput": false,
-    "toolUsage": true,
-    "reasoning": true,
-    "contextWindow": 131072,
-    "maxOutput": 8192,
-<<<<<<< HEAD
-    "inputCost": 0.144,
-    "outputCost": 0.574
-  },
-  {
-    "model": "alibaba-cn/qwen3-235b-a22b",
-    "imageInput": false,
-=======
-    "inputCost": 0.574,
-    "outputCost": 1.721
-  },
-  {
-    "model": "alibaba-cn/qvq-max",
-    "imageInput": true,
->>>>>>> efb5ed94
-    "audioInput": false,
-    "videoInput": false,
-    "toolUsage": true,
-    "reasoning": true,
-    "contextWindow": 131072,
-<<<<<<< HEAD
-    "maxOutput": 16384,
-    "inputCost": 0.287,
-    "outputCost": 1.147
-=======
-    "maxOutput": 8192,
-    "inputCost": 1.147,
-    "outputCost": 4.588
->>>>>>> efb5ed94
-  },
-  {
-    "model": "alibaba-cn/qwen3-32b",
-    "imageInput": false,
-    "audioInput": false,
-    "videoInput": false,
-    "toolUsage": true,
-    "reasoning": true,
-    "contextWindow": 131072,
-    "maxOutput": 16384,
-    "inputCost": 0.287,
-    "outputCost": 1.147
-  },
-  {
-<<<<<<< HEAD
-    "model": "alibaba-cn/qwen3-8b",
-=======
-    "model": "alibaba-cn/qwen2-5-math-7b-instruct",
->>>>>>> efb5ed94
-    "imageInput": false,
-    "audioInput": false,
-    "videoInput": false,
-    "toolUsage": true,
-<<<<<<< HEAD
-    "reasoning": true,
-    "contextWindow": 131072,
-    "maxOutput": 8192,
-    "inputCost": 0.072,
-    "outputCost": 0.287
-  },
-  {
-    "model": "alibaba-cn/qwen3-asr-flash",
-    "imageInput": false,
-    "audioInput": true,
-    "videoInput": false,
-    "toolUsage": false,
-    "reasoning": false,
-    "contextWindow": 53248,
-    "maxOutput": 4096,
-    "inputCost": 0.032,
-    "outputCost": 0.032
-  },
-  {
-    "model": "alibaba-cn/qwen3-coder-30b-a3b-instruct",
-=======
-    "reasoning": false,
-    "contextWindow": 4096,
-    "maxOutput": 3072,
-    "inputCost": 0.144,
-    "outputCost": 0.287
-  },
-  {
-    "model": "alibaba-cn/qwen3-omni-flash",
-    "imageInput": true,
-    "audioInput": true,
-    "videoInput": true,
-    "toolUsage": true,
-    "reasoning": true,
-    "contextWindow": 65536,
-    "maxOutput": 16384,
-    "inputCost": 0.058,
-    "outputCost": 0.23
-  },
-  {
-    "model": "alibaba-cn/qwen-omni-turbo",
-    "imageInput": true,
-    "audioInput": true,
-    "videoInput": true,
-    "toolUsage": true,
-    "reasoning": false,
-    "contextWindow": 32768,
-    "maxOutput": 2048,
-    "inputCost": 0.058,
-    "outputCost": 0.23
-  },
-  {
-    "model": "alibaba-cn/qwen2-5-coder-7b-instruct",
->>>>>>> efb5ed94
-    "imageInput": false,
-    "audioInput": false,
-    "videoInput": false,
-    "toolUsage": true,
-    "reasoning": false,
-<<<<<<< HEAD
-    "contextWindow": 262144,
-    "maxOutput": 65536,
-    "inputCost": 0.216,
-    "outputCost": 0.861
-  },
-  {
-    "model": "alibaba-cn/qwen3-coder-480b-a35b-instruct",
-=======
-    "contextWindow": 131072,
-    "maxOutput": 8192,
-    "inputCost": 0.144,
-    "outputCost": 0.287
-  },
-  {
-    "model": "alibaba-cn/qwen3-8b",
->>>>>>> efb5ed94
-    "imageInput": false,
-    "audioInput": false,
-    "videoInput": false,
-    "toolUsage": true,
-<<<<<<< HEAD
-    "reasoning": false,
-    "contextWindow": 262144,
-    "maxOutput": 65536,
-    "inputCost": 0.861,
-    "outputCost": 3.441
-  },
-  {
-    "model": "alibaba-cn/qwen3-coder-flash",
-=======
-    "reasoning": true,
-    "contextWindow": 131072,
-    "maxOutput": 8192,
-    "inputCost": 0.072,
-    "outputCost": 0.287
-  },
-  {
-    "model": "alibaba-cn/qwen2-5-14b-instruct",
->>>>>>> efb5ed94
-    "imageInput": false,
-    "audioInput": false,
-    "videoInput": false,
-    "toolUsage": true,
-    "reasoning": false,
-<<<<<<< HEAD
-    "contextWindow": 1000000,
-    "maxOutput": 65536,
-    "inputCost": 0.144,
-    "outputCost": 0.574
-  },
-  {
-    "model": "alibaba-cn/qwen3-coder-plus",
-=======
-    "contextWindow": 131072,
-    "maxOutput": 8192,
-    "inputCost": 0.144,
-    "outputCost": 0.431
-  },
-  {
-    "model": "alibaba-cn/qwen-long",
->>>>>>> efb5ed94
-    "imageInput": false,
-    "audioInput": false,
-    "videoInput": false,
-    "toolUsage": true,
-    "reasoning": false,
-<<<<<<< HEAD
-    "contextWindow": 1048576,
-    "maxOutput": 65536,
-    "inputCost": 1,
-    "outputCost": 5
-=======
-    "contextWindow": 10000000,
-    "maxOutput": 8192,
-    "inputCost": 0.072,
-    "outputCost": 0.287
->>>>>>> efb5ed94
-  },
-  {
-    "model": "alibaba-cn/qwen-vl-plus",
-    "imageInput": true,
-    "audioInput": false,
-    "videoInput": false,
-    "toolUsage": true,
-    "reasoning": false,
-    "contextWindow": 131072,
-    "maxOutput": 8192,
-    "inputCost": 0.115,
-    "outputCost": 0.287
-  },
-  {
-<<<<<<< HEAD
-    "model": "alibaba-cn/qwen3-next-80b-a3b-instruct",
-=======
     "model": "alibaba-cn/qwen3-next-80b-a3b-thinking",
->>>>>>> efb5ed94
-    "imageInput": false,
-    "audioInput": false,
-    "videoInput": false,
-    "toolUsage": true,
-    "reasoning": false,
-    "contextWindow": 131072,
-    "maxOutput": 32768,
-    "inputCost": 0.144,
-<<<<<<< HEAD
-    "outputCost": 0.574
-  },
-  {
-    "model": "alibaba-cn/qwen3-next-80b-a3b-thinking",
-=======
-    "outputCost": 1.434
-  },
-  {
-    "model": "alibaba-cn/deepseek-r1-0528",
->>>>>>> efb5ed94
-    "imageInput": false,
-    "audioInput": false,
-    "videoInput": false,
-    "toolUsage": true,
-    "reasoning": true,
-    "contextWindow": 131072,
-<<<<<<< HEAD
+    "imageInput": false,
+    "audioInput": false,
+    "videoInput": false,
+    "toolUsage": true,
+    "reasoning": true,
+    "contextWindow": 131072,
     "maxOutput": 32768,
     "inputCost": 0.144,
     "outputCost": 1.434
@@ -1140,21 +709,12 @@
   },
   {
     "model": "alibaba-cn/qwen3-vl-235b-a22b",
-=======
-    "maxOutput": 16384,
-    "inputCost": 0.574,
-    "outputCost": 2.294
-  },
-  {
-    "model": "alibaba-cn/qwen2-5-vl-72b-instruct",
->>>>>>> efb5ed94
-    "imageInput": true,
-    "audioInput": false,
-    "videoInput": false,
-    "toolUsage": true,
-    "reasoning": false,
-    "contextWindow": 131072,
-<<<<<<< HEAD
+    "imageInput": true,
+    "audioInput": false,
+    "videoInput": false,
+    "toolUsage": true,
+    "reasoning": true,
+    "contextWindow": 131072,
     "maxOutput": 32768,
     "inputCost": 0.286705,
     "outputCost": 1.14682
@@ -1185,44 +745,17 @@
   },
   {
     "model": "alibaba-cn/qwq-32b",
-=======
-    "maxOutput": 8192,
-    "inputCost": 2.294,
-    "outputCost": 6.881
-  },
-  {
-    "model": "alibaba-cn/qwen-omni-turbo-realtime",
-    "imageInput": true,
-    "audioInput": true,
-    "videoInput": false,
-    "toolUsage": true,
-    "reasoning": false,
-    "contextWindow": 32768,
-    "maxOutput": 2048,
-    "inputCost": 0.23,
-    "outputCost": 0.918
-  },
-  {
-    "model": "alibaba-cn/qwen-math-turbo",
->>>>>>> efb5ed94
-    "imageInput": false,
-    "audioInput": false,
-    "videoInput": false,
-    "toolUsage": true,
-<<<<<<< HEAD
-    "reasoning": true,
-    "contextWindow": 131072,
-    "maxOutput": 8192,
-=======
-    "reasoning": false,
-    "contextWindow": 4096,
-    "maxOutput": 3072,
->>>>>>> efb5ed94
+    "imageInput": false,
+    "audioInput": false,
+    "videoInput": false,
+    "toolUsage": true,
+    "reasoning": true,
+    "contextWindow": 131072,
+    "maxOutput": 8192,
     "inputCost": 0.287,
     "outputCost": 0.861
   },
   {
-<<<<<<< HEAD
     "model": "alibaba-cn/qwq-plus",
     "imageInput": false,
     "audioInput": false,
@@ -1233,30 +766,6 @@
     "maxOutput": 8192,
     "inputCost": 0.23,
     "outputCost": 0.574
-=======
-    "model": "alibaba-cn/qwen-mt-plus",
-    "imageInput": false,
-    "audioInput": false,
-    "videoInput": false,
-    "toolUsage": false,
-    "reasoning": false,
-    "contextWindow": 16384,
-    "maxOutput": 8192,
-    "inputCost": 0.259,
-    "outputCost": 0.775
-  },
-  {
-    "model": "alibaba-cn/qwen2-5-math-72b-instruct",
-    "imageInput": false,
-    "audioInput": false,
-    "videoInput": false,
-    "toolUsage": true,
-    "reasoning": false,
-    "contextWindow": 4096,
-    "maxOutput": 3072,
-    "inputCost": 0.574,
-    "outputCost": 1.721
->>>>>>> efb5ed94
   },
   {
     "model": "alibaba-cn/tongyi-intent-detect-v3",
