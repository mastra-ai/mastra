--- conflicted
+++ resolved
@@ -48,7 +48,6 @@
 <ProviderModelsTable 
   models={[
   {
-<<<<<<< HEAD
     "model": "cortecs/claude-4-5-sonnet",
     "imageInput": true,
     "audioInput": false,
@@ -71,7 +70,104 @@
     "maxOutput": 64000,
     "inputCost": 3.307,
     "outputCost": 16.536
-=======
+  },
+  {
+    "model": "cortecs/deepseek-v3-0324",
+    "imageInput": false,
+    "audioInput": false,
+    "videoInput": false,
+    "toolUsage": true,
+    "reasoning": false,
+    "contextWindow": 128000,
+    "maxOutput": 128000,
+    "inputCost": 0.551,
+    "outputCost": 1.654
+  },
+  {
+    "model": "cortecs/gemini-2.5-pro",
+    "imageInput": true,
+    "audioInput": false,
+    "videoInput": false,
+    "toolUsage": true,
+    "reasoning": false,
+    "contextWindow": 1048576,
+    "maxOutput": 65535,
+    "inputCost": 1.654,
+    "outputCost": 11.024
+  },
+  {
+    "model": "cortecs/gpt-4.1",
+    "imageInput": true,
+    "audioInput": false,
+    "videoInput": false,
+    "toolUsage": true,
+    "reasoning": false,
+    "contextWindow": 1047576,
+    "maxOutput": 32768,
+    "inputCost": 2.354,
+    "outputCost": 9.417
+  },
+  {
+    "model": "cortecs/gpt-oss-120b",
+    "imageInput": false,
+    "audioInput": false,
+    "videoInput": false,
+    "toolUsage": true,
+    "reasoning": false,
+    "contextWindow": 128000,
+    "maxOutput": 128000,
+    "inputCost": null,
+    "outputCost": null
+  },
+  {
+    "model": "cortecs/kimi-k2-instruct",
+    "imageInput": false,
+    "audioInput": false,
+    "videoInput": false,
+    "toolUsage": true,
+    "reasoning": false,
+    "contextWindow": 131000,
+    "maxOutput": 131000,
+    "inputCost": 0.551,
+    "outputCost": 2.646
+  },
+  {
+    "model": "cortecs/llama-3.1-405b-instruct",
+    "imageInput": false,
+    "audioInput": false,
+    "videoInput": false,
+    "toolUsage": true,
+    "reasoning": false,
+    "contextWindow": 128000,
+    "maxOutput": 128000,
+    "inputCost": null,
+    "outputCost": null
+  },
+  {
+    "model": "cortecs/nova-pro-v1",
+    "imageInput": true,
+    "audioInput": false,
+    "videoInput": false,
+    "toolUsage": true,
+    "reasoning": false,
+    "contextWindow": 300000,
+    "maxOutput": 5000,
+    "inputCost": 1.016,
+    "outputCost": 4.061
+  },
+  {
+    "model": "cortecs/qwen3-32b",
+    "imageInput": false,
+    "audioInput": false,
+    "videoInput": false,
+    "toolUsage": true,
+    "reasoning": false,
+    "contextWindow": 16384,
+    "maxOutput": 16384,
+    "inputCost": 0.099,
+    "outputCost": 0.33
+  },
+  {
     "model": "cortecs/qwen3-coder-480b-a35b-instruct",
     "imageInput": false,
     "audioInput": false,
@@ -82,189 +178,6 @@
     "maxOutput": 262000,
     "inputCost": 0.441,
     "outputCost": 1.984
->>>>>>> efb5ed94
-  },
-  {
-    "model": "cortecs/deepseek-v3-0324",
-    "imageInput": false,
-    "audioInput": false,
-    "videoInput": false,
-    "toolUsage": true,
-    "reasoning": false,
-    "contextWindow": 128000,
-    "maxOutput": 128000,
-    "inputCost": 0.551,
-    "outputCost": 1.654
-  },
-  {
-<<<<<<< HEAD
-    "model": "cortecs/gemini-2.5-pro",
-    "imageInput": true,
-=======
-    "model": "cortecs/claude-4-5-sonnet",
-    "imageInput": true,
-    "audioInput": false,
-    "videoInput": false,
-    "toolUsage": true,
-    "reasoning": true,
-    "contextWindow": 200000,
-    "maxOutput": 200000,
-    "inputCost": 3.259,
-    "outputCost": 16.296
-  },
-  {
-    "model": "cortecs/kimi-k2-instruct",
-    "imageInput": false,
->>>>>>> efb5ed94
-    "audioInput": false,
-    "videoInput": false,
-    "toolUsage": true,
-    "reasoning": false,
-    "contextWindow": 1048576,
-    "maxOutput": 65535,
-    "inputCost": 1.654,
-    "outputCost": 11.024
-  },
-  {
-    "model": "cortecs/qwen3-32b",
-    "imageInput": false,
-    "audioInput": false,
-    "videoInput": false,
-    "toolUsage": true,
-    "reasoning": false,
-    "contextWindow": 16384,
-    "maxOutput": 16384,
-    "inputCost": 0.099,
-    "outputCost": 0.33
-  },
-  {
-<<<<<<< HEAD
-    "model": "cortecs/gpt-oss-120b",
-    "imageInput": false,
-=======
-    "model": "cortecs/gemini-2.5-pro",
-    "imageInput": true,
->>>>>>> efb5ed94
-    "audioInput": false,
-    "videoInput": false,
-    "toolUsage": true,
-    "reasoning": false,
-<<<<<<< HEAD
-    "contextWindow": 128000,
-    "maxOutput": 128000,
-    "inputCost": null,
-    "outputCost": null
-  },
-  {
-    "model": "cortecs/kimi-k2-instruct",
-    "imageInput": false,
-=======
-    "contextWindow": 1048576,
-    "maxOutput": 65535,
-    "inputCost": 1.654,
-    "outputCost": 11.024
-  },
-  {
-    "model": "cortecs/gpt-4.1",
-    "imageInput": true,
->>>>>>> efb5ed94
-    "audioInput": false,
-    "videoInput": false,
-    "toolUsage": true,
-    "reasoning": false,
-<<<<<<< HEAD
-    "contextWindow": 131000,
-    "maxOutput": 131000,
-    "inputCost": 0.551,
-    "outputCost": 2.646
-=======
-    "contextWindow": 1047576,
-    "maxOutput": 32768,
-    "inputCost": 2.354,
-    "outputCost": 9.417
-  },
-  {
-    "model": "cortecs/claude-sonnet-4",
-    "imageInput": true,
-    "audioInput": false,
-    "videoInput": false,
-    "toolUsage": true,
-    "reasoning": false,
-    "contextWindow": 200000,
-    "maxOutput": 64000,
-    "inputCost": 3.307,
-    "outputCost": 16.536
->>>>>>> efb5ed94
-  },
-  {
-    "model": "cortecs/llama-3.1-405b-instruct",
-    "imageInput": false,
-    "audioInput": false,
-    "videoInput": false,
-    "toolUsage": true,
-    "reasoning": false,
-    "contextWindow": 128000,
-    "maxOutput": 128000,
-    "inputCost": null,
-    "outputCost": null
-  },
-  {
-<<<<<<< HEAD
-    "model": "cortecs/nova-pro-v1",
-    "imageInput": true,
-    "audioInput": false,
-    "videoInput": false,
-    "toolUsage": true,
-    "reasoning": false,
-    "contextWindow": 300000,
-    "maxOutput": 5000,
-    "inputCost": 1.016,
-    "outputCost": 4.061
-  },
-  {
-    "model": "cortecs/qwen3-32b",
-=======
-    "model": "cortecs/gpt-oss-120b",
->>>>>>> efb5ed94
-    "imageInput": false,
-    "audioInput": false,
-    "videoInput": false,
-    "toolUsage": true,
-    "reasoning": false,
-<<<<<<< HEAD
-    "contextWindow": 16384,
-    "maxOutput": 16384,
-    "inputCost": 0.099,
-    "outputCost": 0.33
-  },
-  {
-    "model": "cortecs/qwen3-coder-480b-a35b-instruct",
-    "imageInput": false,
-=======
-    "contextWindow": 128000,
-    "maxOutput": 128000,
-    "inputCost": null,
-    "outputCost": null
-  },
-  {
-    "model": "cortecs/nova-pro-v1",
-    "imageInput": true,
->>>>>>> efb5ed94
-    "audioInput": false,
-    "videoInput": false,
-    "toolUsage": true,
-    "reasoning": false,
-<<<<<<< HEAD
-    "contextWindow": 262000,
-    "maxOutput": 262000,
-    "inputCost": 0.441,
-    "outputCost": 1.984
-=======
-    "contextWindow": 300000,
-    "maxOutput": 5000,
-    "inputCost": 1.016,
-    "outputCost": 4.061
->>>>>>> efb5ed94
   }
 ]}
 />
