---
title: "Next.js | Frameworks"
description: "Get started with Mastra and Next.js"
---

import Tabs from "@theme/Tabs";
import TabItem from "@theme/TabItem";

# Integrate Mastra in your Next.js project

In this guide, you'll build a tool-calling AI agent using Mastra, then connect it to Next.js by importing and calling the agent directly from your routes.

You'll use [AI SDK UI](https://ai-sdk.dev/docs/ai-sdk-ui/overview) and [AI Elements](https://ai-sdk.dev/elements) to create a beautiful, interactive chat experience.

<figure>
![Screenshot of a chat-style web app displaying a completed "weatherTool" tool call, answering "What is the weather in London?" with a JSON result. A message suggests offering activity ideas, and a text input field is at the bottom.](/img/nextjs-quickstart.png)
<figcaption class="text-sm text-center">What you'll build: an agent that can call a weather tool, display the JSON result, stream a weather summary in the chat UI, and persist conversation history across reloads.</figcaption>
</figure>

## Before you begin

- You'll need an API key from a supported [model provider](/models/v1). If you don't have a preference, use [OpenAI](/models/v1/providers/openai).
- Install Node.js `v22.13.0` or later

## Create a new Next.js app (optional)

If you already have a Next.js app, skip to the next step.

Run the following command to [create a new Next.js app](https://nextjs.org/docs/app/getting-started/installation):

<Tabs groupId="pm">
<TabItem value="npm" label="npm">

```bash copy
npx create-next-app@latest my-nextjs-agent --yes --ts --eslint --tailwind --src-dir --app --turbopack --no-react-compiler --no-import-alias
```

</TabItem>
<TabItem value="pnpm" label="pnpm">

```bash copy
pnpm create next-app@latest my-nextjs-agent --yes --ts --eslint --tailwind --src-dir --app --turbopack --no-react-compiler --no-import-alias
```

</TabItem>
<TabItem value="yarn" label="yarn">

```bash copy
yarn create next-app@latest my-nextjs-agent --yes --ts --eslint --tailwind --src-dir --app --turbopack --no-react-compiler --no-import-alias
```

</TabItem>
<TabItem value="bun" label="bun">

```bash copy
bun create next-app@latest my-nextjs-agent --yes --ts --eslint --tailwind --src-dir --app --turbopack --no-react-compiler --no-import-alias
```

</TabItem>
</Tabs>

This creates a project called `my-nextjs-agent`, but you can replace it with any name you want.

## Initialize Mastra

`cd` into your Next.js project and run [`mastra init`](/reference/v1/cli/mastra#mastra-init).

When prompted, choose a provider (e.g. OpenAI) and enter your key:

<Tabs groupId="pm">
<TabItem value="npm" label="npm">

```bash copy
cd my-nextjs-agent
npx --force mastra@beta init
```

</TabItem>
<TabItem value="pnpm" label="pnpm">

```bash copy
cd my-nextjs-agent
pnpm dlx mastra@beta init
```

</TabItem>
<TabItem value="yarn" label="yarn">

```bash copy
cd my-nextjs-agent
yarn dlx mastra@beta init
```

</TabItem>
<TabItem value="bun" label="bun">

```bash copy
cd my-nextjs-agent
bunx mastra@beta init
```

</TabItem>
</Tabs>

This creates a `src/mastra` folder with an example weather agent and the following files:

-	`index.ts` - Mastra config, including memory
- `tools/weather-tool.ts` - a tool to fetch weather for a given location
-	`agents/weather-agent.ts`- a weather agent with a prompt that uses the tool

You'll call `weather-agent.ts` from your Next.js routes in the next steps.

<<<<<<< HEAD

## Install AI SDK UI & AI Elements
=======
## Install AI SDK and AI Elements
>>>>>>> 64fadbc1

Install AI SDK UI along with the Mastra adapter:

<Tabs groupId="pm">
<TabItem value="npm" label="npm">

```bash copy
npm install @mastra/ai-sdk@beta @ai-sdk/react ai
```

</TabItem>
<TabItem value="pnpm" label="pnpm">

```bash copy
pnpm add @mastra/ai-sdk@beta @ai-sdk/react ai
```

</TabItem>
<TabItem value="yarn" label="yarn">

```bash copy
yarn add @mastra/ai-sdk@beta @ai-sdk/react ai
```

</TabItem>
<TabItem value="bun" label="bun">

```bash copy
bun add @mastra/ai-sdk@beta @ai-sdk/react ai
```

</TabItem>
</Tabs>

Next, initialize AI Elements. When prompted, choose the default options:

<Tabs groupId="pm">
<TabItem value="npm" label="npm">

```bash copy
npx ai-elements@latest
```

</TabItem>
<TabItem value="pnpm" label="pnpm">

```bash copy
pnpm dlx ai-elements@latest
```

</TabItem>
<TabItem value="yarn" label="yarn">

```bash copy
yarn dlx ai-elements@latest
```

</TabItem>
<TabItem value="bun" label="bun">

```bash copy
bunx ai-elements@latest
```

</TabItem>
</Tabs>

This downloads the entire AI Elements UI component library into a `@/components/ai-elements` folder.

## Create a chat route

Create `src/app/api/chat/route.ts`:

```ts title="src/app/api/chat/route.ts"
import { handleChatStream } from '@mastra/ai-sdk';
import { toAISdkV5Messages } from '@mastra/ai-sdk/ui'
import { createUIMessageStreamResponse } from 'ai';
import { mastra } from '@/mastra';
import { NextResponse } from 'next/server';

const THREAD_ID = 'example-user-id';
const RESOURCE_ID = 'weather-chat';

export async function POST(req: Request) {
  const params = await req.json();
  const stream = await handleChatStream({
    mastra,
    agentId: 'weatherAgent',
    params: {
      ...params,
      memory: {
        ...params.memory,
        thread: THREAD_ID,
        resource: RESOURCE_ID,
      }
    },
  });
  return createUIMessageStreamResponse({ stream });
}

export async function GET() {
  const memory = await mastra.getAgent('weatherAgent').getMemory()
  let response = null
  
  try {
    response = await memory?.recall({
      threadId: THREAD_ID,
      resourceId: RESOURCE_ID,
    })
  } catch {
    console.log('No previous messages found.')
  }

  const uiMessages = toAISdkV5Messages(response?.messages || []);

  return NextResponse.json(uiMessages)
}
```

The POST route accepts a prompt and streams the agent's response back in AI SDK format, while the GET route fetches message history from memory so the UI can be hydrated when the client reloads.

## Create a chat page

Create `src/app/chat/page.tsx`:

```tsx title="src/app/chat/page.tsx"
'use client';

import '@/app/globals.css';
import { useEffect, useState } from 'react';
import { DefaultChatTransport, ToolUIPart } from 'ai';
import { useChat } from '@ai-sdk/react';

import {
  PromptInput,
  PromptInputBody,
  PromptInputTextarea,
} from '@/components/ai-elements/prompt-input';

import {
  Conversation,
  ConversationContent,
  ConversationScrollButton,
} from '@/components/ai-elements/conversation';

import { Message, MessageContent, MessageResponse } from '@/components/ai-elements/message';

import {
  Tool,
  ToolHeader,
  ToolContent,
  ToolInput,
  ToolOutput,
} from '@/components/ai-elements/tool';


function Chat() {
  const [input, setInput] = useState<string>('');

  const { messages, setMessages, sendMessage, status } = useChat({
    transport: new DefaultChatTransport({
      api: '/api/chat',
    }),
  });

  useEffect(() => {
    const fetchMessages = async () => {
      const res = await fetch('/api/chat');
      const data = await res.json();
      setMessages([...data]);
    };
    fetchMessages();
  }, [setMessages]);

  const handleSubmit = async () => {
    if (!input.trim()) return;

    sendMessage({ text: input });
    setInput('');
  };

  return (
    <div className="w-full p-6 relative size-full h-screen">
      <div className="flex flex-col h-full">
        <Conversation className="h-full">
          <ConversationContent>
            {messages.map((message) => (
              <div key={message.id}>
                {message.parts?.map((part, i) => {
                  if (part.type === 'text') {
                    return (
                      <Message
                        key={`${message.id}-${i}`}
                        from={message.role}>
                          <MessageContent>
                            <MessageResponse>{part.text}</MessageResponse>
                          </MessageContent>
                      </Message>
                    );
                  }

                  if (part.type?.startsWith('tool-')) {
                    return (
                      <Tool key={`${message.id}-${i}`}>
                        <ToolHeader
                          type={(part as ToolUIPart).type}
                          state={(part as ToolUIPart).state || 'output-available'}
                          className="cursor-pointer"
                        />
                        <ToolContent>
                          <ToolInput input={(part as ToolUIPart).input || {}} />
                          <ToolOutput
                            output={(part as ToolUIPart).output}
                            errorText={(part as ToolUIPart).errorText}
                          />
                        </ToolContent>
                      </Tool>
                    );
                  }

                  return null;
                })}
              </div>
            ))}
            <ConversationScrollButton />
          </ConversationContent>
        </Conversation>

        <PromptInput onSubmit={handleSubmit} className="mt-20">
          <PromptInputBody>
            <PromptInputTextarea
              onChange={(e) => setInput(e.target.value)}
              className="md:leading-10"
              value={input}
              placeholder="Type your message..."
              disabled={status !== 'ready'}
            />
          </PromptInputBody>
        </PromptInput>
      </div>
    </div>
  );
}

export default Chat;
```

This component connects [`useChat()`](https://ai-sdk.dev/docs/reference/ai-sdk-ui/use-chat) to the `api/chat` endpoint, sending prompts there and streaming the response back in chunks.

It renders the response text using the [`<MessageResponse>`](https://ai-sdk.dev/elements/components/message#messageresponse-) component, and shows any tool invocations with the [`<Tool>`](https://ai-sdk.dev/elements/components/tool) component.


## Test your agent

1. Run your Next.js app with `npm run dev`
2. Open the chat at http://localhost:3000/chat
3. Try asking about the weather. If your API key is set up correctly, you'll get a response

## Next steps

Congratulations on building your Mastra agent with Next.js! 🎉

From here, you can extend the project with your own tools and logic:

- Learn more about [agents](/docs/v1/agents/overview)
- Give your agent its own [tools](/docs/v1/agents/using-tools)
- Add human-like [memory](/docs/v1/agents/agent-memory) to your agent

When you're ready, read more about how Mastra integrates with AI SDK UI and Next.js, and how to deploy your agent anywhere, including Vercel:

- Integrate Mastra with [AI SDK UI](/guides/v1/build-your-ui/ai-sdk-ui)
- Deploy your agent to [Vercel](/docs/v1/deployment/cloud-providers/vercel-deployer)
- Deploy your agent [anywhere](/docs/v1/deployment/overview)<|MERGE_RESOLUTION|>--- conflicted
+++ resolved
@@ -110,12 +110,7 @@
 
 You'll call `weather-agent.ts` from your Next.js routes in the next steps.
 
-<<<<<<< HEAD
-
 ## Install AI SDK UI & AI Elements
-=======
-## Install AI SDK and AI Elements
->>>>>>> 64fadbc1
 
 Install AI SDK UI along with the Mastra adapter:
 
