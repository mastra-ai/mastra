--- conflicted
+++ resolved
@@ -314,7 +314,6 @@
   });
 ```
 
-<<<<<<< HEAD
 ### Tripwire response format changed
 
 The tripwire response format has changed from separate `tripwire` and `tripwireReason` fields to a single `tripwire` object containing all related data.
@@ -362,7 +361,8 @@
 +     console.log('Step was blocked:', step.tripwire.reason);
 +   }
   }
-=======
+```
+
 ### `prepareStep` messages format
 
 The `prepareStep` callback now receives messages in `MastraDBMessage` format instead of AI SDK v5 model message format. This change unifies `prepareStep` with the new `processInputStep` processor method, which runs at each step of the agentic loop.
@@ -382,5 +382,4 @@
       return { toolChoice: 'auto' };
     },
   });
->>>>>>> aa5278ad
 ```