--- conflicted
+++ resolved
@@ -27,7 +27,6 @@
 
 </Callout>
 
-<<<<<<< HEAD
 ### Changed: Thread Title Generation Location and Default
 
 **Breaking Changes:**
@@ -100,7 +99,8 @@
     }
   })
 });
-=======
+```
+
 ### Removed: Deprecated APIs
 
 #### Agent Execution Methods
@@ -197,7 +197,6 @@
     }
   }
 })
->>>>>>> facdb94f
 ```
 
 ## Migrate to v0.22
