--- conflicted
+++ resolved
@@ -128,14 +128,8 @@
 ```
 
 If you're not using semantic recall (it's disabled by default), no changes are needed.
-<<<<<<< HEAD
 
 ### Agent class
-=======
-### Removed: Deprecated APIs
-
-#### Agent Execution Methods
->>>>>>> 0b1b86db
 
 - Removed `generateVNext()` method. Use `generate()` instead.
 - Removed `streamVNext()` method. Use `stream()` instead.
