const meta = {
<<<<<<< HEAD
  "vnext-to-standard-apis": "v0.20.0+ @mastra/core (Streaming APIs)",
  agentnetwork: "v0.20.0+ @mastra/core (Agent Network)",
  "memory-scope-defaults": "v0.16.0+ @mastra/memory (Scopes)",
=======
  "upgrade-to-v1": "v1.0",
  "vnext-to-standard-apis": "VNext to Standard APIs",
  agentnetwork: "AgentNetwork to .network()",
>>>>>>> 77ff3701
};

export default meta;<|MERGE_RESOLUTION|>--- conflicted
+++ resolved
@@ -1,13 +1,7 @@
 const meta = {
-<<<<<<< HEAD
-  "vnext-to-standard-apis": "v0.20.0+ @mastra/core (Streaming APIs)",
-  agentnetwork: "v0.20.0+ @mastra/core (Agent Network)",
-  "memory-scope-defaults": "v0.16.0+ @mastra/memory (Scopes)",
-=======
   "upgrade-to-v1": "v1.0",
   "vnext-to-standard-apis": "VNext to Standard APIs",
   agentnetwork: "AgentNetwork to .network()",
->>>>>>> 77ff3701
 };
 
 export default meta;