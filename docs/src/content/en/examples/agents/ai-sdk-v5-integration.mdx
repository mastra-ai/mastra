--- conflicted
+++ resolved
@@ -165,11 +165,7 @@
 ```typescript showLineNumbers copy title="app/api/initial-chat/route.ts"
 import { mastra } from "@/src/mastra";
 import { NextResponse } from "next/server";
-<<<<<<< HEAD
-import { toAISdkMessages } from "@mastra/ai-sdk/v5";
-=======
-import { convertMessages } from "@mastra/core/agent";
->>>>>>> b7de5336
+import { toAISdkV5Messages } from "@mastra/ai-sdk/ui";
 
 const myAgent = mastra.getAgent("weatherAgent");
 
@@ -178,12 +174,8 @@
     threadId: "user-session",
   });
 
-<<<<<<< HEAD
   // Convert Mastra messages to AI SDK v5 UI format
-  const messages = toAISdkMessages(result?.messages || []);
-=======
-  const messages = convertMessages(result?.uiMessages || []).to("AIV5.UI");
->>>>>>> b7de5336
+  const messages = toAISdkV5Messages(result?.messages || []);
   return NextResponse.json(messages);
 }
 ```
