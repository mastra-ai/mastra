--- conflicted
+++ resolved
@@ -4,13 +4,9 @@
   "calling-agent": "Calling an Agent",
   "agent-and-tool-interop": "Tool & Agent as a Step",
   "human-in-the-loop": "Human in the Loop",
-<<<<<<< HEAD
-  "control-flow": "Control flow",
-  "inngest-workflow": "Inngest Workflow",
-=======
   "control-flow": "Control Flow",
   "array-as-input": "Array as Input",
->>>>>>> 2348c5c8
+  "inngest-workflow": "Inngest Workflow",
   // "input-data-mapping": "Input Data Mapping",
 };
 
