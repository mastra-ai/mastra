--- conflicted
+++ resolved
@@ -3,17 +3,12 @@
 description: Example of using Mastra to integrate a tool or an agent as a step in a workflow.
 ---
 
-<<<<<<< HEAD
-=======
-import { GithubLink } from "@/components/github-link";
-
->>>>>>> 80adfe01
 # Tool/Agent as a Workflow step
 
 This example demonstrates how to create and integrate a tool or an agent as a workflow step.
 Mastra provides a `createStep` helper function which accepts either a step or agent and returns an object which satisfies the Step interface.
 
-<<<<<<< HEAD
+
 ## Setup
 
 ```sh copy
@@ -149,14 +144,11 @@
 }
 ```
 
-=======
->>>>>>> 80adfe01
 ## Define Interop Workflow
 
 Defines a workflow which takes an agent and tool as a step.
 
 ```ts showLineNumbers copy filename="workflows/interop-workflow.ts"
-<<<<<<< HEAD
 import { createWorkflow, createStep } from '@mastra/core/workflows/vNext'
 import { weatherTool } from '../tools/weather-tool'
 import { weatherReporterAgent } from '../agents/weather-reporter-agent'
@@ -169,19 +161,6 @@
 const weatherWorkflow = createWorkflow({
   steps: [fetchWeather, reportWeather],
   id: 'weather-workflow-step1-single-day',
-=======
-import { createWorkflow, createStep } from "@mastra/core/workflows/vNext";
-import { weatherTool } from "../tools";
-import { weatherReporterAgent } from "../agents";
-import { z } from "zod";
-
-const fetchWeather = createStep(weatherTool);
-const reportWeather = createStep(weatherReporterAgent);
-
-const weatherWorkflow = createWorkflow({
-  steps: [fetchWeather, reportWeather],
-  id: "weather-workflow",
->>>>>>> 80adfe01
   inputSchema: z.object({
     location: z.string().describe("The city to get the weather for"),
   }),
@@ -198,16 +177,11 @@
         text: z.string(),
       }),
       execute: async ({ inputData, mastra }) => {
-<<<<<<< HEAD
         // Create a prompt with the weather data
         const prompt = 'Forecast data: ' + JSON.stringify(inputData)
         const agent = mastra.getAgent('weatherReporterAgent')
         
         // Generate a weather report using the agent
-=======
-        const prompt = "Forecast data: " + JSON.stringify(inputData);
-        const agent = mastra.getAgent("weatherReporterAgent");
->>>>>>> 80adfe01
         const result = await agent.generate([
           {
             role: "user",
@@ -229,19 +203,12 @@
 Register the workflow with the mastra instance.
 
 ```ts showLineNumbers copy filename="index.ts"
-<<<<<<< HEAD
 import { Mastra } from '@mastra/core/mastra'
 import { createLogger } from '@mastra/core/logger'
 import { weatherWorkflow } from './workflows/interop-workflow'
 import { weatherReporterAgent } from './agents/weather-reporter-agent'
  
 // Create a new Mastra instance with our components
-=======
-import { Mastra } from "@mastra/core/mastra";
-import { createLogger } from "@mastra/core/logger";
-import { weatherWorkflow } from "./workflows";
-
->>>>>>> 80adfe01
 const mastra = new Mastra({
   vnext_workflows: {
     weatherWorkflow,
@@ -253,15 +220,9 @@
     name: "Mastra",
     level: "info",
   }),
-<<<<<<< HEAD
 })
  
 export { mastra }
-=======
-});
-
-export { mastra };
->>>>>>> 80adfe01
 ```
 
 ## Execute the workflow
@@ -271,18 +232,10 @@
 ```ts showLineNumbers copy filename="exec.ts"
 import { mastra } from "./";
 
-<<<<<<< HEAD
 const workflow = mastra.vnext_getWorkflow('weatherWorkflow')
 const run = workflow.createRun()
  
 // Start the workflow with Lagos as the location
 const result = await run.start({ inputData: { location: "Lagos" } })
 console.dir(result, { depth: null })
-=======
-const workflow = mastra.vnext_getWorkflow("weatherWorkflow");
-const run = workflow.createRun();
-
-const result = await run.start({ inputData: { location: "Lagos" } });
-console.dir(result, { depth: null });
->>>>>>> 80adfe01
 ```