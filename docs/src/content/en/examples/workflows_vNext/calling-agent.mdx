---
title: "Example: Calling an Agent from a Workflow | Mastra Docs"
description: Example of using Mastra to call an AI agent from within a workflow step.
---

# Calling an Agent From a Workflow

This example demonstrates how to create a workflow that calls an AI agent to suggest activities for the provided weather conditions, and execute it within a workflow step.

## Setup

```sh copy
npm install @ai-sdk/openai @mastra/core 
```

## Define Planning Agent

Define a planning agent which leverages an LLM call to plan activities given a location and corresponding weather conditions.

```ts showLineNumbers copy filename="agents/planning-agent.ts"
import { Agent } from "@mastra/core/agent";
import { openai } from "@ai-sdk/openai";

const llm = openai("gpt-4o");

// Create a new agent for activity planning
const planningAgent = new Agent({
  name: "planningAgent",
  model: llm,
  instructions: `
        You are a local activities and travel expert who excels at weather-based planning. Analyze the weather data and provide practical activity recommendations.

        📅 [Day, Month Date, Year]
        ═══════════════════════════

        🌡️ WEATHER SUMMARY
        • Conditions: [brief description]
        • Temperature: [X°C/Y°F to A°C/B°F]
        • Precipitation: [X% chance]

        🌅 MORNING ACTIVITIES
        Outdoor:
        • [Activity Name] - [Brief description including specific location/route]
          Best timing: [specific time range]
          Note: [relevant weather consideration]

        🌞 AFTERNOON ACTIVITIES
        Outdoor:
        • [Activity Name] - [Brief description including specific location/route]
          Best timing: [specific time range]
          Note: [relevant weather consideration]

        🏠 INDOOR ALTERNATIVES
        • [Activity Name] - [Brief description including specific venue]
          Ideal for: [weather condition that would trigger this alternative]

        ⚠️ SPECIAL CONSIDERATIONS
        • [Any relevant weather warnings, UV index, wind conditions, etc.]

        Guidelines:
        - Suggest 2-3 time-specific outdoor activities per day
        - Include 1-2 indoor backup options
        - For precipitation >50%, lead with indoor activities
        - All activities must be specific to the location
        - Include specific venues, trails, or locations
        - Consider activity intensity based on temperature
        - Keep descriptions concise but informative

        Maintain this exact formatting for consistency, using the emoji and section headers as shown.
      `,
});

export { planningAgent };
```

<<<<<<< HEAD
## Define Activity Planning Workflow
Define the activity planning workflow with 2 steps: one to fetch the weather via a network call, and another to plan activities using the planning agent.
```ts showLineNumbers copy filename="workflows/agent-workflow.ts"
import { createWorkflow, createStep } from '@mastra/core/workflows/vNext'
import { z } from 'zod'
 
// Helper function to convert numeric weather codes to human-readable descriptions
=======
## Define Weather Workflow

Define the weather workflow with 2 steps: one to fetch the weather via a network call, and another to plan activities using the planning agent.

```ts showLineNumbers copy filename="workflows/agent-workflow.ts"
import { createWorkflow, createStep } from "@mastra/core/workflows/vNext";
import { z } from "zod";

>>>>>>> 80adfe01
function getWeatherCondition(code: number): string {
  const conditions: Record<number, string> = {
    0: "Clear sky",
    1: "Mainly clear",
    2: "Partly cloudy",
    3: "Overcast",
    45: "Foggy",
    48: "Depositing rime fog",
    51: "Light drizzle",
    53: "Moderate drizzle",
    55: "Dense drizzle",
    61: "Slight rain",
    63: "Moderate rain",
    65: "Heavy rain",
    71: "Slight snow fall",
    73: "Moderate snow fall",
    75: "Heavy snow fall",
    95: "Thunderstorm",
  };
  return conditions[code] || "Unknown";
}
 
const forecastSchema = z.object({
  date: z.string(),
  maxTemp: z.number(),
  minTemp: z.number(),
  precipitationChance: z.number(),
  condition: z.string(),
  location: z.string(),
<<<<<<< HEAD
})
 
// Step 1: Create a step to fetch weather data for a given city
=======
});

>>>>>>> 80adfe01
const fetchWeather = createStep({
  id: "fetch-weather",
  description: "Fetches weather forecast for a given city",
  inputSchema: z.object({
    city: z.string(),
  }),
  outputSchema: forecastSchema,
  execute: async ({ inputData }) => {
    if (!inputData) {
      throw new Error("Trigger data not found");
    }
<<<<<<< HEAD
 
    // First API call: Convert city name to latitude and longitude
    const geocodingUrl = `https://geocoding-api.open-meteo.com/v1/search?name=${encodeURIComponent(inputData.city)}&count=1`    
    const geocodingResponse = await fetch(geocodingUrl)
    const geocodingData = (await geocodingResponse.json()) as {
      results: { latitude: number; longitude: number; name: string }[]
    }
 
=======

    const geocodingUrl = `https://geocoding-api.open-meteo.com/v1/search?name=${encodeURIComponent(inputData.city)}&count=1`;
    const geocodingResponse = await fetch(geocodingUrl);
    const geocodingData = (await geocodingResponse.json()) as {
      results: { latitude: number; longitude: number; name: string }[];
    };

>>>>>>> 80adfe01
    if (!geocodingData.results?.[0]) {
      throw new Error(`Location '${inputData.city}' not found`);
    }
<<<<<<< HEAD
 
    const { latitude, longitude, name } = geocodingData.results[0]
 
    // Second API call: Get weather data using coordinates
    const weatherUrl = `https://api.open-meteo.com/v1/forecast?latitude=${latitude}&longitude=${longitude}&current=precipitation,weathercode&timezone=auto,&hourly=precipitation_probability,temperature_2m`
    const response = await fetch(weatherUrl)
=======

    const { latitude, longitude, name } = geocodingData.results[0];

    const weatherUrl = `https://api.open-meteo.com/v1/forecast?latitude=${latitude}&longitude=${longitude}&current=precipitation,weathercode&timezone=auto,&hourly=precipitation_probability,temperature_2m`;
    const response = await fetch(weatherUrl);
>>>>>>> 80adfe01
    const data = (await response.json()) as {
      current: {
        time: string;
        precipitation: number;
        weathercode: number;
      };
      hourly: {
<<<<<<< HEAD
        precipitation_probability: number[]
        temperature_2m: number[]
      }
    }
 
=======
        precipitation_probability: number[];
        temperature_2m: number[];
      };
    };

>>>>>>> 80adfe01
    const forecast = {
      date: new Date().toISOString(),
      maxTemp: Math.max(...data.hourly.temperature_2m),
      minTemp: Math.min(...data.hourly.temperature_2m),
      condition: getWeatherCondition(data.current.weathercode),
      location: name,
      precipitationChance: data.hourly.precipitation_probability.reduce(
        (acc, curr) => Math.max(acc, curr),
        0,
      ),
<<<<<<< HEAD
    }
 
    return forecast
  },
})
 
// Step 2: Create a step to generate activity recommendations using the agent
=======
    };

    return forecast;
  },
});

>>>>>>> 80adfe01
const planActivities = createStep({
  id: "plan-activities",
  description: "Suggests activities based on weather conditions",
  inputSchema: forecastSchema,
  outputSchema: z.object({
    activities: z.string(),
  }),
  execute: async ({ inputData, mastra }) => {
<<<<<<< HEAD
    const forecast = inputData
 
=======
    const forecast = inputData;

>>>>>>> 80adfe01
    if (!forecast) {
      throw new Error("Forecast data not found");
    }
 
    const prompt = `Based on the following weather forecast for ${forecast.location}, suggest appropriate activities:
      ${JSON.stringify(forecast, null, 2)}
<<<<<<< HEAD
      `
 
    const agent = mastra?.getAgent('planningAgent')
=======
      `;

    const agent = mastra?.getAgent("planningAgent");
>>>>>>> 80adfe01
    if (!agent) {
      throw new Error("Planning agent not found");
    }
 
    const response = await agent.stream([
      {
        role: "user",
        content: prompt,
      },
<<<<<<< HEAD
    ])
 
    let activitiesText = ''
 
=======
    ]);

    let activitiesText = "";

>>>>>>> 80adfe01
    for await (const chunk of response.textStream) {
      process.stdout.write(chunk);
      activitiesText += chunk;
    }
 
    return {
      activities: activitiesText,
    };
  },
<<<<<<< HEAD
})
 
const activityPlanningWorkflow = createWorkflow({
  steps: [fetchWeather, planActivities],
  id: 'activity-planning-step1-single-day',
=======
});

const weatherWorkflow = createWorkflow({
  steps: [fetchWeather, planActivities],
  id: "weather-workflow-step1-single-day",
>>>>>>> 80adfe01
  inputSchema: z.object({
    city: z.string().describe("The city to get the weather for"),
  }),
  outputSchema: z.object({
    activities: z.string(),
  }),
})
  .then(fetchWeather)
<<<<<<< HEAD
  .then(planActivities)
 
activityPlanningWorkflow.commit()
 
export { activityPlanningWorkflow }
```

## Register Agent and Workflow instances with Mastra class
Register the planning agent and activity planning workflow with the mastra instance.
This is critical for enabling access to the planning agent within the activity planning workflow.

```ts showLineNumbers copy filename="index.ts"
import { Mastra } from '@mastra/core/mastra'
import { createLogger } from '@mastra/core/logger'
import { activityPlanningWorkflow } from './workflows/agent-workflow'
import { planningAgent } from './agents/planning-agent'
 
// Create a new Mastra instance and register components
=======
  .then(planActivities);

weatherWorkflow.commit();

export { weatherWorkflow };
```

## Register Agent and Workflow instances with Mastra class

Register the planning agent and weather workflow with the mastra instance.
This is critical for enabling access to the planning agent within the weather workflow.

```ts showLineNumbers copy filename="index.ts"
import { Mastra } from "@mastra/core/mastra";
import { createLogger } from "@mastra/core/logger";
import { weatherWorkflow } from "./workflows";
import { planningAgent } from "./agents";

>>>>>>> 80adfe01
const mastra = new Mastra({
  vnext_workflows: {
    activityPlanningWorkflow,
  },
  agents: {
    planningAgent,
  },
  logger: createLogger({
    name: "Mastra",
    level: "info",
  }),
<<<<<<< HEAD
})
 
export { mastra }
```

## Execute the activity planning workflow
Here, we'll get the activity planning workflow from the mastra instance, then create a run and execute the created run with the required inputData.
=======
});

export { mastra };
```

## Execute the weather workflow

Here, we'll get the weather workflow from the mastra instance, then create a run and execute the created run with the required inputData.

## Execute the weather workflow

Here, we'll get the weather workflow from the mastra instance, then create a run and execute the created run with the required inputData.
>>>>>>> 80adfe01

```ts showLineNumbers copy filename="exec.ts"
import { mastra } from "./";

<<<<<<< HEAD
const workflow = mastra.vnext_getWorkflow('activityPlanningWorkflow')
const run = workflow.createRun()

// Start the workflow with New York as the city input
const result = await run.start({ inputData: { city: 'New York' } })
console.dir(result, { depth: null })
```
=======
const workflow = mastra.vnext_getWorkflow("weatherWorkflow");
const run = workflow.createRun();

const result = await run.start({ inputData: { city: "New York" } });
console.dir(result, { depth: null });
```

<br />
<br />
<hr className="dark:border-[#404040] border-gray-300" />
<br />
<br />
<GithubLink
  link={
    "https://github.com/mastra-ai/mastra/blob/main/examples/basics/workflows/calling-agent"
  }
/>
>>>>>>> 80adfe01
<|MERGE_RESOLUTION|>--- conflicted
+++ resolved
@@ -73,7 +73,6 @@
 export { planningAgent };
 ```
 
-<<<<<<< HEAD
 ## Define Activity Planning Workflow
 Define the activity planning workflow with 2 steps: one to fetch the weather via a network call, and another to plan activities using the planning agent.
 ```ts showLineNumbers copy filename="workflows/agent-workflow.ts"
@@ -81,16 +80,6 @@
 import { z } from 'zod'
  
 // Helper function to convert numeric weather codes to human-readable descriptions
-=======
-## Define Weather Workflow
-
-Define the weather workflow with 2 steps: one to fetch the weather via a network call, and another to plan activities using the planning agent.
-
-```ts showLineNumbers copy filename="workflows/agent-workflow.ts"
-import { createWorkflow, createStep } from "@mastra/core/workflows/vNext";
-import { z } from "zod";
-
->>>>>>> 80adfe01
 function getWeatherCondition(code: number): string {
   const conditions: Record<number, string> = {
     0: "Clear sky",
@@ -120,14 +109,9 @@
   precipitationChance: z.number(),
   condition: z.string(),
   location: z.string(),
-<<<<<<< HEAD
 })
  
 // Step 1: Create a step to fetch weather data for a given city
-=======
-});
-
->>>>>>> 80adfe01
 const fetchWeather = createStep({
   id: "fetch-weather",
   description: "Fetches weather forecast for a given city",
@@ -139,7 +123,6 @@
     if (!inputData) {
       throw new Error("Trigger data not found");
     }
-<<<<<<< HEAD
  
     // First API call: Convert city name to latitude and longitude
     const geocodingUrl = `https://geocoding-api.open-meteo.com/v1/search?name=${encodeURIComponent(inputData.city)}&count=1`    
@@ -148,32 +131,15 @@
       results: { latitude: number; longitude: number; name: string }[]
     }
  
-=======
-
-    const geocodingUrl = `https://geocoding-api.open-meteo.com/v1/search?name=${encodeURIComponent(inputData.city)}&count=1`;
-    const geocodingResponse = await fetch(geocodingUrl);
-    const geocodingData = (await geocodingResponse.json()) as {
-      results: { latitude: number; longitude: number; name: string }[];
-    };
-
->>>>>>> 80adfe01
     if (!geocodingData.results?.[0]) {
       throw new Error(`Location '${inputData.city}' not found`);
     }
-<<<<<<< HEAD
  
     const { latitude, longitude, name } = geocodingData.results[0]
  
     // Second API call: Get weather data using coordinates
     const weatherUrl = `https://api.open-meteo.com/v1/forecast?latitude=${latitude}&longitude=${longitude}&current=precipitation,weathercode&timezone=auto,&hourly=precipitation_probability,temperature_2m`
     const response = await fetch(weatherUrl)
-=======
-
-    const { latitude, longitude, name } = geocodingData.results[0];
-
-    const weatherUrl = `https://api.open-meteo.com/v1/forecast?latitude=${latitude}&longitude=${longitude}&current=precipitation,weathercode&timezone=auto,&hourly=precipitation_probability,temperature_2m`;
-    const response = await fetch(weatherUrl);
->>>>>>> 80adfe01
     const data = (await response.json()) as {
       current: {
         time: string;
@@ -181,19 +147,11 @@
         weathercode: number;
       };
       hourly: {
-<<<<<<< HEAD
         precipitation_probability: number[]
         temperature_2m: number[]
       }
     }
  
-=======
-        precipitation_probability: number[];
-        temperature_2m: number[];
-      };
-    };
-
->>>>>>> 80adfe01
     const forecast = {
       date: new Date().toISOString(),
       maxTemp: Math.max(...data.hourly.temperature_2m),
@@ -204,7 +162,6 @@
         (acc, curr) => Math.max(acc, curr),
         0,
       ),
-<<<<<<< HEAD
     }
  
     return forecast
@@ -212,14 +169,6 @@
 })
  
 // Step 2: Create a step to generate activity recommendations using the agent
-=======
-    };
-
-    return forecast;
-  },
-});
-
->>>>>>> 80adfe01
 const planActivities = createStep({
   id: "plan-activities",
   description: "Suggests activities based on weather conditions",
@@ -228,28 +177,17 @@
     activities: z.string(),
   }),
   execute: async ({ inputData, mastra }) => {
-<<<<<<< HEAD
     const forecast = inputData
  
-=======
-    const forecast = inputData;
-
->>>>>>> 80adfe01
     if (!forecast) {
       throw new Error("Forecast data not found");
     }
  
     const prompt = `Based on the following weather forecast for ${forecast.location}, suggest appropriate activities:
       ${JSON.stringify(forecast, null, 2)}
-<<<<<<< HEAD
       `
  
     const agent = mastra?.getAgent('planningAgent')
-=======
-      `;
-
-    const agent = mastra?.getAgent("planningAgent");
->>>>>>> 80adfe01
     if (!agent) {
       throw new Error("Planning agent not found");
     }
@@ -259,17 +197,9 @@
         role: "user",
         content: prompt,
       },
-<<<<<<< HEAD
     ])
  
     let activitiesText = ''
- 
-=======
-    ]);
-
-    let activitiesText = "";
-
->>>>>>> 80adfe01
     for await (const chunk of response.textStream) {
       process.stdout.write(chunk);
       activitiesText += chunk;
@@ -279,19 +209,11 @@
       activities: activitiesText,
     };
   },
-<<<<<<< HEAD
 })
  
 const activityPlanningWorkflow = createWorkflow({
   steps: [fetchWeather, planActivities],
   id: 'activity-planning-step1-single-day',
-=======
-});
-
-const weatherWorkflow = createWorkflow({
-  steps: [fetchWeather, planActivities],
-  id: "weather-workflow-step1-single-day",
->>>>>>> 80adfe01
   inputSchema: z.object({
     city: z.string().describe("The city to get the weather for"),
   }),
@@ -300,7 +222,6 @@
   }),
 })
   .then(fetchWeather)
-<<<<<<< HEAD
   .then(planActivities)
  
 activityPlanningWorkflow.commit()
@@ -319,26 +240,6 @@
 import { planningAgent } from './agents/planning-agent'
  
 // Create a new Mastra instance and register components
-=======
-  .then(planActivities);
-
-weatherWorkflow.commit();
-
-export { weatherWorkflow };
-```
-
-## Register Agent and Workflow instances with Mastra class
-
-Register the planning agent and weather workflow with the mastra instance.
-This is critical for enabling access to the planning agent within the weather workflow.
-
-```ts showLineNumbers copy filename="index.ts"
-import { Mastra } from "@mastra/core/mastra";
-import { createLogger } from "@mastra/core/logger";
-import { weatherWorkflow } from "./workflows";
-import { planningAgent } from "./agents";
-
->>>>>>> 80adfe01
 const mastra = new Mastra({
   vnext_workflows: {
     activityPlanningWorkflow,
@@ -350,7 +251,6 @@
     name: "Mastra",
     level: "info",
   }),
-<<<<<<< HEAD
 })
  
 export { mastra }
@@ -358,48 +258,14 @@
 
 ## Execute the activity planning workflow
 Here, we'll get the activity planning workflow from the mastra instance, then create a run and execute the created run with the required inputData.
-=======
-});
-
-export { mastra };
-```
-
-## Execute the weather workflow
-
-Here, we'll get the weather workflow from the mastra instance, then create a run and execute the created run with the required inputData.
-
-## Execute the weather workflow
-
-Here, we'll get the weather workflow from the mastra instance, then create a run and execute the created run with the required inputData.
->>>>>>> 80adfe01
 
 ```ts showLineNumbers copy filename="exec.ts"
 import { mastra } from "./";
 
-<<<<<<< HEAD
 const workflow = mastra.vnext_getWorkflow('activityPlanningWorkflow')
 const run = workflow.createRun()
 
 // Start the workflow with New York as the city input
 const result = await run.start({ inputData: { city: 'New York' } })
 console.dir(result, { depth: null })
-```
-=======
-const workflow = mastra.vnext_getWorkflow("weatherWorkflow");
-const run = workflow.createRun();
-
-const result = await run.start({ inputData: { city: "New York" } });
-console.dir(result, { depth: null });
-```
-
-<br />
-<br />
-<hr className="dark:border-[#404040] border-gray-300" />
-<br />
-<br />
-<GithubLink
-  link={
-    "https://github.com/mastra-ai/mastra/blob/main/examples/basics/workflows/calling-agent"
-  }
-/>
->>>>>>> 80adfe01
+```