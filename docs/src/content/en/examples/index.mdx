--- conflicted
+++ resolved
@@ -63,16 +63,10 @@
       { title: "Basic Working Memory", href: "/examples/memory/working-memory-basic" },
       { title: "Memory with Template", href: "/examples/memory/working-memory-template" },
       { title: "Memory with Schema", href: "/examples/memory/working-memory-schema" },
-<<<<<<< HEAD
-      { title: "Memory with LibSQL", href: "/examples/memory/memory-with-libsql" },
-      { title: "Memory with MongoDB", href: "/examples/memory/memory-with-mongodb" },
-      { title: "Memory with PostgreSQL", href: "/examples/memory/memory-with-pg" },
-      { title: "Memory with Upstash", href: "/examples/memory/memory-with-upstash" },
-=======
       { title: "Memory with LibSQL", href: "/docs/memory/storage/memory-with-libsql" },
+      { title: "Memory with MongoDB", href: "/docs/memory/storage/memory-with-mongodb" },
       { title: "Memory with PostgreSQL", href: "/docs/memory/storage/memory-with-pg" },
       { title: "Memory with Upstash", href: "/docs/memory/storage/memory-with-upstash" },
->>>>>>> 35cca2cc
       { title: "Memory with Mem0", href: "/examples/memory/memory-with-mem0" },
       { title: "Memory Processors", href: "/docs/memory/memory-processors" }
     ],
