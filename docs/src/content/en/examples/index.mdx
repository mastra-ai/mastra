---
title: "Examples List: Workflows, Agents, RAG | Mastra Docs"
description: "Explore practical examples of AI development with Mastra, including text generation, RAG implementations, structured outputs, and multi-modal interactions. Learn how to build AI applications using OpenAI, Anthropic, and Google Gemini."
---

import { CardItems } from "@site/src/components/CardItems";

# Examples

The Examples section is a short list of example projects demonstrating basic AI engineering with Mastra, including text generation, structured output, streaming responses, retrieval‐augmented generation (RAG), and voice.

<CardItems
  titles={[
    "Agent",
    "Workflow",
    "Processors",
<<<<<<< HEAD
=======
    "legacyWorkflow",
>>>>>>> 226a1467
    "Memory",
    "RAG",
    "Evals",
    "Scorers (Experimental)",
    "Voice",
    "Observability",
  ]}
  items={{
    Agent: [
      { title: "Calling Agents", href: "/examples/agents/calling-agents" },
      { title: "Agent System Prompt", href: "/examples/agents/system-prompt" },
      { title: "Supervisor Agent", href: "/examples/agents/supervisor-agent" },
      {
        title: "Image Analysis Agent",
        href: "/examples/agents/image-analysis",
      },
<<<<<<< HEAD
      { title: "Request Context", href: "/examples/agents/request-context" },
=======
      { title: "Runtime Context", href: "/examples/agents/runtime-context" },
>>>>>>> 226a1467
      {
        title: "Deploying an MCP Server",
        href: "/examples/agents/deploying-mcp-server",
      },
      {
        title: "AI SDK v5 Integration",
        href: "/examples/agents/ai-sdk-v5-integration",
      },
      {
        title: "WhatsApp Chat Bot",
        href: "/examples/agents/whatsapp-chat-bot",
      },
    ],
    Workflow: [
      {
        title: "Inngest Workflow",
        href: "/examples/workflows/inngest-workflow",
      },
    ],
    Processors: [
      {
        title: "Message Length Limiter",
        href: "/examples/processors/message-length-limiter",
      },
      {
        title: "Response Length Limiter",
        href: "/examples/processors/response-length-limiter",
      },
      {
        title: "Response Validator",
        href: "/examples/processors/response-validator",
      },
<<<<<<< HEAD
=======
    ],
    legacyWorkflow: [
      {
        title: "Creating a Workflow",
        href: "/examples/workflows_legacy/creating-a-workflow",
      },
      {
        title: "Sequential Steps",
        href: "/examples/workflows_legacy/sequential-steps",
      },
      {
        title: "Parallel Steps",
        href: "/examples/workflows_legacy/parallel-steps",
      },
      {
        title: "Branching Paths",
        href: "/examples/workflows_legacy/branching-paths",
      },
      {
        title: "Conditional Branching",
        href: "/examples/workflows_legacy/conditional-branching",
      },
      {
        title: "Calling an Agent",
        href: "/examples/workflows_legacy/calling-agent",
      },
      {
        title: "Using a Tool as a Step",
        href: "/examples/workflows_legacy/using-a-tool-as-a-step",
      },
      {
        title: "Cyclical Dependencies",
        href: "/examples/workflows_legacy/cyclical-dependencies",
      },
      {
        title: "Workflow Variables",
        href: "/examples/workflows_legacy/workflow-variables",
      },
>>>>>>> 226a1467
    ],
    Memory: [
      {
        title: "Memory with Template",
        href: "/examples/memory/working-memory-template",
      },
      {
        title: "Memory with Schema",
        href: "/examples/memory/working-memory-schema",
      },
      {
        title: "Memory with MongoDB",
        href: "/examples/memory/memory-with-mongodb",
      },
    ],
    RAG: [
      { title: "Chunk Text", href: "/examples/rag/chunking/chunk-text" },
      {
        title: "Chunk Markdown",
        href: "/examples/rag/chunking/chunk-markdown",
      },
      { title: "Chunk HTML", href: "/examples/rag/chunking/chunk-html" },
      { title: "Chunk JSON", href: "/examples/rag/chunking/chunk-json" },
      {
        title: "Adjust Chunk Size",
        href: "/examples/rag/chunking/adjust-chunk-size",
      },
      {
        title: "Adjust Chunk Delimiters",
        href: "/examples/rag/chunking/adjust-chunk-delimiters",
      },
      {
        title: "Embed Text Chunk",
        href: "/examples/rag/embedding/embed-text-chunk",
      },
      {
        title: "Embed Chunk Array",
        href: "/examples/rag/embedding/embed-chunk-array",
      },
      {
        title: "Embed Text with Cohere",
        href: "/examples/rag/embedding/embed-text-with-cohere",
      },
      {
        title: "Metadata Extraction",
        href: "/examples/rag/embedding/metadata-extraction",
      },
      {
        title: "Upsert Embeddings",
        href: "/examples/rag/upsert/upsert-embeddings",
      },
      {
        title: "Using the Vector Query Tool",
        href: "/examples/rag/usage/basic-rag",
      },
      {
        title: "Optimizing Information Density",
        href: "/examples/rag/usage/cleanup-rag",
      },
      { title: "Metadata Filtering", href: "/examples/rag/usage/filter-rag" },
      {
        title: "Chain of Thought Prompting",
        href: "/examples/rag/usage/cot-rag",
      },
      {
        title: "Structured Reasoning with Workflows",
        href: "/examples/rag/usage/cot-workflow-rag",
      },
      { title: "Graph RAG", href: "/examples/rag/usage/graph-rag" },
    ],
    Evals: [
      { title: "Answer Relevancy", href: "/examples/evals/answer-relevancy" },
      { title: "Bias", href: "/examples/evals/bias" },
      { title: "Completeness", href: "/examples/evals/completeness" },
      {
        title: "Content Similarity",
        href: "/examples/evals/content-similarity",
      },
      { title: "Context Position", href: "/examples/evals/context-position" },
      { title: "Context Precision", href: "/examples/evals/context-precision" },
      { title: "Context Relevancy", href: "/examples/evals/context-relevancy" },
      { title: "Contextual Recall", href: "/examples/evals/contextual-recall" },
      { title: "Faithfulness", href: "/examples/evals/faithfulness" },
      { title: "Hallucination", href: "/examples/evals/hallucination" },
      { title: "Keyword Coverage", href: "/examples/evals/keyword-coverage" },
      { title: "Prompt Alignment", href: "/examples/evals/prompt-alignment" },
      { title: "Summarization", href: "/examples/evals/summarization" },
      {
        title: "Textual Difference",
        href: "/examples/evals/textual-difference",
      },
      { title: "Tone Consistency", href: "/examples/evals/tone-consistency" },
      { title: "Toxicity", href: "/examples/evals/toxicity" },
      {
        title: "LLM as a Judge",
        href: "/examples/evals/custom-llm-judge-eval",
      },
      {
        title: "Native JavaScript",
        href: "/examples/evals/custom-native-javascript-eval",
      },
    ],
    "Scorers (Experimental)": [
      { title: "Custom Scorer", href: "/examples/scorers/custom-scorer" },
      { title: "Answer Relevancy", href: "/examples/scorers/answer-relevancy" },
      {
        title: "Answer Similarity",
        href: "/examples/scorers/answer-similarity",
      },
      { title: "Bias", href: "/examples/scorers/bias" },
      { title: "Completeness", href: "/examples/scorers/completeness" },
      {
        title: "Content Similarity",
        href: "/examples/scorers/content-similarity",
      },
      { title: "Faithfulness", href: "/examples/scorers/faithfulness" },
      { title: "Hallucination", href: "/examples/scorers/hallucination" },
      { title: "Keyword Coverage", href: "/examples/scorers/keyword-coverage" },
      {
        title: "Textual Difference",
        href: "/examples/scorers/textual-difference",
      },
      { title: "Tone Consistency", href: "/examples/scorers/tone-consistency" },
      { title: "Toxicity", href: "/examples/scorers/toxicity" },
      {
        title: "Noise Sensitivity",
        href: "/examples/scorers/noise-sensitivity",
      },
      { title: "Prompt Alignment", href: "/examples/scorers/prompt-alignment" },
      {
        title: "Tool Call Accuracy",
        href: "/examples/scorers/tool-call-accuracy",
      },
      {
        title: "Context Relevance",
        href: "/examples/scorers/context-relevance",
      },
      {
        title: "Context Precision",
        href: "/examples/scorers/context-precision",
      },
    ],
    Voice: [
      { title: "Text to Speech", href: "/examples/voice/text-to-speech" },
      { title: "Speech to Text", href: "/examples/voice/speech-to-text" },
      { title: "Turn Taking", href: "/examples/voice/turn-taking" },
      { title: "Speech to Speech", href: "/examples/voice/speech-to-speech" },
    ],
    Observability: [
      {
        title: "Basic AI Tracing",
        href: "/examples/observability/basic-ai-tracing",
      },
    ],
  }}
/><|MERGE_RESOLUTION|>--- conflicted
+++ resolved
@@ -14,10 +14,7 @@
     "Agent",
     "Workflow",
     "Processors",
-<<<<<<< HEAD
-=======
     "legacyWorkflow",
->>>>>>> 226a1467
     "Memory",
     "RAG",
     "Evals",
@@ -34,11 +31,7 @@
         title: "Image Analysis Agent",
         href: "/examples/agents/image-analysis",
       },
-<<<<<<< HEAD
-      { title: "Request Context", href: "/examples/agents/request-context" },
-=======
       { title: "Runtime Context", href: "/examples/agents/runtime-context" },
->>>>>>> 226a1467
       {
         title: "Deploying an MCP Server",
         href: "/examples/agents/deploying-mcp-server",
@@ -71,8 +64,6 @@
         title: "Response Validator",
         href: "/examples/processors/response-validator",
       },
-<<<<<<< HEAD
-=======
     ],
     legacyWorkflow: [
       {
@@ -111,7 +102,6 @@
         title: "Workflow Variables",
         href: "/examples/workflows_legacy/workflow-variables",
       },
->>>>>>> 226a1467
     ],
     Memory: [
       {
