---
title: "Examples List: Workflows, Agents, RAG"
description: "Explore practical examples of AI development with Mastra, including text generation, RAG implementations, structured outputs, and multi-modal interactions. Learn how to build AI applications using OpenAI, Anthropic, and Google Gemini."
---

import { CardItems } from "@site/src/components/CardItems";

# Examples

The Examples section is a short list of example projects demonstrating basic AI engineering with Mastra, including text generation, structured output, streaming responses, retrieval‐augmented generation (RAG), and voice.

<CardItems
  titles={[
    "Agent",
    "Workflow",
    "Memory",
    "RAG",
    "Voice",
    "Observability",
  ]}
  items={{
    Agent: [
      { title: "Supervisor Agent", href: "/examples/v1/agents/supervisor-agent" },
      {
        title: "Image Analysis Agent",
        href: "/examples/v1/agents/image-analysis",
      },
      { title: "Runtime Context", href: "/examples/v1/agents/request-context" },
      {
        title: "Deploying an MCP Server",
        href: "/docs/v1/mcp/publishing-mcp-server",
      },
      {
        title: "WhatsApp Chat Bot",
        href: "/examples/v1/agents/whatsapp-chat-bot",
      },
    ],
    Workflow: [
      {
        title: "Inngest Workflow",
        href: "/examples/v1/workflows/inngest-workflow",
      },
    ],
<<<<<<< HEAD
    Memory: [
      {
        title: "Memory with Template",
        href: "/examples/v1/memory/working-memory-template",
      },
      {
        title: "Memory with Schema",
        href: "/examples/v1/memory/working-memory-schema",
=======
    Processors: [
      {
        title: "Message Length Limiter",
        href: "/examples/v1/processors/message-length-limiter",
      },
      {
        title: "Response Length Limiter",
        href: "/examples/v1/processors/response-length-limiter",
      },
      {
        title: "Response Validator",
        href: "/examples/v1/processors/response-validator",
>>>>>>> ed9946fc
      },
    ],
    RAG: [
      { title: "Chunk Text", href: "/examples/v1/rag/chunking/chunk-text" },
      {
        title: "Chunk Markdown",
        href: "/examples/v1/rag/chunking/chunk-markdown",
      },
      { title: "Chunk HTML", href: "/examples/v1/rag/chunking/chunk-html" },
      { title: "Chunk JSON", href: "/examples/v1/rag/chunking/chunk-json" },
      {
        title: "Adjust Chunk Size",
        href: "/examples/v1/rag/chunking/adjust-chunk-size",
      },
      {
        title: "Adjust Chunk Delimiters",
        href: "/examples/v1/rag/chunking/adjust-chunk-delimiters",
      },
      {
        title: "Embed Text Chunk",
        href: "/examples/v1/rag/embedding/embed-text-chunk",
      },
      {
        title: "Embed Chunk Array",
        href: "/examples/v1/rag/embedding/embed-chunk-array",
      },
      {
        title: "Embed Text with Cohere",
        href: "/examples/v1/rag/embedding/embed-text-with-cohere",
      },
      {
        title: "Metadata Extraction",
        href: "/examples/v1/rag/embedding/metadata-extraction",
      },
      {
        title: "Upsert Embeddings",
        href: "/examples/v1/rag/upsert/upsert-embeddings",
      },
      {
        title: "Using the Vector Query Tool",
        href: "/examples/v1/rag/usage/basic-rag",
      },
      {
        title: "Optimizing Information Density",
        href: "/examples/v1/rag/usage/cleanup-rag",
      },
      { title: "Metadata Filtering", href: "/examples/v1/rag/usage/filter-rag" },
      {
        title: "Chain of Thought Prompting",
        href: "/examples/v1/rag/usage/cot-rag",
      },
      {
        title: "Structured Reasoning with Workflows",
        href: "/examples/v1/rag/usage/cot-workflow-rag",
      },
      { title: "Graph RAG", href: "/examples/v1/rag/usage/graph-rag" },
    ],
    Voice: [
      { title: "Text to Speech", href: "/examples/v1/voice/text-to-speech" },
      { title: "Speech to Text", href: "/examples/v1/voice/speech-to-text" },
      { title: "Turn Taking", href: "/examples/v1/voice/turn-taking" },
      { title: "Speech to Speech", href: "/examples/v1/voice/speech-to-speech" },
    ],
    Observability: [
      {
        title: "Basic AI Tracing",
        href: "/examples/v1/observability/basic-ai-tracing",
      },
    ],
  }}
/><|MERGE_RESOLUTION|>--- conflicted
+++ resolved
@@ -39,31 +39,6 @@
       {
         title: "Inngest Workflow",
         href: "/examples/v1/workflows/inngest-workflow",
-      },
-    ],
-<<<<<<< HEAD
-    Memory: [
-      {
-        title: "Memory with Template",
-        href: "/examples/v1/memory/working-memory-template",
-      },
-      {
-        title: "Memory with Schema",
-        href: "/examples/v1/memory/working-memory-schema",
-=======
-    Processors: [
-      {
-        title: "Message Length Limiter",
-        href: "/examples/v1/processors/message-length-limiter",
-      },
-      {
-        title: "Response Length Limiter",
-        href: "/examples/v1/processors/response-length-limiter",
-      },
-      {
-        title: "Response Validator",
-        href: "/examples/v1/processors/response-validator",
->>>>>>> ed9946fc
       },
     ],
     RAG: [
