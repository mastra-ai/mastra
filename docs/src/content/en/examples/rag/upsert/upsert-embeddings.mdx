---
title: "Example: Upsert Embeddings | RAG | Mastra Docs"
description: Examples of using Mastra to store embeddings in various vector databases for similarity search.
---

import { Tabs } from "nextra/components";
import { GithubLink } from "@/components/github-link";

# Upsert Embeddings

After generating embeddings, you need to store them in a database that supports vector similarity search. This example shows how to store embeddings in various vector databases for later retrieval.

<<<<<<< HEAD
<Tabs items={['PgVector', 'Pinecone', 'Qdrant', 'Chroma', 'Astra DB', 'LibSQL', 'Upstash', 'Cloudflare', 'MongoDB', 'Couchbase']}>
=======
{/* 
  LLM CONTEXT: This Tabs component demonstrates how to upsert (insert/update) embeddings into different vector databases.
  Each tab shows a complete example of storing embeddings in a specific vector database provider.
  The tabs help users understand the consistent API pattern across different vector stores while showing provider-specific configuration.
  Each tab includes document chunking, embedding generation, index creation, and data insertion for that specific database.
  The providers include PgVector, Pinecone, Qdrant, Chroma, Astra DB, LibSQL, Upstash, Cloudflare, and MongoDB.
*/}
<Tabs items={['PgVector', 'Pinecone', 'Qdrant', 'Chroma', 'Astra DB', 'LibSQL', 'Upstash', 'Cloudflare', 'MongoDB']}>
>>>>>>> 2240855b
  <Tabs.Tab>
  The `PgVector` class provides methods to create indexes and insert embeddings into PostgreSQL with the pgvector extension.
    ```tsx copy
    import { openai } from "@ai-sdk/openai";
    import { PgVector } from "@mastra/pg";
    import { MDocument } from "@mastra/rag";
    import { embedMany } from "ai";

    const doc = MDocument.fromText("Your text content...");

    const chunks = await doc.chunk();

    const { embeddings } = await embedMany({
      values: chunks.map(chunk => chunk.text),
      model: openai.embedding("text-embedding-3-small"),
    });

    const pgVector = new PgVector({ connectionString: process.env.POSTGRES_CONNECTION_STRING! });

    await pgVector.createIndex({
      indexName: "test_index",
      dimension: 1536,
    });

    await pgVector.upsert({
      indexName: "test_index",
      vectors: embeddings,
      metadata: chunks?.map((chunk: any) => ({ text: chunk.text })),
    });
    ```
    <br />
    <hr className="dark:border-[#404040] border-gray-300" />
    <br />
    <GithubLink
      link={
        "https://github.com/mastra-ai/mastra/blob/main/examples/basics/rag/insert-embedding-in-pgvector"
      }
    />

  </Tabs.Tab>

  <Tabs.Tab>
  The `PineconeVector` class provides methods to create indexes and insert embeddings into Pinecone, a managed vector database service.
    ```tsx copy
    import { openai } from '@ai-sdk/openai';
    import { PineconeVector } from '@mastra/pinecone';
    import { MDocument } from '@mastra/rag';
    import { embedMany } from 'ai';

    const doc = MDocument.fromText('Your text content...');

    const chunks = await doc.chunk();

    const { embeddings } = await embedMany({
      values: chunks.map(chunk => chunk.text),
      model: openai.embedding('text-embedding-3-small'),
    });

    const pinecone = new PineconeVector({
      apiKey: process.env.PINECONE_API_KEY!,
    });

    await pinecone.createIndex({
      indexName: 'testindex',
      dimension: 1536,
    });

    await pinecone.upsert({
      indexName: 'testindex',
      vectors: embeddings,
      metadata: chunks?.map(chunk => ({ text: chunk.text })),
    });
    ```
    <br />
    <hr className="dark:border-[#404040] border-gray-300" />
    <br />
    <GithubLink
      link={'https://github.com/mastra-ai/mastra/blob/main/examples/basics/rag/insert-embedding-in-pinecone'}
    />

  </Tabs.Tab>

  <Tabs.Tab>
  The `QdrantVector` class provides methods to create collections and insert embeddings into Qdrant, a high-performance vector database.
    ```tsx copy
    import { openai } from '@ai-sdk/openai';
    import { QdrantVector } from '@mastra/qdrant';
    import { MDocument } from '@mastra/rag';
    import { embedMany } from 'ai';

    const doc = MDocument.fromText('Your text content...');

    const chunks = await doc.chunk();

    const { embeddings } = await embedMany({
      values: chunks.map(chunk => chunk.text),
      model: openai.embedding('text-embedding-3-small'),
      maxRetries: 3,
    });

    const qdrant = new QdrantVector({
      url: process.env.QDRANT_URL,
      apiKey: process.env.QDRANT_API_KEY,
    });

    await qdrant.createIndex({
      indexName: 'test_collection',
      dimension: 1536,
    });

    await qdrant.upsert({
      indexName: 'test_collection',
      vectors: embeddings,
      metadata: chunks?.map(chunk => ({ text: chunk.text })),
    });
    ```

  </Tabs.Tab>

  <Tabs.Tab>
  The `ChromaVector` class provides methods to create collections and insert embeddings into Chroma, an open-source embedding database.
    ```tsx copy
    import { openai } from '@ai-sdk/openai';
    import { ChromaVector } from '@mastra/chroma';
    import { MDocument } from '@mastra/rag';
    import { embedMany } from 'ai';

    const doc = MDocument.fromText('Your text content...');

    const chunks = await doc.chunk();

    const { embeddings } = await embedMany({
      values: chunks.map(chunk => chunk.text),
      model: openai.embedding('text-embedding-3-small'),
    });

    const chroma = new ChromaVector({
      path: "path/to/chroma/db",
    });

    await chroma.createIndex({
      indexName: 'test_collection',
      dimension: 1536,
    });

    await chroma.upsert({
      indexName: 'test_collection',
      vectors: embeddings,
      metadata: chunks.map(chunk => ({ text: chunk.text })),
      documents: chunks.map(chunk => chunk.text),
    });
    ```
    <br />
    <hr className="dark:border-[#404040] border-gray-300" />
    <br />
    <GithubLink
      link={'https://github.com/mastra-ai/mastra/blob/main/examples/basics/rag/insert-embedding-in-chroma'}
    />

  </Tabs.Tab>

  <Tabs.Tab>
  he `AstraVector` class provides methods to create collections and insert embeddings into DataStax Astra DB, a cloud-native vector database.
    ```tsx copy
    import { openai } from '@ai-sdk/openai';
    import { AstraVector } from '@mastra/astra';
    import { MDocument } from '@mastra/rag';
    import { embedMany } from 'ai';

    const doc = MDocument.fromText('Your text content...');

    const chunks = await doc.chunk();

    const { embeddings } = await embedMany({
      model: openai.embedding('text-embedding-3-small'),
      values: chunks.map(chunk => chunk.text),
    });

    const astra = new AstraVector({
      token: process.env.ASTRA_DB_TOKEN,
      endpoint: process.env.ASTRA_DB_ENDPOINT,
      keyspace: process.env.ASTRA_DB_KEYSPACE,
    });

    await astra.createIndex({
      indexName: 'test_collection',
      dimension: 1536,
    });

    await astra.upsert({
      indexName: 'test_collection',
      vectors: embeddings,
      metadata: chunks?.map(chunk => ({ text: chunk.text })),
    });
    ```

  </Tabs.Tab>

  <Tabs.Tab>
  The `LibSQLVector` class provides methods to create collections and insert embeddings into LibSQL, a fork of SQLite with vector extensions.
    ```tsx copy
    import { openai } from "@ai-sdk/openai";
    import { LibSQLVector } from "@mastra/core/vector/libsql";
    import { MDocument } from "@mastra/rag";
    import { embedMany } from "ai";

    const doc = MDocument.fromText("Your text content...");

    const chunks = await doc.chunk();

    const { embeddings } = await embedMany({
      values: chunks.map((chunk) => chunk.text),
      model: openai.embedding("text-embedding-3-small"),
    });

    const libsql = new LibSQLVector({
      connectionUrl: process.env.DATABASE_URL,
      authToken: process.env.DATABASE_AUTH_TOKEN, // Optional: for Turso cloud databases
    });

    await libsql.createIndex({
      indexName: "test_collection",
      dimension: 1536,
    });

    await libsql.upsert({
      indexName: "test_collection",
      vectors: embeddings,
      metadata: chunks?.map((chunk) => ({ text: chunk.text })),
    });
    ```

    <br />
    <hr className="dark:border-[#404040] border-gray-300" />
    <br />
    <GithubLink
      link={'https://github.com/mastra-ai/mastra/blob/main/examples/basics/rag/insert-embedding-in-libsql'}
    />

  </Tabs.Tab>

  <Tabs.Tab>
  The `UpstashVector` class provides methods to create collections and insert embeddings into Upstash Vector, a serverless vector database.
    ```tsx copy
    import { openai } from '@ai-sdk/openai';
    import { UpstashVector } from '@mastra/upstash';
    import { MDocument } from '@mastra/rag';
    import { embedMany } from 'ai';

    const doc = MDocument.fromText('Your text content...');

    const chunks = await doc.chunk();

    const { embeddings } = await embedMany({
      values: chunks.map(chunk => chunk.text),
      model: openai.embedding('text-embedding-3-small'),
    });

    const upstash = new UpstashVector({
      url: process.env.UPSTASH_URL,
      token: process.env.UPSTASH_TOKEN,
    });

    await upstash.createIndex({
      indexName: 'test_collection',
      dimension: 1536,
    });

    await upstash.upsert({
      indexName: 'test_collection',
      vectors: embeddings,
      metadata: chunks?.map(chunk => ({ text: chunk.text })),
    });
    ```

  </Tabs.Tab>

  <Tabs.Tab>
  The `CloudflareVector` class provides methods to create collections and insert embeddings into Cloudflare Vectorize, a serverless vector database service.
    ```tsx copy
    import { openai } from '@ai-sdk/openai';
    import { CloudflareVector } from '@mastra/vectorize';
    import { MDocument } from '@mastra/rag';
    import { embedMany } from 'ai';

    const doc = MDocument.fromText('Your text content...');

    const chunks = await doc.chunk();

    const { embeddings } = await embedMany({
      values: chunks.map(chunk => chunk.text),
      model: openai.embedding('text-embedding-3-small'),
    });

    const vectorize = new CloudflareVector({
      accountId: process.env.CF_ACCOUNT_ID,
      apiToken: process.env.CF_API_TOKEN,
    });

    await vectorize.createIndex({
      indexName: 'test_collection',
      dimension: 1536,
    });

    await vectorize.upsert({
      indexName: 'test_collection',
      vectors: embeddings,
      metadata: chunks?.map(chunk => ({ text: chunk.text })),
    });
    ```

  </Tabs.Tab>
  <Tabs.Tab>
  The `MongoDBVector` class provides methods to create indexes and insert embeddings into MongoDB with Atlas Search.
    ```tsx copy
    import { openai } from "@ai-sdk/openai";
    import { MongoDBVector } from "@mastra/mongodb";
    import { MDocument } from "@mastra/rag";
    import { embedMany } from "ai";

    const doc = MDocument.fromText("Your text content...");

    const chunks = await doc.chunk();

    const { embeddings } = await embedMany({
      values: chunks.map(chunk => chunk.text),
      model: openai.embedding("text-embedding-3-small"),
    });

    const vectorDB = new MongoDBVector({
      uri: process.env.MONGODB_URI!,
      dbName: process.env.MONGODB_DB_NAME!,
    });

    await vectorDB.createIndex({
      indexName: "test_index",
      dimension: 1536,
    });

    await vectorDB.upsert({
      indexName: "test_index",
      vectors: embeddings,
      metadata: chunks?.map((chunk: any) => ({ text: chunk.text })),
    });
    ```

  </Tabs.Tab>
  <Tabs.Tab>
  The `CouchbaseVector` class provides methods to create indexes and insert embeddings into Couchbase, a distributed NoSQL database with vector search capabilities.
    ```tsx copy
    import { openai } from '@ai-sdk/openai';
    import { CouchbaseVector } from '@mastra/couchbase';
    import { MDocument } from '@mastra/rag';
    import { embedMany } from 'ai';

    const doc = MDocument.fromText('Your text content...');

    const chunks = await doc.chunk();

    const { embeddings } = await embedMany({
      values: chunks.map(chunk => chunk.text),
      model: openai.embedding('text-embedding-3-small'),
    });

    const couchbase = new CouchbaseVector({
      connectionString: process.env.COUCHBASE_CONNECTION_STRING,
      username: process.env.COUCHBASE_USERNAME,
      password: process.env.COUCHBASE_PASSWORD,
      bucketName: process.env.COUCHBASE_BUCKET,
    });

    await couchbase.createIndex({
      indexName: 'test_collection',
      dimension: 1536,
    });

    await couchbase.upsert({
      indexName: 'test_collection',
      vectors: embeddings,
      metadata: chunks?.map(chunk => ({ text: chunk.text })),
    });
    ```
    <br />
    <hr className="dark:border-[#404040] border-gray-300" />
    <br />
    <GithubLink 
      link={'https://github.com/mastra-ai/mastra/blob/main/examples/basics/rag/insert-embedding-in-couchbase'} 
    />
  </Tabs.Tab>
</Tabs><|MERGE_RESOLUTION|>--- conflicted
+++ resolved
@@ -10,18 +10,14 @@
 
 After generating embeddings, you need to store them in a database that supports vector similarity search. This example shows how to store embeddings in various vector databases for later retrieval.
 
-<<<<<<< HEAD
-<Tabs items={['PgVector', 'Pinecone', 'Qdrant', 'Chroma', 'Astra DB', 'LibSQL', 'Upstash', 'Cloudflare', 'MongoDB', 'Couchbase']}>
-=======
 {/* 
   LLM CONTEXT: This Tabs component demonstrates how to upsert (insert/update) embeddings into different vector databases.
   Each tab shows a complete example of storing embeddings in a specific vector database provider.
   The tabs help users understand the consistent API pattern across different vector stores while showing provider-specific configuration.
   Each tab includes document chunking, embedding generation, index creation, and data insertion for that specific database.
-  The providers include PgVector, Pinecone, Qdrant, Chroma, Astra DB, LibSQL, Upstash, Cloudflare, and MongoDB.
+  The providers include PgVector, Pinecone, Qdrant, Chroma, Astra DB, LibSQL, Upstash, Cloudflare, MongoDB, OpenSearch, and Couchbase.
 */}
-<Tabs items={['PgVector', 'Pinecone', 'Qdrant', 'Chroma', 'Astra DB', 'LibSQL', 'Upstash', 'Cloudflare', 'MongoDB']}>
->>>>>>> 2240855b
+<Tabs items={['PgVector', 'Pinecone', 'Qdrant', 'Chroma', 'Astra DB', 'LibSQL', 'Upstash', 'Cloudflare', 'MongoDB', 'OpenSearch', 'Couchbase']}>
   <Tabs.Tab>
   The `PgVector` class provides methods to create indexes and insert embeddings into PostgreSQL with the pgvector extension.
     ```tsx copy
@@ -369,6 +365,42 @@
     ```
 
   </Tabs.Tab>
+
+  <Tabs.Tab>
+  The `OpenSearchVector` class provides methods to create indexes and insert embeddings into OpenSearch, a distributed search engine with vector search capabilities.
+    ```tsx copy
+    import { openai } from '@ai-sdk/openai';
+    import { OpenSearchVector } from '@mastra/opensearch';
+    import { MDocument } from '@mastra/rag';
+    import { embedMany } from 'ai';
+
+    const doc = MDocument.fromText('Your text content...');
+
+    const chunks = await doc.chunk();
+
+    const { embeddings } = await embedMany({
+      values: chunks.map(chunk => chunk.text),
+      model: openai.embedding('text-embedding-3-small'),
+    });
+
+    const vectorDB = new OpenSearchVector({
+      uri: process.env.OPENSEARCH_URI!,
+    });
+
+    await vectorDB.createIndex({
+      indexName: 'test_index',
+      dimension: 1536,
+    });
+
+    await vectorDB.upsert({
+      indexName: 'test_index',
+      vectors: embeddings,
+      metadata: chunks?.map((chunk: any) => ({ text: chunk.text })),
+    });
+    ```
+
+  </Tabs.Tab>
+
   <Tabs.Tab>
   The `CouchbaseVector` class provides methods to create indexes and insert embeddings into Couchbase, a distributed NoSQL database with vector search capabilities.
     ```tsx copy
