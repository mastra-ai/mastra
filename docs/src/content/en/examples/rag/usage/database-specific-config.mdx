--- conflicted
+++ resolved
@@ -20,11 +20,7 @@
 ```typescript
 import { openai } from "@ai-sdk/openai";
 import { createVectorQueryTool } from "@mastra/rag";
-<<<<<<< HEAD
-import { RequestContext } from "@mastra/core/request-context";
-=======
 import { RuntimeContext } from "@mastra/core/runtime-context";
->>>>>>> 226a1467
 
 // Base configuration
 const createSearchTool = (environment: "dev" | "staging" | "prod") => {
@@ -50,12 +46,11 @@
   indexName: "documents",
   model: openai.embedding("text-embedding-3-small"),
 });
-<<<<<<< HEAD
 
 // Switch environment at runtime
 const switchEnvironment = async (environment: string, query: string) => {
-  const requestContext = new RequestContext();
-  requestContext.set("databaseConfig", {
+  const runtimeContext = new RuntimeContext();
+  runtimeContext.set("databaseConfig", {
     pinecone: {
       namespace: environment,
     },
@@ -64,7 +59,7 @@
   return await dynamicSearchTool.execute({
     context: { queryText: query },
     mastra,
-    requestContext,
+    runtimeContext,
   });
 };
 ```
@@ -75,7 +70,7 @@
 ```javascript
 import { openai } from "@ai-sdk/openai";
 import { createVectorQueryTool } from "@mastra/rag";
-import { RequestContext } from "@mastra/core/request-context";
+import { RuntimeContext } from "@mastra/core/runtime-context";
 
 // Base configuration
 const createSearchTool = (environment) => {
@@ -91,10 +86,19 @@
   });
 };
 
-=======
+// Create environment-specific tools
+const devSearchTool = createSearchTool("dev");
+const prodSearchTool = createSearchTool("prod");
+
+// Or use runtime override
+const dynamicSearchTool = createVectorQueryTool({
+  vectorStoreName: "pinecone",
+  indexName: "documents",
+  model: openai.embedding("text-embedding-3-small"),
+});
 
 // Switch environment at runtime
-const switchEnvironment = async (environment: string, query: string) => {
+const switchEnvironment = async (environment, query) => {
   const runtimeContext = new RuntimeContext();
   runtimeContext.set("databaseConfig", {
     pinecone: {
@@ -106,66 +110,6 @@
     context: { queryText: query },
     mastra,
     runtimeContext,
-  });
-};
-```
-
-  </TabItem>
-  <TabItem value="javascript" label="JavaScript">
-
-```javascript
-import { openai } from "@ai-sdk/openai";
-import { createVectorQueryTool } from "@mastra/rag";
-import { RuntimeContext } from "@mastra/core/runtime-context";
-
-// Base configuration
-const createSearchTool = (environment) => {
-  return createVectorQueryTool({
-    vectorStoreName: "pinecone",
-    indexName: "documents",
-    model: openai.embedding("text-embedding-3-small"),
-    databaseConfig: {
-      pinecone: {
-        namespace: environment,
-      },
-    },
-  });
-};
-
->>>>>>> 226a1467
-// Create environment-specific tools
-const devSearchTool = createSearchTool("dev");
-const prodSearchTool = createSearchTool("prod");
-
-// Or use runtime override
-const dynamicSearchTool = createVectorQueryTool({
-  vectorStoreName: "pinecone",
-  indexName: "documents",
-  model: openai.embedding("text-embedding-3-small"),
-});
-
-// Switch environment at runtime
-const switchEnvironment = async (environment, query) => {
-<<<<<<< HEAD
-  const requestContext = new RequestContext();
-  requestContext.set("databaseConfig", {
-=======
-  const runtimeContext = new RuntimeContext();
-  runtimeContext.set("databaseConfig", {
->>>>>>> 226a1467
-    pinecone: {
-      namespace: environment,
-    },
-  });
-
-  return await dynamicSearchTool.execute({
-    context: { queryText: query },
-    mastra,
-<<<<<<< HEAD
-    requestContext,
-=======
-    runtimeContext,
->>>>>>> 226a1467
   });
 };
 ```
@@ -257,19 +201,11 @@
 
 // Adjust parameters based on load
 const adaptiveSearch = async (query: string, isHighLoad: boolean) => {
-<<<<<<< HEAD
-  const requestContext = new RequestContext();
-
-  if (isHighLoad) {
-    // Reduce quality for speed during high load
-    requestContext.set("databaseConfig", {
-=======
   const runtimeContext = new RuntimeContext();
 
   if (isHighLoad) {
     // Reduce quality for speed during high load
     runtimeContext.set("databaseConfig", {
->>>>>>> 226a1467
       pgvector: {
         ef: 75,
         probes: 5,
@@ -281,11 +217,7 @@
   return await balancedTool.execute({
     context: { queryText: query },
     mastra,
-<<<<<<< HEAD
-    requestContext,
-=======
     runtimeContext,
->>>>>>> 226a1467
   });
 };
 ```
@@ -316,17 +248,10 @@
   }
 
   async searchForTenant(tenant: Tenant, query: string) {
-<<<<<<< HEAD
-    const requestContext = new RequestContext();
-
-    // Isolate search to tenant's namespace
-    requestContext.set("databaseConfig", {
-=======
     const runtimeContext = new RuntimeContext();
 
     // Isolate search to tenant's namespace
     runtimeContext.set("databaseConfig", {
->>>>>>> 226a1467
       pinecone: {
         namespace: tenant.namespace,
       },
@@ -338,11 +263,7 @@
         topK: 10,
       },
       mastra,
-<<<<<<< HEAD
-      requestContext,
-=======
       runtimeContext,
->>>>>>> 226a1467
     });
 
     // Add tenant context to results
@@ -419,19 +340,11 @@
 };
 
 const hybridSearch = async (query: string, keywords: string[]) => {
-<<<<<<< HEAD
-  const requestContext = new RequestContext();
-
-  if (keywords.length > 0) {
-    const sparseVector = generateSparseVector(keywords);
-    requestContext.set("databaseConfig", {
-=======
   const runtimeContext = new RuntimeContext();
 
   if (keywords.length > 0) {
     const sparseVector = generateSparseVector(keywords);
     runtimeContext.set("databaseConfig", {
->>>>>>> 226a1467
       pinecone: {
         namespace: "production",
         sparseVector,
@@ -442,11 +355,7 @@
   return await hybridSearchTool.execute({
     context: { queryText: query },
     mastra,
-<<<<<<< HEAD
-    requestContext,
-=======
     runtimeContext,
->>>>>>> 226a1467
   });
 };
 
