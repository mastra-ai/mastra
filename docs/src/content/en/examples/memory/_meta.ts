--- conflicted
+++ resolved
@@ -1,14 +1,6 @@
 const meta = {
   "working-memory-template": "Memory with Template",
   "working-memory-schema": "Memory with Schema",
-<<<<<<< HEAD
-  "memory-processors": "Memory Processors",
-  "memory-with-libsql": "Memory with LibSQL",
-  "memory-with-mongodb": "Memory with MongoDB",
-  "memory-with-pg": "Memory with PostgreSQL",
-  "memory-with-upstash": "Memory with Upstash",
-=======
->>>>>>> 35cca2cc
 };
 
 export default meta;