--- conflicted
+++ resolved
@@ -58,21 +58,13 @@
 
 Different voice providers return different metadata for their voices:
 
-<<<<<<< HEAD
-{/_
-=======
 {/*
->>>>>>> ed4de9af
 LLM CONTEXT: This Tabs component shows the different metadata structures returned by various voice providers' getSpeakers() method.
 Each tab displays the specific properties and data types returned by that voice provider when listing available speakers/voices.
 The tabs help users understand what information is available for each provider and how to access voice-specific metadata.
 Each tab includes property tables showing voiceId and provider-specific metadata like name, language, gender, accent, etc.
 The providers include OpenAI, OpenAI Realtime, Deepgram, ElevenLabs, Google, Murf, PlayAI, Sarvam, Speechify, and Azure.
-<<<<<<< HEAD
-_/}
-=======
 */}
->>>>>>> ed4de9af
 
 <Tabs items={["OpenAI", "OpenAI Realtime", "Deepgram", "ElevenLabs", "Google", "Murf", "PlayAI", "Sarvam", "Speechify", "Azure"]}>
   <Tabs.Tab label="OpenAI">
