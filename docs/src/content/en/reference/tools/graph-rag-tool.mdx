--- conflicted
+++ resolved
@@ -31,11 +31,7 @@
 :::note
 
 **Parameter Requirements:** Most fields can be set at creation as defaults.
-<<<<<<< HEAD
-Some fields can be overridden at runtime via the request context or input. If
-=======
 Some fields can be overridden at runtime via the runtime context or input. If
->>>>>>> 226a1467
 a required field is missing from both creation and runtime, an error will be
 thrown. Note that `model`, `id`, and `description` can only be set at creation
 time.
@@ -83,7 +79,7 @@
       name: "enableFilter",
       type: "boolean",
       description:
-        "Enable filtering of results based on metadata. (Set at creation only, but will be automatically enabled if a filter is provided in the request context.)",
+        "Enable filtering of results based on metadata. (Set at creation only, but will be automatically enabled if a filter is provided in the runtime context.)",
       isOptional: true,
       defaultValue: "false",
     },
@@ -221,49 +217,44 @@
 
 This example shows how to customize the tool description for a specific use case while maintaining its core purpose of relationship analysis.
 
-## Example: Using Request Context
-
-```typescript
-const graphTool = createGraphRAGTool({
-  vectorStoreName: "pinecone",
-  indexName: "docs",
-  model: openai.embedding("text-embedding-3-small"),
-});
-```
-
-When using request context, provide required parameters at execution time via the request context:
-
-```typescript
-const requestContext = new RequestContext<{
+## Example: Using Runtime Context
+
+```typescript
+const graphTool = createGraphRAGTool({
+  vectorStoreName: "pinecone",
+  indexName: "docs",
+  model: openai.embedding("text-embedding-3-small"),
+});
+```
+
+When using runtime context, provide required parameters at execution time via the runtime context:
+
+```typescript
+const runtimeContext = new RuntimeContext<{
   vectorStoreName: string;
   indexName: string;
   topK: number;
   filter: any;
 }>();
-requestContext.set("vectorStoreName", "my-store");
-requestContext.set("indexName", "my-index");
-requestContext.set("topK", 5);
-requestContext.set("filter", { category: "docs" });
-requestContext.set("randomWalkSteps", 100);
-requestContext.set("restartProb", 0.15);
+runtimeContext.set("vectorStoreName", "my-store");
+runtimeContext.set("indexName", "my-index");
+runtimeContext.set("topK", 5);
+runtimeContext.set("filter", { category: "docs" });
+runtimeContext.set("randomWalkSteps", 100);
+runtimeContext.set("restartProb", 0.15);
 
 const response = await agent.generate(
   "Find documentation from the knowledge base.",
   {
-    requestContext,
+    runtimeContext,
   },
 );
 ```
 
-For more information on request context, please see:
-
-<<<<<<< HEAD
-- [Agent Request Context](/docs/server-db/request-context)
-- [Tool Request Context](/docs/tools-mcp/overview#using-requestcontext)
-=======
+For more information on runtime context, please see:
+
 - [Agent Runtime Context](/docs/server-db/runtime-context)
 - [Tool Runtime Context](/docs/tools-mcp/overview#using-runtimecontext)
->>>>>>> 226a1467
 
 ## Related
 
