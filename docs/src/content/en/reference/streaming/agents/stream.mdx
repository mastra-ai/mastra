--- conflicted
+++ resolved
@@ -516,10 +516,6 @@
       description: "Runtime context for dependency injection and contextual information.",
     },
     {
-<<<<<<< HEAD
-      name: "stopWhen",
-      type: "StopCondition | StopCondition[]",
-=======
       name: "tracingContext",
       type: "TracingContext",
       isOptional: true,
@@ -554,43 +550,6 @@
     {
       name: "maxTokens",
       type: "number",
-      isOptional: true,
-      description: "Maximum number of tokens to generate.",
-    },
-    {
-      name: "topP",
-      type: "number",
-      isOptional: true,
-      description: "Nucleus sampling. This is a number between 0 and 1. It is recommended to set either `temperature` or `topP`, but not both.",
-    },
-    {
-      name: "topK",
-      type: "number",
-      isOptional: true,
-      description: "Only sample from the top K options for each subsequent token. Used to remove 'long tail' low probability responses.",
-    },
-    {
-      name: "presencePenalty",
-      type: "number",
-      isOptional: true,
-      description: "Presence penalty setting. It affects the likelihood of the model to repeat information that is already in the prompt. A number between -1 (increase repetition) and 1 (maximum penalty, decrease repetition).",
-    },
-    {
-      name: "frequencyPenalty",
-      type: "number",
-      isOptional: true,
-      description: "Frequency penalty setting. It affects the likelihood of the model to repeatedly use the same words or phrases. A number between -1 (increase repetition) and 1 (maximum penalty, decrease repetition).",
-    },
-    {
-      name: "stopSequences",
-      type: "string[]",
-      isOptional: true,
-      description: "Stop sequences. If set, the model will stop generating text when one of the stop sequences is generated.",
-    },
-    {
-      name: "seed",
-      type: "number",
->>>>>>> 418c1366
       isOptional: true,
       description: "Condition(s) that determine when to stop the agent's execution. Can be a single condition or array of conditions.",
     },
