---
title: "Reference: ChunkType (Experimental) | Agents | Mastra Docs"
description: "Documentation for the ChunkType type used in Mastra streaming responses, defining all possible chunk types and their payloads."
---

import { Callout } from "nextra/components";
import { PropertiesTable } from "@/components/properties-table";

# ChunkType (Experimental)

<Callout type="important">
  <strong className="block">Experimental API: </strong>This type is part of the experimental `.stream()` method. The API may change as we refine the feature based on feedback.
</Callout>

The `ChunkType` type defines the mastra format of stream chunks that can be emitted during streaming responses from agents.

## Base Properties

All chunks include these base properties:

<PropertiesTable
  content={[
    {
      name: "type",
      type: "string",
      description: "The specific chunk type identifier"
    },
    {
      name: "runId",
      type: "string",
      description: "Unique identifier for this execution run"
    },
    {
      name: "from",
      type: "ChunkFrom",
      description: "Source of the chunk",
      properties: [{
        type: "enum",
        parameters: [
          { name: "AGENT", type: "'AGENT'", description: "Chunk from agent execution" },
          { name: "USER", type: "'USER'", description: "Chunk from user input" },
          { name: "SYSTEM", type: "'SYSTEM'", description: "Chunk from system processes" },
          { name: "WORKFLOW", type: "'WORKFLOW'", description: "Chunk from workflow execution" }
        ]
      }]
    }
  ]}
/>

## Text Chunks

### text-start

Signals the beginning of text generation.

<PropertiesTable
  content={[
    {
      name: "type",
      type: '"text-start"',
      description: "Chunk type identifier"
    },
    {
      name: "payload",
      type: "TextStartPayload",
      description: "Text start information",
      properties: [{
        type: "TextStartPayload",
        parameters: [
          { name: "id", type: "string", description: "Unique identifier for this text generation" },
          { name: "providerMetadata", type: "SharedV2ProviderMetadata", isOptional: true, description: "Provider-specific metadata" }
        ]
      }]
    }
  ]}
/>

### text-delta

Incremental text content during generation.

<PropertiesTable
  content={[
    {
      name: "type",
      type: '"text-delta"',
      description: "Chunk type identifier"
    },
    {
      name: "payload",
      type: "TextDeltaPayload",
      description: "Incremental text content",
      properties: [{
        type: "TextDeltaPayload",
        parameters: [
          { name: "id", type: "string", description: "Unique identifier for this text generation" },
          { name: "text", type: "string", description: "The incremental text content" },
          { name: "providerMetadata", type: "SharedV2ProviderMetadata", isOptional: true, description: "Provider-specific metadata" }
        ]
      }]
    }
  ]}
/>

### text-end

Signals the end of text generation.

<PropertiesTable
  content={[
    {
      name: "type",
      type: '"text-end"',
      description: "Chunk type identifier"
    },
    {
      name: "payload",
      type: "TextEndPayload",
      description: "Text end information",
      properties: [{
        type: "TextEndPayload",
        parameters: [
          { name: "id", type: "string", description: "Unique identifier for this text generation" },
          { name: "providerMetadata", type: "SharedV2ProviderMetadata", isOptional: true, description: "Provider-specific metadata" }
        ]
      }]
    }
  ]}
/>

## Reasoning Chunks

### reasoning-start

Signals the beginning of reasoning generation (for models that support reasoning).

<PropertiesTable
  content={[
    {
      name: "type",
      type: '"reasoning-start"',
      description: "Chunk type identifier"
    },
    {
      name: "payload",
      type: "ReasoningStartPayload",
      description: "Reasoning start information",
      properties: [{
        type: "ReasoningStartPayload",
        parameters: [
          { name: "id", type: "string", description: "Unique identifier for this reasoning generation" },
          { name: "signature", type: "string", isOptional: true, description: "Reasoning signature if available" },
          { name: "providerMetadata", type: "SharedV2ProviderMetadata", isOptional: true, description: "Provider-specific metadata" }
        ]
      }]
    }
  ]}
/>

### reasoning-delta

Incremental reasoning text during generation.

<PropertiesTable
  content={[
    {
      name: "type",
      type: '"reasoning-delta"',
      description: "Chunk type identifier"
    },
    {
      name: "payload",
      type: "ReasoningDeltaPayload",
      description: "Incremental reasoning content",
      properties: [{
        type: "ReasoningDeltaPayload",
        parameters: [
          { name: "id", type: "string", description: "Unique identifier for this reasoning generation" },
          { name: "text", type: "string", description: "The incremental reasoning text" },
          { name: "providerMetadata", type: "SharedV2ProviderMetadata", isOptional: true, description: "Provider-specific metadata" }
        ]
      }]
    }
  ]}
/>

### reasoning-end

Signals the end of reasoning generation.

<PropertiesTable
  content={[
    {
      name: "type",
      type: '"reasoning-end"',
      description: "Chunk type identifier"
    },
    {
      name: "payload",
      type: "ReasoningEndPayload",
      description: "Reasoning end information",
      properties: [{
        type: "ReasoningEndPayload",
        parameters: [
          { name: "id", type: "string", description: "Unique identifier for this reasoning generation" },
          { name: "signature", type: "string", isOptional: true, description: "Final reasoning signature if available" },
          { name: "providerMetadata", type: "SharedV2ProviderMetadata", isOptional: true, description: "Provider-specific metadata" }
        ]
      }]
    }
  ]}
/>

### reasoning-signature

Contains the reasoning signature from models that support advanced reasoning (like OpenAI's o1 series). The signature represents metadata about the model's internal reasoning process, such as effort level or reasoning approach, but not the actual reasoning content itself.

<PropertiesTable
  content={[
    {
      name: "type",
      type: '"reasoning-signature"',
      description: "Chunk type identifier"
    },
    {
      name: "payload",
      type: "ReasoningSignaturePayload",
      description: "Metadata about the model's reasoning process characteristics",
      properties: [{
        type: "ReasoningSignaturePayload",
        parameters: [
          { name: "id", type: "string", description: "Unique identifier for the reasoning session" },
          { name: "signature", type: "string", description: "Signature describing the reasoning approach or effort level (e.g., reasoning effort settings)" },
          { name: "providerMetadata", type: "SharedV2ProviderMetadata", isOptional: true, description: "Provider-specific metadata" }
        ]
      }]
    }
  ]}
/>

## Tool Chunks

### tool-call

A tool is being called.

<PropertiesTable
  content={[
    {
      name: "type",
      type: '"tool-call"',
      description: "Chunk type identifier"
    },
    {
      name: "payload",
      type: "ToolCallPayload",
      description: "Tool call information",
      properties: [{
        type: "ToolCallPayload",
        parameters: [
          { name: "toolCallId", type: "string", description: "Unique identifier for this tool call" },
          { name: "toolName", type: "string", description: "Name of the tool being called" },
          { name: "args", type: "Record<string, any>", isOptional: true, description: "Arguments passed to the tool" },
          { name: "providerExecuted", type: "boolean", isOptional: true, description: "Whether the provider executed the tool" },
          { name: "output", type: "any", isOptional: true, description: "Tool output if available" },
          { name: "providerMetadata", type: "SharedV2ProviderMetadata", isOptional: true, description: "Provider-specific metadata" }
        ]
      }]
    }
  ]}
/>

### tool-result

Result from a tool execution.

<PropertiesTable
  content={[
    {
      name: "type",
      type: '"tool-result"',
      description: "Chunk type identifier"
    },
    {
      name: "payload",
      type: "ToolResultPayload",
      description: "Tool execution result",
      properties: [{
        type: "ToolResultPayload",
        parameters: [
          { name: "toolCallId", type: "string", description: "Unique identifier for the tool call" },
          { name: "toolName", type: "string", description: "Name of the executed tool" },
          { name: "result", type: "any", description: "The result of the tool execution" },
          { name: "isError", type: "boolean", isOptional: true, description: "Whether the result is an error" },
          { name: "providerExecuted", type: "boolean", isOptional: true, description: "Whether the provider executed the tool" },
          { name: "args", type: "Record<string, any>", isOptional: true, description: "Arguments that were passed to the tool" },
          { name: "providerMetadata", type: "SharedV2ProviderMetadata", isOptional: true, description: "Provider-specific metadata" }
        ]
      }]
    }
  ]}
/>

### tool-call-input-streaming-start

Signals the start of streaming tool call arguments.

<PropertiesTable
  content={[
    {
      name: "type",
      type: '"tool-call-input-streaming-start"',
      description: "Chunk type identifier"
    },
    {
      name: "payload",
      type: "ToolCallInputStreamingStartPayload",
      description: "Tool call input streaming start information",
      properties: [{
        type: "ToolCallInputStreamingStartPayload",
        parameters: [
          { name: "toolCallId", type: "string", description: "Unique identifier for this tool call" },
          { name: "toolName", type: "string", description: "Name of the tool being called" },
          { name: "providerExecuted", type: "boolean", isOptional: true, description: "Whether the provider executed the tool" },
          { name: "dynamic", type: "boolean", isOptional: true, description: "Whether the tool call is dynamic" },
          { name: "providerMetadata", type: "SharedV2ProviderMetadata", isOptional: true, description: "Provider-specific metadata" }
        ]
      }]
    }
  ]}
/>

### tool-call-delta

Incremental tool call arguments during streaming.

<PropertiesTable
  content={[
    {
      name: "type",
      type: '"tool-call-delta"',
      description: "Chunk type identifier"
    },
    {
      name: "payload",
      type: "ToolCallDeltaPayload",
      description: "Incremental tool call arguments",
      properties: [{
        type: "ToolCallDeltaPayload",
        parameters: [
          { name: "argsTextDelta", type: "string", description: "Incremental text delta for tool arguments" },
          { name: "toolCallId", type: "string", description: "Unique identifier for this tool call" },
          { name: "toolName", type: "string", isOptional: true, description: "Name of the tool being called" },
          { name: "providerMetadata", type: "SharedV2ProviderMetadata", isOptional: true, description: "Provider-specific metadata" }
        ]
      }]
    }
  ]}
/>

### tool-call-input-streaming-end

Signals the end of streaming tool call arguments.

<PropertiesTable
  content={[
    {
      name: "type",
      type: '"tool-call-input-streaming-end"',
      description: "Chunk type identifier"
    },
    {
      name: "payload",
      type: "ToolCallInputStreamingEndPayload",
      description: "Tool call input streaming end information",
      properties: [{
        type: "ToolCallInputStreamingEndPayload",
        parameters: [
          { name: "toolCallId", type: "string", description: "Unique identifier for this tool call" },
          { name: "providerMetadata", type: "SharedV2ProviderMetadata", isOptional: true, description: "Provider-specific metadata" }
        ]
      }]
    }
  ]}
/>

### tool-error

An error occurred during tool execution.

<PropertiesTable
  content={[
    {
      name: "type",
      type: '"tool-error"',
      description: "Chunk type identifier"
    },
    {
      name: "payload",
      type: "ToolErrorPayload",
      description: "Tool error information",
      properties: [{
        type: "ToolErrorPayload",
        parameters: [
          { name: "id", type: "string", isOptional: true, description: "Optional identifier" },
          { name: "toolCallId", type: "string", description: "Unique identifier for the tool call" },
          { name: "toolName", type: "string", description: "Name of the tool that failed" },
          { name: "args", type: "Record<string, any>", isOptional: true, description: "Arguments that were passed to the tool" },
          { name: "error", type: "unknown", description: "The error that occurred" },
          { name: "providerExecuted", type: "boolean", isOptional: true, description: "Whether the provider executed the tool" },
          { name: "providerMetadata", type: "SharedV2ProviderMetadata", isOptional: true, description: "Provider-specific metadata" }
        ]
      }]
    }
  ]}
/>

## Source and File Chunks

### source

Contains source information for content.

<PropertiesTable
  content={[
    {
      name: "type",
      type: '"source"',
      description: "Chunk type identifier"
    },
    {
      name: "payload",
      type: "SourcePayload",
      description: "Source information",
      properties: [{
        type: "SourcePayload",
        parameters: [
          { name: "id", type: "string", description: "Unique identifier" },
          { name: "sourceType", type: "'url' | 'document'", description: "Type of source" },
          { name: "title", type: "string", description: "Title of the source" },
          { name: "mimeType", type: "string", isOptional: true, description: "MIME type of the source" },
          { name: "filename", type: "string", isOptional: true, description: "Filename if applicable" },
          { name: "url", type: "string", isOptional: true, description: "URL if applicable" },
          { name: "providerMetadata", type: "SharedV2ProviderMetadata", isOptional: true, description: "Provider-specific metadata" }
        ]
      }]
    }
  ]}
/>

### file

Contains file data.

<PropertiesTable
  content={[
    {
      name: "type",
      type: '"file"',
      description: "Chunk type identifier"
    },
    {
      name: "payload",
      type: "FilePayload",
      description: "File data",
      properties: [{
        type: "FilePayload",
        parameters: [
          { name: "data", type: "string | Uint8Array", description: "The file data" },
          { name: "base64", type: "string", isOptional: true, description: "Base64 encoded data if applicable" },
          { name: "mimeType", type: "string", description: "MIME type of the file" },
          { name: "providerMetadata", type: "SharedV2ProviderMetadata", isOptional: true, description: "Provider-specific metadata" }
        ]
      }]
    }
  ]}
/>

## Control Chunks

### start

Signals the start of streaming.

<PropertiesTable
  content={[
    {
      name: "type",
      type: '"start"',
      description: "Chunk type identifier"
    },
    {
      name: "payload",
      type: "StartPayload",
      description: "Start information",
      properties: [{
        type: "StartPayload",
        parameters: [
          { name: "[key: string]", type: "any", description: "Additional start data" }
        ]
      }]
    }
  ]}
/>

### step-start

Signals the start of a processing step.

<PropertiesTable
  content={[
    {
      name: "type",
      type: '"step-start"',
      description: "Chunk type identifier"
    },
    {
      name: "payload",
      type: "StepStartPayload",
      description: "Step start information",
      properties: [{
        type: "StepStartPayload",
        parameters: [
          { name: "messageId", type: "string", isOptional: true, description: "Optional message identifier" },
          { name: "request", type: "object", description: "Request information including body and other data" },
          { name: "warnings", type: "LanguageModelV2CallWarning[]", isOptional: true, description: "Any warnings from the language model call" }
        ]
      }]
    }
  ]}
/>

### step-finish

Signals the completion of a processing step.

<PropertiesTable
  content={[
    {
      name: "type",
      type: '"step-finish"',
      description: "Chunk type identifier"
    },
    {
      name: "payload",
      type: "StepFinishPayload",
      description: "Step completion information",
      properties: [{
        type: "StepFinishPayload",
        parameters: [
          { name: "id", type: "string", isOptional: true, description: "Optional identifier" },
          { name: "messageId", type: "string", isOptional: true, description: "Optional message identifier" },
          { name: "stepResult", type: "object", description: "Step execution result with reason, warnings, and continuation info" },
          { name: "output", type: "object", description: "Output information including usage statistics" },
          { name: "metadata", type: "object", description: "Execution metadata including request and provider info" },
          { name: "totalUsage", type: "LanguageModelV2Usage", isOptional: true, description: "Total usage statistics" },
          { name: "response", type: "LanguageModelV2ResponseMetadata", isOptional: true, description: "Response metadata" },
          { name: "providerMetadata", type: "SharedV2ProviderMetadata", isOptional: true, description: "Provider-specific metadata" }
        ]
      }]
    }
  ]}
/>

### raw

Contains raw data from the provider.

<PropertiesTable
  content={[
    {
      name: "type",
      type: '"raw"',
      description: "Chunk type identifier"
    },
    {
      name: "payload",
      type: "RawPayload",
      description: "Raw provider data",
      properties: [{
        type: "RawPayload",
        parameters: [
          { name: "[key: string]", type: "any", description: "Raw data from the provider" }
        ]
      }]
    }
  ]}
/>

### finish

Stream has completed successfully.

<PropertiesTable
  content={[
    {
      name: "type",
      type: '"finish"',
      description: "Chunk type identifier"
    },
    {
      name: "payload",
      type: "FinishPayload",
      description: "Completion information",
      properties: [{
        type: "FinishPayload",
        parameters: [
          { name: "stepResult", type: "object", description: "Step execution result" },
          { name: "output", type: "object", description: "Output information including usage" },
          { name: "metadata", type: "object", description: "Execution metadata" },
          { name: "messages", type: "object", description: "Message history" }
        ]
      }]
    }
  ]}
/>

### error

An error occurred during streaming.

<PropertiesTable
  content={[
    {
      name: "type",
      type: '"error"',
      description: "Chunk type identifier"
    },
    {
      name: "payload",
      type: "ErrorPayload",
      description: "Error information",
      properties: [{
        type: "ErrorPayload",
        parameters: [
          { name: "error", type: "unknown", description: "The error that occurred" }
        ]
      }]
    }
  ]}
/>

### abort

Stream was aborted.

<PropertiesTable
  content={[
    {
      name: "type",
      type: '"abort"',
      description: "Chunk type identifier"
    },
    {
      name: "payload",
      type: "AbortPayload",
      description: "Abort information",
      properties: [{
        type: "AbortPayload",
        parameters: [
          { name: "[key: string]", type: "any", description: "Additional abort data" }
        ]
      }]
    }
  ]}
/>

## Object and Output Chunks

### object

Emitted when using output generation with defined schemas. Contains partial or complete structured data that conforms to the specified Zod or JSON schema. This chunk is typically skipped in some execution contexts and used for streaming structured object generation.

<PropertiesTable
  content={[
    {
      name: "type",
      type: '"object"',
      description: "Chunk type identifier"
    },
    {
      name: "object",
      type: "PartialSchemaOutput<OUTPUT>",
      description: "Partial or complete structured data matching the defined schema. The type is determined by the OUTPUT schema parameter."
    }
  ]}
/>

### tool-output

Contains output from agent or workflow execution, particularly used for tracking usage statistics and completion events. Often wraps other chunk types (like finish chunks) to provide nested execution context.

<PropertiesTable
  content={[
    {
      name: "type",
      type: '"tool-output"',
      description: "Chunk type identifier"
    },
    {
      name: "payload",
      type: "ToolOutputPayload",
      description: "Wrapped execution output with metadata",
      properties: [{
        type: "ToolOutputPayload",
        parameters: [
          { name: "output", type: "ChunkType", description: "Nested chunk data, often containing finish events with usage statistics" }
        ]
      }]
    }
  ]}
/>

### step-output

Contains output from workflow step execution, used primarily for usage tracking and step completion events. Similar to tool-output but specifically for individual workflow steps.

<PropertiesTable
  content={[
    {
      name: "type",
      type: '"step-output"',
      description: "Chunk type identifier"
    },
    {
      name: "payload",
      type: "StepOutputPayload",
      description: "Workflow step execution output with metadata",
      properties: [{
        type: "StepOutputPayload",
        parameters: [
          { name: "output", type: "ChunkType", description: "Nested chunk data from step execution, typically containing finish events or other step results" }
        ]
      }]
    }
  ]}
/>

## Metadata and Special Chunks

### response-metadata

Contains metadata about the LLM provider's response. Emitted by some providers after text generation to provide additional context like model ID, timestamps, and response headers. This chunk is used internally for state tracking and doesn't affect message assembly.

<PropertiesTable
  content={[
    {
      name: "type",
      type: '"response-metadata"',
      description: "Chunk type identifier"
    },
    {
      name: "payload",
      type: "ResponseMetadataPayload",
      description: "Provider response metadata for tracking and debugging",
      properties: [{
        type: "ResponseMetadataPayload",
        parameters: [
          { name: "signature", type: "string", isOptional: true, description: "Response signature if available" },
          { name: "[key: string]", type: "any", description: "Additional provider-specific metadata fields (e.g., id, modelId, timestamp, headers)" }
        ]
      }]
    }
  ]}
/>

### watch

Contains monitoring and observability data from agent execution. Can include workflow state information, execution progress, or other runtime details depending on the context where `stream()` is used.

<PropertiesTable
  content={[
    {
      name: "type",
      type: '"watch"',
      description: "Chunk type identifier"
    },
    {
      name: "payload",
      type: "WatchPayload",
      description: "Monitoring data for observability and debugging of agent execution",
      properties: [{
        type: "WatchPayload",
        parameters: [
          { name: "workflowState", type: "object", isOptional: true, description: "Current workflow execution state (when used in workflows)" },
          { name: "eventTimestamp", type: "number", isOptional: true, description: "Timestamp when the event occurred" },
          { name: "[key: string]", type: "any", description: "Additional monitoring and execution data" }
        ]
      }]
    }
  ]}
/>

### tripwire

Emitted when the stream is forcibly terminated due to content being blocked by output processors. This acts as a safety mechanism to prevent harmful or inappropriate content from being streamed.

<PropertiesTable
  content={[
    {
      name: "type",
      type: '"tripwire"',
      description: "Chunk type identifier"
    },
    {
      name: "payload",
      type: "TripwirePayload",
      description: "Information about why the stream was terminated by safety mechanisms",
      properties: [{
        type: "TripwirePayload",
        parameters: [
          { name: "tripwireReason", type: "string", description: "Explanation of why the content was blocked (e.g., 'Output processor blocked content')" }
        ]
      }]
    }
  ]}
/>

## Usage Example

```typescript
const stream = await agent.stream("Hello");

for await (const chunk of stream.fullStream) {
  switch (chunk.type) {
    case 'text-delta':
      console.log('Text:', chunk.payload.text);
      break;

    case 'tool-call':
      console.log('Calling tool:', chunk.payload.toolName);
      break;

    case 'tool-result':
      console.log('Tool result:', chunk.payload.result);
      break;

    case 'reasoning-delta':
      console.log('Reasoning:', chunk.payload.text);
      break;

    case 'finish':
      console.log('Finished:', chunk.payload.stepResult.reason);
      console.log('Usage:', chunk.payload.output.usage);
      break;

    case 'error':
      console.error('Error:', chunk.payload.error);
      break;
  }
}
```

## Related Types

<<<<<<< HEAD
- [MastraModelOutput](./MastraModelOutput.mdx) - The stream object that emits these chunks
- [.stream()](./stream.mdx) - Method that returns streams emitting these chunks
=======
- [MastraModelOutput](./agents/MastraModelOutput.mdx) - The stream object that emits these chunks
- [agent.streamVNext()](./agents/streamVNext.mdx) - Method that returns streams emitting these chunks for agents
- [workflow.streamVNext()](./workflows/streamVNext.mdx) - Method that returns streams emitting these chunks for workflows
>>>>>>> bb7133b1
<|MERGE_RESOLUTION|>--- conflicted
+++ resolved
@@ -853,11 +853,6 @@
 
 ## Related Types
 
-<<<<<<< HEAD
-- [MastraModelOutput](./MastraModelOutput.mdx) - The stream object that emits these chunks
 - [.stream()](./stream.mdx) - Method that returns streams emitting these chunks
-=======
 - [MastraModelOutput](./agents/MastraModelOutput.mdx) - The stream object that emits these chunks
-- [agent.streamVNext()](./agents/streamVNext.mdx) - Method that returns streams emitting these chunks for agents
-- [workflow.streamVNext()](./workflows/streamVNext.mdx) - Method that returns streams emitting these chunks for workflows
->>>>>>> bb7133b1
+- [workflow.streamVNext()](./workflows/streamVNext.mdx) - Method that returns streams emitting these chunks for workflows