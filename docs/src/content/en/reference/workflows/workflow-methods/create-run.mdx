---
title: "Reference: Workflow.createRunAsync() | Workflows | Mastra Docs"
description: Documentation for the `Workflow.createRunAsync()` method in workflows, which creates a new workflow run instance.
---

# Workflow.createRunAsync()

The `.createRunAsync()` method creates a new workflow run instance, allowing you to execute the workflow with specific input data. This is the current API that returns a `Run` instance.

<<<<<<< HEAD
=======
:::note

For the legacy `createRun()` method that returns an object with methods, see the [Legacy Workflows](../../legacyWorkflows/createRun) section.

:::

>>>>>>> 226a1467
## Usage example

```typescript copy
await workflow.createRunAsync();
```

## Parameters

<PropertiesTable
  content={[
    {
      name: "runId",
      type: "string",
      description: "Optional custom identifier for the workflow run",
      isOptional: true,
    },
  ]}
/>

## Returns

<PropertiesTable
  content={[
    {
      name: "run",
      type: "Run",
      description:
        "A new workflow run instance that can be used to execute the workflow",
    },
  ]}
/>

## Extended usage example

```typescript showLineNumbers copy
const workflow = mastra.getWorkflow("workflow");

const run = await workflow.createRunAsync();

const result = await run.start({
  inputData: {
    value: 10,
  },
});
```

## Related

- [Run Class](../run)
- [Workflows overview](/docs/workflows/overview)<|MERGE_RESOLUTION|>--- conflicted
+++ resolved
@@ -7,15 +7,12 @@
 
 The `.createRunAsync()` method creates a new workflow run instance, allowing you to execute the workflow with specific input data. This is the current API that returns a `Run` instance.
 
-<<<<<<< HEAD
-=======
 :::note
 
 For the legacy `createRun()` method that returns an object with methods, see the [Legacy Workflows](../../legacyWorkflows/createRun) section.
 
 :::
 
->>>>>>> 226a1467
 ## Usage example
 
 ```typescript copy
