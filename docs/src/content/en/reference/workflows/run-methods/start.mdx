--- conflicted
+++ resolved
@@ -30,9 +30,9 @@
       isOptional: true,
     },
     {
-      name: "requestContext",
-      type: "RequestContext",
-      description: "Request Context data to use during workflow execution",
+      name: "runtimeContext",
+      type: "RuntimeContext",
+      description: "Runtime context data to use during workflow execution",
       isOptional: true,
     },
     {
@@ -125,22 +125,18 @@
 ## Extended usage example
 
 ```typescript showLineNumbers copy
-import { RequestContext } from "@mastra/core/request-context";
+import { RuntimeContext } from "@mastra/core/runtime-context";
 
 const run = await workflow.createRunAsync();
 
-const requestContext = new RequestContext();
-requestContext.set("variable", false);
+const runtimeContext = new RuntimeContext();
+runtimeContext.set("variable", false);
 
 const result = await run.start({
   inputData: {
     value: "initial data",
   },
-<<<<<<< HEAD
-  requestContext,
-=======
   runtimeContext,
->>>>>>> 226a1467
 });
 ```
 
