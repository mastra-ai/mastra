--- conflicted
+++ resolved
@@ -163,11 +163,7 @@
 ### Stream
 
 
-<<<<<<< HEAD
 Stream responses using the enhanced API with improved method signatures. This method provides enhanced capabilities and format flexibility, with support for both Mastra's native format and AI SDK v5 compatibility:
-=======
-Stream responses using the enhanced VNext API with improved method signatures.
->>>>>>> bc5aacb6
 
 ```typescript
 const response = await agent.stream(
@@ -178,7 +174,6 @@
   }
 );
 
-<<<<<<< HEAD
 // AI SDK v5 compatible format
 const response = await agent.stream(
   "Tell me a story",
@@ -187,8 +182,6 @@
     threadId: "thread-1",
   }
 );
-=======
->>>>>>> bc5aacb6
 
 // Process the stream
 response.processDataStream({
