---
title: "Reference: listScorers() | Core | Mastra Docs"
description: "Documentation for the `listScorers()` method in Mastra, which returns all registered scorers for evaluating AI outputs."
---

# listScorers()

The `listScorers()` method returns all scorers that have been registered with the Mastra instance. Scorers are used for evaluating AI outputs and can override default scorers during agent generation or workflow execution.

## Usage Example

```typescript
import { mastra } from "./mastra";

// Get all registered scorers
const allScorers = mastra.listScorers();

// Access a specific scorer
const myScorer = allScorers.relevancyScorer;
```

## Parameters

This method takes no parameters.

## Returns

<PropertiesTable
  content={[
    {
      name: "scorers",
      type: "Record<string, MastraScorer> | undefined",
      description:
        "An object containing all registered scorers, where keys are scorer names and values are MastraScorer instances. Returns undefined if no scorers are registered.",
    },
  ]}
/>

## Related

- [getScorer()](../../reference/core/getScorer) - Get a specific scorer by key
<<<<<<< HEAD
- [getScorerByName()](../../reference/core/getScorerByName) - Get a scorer by its name property
- [Scorers Overview](../../docs/evals/overview) - Learn about creating and using scorers
=======
- [getScorerById()](../../reference/core/getScorerById) - Get a scorer by its id property
- [Scorers Overview](../../docs/scorers/overview) - Learn about creating and using scorers
>>>>>>> dd1c38d1
<|MERGE_RESOLUTION|>--- conflicted
+++ resolved
@@ -39,10 +39,5 @@
 ## Related
 
 - [getScorer()](../../reference/core/getScorer) - Get a specific scorer by key
-<<<<<<< HEAD
-- [getScorerByName()](../../reference/core/getScorerByName) - Get a scorer by its name property
-- [Scorers Overview](../../docs/evals/overview) - Learn about creating and using scorers
-=======
 - [getScorerById()](../../reference/core/getScorerById) - Get a scorer by its id property
-- [Scorers Overview](../../docs/scorers/overview) - Learn about creating and using scorers
->>>>>>> dd1c38d1
+- [Scorers Overview](../../docs/evals/overview) - Learn about creating and using scorers