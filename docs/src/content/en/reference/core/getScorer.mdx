---
title: "Reference: getScorer() | Core | Mastra Docs"
description: "Documentation for the `getScorer()` method in Mastra, which retrieves a specific scorer by its registration key."
---

# getScorer()

The `getScorer()` method retrieves a specific scorer that was registered with the Mastra instance using its registration key. This method provides type-safe access to scorers and throws an error if the requested scorer is not found.

## Usage Example

```typescript
import { mastra } from "./mastra";

// Get a specific scorer by key
const relevancyScorer = mastra.getScorer("relevancyScorer");

const weatherAgent = mastra.getAgent("weatherAgent");

// Use the scorer to evaluate an AI output
await weatherAgent.generate("What is the weather in Rome", {
  scorers: {
    answerRelevancy: {
      scorer: relevancyScorer,
    },
  },
});
```

## Parameters

<PropertiesTable
  content={[
    {
      name: "key",
      type: "string",
      description:
        "The registration key of the scorer to retrieve. This should match a key used when registering scorers in the Mastra constructor.",
      isOptional: false,
    },
  ]}
/>

## Returns

<PropertiesTable
  content={[
    {
      name: "scorer",
      type: "MastraScorer",
      description:
        "The MastraScorer instance associated with the provided key.",
    },
  ]}
/>

## Error Handling

This method throws a `MastraError` if:

- The scorer with the specified key is not found
- No scorers are registered with the Mastra instance

```typescript
try {
  const scorer = mastra.getScorer("nonExistentScorer");
} catch (error) {
  if (error.id === "MASTRA_GET_SCORER_NOT_FOUND") {
    console.log("Scorer not found, using default evaluation");
  }
}
```

## Related

<<<<<<< HEAD
- [listScorers()](/reference/core/listScorers) - Get all registered scorers
=======
- [getScorers()](/reference/core/getScorers) - Get all registered scorers
>>>>>>> 226a1467
- [getScorerByName()](/reference/core/getScorerByName) - Get a scorer by its name property
- [Custom Scorers](/docs/scorers/custom-scorers) - Learn how to create custom scorers<|MERGE_RESOLUTION|>--- conflicted
+++ resolved
@@ -73,10 +73,6 @@
 
 ## Related
 
-<<<<<<< HEAD
-- [listScorers()](/reference/core/listScorers) - Get all registered scorers
-=======
 - [getScorers()](/reference/core/getScorers) - Get all registered scorers
->>>>>>> 226a1467
 - [getScorerByName()](/reference/core/getScorerByName) - Get a scorer by its name property
 - [Custom Scorers](/docs/scorers/custom-scorers) - Learn how to create custom scorers