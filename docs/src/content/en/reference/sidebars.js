--- conflicted
+++ resolved
@@ -656,11 +656,7 @@
           id: "evals/content-similarity",
           label: "Content Similarity Scorer",
         },
-<<<<<<< HEAD
-        { type: "doc", id: "evals/run-experiment", label: "runExperiment" },
-=======
-        { type: "doc", id: "scorers/run-evals", label: "runEvals" },
->>>>>>> dd1c38d1
+        { type: "doc", id: "evals/run-evals", label: "runEvals" },
         {
           type: "doc",
           id: "evals/answer-relevancy",
