const meta = {
  "mastra-scorer": "MastraScorer Class",
  "create-scorer": "createScorer",
  "answer-relevancy": "AnswerRelevancy",
  bias: "Bias",
  completeness: "Completeness",
  "content-similarity": "ContentSimilarity",
<<<<<<< HEAD
  "context-relevance": "ContextRelevance",
=======
  "context-precision": "ContextPrecision",
>>>>>>> 0549251f
  faithfulness: "Faithfulness",
  hallucination: "Hallucination",
  "keyword-coverage": "KeywordCoverage",
  "textual-difference": "TextualDifference",
  "tone-consistency": "ToneConsistency",
  "tool-call-accuracy": "ToolCallAccuracy",
  toxicity: "Toxicity",
};

export default meta;<|MERGE_RESOLUTION|>--- conflicted
+++ resolved
@@ -5,11 +5,8 @@
   bias: "Bias",
   completeness: "Completeness",
   "content-similarity": "ContentSimilarity",
-<<<<<<< HEAD
   "context-relevance": "ContextRelevance",
-=======
   "context-precision": "ContextPrecision",
->>>>>>> 0549251f
   faithfulness: "Faithfulness",
   hallucination: "Hallucination",
   "keyword-coverage": "KeywordCoverage",
