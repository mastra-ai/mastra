--- conflicted
+++ resolved
@@ -811,11 +811,7 @@
 
 ## Related
 
-<<<<<<< HEAD
-- [Scorers Overview](/docs/scorers/overview) - Setting up scorer pipelines
-=======
 - [Running in CI](/docs/scorers/overview) - Setting up scorers in CI/CD pipelines
->>>>>>> 226a1467
 - [Hallucination Scorer](/reference/scorers/hallucination) - Evaluates fabricated content
 - [Answer Relevancy Scorer](/reference/scorers/answer-relevancy) - Measures response focus
 - [Custom Scorers](/docs/scorers/custom-scorers) - Creating your own evaluation metrics