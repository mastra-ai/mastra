const meta = {
  jwt: "JSON Web Token",
<<<<<<< HEAD
  clerk: "Clerk",
=======
  supabase: "Supabase",
>>>>>>> e05a0d65
};

export default meta;<|MERGE_RESOLUTION|>--- conflicted
+++ resolved
@@ -1,10 +1,7 @@
 const meta = {
   jwt: "JSON Web Token",
-<<<<<<< HEAD
   clerk: "Clerk",
-=======
   supabase: "Supabase",
->>>>>>> e05a0d65
 };
 
 export default meta;