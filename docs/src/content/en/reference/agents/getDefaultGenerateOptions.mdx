---
title: "Reference: Agent.getDefaultGenerateOptions() | Agents | Mastra Docs"
description: "Documentation for the `Agent.getDefaultGenerateOptions()` method in Mastra agents, which retrieves the default options used for generate calls."
---

# Agent.getDefaultGenerateOptions()

Agents can be configured with default generation options for controlling model behavior, output formatting and tool and workflow calls. The `.getDefaultGenerateOptions()` method retrieves these defaults, resolving them if they are functions. These options apply to all `generate()`calls unless overridden and are useful for inspecting an agent’s unknown defaults.

## Usage example

```typescript copy
await agent.getDefaultGenerateOptions();
```

## Parameters

<PropertiesTable
  content={[
    {
      name: "options",
      type: "{ requestContext?: RequestContext }",
      isOptional: true,
      defaultValue: "{}",
      description: "Optional configuration object containing request context.",
    },
  ]}
/>

## Returns

<PropertiesTable
  content={[
    {
      name: "defaultOptions",
      type: "AgentGenerateOptions | Promise<AgentGenerateOptions>",
      description:
        "The default generation options configured for the agent, either as a direct object or a promise that resolves to the options.",
    },
  ]}
/>

## Extended usage example

```typescript copy
await agent.getDefaultGenerateOptions({
<<<<<<< HEAD
  requestContext: new RequestContext(),
=======
  runtimeContext: new RuntimeContext(),
>>>>>>> 226a1467
});
```

### Options parameters

<PropertiesTable
  content={[
    {
      name: "requestContext",
      type: "RequestContext",
      isOptional: true,
<<<<<<< HEAD
      defaultValue: "new RequestContext()",
      description:
        "Request Context for dependency injection and contextual information.",
=======
      defaultValue: "new RuntimeContext()",
      description:
        "Runtime context for dependency injection and contextual information.",
>>>>>>> 226a1467
    },
  ]}
/>

## Related

- [Agent generation](/docs/agents/overview#generating-responses)
<<<<<<< HEAD
- [Request Context](/docs/server-db/request-context)
=======
- [Runtime Context](/docs/server-db/runtime-context)
>>>>>>> 226a1467
<|MERGE_RESOLUTION|>--- conflicted
+++ resolved
@@ -19,10 +19,10 @@
   content={[
     {
       name: "options",
-      type: "{ requestContext?: RequestContext }",
+      type: "{ runtimeContext?: RuntimeContext }",
       isOptional: true,
       defaultValue: "{}",
-      description: "Optional configuration object containing request context.",
+      description: "Optional configuration object containing runtime context.",
     },
   ]}
 />
@@ -44,11 +44,7 @@
 
 ```typescript copy
 await agent.getDefaultGenerateOptions({
-<<<<<<< HEAD
-  requestContext: new RequestContext(),
-=======
   runtimeContext: new RuntimeContext(),
->>>>>>> 226a1467
 });
 ```
 
@@ -57,18 +53,12 @@
 <PropertiesTable
   content={[
     {
-      name: "requestContext",
-      type: "RequestContext",
+      name: "runtimeContext",
+      type: "RuntimeContext",
       isOptional: true,
-<<<<<<< HEAD
-      defaultValue: "new RequestContext()",
-      description:
-        "Request Context for dependency injection and contextual information.",
-=======
       defaultValue: "new RuntimeContext()",
       description:
         "Runtime context for dependency injection and contextual information.",
->>>>>>> 226a1467
     },
   ]}
 />
@@ -76,8 +66,4 @@
 ## Related
 
 - [Agent generation](/docs/agents/overview#generating-responses)
-<<<<<<< HEAD
-- [Request Context](/docs/server-db/request-context)
-=======
-- [Runtime Context](/docs/server-db/runtime-context)
->>>>>>> 226a1467
+- [Runtime Context](/docs/server-db/runtime-context)