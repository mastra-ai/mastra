--- conflicted
+++ resolved
@@ -300,15 +300,11 @@
         "Unique ID for this generation run. Useful for tracking and debugging purposes.",
     },
     {
-      name: "requestContext",
-      type: "RequestContext",
-      isOptional: true,
-      description:
-<<<<<<< HEAD
-        "Request Context for dependency injection and contextual information.",
-=======
+      name: "runtimeContext",
+      type: "RuntimeContext",
+      isOptional: true,
+      description:
         "Runtime context for dependency injection and contextual information.",
->>>>>>> 226a1467
     },
     {
       name: "traceId",
