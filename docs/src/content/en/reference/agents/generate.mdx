--- conflicted
+++ resolved
@@ -607,15 +607,11 @@
       description: "Unique identifier for this execution run.",
     },
     {
-      name: "requestContext",
-      type: "RequestContext",
-      isOptional: true,
-      description:
-<<<<<<< HEAD
-        "Request Context containing dynamic configuration and state.",
-=======
+      name: "runtimeContext",
+      type: "RuntimeContext",
+      isOptional: true,
+      description:
         "Runtime context containing dynamic configuration and state.",
->>>>>>> 226a1467
     },
     {
       name: "tracingContext",
