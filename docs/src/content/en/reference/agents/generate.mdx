--- conflicted
+++ resolved
@@ -291,12 +291,8 @@
       name: "telemetry",
       type: "TelemetrySettings",
       isOptional: true,
-<<<<<<< HEAD
-      description: "Telemetry collection settings for observability.",
-=======
       description:
         "Settings for OTLP telemetry collection during generation (not AI tracing).",
->>>>>>> 418c1366
       properties: [
         {
           parameters: [{
@@ -501,14 +497,16 @@
       ]
     },
     {
-<<<<<<< HEAD
       name: "runId",
       type: "string",
-=======
+      isOptional: true,
+      description: "Unique identifier for this execution run.",
+    },
+    {
       name: "runtimeContext",
       type: "RuntimeContext",
       isOptional: true,
-      description: "Runtime context for dependency injection and contextual information.",
+      description: "Runtime context containing dynamic configuration and state.",
     },
     {
       name: "tracingContext",
@@ -545,43 +543,6 @@
     {
       name: "maxTokens",
       type: "number",
-      isOptional: true,
-      description: "Maximum number of tokens to generate.",
-    },
-    {
-      name: "topP",
-      type: "number",
-      isOptional: true,
-      description: "Nucleus sampling. This is a number between 0 and 1. It is recommended to set either `temperature` or `topP`, but not both.",
-    },
-    {
-      name: "topK",
-      type: "number",
-      isOptional: true,
-      description: "Only sample from the top K options for each subsequent token. Used to remove 'long tail' low probability responses.",
-    },
-    {
-      name: "presencePenalty",
-      type: "number",
-      isOptional: true,
-      description: "Presence penalty setting. It affects the likelihood of the model to repeat information that is already in the prompt. A number between -1 (increase repetition) and 1 (maximum penalty, decrease repetition).",
-    },
-    {
-      name: "frequencyPenalty",
-      type: "number",
->>>>>>> 418c1366
-      isOptional: true,
-      description: "Unique identifier for this execution run.",
-    },
-    {
-      name: "runtimeContext",
-      type: "RuntimeContext",
-      isOptional: true,
-      description: "Runtime context containing dynamic configuration and state.",
-    },
-    {
-      name: "stopWhen",
-      type: "StopCondition | StopCondition[]",
       isOptional: true,
       description: "Conditions for stopping execution (e.g., step count, token limit).",
     },
