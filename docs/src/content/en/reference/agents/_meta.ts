const meta = {
  agent: "Agent",
<<<<<<< HEAD
  getAgent: "getAgent()",
  generate: "generate()",
  stream: "stream()",
  streamVNext: "streamVNext() (Experimental)",
  getWorkflows: "getWorkflows()",
  getTools: "getTools()",
  getScorers: "getScorers()",
  getModel: "getModel()",
  getMemory: "getMemory()",
  getVoice: "getVoice()",
  getDescription: "getDescription()",
  getInstructions: "getInstructions()",
  getLLM: "getLLM()",
  getDefaultGenerateOptions: "getDefaultGenerateOptions()",
  getDefaultStreamOptions: "getDefaultStreamOptions()",
  getDefaultVNextStreamOptions: "getDefaultVNextStreamOptions()",
=======
  getAgent: ".getAgent()",
  generate: ".generate()",
  stream: ".stream()",
  streamVNext: ".streamVNext()",
  getWorkflows: ".getWorkflows()",
  getTools: ".getTools()",
  getScorers: ".getScorers()",
  getModel: ".getModel()",
  getMemory: ".getMemory()",
  getVoice: ".getVoice()",
  getDescription: ".getDescription()",
  getInstructions: ".getInstructions()",
  getLLM: ".getLLM()",
  getDefaultGenerateOptions: ".getDefaultGenerateOptions()",
  getDefaultStreamOptions: ".getDefaultStreamOptions()",
  getDefaultVNextStreamOptions: ".getDefaultVNextStreamOptions()",
>>>>>>> b32c50d2
};

export default meta;<|MERGE_RESOLUTION|>--- conflicted
+++ resolved
@@ -1,27 +1,9 @@
 const meta = {
   agent: "Agent",
-<<<<<<< HEAD
-  getAgent: "getAgent()",
-  generate: "generate()",
-  stream: "stream()",
-  streamVNext: "streamVNext() (Experimental)",
-  getWorkflows: "getWorkflows()",
-  getTools: "getTools()",
-  getScorers: "getScorers()",
-  getModel: "getModel()",
-  getMemory: "getMemory()",
-  getVoice: "getVoice()",
-  getDescription: "getDescription()",
-  getInstructions: "getInstructions()",
-  getLLM: "getLLM()",
-  getDefaultGenerateOptions: "getDefaultGenerateOptions()",
-  getDefaultStreamOptions: "getDefaultStreamOptions()",
-  getDefaultVNextStreamOptions: "getDefaultVNextStreamOptions()",
-=======
   getAgent: ".getAgent()",
   generate: ".generate()",
   stream: ".stream()",
-  streamVNext: ".streamVNext()",
+  streamVNext: ".streamVNext() (Experimental)",
   getWorkflows: ".getWorkflows()",
   getTools: ".getTools()",
   getScorers: ".getScorers()",
@@ -34,7 +16,6 @@
   getDefaultGenerateOptions: ".getDefaultGenerateOptions()",
   getDefaultStreamOptions: ".getDefaultStreamOptions()",
   getDefaultVNextStreamOptions: ".getDefaultVNextStreamOptions()",
->>>>>>> b32c50d2
 };
 
 export default meta;