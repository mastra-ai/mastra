--- conflicted
+++ resolved
@@ -1,16 +1,6 @@
 const meta = {
   "create-mastra": "create-mastra",
-<<<<<<< HEAD
   mastra: "mastra",
-  "mcp-docs-server": "mcp-docs-server",
-=======
-  init: "mastra init",
-  dev: "mastra dev",
-  build: "mastra build",
-  start: "mastra start",
-  lint: "mastra lint",
-  scorers: "mastra scorers",
->>>>>>> 05aa3968
 };
 
 export default meta;