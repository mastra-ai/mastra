--- conflicted
+++ resolved
@@ -1,13 +1,7 @@
 const meta = {
   overview: "Overview",
   "agent-memory": "Agent Memory",
-<<<<<<< HEAD
   "using-tools-and-mcp": "Tools & MCP",
-  guardrails: "Guardrails",
-  "adding-voice": "Adding Voice",
-=======
-  "using-tools-and-mcp": "Tools and MCP",
->>>>>>> 94e69a2f
   "runtime-context": "Runtime Context",
   guardrails: "Guardrails",
   networks: "Networks",
