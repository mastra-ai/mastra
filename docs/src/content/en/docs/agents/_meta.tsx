--- conflicted
+++ resolved
@@ -2,11 +2,6 @@
   overview: "Overview",
   "using-tools": "Using Tools",
   "agent-memory": "Agent Memory",
-<<<<<<< HEAD
-  "using-tools-and-mcp": "Tools and MCP",
-=======
-  "runtime-context": "Runtime Context",
->>>>>>> ccf9cd85
   guardrails: "Guardrails",
   networks: "Networks",
   "adding-voice": "Adding Voice",
