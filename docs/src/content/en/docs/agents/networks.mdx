--- conflicted
+++ resolved
@@ -65,7 +65,6 @@
 
 ### Writing descriptions for network primitives
 
-<<<<<<< HEAD
 When configuring a Mastra agent network, each primitive (agent, workflow, or tool) needs a clear description to help the routing agent decide which to use. The routing agent uses each primitive's description and schema to determine what it does and how to use it. Clear descriptions and well-defined input and output schemas improve routing accuracy.
 
 #### Agent descriptions
@@ -88,7 +87,8 @@
     written content. It produces full-paragraph reports with no bullet points,
     suitable for use in articles, summaries, or blog posts.`,
   // ...
-=======
+});
+
 const agentStep1 = createStep({
   id: 'agent-step',
   description: 'This step is used to do research and text synthesis.',
@@ -109,34 +109,15 @@
 
     return { text: resp.object.text };
   },
->>>>>>> 1504d2aa
-});
-```
-
-#### Workflow descriptions
-
-Workflows in a network should include a `description` to explain their purpose, along with `inputSchema` and `outputSchema` to describe the expected data.
-
-```typescript filename="src/mastra/workflows/city-workflow.ts" showLineNumbers
-export const cityWorkflow = createWorkflow({
-  id: "city-workflow",
-  description: `This workflow handles city-specific research tasks.
-    It first gathers factual information about the city, then synthesizes
-    that research into a full written report. Use it when the user input
-    includes a city to be researched.`,
-  inputSchema: z.object({
-    city: z.string()
-  }),
-  outputSchema: z.object({
-<<<<<<< HEAD
-    text: z.string()
-  })
-  //...
-})
-```
-
-#### Tool descriptions
-=======
+});
+
+const agentStep2 = createStep({
+  id: 'agent-step-two',
+  description: 'This step is used to do research and text synthesis.',
+  inputSchema: z.object({
+    text: z.string().describe('The city to research'),
+  }),
+  outputSchema: z.object({
     text: z.string(),
   }),
   execute: async ({ inputData }) => {
@@ -151,7 +132,90 @@
     return { text: resp.object.text };
   },
 });
->>>>>>> 1504d2aa
+
+const workflow1 = createWorkflow({
+  id: 'workflow1',
+  description:
+    'This workflow is perfect for researching a specific city. It should be used when you have a city in mind to research.',
+  steps: [],
+  inputSchema: z.object({
+    city: z.string(),
+  }),
+  outputSchema: z.object({
+    text: z.string(),
+  }),
+})
+  .then(agentStep1)
+  .then(agentStep2)
+  .commit();
+
+const agent1 = new Agent({
+  name: 'agent1',
+  instructions:
+    'This agent is used to do research, but not create full responses. Answer in bullet points only and be concise.',
+  description:
+    'This agent is used to do research, but not create full responses. Answer in bullet points only and be concise.',
+  model: openai('gpt-4o'),
+});
+
+const agent2 = new Agent({
+  name: 'agent2',
+  description:
+    'This agent is used to do text synthesis on researched material. Write a full report based on the researched material. Writes reports in full paragraphs. Should be used to synthesize text from different sources together as a final report.',
+  instructions:
+    'This agent is used to do text synthesis on researched material. Write a full report based on the researched material. Do not use bullet points. Write full paragraphs. There should not be a single bullet point in the final report.',
+  model: openai('gpt-4o'),
+});
+
+const routingAgent = new Agent({
+  id: 'test-network',
+  name: 'Test Network',
+  instructions:
+    'You are a network of writers and researchers. The user will ask you to research a topic. You always need to answer with a full report. Bullet points are NOT a full report. WRITE FULL PARAGRAPHS like this is a blog post or something similar. You should not rely on partial information.',
+  model: openai('gpt-4o'),
+  agents: {
+    agent1,
+    agent2,
+  },
+  workflows: {
+    workflow1,
+  },
+  memory: memory,
+});
+
+const runtimeContext = new RuntimeContext();
+
+console.log(
+  // specifying the task, note that there is a mention here about using an agent for synthesis. This is because the routing agent can actually do some synthesis on results on its own, so this will force it to use agent2 instead
+  await routingAgent.network(
+    'What are the biggest cities in France? Give me 3. How are they like? Find cities, then do thorough research on each city, and give me a final full report synthesizing all that information. Make sure to use an agent for synthesis.',
+    { runtimeContext },
+  ),
+);
+```
+
+#### Workflow descriptions
+
+Workflows in a network should include a `description` to explain their purpose, along with `inputSchema` and `outputSchema` to describe the expected data.
+
+```typescript filename="src/mastra/workflows/city-workflow.ts" showLineNumbers
+export const cityWorkflow = createWorkflow({
+  id: "city-workflow",
+  description: `This workflow handles city-specific research tasks.
+    It first gathers factual information about the city, then synthesizes
+    that research into a full written report. Use it when the user input
+    includes a city to be researched.`,
+  inputSchema: z.object({
+    city: z.string()
+  }),
+  outputSchema: z.object({
+    text: z.string()
+  })
+  //...
+})
+```
+
+#### Tool descriptions
 
 Tools in a network should include a `description` to explain their purpose, along with `inputSchema` and `outputSchema` to describe the expected data.
 
