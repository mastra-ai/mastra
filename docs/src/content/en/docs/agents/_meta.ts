--- conflicted
+++ resolved
@@ -4,11 +4,7 @@
   "adding-tools": "Adding Tools",
   "mcp-guide": "Using MCP",
   "adding-voice": "Adding Voice",
-<<<<<<< HEAD
-  "runtime-variables": "Runtime Variables"
-=======
   "runtime-variables": "Runtime Context",
->>>>>>> 4c5139cf
 };
 
 export default meta;