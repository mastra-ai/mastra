---
title: "MastraClient"
description: "Learn how to set up and use the Mastra Client SDK"
---

# Mastra Client SDK

The Mastra Client SDK provides a simple and type-safe interface for interacting with your [Mastra Server](/docs/deployment/server) from your client environment.

## Development Requirements

To ensure smooth local development, make sure you have:

- Node.js 18.x or later installed
- TypeScript 4.7+ (if using TypeScript)
- A modern browser environment with Fetch API support
- Your local Mastra server running (typically on port 4111)

## Installation

import { Tabs } from "nextra/components";

<Tabs items={["npm", "yarn", "pnpm"]}>
  <Tabs.Tab>
<<<<<<< HEAD
    ```bash copy
    npm install @mastra/client-js@latest
    ```
  </Tabs.Tab>
  <Tabs.Tab>
    ```bash copy
    yarn add @mastra/client-js@latest
    ```
  </Tabs.Tab>
  <Tabs.Tab>
    ```bash copy
    pnpm add @mastra/client-js@latest
    ```
=======
  ```bash copy
  npm install @mastra/client-js@latest
  ```
  </Tabs.Tab>
  <Tabs.Tab>
  ```bash copy
  yarn add @mastra/client-js@latest
  ```
  </Tabs.Tab>
  <Tabs.Tab>
  ```bash copy
  pnpm add @mastra/client-js@latest
  ```
>>>>>>> 8170226c
  </Tabs.Tab>
</Tabs>


## Initialize Mastra Client

To get started you'll need to initialize your MastraClient with necessary parameters:

```typescript
import { MastraClient } from "@mastra/client-js";

const client = new MastraClient({
  baseUrl: "http://localhost:4111", // Default Mastra development server port
});
```

### Configuration Options

You can customize the client with various options:

```typescript
const client = new MastraClient({
  // Required
  baseUrl: "http://localhost:4111",

  // Optional configurations for development
  retries: 3, // Number of retry attempts
  backoffMs: 300, // Initial retry backoff time
  maxBackoffMs: 5000, // Maximum retry backoff time
  headers: {
    // Custom headers for development
    "X-Development": "true",
  },
});
```

## Example

Once your MastraClient is initialized you can start making client calls via the type-safe
interface

```typescript
// Get a reference to your local agent
const agent = client.getAgent("dev-agent-id");

// Generate responses
const response = await agent.generate({
  messages: [
    {
      role: "user",
      content: "Hello, I'm testing the local development setup!",
    },
  ],
});
```

## Available Features

Mastra client exposes all resources served by the Mastra Server

- [**Agents**](/reference/client-js/agents): Create and manage AI agents, generate responses, and handle streaming interactions
- [**Memory**](/reference/client-js/memory): Manage conversation threads and message history
- [**Tools**](/reference/client-js/tools): Access and execute tools available to agents
- [**Workflows**](/reference/client-js/workflows): Create and manage automated workflows
- [**Vectors**](/reference/client-js/vectors): Handle vector operations for semantic search and similarity matching

## Best Practices

1. **Error Handling**: Implement proper error handling for development scenarios
2. **Environment Variables**: Use environment variables for configuration
3. **Debugging**: Enable detailed logging when needed

```typescript
// Example with error handling and logging
try {
  const agent = client.getAgent("dev-agent-id");
  const response = await agent.generate({
    messages: [{ role: "user", content: "Test message" }],
  });
  console.log("Response:", response);
} catch (error) {
  console.error("Development error:", error);
}
```
## Debug

- Sometimes when using MastraClient on the server instead of the client e.g `/api/chat`,
 you might need to recreate the response to your client:

 ```typescript
 const result = agent.stream(/* get your agent stream */)
 return new Response(result.body);
```<|MERGE_RESOLUTION|>--- conflicted
+++ resolved
@@ -22,7 +22,6 @@
 
 <Tabs items={["npm", "yarn", "pnpm"]}>
   <Tabs.Tab>
-<<<<<<< HEAD
     ```bash copy
     npm install @mastra/client-js@latest
     ```
@@ -36,21 +35,6 @@
     ```bash copy
     pnpm add @mastra/client-js@latest
     ```
-=======
-  ```bash copy
-  npm install @mastra/client-js@latest
-  ```
-  </Tabs.Tab>
-  <Tabs.Tab>
-  ```bash copy
-  yarn add @mastra/client-js@latest
-  ```
-  </Tabs.Tab>
-  <Tabs.Tab>
-  ```bash copy
-  pnpm add @mastra/client-js@latest
-  ```
->>>>>>> 8170226c
   </Tabs.Tab>
 </Tabs>
 
