---
title: "MastraClient"
description: "Learn how to set up and use the Mastra Client SDK"
---

# Mastra Client SDK

The Mastra Client SDK provides a simple and type-safe interface for interacting with your [Mastra Server](/docs/deployment/server) from your client environment.

## Development Requirements

To ensure smooth local development, make sure you have:

- Node.js 18.x or later installed
- TypeScript 4.7+ (if using TypeScript)
- A modern browser environment with Fetch API support
- Your local Mastra server running (typically on port 4111)

## Installation

import { Tabs } from "nextra/components";

<<<<<<< HEAD
{/_
LLM CONTEXT: This Tabs component shows installation commands for the Mastra Client SDK using different package managers.
Each tab displays the installation command for that specific package manager (npm, yarn, pnpm).
This helps users install the client SDK with their preferred package manager.
All commands install the same @mastra/client-js package but use different package manager syntax.
_/}

<Tabs items={["npm", "yarn", "pnpm"]}>
  <Tabs.Tab>```bash copy npm install @mastra/client-js@latest ```</Tabs.Tab>
  <Tabs.Tab>```bash copy yarn add @mastra/client-js@latest ```</Tabs.Tab>
  <Tabs.Tab>```bash copy pnpm add @mastra/client-js@latest ```</Tabs.Tab>
=======
{/* 
LLM CONTEXT:
This Tabs component shows installation commands for the Mastra Client SDK using different package managers.
Each tab displays the installation command for that specific package manager (npm, yarn, pnpm).
This helps users install the client SDK with their preferred package manager.
All commands install the same @mastra/client-js package but use different package manager syntax.
*/}

<Tabs items={["npm", "yarn", "pnpm"]}>
  <Tabs.Tab>
    ```bash copy
    npm install @mastra/client-js@latest 
    ```
  </Tabs.Tab>
  <Tabs.Tab>
    ```bash copy
    yarn add @mastra/client-js@latest
    ```
  </Tabs.Tab>
  <Tabs.Tab>
    ```bash copy
    pnpm add @mastra/client-js@latest
    ```
  </Tabs.Tab>
>>>>>>> ed4de9af
</Tabs>

## Initialize Mastra Client

To get started you'll need to initialize your MastraClient with necessary parameters:

```typescript
import { MastraClient } from "@mastra/client-js";

const client = new MastraClient({
  baseUrl: "http://localhost:4111", // Default Mastra development server port
});
```

### Configuration Options

You can customize the client with various options:

```typescript
const client = new MastraClient({
  // Required
  baseUrl: "http://localhost:4111",

  // Optional configurations for development
  retries: 3, // Number of retry attempts
  backoffMs: 300, // Initial retry backoff time
  maxBackoffMs: 5000, // Maximum retry backoff time
  headers: {
    // Custom headers for development
    "X-Development": "true",
  },
});
```

## Example

Once your MastraClient is initialized you can start making client calls via the type-safe
interface

```typescript
// Get a reference to your local agent
const agent = client.getAgent("dev-agent-id");

// Generate responses
const response = await agent.generate({
  messages: [
    {
      role: "user",
      content: "Hello, I'm testing the local development setup!",
    },
  ],
});
```

## Available Features

Mastra client exposes all resources served by the Mastra Server

- [**Agents**](/reference/client-js/agents): Create and manage AI agents, generate responses, and handle streaming interactions
- [**Memory**](/reference/client-js/memory): Manage conversation threads and message history
- [**Tools**](/reference/client-js/tools): Access and execute tools available to agents
- [**Workflows**](/reference/client-js/workflows): Create and manage automated workflows
- [**Vectors**](/reference/client-js/vectors): Handle vector operations for semantic search and similarity matching

## Best Practices

1. **Error Handling**: Implement proper error handling for development scenarios
2. **Environment Variables**: Use environment variables for configuration
3. **Debugging**: Enable detailed logging when needed

```typescript
// Example with error handling and logging
try {
  const agent = client.getAgent("dev-agent-id");
  const response = await agent.generate({
    messages: [{ role: "user", content: "Test message" }],
  });
  console.log("Response:", response);
} catch (error) {
  console.error("Development error:", error);
}
```

## Debug

- Sometimes when using MastraClient on the server instead of the client e.g `/api/chat`,
  you might need to recreate the response to your client:

```typescript
const result = agent.stream(/* get your agent stream */);
return new Response(result.body);
```<|MERGE_RESOLUTION|>--- conflicted
+++ resolved
@@ -20,20 +20,7 @@
 
 import { Tabs } from "nextra/components";
 
-<<<<<<< HEAD
-{/_
-LLM CONTEXT: This Tabs component shows installation commands for the Mastra Client SDK using different package managers.
-Each tab displays the installation command for that specific package manager (npm, yarn, pnpm).
-This helps users install the client SDK with their preferred package manager.
-All commands install the same @mastra/client-js package but use different package manager syntax.
-_/}
-
-<Tabs items={["npm", "yarn", "pnpm"]}>
-  <Tabs.Tab>```bash copy npm install @mastra/client-js@latest ```</Tabs.Tab>
-  <Tabs.Tab>```bash copy yarn add @mastra/client-js@latest ```</Tabs.Tab>
-  <Tabs.Tab>```bash copy pnpm add @mastra/client-js@latest ```</Tabs.Tab>
-=======
-{/* 
+{/*
 LLM CONTEXT:
 This Tabs component shows installation commands for the Mastra Client SDK using different package managers.
 Each tab displays the installation command for that specific package manager (npm, yarn, pnpm).
@@ -44,7 +31,7 @@
 <Tabs items={["npm", "yarn", "pnpm"]}>
   <Tabs.Tab>
     ```bash copy
-    npm install @mastra/client-js@latest 
+    npm install @mastra/client-js@latest
     ```
   </Tabs.Tab>
   <Tabs.Tab>
@@ -57,7 +44,6 @@
     pnpm add @mastra/client-js@latest
     ```
   </Tabs.Tab>
->>>>>>> ed4de9af
 </Tabs>
 
 ## Initialize Mastra Client
