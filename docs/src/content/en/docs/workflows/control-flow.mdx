--- conflicted
+++ resolved
@@ -57,8 +57,6 @@
 
 Create conditional branches using `.branch()`:
 
-**!Workflows branch /image/workflows/workflows-branch.jpg**
-
 ```typescript {8-11,4-5} filename="src/mastra/workflows/test-workflow.ts" showLineNumbers copy
 import { createWorkflow, createStep } from "@mastra/core/workflows";
 import { z } from "zod";
@@ -84,11 +82,10 @@
 
 To ensure compatibility, the loop’s initial input must either match the shape of the previous step’s output, or be explicitly transformed using the `map` function.
 
-<<<<<<< HEAD
+- Match the shape of the previous step’s output, or
+- Be explicitly transformed using the `map` function.
+
 ### Dowhile
-=======
-### `.dowhile()`
->>>>>>> 89c6099a
 
 Executes a step repeatedly while a condition is true.
 
@@ -103,7 +100,7 @@
   .commit();
 ```
 
-### `.dountil()`
+### Dountil
 
 Executes a step repeatedly until a condition becomes true.
 
@@ -118,11 +115,7 @@
   .commit();
 ```
 
-<<<<<<< HEAD
 ### Foreach
-=======
-### `.foreach()`
->>>>>>> 89c6099a
 
 Sequentially executes the same step for each item from the `inputSchema`.
 
@@ -137,11 +130,7 @@
   .commit();
 ```
 
-<<<<<<< HEAD
 #### Concurrency
-=======
-### Early exit with `.bail()`
->>>>>>> 89c6099a
 
 Use `concurrency` to execute steps in parallel with a limit on the number of concurrent executions.
 
@@ -170,29 +159,6 @@
   .then(nestedWorkflow)
   .commit();
 ```
-<<<<<<< HEAD
-=======
-
-#### Example Run Instance
-
-The following example demonstrates how to start a run with multiple inputs. Each input will pass through the `mapStep` sequentially.
-
-```typescript {6} filename="src/test-workflow.ts" showLineNumbers copy
-import { mastra } from "./mastra";
-
-const run = await mastra.getWorkflow("testWorkflow").createRunAsync();
-
-const result = await run.start({
-  inputData: [{ number: 10 }, { number: 100 }, { number: 200 }]
-});
-```
-
-To execute this run from your terminal:
-
-```bash copy
-npx tsx src/test-workflow.ts
-```
->>>>>>> 89c6099a
 
 ## Clone Workflow
 
@@ -212,7 +178,6 @@
   .commit();
 ```
 
-<<<<<<< HEAD
 ## Bail
 
 Use `bail()` in a step to exit early with a successful result. This returns the provided payload as the step output and ends workflow execution.
@@ -262,46 +227,6 @@
 ## Example Run Instance
 
 The following example demonstrates how to start a run with multiple inputs. Each input will pass through the `mapStep` sequentially.
-=======
-## Using a workflow as a step
-
-For greater composability, you can re-use a workflow as a step in another workflow.
-
-In the example below, `nestedWorkflow` is used as a step within `testWorkflow`. The `testWorkflow` uses `step1` while the `nestedWorkflow` composes `step2` and `step3`:
-
-```typescript {4,7} filename="src/mastra/workflows/test-workflow.ts" showLineNumbers copy
-import { createWorkflow, createStep } from "@mastra/core/workflows";
-import { z } from "zod";
-
-export const nestedWorkflow = createWorkflow({...})
-
-export const testWorkflow = createWorkflow({...})
-  .then(nestedWorkflow)
-  .commit();
-```
-
-When using `.branch()` or `.parallel()` to build more complex control flows, executing more than one step requires wrapping those steps in a nested workflow, along with a clear definition of how they should be executed.
-
-## Running nested workflows in parallel
-
-Workflows themselves can also be executed in parallel.
-
-```typescript {4-5,8} filename="src/mastra/workflows/test-workflow.ts" showLineNumbers copy
-import { createWorkflow, createStep } from "@mastra/core/workflows";
-import { z } from "zod";
-
-const workflow1 = createWorkflow({...});
-const workflow2 = createWorkflow({...});
-
-export const testWorkflow = createWorkflow({...})
-  .parallel([workflow1, workflow2])
-  .commit();
-```
-
-Parallel steps receive previous step results as input. Their outputs are passed into the next step input as an object where the key is the step `id` and the value is the step `output`.
-
-## Cloning workflows
->>>>>>> 89c6099a
 
 ```typescript {6} filename="src/test-workflow.ts" showLineNumbers copy
 import { mastra } from "./mastra";
