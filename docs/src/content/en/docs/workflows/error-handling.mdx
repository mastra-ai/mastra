---
title: "Error Handling | Workflows | Mastra Docs"
description: "Learn how to handle errors in Mastra workflows using step retries, conditional branching, and monitoring."
---

# Error Handling

Mastra provides a built-in retry mechanism for workflows or steps that fail due to transient errors. This is particularly useful for steps that interact with external services or resources that might experience temporary unavailability.

## Workflow-level using `retryConfig`

You can configure retries at the workflow level, which applies to all steps in the workflow:

```typescript {8-11} title="src/mastra/workflows/test-workflow.ts" showLineNumbers copy
import { createWorkflow, createStep } from "@mastra/core/workflows";
import { z } from "zod";

const step1 = createStep({...});

export const testWorkflow = createWorkflow({
  // ...
  retryConfig: {
    attempts: 5,
    delay: 2000
  }
})
  .then(step1)
  .commit();
```

## Step-level using `retries`

You can configure retries for individual steps using the `retries` property. This overrides the workflow-level retry configuration for that specific step:

```typescript {17} title="src/mastra/workflows/test-workflow.ts" showLineNumbers copy
import { createWorkflow, createStep } from "@mastra/core/workflows";
import { z } from "zod";

const step1 = createStep({
  // ...
  execute: async () => {
    const response = await // ...

    if (!response.ok) {
      throw new Error('Error');
    }

    return {
      value: ""
    };
  },
  retries: 3
});
```

## Conditional branching

You can create alternative workflow paths based on the success or failure of previous steps using conditional logic:

```typescript {15,19,33-34} title="src/mastra/workflows/test-workflow.ts" showLineNumbers copy
import { createWorkflow, createStep } from "@mastra/core/workflows";
import { z } from "zod";

const step1 = createStep({
  // ...
  execute: async () => {
    try {
      const response = await // ...

      if (!response.ok) {
        throw new Error('error');
      }

      return {
        status: "ok"
      };
    } catch (error) {
      return {
        status: "error"
      };
    }
  }
});

const step2 = createStep({...});
const fallback = createStep({...});

export const testWorkflow = createWorkflow({
  // ...
})
  .then(step1)
  .branch([
    [async ({ inputData: { status } }) => status === "ok", step2],
    [async ({ inputData: { status } }) => status === "error", fallback]
  ])
  .commit();
```

## Check previous step results

Use `getStepResult()` to inspect a previous step’s results.

```typescript {10} title="src/mastra/workflows/test-workflow.ts" showLineNumbers copy
import { createStep } from "@mastra/core/workflows";
import { z } from "zod";

const step1 = createStep({...});

const step2 = createStep({
  // ...
  execute: async ({ getStepResult }) => {

    const step1Result = getStepResult(step1);

    return {
      value: ""
    };
  }
});
```

## Exiting early with `bail()`

Use `bail()` in a step to exit early with a successful result. This returns the provided payload as the step output and ends workflow execution.

```typescript {7} title="src/mastra/workflows/test-workflow.ts" showLineNumbers copy
import { createWorkflow, createStep } from "@mastra/core/workflows";
import { z } from "zod";

const step1 = createStep({
  id: 'step1',
  execute: async ({ bail }) => {
    return bail({ result: 'bailed' });
  },
  inputSchema: z.object({ value: z.string() }),
  outputSchema: z.object({ result: z.string() }),
});

export const testWorkflow = createWorkflow({...})
  .then(step1)
  .commit();
```

## Exiting early with `Error()`

Use `throw new Error()` in a step to exit with an error.

```typescript {7} title="src/mastra/workflows/test-workflow.ts" showLineNumbers copy
import { createWorkflow, createStep } from "@mastra/core/workflows";
import { z } from "zod";

const step1 = createStep({
  id: 'step1',
  execute: async () => {
    throw new Error('error');
  },
  inputSchema: z.object({ value: z.string() }),
  outputSchema: z.object({ result: z.string() }),
});

export const testWorkflow = createWorkflow({...})
  .then(step1)
  .commit();
```

<<<<<<< HEAD
=======
## Monitor errors with `watch()`

You can monitor workflows for errors using the `watch` method:

```typescript {11} title="src/test-workflow.ts" showLineNumbers copy
import { mastra } from "../src/mastra";

const workflow = mastra.getWorkflow("testWorkflow");
const run = await workflow.createRunAsync();

run.watch((event) => {
  const {
    payload: { currentStep },
  } = event;

  console.log(currentStep?.payload?.status);
});
```

>>>>>>> 6179a9ba
## Monitor errors with `stream()`

You can monitor workflows for errors using `stream`:

```typescript {11} title="src/test-workflow.ts" showLineNumbers copy
import { mastra } from "../src/mastra";

const workflow = mastra.getWorkflow("testWorkflow");

const run = await workflow.createRunAsync();

const stream = await run.stream({
  inputData: {
    value: "initial data",
  },
});

for await (const chunk of stream.stream) {
  console.log(chunk.payload.output.stats);
}
```

## Related

- [Control Flow](./control-flow)
- [Conditional Branching](./control-flow#conditional-logic-with-branch)
- [Running Workflows](/docs/workflows/overview)<|MERGE_RESOLUTION|>--- conflicted
+++ resolved
@@ -163,28 +163,6 @@
   .commit();
 ```
 
-<<<<<<< HEAD
-=======
-## Monitor errors with `watch()`
-
-You can monitor workflows for errors using the `watch` method:
-
-```typescript {11} title="src/test-workflow.ts" showLineNumbers copy
-import { mastra } from "../src/mastra";
-
-const workflow = mastra.getWorkflow("testWorkflow");
-const run = await workflow.createRunAsync();
-
-run.watch((event) => {
-  const {
-    payload: { currentStep },
-  } = event;
-
-  console.log(currentStep?.payload?.status);
-});
-```
-
->>>>>>> 6179a9ba
 ## Monitor errors with `stream()`
 
 You can monitor workflows for errors using `stream`:
