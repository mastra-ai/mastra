---
title: "Handling Complex LLM Operations | Workflows | Mastra"
description: "Workflows in Mastra help you orchestrate complex sequences of tasks with features like branching, parallel execution, resource suspension, and more."
---

import { Steps, Callout, Tabs } from "nextra/components";

# Workflows overview

Workflows let you define complex sequences of tasks using clear, structured steps rather than relying on the reasoning of a single agent. They give you full control over how tasks are broken down, how data moves between them, and what gets executed when.

![Workflows overview](/image/workflows/workflows-overview.jpg)

## When to use workflows

Use workflows for tasks that are clearly defined upfront and involve multiple steps with a specific execution order. They give you fine-grained control over how data flows and transforms between steps, and which primitives are called at each stage.



> **📹 Watch**:  → An introduction to workflows, and how they compare to agents [YouTube (7 minutes)](https://youtu.be/0jg2g3sNvgw)

## Core principles

Mastra workflows operate using these principles:

- Defining **steps** with `createStep`, specifying input/output schemas and business logic.
- Composing **steps** with `createWorkflow` to define the execution flow.
- Running **workflows** to execute the entire sequence, with built-in support for suspension, resumption, and streaming results.

## Creating a workflow step

Steps are the building blocks of workflows. Create a step using `createStep()` with `inputSchema` and `outputSchema` to define the data it accepts and returns.

```typescript {6,9,14} filename="src/mastra/workflows/test-workflow.ts" showLineNumbers copy
import { createStep } from "@mastra/core/workflows";

const step1 = createStep({
  id: "step-1",
  inputSchema: z.object({
    message: z.string()
  }),
  outputSchema: z.object({
    formatted: z.string()
  }),
  execute: async ({ inputData }) => {
    const { message } = inputData;
    return {
      formatted: message.toUpperCase()
    };
  }
});
```

> See the [Step Class](../../reference/workflows/step.mdx) for a full list of configuration options.

## Creating a workflow

Create a workflow using `createWorkflow()` with `inputSchema` and `outputSchema` to define the data it accepts and returns. Add steps using `.then()` and complete the workflow with `.commit()`.

```typescript {9,12,15,16} filename="src/mastra/workflows/test-workflow.ts" showLineNumbers copy
import { createWorkflow, createStep } from "@mastra/core/workflows";
import { z } from "zod";

const step1 = createStep({...});

export const testWorkflow = createWorkflow({
  id: "test-workflow",
  inputSchema: z.object({
    message: z.string()
  }),
  outputSchema: z.object({
    output: z.string()
  })
})
  .then(step1)
  .commit();

```

> See the [Workflow Class](../../reference/workflows/workflow.mdx) for a full list of configuration options.

### Understanding control flow

Workflows can be composed using a number of different methods. The method you choose determines how each step's schema should be structured.

> See [Control Flow](./control-flow.mdx) for more information.

#### Composing steps

When using `.then()`, steps run sequentially. The `inputSchema` of each step must match the `outputSchema` of the step before it. The final step’s `outputSchema` doesn’t need to match the workflow’s `outputSchema`, which can be defined independently.

```typescript {4,7,14,17,24,27} filename="src/mastra/workflows/test-workflow.ts" showLineNumbers copy
const step1 = createStep({
  //...
  inputSchema: z.object({
    message: z.string()
  }),
  outputSchema: z.object({
    formatted: z.string()
  })
});

const step2 = createStep({
  // ...
  inputSchema: z.object({
    formatted: z.string()
  }),
  outputSchema: z.object({
    emphasized: z.string()
  })
});

export const testWorkflow = createWorkflow({
  // ...
  inputSchema: z.object({
    message: z.string()
  }),
  outputSchema: z.object({
    output: z.string()
  })
})
  .then(step1)
  .then(step2)
  .commit();
```

### Registering a workflow

Register your workflow in the Mastra instance to make it available throughout your application. Once registered, it can be called from agents or tools and has access to shared resources such as logging and observability features:

```typescript {6} filename="src/mastra/index.ts" showLineNumbers copy
import { Mastra } from "@mastra/core/mastra";
import { testWorkflow } from "./workflows/test-workflow";

export const mastra = new Mastra({
  // ...
  workflows: { testWorkflow },
});
```

<<<<<<< HEAD
## Using `RuntimeContext`

Use [RuntimeContext](../server-db/runtime-context.mdx) to access request-specific values. This lets you conditionally adjust behavior based on the context of the request.

```typescript filename="src/mastra/workflows/test-workflow.ts" showLineNumbers
export type UserTier = {
  "user-tier": "enterprise" | "pro";
};

const stepOne = createStep({
  // ...
  execute: async ({ runtimeContext }) => {
    const userTier = runtimeContext.get("user-tier") as UserTier["user-tier"];
=======
## Referencing a workflow
>>>>>>> e6eab9ac

You can run workflows from agents, tools, the Mastra Client, or the command line. Get a reference by calling `.getWorkflow()` on your `mastra` or `mastraClient` instance, depending on your setup:

```typescript showLineNumbers copy
const testWorkflow = mastra.getWorkflow("testWorkflow");
```
<Callout type="info">
  <p>
    `mastra.getWorkflow()` is preferred over a direct import, since it provides access to the Mastra instance configuration (logger, telemetry, storage, registered agents, and vector stores).
  </p>
</Callout>

> See [Running Workflows](../../examples/workflows/running-workflows.mdx) for more information.

## Running workflows

Workflows can be run in two modes: start waits for all steps to complete before returning, and stream emits events during execution. Choose the approach that fits your use case: start when you only need the final result, and stream when you want to monitor progress or trigger actions as steps complete.

<Tabs items={["Start", "Stream"]}>
  <Tabs.Tab>
Create a workflow run instance using `createRunAsync()`, then call `.start()` with `inputData` matching the workflow's `inputSchema`. The workflow executes all steps and returns the final result.

```typescript showLineNumbers copy
const run = await testWorkflow.createRunAsync();

const result = await run.start({
  inputData: {
    message: "Hello world"
  }
});

console.log(result);
```
  </Tabs.Tab>
  <Tabs.Tab>
Create a workflow run instance using `.createRunAsync()`, then call `.stream()` with `inputData` matching the workflow's `inputSchema`. The workflow emits events as each step executes, which you can iterate over to track progress.

```typescript showLineNumbers copy
const run = await testWorkflow.createRunAsync();

const result = await run.stream({
  inputData: {
    message: "Hello world"
  }
});

for await (const chunk of result.stream) {
  console.log(chunk);
}
```
  </Tabs.Tab>
</Tabs>

## Workflow output

The workflow output includes the full execution lifecycle, showing the input and output for each step. It also includes the status of each step, the overall workflow status, and the final result. This gives you clear insight into how data moved through the workflow, what each step produced, and how the workflow completed.

```json
{
  "status": "success",
  "steps": {
    "input": {
      "message": "Hello world"
    },
    "step-1": {
      "payload": {
        "message": "Hello world"
      },
      "status": "success",
      "output": {
        "formatted": "HELLO WORLD"
      },
    },
    "step-2": {
      "payload": {
        "formatted": "HELLO WORLD"
      },
      "status": "success",
      "output": {
        "emphasized": "HELLO WORLD!!!"
      },
    }
  },
  "input": {
    "message": "Hello world"
  },
  "result": {
    "emphasized": "HELLO WORLD!!!"
  }
}
```

## Using `RuntimeContext`

Use `RuntimeContext` to access request-specific values. This lets you conditionally adjust behavior based on the context of the request.

```typescript filename="src/mastra/workflows/test-workflow.ts" showLineNumbers
export type UserTier = {
  "user-tier": "enterprise" | "pro";
};

const step1 = createStep({
  // ...
  execute: async ({ runtimeContext }) => {
    const userTier = runtimeContext.get("user-tier") as UserTier["user-tier"];

    const maxResults = userTier === "enterprise"
      ? 1000
      : 50;

    return { maxResults };
  }
});
```

> See [Runtime Context](../server-db/runtime-context.mdx) for more information.

## Testing with Mastra Playground

Use the Mastra [Playground](../server-db/local-dev-playground.mdx) to easily run workflows with different inputs, visualize the execution lifecycle, see the inputs and outputs for each step, and inspect each part of the workflow in more detail.


## Related

For a closer look at workflows, see our [Workflow Guide](../../guides/guide/ai-recruiter.mdx), which walks through the core concepts with a practical example.

- [Parallel Steps workflow example](../../examples/workflows/parallel-steps.mdx)
- [Conditional Branching workflow example](../../examples/workflows/conditional-branching.mdx)
- [Inngest workflow example](../../examples/workflows/inngest-workflow.mdx)
- [Suspend and Resume workflow example](../../examples/workflows/human-in-the-loop.mdx)


## Workflows (Legacy)

For legacy workflow documentation, see [Workflows (Legacy)](../workflows-legacy/overview.mdx).
<|MERGE_RESOLUTION|>--- conflicted
+++ resolved
@@ -138,23 +138,7 @@
 });
 ```
 
-<<<<<<< HEAD
-## Using `RuntimeContext`
-
-Use [RuntimeContext](../server-db/runtime-context.mdx) to access request-specific values. This lets you conditionally adjust behavior based on the context of the request.
-
-```typescript filename="src/mastra/workflows/test-workflow.ts" showLineNumbers
-export type UserTier = {
-  "user-tier": "enterprise" | "pro";
-};
-
-const stepOne = createStep({
-  // ...
-  execute: async ({ runtimeContext }) => {
-    const userTier = runtimeContext.get("user-tier") as UserTier["user-tier"];
-=======
 ## Referencing a workflow
->>>>>>> e6eab9ac
 
 You can run workflows from agents, tools, the Mastra Client, or the command line. Get a reference by calling `.getWorkflow()` on your `mastra` or `mastraClient` instance, depending on your setup:
 
@@ -249,7 +233,7 @@
 
 ## Using `RuntimeContext`
 
-Use `RuntimeContext` to access request-specific values. This lets you conditionally adjust behavior based on the context of the request.
+Use [RuntimeContext](../server-db/runtime-context.mdx) to access request-specific values. This lets you conditionally adjust behavior based on the context of the request.
 
 ```typescript filename="src/mastra/workflows/test-workflow.ts" showLineNumbers
 export type UserTier = {
