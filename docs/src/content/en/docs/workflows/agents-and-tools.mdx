--- conflicted
+++ resolved
@@ -94,18 +94,14 @@
 
 const step2 = createStep({
   // ...
-  execute: async ({ inputData, requestContext }) => {
+  execute: async ({ inputData, runtimeContext }) => {
     const { formatted } = inputData;
 
     const response = await testTool.execute({
       context: {
         text: formatted,
       },
-<<<<<<< HEAD
-      requestContext,
-=======
       runtimeContext,
->>>>>>> 226a1467
     });
 
     return {
@@ -115,11 +111,7 @@
 });
 ```
 
-<<<<<<< HEAD
-> See [Calling Tools](/docs/workflows/agents-and-tools#calling-tools) for more examples.
-=======
 > See [Calling Tools](/examples/workflows_legacy/using-a-tool-as-a-step) for more examples.
->>>>>>> 226a1467
 
 ### Tools as steps
 
