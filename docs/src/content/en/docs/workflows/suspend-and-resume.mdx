--- conflicted
+++ resolved
@@ -65,11 +65,7 @@
   .commit();
 ```
 
-<<<<<<< HEAD
-> For more details, check out the [Suspend & Resume documentation](/docs/workflows/suspend-and-resume).
-=======
 > For more details, check out the [Suspend workflow example](/examples/workflows_legacy/suspend-and-resume).
->>>>>>> 226a1467
 
 ### Identifying suspended steps
 
@@ -214,27 +210,19 @@
 });
 ```
 
-You can pass `requestContext` as an argument to both the `start` and `resume` commands.
+You can pass `runtimeContext` as an argument to both the `start` and `resume` commands.
 
 ```typescript title="src/mastra/workflows/test-workflow.ts"
-<<<<<<< HEAD
-import { RequestContext } from "@mastra/core/request-context";
-=======
 import { RuntimeContext } from "@mastra/core/runtime-context";
->>>>>>> 226a1467
-
-const requestContext = new RequestContext();
+
+const runtimeContext = new RuntimeContext();
 
 const result = await run.start({
   step: "step-1",
   inputData: {
     city: "London",
   },
-<<<<<<< HEAD
-  requestContext,
-=======
   runtimeContext,
->>>>>>> 226a1467
 });
 
 const resumedResult = await run.resume({
@@ -242,19 +230,11 @@
   resumeData: {
     city: "New York",
   },
-<<<<<<< HEAD
-  requestContext,
-});
-```
-
-> See [Request Context](/docs/server-db/request-context) for more information.
-=======
   runtimeContext,
 });
 ```
 
 > See [Runtime Context](/docs/server-db/runtime-context) for more information.
->>>>>>> 226a1467
 
 ### Resuming nested workflows
 
