--- conflicted
+++ resolved
@@ -77,7 +77,7 @@
   "suspendedPaths": {},
   "waitingPaths": {},
   "result": { "value": 100, "approved": true },
-  "requestContext": {},
+  "runtimeContext": {},
   "timestamp": 1758027578740
 }
 ```
@@ -264,9 +264,5 @@
 ## Related
 
 - [Suspend and resume](/docs/workflows/suspend-and-resume)
-<<<<<<< HEAD
-- [Human in the loop](/docs/workflows/human-in-the-loop)
-=======
 - [Human in the loop example](/examples/workflows_legacy/human-in-the-loop)
->>>>>>> 226a1467
 - [WorkflowRun.watch()](/reference/workflows/run-methods/watch)