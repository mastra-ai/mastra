--- conflicted
+++ resolved
@@ -127,15 +127,7 @@
 
 Snapshots are persisted using a `storage` instance configured on the `Mastra` class. This storage layer is shared across all workflows registered to that instance. Mastra supports multiple storage options for flexibility in different environments.
 
-<<<<<<< HEAD
-```typescript title="src/mastra/index.ts" copy
-=======
-### LibSQL `@mastra/libsql`
-
-This example demonstrates how to use snapshots with LibSQL.
-
-```typescript title="src/mastra/index.ts"
->>>>>>> 5af15156
+```typescript title="src/mastra/index.ts" 
 import { Mastra } from "@mastra/core";
 import { LibSQLStore } from "@mastra/libsql";
 import { approvalWorkflow } from "./workflows";
@@ -149,7 +141,6 @@
 });
 ```
 
-<<<<<<< HEAD
 - [libSQL Storage](/reference/v1/storage/libsql)
 - [PostgreSQL Storage](/reference/v1/storage/postgresql)
 - [MongoDB Storage](/reference/v1/storage/mongodb)
@@ -157,42 +148,6 @@
 - [Cloudflare D1](/reference/v1/storage/cloudflare-d1)
 - [DynamoDB](/reference/v1/storage/dynamodb)
 - [More storage providers](/reference/v1/storage/overview)
-=======
-### Upstash `@mastra/upstash`
-
-This example demonstrates how to use snapshots with Upstash.
-
-```typescript title="src/mastra/index.ts"
-import { Mastra } from "@mastra/core";
-import { UpstashStore } from "@mastra/upstash";
-
-export const mastra = new Mastra({
-  // ...
-  storage: new UpstashStore({
-  id: 'upstash-storage',
-    url: "<upstash-redis-rest-url>",
-    token: "<upstash-redis-rest-token>",
-  }),
-});
-```
-
-### Postgres `@mastra/pg`
-
-This example demonstrates how to use snapshots with PostgreSQL.
-
-```typescript title="src/mastra/index.ts"
-import { Mastra } from "@mastra/core";
-import { PostgresStore } from "@mastra/pg";
-
-export const mastra = new Mastra({
-  // ...
-  storage: new PostgresStore({
-    id: 'mastra-storage',
-    connectionString: "<database-url>",
-  }),
-});
-```
->>>>>>> 5af15156
 
 ## Best practices
 
