/**
 * Creating a sidebar enables you to:
 - create an ordered group of docs
 - render a sidebar for each doc of that group
 - provide next/previous navigation

 The sidebars can be generated from the filesystem, or explicitly defined here.

 Create as many sidebars as you want.
 */

// @ts-check

/** @type {import('@docusaurus/plugin-content-docs').SidebarsConfig} */
const sidebars = {
  // Docs sidebar - main documentation
  docsSidebar: [
    "index",
    {
      type: "category",
      label: "Getting Started",
      collapsed: false,
      items: [
        {
          type: "doc",
          id: "getting-started/start",
          label: "Start",
        },
        {
          type: "doc",
          id: "getting-started/studio",
          label: "Studio",
        },
        {
          type: "doc",
          id: "getting-started/project-structure",
          label: "Project Structure",
        },
        {
          type: "doc",
          id: "getting-started/mcp-docs-server",
          label: "MCP Docs Server",
        },
      ],
    },
    {
      type: "category",
      label: "Agents",
      items: [
        {
          type: "doc",
          id: "agents/overview",
          label: "Overview",
        },
        {
          type: "doc",
          id: "agents/using-tools",
          label: "Using Tools",
        },
        {
          type: "doc",
<<<<<<< HEAD
          id: "agents/agent-approval",
          label: "Agent Approval",
=======
          id: "agents/human-in-the-loop-with-tools",
          label: "Human-in-the-loop with Tools",
>>>>>>> db70a48a
        },
        {
          type: "doc",
          id: "agents/agent-memory",
          label: "Memory",
        },
        {
          type: "doc",
          id: "agents/networks",
          label: "Networks",
        },
        {
          type: "doc",
          id: "agents/guardrails",
          label: "Guardrails",
        },
        {
          type: "doc",
          id: "agents/adding-voice",
          label: "Adding Voice",
        },
      ],
    },
    {
      type: "category",
      label: "Workflows",
      items: [
        {
          type: "doc",
          id: "workflows/overview",
          label: "Overview",
        },
        {
          type: "doc",
          id: "workflows/control-flow",
          label: "Control Flow",
        },
        {
          type: "doc",
          id: "workflows/agents-and-tools",
          label: "Agents & Tools",
        },
        {
          type: "doc",
          id: "workflows/suspend-and-resume",
          label: "Suspend & Resume",
        },
        {
          type: "doc",
          id: "workflows/human-in-the-loop",
          label: "Human-in-the-loop",
        },
        {
          type: "doc",
          id: "workflows/snapshots",
          label: "Snapshots",
        },
        {
          type: "doc",
          id: "workflows/error-handling",
          label: "Error Handling",
        },
        {
          type: "doc",
          id: "workflows/inngest-workflow",
          label: "Inngest Workflow",
        },
      ],
    },
    {
      type: "category",
      label: "Streaming",
      items: [
        {
          type: "doc",
          id: "streaming/overview",
          label: "Overview",
        },
        {
          type: "doc",
          id: "streaming/events",
          label: "Events",
        },
        {
          type: "doc",
          id: "streaming/tool-streaming",
          label: "Tool Streaming",
        },
        {
          type: "doc",
          id: "streaming/workflow-streaming",
          label: "Workflow Streaming",
        },
      ],
    },
    {
      type: "category",
      label: "MCP",
      collapsed: true,
      items: [
        {
          type: "doc",
          id: "mcp/overview",
          label: "Overview",
        },
        {
          type: "doc",
          id: "mcp/publishing-mcp-server",
          label: "Publishing an MCP Server",
        },
      ],
    },
    {
      type: "category",
      label: "Memory",
      collapsed: true,
      items: [
        {
          type: "doc",
          id: "memory/overview",
          label: "Overview",
        },
        {
          type: "doc",
          id: "memory/threads-and-resources",
          label: "Threads and Resources",
        },
        {
          type: "doc",
          id: "memory/working-memory",
          label: "Working Memory",
        },
        {
          type: "doc",
          id: "memory/conversation-history",
          label: "Conversation History",
        },
        {
          type: "doc",
          id: "memory/semantic-recall",
          label: "Semantic Recall",
        },
        {
          type: "doc",
          id: "memory/memory-processors",
          label: "Memory Processors",
        },
        {
          type: "category",
          label: "Storage",
          items: [
            {
              type: "doc",
              id: "memory/storage/memory-with-libsql",
              label: "Memory with LibSQL",
            },
            {
              type: "doc",
              id: "memory/storage/memory-with-mongodb",
              label: "Memory with MongoDB",
            },
            {
              type: "doc",
              id: "memory/storage/memory-with-pg",
              label: "Memory with PostgreSQL",
            },
            {
              type: "doc",
              id: "memory/storage/memory-with-upstash",
              label: "Memory with Upstash",
            },
          ],
        },
      ],
    },
    {
      type: "category",
      label: "RAG",
      items: [
        {
          type: "doc",
          id: "rag/overview",
          label: "Overview",
        },
        {
          type: "doc",
          id: "rag/chunking-and-embedding",
          label: "Chunking and Embedding",
        },
        {
          type: "doc",
          id: "rag/vector-databases",
          label: "Vector Databases",
        },
        {
          type: "doc",
          id: "rag/retrieval",
          label: "Retrieval",
        },
      ],
    },
    {
      type: "category",
      label: "Server & DB",
      items: [
        {
          type: "doc",
          id: "server-db/mastra-server",
          label: "Mastra Server",
        },
        {
          type: "doc",
          id: "server-db/middleware",
          label: "Middleware",
        },
        {
          type: "doc",
          id: "server-db/request-context",
          label: "Request Context",
        },
        {
          type: "doc",
          id: "server-db/custom-api-routes",
          label: "Custom API Routes",
        },
        {
          type: "doc",
          id: "server-db/storage",
          label: "Storage",
        },
        {
          type: "doc",
          id: "server-db/mastra-client",
          label: "Mastra Client",
        },
      ],
    },
    {
      type: "category",
      label: "Deployment",
      items: [
        {
          type: "doc",
          id: "deployment/overview",
          label: "Overview",
        },
        {
          type: "doc",
          id: "deployment/building-mastra",
          label: "Building Mastra",
        },
        {
          type: "doc",
          id: "deployment/monorepo",
          label: "With a Monorepo",
        },
        {
          type: "doc",
          id: "deployment/web-framework",
          label: "With a Web Framework",
        },
        {
          type: "category",
          label: "Mastra Cloud",
          items: [
            {
              type: "doc",
              id: "deployment/mastra-cloud/overview",
              label: "Overview",
            },
            {
              type: "doc",
              id: "deployment/mastra-cloud/setting-up",
              label: "Setup & Deploy",
            },
            {
              type: "doc",
              id: "deployment/mastra-cloud/dashboard",
              label: "Dashboard",
            },
            {
              type: "doc",
              id: "deployment/mastra-cloud/observability",
              label: "Observability",
            },
          ],
        },
        {
          type: "category",
          label: "Cloud Providers",
          items: [
            {
              type: "doc",
              id: "deployment/cloud-providers/index",
              label: "Overview",
            },
            {
              type: "doc",
              id: "deployment/cloud-providers/amazon-ec2",
              label: "Amazon EC2",
            },
            {
              type: "doc",
              id: "deployment/cloud-providers/aws-lambda",
              label: "AWS Lambda",
            },
            {
              type: "doc",
              id: "deployment/cloud-providers/azure-app-services",
              label: "Azure App Services",
            },
            {
              type: "doc",
              id: "deployment/cloud-providers/cloudflare-deployer",
              label: "Cloudflare",
            },
            {
              type: "doc",
              id: "deployment/cloud-providers/digital-ocean",
              label: "Digital Ocean",
            },
            {
              type: "doc",
              id: "deployment/cloud-providers/netlify-deployer",
              label: "Netlify",
            },
            {
              type: "doc",
              id: "deployment/cloud-providers/vercel-deployer",
              label: "Vercel",
            },
          ],
        },
      ],
    },
    {
      type: "category",
      label: "Observability",
      items: [
        {
          type: "doc",
          id: "observability/overview",
          key: "observability.overview",
          label: "Overview",
        },
        {
          type: "doc",
          id: "observability/logging",
          label: "Logging",
        },
        {
          type: "category",
          label: "Tracing",
          items: [
            {
              type: "doc",
              id: "observability/tracing/overview",
              key: "observability.tracing.overview",
              label: "Overview",
            },
            {
              type: "category",
              label: "Bridges",
              items: [
                {
                  type: "doc",
                  id: "observability/tracing/bridges/otel",
                  label: "OpenTelemetry",
                },
              ],
            },
            {
              type: "category",
              label: "Exporters",
              items: [
                {
                  type: "doc",
                  id: "observability/tracing/exporters/default",
                  label: "Default",
                },
                {
                  type: "doc",
                  id: "observability/tracing/exporters/cloud",
                  label: "Cloud",
                },
                {
                  type: "doc",
                  id: "observability/tracing/exporters/arize",
                  label: "Arize",
                },
                {
                  type: "doc",
                  id: "observability/tracing/exporters/braintrust",
                  label: "Braintrust",
                },
                {
                  type: "doc",
                  id: "observability/tracing/exporters/langfuse",
                  label: "Langfuse",
                },
                {
                  type: "doc",
                  id: "observability/tracing/exporters/langsmith",
                  label: "LangSmith",
                },
                {
                  type: "doc",
                  id: "observability/tracing/exporters/otel",
                  label: "OpenTelemetry",
                },
              ],
            },
            {
              type: "category",
              label: "Processors",
              items: [
                {
                  type: "doc",
                  id: "observability/tracing/processors/sensitive-data-filter",
                  label: "SensitiveDataFilter",
                },
              ],
            },
          ],
        },
      ],
    },
    {
      type: "category",
      label: "Evals",
      items: [
        {
          type: "doc",
          id: "evals/overview",
          label: "Overview",
        },
        {
          type: "doc",
          id: "evals/built-in-scorers",
          label: "Built-in Scorers",
        },
        {
          type: "doc",
          id: "evals/custom-scorers",
          label: "Custom Scorers",
        },
        {
          type: "doc",
          id: "evals/running-in-ci",
          label: "Running in CI",
        },
      ],
    },
    {
      type: "category",
      label: "Auth",
      items: [
        {
          type: "doc",
          id: "auth/index",
          label: "Overview",
        },
        {
          type: "doc",
          id: "auth/jwt",
          label: "JSON Web Token",
        },
        {
          type: "doc",
          id: "auth/clerk",
          label: "Clerk",
        },
        {
          type: "doc",
          id: "auth/supabase",
          label: "Supabase",
        },
        {
          type: "doc",
          id: "auth/firebase",
          label: "Firebase",
        },
        {
          type: "doc",
          id: "auth/workos",
          label: "WorkOS",
        },
        {
          type: "doc",
          id: "auth/auth0",
          label: "Auth0",
        },
      ],
    },
    {
      type: "category",
      label: "Voice",
      items: [
        {
          type: "doc",
          id: "voice/overview",
          label: "Overview",
        },
        {
          type: "doc",
          id: "voice/text-to-speech",
          label: "Text to Speech",
        },
        {
          type: "doc",
          id: "voice/speech-to-text",
          label: "Speech to Text",
        },
        {
          type: "doc",
          id: "voice/speech-to-speech",
          label: "Speech to Speech",
        },
      ],
    },
    {
      type: "category",
      label: "Community",
      items: [
        {
          type: "doc",
          id: "community/contributing-templates",
          label: "Contributing Templates",
        },
        {
          type: "doc",
          id: "community/licensing",
          label: "License",
        },
        {
          type: "doc",
          id: "community/discord",
          label: "Discord",
        },
      ],
    },
  ],
};

export default sidebars;<|MERGE_RESOLUTION|>--- conflicted
+++ resolved
@@ -59,13 +59,8 @@
         },
         {
           type: "doc",
-<<<<<<< HEAD
           id: "agents/agent-approval",
           label: "Agent Approval",
-=======
-          id: "agents/human-in-the-loop-with-tools",
-          label: "Human-in-the-loop with Tools",
->>>>>>> db70a48a
         },
         {
           type: "doc",
