/**
 * Creating a sidebar enables you to:
 - create an ordered group of docs
 - render a sidebar for each doc of that group
 - provide next/previous navigation

 The sidebars can be generated from the filesystem, or explicitly defined here.

 Create as many sidebars as you want.
 */

// @ts-check

/** @type {import('@docusaurus/plugin-content-docs').SidebarsConfig} */
const sidebars = {
  // Docs sidebar - main documentation
  docsSidebar: [
    "index",
    {
      type: "category",
      label: "Getting Started",
      collapsed: false,
      items: [
        {
          type: "doc",
          id: "getting-started/start",
          label: "Start",
        },
        {
          type: "doc",
          id: "getting-started/studio",
          label: "Studio",
        },
        {
          type: "doc",
          id: "getting-started/project-structure",
          label: "Project Structure",
        },
        {
          type: "doc",
          id: "getting-started/mcp-docs-server",
          label: "MCP Docs Server",
        },
        {
          type: "doc",
          id: "getting-started/manual-install",
          label: "Manual Install",
        },
      ],
    },
    {
      type: "category",
      label: "Agents",
      items: [
        {
          type: "doc",
          id: "agents/overview",
          label: "Overview",
        },
        {
          type: "doc",
          id: "agents/using-tools",
          label: "Using Tools",
        },
        {
          type: "doc",
          id: "agents/agent-memory",
          label: "Memory",
        },
        {
          type: "doc",
<<<<<<< HEAD
          id: "agents/structured-output",
          label: "Structured Output",
=======
          id: "agents/networks",
          label: "Networks",
          customProps: {
            tags: ["advanced"],
          },
>>>>>>> 61e62a9e
        },
        {
          type: "doc",
          id: "agents/guardrails",
          label: "Guardrails",
        },
        {
          type: "doc",
          id: "agents/agent-approval",
          label: "Agent Approval",
        },
        {
          type: "doc",
          id: "agents/networks",
          label: "Networks",
        },
        {
          type: "doc",
          id: "agents/adding-voice",
          label: "Adding Voice",
        },
      ],
    },
    {
      type: "category",
      label: "Workflows",
      items: [
        {
          type: "doc",
          id: "workflows/overview",
          label: "Overview",
        },
        {
          type: "doc",
          id: "workflows/workflow-state",
          label: "Workflow State",
        },
        {
          type: "doc",
          id: "workflows/control-flow",
          label: "Control Flow",
        },
        {
          type: "doc",
          id: "workflows/agents-and-tools",
          label: "Agents & Tools",
        },
        {
          type: "doc",
          id: "workflows/suspend-and-resume",
          label: "Suspend & Resume",
        },
        {
          type: "doc",
          id: "workflows/human-in-the-loop",
          label: "Human-in-the-loop",
        },
        {
          type: "doc",
          id: "workflows/snapshots",
          label: "Snapshots",
        },
        {
          type: "doc",
          id: "workflows/time-travel",
          label: "Time Travel",
        },
        {
          type: "doc",
          id: "workflows/error-handling",
          label: "Error Handling",
        },
        {
          type: "doc",
          id: "workflows/inngest-workflow",
          label: "Inngest Workflow",
        },
      ],
    },
    {
      type: "category",
      label: "Streaming",
      items: [
        {
          type: "doc",
          id: "streaming/overview",
          label: "Overview",
          customProps: {
            tags: ["new"],
          },
        },
        {
          type: "doc",
          id: "streaming/events",
          label: "Events",
        },
        {
          type: "doc",
          id: "streaming/tool-streaming",
          label: "Tool Streaming",
        },
        {
          type: "doc",
          id: "streaming/workflow-streaming",
          label: "Workflow Streaming",
        },
      ],
    },
    {
      type: "category",
      label: "MCP",
      collapsed: true,
      items: [
        {
          type: "doc",
          id: "mcp/overview",
          label: "Overview",
        },
        {
          type: "doc",
          id: "mcp/publishing-mcp-server",
          label: "Publishing an MCP Server",
        },
      ],
    },
    {
      type: "category",
      label: "Memory",
      collapsed: true,
      items: [
        {
          type: "doc",
          id: "memory/overview",
          label: "Overview",
        },
        {
          type: "doc",
          id: "memory/threads-and-resources",
          label: "Threads and Resources",
        },
        {
          type: "doc",
          id: "memory/working-memory",
          label: "Working Memory",
        },
        {
          type: "doc",
          id: "memory/conversation-history",
          label: "Conversation History",
        },
        {
          type: "doc",
          id: "memory/semantic-recall",
          label: "Semantic Recall",
        },
        {
          type: "doc",
          id: "memory/memory-processors",
          label: "Memory Processors",
        },
        {
          type: "category",
          label: "Storage",
          items: [
            {
              type: "doc",
              id: "memory/storage/memory-with-libsql",
              label: "Memory with LibSQL",
            },
            {
              type: "doc",
              id: "memory/storage/memory-with-mongodb",
              label: "Memory with MongoDB",
            },
            {
              type: "doc",
              id: "memory/storage/memory-with-pg",
              label: "Memory with PostgreSQL",
            },
            {
              type: "doc",
              id: "memory/storage/memory-with-upstash",
              label: "Memory with Upstash",
            },
          ],
        },
      ],
    },
    {
      type: "category",
      label: "RAG",
      items: [
        {
          type: "doc",
          id: "rag/overview",
          label: "Overview",
        },
        {
          type: "doc",
          id: "rag/chunking-and-embedding",
          label: "Chunking and Embedding",
        },
        {
          type: "doc",
          id: "rag/vector-databases",
          label: "Vector Databases",
        },
        {
          type: "doc",
          id: "rag/retrieval",
          label: "Retrieval",
        },
      ],
    },
    {
      type: "category",
      label: "Server & DB",
      items: [
        {
          type: "doc",
          id: "server-db/mastra-server",
          label: "Mastra Server",
        },
        {
          type: "doc",
          id: "server-db/middleware",
          label: "Middleware",
        },
        {
          type: "doc",
          id: "server-db/request-context",
          label: "Request Context",
        },
        {
          type: "doc",
          id: "server-db/custom-api-routes",
          label: "Custom API Routes",
        },
        {
          type: "doc",
          id: "server-db/storage",
          label: "Storage",
        },
        {
          type: "doc",
          id: "server-db/mastra-client",
          label: "Mastra Client",
        },
      ],
    },
    {
      type: "category",
      label: "Deployment",
      items: [
        {
          type: "doc",
          id: "deployment/overview",
          label: "Overview",
        },
        {
          type: "doc",
          id: "deployment/building-mastra",
          label: "Building Mastra",
        },
        {
          type: "doc",
          id: "deployment/monorepo",
          label: "With a Monorepo",
        },
        {
          type: "doc",
          id: "deployment/web-framework",
          label: "With a Web Framework",
        },
        {
          type: "category",
          label: "Mastra Cloud",
          items: [
            {
              type: "doc",
              id: "deployment/mastra-cloud/overview",
              label: "Overview",
            },
            {
              type: "doc",
              id: "deployment/mastra-cloud/setting-up",
              label: "Setup & Deploy",
            },
            {
              type: "doc",
              id: "deployment/mastra-cloud/dashboard",
              label: "Dashboard",
            },
            {
              type: "doc",
              id: "deployment/mastra-cloud/observability",
              label: "Observability",
            },
          ],
        },
        {
          type: "category",
          label: "Cloud Providers",
          items: [
            {
              type: "doc",
              id: "deployment/cloud-providers/index",
              label: "Overview",
            },
            {
              type: "doc",
              id: "deployment/cloud-providers/amazon-ec2",
              label: "Amazon EC2",
            },
            {
              type: "doc",
              id: "deployment/cloud-providers/aws-lambda",
              label: "AWS Lambda",
            },
            {
              type: "doc",
              id: "deployment/cloud-providers/azure-app-services",
              label: "Azure App Services",
            },
            {
              type: "doc",
              id: "deployment/cloud-providers/cloudflare-deployer",
              label: "Cloudflare",
            },
            {
              type: "doc",
              id: "deployment/cloud-providers/digital-ocean",
              label: "Digital Ocean",
            },
            {
              type: "doc",
              id: "deployment/cloud-providers/netlify-deployer",
              label: "Netlify",
            },
            {
              type: "doc",
              id: "deployment/cloud-providers/vercel-deployer",
              label: "Vercel",
            },
          ],
        },
      ],
    },
    {
      type: "category",
      label: "Observability",
      items: [
        {
          type: "doc",
          id: "observability/overview",
          key: "observability.overview",
          label: "Overview",
        },
        {
          type: "doc",
          id: "observability/logging",
          label: "Logging",
        },
        {
          type: "category",
          label: "Tracing",
          items: [
            {
              type: "doc",
              id: "observability/tracing/overview",
              key: "observability.tracing.overview",
              label: "Overview",
            },
            {
              type: "category",
              label: "Bridges",
              items: [
                {
                  type: "doc",
                  id: "observability/tracing/bridges/otel",
                  label: "OpenTelemetry",
                },
              ],
            },
            {
              type: "category",
              label: "Exporters",
              items: [
                {
                  type: "doc",
                  id: "observability/tracing/exporters/default",
                  label: "Default",
                },
                {
                  type: "doc",
                  id: "observability/tracing/exporters/cloud",
                  label: "Cloud",
                },
                {
                  type: "doc",
                  id: "observability/tracing/exporters/arize",
                  label: "Arize",
                },
                {
                  type: "doc",
                  id: "observability/tracing/exporters/braintrust",
                  label: "Braintrust",
                },
                {
                  type: "doc",
                  id: "observability/tracing/exporters/langfuse",
                  label: "Langfuse",
                },
                {
                  type: "doc",
                  id: "observability/tracing/exporters/langsmith",
                  label: "LangSmith",
                },
                {
                  type: "doc",
                  id: "observability/tracing/exporters/otel",
                  label: "OpenTelemetry",
                },
                {
                  type: "doc",
                  id: "observability/tracing/exporters/posthog",
                  label: "PostHog",
                },
              ],
            },
            {
              type: "category",
              label: "Processors",
              items: [
                {
                  type: "doc",
                  id: "observability/tracing/processors/sensitive-data-filter",
                  label: "SensitiveDataFilter",
                },
              ],
            },
          ],
        },
      ],
    },
    {
      type: "category",
      label: "Evals",
      items: [
        {
          type: "doc",
          id: "evals/overview",
          label: "Overview",
        },
        {
          type: "doc",
          id: "evals/built-in-scorers",
          label: "Built-in Scorers",
        },
        {
          type: "doc",
          id: "evals/custom-scorers",
          label: "Custom Scorers",
        },
        {
          type: "doc",
          id: "evals/running-in-ci",
          label: "Running in CI",
        },
      ],
    },
    {
      type: "category",
      label: "Auth",
      items: [
        {
          type: "doc",
          id: "auth/index",
          label: "Overview",
        },
        {
          type: "doc",
          id: "auth/jwt",
          label: "JSON Web Token",
        },
        {
          type: "doc",
          id: "auth/clerk",
          label: "Clerk",
        },
        {
          type: "doc",
          id: "auth/supabase",
          label: "Supabase",
        },
        {
          type: "doc",
          id: "auth/firebase",
          label: "Firebase",
        },
        {
          type: "doc",
          id: "auth/workos",
          label: "WorkOS",
        },
        {
          type: "doc",
          id: "auth/auth0",
          label: "Auth0",
        },
      ],
    },
    {
      type: "category",
      label: "Voice",
      items: [
        {
          type: "doc",
          id: "voice/overview",
          label: "Overview",
          customProps: {
            tags: ["new"],
          },
        },
        {
          type: "doc",
          id: "voice/text-to-speech",
          label: "Text to Speech",
        },
        {
          type: "doc",
          id: "voice/speech-to-text",
          label: "Speech to Text",
        },
        {
          type: "doc",
          id: "voice/speech-to-speech",
          label: "Speech to Speech",
        },
      ],
    },
    {
      type: "category",
      label: "Community",
      items: [
        {
          type: "doc",
          id: "community/contributing-templates",
          label: "Contributing Templates",
        },
        {
          type: "doc",
          id: "community/licensing",
          label: "License",
        },
        {
          type: "doc",
          id: "community/discord",
          label: "Discord",
        },
      ],
    },
  ],
};

export default sidebars;<|MERGE_RESOLUTION|>--- conflicted
+++ resolved
@@ -69,16 +69,16 @@
         },
         {
           type: "doc",
-<<<<<<< HEAD
           id: "agents/structured-output",
           label: "Structured Output",
-=======
+        },
+        {
+          type: "doc",
           id: "agents/networks",
           label: "Networks",
           customProps: {
             tags: ["advanced"],
           },
->>>>>>> 61e62a9e
         },
         {
           type: "doc",
