---
title: "MCP Overview | Tools & MCP | Mastra Docs"
description: Learn about the Model Context Protocol (MCP), how to use third-party tools via MCPClient, connect to registries, and share your own tools using MCPServer.
---

import { Tabs } from "nextra/components";

# MCP Overview

[Model Context Protocol (MCP)](https://modelcontextprotocol.io/introduction) is an open standard designed to let AI models discover and interact with external tools and resources. Think of it as a universal plugin system for AI agents, allowing them to use tools regardless of the language they were written in or where they are hosted.

Mastra uses MCP to connect agents to external tool servers.

## Use third-party tools with an MCP Client

Mastra provides the `MCPClient` class to manage connections to one or more MCP servers and access their tools.

### Installation

If you haven't already, install the Mastra MCP package:

```bash npm2yarn copy
npm install @mastra/mcp@latest
```

### Registering the MCPServer

Register your MCP server with Mastra to enable logging and access to configured tools and integrations:

```ts showLineNumbers filename="src/mastra/index.ts" copy
import { Mastra } from "@mastra/core";
import { myMcpServer } from "./mcpServers";

export const mastra = new Mastra({
  mcpServers: { myMcpServer },
});
```

### Configuring `MCPClient`

You configure `MCPClient` with a map of servers you want to connect to. It supports connections via subprocess (Stdio) or HTTP (Streamable HTTP with SSE fallback).

```typescript
import { MCPClient } from "@mastra/mcp";

const mcp = new MCPClient({
  servers: {
    // Stdio example
    sequential: {
      command: "npx",
      args: ["-y", "@modelcontextprotocol/server-sequential-thinking"],
    },
    // HTTP example
    weather: {
      url: new URL("http://localhost:8080/mcp"),
      requestInit: {
        headers: {
          Authorization: "Bearer your-token",
        },
      },
    },
  },
});
```

For detailed configuration options, see the [`MCPClient` reference documentation](/reference/tools/mcp-client).

### Static vs Dynamic Tool Configurations

`MCPClient` offers two approaches to retrieving tools from connected servers, suitable for different application architectures:

| Feature           | Static Configuration (`await mcp.getTools()`) | Dynamic Configuration (`await mcp.getToolsets()`)  |
| :---------------- | :-------------------------------------------- | :------------------------------------------------- |
| **Use Case**      | Single-user, static config (e.g., CLI tool)   | Multi-user, dynamic config (e.g., SaaS app)        |
| **Configuration** | Fixed at agent initialization                 | Per-request, dynamic                               |
| **Credentials**   | Shared across all uses                        | Can vary per user/request                          |
| **Agent Setup**   | Tools added in `Agent` constructor            | Tools passed in `generate()` or `stream()` options |

- **Static Configuration (`getTools()`):** Fetches all tools from all configured servers. Best when the tool configuration (like API keys) is static and shared across all users or requests. You typically call this once and pass the result to the `tools` property when defining your `Agent`.
  [Reference: `getTools()`](/reference/tools/mcp-client#gettools)

  ```typescript
  import { Agent } from "@mastra/core/agent";
  // ... mcp client setup

  const agent = new Agent({
    // ... other agent config
    tools: await mcp.getTools(),
  });
  ```

- **Dynamic Configuration (`getToolsets()`):** Designed for scenarios where configuration might change per request or per user (e.g., different API keys for different tenants in a multi-user application). You pass the result of `getToolsets()` to the `toolsets` option in the agent's `generate()` or `stream()` method.
  [Reference: `getToolsets()`](/reference/tools/mcp-client#gettoolsets)

  ```typescript
  import { Agent } from "@mastra/core/agent";
  // ... agent setup without tools initially

  async function handleRequest(userPrompt: string, userApiKey: string) {
    const userMcp = new MCPClient({
      /* config with userApiKey */
    });
    const toolsets = await userMcp.getToolsets();

    const response = await agent.stream(userPrompt, {
      toolsets, // Pass dynamic toolsets
    });
    // ... handle response
    await userMcp.disconnect();
  }
  ```

## Connecting to an MCP registry

MCP servers can be discovered through registries. Here's how to connect to some popular ones using `MCPClient`:

<<<<<<< HEAD
{/_
=======
{/*
>>>>>>> ed4de9af
LLM CONTEXT: This Tabs component shows how to connect to different MCP (Model Context Protocol) registries.
Each tab demonstrates the configuration for a specific MCP registry service (mcp.run, Composio.dev, Smithery.ai).
The tabs help users understand how to connect to various MCP server providers and their different authentication methods.
Each tab shows the specific URL patterns and configuration needed for that registry service.
<<<<<<< HEAD
_/}
=======
*/}
>>>>>>> ed4de9af

<Tabs items={["mcp.run", "Composio.dev", "Smithery.ai"]}>
  <Tabs.Tab>
    [mcp.run](https://www.mcp.run/) provides pre-authenticated, managed MCP servers. Tools are grouped into Profiles, each with a unique, signed URL.

    ```typescript
    import { MCPClient } from "@mastra/mcp";

    const mcp = new MCPClient({
      servers: {
        marketing: { // Example profile name
          url: new URL(process.env.MCP_RUN_SSE_URL!), // Get URL from mcp.run profile
        },
      },
    });
    ```

    > **Important:** Treat the mcp.run SSE URL like a password. Store it securely, for example, in an environment variable.
    > ```bash filename=".env"
    > MCP_RUN_SSE_URL=https://www.mcp.run/api/mcp/sse?nonce=...
    > ```

  </Tabs.Tab>
  <Tabs.Tab>
    [Composio.dev](https://composio.dev) offers a registry of [SSE-based MCP servers](https://mcp.composio.dev). You can use the SSE URL generated for tools like Cursor directly.

    ```typescript
    import { MCPClient } from "@mastra/mcp";

    const mcp = new MCPClient({
      servers: {
        googleSheets: {
          url: new URL("https://mcp.composio.dev/googlesheets/[private-url-path]"),
        },
        gmail: {
          url: new URL("https://mcp.composio.dev/gmail/[private-url-path]"),
        },
      },
    });
    ```

    Authentication with services like Google Sheets often happens interactively through the agent conversation.

    *Note: Composio URLs are typically tied to a single user account, making them best suited for personal automation rather than multi-tenant applications.*

  </Tabs.Tab>
  <Tabs.Tab>
    [Smithery.ai](https://smithery.ai) provides a registry accessible via their CLI.

    ```typescript
    // Unix/Mac
    import { MCPClient } from "@mastra/mcp";

    const mcp = new MCPClient({
      servers: {
        sequentialThinking: {
          command: "npx",
          args: [
            "-y",
            "@smithery/cli@latest",
            "run",
            "@smithery-ai/server-sequential-thinking",
            "--config",
            "{}",
          ],
        },
      },
    });
    ```

    ```typescript
    // Windows
    import { MCPClient } from "@mastra/mcp";

    const mcp = new MCPClient({
      servers: {
        sequentialThinking: {
          command: "cmd",
          args: [
            "/c",
            "npx",
            "-y",
            "@smithery/cli@latest",
            "run",
            "@smithery-ai/server-sequential-thinking",
            "--config",
            "{}",
          ],
        },
      },
    });
    ```

  </Tabs.Tab>
</Tabs>

## Share your tools with an MCP server

If you have created your own Mastra tools, you can expose them to any MCP-compatible client using Mastra's `MCPServer` class.

Similarly, Mastra `Agent` and `Workflow` instances can also be exposed as tools via `MCPServer`. This allows other MCP clients to interact with your agents by "asking" them questions or run your workflows. Each agent provided in the `MCPServer` configuration will be converted into a tool named `ask_<agentKey>`, using the agent's `description` property. Each workflow will be converted into a tool named `run_<workflowKey>`, using its `inputSchema` and `description`.

This allows others to use your tools, agents, and workflows without needing direct access to your codebase.

### Using `MCPServer`

You initialize `MCPServer` with a name, version, and the Mastra tools, agents, and/or workflows you want to share.

```typescript
import { MCPServer } from "@mastra/mcp";
import { Agent } from "@mastra/core/agent";
import { openai } from "@ai-sdk/openai";
import { weatherTool } from "./tools"; // Your Mastra tool
import { weatherAgent } from "./agents"; // Your Mastra Agent
import { dataWorkflow } from "./workflows"; // Your Mastra Workflow

const server = new MCPServer({
  name: "My Custom Server",
  version: "1.0.0",
  tools: { weatherTool }, // Provide your tool(s) here
  agents: { weatherAgent }, // Provide your agent(s) here
  workflows: { dataWorkflow }, // Provide your workflow(s) here
});

// Start the server (e.g., using stdio for a CLI tool)
// await server.startStdio();

// Or integrate with an HTTP server using startSSE()
// See MCPServer reference for details
```

For an agent to be exposed as a tool, it must have a non-empty `description` string. Similarly, for a workflow to be exposed, its `description` must also be a non-empty string. If the description is missing or empty for either, `MCPServer` will throw an error during initialization.
Workflows will use their `inputSchema` for the tool's input.

For detailed usage and examples, see the [`MCPServer` reference documentation](/reference/tools/mcp-server).<|MERGE_RESOLUTION|>--- conflicted
+++ resolved
@@ -114,20 +114,12 @@
 
 MCP servers can be discovered through registries. Here's how to connect to some popular ones using `MCPClient`:
 
-<<<<<<< HEAD
-{/_
-=======
 {/*
->>>>>>> ed4de9af
 LLM CONTEXT: This Tabs component shows how to connect to different MCP (Model Context Protocol) registries.
 Each tab demonstrates the configuration for a specific MCP registry service (mcp.run, Composio.dev, Smithery.ai).
 The tabs help users understand how to connect to various MCP server providers and their different authentication methods.
 Each tab shows the specific URL patterns and configuration needed for that registry service.
-<<<<<<< HEAD
-_/}
-=======
 */}
->>>>>>> ed4de9af
 
 <Tabs items={["mcp.run", "Composio.dev", "Smithery.ai"]}>
   <Tabs.Tab>
