--- conflicted
+++ resolved
@@ -54,13 +54,9 @@
 
 To make tools available to an agent, you configure them in the agent's definition. Mentioning available tools and their general purpose in the agent's system prompt can also improve tool usage. For detailed steps and examples, see the guide on [Using Tools with Agents](/docs/agents/using-tools#adding-tools-to-an-agent).
 
-## Using `RequestContext`
+## Using `RuntimeContext`
 
-<<<<<<< HEAD
-Use [RequestContext](/docs/server-db/request-context) to access request-specific values. This lets you conditionally adjust behavior based on the context of the request.
-=======
 Use [RuntimeContext](/docs/server-db/runtime-context) to access request-specific values. This lets you conditionally adjust behavior based on the context of the request.
->>>>>>> 226a1467
 
 ```typescript title="src/mastra/tools/test-tool.ts" showLineNumbers
 export type UserTier = {
@@ -77,19 +73,15 @@
 
 export const testTool = createTool({
   // ...
-  execute: async ({ requestContext }) => {
-    const userTier = requestContext.get("user-tier") as UserTier["user-tier"];
+  execute: async ({ runtimeContext }) => {
+    const userTier = runtimeContext.get("user-tier") as UserTier["user-tier"];
 
     return userTier === "enterprise" ? advancedTools : baseTools;
   },
 });
 ```
 
-<<<<<<< HEAD
-> See [Request Context](/docs/server-db/request-context) for more information.
-=======
 > See [Runtime Context](/docs/server-db/runtime-context) for more information.
->>>>>>> 226a1467
 
 ## Testing with Mastra Playground
 
