--- conflicted
+++ resolved
@@ -132,11 +132,7 @@
 
 ### Custom Sampling
 
-<<<<<<< HEAD
-Implements your own sampling logic based on request context, metadata, or business rules. Perfect for complex scenarios like sampling based on user tier, request type, or error conditions.
-=======
 Implements your own sampling logic based on runtime context, metadata, or business rules. Perfect for complex scenarios like sampling based on user tier, request type, or error conditions.
->>>>>>> 226a1467
 
 ```ts
 sampling: {
@@ -193,7 +189,7 @@
 
 ### Dynamic Configuration Selection
 
-Use `configSelector` to choose the appropriate tracing configuration based on request context:
+Use `configSelector` to choose the appropriate tracing configuration based on runtime context:
 
 ```ts title="src/mastra/index.ts" showLineNumbers copy
 export const mastra = new Mastra({
@@ -216,30 +212,18 @@
     },
     configSelector: (context, availableTracers) => {
       // Use debug config for support requests
-<<<<<<< HEAD
-      if (context.requestContext?.get("supportMode")) {
-=======
       if (context.runtimeContext?.get("supportMode")) {
->>>>>>> 226a1467
         return "debug";
       }
 
       // Route specific customers to different providers
-<<<<<<< HEAD
-      const customerId = context.requestContext?.get("customerId");
-=======
       const customerId = context.runtimeContext?.get("customerId");
->>>>>>> 226a1467
       if (customerId && premiumCustomers.includes(customerId)) {
         return "braintrust";
       }
 
       // Route specific requests to langfuse
-<<<<<<< HEAD
-      if (context.requestContext?.get("useExternalTracing")) {
-=======
       if (context.runtimeContext?.get("useExternalTracing")) {
->>>>>>> 226a1467
         return "langfuse";
       }
 
@@ -401,13 +385,13 @@
 
 Metadata set here will be shown in all configured exporters.
 
-### Automatic Metadata from RequestContext
-
-Instead of manually adding metadata to each span, you can configure Mastra to automatically extract values from RequestContext and attach them as metadata to all spans in a trace. This is useful for consistently tracking user identifiers, environment information, feature flags, or any request-scoped data across your entire trace.
+### Automatic Metadata from RuntimeContext
+
+Instead of manually adding metadata to each span, you can configure Mastra to automatically extract values from RuntimeContext and attach them as metadata to all spans in a trace. This is useful for consistently tracking user identifiers, environment information, feature flags, or any request-scoped data across your entire trace.
 
 #### Configuration-Level Extraction
 
-Define which RequestContext keys to extract in your tracing configuration. These keys will be automatically included as metadata for all spans created with this configuration:
+Define which RuntimeContext keys to extract in your tracing configuration. These keys will be automatically included as metadata for all spans created with this configuration:
 
 ```ts title="src/mastra/index.ts" showLineNumbers copy
 export const mastra = new Mastra({
@@ -415,11 +399,7 @@
     configs: {
       default: {
         serviceName: "my-service",
-<<<<<<< HEAD
-        requestContextKeys: ["userId", "environment", "tenantId"],
-=======
         runtimeContextKeys: ["userId", "environment", "tenantId"],
->>>>>>> 226a1467
         exporters: [new DefaultExporter()],
       },
     },
@@ -427,49 +407,26 @@
 });
 ```
 
-Now when you execute agents or workflows with a RequestContext, these values are automatically extracted:
-
-```ts showLineNumbers copy
-<<<<<<< HEAD
-const requestContext = new RequestContext();
-requestContext.set("userId", "user-123");
-requestContext.set("environment", "production");
-requestContext.set("tenantId", "tenant-456");
-=======
+Now when you execute agents or workflows with a RuntimeContext, these values are automatically extracted:
+
+```ts showLineNumbers copy
 const runtimeContext = new RuntimeContext();
 runtimeContext.set("userId", "user-123");
 runtimeContext.set("environment", "production");
 runtimeContext.set("tenantId", "tenant-456");
->>>>>>> 226a1467
 
 // All spans in this trace automatically get userId, environment, and tenantId metadata
 const result = await agent.generate({
   messages: [{ role: "user", content: "Hello" }],
-<<<<<<< HEAD
-  requestContext,
-=======
   runtimeContext,
->>>>>>> 226a1467
 });
 ```
 
 #### Per-Request Additions
 
-You can add trace-specific keys using `tracingOptions.requestContextKeys`. These are merged with the configuration-level keys:
-
-```ts showLineNumbers copy
-<<<<<<< HEAD
-const requestContext = new RequestContext();
-requestContext.set("userId", "user-123");
-requestContext.set("environment", "production");
-requestContext.set("experimentId", "exp-789");
-
-const result = await agent.generate({
-  messages: [{ role: "user", content: "Hello" }],
-  requestContext,
-  tracingOptions: {
-    requestContextKeys: ["experimentId"], // Adds to configured keys
-=======
+You can add trace-specific keys using `tracingOptions.runtimeContextKeys`. These are merged with the configuration-level keys:
+
+```ts showLineNumbers copy
 const runtimeContext = new RuntimeContext();
 runtimeContext.set("userId", "user-123");
 runtimeContext.set("environment", "production");
@@ -480,7 +437,6 @@
   runtimeContext,
   tracingOptions: {
     runtimeContextKeys: ["experimentId"], // Adds to configured keys
->>>>>>> 226a1467
   },
 });
 
@@ -489,33 +445,23 @@
 
 #### Nested Value Extraction
 
-Use dot notation to extract nested values from RequestContext:
+Use dot notation to extract nested values from RuntimeContext:
 
 ```ts showLineNumbers copy
 export const mastra = new Mastra({
   observability: {
     configs: {
       default: {
-<<<<<<< HEAD
-        requestContextKeys: ["user.id", "session.data.experimentId"],
-=======
         runtimeContextKeys: ["user.id", "session.data.experimentId"],
->>>>>>> 226a1467
         exporters: [new DefaultExporter()],
       },
     },
   },
 });
 
-<<<<<<< HEAD
-const requestContext = new RequestContext();
-requestContext.set("user", { id: "user-456", name: "John Doe" });
-requestContext.set("session", { data: { experimentId: "exp-999" } });
-=======
 const runtimeContext = new RuntimeContext();
 runtimeContext.set("user", { id: "user-456", name: "John Doe" });
 runtimeContext.set("session", { data: { experimentId: "exp-999" } });
->>>>>>> 226a1467
 
 // Metadata will include: { user: { id: 'user-456' }, session: { data: { experimentId: 'exp-999' } } }
 ```
@@ -523,46 +469,38 @@
 #### How It Works
 
 1. **TraceState Computation**: At the start of a trace (root span creation), Mastra computes which keys to extract by merging configuration-level and per-request keys
-2. **Automatic Extraction**: Root spans (agent runs, workflow executions) automatically extract metadata from RequestContext
-3. **Child Span Extraction**: Child spans can also extract metadata if you pass `requestContext` when creating them
+2. **Automatic Extraction**: Root spans (agent runs, workflow executions) automatically extract metadata from RuntimeContext
+3. **Child Span Extraction**: Child spans can also extract metadata if you pass `runtimeContext` when creating them
 4. **Metadata Precedence**: Explicit metadata passed to span options always takes precedence over extracted metadata
 
 #### Child Spans and Metadata Extraction
 
-When creating child spans within tools or workflow steps, you can pass the `requestContext` parameter to enable metadata extraction:
-
-```ts showLineNumbers copy
-execute: async ({ tracingContext, requestContext }) => {
-  // Create child span WITH requestContext - gets metadata extraction
+When creating child spans within tools or workflow steps, you can pass the `runtimeContext` parameter to enable metadata extraction:
+
+```ts showLineNumbers copy
+execute: async ({ tracingContext, runtimeContext }) => {
+  // Create child span WITH runtimeContext - gets metadata extraction
   const dbSpan = tracingContext.currentSpan?.createChildSpan({
     type: "generic",
     name: "database-query",
-<<<<<<< HEAD
-    requestContext, // Pass to enable metadata extraction
-=======
     runtimeContext, // Pass to enable metadata extraction
->>>>>>> 226a1467
   });
 
   const results = await db.query("SELECT * FROM users");
   dbSpan?.end({ output: results });
 
-  // Or create child span WITHOUT requestContext - no metadata extraction
+  // Or create child span WITHOUT runtimeContext - no metadata extraction
   const cacheSpan = tracingContext.currentSpan?.createChildSpan({
     type: "generic",
     name: "cache-check",
-<<<<<<< HEAD
-    // No requestContext - won't extract metadata
-=======
     // No runtimeContext - won't extract metadata
->>>>>>> 226a1467
   });
 
   return results;
 };
 ```
 
-This gives you fine-grained control over which child spans include RequestContext metadata. Root spans (agent/workflow executions) always extract metadata automatically, while child spans only extract when you explicitly pass `requestContext`.
+This gives you fine-grained control over which child spans include RuntimeContext metadata. Root spans (agent/workflow executions) always extract metadata automatically, while child spans only extract when you explicitly pass `runtimeContext`.
 
 ## Creating Child Spans
 
