---
title: "Langfuse Exporter | Tracing | Observability"
description: "Send traces to Langfuse for LLM observability and analytics"
---

# Langfuse Exporter

[Langfuse](https://langfuse.com/) is an open-source observability platform specifically designed for LLM applications. The Langfuse exporter sends your traces to Langfuse, providing detailed insights into model performance, token usage, and conversation flows.

## Installation

```bash npm2yarn
npm install @mastra/langfuse@beta
```

## Configuration

### Prerequisites

1. **Langfuse Account**: Sign up at [cloud.langfuse.com](https://cloud.langfuse.com) or deploy self-hosted
2. **API Keys**: Create public/secret key pair in Langfuse Settings → API Keys
3. **Environment Variables**: Set your credentials

```bash title=".env"
LANGFUSE_PUBLIC_KEY=pk-lf-xxxxxxxxxxxx
LANGFUSE_SECRET_KEY=sk-lf-xxxxxxxxxxxx
LANGFUSE_BASE_URL=https://cloud.langfuse.com  # Or your self-hosted URL
```

### Basic Setup

```typescript title="src/mastra/index.ts"
import { Mastra } from "@mastra/core";
import { Observability } from "@mastra/observability";
import { LangfuseExporter } from "@mastra/langfuse";

export const mastra = new Mastra({
  observability: new Observability({
    configs: {
      langfuse: {
        serviceName: "my-service",
        exporters: [
          new LangfuseExporter({
            publicKey: process.env.LANGFUSE_PUBLIC_KEY!,
            secretKey: process.env.LANGFUSE_SECRET_KEY!,
            baseUrl: process.env.LANGFUSE_BASE_URL,
            options: {
              environment: process.env.NODE_ENV,
            },
          }),
        ],
      },
    },
  }),
});
```

## Configuration Options

### Realtime vs Batch Mode

The Langfuse exporter supports two modes for sending traces:

#### Realtime Mode (Development)

Traces appear immediately in Langfuse dashboard, ideal for debugging:

```typescript
new LangfuseExporter({
  publicKey: process.env.LANGFUSE_PUBLIC_KEY!,
  secretKey: process.env.LANGFUSE_SECRET_KEY!,
  realtime: true, // Flush after each event
});
```

#### Batch Mode (Production)

Better performance with automatic batching:

```typescript
new LangfuseExporter({
  publicKey: process.env.LANGFUSE_PUBLIC_KEY!,
  secretKey: process.env.LANGFUSE_SECRET_KEY!,
  realtime: false, // Default - batch traces
});
```

### Complete Configuration

```typescript
new LangfuseExporter({
  // Required credentials
  publicKey: process.env.LANGFUSE_PUBLIC_KEY!,
  secretKey: process.env.LANGFUSE_SECRET_KEY!,

  // Optional settings
  baseUrl: process.env.LANGFUSE_BASE_URL, // Default: https://cloud.langfuse.com
  realtime: process.env.NODE_ENV === "development", // Dynamic mode selection
  logLevel: "info", // Diagnostic logging: debug | info | warn | error

  // Langfuse-specific options
  options: {
    environment: process.env.NODE_ENV, // Shows in UI for filtering
    version: process.env.APP_VERSION, // Track different versions
    release: process.env.GIT_COMMIT, // Git commit hash
  },
});
```

<<<<<<< HEAD
## Prompt Linking

You can link LLM generations to prompts stored in [Langfuse Prompt Management](https://langfuse.com/docs/prompt-management). This enables version tracking and metrics for your prompts.

### Using the Helper (Recommended)

Use `withLangfusePrompt` with `buildTracingOptions` for the cleanest API:

```typescript title="src/agents/support-agent.ts"
import { Agent } from "@mastra/core/agent";
import { openai } from "@ai-sdk/openai";
import { buildTracingOptions } from "@mastra/observability";
import { withLangfusePrompt } from "@mastra/langfuse";
import { Langfuse } from "langfuse";

const langfuse = new Langfuse({
  publicKey: process.env.LANGFUSE_PUBLIC_KEY!,
  secretKey: process.env.LANGFUSE_SECRET_KEY!,
});

// Fetch the prompt from Langfuse Prompt Management
const prompt = await langfuse.getPrompt("customer-support");

export const supportAgent = new Agent({
  name: "support-agent",
  instructions: prompt.prompt, // Use the prompt text from Langfuse
  model: openai("gpt-4o"),
  defaultGenerateOptions: {
    tracingOptions: buildTracingOptions(withLangfusePrompt(prompt)),
  },
});
```

The `withLangfusePrompt` helper automatically extracts `name`, `version`, and `id` from the Langfuse prompt object.

### Manual Fields

You can also pass manual fields if you're not using the Langfuse SDK:

```typescript
const tracingOptions = buildTracingOptions(
  withLangfusePrompt({ name: "my-prompt", version: 1 }),
);

// Or with just an ID
const tracingOptions = buildTracingOptions(
  withLangfusePrompt({ id: "prompt-uuid-12345" }),
);
```

### Prompt Object Fields

The prompt object supports these fields:

| Field | Type | Description |
|-------|------|-------------|
| `name` | string | The prompt name in Langfuse |
| `version` | number | The prompt version number |
| `id` | string | The prompt UUID for direct linking |

You can link prompts using either:
- `id` alone (the UUID uniquely identifies a prompt version)
- `name` + `version` together
- All three fields

When set on a `MODEL_GENERATION` span, the Langfuse exporter automatically links the generation to the corresponding prompt.
=======
## Using Tags

Tags help you categorize and filter traces in the Langfuse dashboard. Add tags when executing agents or workflows:

```typescript
const result = await agent.generate({
  messages: [{ role: "user", content: "Hello" }],
  tracingOptions: {
    tags: ["production", "experiment-v2", "user-request"],
  },
});
```

Tags appear in Langfuse's trace view and can be used to filter and search traces. Common use cases include:

- Environment labels: `"production"`, `"staging"`
- Experiment tracking: `"experiment-v1"`, `"control-group"`
- Priority levels: `"priority-high"`, `"batch-job"`
- User segments: `"beta-user"`, `"enterprise"`
>>>>>>> f530127d

## Related

- [Tracing Overview](/docs/v1/observability/tracing/overview)
- [Langfuse Documentation](https://langfuse.com/docs)
- [Langfuse Prompt Management](https://langfuse.com/docs/prompt-management)<|MERGE_RESOLUTION|>--- conflicted
+++ resolved
@@ -107,7 +107,6 @@
 });
 ```
 
-<<<<<<< HEAD
 ## Prompt Linking
 
 You can link LLM generations to prompts stored in [Langfuse Prompt Management](https://langfuse.com/docs/prompt-management). This enables version tracking and metrics for your prompts.
@@ -137,6 +136,15 @@
   model: openai("gpt-4o"),
   defaultGenerateOptions: {
     tracingOptions: buildTracingOptions(withLangfusePrompt(prompt)),
+## Using Tags
+
+Tags help you categorize and filter traces in the Langfuse dashboard. Add tags when executing agents or workflows:
+
+```typescript
+const result = await agent.generate({
+  messages: [{ role: "user", content: "Hello" }],
+  tracingOptions: {
+    tags: ["production", "experiment-v2", "user-request"],
   },
 });
 ```
@@ -174,27 +182,12 @@
 - All three fields
 
 When set on a `MODEL_GENERATION` span, the Langfuse exporter automatically links the generation to the corresponding prompt.
-=======
-## Using Tags
-
-Tags help you categorize and filter traces in the Langfuse dashboard. Add tags when executing agents or workflows:
-
-```typescript
-const result = await agent.generate({
-  messages: [{ role: "user", content: "Hello" }],
-  tracingOptions: {
-    tags: ["production", "experiment-v2", "user-request"],
-  },
-});
-```
-
 Tags appear in Langfuse's trace view and can be used to filter and search traces. Common use cases include:
 
 - Environment labels: `"production"`, `"staging"`
 - Experiment tracking: `"experiment-v1"`, `"control-group"`
 - Priority levels: `"priority-high"`, `"batch-job"`
 - User segments: `"beta-user"`, `"enterprise"`
->>>>>>> f530127d
 
 ## Related
 
