---
title: "AI Tracing | Mastra Observability Documentation"
description: "Set up AI tracing for Mastra applications"
---

import { Callout } from "nextra/components";

# AI Tracing

AI Tracing provides specialized monitoring and debugging for the AI-related operations in your application. When enabled, Mastra automatically creates traces for agent runs, LLM generations, tool calls, and workflow steps with AI-specific context and metadata.

Unlike traditional application tracing, AI Tracing focuses specifically on understanding your AI pipeline — capturing token usage, model parameters, tool execution details, and conversation flows. This makes it easier to debug issues, optimize performance, and understand how your AI systems behave in production.

You create AI traces by:

- **Configuring exporters** to send trace data to observability platforms like Langfuse
- **Setting sampling strategies** to control which traces are collected
- **Running agents and workflows** — Mastra automatically instruments them with detailed AI tracing

This provides full visibility into your AI operations with minimal setup, helping you build more reliable and observable AI applications.

<Callout type="warning">
  **Experimental Feature**

  AI Tracing is available as of `@mastra/core 0.14.0` and is currently experimental. The API may change in future releases.
</Callout>

## How It Differs from Standard Tracing

AI Tracing complements Mastra's existing [OpenTelemetry-based tracing](./tracing.mdx) but serves a different purpose:

| Feature | Standard Tracing | AI Tracing |
|---------|-----------------|------------|
| **Focus** | Application infrastructure | AI operations only |
| **Data Format** | OpenTelemetry standard | Provider-native (Langfuse, etc.) |
| **Timing** | Batch export | Real-time option for debugging |
| **Metadata** | Generic span attributes | AI-specific (tokens, models, tools) |

## Current Status

**Supported Exporters:**
- ✅ [Langfuse](https://langfuse.com/) - Full support with real-time mode
- ✅ [Braintrust](https://www.braintrust.dev/home) - Initial release
- 🔄 [OpenTelemetry](https://opentelemetry.io/) - Coming soon

**Known Limitations:**
- Mastra playground traces still use the legacy tracing system
- API is experimental and may change

For the latest updates, see [GitHub issue #6773](https://github.com/mastra-ai/mastra/issues/6773).

## Basic Configuration

Here's a simple example of enabling AI Tracing:

```ts filename="src/mastra/index.ts" showLineNumbers copy
import { LangfuseExporter } from '@mastra/langfuse';

export const mastra = new Mastra({
  // ... other config
  observability: {
    instances: {
      langfuse: {
        serviceName: 'my-service',
        exporters: [
          new LangfuseExporter({
            publicKey: process.env.LANGFUSE_PUBLIC_KEY,
            secretKey: process.env.LANGFUSE_SECRET_KEY,
            baseUrl: process.env.LANGFUSE_BASE_URL, // Optional - defaults to Langfuse cloud
            realtime: true,
          }),
        ],
      },
    },
  },
});
```

## Configuration Options

The AI tracing config accepts these properties:

```ts
type AITracingConfig = {
  // Map of tracing instance names to their configurations
  instances: Record<string, AITracingInstanceConfig | MastraAITracing>;

  // Optional function to select which tracing instance to use
  selector?: TracingSelector;
};

type AITracingInstanceConfig = {
  // Name to identify your service in traces
  serviceName: string;

  // Control how many traces are sampled
  sampling?: {
    type: "always" | "never" | "ratio" | "custom";
    probability?: number; // For ratio sampling (0.0 to 1.0)
    sampler?: (context: TraceContext) => boolean; // For custom sampling
  };

  // Array of exporters to send trace data to
  exporters?: AITracingExporter[];

  // Array of processors to transform spans before export
  processors?: AISpanProcessor[];
};
```

### Sampling Configuration

Control which traces are collected and exported:

```ts filename="src/mastra/index.ts" showLineNumbers copy
export const mastra = new Mastra({
  observability: {
    instances: {
      langfuse: {
        serviceName: 'my-service',
        // Sample all traces (default)
        sampling: { type: 'always' },
        exporters: [langfuseExporter],
      },

      development: {
        serviceName: 'dev-service',
        // Sample 10% of traces
        sampling: {
          type: 'ratio',
          probability: 0.1
        },
        exporters: [langfuseExporter],
      },

      custom: {
        serviceName: 'custom-service',
        // Custom sampling logic
        sampling: {
          type: 'custom',
          sampler: (context) => {
            // Only trace requests from specific users
            return context.metadata?.userId === 'debug-user';
          }
        },
        exporters: [langfuseExporter],
      },
    },
  },
});
```

## Exporters

### Langfuse Exporter

#### Installation

```bash
npm install @mastra/langfuse
```

#### Configuration

The Langfuse exporter accepts these options:

```ts
type LangfuseExporterConfig = {
<<<<<<< HEAD
  // Langfuse API credentials (required)
  publicKey?: string;
  secretKey?: string;
  
  // Langfuse host URL (optional - defaults to Langfuse cloud)
  baseUrl?: string;
  
=======
  // Langfuse API credentials
  publicKey: string;
  secretKey: string;
  baseUrl: string;

>>>>>>> 1483200c
  // Enable realtime mode for immediate trace visibility
  realtime?: boolean; // defaults to false

  // Additional options passed to Langfuse client
  options?: any;
};
```

#### Basic Setup

```ts filename="mastra.config.ts" showLineNumbers copy
import { LangfuseExporter } from '@mastra/langfuse';

export const mastra = new Mastra({
  observability: {
    instances: {
      langfuse: {
        serviceName: process.env.SERVICE_NAME || 'mastra-app',
        sampling: { type: 'always' },
        exporters: [
          new LangfuseExporter({
            publicKey: process.env.LANGFUSE_PUBLIC_KEY,
            secretKey: process.env.LANGFUSE_SECRET_KEY,
            baseUrl: process.env.LANGFUSE_BASE_URL, // Optional
            realtime: process.env.NODE_ENV === 'development',
          }),
        ],
      },
    },
  },
});
```

#### Real-time vs Batch Mode

The Langfuse exporter supports two modes:

**Batch Mode (default)**
- Traces are buffered and sent periodically
- Better performance for production
- Traces may appear with slight delay

**Real-time Mode**
- Each trace event is immediately flushed
- Ideal for development and debugging
- Immediate visibility in Langfuse dashboard

```ts
new LangfuseExporter({
  // ... other config
  realtime: process.env.NODE_ENV === 'development',
})
```

### Braintrust Exporter

The Braintrust exporter sends trace data to [Braintrust](https://www.braintrust.dev/) for AI evaluation and monitoring.

#### Installation

```bash
npm install @mastra/braintrust
```

#### Configuration

```ts
type BraintrustExporterConfig = {
  // Braintrust API key (required)
  apiKey?: string;

  // Optional custom endpoint
  endpoint?: string;

  // Logger level for diagnostic messages (default: 'warn')
  logLevel?: 'debug' | 'info' | 'warn' | 'error';

  // Additional tuning parameters passed to Braintrust
  tuningParameters?: Record<string, any>;
};
```

#### Basic Setup

```ts filename="src/mastra/index.ts" showLineNumbers copy
import { BraintrustExporter } from '@mastra/braintrust';

export const mastra = new Mastra({
  observability: {
    instances: {
      braintrust: {
        serviceName: 'my-service',
        exporters: [
          new BraintrustExporter({
            apiKey: process.env.BRAINTRUST_API_KEY,
            endpoint: process.env.BRAINTRUST_ENDPOINT, // optional
          }),
        ],
      },
    },
  },
});
```

### Multi-Instance Configuration

You can configure multiple tracing instances and use a selector to choose which one to use:

```ts filename="mastra.config.ts" showLineNumbers copy
export const mastra = new Mastra({
  observability: {
    instances: {
      production: {
        serviceName: 'prod-service',
        sampling: { type: 'ratio', probability: 0.1 },
        exporters: [prodLangfuseExporter],
      },
      development: {
        serviceName: 'dev-service',
        sampling: { type: 'always' },
        exporters: [devLangfuseExporter],
      },
    },
    selector: (context, availableTracers) => {
      // Use development tracer for debug sessions
      if (context.runtimeContext?.get('debug') === 'true') {
        return 'development';
      }
      return 'production';
    },
  },
});
```

## Span Types and Attributes

AI Tracing automatically creates spans for different AI operations. Mastra supports the following span types:

### Agent Operation Types
- **`AGENT_RUN`** - Agent execution from start to finish
- **`LLM_GENERATION`** - Individual model calls with prompts and completions
- **`TOOL_CALL`** - Function/tool executions with inputs and outputs
- **`MCP_TOOL_CALL`** - Model Context Protocol tool executions
- **`GENERIC`** - Custom operations

### Workflow Operation Types
- **`WORKFLOW_RUN`** - Workflow execution from start to finish
- **`WORKFLOW_STEP`** - Individual step processing
- **`WORKFLOW_CONDITIONAL`** - Conditional execution blocks
- **`WORKFLOW_CONDITIONAL_EVAL`** - Individual condition evaluations
- **`WORKFLOW_PARALLEL`** - Parallel execution blocks
- **`WORKFLOW_LOOP`** - Loop execution blocks
- **`WORKFLOW_SLEEP`** - Sleep/delay operations
- **`WORKFLOW_WAIT_EVENT`** - Event waiting operations

### Key Attributes
Each span type includes relevant attributes:
- **Agent spans**: Agent ID, instructions, available tools, max steps
- **LLM spans**: Model name, provider, token usage, parameters, finish reason
- **Tool spans**: Tool ID, tool type, success status
- **Workflow spans**: Step/workflow IDs, status information

## Adding Custom Metadata to Spans

You can add custom metadata to spans using the `tracingContext.currentSpan` available in workflow steps and tool calls. This is useful for tracking additional context like API status codes, user IDs, or performance metrics.

```ts showLineNumbers copy
execute: async ({ inputData, tracingContext }) => {
  const response = await fetch(inputData.endpoint, {
    method: 'POST',
    body: JSON.stringify(inputData.payload),
  });

  // Add custom metadata to the current span
  tracingContext.currentSpan?.update({
    metadata: {
      apiStatusCode: response.status,
      responseHeaders: Object.fromEntries(response.headers.entries()),
      endpoint: inputData.endpoint,
    }
  });

  const data = await response.json();
  return { data, statusCode: response.status };
}
```

## Creating Child Spans

You can create child spans to track specific operations within your workflow steps or tools. This provides more granular visibility into what's happening during execution.

```ts showLineNumbers copy
execute: async ({ input, tracingContext }) => {
  // Create a child span for the database query
  const querySpan = tracingContext.currentSpan?.createChildSpan({
    type: 'generic',
    name: 'database-query',
    input: {
      query: input.query,
      params: input.params,
    }
  });

  try {
    const results = await db.query(input.query, input.params);

    // Update child span with results and end it
    querySpan?.end({
      output: results.data,
      metadata: {
        rowsReturned: results.length,
        success: true,
      }
    });

    return { results, rowCount: results.length };
  } catch (error) {
    // Record error on child span
    querySpan?.error({error});
    throw error;
  }
}
```

## Span Processors and Data Filtering

Span processors allow you to modify or filter span data before it's exported to observability platforms. This is useful for adding computed fields, redacting sensitive information, or transforming data formats.

### Built-in SensitiveDataFilter

Mastra includes a `SensitiveDataFilter` processor that automatically redacts sensitive fields from span data. It's enabled by default and scans for common sensitive field names:

```ts filename="src/mastra/index.ts" showLineNumbers copy
import { LangfuseExporter } from '@mastra/langfuse';
import { SensitiveDataFilter } from '@mastra/core/ai-tracing';

export const mastra = new Mastra({
  observability: {
    instances: {
      langfuse: {
        serviceName: 'my-service',
        exporters: [new LangfuseExporter({ /* config */ })],
        // SensitiveDataFilter is included by default, but you can customize it
        processors: [
          new SensitiveDataFilter([
            'password', 'token', 'secret', 'key', 'apiKey',
            'auth', 'authorization', 'bearer', 'jwt',
            'credential', 'sessionId',
            // Add your custom sensitive fields
            'ssn', 'creditCard', 'bankAccount'
          ])
        ],
      },
    },
  },
});
```

The `SensitiveDataFilter` automatically redacts matching fields in:
- Span attributes
- Span metadata
- Input/output data
- Error information

Fields are matched case-insensitively, and nested objects are processed recursively.

### Custom Processors

You can create custom processors to implement your own span transformation logic:

```ts showLineNumbers copy
import type { AISpanProcessor, AnyAISpan } from '@mastra/core/ai-tracing';

export class PerformanceEnrichmentProcessor implements AISpanProcessor {
  name = 'performance-enrichment';

  process(span: AnyAISpan): AnyAISpan | null {
    const modifiedSpan = { ...span };

    // Add computed performance metrics
    if (span.startTime && span.endTime) {
      const duration = span.endTime.getTime() - span.startTime.getTime();

      modifiedSpan.metadata = {
        ...span.metadata,
        durationMs: duration,
        performanceCategory: duration < 100 ? 'fast' : duration < 1000 ? 'medium' : 'slow',
      };
    }

    // Add environment context
    modifiedSpan.metadata = {
      ...modifiedSpan.metadata,
      environment: process.env.NODE_ENV || 'unknown',
      region: process.env.AWS_REGION || 'unknown',
    };

    return modifiedSpan;
  }

  async shutdown(): Promise<void> {
    // Cleanup if needed
  }
}

// Use in your Mastra configuration
export const mastra = new Mastra({
  observability: {
    instances: {
      langfuse: {
        serviceName: 'my-service',
        exporters: [new LangfuseExporter({ /* config */ })],
        processors: [
          new SensitiveDataFilter(),
          new PerformanceEnrichmentProcessor(),
        ],
      },
    },
  },
});
```

Processors are executed in the order they're defined, and each processor receives the output of the previous one.<|MERGE_RESOLUTION|>--- conflicted
+++ resolved
@@ -166,7 +166,6 @@
 
 ```ts
 type LangfuseExporterConfig = {
-<<<<<<< HEAD
   // Langfuse API credentials (required)
   publicKey?: string;
   secretKey?: string;
@@ -174,13 +173,6 @@
   // Langfuse host URL (optional - defaults to Langfuse cloud)
   baseUrl?: string;
   
-=======
-  // Langfuse API credentials
-  publicKey: string;
-  secretKey: string;
-  baseUrl: string;
-
->>>>>>> 1483200c
   // Enable realtime mode for immediate trace visibility
   realtime?: boolean; // defaults to false
 
