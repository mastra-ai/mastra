---
title: "Memory with LibSQL | Memory | Mastra Docs"
description: Example for how to use Mastra's memory system with LibSQL storage and vector database backend.
---

# Memory with LibSQL

This example demonstrates how to use Mastra's memory system with LibSQL as the storage backend.

## Prerequisites

This example uses the `openai` model. Make sure to add `OPENAI_API_KEY` to your `.env` file.

```bash title=".env" copy
OPENAI_API_KEY=<your-api-key>
```

And install the following package:

```bash copy
npm install @mastra/libsql
```

## Adding memory to an agent

To add LibSQL memory to an agent use the `Memory` class and create a new `storage` key using `LibSQLStore`. The `url` can either by a remote location, or a local file system resource.

```typescript title="src/mastra/agents/example-libsql-agent.ts" showLineNumbers copy
import { Memory } from "@mastra/memory";
import { Agent } from "@mastra/core/agent";
import { openai } from "@ai-sdk/openai";
import { LibSQLStore } from "@mastra/libsql";

export const libsqlAgent = new Agent({
  name: "libsql-agent",
  instructions:
    "You are an AI agent with the ability to automatically recall memories from previous interactions.",
  model: openai("gpt-4o"),
  memory: new Memory({
    storage: new LibSQLStore({
      url: "file:libsql-agent.db",
    }),
    options: {
<<<<<<< HEAD
      generateTitle: true, // Explicitly enable automatic title generation
=======
      generateTitle: true,
>>>>>>> 226a1467
    },
  }),
});
```

## Local embeddings with fastembed

Embeddings are numeric vectors used by memory’s `semanticRecall` to retrieve related messages by meaning (not keywords). This setup uses `@mastra/fastembed` to generate vector embeddings.

Install `fastembed` to get started:

```bash copy
npm install @mastra/fastembed
```

Add the following to your agent:

```typescript title="src/mastra/agents/example-libsql-agent.ts" showLineNumbers copy
import { Memory } from "@mastra/memory";
import { Agent } from "@mastra/core/agent";
import { openai } from "@ai-sdk/openai";
import { LibSQLStore, LibSQLVector } from "@mastra/libsql";
import { fastembed } from "@mastra/fastembed";

export const libsqlAgent = new Agent({
  name: "libsql-agent",
  instructions:
    "You are an AI agent with the ability to automatically recall memories from previous interactions.",
  model: openai("gpt-4o"),
  memory: new Memory({
    storage: new LibSQLStore({
      url: "file:libsql-agent.db",
    }),
    vector: new LibSQLVector({
      connectionUrl: "file:libsql-agent.db",
    }),
    embedder: fastembed,
    options: {
      lastMessages: 10,
      semanticRecall: {
        topK: 3,
        messageRange: 2,
      },
      threads: {
<<<<<<< HEAD
        generateTitle: true, // Explicitly enable automatic title generation
=======
        generateTitle: true,
>>>>>>> 226a1467
      },
    },
  }),
});
```

## Usage example

Use `memoryOptions` to scope recall for this request. Set `lastMessages: 5` to limit recency-based recall, and use `semanticRecall` to fetch the `topK: 3` most relevant messages, including `messageRange: 2` neighboring messages for context around each match.

```typescript title="src/test-libsql-agent.ts" showLineNumbers copy
import "dotenv/config";

import { mastra } from "./mastra";

const threadId = "123";
const resourceId = "user-456";

const agent = mastra.getAgent("libsqlAgent");

const message = await agent.stream("My name is Mastra", {
  memory: {
    thread: threadId,
    resource: resourceId,
  },
});

await message.textStream.pipeTo(new WritableStream());

const stream = await agent.stream("What's my name?", {
  memory: {
    thread: threadId,
    resource: resourceId,
  },
  memoryOptions: {
    lastMessages: 5,
    semanticRecall: {
      topK: 3,
      messageRange: 2,
    },
  },
});

for await (const chunk of stream.textStream) {
  process.stdout.write(chunk);
}
```

## Related

- [Calling Agents](/examples/agents/calling-agents)<|MERGE_RESOLUTION|>--- conflicted
+++ resolved
@@ -41,11 +41,7 @@
       url: "file:libsql-agent.db",
     }),
     options: {
-<<<<<<< HEAD
-      generateTitle: true, // Explicitly enable automatic title generation
-=======
       generateTitle: true,
->>>>>>> 226a1467
     },
   }),
 });
@@ -90,11 +86,7 @@
         messageRange: 2,
       },
       threads: {
-<<<<<<< HEAD
-        generateTitle: true, // Explicitly enable automatic title generation
-=======
         generateTitle: true,
->>>>>>> 226a1467
       },
     },
   }),
