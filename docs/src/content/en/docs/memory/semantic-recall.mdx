---
title: "Semantic Recall | Memory | Mastra Docs"
description: "Learn how to use semantic recall in Mastra to retrieve relevant messages from past conversations using vector search and embeddings."
---

# Semantic Recall

If you ask your friend what they did last weekend, they will search in their memory for events associated with "last weekend" and then tell you what they did. That's sort of like how semantic recall works in Mastra.

> **📹 Watch**: What semantic recall is, how it works, and how to configure it in Mastra → [YouTube (5 minutes)](https://youtu.be/UVZtK8cK8xQ)

## How Semantic Recall Works

Semantic recall is RAG-based search that helps agents maintain context across longer interactions when messages are no longer within [recent conversation history](./conversation-history).

It uses vector embeddings of messages for similarity search, integrates with various vector stores, and has configurable context windows around retrieved messages.

<br />
<img
  src="/img/semantic-recall.png"
  alt="Diagram showing Mastra Memory semantic recall"
  width={800}
/>

When it's enabled, new messages are used to query a vector DB for semantically similar messages.

After getting a response from the LLM, all new messages (user, assistant, and tool calls/results) are inserted into the vector DB to be recalled in later interactions.

## Quick Start

Semantic recall is enabled by default, so if you give your agent memory it will be included:

```typescript {9}
import { Agent } from "@mastra/core/agent";
import { Memory } from "@mastra/memory";
import { openai } from "@ai-sdk/openai";

const agent = new Agent({
  name: "SupportAgent",
  instructions: "You are a helpful support agent.",
  model: openai("gpt-4o"),
  memory: new Memory(),
});
```

## Recall configuration

The three main parameters that control semantic recall behavior are:

1. **topK**: How many semantically similar messages to retrieve
2. **messageRange**: How much surrounding context to include with each match
3. **scope**: Whether to search within the current thread or across all threads owned by a resource (the default is resource scope).

```typescript {5-7}
const agent = new Agent({
  memory: new Memory({
    options: {
      semanticRecall: {
        topK: 3, // Retrieve 3 most similar messages
        messageRange: 2, // Include 2 messages before and after each match
<<<<<<< HEAD
        scope: 'resource', // Search across all threads for this user (default setting if omitted)
=======
        scope: "resource", // Search across all threads for this user (default setting if omitted)
>>>>>>> dfe3f8c7
      },
    },
  }),
});
```

### Storage configuration

Semantic recall relies on a [storage and vector db](/reference/memory/memory-class) to store messages and their embeddings.

```ts {8-17}
import { Memory } from "@mastra/memory";
import { Agent } from "@mastra/core/agent";
import { LibSQLStore, LibSQLVector } from "@mastra/libsql";

const agent = new Agent({
  memory: new Memory({
    // this is the default storage db if omitted
    storage: new LibSQLStore({
      url: "file:./local.db",
    }),
    // this is the default vector db if omitted
    vector: new LibSQLVector({
      connectionUrl: "file:./local.db",
    }),
  }),
});
```

**Storage/vector code Examples**:

- [LibSQL](/docs/memory/storage/memory-with-libsql)
- [MongoDB](/examples/memory/memory-with-mongodb)
- [Postgres](/docs/memory/storage/memory-with-pg)
- [Upstash](/docs/memory/storage/memory-with-upstash)

### Embedder configuration

Semantic recall relies on an [embedding model](/reference/memory/memory-class) to convert messages into embeddings. Mastra supports embedding models through the model router using `provider/model` strings, or you can use any [embedding model](https://sdk.vercel.ai/docs/ai-sdk-core/embeddings) compatible with the AI SDK.

#### Using the Model Router (Recommended)

The simplest way is to use a `provider/model` string with autocomplete support:

```ts {7}
import { Memory } from "@mastra/memory";
import { Agent } from "@mastra/core/agent";

const agent = new Agent({
  memory: new Memory({
    // ... other memory options
    embedder: "openai/text-embedding-3-small", // TypeScript autocomplete supported
  }),
});
```

Supported embedding models:

- **OpenAI**: `text-embedding-3-small`, `text-embedding-3-large`, `text-embedding-ada-002`
- **Google**: `gemini-embedding-001`, `text-embedding-004`

The model router automatically handles API key detection from environment variables (`OPENAI_API_KEY`, `GOOGLE_GENERATIVE_AI_API_KEY`).

#### Using AI SDK Packages

You can also use AI SDK embedding models directly:

```ts {3,8}
import { Memory } from "@mastra/memory";
import { Agent } from "@mastra/core/agent";
import { openai } from "@ai-sdk/openai";

const agent = new Agent({
  memory: new Memory({
    // ... other memory options
    embedder: openai.embedding("text-embedding-3-small"),
  }),
});
```

#### Using FastEmbed (Local)

To use FastEmbed (a local embedding model), install `@mastra/fastembed`:

```bash npm2yarn copy
npm install @mastra/fastembed
```

Then configure it in your memory:

```ts {3,8}
import { Memory } from "@mastra/memory";
import { Agent } from "@mastra/core/agent";
import { fastembed } from "@mastra/fastembed";

const agent = new Agent({
  memory: new Memory({
    // ... other memory options
    embedder: fastembed,
  }),
});
```

### PostgreSQL Index Optimization

When using PostgreSQL as your vector store, you can optimize semantic recall performance by configuring the vector index. This is particularly important for large-scale deployments with thousands of messages.

PostgreSQL supports both IVFFlat and HNSW indexes. By default, Mastra creates an IVFFlat index, but HNSW indexes typically provide better performance, especially with OpenAI embeddings which use inner product distance.

```typescript {9-18}
import { Memory } from "@mastra/memory";
import { PgStore, PgVector } from "@mastra/pg";

const agent = new Agent({
  memory: new Memory({
    storage: new PgStore({
      connectionString: process.env.DATABASE_URL,
    }),
    vector: new PgVector({
      connectionString: process.env.DATABASE_URL,
    }),
    options: {
      semanticRecall: {
        topK: 5,
        messageRange: 2,
        indexConfig: {
          type: "hnsw", // Use HNSW for better performance
          metric: "dotproduct", // Best for OpenAI embeddings
          m: 16, // Number of bi-directional links (default: 16)
          efConstruction: 64, // Size of candidate list during construction (default: 64)
        },
      },
    },
  }),
});
```

For detailed information about index configuration options and performance tuning, see the [PgVector configuration guide](/reference/vectors/pg#index-configuration-guide).

### Disabling

There is a performance impact to using semantic recall. New messages are converted into embeddings and used to query a vector database before new messages are sent to the LLM.

Semantic recall is enabled by default but can be disabled when not needed:

```typescript {4}
const agent = new Agent({
  memory: new Memory({
    options: {
      semanticRecall: false,
    },
  }),
});
```

You might want to disable semantic recall in scenarios like:

- When conversation history provide sufficient context for the current conversation.
- In performance-sensitive applications, like realtime two-way audio, where the added latency of creating embeddings and running vector queries is noticeable.

## Viewing Recalled Messages

When tracing is enabled, any messages retrieved via semantic recall will appear in the agent’s trace output, alongside recent conversation history (if configured).

For more info on viewing message traces, see [Viewing Retrieved Messages](./overview#viewing-retrieved-messages).<|MERGE_RESOLUTION|>--- conflicted
+++ resolved
@@ -58,11 +58,7 @@
       semanticRecall: {
         topK: 3, // Retrieve 3 most similar messages
         messageRange: 2, // Include 2 messages before and after each match
-<<<<<<< HEAD
-        scope: 'resource', // Search across all threads for this user (default setting if omitted)
-=======
         scope: "resource", // Search across all threads for this user (default setting if omitted)
->>>>>>> dfe3f8c7
       },
     },
   }),
