--- conflicted
+++ resolved
@@ -14,21 +14,12 @@
 This is useful for maintaining ongoing state that's always relevant and should always be available to the agent.
 
 Working memory can persist at two different scopes:
-<<<<<<< HEAD
-=======
 
 - **Thread-scoped** (default): Memory is isolated per conversation thread
 - **Resource-scoped**: Memory persists across all conversation threads for the same user
->>>>>>> 226a1467
-
-- **Resource-scoped** (default): Memory persists across all conversation threads for the same user
-- **Thread-scoped**: Memory is isolated per conversation thread
-
-<<<<<<< HEAD
+
 **Important:** Switching between scopes means the agent won't see memory from the other scope - thread-scoped memory is completely separate from resource-scoped memory.
 
-=======
->>>>>>> 226a1467
 ## Quick Start
 
 Here's a minimal example of setting up an agent with working memory:
@@ -63,9 +54,9 @@
 
 Working memory can operate in two different scopes, allowing you to choose how memory persists across conversations:
 
-### Resource-Scoped Memory (Default)
-
-By default, working memory persists across all conversation threads for the same user (resourceId), enabling persistent user memory:
+### Thread-Scoped Memory (Default)
+
+By default, working memory is scoped to individual conversation threads. Each thread maintains its own isolated memory:
 
 ```typescript
 const memory = new Memory({
@@ -73,13 +64,11 @@
   options: {
     workingMemory: {
       enabled: true,
-      scope: "resource", // Memory persists across all user threads
+      scope: 'thread', // Default - memory is isolated per thread
       template: `# User Profile
 - **Name**:
-- **Location**:
 - **Interests**:
-- **Preferences**:
-- **Long-term Goals**:
+- **Current Goal**:
 `,
     },
   },
@@ -87,26 +76,13 @@
 ```
 
 **Use cases:**
-
-- Personal assistants that remember user preferences
-- Customer service bots that maintain customer context
-- Educational applications that track student progress
-
-### Usage with Agents
-
-When using resource-scoped memory, make sure to pass the `resourceId` parameter:
-
-```typescript
-// Resource-scoped memory requires resourceId
-const response = await agent.generate("Hello!", {
-  threadId: "conversation-123",
-  resourceId: "user-alice-456", // Same user across different threads
-});
-```
-
-### Thread-Scoped Memory
-
-Thread-scoped memory isolates working memory to individual conversation threads. Each thread maintains its own isolated memory:
+- Different conversations about separate topics
+- Temporary or session-specific information
+- Workflows where each thread needs working memory but threads are ephemeral and not related to each other
+
+### Resource-Scoped Memory
+
+Resource-scoped memory persists across all conversation threads for the same user (resourceId), enabling persistent user memory:
 
 ```typescript
 const memory = new Memory({
