--- conflicted
+++ resolved
@@ -171,11 +171,7 @@
 });
 ```
 
-<<<<<<< HEAD
 #### Dynamic model selection and instructions
-=======
-**Important:** Only send the newest user message in each agent call. Mastra handles retrieving and injecting the necessary history. Sending the full history yourself will cause duplication. See the [AI SDK Memory Example](../../docs/frameworks/agentic-uis/ai-sdk.mdx) for how to handle this with when using the `useChat` frontend hooks.
->>>>>>> aff282bc
 
 You can configure thread title generation dynamically by passing functions to `model` and `instructions`. These functions receive the `runtimeContext` object, allowing you to adapt title generation based on user-specific values.
 
@@ -201,7 +197,6 @@
 });
 ```
 
-
 ## Increasing conversation history
 
 By default, each request includes the last 10 messages from the current memory thread, giving the agent short-term conversational context. This limit can be increased using the `lastMessages` parameter.
