---
title: "Memory overview | Memory | Mastra Docs"
description: "Learn how Mastra's memory system works with working memory, conversation history, and semantic recall."
---

# Memory overview

Memory in Mastra helps agents manage context across conversations by condensing relevant information into the language model's context window.

Mastra supports three types of memory: working memory, conversation history, and semantic recall. It uses a two-tier scoping system where memory can be isolated per conversation thread (thread-scoped) or shared across all conversations for the same user (resource-scoped).

Mastra's memory system uses [storage providers](#memory-storage-adapters) to persist conversation threads, messages, and working memory across application restarts.

## Getting started

First install the required dependencies:

```bash copy
npm install @mastra/core @mastra/memory @mastra/libsql
```

Then add a storage adapter to the main Mastra instance. Any agent with memory enabled will use this shared storage to store and recall interactions.

```typescript {6-8} title="src/mastra/index.ts" showLineNumbers copy
import { Mastra } from "@mastra/core/mastra";
import { LibSQLStore } from "@mastra/libsql";

export const mastra = new Mastra({
  // ...
  storage: new LibSQLStore({
    url: ":memory:",
  }),
});
```

Now, enable memory by passing a `Memory` instance to the agent's `memory` parameter:

```typescript {3-5} title="src/mastra/agents/test-agent.ts" showLineNumbers copy
import { Memory } from "@mastra/memory";
import { Agent } from "@mastra/core/agent";

export const testAgent = new Agent({
  // ...
  memory: new Memory(),
});
```

That memory instance has options you can configure for working memory, conversation history, and semantic recall.

## Different types of memory

Mastra supports three types of memory: working memory, conversation history, and semantic recall.

[**Working memory**](./working-memory) stores persistent user-specific details such as names, preferences, goals, and other structured data. (Compare this to ChatGPT where you can ask it to tell you about yourself). This is implemented as a block of Markdown text that the agent is able to update over time (or alternately, as a Zod schema)

[**Conversation history**](./conversation-history) captures recent messages from the current conversation, providing short-term continuity and maintaining dialogue flow.

[**Semantic recall**](./semantic-recall) retrieves older messages from past conversations based on semantic relevance. Matches are retrieved using vector search and can include surrounding context for better comprehension.

Mastra combines all memory types into a single context window. If the total exceeds the model’s token limit, use [memory processors](./memory-processors) to trim or filter messages before sending them to the model.

## Scoping memory with threads and resources

<<<<<<< HEAD
All memory types are [resource-scoped](./working-memory.mdx#resource-scoped-memory-default) by default, meaning they persist across all conversations for the same user or entity. [Thread-scoped](./working-memory.mdx#thread-scoped-memory) configuration isolates memory to a single conversation thread.
=======
All memory types are [resource-scoped](./working-memory#resource-scoped-memory-default) by default, meaning they persist across all conversations for the same user or entity. [Thread-scoped](./working-memory#thread-scoped-memory) configuration isolates memory to a single conversation thread.
>>>>>>> dfe3f8c7

## Memory Storage Adapters

To persist and recall information between conversations, memory requires a storage adapter.

Supported options include [LibSQL](/docs/memory/storage/memory-with-libsql), [MongoDB](/examples/memory/memory-with-mongodb), [Postgres](/docs/memory/storage/memory-with-pg), and [Upstash](/docs/memory/storage/memory-with-upstash)

We use LibSQL out of the box because it is file-based or in-memory, so it is easy to install and works well with the playground.

## Dedicated storage

Agents can be configured with their own dedicated storage, keeping tasks, conversations, and recalled information separate across agents.

### Adding storage to agents

To assign dedicated storage to an agent, install and import the required dependency and pass a `storage` instance to the `Memory` constructor:

```typescript {3, 9-11} title="src/mastra/agents/test-agent.ts" showLineNumbers copy
import { Memory } from "@mastra/memory";
import { Agent } from "@mastra/core/agent";
import { LibSQLStore } from "@mastra/libsql";

export const testAgent = new Agent({
  // ...
  memory: new Memory({
    // ...
    storage: new LibSQLStore({
      url: "file:agent-memory.db",
    }),
    // ...
  }),
});
```

## Viewing retrieved messages

If tracing is enabled in your Mastra deployment and memory is configured either with `lastMessages` and/or `semanticRecall`, the agent’s trace output will show all messages retrieved for context—including both recent conversation history and messages recalled via semantic recall.

This is helpful for debugging, understanding agent decisions, and verifying that the agent is retrieving the right information for each request.

For more details on enabling and configuring tracing, see [AI Tracing](../observability/ai-tracing/overview).

## Local development with LibSQL

For local development with `LibSQLStore`, you can inspect stored memory using the [SQLite Viewer](https://marketplace.visualstudio.com/items?itemName=qwtel.sqlite-viewer) extension in VS Code.

![SQLite Viewer](/img/memory/memory-sqlite-viewer.jpg)

## Next Steps

Now that you understand the core concepts, continue to [semantic recall](./semantic-recall) to learn how to add RAG memory to your Mastra agents.

Alternatively you can visit the [configuration reference](/reference/memory/memory-class) for available options.<|MERGE_RESOLUTION|>--- conflicted
+++ resolved
@@ -61,11 +61,7 @@
 
 ## Scoping memory with threads and resources
 
-<<<<<<< HEAD
-All memory types are [resource-scoped](./working-memory.mdx#resource-scoped-memory-default) by default, meaning they persist across all conversations for the same user or entity. [Thread-scoped](./working-memory.mdx#thread-scoped-memory) configuration isolates memory to a single conversation thread.
-=======
 All memory types are [resource-scoped](./working-memory#resource-scoped-memory-default) by default, meaning they persist across all conversations for the same user or entity. [Thread-scoped](./working-memory#thread-scoped-memory) configuration isolates memory to a single conversation thread.
->>>>>>> dfe3f8c7
 
 ## Memory Storage Adapters
 
