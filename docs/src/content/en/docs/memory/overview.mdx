--- conflicted
+++ resolved
@@ -19,22 +19,13 @@
 
 Install Mastra's memory module and the storage adapter for your preferred database (see the storage section below):
 
-<<<<<<< HEAD
 ```bash 
 npm install @mastra/memory@beta @mastra/libsql@beta
-=======
-```bash
-npm install @mastra/core@beta @mastra/memory@beta @mastra/libsql@beta
->>>>>>> 5af15156
 ```
 
 Add the storage adapter to the main Mastra instance:
 
-<<<<<<< HEAD
 ```typescript title="src/mastra/index.ts"
-=======
-```typescript {6-8} title="src/mastra/index.ts"
->>>>>>> 5af15156
 import { Mastra } from "@mastra/core";
 import { LibSQLStore } from "@mastra/libsql";
 
@@ -48,11 +39,7 @@
 
 Enable memory by passing a `Memory` instance to your agent:
 
-<<<<<<< HEAD
 ```typescript title="src/mastra/agents/test-agent.ts"
-=======
-```typescript {3-5} title="src/mastra/agents/test-agent.ts"
->>>>>>> 5af15156
 import { Memory } from "@mastra/memory";
 import { Agent } from "@mastra/core/agent";
 
@@ -65,11 +52,9 @@
   }),
 });
 ```
-
 When you send a new message, the model can now "see" the previous 20 messages, which gives it better context for the conversation and leads to more coherent, accurate replies.
 
 This example configures basic [message history](/docs/v1/memory/message-history). You can also enable [working memory](/docs/v1/memory/working-memory) and [semantic recall](/docs/v1/memory/semantic-recall) by passing additional options to `Memory`.
-
 
 ## Storage
 
@@ -83,45 +68,9 @@
 
 When tracing is enabled, you can inspect exactly which messages the agent uses for context in each request. The trace output shows all memory included in the agent's context window - both recent message history and messages recalled via semantic recall.
 
-<<<<<<< HEAD
 This visibility helps you understand why an agent made specific decisions and verify that memory retrieval is working as expected.
-=======
-## Dedicated storage
-
-Agents can be configured with their own dedicated storage, keeping tasks, conversations, and recalled information separate across agents.
-
-### Adding storage to agents
-
-To assign dedicated storage to an agent, install and import the required dependency and pass a `storage` instance to the `Memory` constructor:
-
-```typescript {3, 9-11} title="src/mastra/agents/test-agent.ts"
-import { Memory } from "@mastra/memory";
-import { Agent } from "@mastra/core/agent";
-import { LibSQLStore } from "@mastra/libsql";
-
-export const testAgent = new Agent({
-  id: "test-agent",
-  // ...
-  memory: new Memory({
-    // ...
-    storage: new LibSQLStore({
-      id: 'test-agent-storage',
-      url: "file:agent-memory.db",
-    }),
-    // ...
-  }),
-});
-```
-
-## Viewing retrieved messages
-
-If tracing is enabled in your Mastra deployment and memory is configured either with `lastMessages` and/or `semanticRecall`, the agent’s trace output will show all messages retrieved for context—including both recent conversation history and messages recalled via semantic recall.
-
-This is helpful for debugging, understanding agent decisions, and verifying that the agent is retrieving the right information for each request.
->>>>>>> 5af15156
 
 For more details on enabling and configuring tracing, see [Tracing](../observability/tracing/overview).
-
 
 ## Next Steps
 
