--- conflicted
+++ resolved
@@ -1,11 +1,6 @@
 ---
-<<<<<<< HEAD
-title: "Memory Processors | Memory | Mastra Docs"
-description: "Learn how memory processors manage context, filter messages, and integrate with agents."
-=======
 title: "Memory Processors | Memory"
 description: "Learn how to use memory processors in Mastra to filter, trim, and transform messages before they're sent to the language model to manage context window limits."
->>>>>>> 99795df4
 ---
 
 # Memory Processors
