--- conflicted
+++ resolved
@@ -10,11 +10,7 @@
 1. **`thread`**: A globally unique ID representing the conversation (e.g., `support_123`). Must be unique across all resources.
 2. **`resource`**: The user or entity that owns the thread (e.g., `user_123`, `org_456`).
 
-<<<<<<< HEAD
-The `resource` is especially important for [resource-scoped memory](./working-memory#resource-scoped-memory-default), which allows memory to persist across all threads associated with the same user or entity.
-=======
 The `resource` is especially important for [resource-scoped memory](./working-memory#resource-scoped-memory), which allows memory to persist across all threads associated with the same user or entity.
->>>>>>> 226a1467
 
 ```typescript {4} showLineNumbers
 const stream = await agent.stream("message for agent", {
@@ -35,17 +31,15 @@
 
 ### Thread title generation
 
-<<<<<<< HEAD
-Mastra can automatically generate descriptive thread titles based on the user's first message. This feature is disabled by default. Enable it by setting `generateTitle` to `true`. This improves organization and makes it easier to display conversations in your UI.
-=======
 Mastra can automatically generate descriptive thread titles based on the user's first message. Enable it by setting `generateTitle` to `true`. This improves organization and makes it easier to display conversations in your UI.
->>>>>>> 226a1467
 
 ```typescript {3-7} showLineNumbers
 export const testAgent = new Agent({
   memory: new Memory({
     options: {
-      generateTitle: true, // Explicitly enable automatic title generation
+      threads: {
+        generateTitle: true,
+      }
     },
   }),
 });
@@ -76,7 +70,7 @@
 
 #### Dynamic model selection and instructions
 
-You can configure thread title generation dynamically by passing functions to `model` and `instructions`. These functions receive the `requestContext` object, allowing you to adapt title generation based on user-specific values.
+You can configure thread title generation dynamically by passing functions to `model` and `instructions`. These functions receive the `runtimeContext` object, allowing you to adapt title generation based on user-specific values.
 
 ```typescript {7-16} showLineNumbers
 export const testAgent = new Agent({
@@ -85,19 +79,14 @@
     options: {
       threads: {
         generateTitle: {
-<<<<<<< HEAD
-          model: ({ requestContext }) => {
-            const userTier = requestContext.get("userTier");
-=======
           model: ({ runtimeContext }) => {
             const userTier = runtimeContext.get("userTier");
->>>>>>> 226a1467
             return userTier === "premium"
               ? openai("gpt-4.1")
               : openai("gpt-4.1-nano");
           },
-          instructions: ({ requestContext }) => {
-            const language = requestContext.get("userLanguage") || "English";
+          instructions: ({ runtimeContext }) => {
+            const language = runtimeContext.get("userLanguage") || "English";
             return `Generate a concise, engaging title in ${language} based on the user's first message.`;
           },
         },
