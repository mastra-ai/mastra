--- conflicted
+++ resolved
@@ -31,21 +31,6 @@
 
 <Tabs items={["npm", "yarn", "pnpm", "bun"]}>
   <Tabs.Tab>
-<<<<<<< HEAD
-    ```bash copy npm install mastra@latest @mastra/core@latest
-    @mastra/libsql@latest ```
-  </Tabs.Tab>
-  <Tabs.Tab>
-    ```bash copy yarn add mastra@latest @mastra/core@latest
-    @mastra/libsql@latest ```
-  </Tabs.Tab>
-  <Tabs.Tab>
-    ```bash copy pnpm add mastra@latest @mastra/core@latest
-    @mastra/libsql@latest ```
-  </Tabs.Tab>
-  <Tabs.Tab>
-    ```bash copy bun add mastra@latest @mastra/core@latest @mastra/libsql@latest
-=======
     ```bash copy
     npm install mastra@latest @mastra/core@latest @mastra/libsql@latest
     ```
@@ -63,7 +48,6 @@
   <Tabs.Tab>
     ```bash copy
     bun add mastra@latest @mastra/core@latest @mastra/libsql@latest
->>>>>>> ed4de9af
     ```
   </Tabs.Tab>
 </Tabs>
@@ -140,10 +124,6 @@
 Start the Mastra dev server to expose your agents as REST endpoints:
 
 <Tabs items={["npm", "CLI"]}>
-<<<<<<< HEAD
-  <Tabs.Tab>```bash copy npm run dev ```</Tabs.Tab>
-  <Tabs.Tab>```bash copy mastra dev ```</Tabs.Tab>
-=======
   <Tabs.Tab>
     ```bash copy
     npm run dev
@@ -154,7 +134,6 @@
     mastra dev
     ```
   </Tabs.Tab>
->>>>>>> ed4de9af
 </Tabs>
 
 > Once running, your agents are available locally. See [Local Development Environment](/docs/local-dev/mastra-dev) for more information.
@@ -205,12 +184,6 @@
 
 <Tabs items={["http", "curl"]}>
   <Tabs.Tab>
-<<<<<<< HEAD
-    ```bash copy http://localhost:3000/api/weather?city=London ```
-  </Tabs.Tab>
-  <Tabs.Tab>
-    ```bash copy curl "http://localhost:3000/api/weather?city=London" ```
-=======
     ```bash copy
     http://localhost:3000/api/weather?city=London
     ```
@@ -219,7 +192,6 @@
     ```bash copy
     curl "http://localhost:3000/api/weather?city=London"
     ```
->>>>>>> ed4de9af
   </Tabs.Tab>
 </Tabs>
 
