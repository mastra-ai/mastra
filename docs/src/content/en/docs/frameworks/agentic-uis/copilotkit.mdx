--- conflicted
+++ resolved
@@ -120,7 +120,7 @@
 import { registerCopilotKit } from "@ag-ui/mastra/copilotkit";
 import { weatherAgent } from "./agents/weather-agent";
 
-type WeatherRequestContext = {
+type WeatherRuntimeContext = {
   "user-id": string;
   "temperature-scale": "celsius" | "fahrenheit";
 };
@@ -134,24 +134,15 @@
       allowHeaders: ["*"],
     },
     apiRoutes: [
-      registerCopilotKit<WeatherRequestContext>({
+      registerCopilotKit<WeatherRuntimeContext>({
         path: "/copilotkit",
         resourceId: "weatherAgent",
-<<<<<<< HEAD
-        setContext: (c, requestContext) => {
-          requestContext.set(
-            "user-id",
-            c.req.header("X-User-ID") || "anonymous",
-          );
-          requestContext.set("temperature-scale", "celsius");
-=======
         setContext: (c, runtimeContext) => {
           runtimeContext.set(
             "user-id",
             c.req.header("X-User-ID") || "anonymous",
           );
           runtimeContext.set("temperature-scale", "celsius");
->>>>>>> 226a1467
         },
       }),
     ],
