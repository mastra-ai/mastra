---
title: "Using AI SDK | Frameworks"
description: "Learn how Mastra leverages the AI SDK library and how you can leverage it further with Mastra"
---

import Tabs from "@theme/Tabs";
import TabItem from "@theme/TabItem";

# Using AI SDK

[AI SDK](https://sdk.vercel.ai) is a free open-source library that gives you the tools you need to build AI-powered products. Mastra has great integration with AI SDK, including model routing, streaming support, custom React hooks, custom tool/UI, and more.

:::note
Migrating from AI SDK v4 to v5? See the [migration guide](/guides/v1/migrations/ai-sdk-v4-to-v5).
:::

:::tip

Visit Mastra's [**UI Dojo**](https://ui-dojo.mastra.ai/) to see real-world examples of AI SDK integrated with Mastra.

<<<<<<< HEAD
export const weatherAgent = new Agent({
  id: "weather-agent",
  name: "Weather Agent",
  instructions: "Instructions for the agent...",
  model: "openai/gpt-4.1-mini",
});
```

> See [Using AI SDK with Mastra](/models/v1#use-ai-sdk-with-mastra) for more information.
=======
:::
>>>>>>> cdb46439

## Streaming

The recommended way of using Mastra and AI SDK together is by installing the `@mastra/ai-sdk` package. `@mastra/ai-sdk` provides custom API routes and utilities for streaming Mastra agents in AI SDK-compatible formats. Including chat, workflow, and network route handlers, along with utilities and exported types for UI integrations.

<Tabs>
  <TabItem value="npm" label="npm">
    ```bash copy
    npm install @mastra/ai-sdk@beta
    ```
  </TabItem>
  <TabItem value="pnpm" label="pnpm">
    ```bash copy
    pnpm add @mastra/ai-sdk@beta
    ```
  </TabItem>
  <TabItem value="yarn" label="yarn">
    ```bash copy
    yarn add @mastra/ai-sdk@beta
    ```
  </TabItem>
  <TabItem value="bun" label="bun">
    ```bash copy
    bun add @mastra/ai-sdk@beta
    ```
  </TabItem>
</Tabs>

### `chatRoute()`

When setting up a [custom API route](/docs/v1/server-db/custom-api-routes), use the `chatRoute()` utility to create a route handler that automatically formats the agent stream into an AI SDK-compatible format.

```typescript title="src/mastra/index.ts" copy
import { Mastra } from "@mastra/core";
import { chatRoute } from "@mastra/ai-sdk";

export const mastra = new Mastra({
  server: {
    apiRoutes: [
      chatRoute({
        path: "/chat",
        agent: "weatherAgent",
      }),
    ],
  },
});
```

Once you have your `/chat` API route set up, you can call the `useChat()` hook in your application.

```typescript
const { error, status, sendMessage, messages, regenerate, stop } = useChat({
  transport: new DefaultChatTransport({
    api: "http://localhost:4111/chat",
  }),
});
```

Pass extra agent stream execution options:

```typescript
const { error, status, sendMessage, messages, regenerate, stop } = useChat({
  transport: new DefaultChatTransport({
    api: "http://localhost:4111/chat",
    prepareSendMessagesRequest({ messages }) {
      return {
        body: {
          messages,
          // Pass memory config
          memory: {
            thread: "user-1",
            resource: "user-1",
          },
        },
      };
    },
  }),
});
```

### `workflowRoute()`

Use the `workflowRoute()` utility to create a route handler that automatically formats the workflow stream into an AI SDK-compatible format.

```typescript title="src/mastra/index.ts" copy
import { Mastra } from "@mastra/core";
import { workflowRoute } from "@mastra/ai-sdk";

export const mastra = new Mastra({
  server: {
    apiRoutes: [
      workflowRoute({
        path: "/workflow",
        agent: "weatherAgent",
      }),
    ],
  },
});
```

Once you have your `/workflow` API route set up, you can call the `useChat()` hook in your application.

```typescript
const { error, status, sendMessage, messages, regenerate, stop } = useChat({
  transport: new DefaultChatTransport({
    api: "http://localhost:4111/workflow",
    prepareSendMessagesRequest({ messages }) {
      return {
        body: {
          inputData: {
            city: messages[messages.length - 1].parts[0].text,
          },
          //Or resumeData for resuming a suspended workflow
          resumeData: {
            confirmation: messages[messages.length - 1].parts[0].text
          }
        },
      };
    },
  }),
});
```

### `networkRoute()`

Use the `networkRoute()` utility to create a route handler that automatically formats the agent network stream into an AI SDK-compatible format.

```typescript title="src/mastra/index.ts" copy
import { Mastra } from "@mastra/core";
import { networkRoute } from "@mastra/ai-sdk";

export const mastra = new Mastra({
  server: {
    apiRoutes: [
      networkRoute({
        path: "/network",
        agent: "weatherAgent",
      }),
    ],
  },
});
```

Once you have your `/network` API route set up, you can call the `useChat()` hook in your application.

```typescript
const { error, status, sendMessage, messages, regenerate, stop } = useChat({
  transport: new DefaultChatTransport({
    api: "http://localhost:4111/network",
  }),
});
```

### Custom UI

The `@mastra/ai-sdk` package transforms and emits Mastra streams (e.g workflow, network streams) into AI SDK-compatible [uiMessages DataParts](https://ai-sdk.dev/docs/reference/ai-sdk-core/ui-message#datauipart) format.

- **Top-level parts**: These are streamed via direct workflow and network stream transformations (e.g in `workflowRoute()` and `networkRoute()`)
  - `data-workflow`: Aggregates a workflow run with step inputs/outputs and final usage.
  - `data-network`: Aggregates a routing/network run with ordered steps (agent/workflow/tool executions) and outputs.

- **Nested parts**: These are streamed via nested and merged streams from within a tool's `execute()` method.
  - `data-tool-workflow`: Nested workflow emitted from within a tool stream.
  - `data-tool-network`: Nested network emitted from within an tool stream.
  - `data-tool-agent`: Nested agent emitted from within an tool stream.

Here's an example: For a [nested agent stream within a tool](/docs/v1/streaming/tool-streaming#tool-using-an-agent), `data-tool-agent` UI message parts will be emitted and can be leveraged on the client as documented below:

```typescript title="app/page.tsx" copy
"use client";

import { useChat } from "@ai-sdk/react";
import { AgentTool } from '../ui/agent-tool';
import { DefaultChatTransport } from 'ai';
import type { AgentDataPart } from "@mastra/ai-sdk";

export default function Page() {
  const { messages } = useChat({
    transport: new DefaultChatTransport({
    api: 'http://localhost:4111/chat',
    }),
  });

  return (
    <div>
      {messages.map((message) => (
        <div key={message.id}>
          {message.parts.map((part, i) => {
            switch (part.type) {
              case 'data-tool-agent':
                return (
                  <AgentTool {...part.data as AgentDataPart} key={`${message.id}-${i}`} />
                );
              default:
                return null;
            }
          })}
        </div>
      ))}
    </div>
  );
}
```

```typescript title="ui/agent-tool.ts" copy
import { Tool, ToolContent, ToolHeader, ToolOutput } from "../ai-elements/tool";
import type { AgentDataPart } from "@mastra/ai-sdk";

export const AgentTool = ({ id, text, status }: AgentDataPart) => {
  return (
    <Tool>
      <ToolHeader
        type={`${id}`}
        state={status === 'finished' ? 'output-available' : 'input-available'}
      />
      <ToolContent>
        <ToolOutput output={text} />
      </ToolContent>
    </Tool>
  );
};
```

### Custom Tool streaming

To stream custom data parts from within your tool execution function, use the
`writer.custom()` method.

```typescript {5,8,15} showLineNumbers copy
import { createTool } from "@mastra/core/tools";

export const testTool = createTool({
  // ...
  execute: async ({ context, writer }) => {
    const { value } = context;

   await writer?.custom({
      type: "data-tool-progress",
      status: "pending"
    });

    const response = await fetch(...);

   await writer?.custom({
      type: "data-tool-progress",
      status: "success"
    });

    return {
      value: ""
    };
  }
});
```

For more information about tool streaming see [Tool streaming documentation](/docs/v1/streaming/tool-streaming)

### Stream Transformations

To manually transform Mastra's streams to AI SDK-compatible format, use the `toAISdkFormat()` utility.

```typescript title="app/api/chat/route.ts" copy {3,13}
import { mastra } from "../../mastra";
import { createUIMessageStream, createUIMessageStreamResponse } from "ai";
import { toAISdkFormat } from "@mastra/ai-sdk";

export async function POST(req: Request) {
  const { messages } = await req.json();
  const myAgent = mastra.getAgent("weatherAgent");
  const stream = await myAgent.stream(messages);

  // Transform stream into AI SDK format and create UI messages stream
  const uiMessageStream = createUIMessageStream({
    execute: async ({ writer }) => {
      for await (const part of toAISdkFormat(stream, { from: "agent" })!) {
        writer.write(part);
      }
    },
  });

  // Create a Response that streams the UI message stream to the client
  return createUIMessageStreamResponse({
    stream: uiMessageStream,
  });
}
```

### Client Side Stream Transformations

If you have a client-side `response` from `agent.stream(...)` and want AI SDK-formatted parts without custom SSE parsing, wrap `response.processDataStream` into a `ReadableStream<ChunkType>` and pipe it through `toAISdkFormat`:

```typescript title="client-stream-to-ai-sdk.ts" copy
import { createUIMessageStream } from "ai";
import { toAISdkFormat } from "@mastra/ai-sdk";
import type { ChunkType, MastraModelOutput } from "@mastra/core/stream";

// Client SDK agent stream
const response = await agent.stream({
  messages: "What is the weather in Tokyo",
});

const chunkStream: ReadableStream<ChunkType> = new ReadableStream<ChunkType>({
  start(controller) {
    response
      .processDataStream({
        onChunk: async (chunk) => {
          controller.enqueue(chunk as ChunkType);
        },
      })
      .finally(() => controller.close());
  },
});

const uiMessageStream = createUIMessageStream({
  execute: async ({ writer }) => {
    for await (const part of toAISdkFormat(
      chunkStream as unknown as MastraModelOutput,
      { from: "agent" },
    )) {
      writer.write(part);
    }
  },
});

for await (const part of uiMessageStream) {
  console.log(part);
}
```

## UI Hooks

Mastra supports AI SDK UI hooks for connecting frontend components directly to agents using HTTP streams.

Install the required AI SDK React package:

<Tabs>
  <TabItem value="npm" label="npm">
    ```bash copy
    npm install @ai-sdk/react
    ```
  </TabItem>
  <TabItem value="pnpm" label="pnpm">
    ```bash copy
    pnpm add @ai-sdk/react
    ```
  </TabItem>
  <TabItem value="yarn" label="yarn">
    ```bash copy
    yarn add @ai-sdk/react
    ```
  </TabItem>
  <TabItem value="bun" label="bun">
    ```bash copy
    bun add @ai-sdk/react
    ```
  </TabItem>
</Tabs>

### Using `useChat()`

The `useChat()` hook handles real-time chat interactions between your frontend and a Mastra agent, enabling you to send prompts and receive streaming responses over HTTP.

```typescript {8-12} title="app/test/chat.tsx" copy
"use client";

import { useChat } from "@ai-sdk/react";
import { useState } from "react";
import { DefaultChatTransport } from 'ai';

export function Chat() {
  const [inputValue, setInputValue] = useState('')
  const { messages, sendMessage} = useChat({
    transport: new DefaultChatTransport({
      api: 'http://localhost:4111/chat',
    }),
  });

  const handleFormSubmit = (e: React.FormEvent) => {
    e.preventDefault();
    sendMessage({ text: inputValue });
  };

  return (
    <div>
      <pre>{JSON.stringify(messages, null, 2)}</pre>
      <form onSubmit={handleFormSubmit}>
        <input value={inputValue} onChange={e=>setInputValue(e.target.value)} placeholder="Name of city" />
      </form>
    </div>
  );
}
```

Requests sent using the `useChat()` hook are handled by a standard server route. This example shows how to define a POST route using a Next.js Route Handler.

```typescript title="app/api/chat/route.ts" copy
import { mastra } from "../../mastra";

export async function POST(req: Request) {
  const { messages } = await req.json();
  const myAgent = mastra.getAgent("weatherAgent");
  const stream = await myAgent.stream(messages, { format: "aisdk" });

  return stream.toUIMessageStreamResponse();
}
```

> When using `useChat()` with agent memory, refer to the [Agent Memory section](/docs/v1/agents/agent-memory) for key implementation details.

### Using `useCompletion()`

The `useCompletion()` hook handles single-turn completions between your frontend and a Mastra agent, allowing you to send a prompt and receive a streamed response over HTTP.

```typescript {6-8} title="app/test/completion.tsx" copy
"use client";

import { useCompletion } from "@ai-sdk/react";

export function Completion() {
  const { completion, input, handleInputChange, handleSubmit } = useCompletion({
    api: "api/completion"
  });

  return (
    <div>
      <form onSubmit={handleSubmit}>
        <input value={input} onChange={handleInputChange} placeholder="Name of city" />
      </form>
      <p>Completion result: {completion}</p>
    </div>
  );
}
```

Requests sent using the `useCompletion()` hook are handled by a standard server route. This example shows how to define a POST route using a Next.js Route Handler.

```typescript title="app/api/completion/route.ts" copy
import { mastra } from "../../../mastra";

export async function POST(req: Request) {
  const { prompt } = await req.json();
  const myAgent = mastra.getAgent("weatherAgent");
  const stream = await myAgent.stream([{ role: "user", content: prompt }], {
    format: "aisdk",
  });

  return stream.toUIMessageStreamResponse();
}
```

### Passing additional data

`sendMessage()` allows you to pass additional data from the frontend to Mastra. This data can then be used on the server as `RequestContext`.

```typescript {16-26} title="app/test/chat-extra.tsx" copy
"use client";

import { useChat } from "@ai-sdk/react";
import { useState } from "react";
import { DefaultChatTransport } from 'ai';

export function ChatExtra() {
  const [inputValue, setInputValue] = useState('')
  const { messages, sendMessage } = useChat({
    transport: new DefaultChatTransport({
      api: 'http://localhost:4111/chat',
    }),
  });

  const handleFormSubmit = (e: React.FormEvent) => {
    e.preventDefault();
    sendMessage({ text: inputValue }, {
      body: {
        data: {
          userId: "user123",
          preferences: {
            language: "en",
            temperature: "celsius"
          }
        }
      }
    });
  };

  return (
    <div>
      <pre>{JSON.stringify(messages, null, 2)}</pre>
      <form onSubmit={handleFormSubmit}>
        <input value={inputValue} onChange={e=>setInputValue(e.target.value)} placeholder="Name of city" />
      </form>
    </div>
  );
}
```

```typescript {8,12} title="app/api/chat-extra/route.ts" copy
import { mastra } from "../../../mastra";
import { RequestContext } from "@mastra/core/request-context";

export async function POST(req: Request) {
  const { messages, data } = await req.json();
  const myAgent = mastra.getAgent("weatherAgent");

  const requestContext = new RequestContext();

  if (data) {
    for (const [key, value] of Object.entries(data)) {
      requestContext.set(key, value);
    }
  }

  const stream = await myAgent.stream(messages, {
    requestContext,
    format: "aisdk",
  });
  return stream.toUIMessageStreamResponse();
}
```

### Handling `requestContext` with `server.middleware`

You can also populate the `RequestContext` by reading custom data in a server middleware:

```typescript {8,17} title="mastra/index.ts" copy
import { Mastra } from "@mastra/core";

export const mastra = new Mastra({
  agents: { weatherAgent },
  server: {
    middleware: [
      async (c, next) => {
        const requestContext = c.get("requestContext");

        if (c.req.method === "POST") {
          try {
            const clonedReq = c.req.raw.clone();
            const body = await clonedReq.json();

            if (body?.data) {
              for (const [key, value] of Object.entries(body.data)) {
                requestContext.set(key, value);
              }
            }
          } catch {}
        }
        await next();
      },
    ],
  },
});
```

> You can then access this data in your tools via the `requestContext` parameter. See the [Request Context documentation](/docs/v1/server-db/request-context) for more details.
 <|MERGE_RESOLUTION|>--- conflicted
+++ resolved
@@ -18,19 +18,7 @@
 
 Visit Mastra's [**UI Dojo**](https://ui-dojo.mastra.ai/) to see real-world examples of AI SDK integrated with Mastra.
 
-<<<<<<< HEAD
-export const weatherAgent = new Agent({
-  id: "weather-agent",
-  name: "Weather Agent",
-  instructions: "Instructions for the agent...",
-  model: "openai/gpt-4.1-mini",
-});
-```
-
-> See [Using AI SDK with Mastra](/models/v1#use-ai-sdk-with-mastra) for more information.
-=======
 :::
->>>>>>> cdb46439
 
 ## Streaming
 
@@ -584,4 +572,3 @@
 ```
 
 > You can then access this data in your tools via the `requestContext` parameter. See the [Request Context documentation](/docs/v1/server-db/request-context) for more details.
- 