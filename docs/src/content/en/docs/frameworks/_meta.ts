const meta = {
  "ai-sdk": "With Vercel AI SDK",
  "vite-react": "With Vite/React",
  "next-js": "With Next.js",
  astro: "With Astro",
  express: "With Express",
  copilotkit: "With CopilotKit",
<<<<<<< HEAD
  "assistant-ui": "With Assistant UI",
=======
  openrouter: "With OpenRouter",
>>>>>>> 9f57c44b
};

export default meta;<|MERGE_RESOLUTION|>--- conflicted
+++ resolved
@@ -5,11 +5,8 @@
   astro: "With Astro",
   express: "With Express",
   copilotkit: "With CopilotKit",
-<<<<<<< HEAD
   "assistant-ui": "With Assistant UI",
-=======
   openrouter: "With OpenRouter",
->>>>>>> 9f57c44b
 };
 
 export default meta;