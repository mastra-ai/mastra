---
title: "Inngest Workflows | Workflows (vNext) | Mastra Docs"
description: "Inngest workflow allows you to run Mastra vNext workflows with Inngest"
---

# Inngest Workflow

[Inngest](https://www.inngest.com/docs) is a developer platform for building and running background workflows, without managing infrastructure.

## How Inngest Works with Mastra

Inngest provides an event delivery and orchestration layer for running Mastra vNext workflows in response to events. The integration connects Inngest’s event system to Mastra’s workflow engine, enabling event-driven execution, step-level monitoring, and suspend/resume functionality.

### Integration Architecture

- **Workflow Registration:**  
  Workflows are defined using the `createWorkflow` and `createStep` helpers from `@mastra/inngest`. These helpers produce workflow and step objects compatible with both Mastra and Inngest.

- **Event Handling:**  
  Each workflow is registered as an Inngest function. When an event matching the workflow’s trigger is received, Inngest invokes the workflow handler. The handler starts or resumes a workflow run using the event payload as input.

- **Run Management:**  
  Workflow runs are managed by the `InngestRun` class. This class sends events to Inngest to start or resume runs, polls for run status, and retrieves results. Workflow state is persisted using Mastra’s storage system.

- **Suspend and Resume:**  
  If a workflow step suspends (for example, waiting for external input), the run is paused. To resume, a new event is sent to Inngest with the required resume data and step information. The workflow continues from the suspended step.

- **Real-Time Monitoring:**  
  The `watch` method on a workflow run subscribes to Inngest’s realtime API. This provides step-level execution updates, including status changes and outputs, which can be used for dashboards or debugging.

### Data Flow

1. **Event Trigger:**  
   An event is sent to Inngest Cloud (or a local Inngest dev server) with a payload matching the workflow’s input schema.

2. **Function Invocation:**  
   Inngest matches the event to a registered workflow function and invokes it, passing the event data to the workflow handler.

3. **Workflow Execution:**  
   The handler creates a workflow run and starts execution. Each step is executed in order, and state is persisted after each step.

4. **Suspend/Resume:**  
   If a step suspends, the workflow run is paused. To continue, a new event is sent with resume data, and the workflow resumes from the suspended step.

5. **Result Retrieval:**
   When the workflow completes, fails, or suspends, the result is available via Inngest’s API and dashboard. The result includes the status, step outputs, and any error or suspension information.


## Setup

```sh
npm install @mastra/inngest @mastra/core @mastra/deployer @hono/node-server
```

## Building an Inngest Workflow

This guide walks through creating a workflow with Inngest and Mastra, demonstrating a counter application that increments a value until it reaches 10.

### Inngest Initialization

Initialize the Inngest integration to obtain Mastra-compatible workflow helpers. The createWorkflow and createStep functions are used to create workflow and step objects that are compatible with Mastra and inngest.

```ts showLineNumbers copy filename="src/mastra/inngest/index.ts"
import { Inngest } from 'inngest'
import { realtimeMiddleware } from '@inngest/realtime'

export const inngest = new Inngest({
    id: 'mastra',
    baseUrl: process.env.NODE_ENV === 'production'
      ? 'https://api.inngest.com'
      : 'http://localhost:8288',
    isDev: process.env.NODE_ENV !== 'production',
    middleware: [realtimeMiddleware()],
})
```

### Creating Steps

Define the individual steps that will compose your workflow:

```ts showLineNumbers copy filename="src/mastra/workflows/index.ts"
import { z } from 'zod'
import { inngest } from '../inngest'

// Initialize Inngest with Mastra, pointing to your local Inngest server
const { createWorkflow, createStep } = init(inngest)

// Step 1: Increment the counter value
const incrementStep = createStep({
  id: 'increment',
  inputSchema: z.object({
    value: z.number(),
  }),
  outputSchema: z.object({
    value: z.number(),
  }),
  execute: async ({ inputData }) => {
    return { value: inputData.value + 1 }
  },
})

// Step 2: Log the current value (side effect)
const sideEffectStep = createStep({
  id: 'side-effect',
  inputSchema: z.object({
    value: z.number(),
  }),
  outputSchema: z.object({
    value: z.number(),
  }),
  execute: async ({ inputData }) => {
    console.log('Current value:', inputData.value)
    return { value: inputData.value }
  },
})

// Step 3: Final step after loop completion
const finalStep = createStep({
  id: 'final',
  inputSchema: z.object({
    value: z.number(),
  }),
  outputSchema: z.object({
    value: z.number(),
  }),
  execute: async ({ inputData }) => {
    return { value: inputData.value }
  },
})
```

### Creating the Workflow

Compose the steps into a workflow using the `dountil` loop pattern. The createWorkflow function creates a function on inngest server that is invokable.

```ts showLineNumbers copy filename="src/mastra/workflows/index.ts"
// workflow that is registered as a function on inngest server
const workflow = createWorkflow({
  id: 'increment-workflow',
  inputSchema: z.object({
    value: z.number(),
  }),
  outputSchema: z.object({
    value: z.number(),
  }),
})
  // Loop until the condition is met (value reaches 10)
  .dountil(
    createWorkflow({
      id: 'increment-subworkflow',
      inputSchema: z.object({
        value: z.number(),
      }),
      outputSchema: z.object({
        value: z.number(),
      }),
      steps: [incrementStep, sideEffectStep],
    })
      .then(incrementStep)
      .then(sideEffectStep)
      .commit(),
    async ({ inputData }) => inputData.value >= 10
  )
  .then(finalStep)

workflow.commit()

export { workflow as incrementWorkflow }
```

### Configuring the Mastra Instance and Executing the Workflow

Register the workflow with Mastra and configure the Inngest API endpoint:

```ts showLineNumbers copy filename="src/mastra/index.ts"
import { Mastra } from '@mastra/core/mastra'
import { serve as inngestServe } from '@mastra/inngest'
<<<<<<< HEAD
import { createLogger } from '@mastra/core/logger'
import { incrementWorkflow } from './workflows'
import { inngest } from './inngest'
=======
import { PinoLogger } from '@mastra/loggers'
import { Inngest } from 'inngest'
import { incrementWorkflow } from './workflows/inngest-workflow'
import { realtimeMiddleware } from '@inngest/realtime'
import { serve } from '@hono/node-server'
import { createHonoServer } from '@mastra/deployer/server'

>>>>>>> e60402ae


// Configure Mastra with the workflow and Inngest API endpoint
export const mastra = new Mastra({
  vnext_workflows: {
    incrementWorkflow
  },
  server: {
    host: '0.0.0.0',
    apiRoutes: [
      // This API route is used to register the Mastra workflow (inngest function) on the inngest server
      {
        path: '/api/inngest',
        method: 'ALL',
        createHandler: async ({ mastra }) => inngestServe({ mastra, inngest }),
      },
    ],
  },
  logger: new PinoLogger({
    name: 'Mastra',
    level: 'info',
  }),
})
```

### Running the Workflow locally

> **Prerequisites:**
> - Docker installed and running
> - Mastra project set up
> - Dependencies installed (`npm install`)

1. Run `npx mastra dev` to start the Mastra server on local to serve the server on port 4111.
2. Start the Inngest Dev Server (via Docker)
In a new terminal, run:
```sh
docker run --rm -p 8288:8288 \
  inngest/inngest \
  inngest dev -u http://host.docker.internal:4111/inngest/api
```
> **Note:** The URL after `-u` tells the Inngest dev server where to find your Mastra `/api/inngest` endpoint.

3. Open the Inngest Dashboard
- Visit [http://localhost:8288](http://localhost:8288) in your browser.
- Go to the **Apps** section in the sidebar.
- You should see your Mastra workflow registered.
![Inngest Dashboard](/inngest-apps-dashboard.png)

4. Invoke the Workflow
- Go to the **Functions** section in the sidebar.
- Select your Mastra workflow.
- Click **Invoke** and use the following input:
```json
{
  "data": {
    "inputData" : {
        "value": 5
    }
  }
}
```
![Inngest Function](/inngest-function-dashboard.png)

5. Monitor the Workflow Execution**
- Go to the **Runs** tab in the sidebar.
- Click on the latest run to see step-by-step execution progress.
![Inngest Function Run](/inngest-runs-dashboard.png)

### Running the Workflow in Production

> **Prerequisites:**
> - Vercel account and Vercel CLI installed (`npm i -g vercel`)
> - Inngest account
> - Vercel token (recommended: set as environment variable)

1. Add Vercel Deployer to Mastra instance
```ts showLineNumbers copy filename="src/mastra/index.ts"
import { VercelDeployer } from '@mastra/deployer-vercel'

export const mastra = new Mastra({
  // ...other config
  deployer: new VercelDeployer({
    teamSlug: "your_team_slug",
    projectName: "your_project_name",
    // you can get your vercel token from the vercel dashboard by clicking on the user icon in the top right corner 
    // and then clicking on "Account Settings" and then clicking on "Tokens" on the left sidebar.
    token: "your_vercel_token",
  }),
})
```

> **Note:** Set your Vercel token in your environment:
> ```sh
> export VERCEL_TOKEN=your_vercel_token
> ```

2. Build the mastra instance
```sh
npx mastra build
```

3. Deploy to Vercel
```sh
cd .mastra/output
vercel --prod
```
> **Tip:** If you haven't already, log in to Vercel CLI with `vercel login`.

4. Sync with Inngest Dashboard
- Go to the [Inngest dashboard](https://app.inngest.com/env/production/apps).
- Click **Sync new app with Vercel** and follow the instructions.
- You should see your Mastra workflow registered as an app.
![Inngest Dashboard](/inngest-apps-dashboard-prod.png)

5. Invoke the Workflow
- In the **Functions** section, select `workflow.increment-workflow`.
- Click **All actions** (top right) > **Invoke**.
- Provide the following input:
```json
{
  "data": {
    "inputData" : {
        "value": 5
    }
  }
}
```
![Inngest Function Run](/inngest-function-dashboard-prod.png)

6.  Monitor Execution
- Go to the **Runs** tab.
- Click the latest run to see step-by-step execution progress.
![Inngest Function Run](/inngest-runs-dashboard-prod.png)
<|MERGE_RESOLUTION|>--- conflicted
+++ resolved
@@ -175,19 +175,9 @@
 ```ts showLineNumbers copy filename="src/mastra/index.ts"
 import { Mastra } from '@mastra/core/mastra'
 import { serve as inngestServe } from '@mastra/inngest'
-<<<<<<< HEAD
-import { createLogger } from '@mastra/core/logger'
 import { incrementWorkflow } from './workflows'
 import { inngest } from './inngest'
-=======
 import { PinoLogger } from '@mastra/loggers'
-import { Inngest } from 'inngest'
-import { incrementWorkflow } from './workflows/inngest-workflow'
-import { realtimeMiddleware } from '@inngest/realtime'
-import { serve } from '@hono/node-server'
-import { createHonoServer } from '@mastra/deployer/server'
-
->>>>>>> e60402ae
 
 
 // Configure Mastra with the workflow and Inngest API endpoint
