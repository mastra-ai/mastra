---
title: "Server Configuration | Server & DB"
description: "Configure the Mastra server with custom settings for port, timeout, CORS, and more."
---

# Server Configuration

When deploying your Mastra application to production, it runs as an HTTP server that exposes your agents, workflows, and other functionality as API endpoints. This page covers how to configure and customize the server for a production environment.

:::info

This page covers the `server` configuration options passed to the `Mastra` constructor. For running Mastra with your own HTTP server (Hono, Express, etc.), see [Server Adapters](/docs/v1/server-db/server-adapters).

:::

## Server architecture

Mastra uses [Hono](https://hono.dev) as its underlying HTTP server framework. When you build a Mastra application using `mastra build`, it generates a Hono-based HTTP server in the `.mastra` directory.

The server provides:

- API endpoints for all registered agents
- API endpoints for all registered workflows
- Custom API route support
- Custom middleware support
- Configuration of timeout
- Configuration of port
- Configuration of body limit

See the [Middleware](/docs/v1/server-db/middleware) and
[Custom API Routes](/docs/v1/server-db/custom-api-routes) pages for details on
adding additional server behaviour.

## Server configuration

You can configure server `port`, `host`, `base`, and `timeout` in the Mastra instance.

```typescript title="src/mastra/index.ts" copy
import { Mastra } from "@mastra/core";

export const mastra = new Mastra({
  server: {
    port: 3000, // Defaults to 4111
    host: "0.0.0.0", // Defaults to 'localhost'
    base: "/my-mastra-studio", // Sub-path for the studio (optional)
    timeout: 10000, // Defaults to 3 * 60 * 1000 (3 minutes)
  },
});
```

<<<<<<< HEAD
The `base` option allows you to host Mastra Studio on a sub-path of your existing application. When configured, the studio will be available at `http://your-host:port/your-base` instead of the root.

=======
>>>>>>> cf448f15
## TypeScript configuration

Mastra requires `module` and `moduleResolution` values that support modern Node.js versions. Older settings like `CommonJS` or `node` are incompatible with Mastra’s packages and will cause resolution errors.

```json {4-5} title="tsconfig.json" copy
{
  "compilerOptions": {
    "target": "ES2022",
    "module": "ES2022",
    "moduleResolution": "bundler",
    "esModuleInterop": true,
    "forceConsistentCasingInFileNames": true,
    "strict": true,
    "skipLibCheck": true,
    "noEmit": true,
    "outDir": "dist"
  },
  "include": ["src/**/*"]
}
```

> This TypeScript configuration is optimized for Mastra projects, using modern module resolution and strict type checking.

## CORS configuration

Mastra allows you to configure CORS (Cross-Origin Resource Sharing) settings for your server.

```typescript title="src/mastra/index.ts" copy
import { Mastra } from "@mastra/core";

export const mastra = new Mastra({
  server: {
    cors: {
      origin: ["https://example.com"], // Allow specific origins or '*' for all
      allowMethods: ["GET", "POST", "PUT", "DELETE", "OPTIONS"],
      allowHeaders: ["Content-Type", "Authorization"],
      credentials: false,
    },
  },
});
```

## Stream data redaction

When streaming agent responses, the HTTP streaming layer redacts system prompts, tool definitions, API keys, and similar data from each chunk before sending it to clients. This is enabled by default.

If you're using server adapters directly, you can configure redaction behavior. See [Stream data redaction](/docs/v1/server-db/server-adapters#stream-data-redaction) in the Server Adapters docs.<|MERGE_RESOLUTION|>--- conflicted
+++ resolved
@@ -48,11 +48,8 @@
 });
 ```
 
-<<<<<<< HEAD
 The `base` option allows you to host Mastra Studio on a sub-path of your existing application. When configured, the studio will be available at `http://your-host:port/your-base` instead of the root.
 
-=======
->>>>>>> cf448f15
 ## TypeScript configuration
 
 Mastra requires `module` and `moduleResolution` values that support modern Node.js versions. Older settings like `CommonJS` or `node` are incompatible with Mastra’s packages and will cause resolution errors.
