---
title: "Middleware | Server & DB | Mastra Docs"
description: "Apply custom middleware functions to intercept requests."
---

# Middleware

Mastra servers can execute custom middleware functions before or after an API
route handler is invoked. This is useful for things like authentication,
logging, injecting request-specific context or adding CORS headers.

A middleware receives the [Hono](https://hono.dev) `Context` (`c`) and a `next`
function. If it returns a `Response` the request is short-circuited. Calling
`next()` continues processing the next middleware or route handler.

```typescript copy showLineNumbers
import { Mastra } from "@mastra/core";

export const mastra = new Mastra({
  server: {
    middleware: [
      {
        handler: async (c, next) => {
          // Example: Add authentication check
          const authHeader = c.req.header("Authorization");
          if (!authHeader) {
            return new Response("Unauthorized", { status: 401 });
          }

          await next();
        },
        path: "/api/*",
      },
      // Add a global request logger
      async (c, next) => {
        console.log(`${c.req.method} ${c.req.url}`);
        await next();
      },
    ],
  },
});
```

To attach middleware to a single route pass the `middleware` option to
`registerApiRoute`:

```typescript copy showLineNumbers
registerApiRoute("/my-custom-route", {
  method: "GET",
  middleware: [
    async (c, next) => {
      console.log(`${c.req.method} ${c.req.url}`);
      await next();
    },
  ],
  handler: async (c) => {
    const mastra = c.get("mastra");
    return c.json({ message: "Hello, world!" });
  },
});
```

---

## Common examples

### Authentication

```typescript copy
{
  handler: async (c, next) => {
    const authHeader = c.req.header('Authorization');
    if (!authHeader || !authHeader.startsWith('Bearer ')) {
      return new Response('Unauthorized', { status: 401 });
    }

    // Validate token here
    await next();
  },
  path: '/api/*',
}
```

### CORS support

```typescript copy
{
  handler: async (c, next) => {
    c.header('Access-Control-Allow-Origin', '*');
    c.header(
      'Access-Control-Allow-Methods',
      'GET, POST, PUT, DELETE, OPTIONS',
    );
    c.header(
      'Access-Control-Allow-Headers',
      'Content-Type, Authorization',
    );

    if (c.req.method === 'OPTIONS') {
      return new Response(null, { status: 204 });
    }

    await next();
  },
}
```

### Request logging

```typescript copy
{
  handler: async (c, next) => {
    const start = Date.now();
    await next();
    const duration = Date.now() - start;
    console.log(`${c.req.method} ${c.req.url} - ${duration}ms`);
  },
}
```

### Special Mastra headers

When integrating with Mastra Cloud or custom clients the following headers can
be inspected by middleware to tailor behaviour:

```typescript copy
{
  handler: async (c, next) => {
    const isFromMastraCloud = c.req.header('x-mastra-cloud') === 'true';
    const clientType = c.req.header('x-mastra-client-type');
    const isDevPlayground =
      c.req.header('x-mastra-dev-playground') === 'true';

    if (isFromMastraCloud) {
      // Special handling
    }
    await next();
  },
}
```

- `x-mastra-cloud`: request originates from Mastra Cloud
- `x-mastra-client-type`: identifies the client SDK, e.g. `js` or `python`
- `x-mastra-dev-playground`: request triggered from a local playground

### Setting `requestContext`

You can populate `requestContext` dynamically in server middleware by extracting information from the request. In this example, the `temperature-unit` is set based on the Cloudflare `CF-IPCountry` header to ensure responses match the user's locale.

```typescript title="src/mastra/index.ts" showLineNumbers copy
import { Mastra } from "@mastra/core/mastra";
import { RequestContext } from "@mastra/core/request-context";
import { testWeatherAgent } from "./agents/test-weather-agent";

export const mastra = new Mastra({
  agents: { testWeatherAgent },
  server: {
    middleware: [
      async (context, next) => {
        const country = context.req.header("CF-IPCountry");
        const requestContext = context.get("requestContext");

<<<<<<< HEAD
        requestContext.set(
=======
        runtimeContext.set(
>>>>>>> 226a1467
          "temperature-unit",
          country === "US" ? "fahrenheit" : "celsius",
        );

        await next();
      },
    ],
  },
});
```

# Related

<<<<<<< HEAD
- [Request Context](./request-context)
=======
- [Runtime Context](./runtime-context)
>>>>>>> 226a1467
<|MERGE_RESOLUTION|>--- conflicted
+++ resolved
@@ -143,13 +143,13 @@
 - `x-mastra-client-type`: identifies the client SDK, e.g. `js` or `python`
 - `x-mastra-dev-playground`: request triggered from a local playground
 
-### Setting `requestContext`
+### Setting `runtimeContext`
 
-You can populate `requestContext` dynamically in server middleware by extracting information from the request. In this example, the `temperature-unit` is set based on the Cloudflare `CF-IPCountry` header to ensure responses match the user's locale.
+You can populate `runtimeContext` dynamically in server middleware by extracting information from the request. In this example, the `temperature-unit` is set based on the Cloudflare `CF-IPCountry` header to ensure responses match the user's locale.
 
 ```typescript title="src/mastra/index.ts" showLineNumbers copy
 import { Mastra } from "@mastra/core/mastra";
-import { RequestContext } from "@mastra/core/request-context";
+import { RuntimeContext } from "@mastra/core/runtime-context";
 import { testWeatherAgent } from "./agents/test-weather-agent";
 
 export const mastra = new Mastra({
@@ -158,13 +158,9 @@
     middleware: [
       async (context, next) => {
         const country = context.req.header("CF-IPCountry");
-        const requestContext = context.get("requestContext");
+        const runtimeContext = context.get("runtimeContext");
 
-<<<<<<< HEAD
-        requestContext.set(
-=======
         runtimeContext.set(
->>>>>>> 226a1467
           "temperature-unit",
           country === "US" ? "fahrenheit" : "celsius",
         );
@@ -178,8 +174,4 @@
 
 # Related
 
-<<<<<<< HEAD
-- [Request Context](./request-context)
-=======
-- [Runtime Context](./runtime-context)
->>>>>>> 226a1467
+- [Runtime Context](./runtime-context)