--- conflicted
+++ resolved
@@ -246,13 +246,8 @@
   ]}
 />
 
-<<<<<<< HEAD
-</Tabs.Tab>
-  <Tabs.Tab>
-=======
 </TabItem>
   <TabItem value="workflows" label="Workflows">
->>>>>>> dfe3f8c7
 When `suspend` is called on a workflow, its state is saved in the following format. When `resume` is called, that state is rehydrated.
 
 <br />
