---
title: "MastraStorage | Server & DB | Mastra Docs"
description: Overview of Mastra's storage system and data persistence capabilities.
---

import PropertiesTable from "@site/src/components/PropertiesTable";
import { SchemaTable } from "@site/src/components/SchemaTable";
import { StorageOverviewImage } from "@site/src/components/StorageOverviewImage";
import Tabs from "@theme/Tabs";
import TabItem from "@theme/TabItem";

# MastraStorage

`MastraStorage` provides a unified interface for managing:

- **Suspended Workflows**: the serialized state of suspended workflows (so they can be resumed later)
- **Memory**: threads and messages per `resourceId` in your application
- **Traces**: OpenTelemetry traces from all components of Mastra
- **Eval Datasets**: scores and scoring reasons from eval runs

<br />

<br />

<StorageOverviewImage />

Mastra provides different storage providers, but you can treat them as interchangeable. Eg, you could use libsql in development but postgres in production, and your code will work the same both ways.

## Configuration

Mastra can be configured with a default storage option:

```typescript copy
import { Mastra } from "@mastra/core/mastra";
import { LibSQLStore } from "@mastra/libsql";

const mastra = new Mastra({
  storage: new LibSQLStore({
    url: "file:./mastra.db",
  }),
});
```

If you do not specify any `storage` configuration, Mastra will not persist data across application restarts or deployments. For any
deployment beyond local testing you should provide your own storage
configuration either on `Mastra` or directly within `new Memory()`.

## Data Schema

<Tabs>
  <TabItem value="messages" label="Messages">
Stores conversation messages and their metadata. Each message belongs to a thread and contains the actual content along with metadata about the sender role and message type.

<br />
<SchemaTable
  columns={[
    {
      name: "id",
      type: "uuidv4",
      description:
        "Unique identifier for the message (format: `xxxxxxxx-xxxx-xxxx-xxxx-xxxxxxxxxxxx`)",
      constraints: [{ type: "primaryKey" }, { type: "nullable", value: false }],
    },
    {
      name: "thread_id",
      type: "uuidv4",
      description: "Parent thread reference",
      constraints: [
        { type: "foreignKey", value: "threads.id" },
        { type: "nullable", value: false },
      ],
    },
    {
      name: "resourceId",
      type: "uuidv4",
      description: "ID of the resource that owns this message",
      constraints: [{ type: "nullable", value: true }],
    },
    {
      name: "content",
      type: "text",
      description:
        "JSON of the message content in V2 format. Example: `{ format: 2, parts: [...] }`",
      constraints: [{ type: "nullable", value: false }],
    },
    {
      name: "role",
      type: "text",
      description: "Enum of `user | assistant`",
      constraints: [{ type: "nullable", value: false }],
    },
    {
      name: "createdAt",
      type: "timestamp",
      description: "Used for thread message ordering",
      constraints: [{ type: "nullable", value: false }],
    },
  ]}
/>

The message `content` column contains a JSON object conforming to the `MastraMessageContentV2` type, which is designed to align closely with the AI SDK `UIMessage` message shape.

<SchemaTable
  columns={[
    {
      name: "format",
      type: "integer",
      description: "Message format version (currently 2)",
      constraints: [{ type: "nullable", value: false }],
    },
    {
      name: "parts",
      type: "array (JSON)",
      description:
        "Array of message parts (text, tool-invocation, file, reasoning, etc.). The structure of items in this array varies by `type`.",
      constraints: [{ type: "nullable", value: false }],
    },
    {
      name: "experimental_attachments",
      type: "array (JSON)",
      description: "Optional array of file attachments",
      constraints: [{ type: "nullable", value: true }],
    },
    {
      name: "content",
      type: "text",
      description: "Optional main text content of the message",
      constraints: [{ type: "nullable", value: true }],
    },
    {
      name: "toolInvocations",
      type: "array (JSON)",
      description: "Optional array summarizing tool calls and results",
      constraints: [{ type: "nullable", value: true }],
    },
    {
      name: "reasoning",
      type: "object (JSON)",
      description:
        "Optional information about the reasoning process behind the assistant's response",
      constraints: [{ type: "nullable", value: true }],
    },
    {
      name: "annotations",
      type: "object (JSON)",
      description: "Optional additional metadata or annotations",
      constraints: [{ type: "nullable", value: true }],
    },
  ]}
/>

</TabItem>

  <TabItem value="threads" label="Threads">
Groups related messages together and associates them with a resource. Contains metadata about the conversation.

<br />
<SchemaTable
  columns={[
    {
      name: "id",
      type: "uuidv4",
      description:
        "Unique identifier for the thread (format: `xxxxxxxx-xxxx-xxxx-xxxx-xxxxxxxxxxxx`)",
      constraints: [{ type: "primaryKey" }, { type: "nullable", value: false }],
    },
    {
      name: "resourceId",
      type: "text",
      description:
        "Primary identifier of the external resource this thread is associated with. Used to group and retrieve related threads.",
      constraints: [{ type: "nullable", value: false }],
    },
    {
      name: "title",
      type: "text",
      description: "Title of the conversation thread",
      constraints: [{ type: "nullable", value: false }],
    },
    {
      name: "metadata",
      type: "text",
      description: "Custom thread metadata as stringified JSON. Example:",
      example: {
        category: "support",
        priority: 1,
      },
    },
    {
      name: "createdAt",
      type: "timestamp",
      constraints: [{ type: "nullable", value: false }],
    },
    {
      name: "updatedAt",
      type: "timestamp",
      description: "Used for thread ordering history",
      constraints: [{ type: "nullable", value: false }],
    },
  ]}
/>

</TabItem>
  <TabItem value="resources" label="Resources">
Stores user-specific data for resource-scoped working memory. Each resource represents a user or entity, allowing working memory to persist across all conversation threads for that user.

<br />
<SchemaTable
  columns={[
    {
      name: "id",
      type: "text",
      description:
        "Resource identifier (user or entity ID) - same as resourceId used in threads and agent calls",
      constraints: [{ type: "primaryKey" }, { type: "nullable", value: false }],
    },
    {
      name: "workingMemory",
      type: "text",
      description:
        "Persistent working memory data as Markdown text. Contains user profile, preferences, and contextual information that persists across conversation threads.",
      constraints: [{ type: "nullable", value: true }],
    },
    {
      name: "metadata",
      type: "jsonb",
      description: "Additional resource metadata as JSON. Example:",
      example: {
        preferences: { language: "en", timezone: "UTC" },
        tags: ["premium", "beta-user"],
      },
      constraints: [{ type: "nullable", value: true }],
    },
    {
      name: "createdAt",
      type: "timestamp",
      description: "When the resource record was first created",
      constraints: [{ type: "nullable", value: false }],
    },
    {
      name: "updatedAt",
      type: "timestamp",
      description: "When the working memory was last updated",
      constraints: [{ type: "nullable", value: false }],
    },
  ]}
/>

</TabItem>
  <TabItem value="workflows" label="Workflows">
When `suspend` is called on a workflow, its state is saved in the following format. When `resume` is called, that state is rehydrated.

<br />
<SchemaTable
  columns={[
    {
      name: "workflow_name",
      type: "text",
      description: "Name of the workflow",
      constraints: [{ type: "nullable", value: false }]
    },
    {
      name: "run_id",
      type: "uuidv4",
      description: "Unique identifier for the workflow execution. Used to track state across suspend/resume cycles (format: `xxxxxxxx-xxxx-xxxx-xxxx-xxxxxxxxxxxx`)",
      constraints: [{ type: "nullable", value: false }]
    },
    {
      name: "snapshot",
      type: "text",
      description: "Serialized workflow state as JSON. Example:",
      example: {
        value: { currentState: 'running' },
        context: {
          stepResults: {},
          attempts: {},
          triggerData: {}
        },
        activePaths: [],
        runId: '550e8400-e29b-41d4-a716-446655440000',
        timestamp: 1648176000000
      },
      constraints: [{ type: "nullable", value: false }]
    },
    {
      name: "createdAt",
      type: "timestamp",
      constraints: [{ type: "nullable", value: false }]
    },
    {
      name: "updatedAt",
      type: "timestamp",
      description: "Last modification time, used to track state changes during workflow execution",
      constraints: [{ type: "nullable", value: false }]
    }
  ]}
/>
  </TabItem>
  <TabItem value="evals" label="Evals">
Stores eval results from running metrics against agent outputs.

<br />
<SchemaTable
  columns={[
    {
      name: "input",
      type: "text",
      description: "Input provided to the agent",
      constraints: [{ type: "nullable", value: false }]
    },
    {
      name: "output",
      type: "text",
      description: "Output generated by the agent",
      constraints: [{ type: "nullable", value: false }]
    },
    {
      name: "result",
      type: "jsonb",
      description: "Eval result data that includes score and details. Example:",
      example: {
        score: 0.95,
        details: {
          reason: "Response accurately reflects source material",
          citations: ["page 1", "page 3"]
        }
      },
      constraints: [{ type: "nullable", value: false }]
    },
    {
      name: "agent_name",
      type: "text",
      constraints: [{ type: "nullable", value: false }]
    },
    {
      name: "metric_name",
      type: "text",
      description: "e.g Faithfulness, Hallucination, etc.",
      constraints: [{ type: "nullable", value: false }]
    },
    {
      name: "instructions",
      type: "text",
      description: "System prompt or instructions for the agent",
      constraints: [{ type: "nullable", value: false }]
    },
    {
      name: "test_info",
      type: "jsonb",
      description: "Additional test metadata and configuration",
      constraints: [{ type: "nullable", value: false }]
    },
    {
      name: "global_run_id",
      type: "uuidv4",
      description: "Groups related evaluation runs (e.g. all unit tests in a CI run)",
      constraints: [{ type: "nullable", value: false }]
    },
    {
      name: "run_id",
      type: "uuidv4",
      description: "Unique identifier for the run being evaluated (format: `xxxxxxxx-xxxx-xxxx-xxxx-xxxxxxxxxxxx`)",
      constraints: [{ type: "nullable", value: false }]
    },
    {
      name: "created_at",
      type: "timestamp",
      constraints: [{ type: "nullable", value: false }]
    }
  ]}
/>
  </TabItem>
  <TabItem value="traces" label="Traces">
Captures OpenTelemetry traces for monitoring and debugging.

<br />
<SchemaTable
  columns={[
    {
      name: "id",
      type: "text",
      description: "Unique trace identifier",
      constraints: [
        { type: "nullable", value: false },
        { type: "primaryKey" }
      ]
    },
    {
      name: "parentSpanId",
      type: "text",
      description: "ID of the parent span. Null if span is top level",
    },
    {
      name: "name",
      type: "text",
      description: "Hierarchical operation name (e.g. `workflow.myWorkflow.execute`, `http.request`, `database.query`)",
      constraints: [{ type: "nullable", value: false }],
    },
    {
      name: "traceId",
      type: "text",
      description: "Root trace identifier that groups related spans",
      constraints: [{ type: "nullable", value: false }]
    },
    {
      name: "scope",
      type: "text",
      description: "Library/package/service that created the span (e.g. `@mastra/core`, `express`, `pg`)",
      constraints: [{ type: "nullable", value: false }]
    },
    {
      name: "kind",
      type: "integer",
      description: "`INTERNAL` (0, within process), `CLIENT` (1, outgoing calls), `SERVER` (2, incoming calls), `PRODUCER` (3, async job creation), `CONSUMER` (4, async job processing)",
      constraints: [{ type: "nullable", value: false }]
    },
    {
      name: "attributes",
      type: "jsonb",
      description: "User defined key-value pairs that contain span metadata",
    },
    {
      name: "status",
      type: "jsonb",
      description: "JSON object with `code` (UNSET=0, ERROR=1, OK=2) and optional `message`. Example:",
      example: {
        code: 1,
        message: "HTTP request failed with status 500"
      }
    },
    {
      name: "events",
      type: "jsonb",
      description: "Time-stamped events that occurred during the span",
    },
    {
      name: "links",
      type: "jsonb",
      description: "Links to other related spans",
      },
    {
      name: "other",
      type: "text",
      description: "Additional OpenTelemetry span fields as stringified JSON. Example:",
      example: {
        droppedAttributesCount: 2,
        droppedEventsCount: 1,
        instrumentationLibrary: "@opentelemetry/instrumentation-http"
      }
    },
    {
      name: "startTime",
      type: "bigint",
      description: "Nanoseconds since Unix epoch when span started",
      constraints: [{ type: "nullable", value: false }]
    },
    {
      name: "endTime",
      type: "bigint",
      description: "Nanoseconds since Unix epoch when span ended",
      constraints: [{ type: "nullable", value: false }]
    },
    {
      name: "createdAt",
      type: "timestamp",
      constraints: [{ type: "nullable", value: false }]
    }
  ]}
/>
  </TabItem>
</Tabs>

### Querying Messages

Messages are stored in the `MastraDBMessage` format, which provides a consistent structure across the entire Mastra system:

```typescript copy
// Get messages for a thread
const messages = await mastra
  .getStorage()
  .getMessages({ threadId: "your-thread-id" });

// Get messages by their IDs
const messages = await mastra
  .getStorage()
  .getMessagesById({ messageIds: messageIdArr });
```

<<<<<<< HEAD
All message queries return `MastraDBMessage[]` format. If you need to convert messages to AI SDK formats for UI rendering, use the conversion utilities from `@mastra/ai-sdk/ui`:

```typescript copy
import { toAISdkV5Messages } from '@mastra/ai-sdk/ui';

const messages = await mastra
  .getStorage()
  .getMessages({ threadId: "your-thread-id" });

// Convert to AI SDK v5 UIMessage format for UI rendering
const uiMessages = toAISdkV5Messages(messages);
=======
You can also retrieve messages using an array of message IDs:

```typescript copy
const messages = await mastra
  .getStorage()
  .listMessagesById({ messageIds: messageIdArr });
>>>>>>> 3defc80c
```

## Storage Providers

Mastra supports the following providers:

- For local development, check out [LibSQL Storage](/reference/storage/libsql)
- For production, check out [PostgreSQL Storage](/reference/storage/postgresql)
- For serverless deployments, check out [Upstash Storage](/reference/storage/upstash)
- For document-based storage, check out [MongoDB Storage](/reference/storage/mongodb)<|MERGE_RESOLUTION|>--- conflicted
+++ resolved
@@ -483,10 +483,9 @@
 // Get messages by their IDs
 const messages = await mastra
   .getStorage()
-  .getMessagesById({ messageIds: messageIdArr });
+  .listMessagesById({ messageIds: messageIdArr });
 ```
 
-<<<<<<< HEAD
 All message queries return `MastraDBMessage[]` format. If you need to convert messages to AI SDK formats for UI rendering, use the conversion utilities from `@mastra/ai-sdk/ui`:
 
 ```typescript copy
@@ -498,14 +497,6 @@
 
 // Convert to AI SDK v5 UIMessage format for UI rendering
 const uiMessages = toAISdkV5Messages(messages);
-=======
-You can also retrieve messages using an array of message IDs:
-
-```typescript copy
-const messages = await mastra
-  .getStorage()
-  .listMessagesById({ messageIds: messageIdArr });
->>>>>>> 3defc80c
 ```
 
 ## Storage Providers
