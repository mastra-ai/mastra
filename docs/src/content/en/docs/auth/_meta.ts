--- conflicted
+++ resolved
@@ -1,11 +1,8 @@
 const meta = {
   index: "Overview",
   jwt: "JSON Web Token",
-<<<<<<< HEAD
   clerk: "Clerk",
-=======
   supabase: "Supabase",
->>>>>>> e05a0d65
 };
 
 export default meta;