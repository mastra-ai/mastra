---
title: Auth Overview
description: Learn about different Auth options for your Mastra applications
---

# Auth Overview

Mastra lets you choose how you handle authentication, so you can secure access to your application's endpoints using the identity system that fits your stack.

You can start with simple shared secret JWT authentication and switch to providers like Supabase, Firebase Auth, Auth0, Clerk, or WorkOS when you need more advanced identity features.

## Available providers

- [JSON Web Token (JWT)](/docs/auth/jwt)
- [Clerk](/docs/auth/clerk)
- [Supabase](/docs/auth/supabase)
- [Firebase](/docs/auth/firebase)
<<<<<<< HEAD
- [WorkOS](/docs/auth/workos)
=======
- [Auth0](/docs/auth/auth0)
>>>>>>> 42a5771e

### Coming soon

The following providers will be available soon:

<<<<<<< HEAD
- Auth0
=======
- WorkOS
>>>>>>> 42a5771e
<|MERGE_RESOLUTION|>--- conflicted
+++ resolved
@@ -15,18 +15,5 @@
 - [Clerk](/docs/auth/clerk)
 - [Supabase](/docs/auth/supabase)
 - [Firebase](/docs/auth/firebase)
-<<<<<<< HEAD
 - [WorkOS](/docs/auth/workos)
-=======
-- [Auth0](/docs/auth/auth0)
->>>>>>> 42a5771e
-
-### Coming soon
-
-The following providers will be available soon:
-
-<<<<<<< HEAD
-- Auth0
-=======
-- WorkOS
->>>>>>> 42a5771e
+- [Auth0](/docs/auth/auth0)