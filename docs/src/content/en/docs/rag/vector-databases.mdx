--- conflicted
+++ resolved
@@ -11,18 +11,14 @@
 
 ## Supported Databases
 
-<<<<<<< HEAD
-<Tabs items={['Pg Vector', 'Pinecone', 'Qdrant', 'Chroma', 'Astra', 'LibSQL', 'Upstash', 'Cloudflare', 'MongoDB', 'OpenSearch', 'Couchbase']}>
-=======
 {/* 
   LLM CONTEXT: This Tabs component showcases different vector database implementations supported by Mastra.
   Each tab demonstrates the setup and configuration for a specific vector database provider.
   The tabs show consistent API patterns across different databases, helping users understand how to switch between providers.
   Each tab includes import statements, initialization code, and basic operations (createIndex, upsert) for that specific database.
-  The providers include Pg Vector, Pinecone, Qdrant, Chroma, Astra, LibSQL, Upstash, Cloudflare, MongoDB, and OpenSearch.
+  The providers include Pg Vector, Pinecone, Qdrant, Chroma, Astra, LibSQL, Upstash, Cloudflare, MongoDB, OpenSearch, and Couchbase.
 */}
-<Tabs items={['Pg Vector', 'Pinecone', 'Qdrant', 'Chroma', 'Astra', 'LibSQL', 'Upstash', 'Cloudflare', 'MongoDB', 'OpenSearch']}>
->>>>>>> 2240855b
+<Tabs items={['Pg Vector', 'Pinecone', 'Qdrant', 'Chroma', 'Astra', 'LibSQL', 'Upstash', 'Cloudflare', 'MongoDB', 'OpenSearch', 'Couchbase']}>
   <Tabs.Tab>
   ```ts filename="vector-store.ts" showLineNumbers copy
   import { PgVector } from '@mastra/pg';
