--- conflicted
+++ resolved
@@ -50,20 +50,12 @@
 
 To create a project, run:
 
-<<<<<<< HEAD
-{/_
-=======
 {/*
->>>>>>> ed4de9af
 LLM CONTEXT: This Tabs component shows different package manager commands for creating a new Mastra project.
 Each tab displays the equivalent command for that specific package manager (npx, npm, yarn, pnpm, bun).
 This helps users choose their preferred package manager while following the same installation process.
 All commands achieve the same result - creating a new Mastra project with the interactive setup.
-<<<<<<< HEAD
-_/}
-=======
 */}
->>>>>>> ed4de9af
 
 <Tabs items={["npx", "npm", "yarn", "pnpm", "bun"]}>
 
@@ -143,20 +135,12 @@
 
 Initialize a TypeScript project including the `@mastra/core` package:
 
-<<<<<<< HEAD
-{/_
-=======
 {/*
->>>>>>> ed4de9af
 LLM CONTEXT: This Tabs component shows manual installation commands for different package managers.
 Each tab displays the complete setup process for that package manager including project initialization,
 dev dependencies installation, and core Mastra packages installation.
 This helps users manually set up a Mastra project with their preferred package manager.
-<<<<<<< HEAD
-_/}
-=======
 */}
->>>>>>> ed4de9af
 
 <Tabs items={["npm", "pnpm", "yarn", "bun"]}>
 
@@ -573,13 +557,7 @@
       activities: activitiesText,
     };
   },
-<<<<<<< HEAD
-});
-
-const weatherWorkflow = createWorkflow({
-=======
 });const weatherWorkflow = createWorkflow({
->>>>>>> ed4de9af
   id: "weather-workflow",
   inputSchema: z.object({
     city: z.string().describe("The city to get the weather for"),
