--- conflicted
+++ resolved
@@ -29,7 +29,6 @@
 <Tabs items={["npx", "npm", "yarn", "pnpm"]}>
 
   <Tabs.Tab>
-<<<<<<< HEAD
   ```bash copy 
 npx create-mastra@latest 
   ```
@@ -48,26 +47,6 @@
   ```bash copy
 pnpm create mastra@latest
   ```
-=======
-    ```bash copy
-    npx create-mastra@latest
-    ```
-  </Tabs.Tab>
-  <Tabs.Tab>
-    ```bash copy
-    npm create mastra@latest
-    ```
-  </Tabs.Tab>
-  <Tabs.Tab>
-    ```bash copy
-    yarn create mastra@latest
-    ```
-  </Tabs.Tab>
-  <Tabs.Tab>
-    ```bash copy
-    pnpm create-mastra@latest
-    ```
->>>>>>> b2c01f62
   </Tabs.Tab>
 </Tabs>
 
