---
title: "Install Mastra | Getting Started | Mastra Docs"
description: Guide on installing Mastra and setting up the necessary prerequisites for running it with various LLM providers.
---

import Tabs from "@theme/Tabs";
import TabItem from "@theme/TabItem";
import Steps from "@site/src/components/Steps";
import StepItem from "@site/src/components/StepItem";
import { VideoPlayer } from "@site/src/components/video-player";

# Install Mastra

The `create mastra` CLI command is the quickest way to start a new Mastra project. It walks you through setup and creates example agents, workflows, and tools for you to learn from or adapt.

For more control over setup, or to add Mastra to an existing project, see the [manual installation guide](#install-manually). You can also use [`mastra init`](/reference/cli/mastra#mastra-init) for existing projects.

## Before you start

- You'll need an API key from a [model provider](/models) to complete setup. We suggest starting with [OpenAI](https://platform.openai.com/api-keys), but if you need a provider that doesn't require a credit card, Google's [Gemini](https://aistudio.google.com/app/api-keys) is also an option.
- [Install](https://nodejs.org/en/download) Node.js 20 or later.

## Install with `create mastra`

You can run `create mastra` anywhere on your machine.

The wizard will guide you through setup, create a new directory for your project, and generate a weather agent with example workflows and tools to get you started.

<Tabs>
<TabItem value="npm" label="npm">

```bash copy
<<<<<<< HEAD
npm create mastra@latest -y
=======
npm create mastra@latest
>>>>>>> 226a1467
```

</TabItem>
<TabItem value="pnpm" label="pnpm">

```bash copy
<<<<<<< HEAD
pnpm create mastra@latest -y
=======
pnpm create mastra@latest
>>>>>>> 226a1467
```

</TabItem>
<TabItem value="yarn" label="yarn">

```bash copy
<<<<<<< HEAD
yarn create mastra@latest -y
=======
yarn create mastra@latest
>>>>>>> 226a1467
```

</TabItem>
<TabItem value="bun" label="bun">

```bash copy
<<<<<<< HEAD
bun create mastra@latest -y
=======
bun create mastra@latest
>>>>>>> 226a1467
```

</TabItem>
</Tabs>

:::note

You can use flags with `create mastra` like `--no-example` to skip the example weather agent or `--template` to start from a specific [template](/docs/getting-started/templates). Read the [CLI reference](/reference/cli/create-mastra) for all options.

:::

### Test your agent

Once setup is complete, follow the instructions in your terminal to start the Mastra dev server, then open the Playground at http://localhost:4111.

Try asking about the weather. If your API key is set up correctly, you'll get a response:

<VideoPlayer src="https://res.cloudinary.com/mastra-assets/video/upload/v1751406022/local-dev-agents-playground_100_m3begx.mp4" />

:::note

If you encounter an error, your API key may not be configured correctly. Double-check your setup and try again. Need more help? [Join our Discord](https://discord.gg/BTYqqHKUrf) and talk to the team directly.

:::

The [Playground](/docs/getting-started/studio) lets you rapidly build and prototype agents without needing to build a UI. Once you're ready, you can integrate your Mastra agent into your application using the guides below.

### Next steps

- Read more about [Mastra's features](/docs#why-mastra).
- Integrate Mastra with your frontend framework: [Next.js](/docs/frameworks/web-frameworks/next-js), [React](/docs/frameworks/web-frameworks/vite-react), or [Astro](/docs/frameworks/web-frameworks/astro).
- Build an agent from scratch following one of our [guides](/guides).
- Watch conceptual guides on our [YouTube channel](https://www.youtube.com/@mastra-ai) and [subscribe](https://www.youtube.com/@mastra-ai?sub_confirmation=1)!

## Install manually

If you prefer not to use our automatic `create mastra` CLI tool, you can set up your project yourself by following the guide below.

<Steps>

<StepItem>

Create a new project and change directory:

```bash copy
mkdir my-first-agent && cd my-first-agent
```

Initialize a TypeScript project and install the following dependencies:

<Tabs>
<TabItem value="npm" label="npm">

```bash copy
npm init -y
npm install -D typescript @types/node mastra@latest
npm install @mastra/core@latest zod@^4
```

</TabItem>
<TabItem value="pnpm" label="pnpm">

```bash copy
pnpm init -y
pnpm add -D typescript @types/node mastra@latest
pnpm add @mastra/core@latest zod@^4
```

</TabItem>
<TabItem value="yarn" label="yarn">

```bash copy
yarn init -y
yarn add -D typescript @types/node mastra@latest
yarn add @mastra/core@latest zod@^4
```

</TabItem>
<TabItem value="bun" label="bun">

```bash copy
bun init -y
bun add -d typescript @types/node mastra@latest
bun add @mastra/core@latest zod@^4
```

</TabItem>
</Tabs>

Add `dev` and `build` scripts to your `package.json` file:

```json title="package.json" copy /,/ /"dev": "mastra dev",/ /"build": "mastra build"/
{
  "scripts": {
    "test": "echo \"Error: no test specified\" && exit 1",
    "dev": "mastra dev",
    "build": "mastra build"
  }
}
```

</StepItem>

<StepItem>

Create a `tsconfig.json` file:

```bash copy
touch tsconfig.json
```

Add the following configuration:

```json title="tsconfig.json" copy
{
  "compilerOptions": {
    "target": "ES2022",
    "module": "ES2022",
    "moduleResolution": "bundler",
    "esModuleInterop": true,
    "forceConsistentCasingInFileNames": true,
    "strict": true,
    "skipLibCheck": true,
    "noEmit": true,
    "outDir": "dist"
  },
  "include": ["src/**/*"]
}
```

:::info

Mastra requires modern `module` and `moduleResolution` settings. Using `CommonJS` or `node` will cause resolution errors.

:::

</StepItem>

<StepItem>

Create an `.env` file:

```bash copy
touch .env
```

Add your API key:

```bash title=".env" copy
GOOGLE_GENERATIVE_AI_API_KEY=<your-api-key>
```

:::note

This guide uses Google Gemini, but you can use any supported [model provider](/models), including OpenAI, Anthropic, and more.

:::

</StepItem>

<StepItem>

Create a `weather-tool.ts` file:

```bash copy
mkdir -p src/mastra/tools && touch src/mastra/tools/weather-tool.ts
```

Add the following code:

```ts title="src/mastra/tools/weather-tool.ts" showLineNumbers copy
import { createTool } from "@mastra/core/tools";
import { z } from "zod";

export const weatherTool = createTool({
  id: "get-weather",
  description: "Get current weather for a location",
  inputSchema: z.object({
    location: z.string().describe("City name"),
  }),
  outputSchema: z.object({
    output: z.string(),
  }),
  execute: async () => {
    return {
      output: "The weather is sunny",
    };
  },
});
```

:::info

We've shortened and simplified the `weatherTool` example here. You can see the complete weather tool under [Giving an Agent a Tool](/docs/agents/using-tools).

:::

</StepItem>

<StepItem>

Create a `weather-agent.ts` file:

```bash copy
mkdir -p src/mastra/agents && touch src/mastra/agents/weather-agent.ts
```

Add the following code:

```ts title="src/mastra/agents/weather-agent.ts" showLineNumbers copy
import { Agent } from "@mastra/core/agent";
import { weatherTool } from "../tools/weather-tool";

export const weatherAgent = new Agent({
  name: "Weather Agent",
  instructions: `
      You are a helpful weather assistant that provides accurate weather information.

      Your primary function is to help users get weather details for specific locations. When responding:
      - Always ask for a location if none is provided
      - If the location name isn't in English, please translate it
      - If giving a location with multiple parts (e.g. "New York, NY"), use the most relevant part (e.g. "New York")
      - Include relevant details like humidity, wind conditions, and precipitation
      - Keep responses concise but informative

      Use the weatherTool to fetch current weather data.
`,
  model: "google/gemini-2.5-pro",
  tools: { weatherTool },
});
```

</StepItem>

<StepItem>

Create the Mastra entry point and register your agent:

```bash copy
touch src/mastra/index.ts
```

Add the following code:

```ts title="src/mastra/index.ts" showLineNumbers copy
import { Mastra } from "@mastra/core/mastra";
import { weatherAgent } from "./agents/weather-agent";

export const mastra = new Mastra({
  agents: { weatherAgent },
});
```

</StepItem>

<StepItem>

You can now launch the [Playground](/docs/getting-started/studio) and test your agent.

<Tabs>
<TabItem value="npm" label="npm">

```bash copy
npm run dev
```

</TabItem>
<TabItem value="pnpm" label="pnpm">

```bash copy
pnpm run dev
```

</TabItem>
<TabItem value="yarn" label="yarn">

```bash copy
yarn run dev
```

</TabItem>
<TabItem value="bun" label="bun">

```bash copy
bun run dev
```

</TabItem>
</Tabs>

</StepItem>

</Steps><|MERGE_RESOLUTION|>--- conflicted
+++ resolved
@@ -30,44 +30,28 @@
 <TabItem value="npm" label="npm">
 
 ```bash copy
-<<<<<<< HEAD
-npm create mastra@latest -y
-=======
 npm create mastra@latest
->>>>>>> 226a1467
 ```
 
 </TabItem>
 <TabItem value="pnpm" label="pnpm">
 
 ```bash copy
-<<<<<<< HEAD
-pnpm create mastra@latest -y
-=======
 pnpm create mastra@latest
->>>>>>> 226a1467
 ```
 
 </TabItem>
 <TabItem value="yarn" label="yarn">
 
 ```bash copy
-<<<<<<< HEAD
-yarn create mastra@latest -y
-=======
 yarn create mastra@latest
->>>>>>> 226a1467
 ```
 
 </TabItem>
 <TabItem value="bun" label="bun">
 
 ```bash copy
-<<<<<<< HEAD
-bun create mastra@latest -y
-=======
 bun create mastra@latest
->>>>>>> 226a1467
 ```
 
 </TabItem>
