--- conflicted
+++ resolved
@@ -1,9 +1,5 @@
 ---
-<<<<<<< HEAD
-title: "Playground | Getting Started | Mastra Docs"
-=======
 title: "Studio | Getting Started | Mastra Docs"
->>>>>>> 226a1467
 description: Guide on installing Mastra and setting up the necessary prerequisites for running it with various LLM providers.
 ---
 
@@ -20,11 +16,7 @@
 
 To get started, run Studio locally using the instructions below, or [create a project in Mastra Cloud](https://mastra.ai/docs/mastra-cloud/setting-up) to collaborate with your team.
 
-<<<<<<< HEAD
-<YouTube id="spGlcTEjuXY" startTime={126} />
-=======
 <YouTube id="ojGu6Bi4wYk" />
->>>>>>> 226a1467
 
 ## Start Studio
 
@@ -60,20 +52,12 @@
 
 Once the server's running, you can:
 
-<<<<<<< HEAD
-- Open the Playground UI at http://localhost:4111/ to test your agent interactively.
-=======
 - Open the Studio UI at http://localhost:4111/ to test your agent interactively.
->>>>>>> 226a1467
 - Visit http://localhost:4111/swagger-ui to discover and interact with the underlying REST API.
 
 ## Studio UI
 
-<<<<<<< HEAD
-The Playground UI provides an interactive development environment for you to test your agents, workflows, and tools, observe exactly what happens under the hood with each interaction, and tweak things as you go.
-=======
 The Studio UI provides an interactive development environment for you to test your agents, workflows, and tools, observe exactly what happens under the hood with each interaction, and tweak things as you go.
->>>>>>> 226a1467
 
 ### Agents
 
