const meta = {
  "document-chunker-tool": "createDocumentChunkerTool()",
  "graph-rag-tool": "createGraphRAGTool()",
  "vector-query-tool": "createVectorQueryTool()",
  client: "MastraMCPClient",
<<<<<<< HEAD
=======
  // "mcp-client": "MCPClient",
>>>>>>> 92a2c15f
};

export default meta;<|MERGE_RESOLUTION|>--- conflicted
+++ resolved
@@ -3,10 +3,7 @@
   "graph-rag-tool": "createGraphRAGTool()",
   "vector-query-tool": "createVectorQueryTool()",
   client: "MastraMCPClient",
-<<<<<<< HEAD
-=======
   // "mcp-client": "MCPClient",
->>>>>>> 92a2c15f
 };
 
 export default meta;