const meta = {
  "document-chunker-tool": "createDocumentChunkerTool()",
  "graph-rag-tool": "createGraphRAGTool()",
  "vector-query-tool": "createVectorQueryTool()",
  client: "MastraMCPClient",
<<<<<<< HEAD
  // "mcp-client": "MCPClient",
=======
  "mcp-client": "MCPClient",
  "mcp-server": "MCPServer",
>>>>>>> 25d3c399
};
export default meta;<|MERGE_RESOLUTION|>--- conflicted
+++ resolved
@@ -3,11 +3,7 @@
   "graph-rag-tool": "createGraphRAGTool()",
   "vector-query-tool": "createVectorQueryTool()",
   client: "MastraMCPClient",
-<<<<<<< HEAD
-  // "mcp-client": "MCPClient",
-=======
   "mcp-client": "MCPClient",
   "mcp-server": "MCPServer",
->>>>>>> 25d3c399
 };
 export default meta;