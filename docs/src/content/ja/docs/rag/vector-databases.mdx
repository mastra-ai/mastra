---
title: "ベクトルデータベースへのエンベディングの保存 | Mastra Docs"
description: Mastraにおけるベクトルストレージオプションのガイド。類似性検索のための組み込みおよび専用ベクトルデータベースを含みます。
---

import { Tabs } from "nextra/components";

## ベクトルデータベースへの埋め込みの保存

埋め込みを生成した後、ベクトル類似性検索をサポートするデータベースに保存する必要があります。Mastraは、さまざまなベクトルデータベース間で埋め込みを保存およびクエリするための一貫したインターフェースを提供します。

## サポートされているデータベース

<<<<<<< HEAD
<Tabs items={['Pg Vector', 'Pinecone', 'Qdrant', 'Chroma', 'Astra', 'LibSQL', 'Upstash', 'Cloudflare', 'MongoDB', 'OpenSearch', 'Couchbase']}>
=======
<Tabs items={['Pg Vector', 'Pinecone', 'Qdrant', 'Chroma', 'Astra', 'LibSQL', 'Upstash', 'Cloudflare', 'MongoDB', 'OpenSearch']}>
>>>>>>> 5c411001
  <Tabs.Tab>
    ```ts filename="vector-store.ts" showLineNumbers copy
      import { PgVector } from '@mastra/pg';

    const store = new PgVector(process.env.POSTGRES_CONNECTION_STRING)
    await store.createIndex({
    indexName: "myCollection",
    dimension: 1536,
    });
    await store.upsert({
    indexName: "myCollection",
    vectors: embeddings,
    metadata: chunks.map(chunk => ({ text: chunk.text })),
    });

    ```

    ### pgvectorを使用したPostgreSQLの利用

    pgvector拡張機能を備えたPostgreSQLは、すでにPostgreSQLを使用しているチームがインフラの複雑さを最小限に抑えたい場合に適したソリューションです。
    詳細なセットアップ手順とベストプラクティスについては、[pgvectorの公式リポジトリ](https://github.com/pgvector/pgvector)を参照してください。
  </Tabs.Tab>

  <Tabs.Tab>
    ```ts filename="vector-store.ts" showLineNumbers copy

      import { PineconeVector } from '@mastra/pinecone'

      const store = new PineconeVector({
        apiKey: process.env.PINECONE_API_KEY,
      })
      await store.createIndex({
        indexName: "myCollection",
        dimension: 1536,
      });
      await store.upsert({
        indexName: "myCollection",
        vectors: embeddings,
        metadata: chunks.map(chunk => ({ text: chunk.text })),
      });
    ```
  </Tabs.Tab>

  <Tabs.Tab>
    ```ts filename="vector-store.ts" showLineNumbers copy
      import { QdrantVector } from '@mastra/qdrant'

    const store = new QdrantVector({
    url: process.env.QDRANT_URL,
    apiKey: process.env.QDRANT_API_KEY
    })
    await store.createIndex({
    indexName: "myCollection",
    dimension: 1536,
    });
    await store.upsert({
    indexName: "myCollection",
    vectors: embeddings,
    metadata: chunks.map(chunk => ({ text: chunk.text })),
    });

    ```
  </Tabs.Tab>

  <Tabs.Tab>
    ```ts filename="vector-store.ts" showLineNumbers copy
    import { ChromaVector } from '@mastra/chroma'

    const store = new ChromaVector()
    await store.createIndex({
      indexName: "myCollection",
      dimension: 1536,
    });
    await store.upsert({
      indexName: "myCollection",
      vectors: embeddings,
      metadata: chunks.map(chunk => ({ text: chunk.text })),
    });
    ```
  </Tabs.Tab>

  <Tabs.Tab>
    ```ts filename="vector-store.ts" showLineNumbers copy
      import { AstraVector } from '@mastra/astra'

    const store = new AstraVector({
    token: process.env.ASTRA_DB_TOKEN,
    endpoint: process.env.ASTRA_DB_ENDPOINT,
    keyspace: process.env.ASTRA_DB_KEYSPACE
    })
    await store.createIndex({
    indexName: "myCollection",
    dimension: 1536,
    });
    await store.upsert({
    indexName: "myCollection",
    vectors: embeddings,
    metadata: chunks.map(chunk => ({ text: chunk.text })),
    });

    ```
  </Tabs.Tab>

  <Tabs.Tab>
    ```ts filename="vector-store.ts" showLineNumbers copy
    import { LibSQLVector } from "@mastra/core/vector/libsql";

    const store = new LibSQLVector({
      connectionUrl: process.env.DATABASE_URL,
      authToken: process.env.DATABASE_AUTH_TOKEN // Optional: for Turso cloud databases
    })
    await store.createIndex({
      indexName: "myCollection",
      dimension: 1536,
    });
    await store.upsert({
      indexName: "myCollection",
      vectors: embeddings,
      metadata: chunks.map(chunk => ({ text: chunk.text })),
    });
    ```
  </Tabs.Tab>

  <Tabs.Tab>
    ```ts filename="vector-store.ts" showLineNumbers copy
      import { UpstashVector } from '@mastra/upstash'

    const store = new UpstashVector({
    url: process.env.UPSTASH_URL,
    token: process.env.UPSTASH_TOKEN
    })
    await store.createIndex({
    indexName: "myCollection",
    dimension: 1536,
    });
    await store.upsert({
    indexName: "myCollection",
    vectors: embeddings,
    metadata: chunks.map(chunk => ({ text: chunk.text })),
    });

    ```
  </Tabs.Tab>

  <Tabs.Tab>
    ```ts filename="vector-store.ts" showLineNumbers copy
    import { CloudflareVector } from '@mastra/vectorize'

    const store = new CloudflareVector({
      accountId: process.env.CF_ACCOUNT_ID,
      apiToken: process.env.CF_API_TOKEN
    })
    await store.createIndex({
      indexName: "myCollection",
      dimension: 1536,
    });
    await store.upsert({
      indexName: "myCollection",
      vectors: embeddings,
      metadata: chunks.map(chunk => ({ text: chunk.text })),
    });
    ```
  </Tabs.Tab>

  <Tabs.Tab>
    ```ts filename="vector-store.ts" showLineNumbers copy
      import { MongoDBVector } from '@mastra/mongodb'

    const store = new MongoDBVector({
    url: process.env.MONGODB_URL,
    database: process.env.MONGODB_DATABASE
    })
    await store.createIndex({
    indexName: "myCollection",
    dimension: 1536,
    });
    await store.upsert({
    indexName: "myCollection",
    vectors: embeddings,
    metadata: chunks.map(chunk => ({ text: chunk.text })),
    });

    ```
  </Tabs.Tab>

  <Tabs.Tab>
    ```ts filename="vector-store.ts" showLineNumbers copy
    import { OpenSearchVector } from '@mastra/opensearch'

    const store = new OpenSearchVector(process.env.OPENSEARCH_URL)
    await store.createIndex({
      indexName: "my-collection",
      dimension: 1536,
    });
    await store.upsert({
      indexName: "my-collection",
      vectors: embeddings,
      metadata: chunks.map(chunk => ({ text: chunk.text })),
    });
    ```
  </Tabs.Tab>

  <Tabs.Tab>
    ```ts filename="vector-store.ts" showLineNumbers copy
    import { CouchbaseVector } from '@mastra/couchbase'

    const store = new CouchbaseVector({
      connectionString: process.env.COUCHBASE_CONNECTION_STRING,
      username: process.env.COUCHBASE_USERNAME,
      password: process.env.COUCHBASE_PASSWORD,
      bucketName: process.env.COUCHBASE_BUCKET,
    })
    await store.createIndex({
      indexName: "myCollection",
      dimension: 1536,
    });
    await store.upsert({
      indexName: "myCollection",
      vectors: embeddings,
      metadata: chunks.map(chunk => ({ text: chunk.text })),
    });
    ```
  </Tabs.Tab>
</Tabs>




## ベクトルストレージの使用

初期化後、すべてのベクトルストアは、インデックスの作成、埋め込みのアップサート、およびクエリのための同じインターフェースを共有します。

### インデックスの作成

埋め込みを保存する前に、埋め込みモデルに適切な次元サイズでインデックスを作成する必要があります：

```ts filename="store-embeddings.ts" showLineNumbers copy
// Create an index with dimension 1536 (for text-embedding-3-small)
await store.createIndex({
  indexName: "myCollection",
  dimension: 1536,
});
```

次元サイズは、選択した埋め込みモデルの出力次元と一致する必要があります。一般的な次元サイズは以下の通りです：

- OpenAI text-embedding-3-small: 1536次元（またはカスタム、例えば256）
- Cohere embed-multilingual-v3: 1024次元
- Google `text-embedding-004`: 768次元（またはカスタム）

> **重要**: インデックスの次元は作成後に変更できません。異なるモデルを使用するには、インデックスを削除して新しい次元サイズで再作成してください。

### データベースの命名規則

各ベクトルデータベースは、互換性を確保し競合を防ぐために、インデックスとコレクションに特定の命名規則を適用しています。

<Tabs items={['Pg Vector', 'Pinecone', 'Qdrant', 'Chroma', 'Astra', 'LibSQL', 'Upstash', 'Cloudflare', 'MongoDB', 'OpenSearch']}>
  <Tabs.Tab>
    インデックス名は以下の条件を満たす必要があります：
    - 文字またはアンダースコアで始まる
    - 文字、数字、アンダースコアのみを含む
    - 例：`my_index_123` は有効
    - 例：`my-index` は無効（ハイフンを含む）
  </Tabs.Tab>
  <Tabs.Tab>
    インデックス名は以下の条件を満たす必要があります：
    - 小文字、数字、ダッシュのみを使用
    - ドット（DNS ルーティングに使用）を含まない
    - 非ラテン文字や絵文字を使用しない
    - プロジェクトIDと合わせた長さが52文字未満
      - 例：`my-index-123` は有効
      - 例：`my.index` は無効（ドットを含む）
  </Tabs.Tab>
  <Tabs.Tab>
    コレクション名は以下の条件を満たす必要があります：
    - 1〜255文字の長さ
    - 以下の特殊文字を含まない：
      - `< > : " / \ | ? *`
      - ヌル文字（`\0`）
      - ユニットセパレータ（`\u{1F}`）
    - 例：`my_collection_123` は有効
    - 例：`my/collection` は無効（スラッシュを含む）
  </Tabs.Tab>
  <Tabs.Tab>
    コレクション名は以下の条件を満たす必要があります：
    - 3〜63文字の長さ
    - 文字または数字で始まり、終わる
    - 文字、数字、アンダースコア、ハイフンのみを含む
    - 連続したピリオド（..）を含まない
    - 有効なIPv4アドレスでない
    - 例：`my-collection-123` は有効
    - 例：`my..collection` は無効（連続したピリオド）
  </Tabs.Tab>
  <Tabs.Tab>
    コレクション名は以下の条件を満たす必要があります：
    - 空でない
    - 48文字以下
    - 文字、数字、アンダースコアのみを含む
    - 例：`my_collection_123` は有効
    - 例：`my-collection` は無効（ハイフンを含む）
  </Tabs.Tab>
  <Tabs.Tab>
    インデックス名は以下の条件を満たす必要があります：
    - 文字またはアンダースコアで始まる
    - 文字、数字、アンダースコアのみを含む
    - 例：`my_index_123` は有効
    - 例：`my-index` は無効（ハイフンを含む）
  </Tabs.Tab>
  <Tabs.Tab>
    名前空間名は以下の条件を満たす必要があります：
    - 2〜100文字の長さ
    - 以下のみを含む：
      - 英数字（a-z、A-Z、0-9）
      - アンダースコア、ハイフン、ドット
    - 特殊文字（_、-、.）で始まらない、または終わらない
    - 大文字と小文字は区別される
    - 例：`MyNamespace123` は有効
    - 例：`_namespace` は無効（アンダースコアで始まる）
  </Tabs.Tab>
  <Tabs.Tab>
    インデックス名は以下の条件を満たす必要があります：
    - 文字で始まる
    - 32文字未満
    - 小文字のASCII文字、数字、ダッシュのみを含む
    - スペースの代わりにダッシュを使用
    - 例：`my-index-123` は有効
    - 例：`My_Index` は無効（大文字とアンダースコア）
  </Tabs.Tab>
  <Tabs.Tab>
    コレクション（インデックス）名は以下の条件を満たす必要があります：
    - 文字またはアンダースコアで始まる
    - 最大120バイトの長さ
    - 文字、数字、アンダースコア、ドットのみを含む
    - `$`やヌル文字を含まない
    - 例：`my_collection.123` は有効
    - 例：`my-index` は無効（ハイフンを含む）
    - 例：`My$Collection` は無効（`$`を含む）
  </Tabs.Tab>
  <Tabs.Tab>
    インデックス名は以下の条件を満たす必要があります：
    - 小文字のみを使用
    - アンダースコアやハイフンで始まらない
    - スペース、カンマを含まない
    - 特殊文字（例：`:`、`"`、`*`、`+`、`/`、`\`、`|`、`?`、`#`、`>`、`<`）を含まない
    - 例：`my-index-123` は有効
    - 例：`My_Index` は無効（大文字を含む）
    - 例：`_myindex` は無効（アンダースコアで始まる）
  </Tabs.Tab>
</Tabs>

### 埋め込みのアップサート

インデックスを作成した後、埋め込みとその基本的なメタデータを保存できます：

```ts filename="store-embeddings.ts" showLineNumbers copy
// Store embeddings with their corresponding metadata
await store.upsert({
  indexName: "myCollection", // index name
  vectors: embeddings, // array of embedding vectors
  metadata: chunks.map((chunk) => ({
    text: chunk.text, // The original text content
    id: chunk.id, // Optional unique identifier
  })),
});
```

upsert操作は以下を行います：

- 埋め込みベクトルとそれに対応するメタデータの配列を受け取ります
- 同じIDを持つ既存のベクトルを更新します
- 存在しないベクトルを新規作成します
- 大規模なデータセットのバッチ処理を自動的に処理します

異なるベクトルストアでの埋め込みのupsertの完全な例については、[埋め込みのUpsert](../../examples/rag/upsert/upsert-embeddings.mdx)ガイドを参照してください。

## メタデータの追加

ベクトルストアはフィルタリングと整理のためのリッチなメタデータ（JSONシリアライズ可能なフィールド）をサポートしています。メタデータは固定されたスキーマなしで保存されるため、予期しないクエリ結果を避けるために一貫したフィールド命名を使用してください。

**重要**：メタデータはベクトルストレージにとって非常に重要です - これがなければ、数値的な埋め込みだけが残り、元のテキストを返したり結果をフィルタリングしたりする方法がなくなります。少なくとも元のテキストをメタデータとして常に保存してください。

```ts showLineNumbers copy
// Store embeddings with rich metadata for better organization and filtering
await store.upsert({
  indexName: "myCollection",
  vectors: embeddings,
  metadata: chunks.map((chunk) => ({
    // Basic content
    text: chunk.text,
    id: chunk.id,

    // Document organization
    source: chunk.source,
    category: chunk.category,

    // Temporal metadata
    createdAt: new Date().toISOString(),
    version: "1.0",

    // Custom fields
    language: chunk.language,
    author: chunk.author,
    confidenceScore: chunk.score,
  })),
});
```

メタデータに関する重要な考慮事項：

- フィールド命名に厳格であること - 「category」と「Category」のような不一致はクエリに影響します
- フィルタリングやソートに使用する予定のフィールドのみを含める - 余分なフィールドはオーバーヘッドを追加します
- コンテンツの鮮度を追跡するためのタイムスタンプ（例：「createdAt」、「lastUpdated」）を追加する

## ベストプラクティス

- 大量挿入の前にインデックスを作成する
- 大量挿入にはバッチ操作を使用する（upsertメソッドは自動的にバッチ処理を行います）
- クエリを実行する予定のメタデータのみを保存する
- 埋め込みの次元数をモデルに合わせる（例：`text-embedding-3-small`の場合は1536）<|MERGE_RESOLUTION|>--- conflicted
+++ resolved
@@ -11,11 +11,7 @@
 
 ## サポートされているデータベース
 
-<<<<<<< HEAD
-<Tabs items={['Pg Vector', 'Pinecone', 'Qdrant', 'Chroma', 'Astra', 'LibSQL', 'Upstash', 'Cloudflare', 'MongoDB', 'OpenSearch', 'Couchbase']}>
-=======
 <Tabs items={['Pg Vector', 'Pinecone', 'Qdrant', 'Chroma', 'Astra', 'LibSQL', 'Upstash', 'Cloudflare', 'MongoDB', 'OpenSearch']}>
->>>>>>> 5c411001
   <Tabs.Tab>
     ```ts filename="vector-store.ts" showLineNumbers copy
       import { PgVector } from '@mastra/pg';
@@ -217,28 +213,6 @@
     });
     ```
   </Tabs.Tab>
-
-  <Tabs.Tab>
-    ```ts filename="vector-store.ts" showLineNumbers copy
-    import { CouchbaseVector } from '@mastra/couchbase'
-
-    const store = new CouchbaseVector({
-      connectionString: process.env.COUCHBASE_CONNECTION_STRING,
-      username: process.env.COUCHBASE_USERNAME,
-      password: process.env.COUCHBASE_PASSWORD,
-      bucketName: process.env.COUCHBASE_BUCKET,
-    })
-    await store.createIndex({
-      indexName: "myCollection",
-      dimension: 1536,
-    });
-    await store.upsert({
-      indexName: "myCollection",
-      vectors: embeddings,
-      metadata: chunks.map(chunk => ({ text: chunk.text })),
-    });
-    ```
-  </Tabs.Tab>
 </Tabs>
 
 
