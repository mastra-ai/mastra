--- conflicted
+++ resolved
@@ -37,20 +37,7 @@
 
   <Tabs.Tab>
     ```ts filename="vector-store.ts" showLineNumbers copy
-<<<<<<< HEAD
-    import { PineconeVector } from '@mastra/pinecone'
-
-    const store = new PineconeVector(process.env.PINECONE_API_KEY)
-    await store.createIndex({
-      indexName: "myCollection",
-      dimension: 1536,
-    });
-    await store.upsert({
-      indexName: "myCollection",
-      vectors: embeddings,
-      metadata: chunks.map(chunk => ({ text: chunk.text })),
-    });
-=======
+
       import { PineconeVector } from '@mastra/pinecone'
 
       const store = new PineconeVector({
@@ -65,7 +52,6 @@
         vectors: embeddings,
         metadata: chunks.map(chunk => ({ text: chunk.text })),
       });
->>>>>>> 0adaabb8
     ```
   </Tabs.Tab>
 
