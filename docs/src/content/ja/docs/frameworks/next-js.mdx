---
title: "Mastraとの連携を始める - NextJS編 | Mastraガイド"
description: MastraとNextJSを連携するためのガイド。
---

import { Callout, Steps, Tabs } from "nextra/components";

# Next.jsプロジェクトにMastraを統合する

MastraをNext.jsアプリケーションに統合する主な方法は2つあります：別個のバックエンドサービスとして、またはNext.jsアプリに直接統合する方法です。

## 1. バックエンドの個別統合

以下のような場合に最適な大規模プロジェクト向け：

- AIバックエンドを独立してスケーリングしたい
- 明確な関心の分離を維持したい
- より柔軟なデプロイメントが必要

<Steps>
### Mastraバックエンドの作成

CLIを使用して新しいMastraプロジェクトを作成します：

<Tabs>
  <Tabs.Tab>
    ```bash copy
    npx create-mastra@latest
    ```
  </Tabs.Tab>
  <Tabs.Tab>
    ```bash copy
    npm create mastra
    ```
  </Tabs.Tab>
  <Tabs.Tab>
    ```bash copy
    yarn create mastra
    ```
  </Tabs.Tab>
  <Tabs.Tab>
    ```bash copy
    pnpm create mastra
    ```
  </Tabs.Tab>
</Tabs>

詳細なセットアップ手順については、[インストールガイド](/docs/getting-started/installation)をご覧ください。

### MastraClientのインストール

<Tabs>
  <Tabs.Tab>
    ```bash copy
    npm install @mastra/client-js@latest
    ```
  </Tabs.Tab>
  <Tabs.Tab>
    ```bash copy
    yarn add @mastra/client-js@latest
    ```
  </Tabs.Tab>
  <Tabs.Tab>
    ```bash copy
    pnpm add @mastra/client-js@latest
    ```
  </Tabs.Tab>
  <Tabs.Tab>
    ```bash copy
    bun add @mastra/client-js@latest
    ```
  </Tabs.Tab>
</Tabs>

### MastraClientの使用

クライアントインスタンスを作成し、Next.jsアプリケーションで使用します：

```typescript filename="lib/mastra.ts" copy
import { MastraClient } from "@mastra/client-js";

// Initialize the client
export const mastraClient = new MastraClient({
  baseUrl: process.env.NEXT_PUBLIC_MASTRA_API_URL || "http://localhost:4111",
});
```

Reactコンポーネントでの使用例：

```typescript filename="app/components/SimpleWeather.tsx" copy
'use client'

import { mastraClient } from '@/lib/mastra'

export function SimpleWeather() {
  async function handleSubmit(formData: FormData) {
    const city = formData.get('city')
    const agent = mastraClient.getAgent('weatherAgent')

    try {
      const response = await agent.generate({
        messages: [{ role: 'user', content: `What's the weather like in ${city}?` }],
      })
      // Handle the response
      console.log(response.text)
    } catch (error) {
      console.error('Error:', error)
    }
  }

  return (
    <form action={handleSubmit}>
      <input name="city" placeholder="Enter city name" />
      <button type="submit">Get Weather</button>
    </form>
  )
}
```

### デプロイメント

デプロイの準備ができたら、プラットフォーム固有のデプロイヤー（Vercel、Netlify、Cloudflare）を使用するか、任意のNode.jsホスティングプラットフォームにデプロイできます。詳細な手順については、[デプロイメントガイド](/docs/deployment/deployment)をご確認ください。

</Steps>

## 2. 直接統合

小規模なプロジェクトやプロトタイプに適しています。このアプローチではMastraをNext.jsアプリケーションに直接バンドルします。

<Steps>
### Next.jsのルートでMastraを初期化する

まず、Next.jsプロジェクトのルートに移動し、Mastraを初期化します：

```bash copy
cd your-nextjs-app
```

次に初期化コマンドを実行します：

<Tabs>
  <Tabs.Tab>
    ```bash copy
    npx mastra@latest init
    ```
  </Tabs.Tab>
  <Tabs.Tab>
    ```bash copy
    yarn dlx mastra@latest init
    ```
  </Tabs.Tab>
  <Tabs.Tab>
    ```bash copy
    pnpm dlx mastra@latest init
    ```
  </Tabs.Tab>
</Tabs>

これによりNext.jsプロジェクトにMastraがセットアップされます。初期化やその他の設定オプションの詳細については、[mastra init リファレンス](/reference/cli/init)をご覧ください。

### Next.jsの設定

`next.config.js`に以下を追加します：

```js filename="next.config.js" copy
/** @type {import('next').NextConfig} */
const nextConfig = {
  serverExternalPackages: ["@mastra/*"],
  // ... その他のNext.js設定
};

module.exports = nextConfig;
```

#### サーバーアクションの例

```typescript filename="app/actions.ts" copy
"use server";

import { mastra } from "@/mastra";

export async function getWeatherInfo(city: string) {
  const agent = mastra.getAgent("weatherAgent");

  const result = await agent.generate(`What's the weather like in ${city}?`);

  return result;
}
```

コンポーネントでの使用方法：

```typescript filename="app/components/Weather.tsx" copy
'use client'

import { getWeatherInfo } from '../actions'

export function Weather() {
  async function handleSubmit(formData: FormData) {
    const city = formData.get('city') as string
    const result = await getWeatherInfo(city)
    // 結果の処理
    console.log(result)
  }

  return (
    <form action={handleSubmit}>
      <input name="city" placeholder="Enter city name" />
      <button type="submit">Get Weather</button>
    </form>
  )
}
```

#### APIルートの例

```typescript filename="app/api/chat/route.ts" copy
import { mastra } from "@/mastra";
import { NextResponse } from "next/server";

export async function POST(req: Request) {
  const { city } = await req.json();
  const agent = mastra.getAgent("weatherAgent");

  const result = await agent.stream(`What's the weather like in ${city}?`);

  return result.toDataStreamResponse();
}
```

### デプロイメント

直接統合を使用する場合、MastraインスタンスはNext.jsアプリケーションと一緒にデプロイされます。以下を確認してください：

- デプロイメントプラットフォームでLLM APIキーの環境変数を設定する
- 本番環境での適切なエラーハンドリングを実装する
- AIエージェントのパフォーマンスとコストを監視する
<<<<<<< HEAD
=======

>>>>>>> ccdabdc8
</Steps>

## 可観測性

Mastraは、AIオペレーションの監視、デバッグ、最適化に役立つ組み込みの可観測性機能を提供しています。これには以下が含まれます：

- AIオペレーションとそのパフォーマンスのトレース
- プロンプト、完了、エラーのロギング
- LangfuseやLangSmithなどの可観測性プラットフォームとの統合

Next.jsローカル開発に特化した詳細なセットアップ手順と設定オプションについては、[Next.js可観測性設定ガイド](/docs/observability/nextjs-tracing)をご覧ください。<|MERGE_RESOLUTION|>--- conflicted
+++ resolved
@@ -235,10 +235,7 @@
 - デプロイメントプラットフォームでLLM APIキーの環境変数を設定する
 - 本番環境での適切なエラーハンドリングを実装する
 - AIエージェントのパフォーマンスとコストを監視する
-<<<<<<< HEAD
-=======
-
->>>>>>> ccdabdc8
+
 </Steps>
 
 ## 可観測性
