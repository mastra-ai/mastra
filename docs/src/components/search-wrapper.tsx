import DocsChat from "@/chatbot/components/chat-widget";
import {
  Dialog,
  DialogBackdrop,
  DialogPanel,
  DialogTitle,
} from "@headlessui/react";
import { useEffect, useState } from "react";
import { CustomSearch } from "./custom-search";
import { getSearchPlaceholder } from "./search-placeholder";
import { Button } from "./ui/button";
import { Shortcut } from "./shortcut";

const INPUTS = new Set(["INPUT", "SELECT", "BUTTON", "TEXTAREA"]);

export const SearchWrapper = ({ locale }: { locale: string }) => {
  const [isOpen, setIsOpen] = useState(false);
  const [isAgentMode, setIsAgentMode] = useState(false);
  const [searchQuery, setSearchQuery] = useState("");

  useEffect(() => {
    function handleKeyDown(event: KeyboardEvent) {
      const el = document.activeElement;
      if (
        !el ||
        INPUTS.has(el.tagName) ||
        (el as HTMLElement).isContentEditable
      ) {
        return;
      }
      if (
        event.key === "/" ||
        (event.key === "k" &&
          !event.shiftKey &&
          (navigator.userAgent.includes("Mac") ? event.metaKey : event.ctrlKey))
      ) {
        event.preventDefault();
        // prevent to scroll to top
        setIsOpen(true);
      }
    }

    window.addEventListener("keydown", handleKeyDown);
    return () => {
      window.removeEventListener("keydown", handleKeyDown);
    };
  }, []);

  function open() {
    setIsOpen(true);
  }

  function close() {
    setIsOpen(false);
    setIsAgentMode(false);
  }

  function handleUseAgent({ searchQuery }: { searchQuery: string }) {
    setIsAgentMode(true);
    setSearchQuery(searchQuery);
  }

  return (
    <>
      <div className="hidden md:block absolute inset-0 m-auto w-[460px] h-fit">
        <Button
          onClick={open}
          size="sm"
          variant="ghost"
          className="flex items-center pr-[0.38rem] text-sm font-normal justify-between w-full gap-6 cursor-pointer border-[0.5px] bg-[var(--light-color-surface-4)] dark:bg-[var(--light-color-text-5)] border-[var(--light-border-muted)] dark:border-borders-1 text-icons-3"
        >
          <span className="text-sm">Search or ask AI..</span>
          <Shortcut />
        </Button>
      </div>
      <Dialog
        open={isOpen}
        as="div"
        className="relative hidden md:block z-1000 focus:outline-none"
        onClose={close}
        unmount={true}
      >
        <DialogBackdrop className="fixed inset-0 delay-[0ms] duration-300 ease-out bg-black/50 backdrop-blur-md" />
        <div className="fixed inset-0 z-10 w-screen overflow-y-auto">
          <div className="flex items-start pt-[200px] justify-center min-h-full p-4">
            <DialogPanel
              transition
              className="w-full border-[0.5px] border-borders-2 h-fit max-w-[660px] mx-auto rounded-xl bg-surface-4 duration-300 ease-out data-closed:transform-[scale(95%)] data-closed:opacity-0"
            >
              <DialogTitle as="h3" className="sr-only">
                Search
              </DialogTitle>
              <div className="w-full">
                {isAgentMode ? (
                  <DocsChat
                    setIsAgentMode={setIsAgentMode}
                    searchQuery={searchQuery}
                  />
                ) : (
                  <div className="p-[10px]">
                    <CustomSearch
                      placeholder={getSearchPlaceholder(locale)}
                      onUseAgent={handleUseAgent}
                      closeModal={close}
                    />
                  </div>
                )}
              </div>
            </DialogPanel>
          </div>
        </div>
      </Dialog>
    </>
  );
<<<<<<< HEAD
};

function Shortcut() {
  return (
    <kbd className="flex items-center gap-1 text-xs font-medium text-icons-3">
      {navigator.userAgent.includes("Mac") ? (
        <>
          <span className="text-sm">⌘</span>K
        </>
      ) : (
        "CTRL K"
      )}
    </kbd>
  );
}
=======
};
>>>>>>> b2c01f62
<|MERGE_RESOLUTION|>--- conflicted
+++ resolved
@@ -112,22 +112,4 @@
       </Dialog>
     </>
   );
-<<<<<<< HEAD
-};
-
-function Shortcut() {
-  return (
-    <kbd className="flex items-center gap-1 text-xs font-medium text-icons-3">
-      {navigator.userAgent.includes("Mac") ? (
-        <>
-          <span className="text-sm">⌘</span>K
-        </>
-      ) : (
-        "CTRL K"
-      )}
-    </kbd>
-  );
-}
-=======
-};
->>>>>>> b2c01f62
+};