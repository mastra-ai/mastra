--- conflicted
+++ resolved
@@ -28,13 +28,8 @@
     <Layout
       search={<SearchWrapper locale={locale} />}
       navbar={
-<<<<<<< HEAD
         <div className="flex  sticky top-0 z-30 bg-light-color-surface-15 dark:bg-[var(--primary-bg)] flex-col">
-          <Nav stars={stars} />
-=======
-        <div className="flex  sticky top-0 z-30 bg-[var(--primary-bg)] flex-col">
           <Nav stars={stars} locale={locale} />
->>>>>>> b2c01f62
           <TabSwitcher />
         </div>
       }
