@import "tailwindcss";

@custom-variant dark (&:where(.dark, .dark *));

@theme inline {
  --primary-bg: #050505;
  --secondary-bg: #121212;
  --tertiary-bg: #171717;
  --border: #343434;
  --color-primary: #fff;
  --color-el-2: #707070;
  --color-el-3: #939393;
  --color-el-4: #e6e6e6;
  --font-sans: var(--inter);
  --font-mono: var(--geist-mono);
  --font-serif: var(--tasa);
<<<<<<< HEAD
  --tag-blue: 211, 69%, 49%;
  --tag-green: 143, 97%, 54%;
  --tag-purple: 286, 38%, 52%;

  --tag-green-light: 130, 74%, 32%;
  --tag-blue-light: 212, 76%, 46%;
  --tag-purple-light: 282, 66%, 47%;

  --light-color-surface-1: #f0f0f0;
  --light-color-surface-15: #fafafa;
  --light-color-surface-2: #f2f2f2;
  --light-color-surface-3: #ededed;
  --light-color-surface-4: #ebebeb;
  --light-color-text-6: #0a0a0a;
  --light-color-text-5: #141414;
  --light-color-text-4: #5f5f5f;
  --light-color-text-3: #7f7e7e;
  --light-color-text-2: #8f8f8f;
  --light-color-text-1: #929292;
  --light-border-muted: #ccc;
  --light-border-code: #b8b8b8;
  --light-green-accent: #0d8020;
  --light-green-code: #177326;
  --light-green-muted: #84d291;
  --light-blue-accent: #1565c0;
  --light-blue-code: #1565c0;
  --light-purple-accent: #7b1fa2;
  --light-purple-code: #7b1fa2;
  --light-red-accent: #d32f2f;
  --light-red-code: #d32f2f;

  /* textmate grammar */
  /* dark */
  /* light */
=======
  --tag-blue: 211,69%,49%;
  --tag-green: 143,97%,54%;
  --tag-purple: 286,38%,52%;
  --color-icons-2: hsla(0, 0%, 44%, 1);
  --color-icons-3: hsla(0, 0%, 58%, 1);
  --color-icons-4: hsla(0, 0%, 66%, 1);
  --color-icons-6: hsla(0, 0%, 100%, 1);
  --color-surface-1: hsla(0, 0%, 100%, 1);
  --color-surface-2: hsla(0, 0%, 95%, 1);
  --color-surface-3: hsla(0, 0%, 8%, 1);
  --color-surface-4: hsla(0, 0%, 10%, 1);
  --color-surface-5: hsla(0, 0%, 18%, 0.9);
  --color-borders-1: hsla(0, 0%, 19%, 1);
  --color-borders-2: hsla(0, 0%, 26%, 1);
  --color-accent-green: hsla(143, 97%, 54%, 1);
  --color-tag-green-2: hsla(142, 30%, 15%, 1);
>>>>>>> 82d38ebf
}

:root {
  --nextra-navbar-height: 60px;
  --nextra-content-width: 1220px;
  --copilot-kit-primary-color: var(--tag-green);
}


body {
  &:is(html[class~="light"] *) {
    background: var(--light-color-surface-15);
  }

  &:is(html[class~="dark"] *) {
    background: var(--primary-bg);
  }
}

html[class~="light"] *::selection{
  background: #e3e3e3 !important;
  color: #158D29 !important;
}

html[class~="dark"] *::selection{
  background: #2a2a2a !important;
  color: #46F488 !important;
}

.copilotKitWindow {
  background: var(--copilot-kit-background-color);
}

#scroll-area-viewport > div {
  display: block!important;
}

.copilotKitMarkdown p {
  font-size: 13px!important;
}

.copilotKitMarkdown hr {
  margin-block: 16px!important;
  color: var(--color-borders-1)!important;
}

.copilotKitMarkdown a {
  color: var(--color-accent-green)!important;
}

.copilotKitMarkdown {
  max-width: 100%!important;
}

button.copilotKitCodeBlockToolbarButton {
  padding-inline: 8px!important;
  cursor: pointer!important;
}

div .copilotKitPopup {
  z-index: 1000;
}

#custom-chat-input {
  /* hide scroll bar */
  scrollbar-width: none;
  -ms-overflow-style: none;
}

#custom-chat-input::-webkit-scrollbar {
  display: none;
}

.poweredBy {
  background: var(--copilot-kit-background-color);
}

div .copilotKitInputContainer {
  border-bottom-left-radius: 0;
  border-bottom-right-radius: 0;
}


/* Navbar */
.nextra-navbar-blur {
  display: none;
}

header + div,
footer {
  --nextra-content-width: 1220px;
}

header {
  position: static;
  background: var(--primary-bg);

  &:is(html[class~="light"] *) {
    background: var(--light-color-surface-15);
  }
}

header > * {
  &:is(html[class~="light"] *) {
    background: var(--light-color-surface-15);
  }

  &:is(html[class~="dark"] *) {
    background: var(--primary-bg);
  }
}

header nav > div:nth-child(2) {
  display: none;
}

nav:nth-child(2) {
  &:is(html[class~="light"] *) {
    border-bottom: 0.5px solid var(--light-border-muted);
  }

  &:is(html[class~="dark"] *) {
    border: 0.5px solidvar(--border);
  }
}

/* mobile nav */
.nextra-mobile-nav {
  padding-block-start: calc(var(--nextra-navbar-height) * 2);
}

.nextra-navbar nav > a {
  &:hover {
    transition: none;
    opacity: 1;
  }
}

.nextra-navbar input[type="search"] {
  width: 180px;
  height: 34px;
  font-size: 14px;
  border-radius: 0.375rem;

  &:is(html[class~="light"] *) {
    background: var(--light-color-surface-1);
  }

  &:is(html[class~="dark"] *) {
    background: #121212;
    border: 0.5px solid #343434;
  }

  &::placeholder {
    color: var(--color-el-3);
  }

  &:focus {
    box-shadow: none;
    outline: 1px solid hsl(var(--tag-green));
  }
}

.nextra-navbar kbd {
  border-radius: 4px;
  border: unset;
  color: var(--color-el-3);
}

.nextra-navbar:is(html[class~="dark"] *) kbd {
  &:is(html[class~="light"] *) {
    background: #f0f0f0;
  }

  &:is(html[class~="dark"] *) {
    background: #000000bf;
  }
}


.nextra-navbar nav {
  position: relative;
  --nextra-content-width: 1220px;

  @media screen and (min-width: 768px) {
    padding-inline: 0;
  }
}

/* Hack for menu */
.nextra-navbar nav > div:nth-child(2) {
  position: absolute;
  left: 50%;
  transform: translateX(-50%);
  gap: 1rem;
  margin-top: 1px;
}

/* Navbar menu items */
.nextra-navbar nav > div:nth-child(2) > * {
  padding: 0.62rem;
  font-weight: 500;
}

/* Navbar menu items svg */
.nextra-navbar nav > div:nth-child(2) > * svg {
  display: none;
}

@media (max-width: 1024px) {
  .nextra-navbar nav > div:nth-child(2) {
    position: relative;
    left: 0;
    transform: translateX(0);
  }
}

/*****Main Content******/

aside {
  --button-gap: 0.38rem;
  --icon-position: 11.5px;
}

article main a {
  &:is(html[class~="light"] *) {
    --x-color-primary-600: var(--light-color-text-6);
    text-decoration: underline var(--light-green-muted);
  }
}

article {
  &:is(html[class~="light"] *) {
    --x-color-gray-400: var(--light-color-text-3);
  }

  &:is(html[class~="dark"] *) {
    --x-color-gray-400: var(--color-el-3);
  }
}

aside + div {
  --nextra-content-width: 1220px;
}

article span.m-tag {
  display: none;
}

article a {
  text-underline-offset: 1px;
}

article strong > a {
  font-weight: 500;
}

.nextra-breadcrumb {
  &:is(html[class~="light"] *) {
    --x-color-gray-700: var(--light-color-text-5);
  }
  margin-bottom: 1.12rem;
  width: fit-content;
  border-radius: 0.375rem;
}


pre code {
  --x-text-sm: 13px;
  &:is(html[class~="light"] *) {
    --x-color-gray-500: var(--light-color-text-2);
  }

  &:is(html[class~="dark"] *) {
    --x-color-gray-500: var(--color-el-2);
  }
}


pre,
div:has(+ pre) {
  &:is(html[class~="light"] *) {
    border: 0.5px solid var(--light-border-muted);
    background: var(--light-color-surface-2);
  }

  &:is(html[class~="dark"] *) {
    border: 0.5px solid var(--border);
    background: var(--tertiary-bg);
  }
  border-radius: 0.5rem;
  box-shadow: none;
}

div:has(+ pre) {
  border-bottom-left-radius: 0;
  border-bottom-right-radius: 0;
}

div + pre {
  border-top-left-radius: 0;
  border-top-right-radius: 0;
}

button[title="Copy code"] {
  border: none;
}

/* .nextra-code span {
  color: var(--color-primary);
} */

main h3:has(+ div.nextra-code) {
  display: none;
}

/*****Sidebar******/
aside {
  &:is(html[class~="light"] *) {
    border-right: 0.5px solid var(--light-border-muted);
  }

  &:is(html[class~="dark"] *) {
    border-right: 0.5px solid var(--border);
  }
}

aside > * {
  &:is(html[class~="light"] *) {
    --x-color-primary-600: var(--light-color-text-5);
    --x-color-primary-400: var(--light-color-text-4);
  }

  &:is(html[class~="dark"] *) {
    --x-color-primary-600: #fff;
    --x-color-primary-400: oklab(
      18.2% -0.000000000000000147 0.0000000000000000204
    );
  }
}

aside > div:first-child button {
  font-weight: 500;

  &:is(html[class~="light"] *) {
    color: var(--light-color-text-6);
  }

  &:is(html[class~="dark"] *) {
    color: var(--color-primary);
  }
}

/*Size of chevron*/
aside > div:nth-child(1) button svg {
  width: 1rem;
  height: 1rem;
}

aside > div:nth-child(1) ul:before {
  inset-inline-start: calc(var(--x-spacing) * 0.92);
}

/*Active link indicator*/
aside > div:nth-child(1) ul li {
  position: relative;
}

aside > div:nth-child(1) ul li a {
  padding-block: 0.25rem;
  background: transparent;

  &:is(html[class~="light"] *) {
    --x-color-primary-800: var(--light-color-text-6);
  }

  &:hover {
    background: transparent;
  }
}

aside > div:nth-child(1) ul li.active:has(> a) {
  &::before {
    content: "";
    position: absolute;
    left: -8px;
    top: 0px;
    bottom: 0;
    height: calc(100%);
    background: var(--x-color-primary-600);
    width: 1.5px;
    transition: opacity 0.1s ease-in-out;
  }
}

aside > div:nth-child(1) ul li.active:has(a[href="/docs"]),
aside > div:nth-child(1) ul li.active:has(a[href="/examples"]),
aside > div:nth-child(1) ul li.active:has(a[href="/guides"]),
aside > div:nth-child(1) ul li.active:has(a[href="/reference"]) {
  &::before {
    content: "";
    background: transparent;
  }
}

aside a[href="/docs"],
aside button[data-href="/docs/reference"],
aside a[href="/examples"],
aside a[href="/guides"],
aside a[href="/reference"] {
  position: relative;
  padding-inline-start: calc((var(--button-gap) * 3) + var(--icon-position));
}

aside a[href="/docs"]::before,
aside button[data-href="/docs/reference"]::before,
aside a[href="/examples"]::before,
aside a[href="/guides"]::before,
aside a[href="/reference"]::before {
  content: "";
  position: absolute;
  left: var(--icon-position);
  top: 50%;
  transform: translateY(-50%);
  width: 0.7rem;
  height: 0.8rem;
  background-size: contain;
  background-repeat: no-repeat;
}

aside a[href="/docs"]::before,
aside a[href="/examples"]::before,
aside a[href="/guides"]::before {
  background-image: url("icons/introduction.svg");
}

aside button[data-href="/docs/reference"]::before,
aside a[href="/reference"]::before {
  background-image: url("icons/reference.svg");
}

button[data-href="/docs/reference"] svg {
  display: none;
}

button[title="Collapse sidebar"] {
  display: none;
}

aside > div:nth-child(2) {
  display: flex;
  &:is(html[class~="light"] *) {
    --x-color-nextra-bg: var(--light-color-surface-15);
  }

  &:is(html[class~="dark"] *) {
    --x-color-nextra-bg: var(--primary-bg);
  }
}

aside > div:nth-child(1) button {
  flex-direction: row-reverse;
  justify-content: flex-end;
  gap: var(--button-gap);
}

/*** Table of Contents ***/

.nextra-toc > * {
  &:is(html[class~="light"] *) {
    --x-color-gray-400: var(--light-color-text-3);
  }

  &:is(html[class~="dark"] *) {
    --x-color-gray-400: var(--color-el-3);
  }
}

.nextra-toc div > p {
  position: relative;
  color: var(--color-el-3);
  font-weight: 500;
  padding-inline-start: 2.24rem;

  &::before {
    content: "";
    position: absolute;
    left: 12px;
    bottom: 1;
    width: 1rem;
    height: 1rem;
    background-size: contain;
    background-repeat: no-repeat;
    background-image: url("icons/on-this-page.svg");
  }
}

.nextra-toc ul a {
  --x-font-weight-semibold: 400;

  &:is(html[class~="light"] *) {
    --x-color-gray-400: var(--light-color-text-3);
    --x-color-primary-600: var(--light-color-text-6);
    --x-color-gray-600: var(--light-color-text-4);
 
  }

  &:is(html[class~="dark"] *) {
    --x-color-gray-400: var(--color-el-3);
    --x-color-primary-600: var(--color-primary);
    --x-color-gray-600: var(--color-el-3);
  }


}

.showcase-item > * {
  &:hover {
    text-decoration: none;
  }
}

/** one off utility **/

a:focus-visible {
  border-radius: 4px;
}

/* Tab selector */

div[role="tablist"] button {
 &:is(html[class~="light"] *):not([aria-selected="true"]) {
  --x-color-primary-600: var(--light-color-text-3);
 }
}

div[role="tablist"] button[aria-selected="true"]  {
  --x-color-primary-600: var(--light-color-text-6);
  border-color: hsla(125,66%,50%, 1);
}<|MERGE_RESOLUTION|>--- conflicted
+++ resolved
@@ -14,7 +14,7 @@
   --font-sans: var(--inter);
   --font-mono: var(--geist-mono);
   --font-serif: var(--tasa);
-<<<<<<< HEAD
+
   --tag-blue: 211, 69%, 49%;
   --tag-green: 143, 97%, 54%;
   --tag-purple: 286, 38%, 52%;
@@ -49,7 +49,7 @@
   /* textmate grammar */
   /* dark */
   /* light */
-=======
+
   --tag-blue: 211,69%,49%;
   --tag-green: 143,97%,54%;
   --tag-purple: 286,38%,52%;
@@ -66,7 +66,6 @@
   --color-borders-2: hsla(0, 0%, 26%, 1);
   --color-accent-green: hsla(143, 97%, 54%, 1);
   --color-tag-green-2: hsla(142, 30%, 15%, 1);
->>>>>>> 82d38ebf
 }
 
 :root {
@@ -591,6 +590,7 @@
 
 /** one off utility **/
 
+
 a:focus-visible {
   border-radius: 4px;
 }
