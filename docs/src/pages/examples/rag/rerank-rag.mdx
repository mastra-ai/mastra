---
title: "Example: Re-ranking Results | Retrieval | RAG | Mastra Docs"
description: Example of implementing a RAG system with re-ranking in Mastra using OpenAI embeddings and PGVector for vector storage.
---

import { GithubLink } from "../../../components/github-link";

# Re-ranking Results

This example demonstrates how to implement a Retrieval-Augmented Generation (RAG) system with re-ranking using Mastra, OpenAI embeddings, and PGVector for vector storage.

## Overview

The system implements RAG with re-ranking using Mastra and OpenAI. Here's what it does:

1. Sets up a Mastra agent with gpt-4o-mini for response generation
2. Creates a vector query tool with re-ranking capabilities
3. Chunks text documents into smaller segments
4. Creates embeddings for these chunks
5. Stores them in a PostgreSQL vector database
6. Retrieves and re-ranks relevant chunks based on queries
7. Generates context-aware responses using the Mastra agent

## Setup

### Environment Setup

Make sure to set up your environment variables:

```bash filename=".env"
POSTGRES_CONNECTION_STRING=your_connection_string_here
```

### Dependencies

Then, import the necessary dependencies:

```typescript copy showLineNumbers filename="src/mastra/index.ts"
import { embedMany } from "ai";
import { openai } from "@ai-sdk/openai";
import { Mastra } from "@mastra/core";
import { Agent } from "@mastra/core/agent";
<<<<<<< HEAD
import { PgVector } from "@mastra/vector-pg";
import { MDocument, createVectorQueryTool } from "@mastra/rag";
=======
import { PgVector } from "@mastra/pg";
import { embedMany, MDocument, createVectorQueryTool } from "@mastra/rag";
>>>>>>> b24654eb
```

## Vector Query Tool Creation with Re-ranking

Using createVectorQueryTool imported from @mastra/rag, you can create a tool that can query the vector database and re-rank results:

```typescript copy showLineNumbers{4} filename="src/mastra/index.ts"
const vectorQueryTool = createVectorQueryTool({
  vectorStoreName: "pgVector",
  indexName: "embeddings",
  options: {
    provider: "OPEN_AI",
    model: "text-embedding-3-small",
    maxRetries: 3,
  },
  reranker: {
    model: {
      provider: "OPEN_AI",
      name: "gpt-4o-mini",
    },
  },
});
```

## Agent Configuration

Set up the Mastra agent that will handle the responses:

```typescript copy showLineNumbers{22} filename="src/mastra/index.ts"
import { openai } from "@ai-sdk/openai";

export const ragAgent = new Agent({
  name: "RAG Agent",
  instructions:
    "You are a helpful assistant that answers questions based on the provided context. Keep your answers concise and relevant.",
  model: openai("gpt-4o-mini"),
  tools: {
    vectorQueryTool,
  },
});
```

## Instantiate PgVector and Mastra

Instantiate PgVector and Mastra with all components:

```typescript copy showLineNumbers{35} filename="src/mastra/index.ts"
const pgVector = new PgVector(process.env.POSTGRES_CONNECTION_STRING!);

export const mastra = new Mastra({
  agents: { ragAgent },
  vectors: { pgVector },
});

const agent = mastra.getAgent("ragAgent");
```

## Document Processing

Create a document and process it into chunks:

```typescript copy showLineNumbers{44} filename="src/mastra/index.ts"
const doc1 = MDocument.fromText(`
market data shows price resistance levels.
technical charts display moving averages.
support levels guide trading decisions.
breakout patterns signal entry points.
price action determines trade timing.

baseball cards show gradual value increase.
rookie cards command premium prices.
card condition affects resale value.
authentication prevents fake trading.
grading services verify card quality.

volume analysis confirms price trends.
sports cards track seasonal demand.
chart patterns predict movements.
mint condition doubles card worth.
resistance breaks trigger orders.
rare cards appreciate yearly.
`);

const chunks = await doc1.chunk({
  strategy: "recursive",
  size: 150,
  overlap: 20,
  separator: "\n",
});
```

## Creating and Storing Embeddings

Generate embeddings for the chunks and store them in the vector database:

```typescript copy showLineNumbers{72} filename="src/mastra/index.ts"
const { embeddings } = await embedMany({
  values: chunks,
  model: openai.embedding("text-embedding-3-small"),
  maxRetries: 3,
});

const vectorStore = mastra.getVector("pgVector");

await vectorStore.createIndex("embeddings", 1536);

await vectorStore.upsert(
  "embeddings",
  embeddings,
  chunks?.map((chunk: any) => ({ text: chunk.text })),
);
```

## Response Generation

Function to generate responses based on retrieved and re-ranked context:

```typescript copy showLineNumbers{86} filename="src/mastra/index.ts"
async function generateResponse(query: string) {
  const prompt = `
      Please answer the following question:
      ${query}

      Please base your answer only on the context provided in the tool. If the context doesn't 
      contain enough information to fully answer the question, please state that explicitly.
      `;

  const completion = await agent.generate(prompt);
  return completion.text;
}
```

## Example Usage

```typescript copy showLineNumbers{99} filename="src/mastra/index.ts"
async function answerQueries(queries: string[]) {
  for (const query of queries) {
    try {
      const answer = await generateResponse(query);
      console.log("\nQuery:", query);
      console.log("Response:", answer);
    } catch (error) {
      console.error(`Error processing query "${query}":`, error);
    }
  }
}

const queries = [
  "explain technical trading analysis",
  "explain trading card valuation",
  "how do you analyze market resistance",
];

await answerQueries(queries);
```<|MERGE_RESOLUTION|>--- conflicted
+++ resolved
@@ -40,13 +40,8 @@
 import { openai } from "@ai-sdk/openai";
 import { Mastra } from "@mastra/core";
 import { Agent } from "@mastra/core/agent";
-<<<<<<< HEAD
-import { PgVector } from "@mastra/vector-pg";
+import { PgVector } from "@mastra/pg";
 import { MDocument, createVectorQueryTool } from "@mastra/rag";
-=======
-import { PgVector } from "@mastra/pg";
-import { embedMany, MDocument, createVectorQueryTool } from "@mastra/rag";
->>>>>>> b24654eb
 ```
 
 ## Vector Query Tool Creation with Re-ranking
