---
title: "Example: Insert Embeddings in Chroma | RAG | Mastra Docs"
description: Example of using Mastra to store embeddings in Chroma for similarity search.
---

import { GithubLink } from '../../../components/github-link';

# Insert Embedding in Chroma

After generating embeddings, you need to store them in a vector database for similarity search. The `ChromaVector` class provides methods to create collections and insert embeddings into Chroma, an open-source embedding database. This example shows how to store embeddings in Chroma for later retrieval.

```tsx copy
<<<<<<< HEAD
import { embedMany } from 'ai';
import { openai } from '@ai-sdk/openai';
import { ChromaVector } from '@mastra/vector-chroma';
import { MDocument } from '@mastra/rag';
=======
import { ChromaVector } from '@mastra/chroma';
import { MDocument, embed } from '@mastra/rag';
>>>>>>> 051f80f1

const doc = MDocument.fromText('Your text content...');

const chunks = await doc.chunk();

const { embeddings } = await embedMany({
  values: chunks,
  model: openai.embedding('text-embedding-3-small'),
  maxRetries: 3,
});

const chroma = new ChromaVector({
  path: "path/to/chroma/db",
});

await chroma.createIndex('test_collection', 1536);

await chroma.upsert(
  'test_collection',
  embeddings,
  chunks?.map(chunk => ({ text: chunk.text })),
);
```
{/* 
<br />
<br />
<hr className="dark:border-[#404040] border-gray-300" />
<br />
<br />
<GithubLink link={'https://github.com/mastra-ai/mastra/blob/main/examples/basics/rag/insert-embedding-in-chroma'} /> */}<|MERGE_RESOLUTION|>--- conflicted
+++ resolved
@@ -10,15 +10,10 @@
 After generating embeddings, you need to store them in a vector database for similarity search. The `ChromaVector` class provides methods to create collections and insert embeddings into Chroma, an open-source embedding database. This example shows how to store embeddings in Chroma for later retrieval.
 
 ```tsx copy
-<<<<<<< HEAD
 import { embedMany } from 'ai';
 import { openai } from '@ai-sdk/openai';
-import { ChromaVector } from '@mastra/vector-chroma';
+import { ChromaVector } from '@mastra/chroma';
 import { MDocument } from '@mastra/rag';
-=======
-import { ChromaVector } from '@mastra/chroma';
-import { MDocument, embed } from '@mastra/rag';
->>>>>>> 051f80f1
 
 const doc = MDocument.fromText('Your text content...');
 
