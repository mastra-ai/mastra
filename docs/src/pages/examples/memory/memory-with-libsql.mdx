--- conflicted
+++ resolved
@@ -7,18 +7,10 @@
 First, set up the memory system with LibSQL storage and vector capabilities:
 
 ```typescript
-<<<<<<< HEAD
 import { openai } from '@ai-sdk/openai';
+import { Agent } from '@mastra/core/agent';
+import { LibSQLStore, DefaultVectorDB } from "@mastra/core/storage";
 import { Memory } from '@mastra/memory';
-import { LibSQLStore } from '@mastra/store-libsql';
-import { LibSQLVector } from '@mastra/core/vector/libsql';
-import { Agent } from '@mastra/core/agent';
-=======
-import { Memory } from "@mastra/memory";
-import { LibSQLStore, DefaultVectorDB } from "@mastra/core/storage";
-import { Agent } from "@mastra/core/agent";
-import { OpenAIEmbedder } from "@mastra/core/embeddings/openai";
->>>>>>> 52853567
 
 // Initialize memory with LibSQL storage and vector search
 const memory = new Memory({
@@ -35,14 +27,7 @@
       messageRange: 2,
     },
   },
-<<<<<<< HEAD
   embedder: openai.embedding('text-embedding-3-small'),
-=======
-  embedder: new OpenAIEmbedder({
-    model: "text-embedding-3-small",
-    maxRetries: 3,
-  }),
->>>>>>> 52853567
 });
 
 // Create an agent with memory capabilities
@@ -50,15 +35,7 @@
   name: "Memory Agent",
   instructions:
     "You are an AI agent with the ability to automatically recall memories from previous interactions. You may have conversations that last hours, days, months, or years. If you don't know it already you should ask for the users name and some info about them.",
-<<<<<<< HEAD
   model: openai('gpt-4o-mini'),
-=======
-  model: {
-    provider: "OPEN_AI",
-    name: "gpt-4",
-    toolChoice: "auto",
-  },
->>>>>>> 52853567
   memory,
 });
 ```
