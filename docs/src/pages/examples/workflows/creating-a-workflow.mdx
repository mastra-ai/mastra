--- conflicted
+++ resolved
@@ -36,13 +36,7 @@
 
 myWorkflow.step(stepOne).commit();
 
-<<<<<<< HEAD
-const { runId, start } = myWorkflow.createRun({
-  triggerData: { input: 90 }
-});
-=======
 const { runId, start } = myWorkflow.createRun();
->>>>>>> d68b532e
 
 const res = await start({
   triggerData: { input: 90 },
