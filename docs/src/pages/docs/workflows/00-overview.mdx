---
title: "Handling Complex LLM Operations | Workflows | Mastra"
description: "Workflows in Mastra help you orchestrate complex sequences of operations with features like branching, parallel execution, resource suspension, and more."
---

# Handling Complex LLM Operations with Workflows

Workflows in Mastra help you orchestrate complex sequences of operations with features like branching, parallel execution, resource suspension, and more.

## When to use workflows

Most AI applications need more than a single call to a language model. You may want to run multiple steps, conditionally skip certain paths, or even pause execution altogether until you receive user input. Sometimes your agent tool calling is not accurate enough.

Mastra’s workflow system provides:

- A standardized way to define steps and link them together.
- Support for both simple (linear) and advanced (branching, parallel) paths.
- Debugging and observability features to track each workflow run.

## Example

To create a workflow, you define one or more steps, link them, and then commit the workflow before starting it.

Typically, you would call an LLM or other service in some way in some step. But for this example, we'll just double the input value in the first step and increment it in the second.

```typescript copy showLineNumbers
import { Workflow, Step } from "@mastra/core/workflows";
import { z } from "zod";

// 1. Define the workflow
const myWorkflow = new Workflow({
  name: "my-workflow",
  triggerSchema: z.object({
    inputValue: z.number(),
  }),
});

// 2. Create steps
const stepOne = new Step({
  id: "stepOne",
  execute: async ({ context }) => ({
<<<<<<< HEAD
    doubledValue: context.triggerData.inputValue * 2
  })
=======
    doubledValue: context.triggerData.inputValue * 2,
  }),
>>>>>>> d68b532e
});

const stepTwo = new Step({
  id: "stepTwo",
  execute: async ({ context }) => ({
<<<<<<< HEAD
    incrementedValue: context.steps.stepOne.output.doubledValue + 1
  })
=======
    incrementedValue: context.steps.stepOne.output.doubledValue + 1,
  }),
>>>>>>> d68b532e
});

// 3. Link and commit steps
myWorkflow.step(stepOne).then(stepTwo).commit();

// 4. Run the workflow
const { runId, start } = myWorkflow.createRun();

const result = await start({ triggerData: { inputValue: 3 } });
console.log("Workflow result:", result.results);
```

This example shows the essentials: define your workflow, add steps, commit the workflow, then execute it.

## Defining Steps

The basic building block of a workflow [is a step](./steps.mdx). Steps are defined using schemas for inputs and outputs, and can fetch prior step results.

## Control Flow

Workflows let you define a [control flow](./control-flow.mdx) to chain steps together in with parallel steps, branching paths, and more.

## Suspend and Resume

When you need to pause execution for external data, user input, or asynchronous events, Mastra [supports suspension at any step](./suspend-and-resume.mdx), persisting the state of the workflow so you can resume it later.

## Observability and Debugging

Mastra workflows automatically [log the input and output of each step within a workflow run](../reference/observability/otel-config.mdx), allowing you to send this data to your preferred logging, telemetry, or observability tools.

You can:

- Track the status of each step (e.g., `success`, `error`, or `suspended`).
- Store run-specific metadata for analysis.
- Integrate with third-party observability platforms like Datadog or New Relic by forwarding logs.

## More Resources

- The [Workflow Guide](../guides/04-recruiter.mdx) in the Guides section is a tutorial that covers the main concepts.
- [Sequential Steps workflow example](../../examples/workflows/sequential-steps.mdx)
- [Parallel Steps workflow example](../../examples/workflows/parallel-steps.mdx)
- [Branching Paths workflow example](../../examples/workflows/branching-paths.mdx)
- [Cyclical Dependencies workflow example](../../examples/workflows/cyclical-dependencies.mdx)
- [Suspend and Resume workflow example](../../examples/workflows/suspend-and-resume.mdx)<|MERGE_RESOLUTION|>--- conflicted
+++ resolved
@@ -39,25 +39,15 @@
 const stepOne = new Step({
   id: "stepOne",
   execute: async ({ context }) => ({
-<<<<<<< HEAD
-    doubledValue: context.triggerData.inputValue * 2
-  })
-=======
     doubledValue: context.triggerData.inputValue * 2,
   }),
->>>>>>> d68b532e
 });
 
 const stepTwo = new Step({
   id: "stepTwo",
   execute: async ({ context }) => ({
-<<<<<<< HEAD
-    incrementedValue: context.steps.stepOne.output.doubledValue + 1
-  })
-=======
     incrementedValue: context.steps.stepOne.output.doubledValue + 1,
   }),
->>>>>>> d68b532e
 });
 
 // 3. Link and commit steps
