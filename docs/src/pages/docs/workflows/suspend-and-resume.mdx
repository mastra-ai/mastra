---
title: "Suspend & Resume Workflows | Human-in-the-Loop | Mastra Docs"
description: "Suspend and resume in Mastra workflows allows you to pause execution while waiting for external input or resources."
---

# Suspend and Resume in Workflows

Complex workflows often need to pause execution while waiting for external input or resources.

Mastra's suspend and resume features let you pause workflow execution at any step, persist the workflow state, and continue when ready.

## When to Use Suspend/Resume

Common scenarios for suspending workflows include:

- Waiting for human approval or input
- Pausing until external API resources become available
- Collecting additional data needed for later steps
- Rate limiting or throttling expensive operations

## Basic Suspend Example

Here's a simple workflow that suspends when a value is too low and resumes when given a higher value:

```typescript
const stepTwo = new Step({
  id: "stepTwo",
  outputSchema: z.object({
    incrementedValue: z.number(),
  }),
  execute: async ({ context, suspend }) => {
    const currentValue = context.steps.stepOne.output.doubledValue;

    if (currentValue < 100) {
      await suspend();
      return { incrementedValue: 0 };
    }
    return { incrementedValue: currentValue + 1 };
  },
});
```

## Watching and Resuming

To handle suspended workflows, use the `watch` method to monitor workflow status and `resume` to continue execution:

```typescript
// Create and start the workflow
<<<<<<< HEAD
const { runId, start } = myWorkflow.createRun({
  triggerData: { inputValue: 45 }
});
=======
const { runId, start } = myWorkflow.createRun();
>>>>>>> d68b532e

// Start watching the workflow before executing it
myWorkflow.watch(runId, async ({ context }) => {
  // Check each step's status
  const stepStatus = context.steps?.stepTwo?.status;

<<<<<<< HEAD
  if (stepStatus === 'suspended') {
    console.log('Workflow suspended, resuming with new value');
=======
  if (stepStatus === "suspended") {
    console.log("Workflow suspended, resuming with new value");
>>>>>>> d68b532e

    // Resume the workflow with new context
    await myWorkflow.resume({
      runId,
<<<<<<< HEAD
      stepId: 'stepTwo',
      context: {
        secondValue: 60  // This value will be added to the original value
=======
      stepId: "stepTwo",
      context: {
        secondValue: 60, // This value will be added to the original value
>>>>>>> d68b532e
      },
    });
  }
});

// Start the workflow execution
const result = await start({
  triggerData: { inputValue: 45 },
});
```

## Related Resources

- See the [Suspend and Resume Example](../../examples/workflows/suspend-and-resume.mdx) for a complete working example
- Check the [Step Class Reference](../reference/workflows/step-class.mdx) for suspend/resume API details
- Review [Workflow Observability](../reference/observability/otel-config.mdx) for monitoring suspended workflows<|MERGE_RESOLUTION|>--- conflicted
+++ resolved
@@ -46,39 +46,22 @@
 
 ```typescript
 // Create and start the workflow
-<<<<<<< HEAD
-const { runId, start } = myWorkflow.createRun({
-  triggerData: { inputValue: 45 }
-});
-=======
 const { runId, start } = myWorkflow.createRun();
->>>>>>> d68b532e
 
 // Start watching the workflow before executing it
 myWorkflow.watch(runId, async ({ context }) => {
   // Check each step's status
   const stepStatus = context.steps?.stepTwo?.status;
 
-<<<<<<< HEAD
-  if (stepStatus === 'suspended') {
-    console.log('Workflow suspended, resuming with new value');
-=======
   if (stepStatus === "suspended") {
     console.log("Workflow suspended, resuming with new value");
->>>>>>> d68b532e
 
     // Resume the workflow with new context
     await myWorkflow.resume({
       runId,
-<<<<<<< HEAD
-      stepId: 'stepTwo',
-      context: {
-        secondValue: 60  // This value will be added to the original value
-=======
       stepId: "stepTwo",
       context: {
         secondValue: 60, // This value will be added to the original value
->>>>>>> d68b532e
       },
     });
   }
