const meta = {
  chunk: ".chunk()",
  embeddings: ".embed()",
  "extract-params": "ExtractParams",
  rerank: "rerank()",
  document: "MDocument",
  "metadata-filters": "Metadata Filters",
  "graph-rag": "GraphRAG",
  astra: "AstraStore",
  chroma: "ChromaStore",
  vectorize: "CloudflareStore",
  "libsql-store": "LibSQLStore",
  pgstore: "PGStore",
  pinecone: "PineconeStore",
  qdrant: "QdrantStore",
<<<<<<< HEAD
  upstash: "UpstashStore",
=======
  libsql: "LibSQLVector",
>>>>>>> d7d465aa
};

export default meta;<|MERGE_RESOLUTION|>--- conflicted
+++ resolved
@@ -9,15 +9,11 @@
   astra: "AstraStore",
   chroma: "ChromaStore",
   vectorize: "CloudflareStore",
-  "libsql-store": "LibSQLStore",
   pgstore: "PGStore",
+  libsql: "LibSQLVector",
   pinecone: "PineconeStore",
   qdrant: "QdrantStore",
-<<<<<<< HEAD
   upstash: "UpstashStore",
-=======
-  libsql: "LibSQLVector",
->>>>>>> d7d465aa
 };
 
 export default meta;