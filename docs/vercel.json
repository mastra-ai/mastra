--- conflicted
+++ resolved
@@ -1331,7 +1331,6 @@
       "permanent": true
     },
     {
-<<<<<<< HEAD
       "source": "/:path(ja)?/docs/scorers/off-the-shelf-scorers",
       "destination": "/:path/docs/scorers/built-in-scorers",
       "permanent": true
@@ -1369,7 +1368,9 @@
     {
       "source": "/:path(ja)?/examples/agents/deploying-mcp-server",
       "destination": "/:path/docs/tools-mcp/deploying-mcp-server",
-=======
+      "permanent": true
+    },
+    {
       "source": "/:path(ja)?/reference/agents/listTools",
       "destination": "/:path/reference/agents/getTools",
       "permanent": true
@@ -1377,7 +1378,6 @@
     {
       "source": "/:path(ja)?/reference/core/listAgents",
       "destination": "/:path/reference/core/getAgents",
->>>>>>> d576fd8f
       "permanent": true
     }
   ]
