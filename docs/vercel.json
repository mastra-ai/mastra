--- conflicted
+++ resolved
@@ -321,7 +321,86 @@
       "permanent": true
     },
     {
-<<<<<<< HEAD
+      "source": "/docs/v1/server-db/storage",
+      "destination": "/docs/v1/memory/storage/overview",
+      "permanent": true
+    },
+    {
+      "source": "/docs/v1/server-db/mastra-server",
+      "destination": "/docs/v1/server/mastra-server",
+      "permanent": true
+    },
+    {
+      "source": "/docs/v1/server-db/server-adapters",
+      "destination": "/docs/v1/server/server-adapters",
+      "permanent": true
+    },
+    {
+      "source": "/docs/v1/server-db/custom-adapters",
+      "destination": "/docs/v1/server/custom-adapters",
+      "permanent": true
+    },
+    {
+      "source": "/docs/v1/server-db/middleware",
+      "destination": "/docs/v1/server/middleware",
+      "permanent": true
+    },
+    {
+      "source": "/docs/v1/server-db/request-context",
+      "destination": "/docs/v1/server/request-context",
+      "permanent": true
+    },
+    {
+      "source": "/docs/v1/server-db/custom-api-routes",
+      "destination": "/docs/v1/server/custom-api-routes",
+      "permanent": true
+    },
+    {
+      "source": "/docs/v1/server-db/mastra-client",
+      "destination": "/docs/v1/server/mastra-client",
+      "permanent": true
+    },
+    {
+      "source": "/docs/v1/auth",
+      "destination": "/docs/v1/server/auth",
+      "permanent": true
+    },
+    {
+      "source": "/docs/v1/auth/index",
+      "destination": "/docs/v1/server/auth/index",
+      "permanent": true
+    },
+    {
+      "source": "/docs/v1/auth/jwt",
+      "destination": "/docs/v1/server/auth/jwt",
+      "permanent": true
+    },
+    {
+      "source": "/docs/v1/auth/clerk",
+      "destination": "/docs/v1/server/auth/clerk",
+      "permanent": true
+    },
+    {
+      "source": "/docs/v1/auth/supabase",
+      "destination": "/docs/v1/server/auth/supabase",
+      "permanent": true
+    },
+    {
+      "source": "/docs/v1/auth/firebase",
+      "destination": "/docs/v1/server/auth/firebase",
+      "permanent": true
+    },
+    {
+      "source": "/docs/v1/auth/workos",
+      "destination": "/docs/v1/server/auth/workos",
+      "permanent": true
+    },
+    {
+      "source": "/docs/v1/auth/auth0",
+      "destination": "/docs/v1/server/auth/auth0",
+      "permanent": true
+    },
+        {
       "source": "/examples/v1/rag/usage/database-specific-config",
       "destination": "https://github.com/mastra-ai/mastra/tree/main/examples/basics/rag/database-specific-config",
       "permanent": true
@@ -354,85 +433,6 @@
     {
       "source": "/examples/v1/rag/embedding/metadata-extraction",
       "destination": "https://github.com/mastra-ai/mastra/tree/main/examples/basics/rag/metadata-extraction",
-=======
-      "source": "/docs/v1/server-db/storage",
-      "destination": "/docs/v1/memory/storage/overview",
-      "permanent": true
-    },
-    {
-      "source": "/docs/v1/server-db/mastra-server",
-      "destination": "/docs/v1/server/mastra-server",
-      "permanent": true
-    },
-    {
-      "source": "/docs/v1/server-db/server-adapters",
-      "destination": "/docs/v1/server/server-adapters",
-      "permanent": true
-    },
-    {
-      "source": "/docs/v1/server-db/custom-adapters",
-      "destination": "/docs/v1/server/custom-adapters",
-      "permanent": true
-    },
-    {
-      "source": "/docs/v1/server-db/middleware",
-      "destination": "/docs/v1/server/middleware",
-      "permanent": true
-    },
-    {
-      "source": "/docs/v1/server-db/request-context",
-      "destination": "/docs/v1/server/request-context",
-      "permanent": true
-    },
-    {
-      "source": "/docs/v1/server-db/custom-api-routes",
-      "destination": "/docs/v1/server/custom-api-routes",
-      "permanent": true
-    },
-    {
-      "source": "/docs/v1/server-db/mastra-client",
-      "destination": "/docs/v1/server/mastra-client",
-      "permanent": true
-    },
-    {
-      "source": "/docs/v1/auth",
-      "destination": "/docs/v1/server/auth",
-      "permanent": true
-    },
-    {
-      "source": "/docs/v1/auth/index",
-      "destination": "/docs/v1/server/auth/index",
-      "permanent": true
-    },
-    {
-      "source": "/docs/v1/auth/jwt",
-      "destination": "/docs/v1/server/auth/jwt",
-      "permanent": true
-    },
-    {
-      "source": "/docs/v1/auth/clerk",
-      "destination": "/docs/v1/server/auth/clerk",
-      "permanent": true
-    },
-    {
-      "source": "/docs/v1/auth/supabase",
-      "destination": "/docs/v1/server/auth/supabase",
-      "permanent": true
-    },
-    {
-      "source": "/docs/v1/auth/firebase",
-      "destination": "/docs/v1/server/auth/firebase",
-      "permanent": true
-    },
-    {
-      "source": "/docs/v1/auth/workos",
-      "destination": "/docs/v1/server/auth/workos",
-      "permanent": true
-    },
-    {
-      "source": "/docs/v1/auth/auth0",
-      "destination": "/docs/v1/server/auth/auth0",
->>>>>>> a7aae71d
       "permanent": true
     }
   ]
