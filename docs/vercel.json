{
  "redirects": [
    {
      "source": "/examples/v1/memory/memory-with-mongodb",
      "destination": "/docs/v1/memory/storage/memory-with-mongodb",
      "permanent": true
    },
    {
      "source": "/docs/v1/workflows/agents-and-tools",
      "destination": "/docs/v1/workflows/overview",
      "permanent": true
    },
    {
      "source": "/docs/deployment/server-deployment",
      "destination": "/docs/deployment/building-mastra",
      "permanent": true
    },
    {
      "source": "/docs/deployment/serverless-platforms/cloudflare-deployer",
      "destination": "/docs/deployment/cloud-providers/cloudflare-deployer",
      "permanent": true
    },
    {
      "source": "/docs/deployment/serverless-platforms/index",
      "destination": "/docs/deployment/cloud-providers",
      "permanent": true
    },
    {
      "source": "/docs/deployment/serverless-platforms",
      "destination": "/docs/deployment/cloud-providers",
      "permanent": true
    },
    {
      "source": "/docs/deployment/serverless-platforms/netlify-deployer",
      "destination": "/docs/deployment/cloud-providers/netlify-deployer",
      "permanent": true
    },
    {
      "source": "/docs/deployment/serverless-platforms/vercel-deployer",
      "destination": "/docs/deployment/cloud-providers/vercel-deployer",
      "permanent": true
    },
    {
      "source": "/docs/mastra-cloud/dashboard",
      "destination": "/docs/deployment/mastra-cloud/dashboard",
      "permanent": true
    },
    {
      "source": "/docs/mastra-cloud/observability",
      "destination": "/docs/deployment/mastra-cloud/observability",
      "permanent": true
    },
    {
      "source": "/docs/mastra-cloud/overview",
      "destination": "/docs/deployment/mastra-cloud/overview",
      "permanent": true
    },
    {
      "source": "/docs/mastra-cloud/setting-up",
      "destination": "/docs/deployment/mastra-cloud/setting-up",
      "permanent": true
    },
    {
      "source": "/docs/server-db/production-server",
      "destination": "/docs/server-db/mastra-server",
      "permanent": true
    },
    {
      "source": "/docs/v1/getting-started/installation",
      "destination": "/guides/v1/getting-started/quickstart",
      "permanent": true
    },
    {
      "source": "/examples/v1/agents/ai-sdk-v5-integration",
      "destination": "/guides/v1/getting-started/next-js",
      "permanent": true
    },
    {
      "source": "/examples/v1/agents/calling-agents",
      "destination": "/docs/v1/agents/overview",
      "permanent": true
    },
    {
      "source": "/examples/v1/agents/system-prompt",
      "destination": "/docs/v1/agents/overview",
      "permanent": true
    },
    {
      "source": "/docs/v1/logging",
      "destination": "/docs/v1/observability/logging",
      "permanent": true
    },
    {
      "source": "/examples/v1/memory/working-memory-schema",
      "destination": "https://github.com/mastra-ai/mastra/tree/main/examples/memory-with-schema",
      "permanent": true
    },
    {
      "source": "/examples/v1/memory/working-memory-template",
      "destination": "https://github.com/mastra-ai/mastra/tree/main/examples/memory-with-template",
      "permanent": true
    },
    {
      "source": "/docs/v1/frameworks/agentic-uis/ai-sdk",
      "destination": "/guides/v1/build-your-ui/ai-sdk-ui",
      "permanent": true
    },
    {
      "source": "/docs/v1/frameworks/agentic-uis/assistant-ui",
      "destination": "/guides/v1/build-your-ui/assistant-ui",
      "permanent": true
    },
    {
      "source": "/docs/v1/frameworks/agentic-uis/copilotkit",
      "destination": "/guides/v1/build-your-ui/copilotkit",
      "permanent": true
    },
    {
      "source": "/docs/v1/frameworks/agentic-uis/openrouter",
      "destination": "/models/v1/gateways/openrouter",
      "permanent": true
    },
    {
      "source": "/docs/v1/frameworks/web-frameworks/astro",
      "destination": "/guides/v1/getting-started/astro",
      "permanent": true
    },
    {
      "source": "/docs/v1/frameworks/web-frameworks/next-js",
      "destination": "/guides/v1/getting-started/next-js",
      "permanent": true
    },
    {
      "source": "/docs/v1/frameworks/web-frameworks/sveltekit",
      "destination": "/guides/v1/getting-started/sveltekit",
      "permanent": true
    },
    {
      "source": "/docs/v1/frameworks/web-frameworks/vite-react",
      "destination": "/guides/v1/getting-started/vite-react",
      "permanent": true
    },
    {
      "source": "/docs/v1/frameworks/servers/express",
      "destination": "/guides/v1/getting-started/express",
      "permanent": true
    },
    {
      "source": "/guides/v1/guide/manual-install",
      "destination": "/guides/v1/getting-started/manual-install",
      "permanent": true
    },
    {
      "source": "/guides/v1/quickstarts/nextjs",
      "destination": "/guides/v1/getting-started/next-js",
      "permanent": true
    },
    {
      "source": "/guides/v1/quickstarts/standalone-server",
      "destination": "/guides/v1/getting-started/quickstart",
      "permanent": true
    },
    {
      "source": "/docs/v1/getting-started/quickstart",
      "destination": "/guides/v1/getting-started/quickstart",
      "permanent": true
    },
    {
      "source": "/docs/v1/getting-started/templates",
      "destination": "/docs/v1/getting-started/start",
      "permanent": true
    },
    {
<<<<<<< HEAD
      "source": "/examples/v1/observability/basic-ai-tracing",
      "destination": "/docs/v1/observability/overview",
=======
      "source": "/examples/v1/agents/whatsapp-chat-bot",
      "destination": "/guides/v1/guide/whatsapp-chat-bot",
      "permanent": true
    },
    {
      "source": "/examples/v1/processors/message-length-limiter",
      "destination": "https://github.com/mastra-ai/mastra/tree/main/examples/processors-message-length-limiter",
      "permanent": true
    },
    {
      "source": "/examples/v1/processors/response-length-limiter",
      "destination": "https://github.com/mastra-ai/mastra/tree/main/examples/processors-response-length-limiter",
      "permanent": true
    },
    {
      "source": "/examples/v1/processors/response-validator",
      "destination": "https://github.com/mastra-ai/mastra/tree/main/examples/processors-response-validator",
      "permanent": true
    },
    {
      "source": "/examples/v1/agents/image-analysis",
      "destination": "/docs/v1/agents/overview#analyzing-images",
      "permanent": true
    },
    {
      "source": "/examples/v1/evals/running-in-ci",
      "destination": "/docs/v1/evals/running-in-ci",
>>>>>>> 0b41f979
      "permanent": true
    }
  ]
}<|MERGE_RESOLUTION|>--- conflicted
+++ resolved
@@ -171,38 +171,38 @@
       "permanent": true
     },
     {
-<<<<<<< HEAD
+      "source": "/examples/v1/agents/whatsapp-chat-bot",
+      "destination": "/guides/v1/guide/whatsapp-chat-bot",
+      "permanent": true
+    },
+    {
+      "source": "/examples/v1/processors/message-length-limiter",
+      "destination": "https://github.com/mastra-ai/mastra/tree/main/examples/processors-message-length-limiter",
+      "permanent": true
+    },
+    {
+      "source": "/examples/v1/processors/response-length-limiter",
+      "destination": "https://github.com/mastra-ai/mastra/tree/main/examples/processors-response-length-limiter",
+      "permanent": true
+    },
+    {
+      "source": "/examples/v1/processors/response-validator",
+      "destination": "https://github.com/mastra-ai/mastra/tree/main/examples/processors-response-validator",
+      "permanent": true
+    },
+    {
+      "source": "/examples/v1/agents/image-analysis",
+      "destination": "/docs/v1/agents/overview#analyzing-images",
+      "permanent": true
+    },
+    {
+      "source": "/examples/v1/evals/running-in-ci",
+      "destination": "/docs/v1/evals/running-in-ci",
+      "permanent": true
+    },
+    {
       "source": "/examples/v1/observability/basic-ai-tracing",
       "destination": "/docs/v1/observability/overview",
-=======
-      "source": "/examples/v1/agents/whatsapp-chat-bot",
-      "destination": "/guides/v1/guide/whatsapp-chat-bot",
-      "permanent": true
-    },
-    {
-      "source": "/examples/v1/processors/message-length-limiter",
-      "destination": "https://github.com/mastra-ai/mastra/tree/main/examples/processors-message-length-limiter",
-      "permanent": true
-    },
-    {
-      "source": "/examples/v1/processors/response-length-limiter",
-      "destination": "https://github.com/mastra-ai/mastra/tree/main/examples/processors-response-length-limiter",
-      "permanent": true
-    },
-    {
-      "source": "/examples/v1/processors/response-validator",
-      "destination": "https://github.com/mastra-ai/mastra/tree/main/examples/processors-response-validator",
-      "permanent": true
-    },
-    {
-      "source": "/examples/v1/agents/image-analysis",
-      "destination": "/docs/v1/agents/overview#analyzing-images",
-      "permanent": true
-    },
-    {
-      "source": "/examples/v1/evals/running-in-ci",
-      "destination": "/docs/v1/evals/running-in-ci",
->>>>>>> 0b41f979
       "permanent": true
     }
   ]
