--- conflicted
+++ resolved
@@ -1226,7 +1226,6 @@
       "permanent": true
     },
     {
-<<<<<<< HEAD
       "source": "/docs/scorers/evals-old-api/custom-eval",
       "destination": "/docs/scorers/overview",
       "permanent": true
@@ -1414,7 +1413,9 @@
     {
       "source": "/reference/evals/toxicity",
       "destination": "/docs/scorers/overview",
-=======
+      "permanent": true
+    },
+    {
       "source": "/docs/server-db/runtime-context",
       "destination": "/docs/server-db/request-context",
       "permanent": true
@@ -1422,7 +1423,6 @@
     {
       "source": "/examples/agents/runtime-context",
       "destination": "/examples/agents/request-context",
->>>>>>> a1bd7b85
       "permanent": true
     }
   ]
