export const redirectList = [
  {
    source: "/:locale/docs/server-db/local-dev-playground",
    destination: "/:locale/docs/getting-started/studio",
    permanent: true,
  },
  {
    source: "/:locale/docs/getting-started/model-providers",
    destination: "/:locale/models",
    permanent: true,
  },
  {
    source: "/:locale/docs/getting-started/model-capability",
    destination: "/:locale/models",
    permanent: true,
  },
  {
    source: "/:locale/docs/agents/runtime-variables",
    destination: "/:locale/docs/agents/runtime-context",
    permanent: true,
  },
  {
    source: "/:locale/docs/tools-mcp/dynamic-context",
    destination: "/:locale/docs/tools-mcp/runtime-context",
    permanent: true,
  },
  {
    source: "/:locale/docs/08-running-evals",
    destination: "/:locale/docs/evals/overview",
    permanent: true,
  },
  {
    source: "/:locale/docs/agents/00-overview",
    destination: "/:locale/docs/agents/overview",
    permanent: true,
  },
  {
    source: "/:locale/docs/agents/01-agent-memory",
    destination: "/:locale/docs/agents/agent-memory",
    permanent: true,
  },
  {
    source: "/:locale/docs/agents/02-adding-tools",
    destination: "/:locale/docs/agents/adding-tools",
    permanent: true,
  },
  {
    source: "/:locale/docs/agents/adding-tools",
    destination: "/:locale/docs/agents/using-tools-and-mcp",
    permanent: true,
  },
  {
    source: "/:locale/docs/agents/02a-mcp-guide",
    destination: "/:locale/docs/agents/mcp-guide",
    permanent: true,
  },
  {
    source: "/:locale/docs/agents/mcp-guide",
    destination: "/:locale/docs/agents/using-tools-and-mcp",
    permanent: true,
  },
  {
    source: "/:locale/docs/agents/03-adding-voice",
    destination: "/:locale/docs/agents/adding-voice",
    permanent: true,
  },
  {
    source: "/:locale/docs/evals/00-overview",
    destination: "/:locale/docs/evals/overview",
    permanent: true,
  },
  {
    source: "/:locale/docs/evals/01-textual-evals",
    destination: "/:locale/docs/evals/textual-evals",
    permanent: true,
  },
  {
    source: "/:locale/docs/evals/02-custom-eval",
    destination: "/:locale/docs/evals/custom-eval",
    permanent: true,
  },
  {
    source: "/:locale/docs/evals/03-running-in-ci",
    destination: "/:locale/docs/evals/running-in-ci",
    permanent: true,
  },
  {
    source: "/:locale/docs/local-dev/creating-a-new-project",
    destination: "/:locale/docs/getting-started/installation",
    permanent: true,
  },
  {
    source: "/:locale/docs/local-dev/add-to-existing-project",
    destination:
      "/:locale/docs/getting-started/installation#add-to-an-existing-project",
    permanent: true,
  },
  {
    source: "/:locale/docs/deployment/deployment",
    destination: "/:locale/docs/deployment/serverless-platforms",
    permanent: true,
  },
  {
    source: "/:locale/docs/frameworks/ai-sdk-v5",
    destination: "/:locale/docs/frameworks/agentic-uis/ai-sdk#vercel-ai-sdk-v5",
    permanent: true,
  },
  {
    source: "/:locale/docs/frameworks/express",
    destination: "/:locale/docs/frameworks/servers/express",
    permanent: true,
  },
  {
    source: "/:locale/docs/frameworks/vite-react",
    destination: "/:locale/docs/frameworks/web-frameworks/vite-react",
    permanent: true,
  },
  {
    source: "/:locale/docs/frameworks/next-js",
    destination: "/:locale/docs/frameworks/web-frameworks/next-js",
    permanent: true,
  },
  {
    source: "/:locale/docs/frameworks/astro",
    destination: "/:locale/docs/frameworks/web-frameworks/astro",
    permanent: true,
  },
  {
    source: "/:locale/docs/frameworks/ai-sdk",
    destination: "/:locale/docs/frameworks/agentic-uis/ai-sdk",
    permanent: true,
  },
  {
    source: "/:locale/docs/frameworks/copilotkit",
    destination: "/:locale/docs/frameworks/agentic-uis/copilotkit",
    permanent: true,
  },
  {
    source: "/:locale/docs/frameworks/assistant-ui",
    destination: "/:locale/docs/frameworks/agentic-uis/assistant-ui",
    permanent: true,
  },
  {
    source: "/:locale/docs/frameworks/openrouter",
    destination: "/:locale/docs/frameworks/agentic-uis/openrouter",
    permanent: true,
  },
  {
    source: "/:locale/docs/frameworks/01-next-js",
    destination: "/:locale/docs/frameworks/next-js",
    permanent: true,
  },
  {
    source: "/:locale/docs/frameworks/02-ai-sdk",
    destination: "/:locale/docs/frameworks/ai-sdk",
    permanent: true,
  },
  {
    source: "/:locale/docs/workflows/flow-control",
    destination: "/:locale/docs/workflows/control-flow",
    permanent: true,
  },
  {
    source: "/:locale/docs/workflows/index",
    destination: "/:locale/docs/workflows/overview",
    permanent: true,
  },
  {
    source: "/:locale/docs/voice",
    destination: "/:locale/docs/voice/overview",
    permanent: true,
  },
  {
    source: "/:locale/docs/reference/memory/memory-processors",
    destination: "/:locale/docs/memory/memory-processors",
    permanent: false, // we should have a memory-processors reference
  },
  {
    source: "/:locale/reference/memory/memory-processors",
    destination: "/:locale/docs/memory/memory-processors",
    permanent: true,
  },
  {
    source: "/:locale/docs/memory/getting-started",
    destination: "/:locale/docs/memory/overview",
    permanent: true,
  },
  {
    source:
      "/:locale/docs/memory/getting-started#conversation-history-last-messages",
    destination: "/:locale/docs/memory/overview",
    permanent: true,
  },
  {
    source: "/:locale/docs/deployment/logging-and-tracing",
    destination: "/:locale/docs/observability/logging",
    permanent: true,
  },
  {
    source: "/:locale/examples/memory",
    destination: "/:locale/docs/memory/storage/memory-with-libsql",
    permanent: true,
  },
  {
    source: "/:locale/examples/memory/memory-with-libsql",
    destination: "/:locale/docs/memory/storage/memory-with-libsql",
    permanent: true,
  },
  {
    source: "/:locale/examples/memory/memory-with-pg",
    destination: "/:locale/docs/memory/storage/memory-with-pg",
    permanent: true,
  },
  {
    source: "/:locale/examples/memory/memory-with-upstash",
    destination: "/:locale/docs/memory/storage/memory-with-upstash",
    permanent: true,
  },
  {
    source: "/:locale/examples/memory/memory-processors",
    destination: "/:locale/docs/memory/memory-processors",
    permanent: true,
  },
  {
    source: "/:locale/examples/rag/rerank",
    destination: "/:locale/examples/rag/rerank/rerank",
    permanent: true,
  },
  {
    source: "/:locale/docs/local-dev/mastra-init",
    destination: "/:locale/docs/getting-started/installation",
    permanent: true,
  },
  {
    source: "/:locale/examples/rag/embed-chunk-array",
    destination: "/:locale/examples/rag/embedding/embed-chunk-array",
    permanent: true,
  },
  {
    source: "/:locale/examples/rag/embed-text-chunk",
    destination: "/:locale/examples/rag/embedding/embed-text-chunk",
    permanent: true,
  },
  {
    source: "/:locale/examples/rag/filter-rag",
    destination: "/:locale/examples/rag/usage/filter-rag",
    permanent: true,
  },
  {
    source: "/:locale/examples/rag/insert-embedding-in-astra",
    destination: "/:locale/examples/rag/upsert/upsert-embeddings#astra-db",
    permanent: true,
  },
  {
    source: "/:locale/examples/rag/insert-embedding-in-pgvector",
    destination: "/:locale/examples/rag/upsert/upsert-embeddings#pgvector",
    permanent: true,
  },
  {
    source: "/:locale/examples/rag/insert-embedding-in-chroma",
    destination: "/:locale/examples/rag/upsert/upsert-embeddings#chroma",
    permanent: true,
  },
  {
    source: "/:locale/examples/rag/insert-embedding-in-pinecone",
    destination: "/:locale/examples/rag/upsert/upsert-embeddings#pinecone",
    permanent: true,
  },
  {
    source: "/:locale/examples/memory/short-term-working-memory",
    destination: "/:locale/docs/memory/storage/memory-with-libsql",
    permanent: true,
  },
  {
    source: "/:locale/docs/local-dev/integrations",
    destination: "/:locale/docs/integrations",
    permanent: true,
  },
  {
    source: "/:locale/docs/integrations",
    destination: "/:locale/docs/tools-mcp/mcp-overview",
    permanent: true,
  },
  {
    source: "/:locale/docs/evals/01-supported-evals",
    destination: "/:locale/docs/evals/overview",
    permanent: true,
  },
  {
    source: "/:locale/docs/agents/02b-discord-mcp-bot",
    destination: "/:locale/docs/agents/mcp-guide",
    permanent: true,
  },
  {
    source: "/:locale/docs/api/memory",
    destination: "/:locale/docs/agents/agent-memory",
    permanent: true,
  },
  {
    source: "/:locale/docs/guide/deployment/deployment",
    destination: "/:locale/docs/deployment/serverless-platforms",
    permanent: true,
  },
  {
    source: "/:locale/docs/guide/deployment/logging-and-tracing",
    destination: "/:locale/docs/observability/logging",
    permanent: true,
  },
  {
    source: "/:locale/docs/guide/engine/:path*",
    destination: "/:locale/docs",
    permanent: true,
  },
  {
    source: "/:locale/docs/guide/guides/01-harry-potter",
    destination: "/:locale/guides",
    permanent: true,
  },
  {
    source: "/:locale/docs/guide/guides/02-chef-michel",
    destination: "/:locale/guides/guide/chef-michel",
    permanent: true,
  },
  {
    source: "/:locale/docs/guides/chef-michel",
    destination: "/:locale/guides/guide/chef-michel",
    permanent: true,
  },
  {
    source: "/:locale/docs/guide/guides/03-stock-agent",
    destination: "/:locale/guides/guide/stock-agent",
    permanent: true,
  },
  {
    source: "/:locale/docs/guide/local-dev/integrations",
    destination: "/:locale/docs/server-db/local-dev-playground",
    permanent: true,
  },
  {
    source: "/:locale/docs/guide/rag/vector-databases",
    destination: "/:locale/docs/rag/vector-databases",
    permanent: true,
  },
  {
    source: "/:locale/docs/guide/rag/retrieval",
    destination: "/:locale/docs/rag/retrieval",
    permanent: true,
  },
  {
    source: "/:locale/docs/reference/cli/engine",
    destination: "/:locale/reference",
    permanent: true,
  },
  {
    source: "/:locale/docs/reference/workflows/step-retries",
    destination: "/:locale/reference/workflows/workflow",
    permanent: true,
  },
  {
    source: "/:locale/docs/reference/observability/otel-config",
    destination: "/:locale/reference/observability/otel-config",
    permanent: true,
  },
  {
    source: "/:locale/docs/reference/client-js",
    destination: "/:locale/reference/client-js/agents",
    permanent: true,
  },
  {
    source: "/:locale/docs/reference/memory/addMessage",
    destination: "/:locale/reference/memory/createThread",
    permanent: true,
  },
  {
    source: "/:locale/docs/reference/memory/rememberMessages",
    destination: "/:locale/reference/memory/createThread",
    permanent: true,
  },
  {
    source: "/:locale/docs/reference/observability/combine-loggers",
    destination: "/:locale/reference/observability/logger",
    permanent: true,
  },
  {
    source: "/:locale/reference/rag/retrieval",
    destination: "/:locale/examples/rag/query/retrieve-results",
    permanent: true,
  },
  {
    source: "/:locale/docs/reference/rag/pgstore",
    destination: "/:locale/reference/rag/pg",
    permanent: true,
  },
  {
    source: "/:locale/docs/reference/rag/reranker",
    destination: "/:locale/reference/rag/rerank",
    permanent: true,
  },
  {
    source: "/:locale/docs/reference/storage/mastra-storage",
    destination: "/:locale/reference/storage/libsql",
    permanent: true,
  },
  {
    source: "/:locale/docs/reference/tts/generate",
    destination: "/:locale/reference/voice/mastra-voice",
    permanent: true,
  },
  {
    source: "/:locale/docs/reference/tts/providers-and-models",
    destination: "/:locale/reference/voice/mastra-voice",
    permanent: true,
  },
  {
    source: "/:locale/docs/reference/tts/provider-and-models",
    destination: "/:locale/reference/voice/mastra-voice",
    permanent: true,
  },
  {
    source: "/:locale/docs/reference/voice/voice.close",
    destination: "/:locale/reference/voice/mastra-voice",
    permanent: true,
  },
  {
    source: "/:locale/docs/reference/voice/voice.off",
    destination: "/:locale/reference/voice/mastra-voice",
    permanent: true,
  },
  {
    source: "/:locale/docs/reference/tts/stream",
    destination: "/:locale/reference/voice/mastra-voice",
    permanent: true,
  },
  {
    source: "/:locale/docs/guide",
    destination: "/:locale/guides",
    permanent: true,
  },
  {
    source: "/:locale/docs/guide/:path*",
    destination: "/:locale/guides/guide/:path*",
    permanent: true,
  },
  {
    source: "/:locale/docs/reference",
    destination: "/:locale/reference",
    permanent: true,
  },
  {
    source: "/:locale/docs/reference/:path*",
    destination: "/:locale/reference/:path*",
    permanent: true,
  },
  {
    source: "/:locale/docs/showcase",
    destination: "/:locale/showcase",
    permanent: true,
  },
  {
    source: "/:locale/docs/showcase/:path*",
    destination: "/:locale/showcase/:path*",
    permanent: true,
  },
  {
    source: "/:locale/docs/workflows/data-flow",
    destination: "/:locale/docs/workflows/control-flow",
    permanent: true,
  },
  {
    source: "/:locale/docs/local-dev/creating-projects",
    destination: "/:locale/docs/local-dev/creating-a-new-project",
    permanent: true,
  },
  {
    source: "/:locale/docs/local-dev/sync",
    destination: "/:locale/docs/integrations",
    permanent: true,
  },
  {
    source: "/:locale/docs/local-dev/syncs",
    destination: "/:locale/docs/integrations",
    permanent: true,
  },
  {
    source: "/:locale/docs/local-dev/syncing-projects",
    destination: "/:locale/docs/server-db/local-dev-playground",
    permanent: true,
  },
  {
    source: "/:locale/docs/guides/:path*",
    destination: "/:locale/guides/guide/:path*",
    permanent: true,
  },
  {
    source: "/:locale/docs/client-js/overview",
    destination: "/:locale/docs/server-db/mastra-client",
    permanent: true,
  },
  {
    source: "/:locale/docs/deployment/custom-api-routes",
    destination: "/:locale/docs/server-db/custom-api-routes",
    permanent: true,
  },
  {
    source: "/:locale/docs/deployment/middleware",
    destination: "/:locale/docs/server-db/middleware",
    permanent: true,
  },
  {
    source: "/:locale/docs/deployment/server",
    destination: "/:locale/docs/deployment/server-deployment",
    permanent: true,
  },
  {
    source: "/:locale/docs/local-dev/mastra-dev",
    destination: "/:locale/docs/server-db/local-dev-playground",
    permanent: true,
  },
  {
    source: "/:locale/docs/storage/overview",
    destination: "/:locale/docs/server-db/storage",
    permanent: true,
  },
  {
    source: "/:locale/examples/rag/adjust-chunk-delimiters",
    destination: "/:locale/examples/rag/chunking/adjust-chunk-delimiters",
    permanent: true,
  },
  {
    source: "/:locale/examples/rag/adjust-chunk-size",
    destination: "/:locale/examples/rag/chunking/adjust-chunk-size",
    permanent: true,
  },
  {
    source: "/:locale/examples/rag/basic-rag",
    destination: "/:locale/examples/rag/usage/basic-rag",
    permanent: true,
  },
  {
    source: "/:locale/examples/rag/chunk-html",
    destination: "/:locale/examples/rag/chunking/chunk-html",
    permanent: true,
  },
  {
    source: "/:locale/examples/rag/chunk-json",
    destination: "/:locale/examples/rag/chunking/chunk-json",
    permanent: true,
  },
  {
    source: "/:locale/examples/rag/chunk-markdown",
    destination: "/:locale/examples/rag/chunking/chunk-markdown",
    permanent: true,
  },
  {
    source: "/:locale/examples/rag/chunk-text",
    destination: "/:locale/examples/rag/chunking/chunk-text",
    permanent: true,
  },
  {
    source: "/:locale/examples/rag/chunking",
    destination: "/:locale/examples/rag/chunking/chunk-text",
    permanent: true,
  },
  {
    source: "/:locale/examples/rag/cleanup-rag",
    destination: "/:locale/examples/rag/usage/cleanup-rag",
    permanent: true,
  },
  {
    source: "/:locale/examples/rag/cot-rag",
    destination: "/:locale/examples/rag/usage/cot-rag",
    permanent: true,
  },
  {
    source: "/:locale/examples/rag/cot-workflow-rag",
    destination: "/:locale/examples/rag/usage/cot-workflow-rag",
    permanent: true,
  },
  {
    source: "/:locale/examples/rag/embed-text-with-cohere",
    destination: "/:locale/examples/rag/embedding/embed-text-with-cohere",
    permanent: true,
  },
  {
    source: "/:locale/examples/rag/graph-rag",
    destination: "/:locale/examples/rag/usage/graph-rag",
    permanent: true,
  },
  {
    source: "/:locale/examples/rag/hybrid-vector-search",
    destination: "/:locale/examples/rag/query/hybrid-vector-search",
    permanent: true,
  },
  {
    source: "/:locale/examples/rag/insert-embedding-in-libsql",
    destination: "/:locale/reference/rag/libsql",
    permanent: true,
  },
  {
    source: "/:locale/examples/rag/insert-embedding-in-qdrant",
    destination: "/:locale/reference/rag/qdrant",
    permanent: true,
  },
  {
    source: "/:locale/examples/rag/insert-embedding-in-upstash",
    destination: "/:locale/reference/rag/upstash",
    permanent: true,
  },
  {
    source: "/:locale/examples/rag/insert-embedding-in-vectorize",
    destination: "/:locale/reference/rag/pg",
    permanent: true,
  },
  {
    source: "/:locale/examples/rag/metadata-extraction",
    destination: "/:locale/examples/rag/embedding/metadata-extraction",
    permanent: true,
  },
  {
    source: "/:locale/examples/rag/query/metadata-extraction",
    destination: "/:locale/examples/rag/embedding/metadata-extraction",
    permanent: true,
  },
  {
    source: "/:locale/examples/rag/rerank-rag",
    destination: "/:locale/examples/rag/rerank/rerank",
    permanent: true,
  },
  {
    source: "/:locale/examples/rag/reranking-with-cohere",
    destination: "/:locale/examples/rag/rerank/reranking-with-cohere",
    permanent: true,
  },
  {
    source: "/:locale/examples/rag/usage/rerank-rag",
    destination: "/:locale/examples/rag/rerank/rerank",
    permanent: true,
  },
  {
    source: "/:locale/examples/rag/retrieve-results",
    destination: "/:locale/examples/rag/query/retrieve-results",
    permanent: true,
  },
  {
    source: "/:locale/examples/voice",
    destination: "/:locale/examples/voice/text-to-speech",
    permanent: true,
  },
  {
    source: "/:locale/examples/workflows/subscribed-steps",
    destination: "/:locale/examples/workflows/agent-and-tool-interop",
    permanent: true,
  },
  {
    source: "/:locale/docs/voice/voice-to-voice",
    destination: "/:locale/docs/voice/speech-to-speech",
    permanent: true,
  },
  {
    source: "/:locale/reference/tools/mcp-configuration",
    destination: "/:locale/reference/tools/mcp-client",
    permanent: true,
  },
  {
    source: "/:locale/reference/observability/create-logger",
    destination: "/:locale/reference/observability/logger",
    permanent: true,
  },
  {
    source: "/:locale/docs/workflows-vnext/overview",
    destination: "/:locale/docs/workflows/overview",
    permanent: true,
  },
  {
    source: "/:locale/reference/rag/vector-search",
    destination: "/:locale/examples/rag/query/hybrid-vector-search",
    permanent: true,
  },

  // redirect overview pages
  {
    source: "/:locale/docs/frameworks/agentic-uis",
    destination: "/:locale/docs/frameworks/agentic-uis/ai-sdk",
    permanent: true,
  },
  {
    source: "/:locale/examples/evals/word-inclusion",
    destination: "/:locale/examples/evals/custom-native-javascript-eval",
    permanent: true,
  },
  {
    source: "/:locale/examples/evals/custom-eval",
    destination: "/:locale/examples/evals/custom-llm-judge-eval",
    permanent: true,
  },
  {
    source: "/:locale/examples/workflows/agent-and-tool-interop",
    destination: "/:locale/examples/workflows/agent-as-step",
    permanent: true,
  },
  {
    source: "/:locale/reference/agents/createTool",
    destination: "/:locale/reference/tools/create-tool",
    permanent: true,
  },
  {
    source: "/:locale/reference/workflows/start",
    destination: "/:locale/reference/workflows/run-methods/start",
    permanent: true,
  },
  {
    source: "/:locale/reference/workflows/resume",
    destination: "/:locale/reference/workflows/run-methods/resume",
    permanent: true,
  },
  {
    source: "/:locale/reference/workflows/watch",
    destination: "/:locale/reference/workflows/run-methods/watch",
    permanent: true,
  },
  {
    source: "/:locale/reference/workflows/snapshots",
    destination: "/:locale/docs/server-db/snapshots",
    permanent: true,
  },
  {
    source: "/:locale/examples/agents/hierarchical-multi-agent",
    destination: "/:locale/examples/agents/supervisor-agent",
    permanent: true,
  },
  {
    source: "/:locale/docs/agents/streaming",
    destination: "/:locale/docs/streaming/overview",
    permanent: true,
  },
  {
    source: "/:locale/docs/workflows/streaming",
    destination: "/:locale/docs/streaming/overview",
    permanent: true,
  },
  {
    source: "/:locale/reference/agents/getAgent",
    destination: "/:locale/reference/core/getAgent",
    permanent: true,
  },
  {
    source: "/:locale/reference/workflows/branch",
    destination: "/:locale/reference/workflows/workflow-methods/branch",
    permanent: true,
  },
  {
    source: "/:locale/reference/workflows/commit",
    destination: "/:locale/reference/workflows/workflow-methods/commit",
    permanent: true,
  },
  {
    source: "/:locale/reference/workflows/create-run",
    destination: "/:locale/reference/workflows/workflow-methods/create-run",
    permanent: true,
  },
  {
    source: "/:locale/reference/workflows/dountil",
    destination: "/:locale/reference/workflows/workflow-methods/dountil",
    permanent: true,
  },
  {
    source: "/:locale/reference/workflows/dowhile",
    destination: "/:locale/reference/workflows/workflow-methods/dowhile",
    permanent: true,
  },
  {
    source: "/:locale/reference/workflows/foreach",
    destination: "/:locale/reference/workflows/workflow-methods/foreach",
    permanent: true,
  },
  {
    source: "/:locale/reference/workflows/map",
    destination: "/:locale/reference/workflows/workflow-methods/map",
    permanent: true,
  },
  {
    source: "/:locale/reference/workflows/parallel",
    destination: "/:locale/reference/workflows/workflow-methods/parallel",
    permanent: true,
  },
  {
    source: "/:locale/reference/workflows/sendEvent",
    destination: "/:locale/reference/workflows/workflow-methods/sendEvent",
    permanent: true,
  },
  {
    source: "/:locale/reference/workflows/sleep",
    destination: "/:locale/reference/workflows/workflow-methods/sleep",
    permanent: true,
  },
  {
    source: "/:locale/reference/workflows/sleepUntil",
    destination: "/:locale/reference/workflows/workflow-methods/sleepUntil",
    permanent: true,
  },
  {
    source: "/:locale/reference/workflows/then",
    destination: "/:locale/reference/workflows/workflow-methods/then",
    permanent: true,
  },
  {
    source: "/:locale/reference/workflows/waitForEvent",
    destination: "/:locale/reference/workflows/workflow-methods/waitForEvent",
    permanent: true,
  },
  {
    source: "/:locale/reference/templates",
    destination: "/:locale/reference/templates/overview",
    permanent: true,
  },
  {
    source: "/:locale/reference/agents/stream",
    destination: "/:locale/reference/streaming/agents/stream",
    permanent: true,
  },
  {
    source: "/:locale/reference/streaming/agents",
    destination: "/:locale/reference/streaming/agents/stream",
    permanent: true,
  },
  {
    source: "/:locale/reference/agents/streamVNext",
    destination: "/:locale/reference/streaming/agents/streamVNext",
    permanent: true,
  },
  {
    source: "/:locale/reference/agents/ChunkType",
    destination: "/:locale/reference/streaming/ChunkType",
    permanent: true,
  },
  {
    source: "/:locale/reference/agents/MastraModelOutput",
    destination: "/:locale/reference/streaming/agents/MastraModelOutput",
    permanent: true,
  },
  {
    source: "/:locale/reference/workflows/run-methods/stream",
    destination: "/:locale/reference/streaming/workflows/stream",
    permanent: true,
  },
  {
    source: "/:locale/reference/workflows/run-methods/streamVNext",
    destination: "/:locale/reference/streaming/workflows/streamVNext",
    permanent: true,
  },
  {
    source: "/:locale/reference/networks/agent-network",
    destination: "/:locale/reference/agents/network",
    permanent: true,
  },
  // VNext to new standard methods redirects
  {
    source: "/:locale/reference/agents/generateVNext",
    destination: "/:locale/reference/agents/generate",
    permanent: true,
  },
  {
    source: "/:locale/reference/streaming/agents/streamVNext",
    destination: "/:locale/reference/streaming/agents/stream",
    permanent: true,
  },
  {
    source: "/:locale/docs/observability/tracing",
    destination: "/:locale/docs/observability/otel-tracing",
    permanent: true,
  },
  // AI Tracing documentation moved
  {
    source: "/:locale/docs/observability/ai-tracing",
    destination: "/:locale/docs/observability/ai-tracing/overview",
    permanent: true,
  },
  {
    source: "/:locale/reference/observability/ai-tracing",
    destination: "/:locale/reference/observability/ai-tracing/ai-tracing",
    permanent: true,
  },
  // Observability reference reorganization
  {
    source: "/:locale/reference/observability/logger",
    destination: "/:locale/reference/observability/logging/pino-logger",
    permanent: true,
  },
  {
    source: "/:locale/reference/observability/otel-config",
    destination: "/:locale/reference/observability/otel-tracing/otel-config",
    permanent: true,
  },
  // OTLP Tracing provider redirects
  {
    source: "/:locale/reference/observability/providers/arize-ax",
    destination:
      "/:locale/reference/observability/otel-tracing/providers/arize-ax",
    permanent: true,
  },
  {
    source: "/:locale/reference/observability/providers/arize-phoenix",
    destination:
      "/:locale/reference/observability/otel-tracing/providers/arize-phoenix",
    permanent: true,
  },
  {
    source: "/:locale/reference/observability/providers/braintrust",
    destination:
      "/:locale/reference/observability/otel-tracing/providers/braintrust",
    permanent: true,
  },
  {
    source: "/:locale/reference/observability/providers/dash0",
    destination:
      "/:locale/reference/observability/otel-tracing/providers/dash0",
    permanent: true,
  },
  {
    source: "/:locale/reference/observability/providers/keywordsai",
    destination:
      "/:locale/reference/observability/otel-tracing/providers/keywordsai",
    permanent: true,
  },
  {
    source: "/:locale/reference/observability/providers/laminar",
    destination:
      "/:locale/reference/observability/otel-tracing/providers/laminar",
    permanent: true,
  },
  {
    source: "/:locale/reference/observability/providers/langfuse",
    destination:
      "/:locale/reference/observability/otel-tracing/providers/langfuse",
    permanent: true,
  },
  {
    source: "/:locale/reference/observability/providers/langsmith",
    destination:
      "/:locale/reference/observability/otel-tracing/providers/langsmith",
    permanent: true,
  },
  {
    source: "/:locale/reference/observability/providers/langwatch",
    destination:
      "/:locale/reference/observability/otel-tracing/providers/langwatch",
    permanent: true,
  },
  {
    source: "/:locale/reference/observability/providers/new-relic",
    destination:
      "/:locale/reference/observability/otel-tracing/providers/new-relic",
    permanent: true,
  },
  {
    source: "/:locale/reference/observability/providers/signoz",
    destination:
      "/:locale/reference/observability/otel-tracing/providers/signoz",
    permanent: true,
  },
  {
    source: "/:locale/reference/observability/providers/traceloop",
    destination:
      "/:locale/reference/observability/otel-tracing/providers/traceloop",
    permanent: true,
  },
  {
    source: "/:locale/reference/observability/providers",
    destination: "/:locale/reference/observability/otel-tracing/providers",
    permanent: true,
  },
  {
    source: "/:locale/reference/observability/providers/index",
    destination: "/:locale/reference/observability/otel-tracing/providers",
    permanent: true,
  },
  {
    source: "/:locale/docs/agents/input-processors",
    destination: "/:locale/docs/agents/guardrails",
    permanent: true,
  },
  {
    source: "/:locale/docs/agents/output-processors",
    destination: "/:locale/docs/agents/guardrails",
    permanent: true,
  },
  // Vector store reference redirects (moved from RAG to Vectors)
  {
    source: "/:locale/reference/rag/astra",
    destination: "/:locale/reference/vectors/astra",
    permanent: true,
  },
  {
    source: "/:locale/reference/rag/chroma",
    destination: "/:locale/reference/vectors/chroma",
    permanent: true,
  },
  {
    source: "/:locale/reference/rag/vectorize",
    destination: "/:locale/reference/vectors/vectorize",
    permanent: true,
  },
  {
    source: "/:locale/reference/rag/couchbase",
    destination: "/:locale/reference/vectors/couchbase",
    permanent: true,
  },
  {
    source: "/:locale/reference/rag/lance",
    destination: "/:locale/reference/vectors/lance",
    permanent: true,
  },
  {
    source: "/:locale/reference/rag/libsql",
    destination: "/:locale/reference/vectors/libsql",
    permanent: true,
  },
  {
    source: "/:locale/reference/rag/mongodb",
    destination: "/:locale/reference/vectors/mongodb",
    permanent: true,
  },
  {
    source: "/:locale/reference/rag/opensearch",
    destination: "/:locale/reference/vectors/opensearch",
    permanent: true,
  },
  {
    source: "/:locale/reference/rag/pg",
    destination: "/:locale/reference/vectors/pg",
    permanent: true,
  },
  {
    source: "/:locale/reference/rag/pinecone",
    destination: "/:locale/reference/vectors/pinecone",
    permanent: true,
  },
  {
    source: "/:locale/reference/rag/qdrant",
    destination: "/:locale/reference/vectors/qdrant",
    permanent: true,
  },
  {
    source: "/:locale/reference/rag/s3vectors",
    destination: "/:locale/reference/vectors/s3vectors",
    permanent: true,
  },
  {
    source: "/:locale/reference/rag/turbopuffer",
    destination: "/:locale/reference/vectors/turbopuffer",
    permanent: true,
  },
  {
    source: "/:locale/reference/rag/upstash",
    destination: "/:locale/reference/vectors/upstash",
    permanent: true,
  },
  {
    source: "/:locale/docs/agents/dynamic-agents",
    destination: "/:locale/docs/agents/runtime-context",
    permanent: true,
  },
  {
    source: "/:locale/reference/cli/mcp-docs-server",
    destination: "/:locale/docs/getting-started/mcp-docs-server",
    permanent: true,
  },
  {
    source: "/:locale/reference/cli/init",
    destination: "/:locale/reference/cli/mastra",
    permanent: true,
  },
  {
    source: "/:locale/reference/cli/dev",
    destination: "/:locale/reference/cli/mastra",
    permanent: true,
  },
  {
    source: "/:locale/reference/cli/build",
    destination: "/:locale/reference/cli/mastra",
    permanent: true,
  },
  {
    source: "/:locale/reference/cli/start",
    destination: "/:locale/reference/cli/mastra",
    permanent: true,
  },
  {
    source: "/:locale/reference/cli/lint",
    destination: "/:locale/reference/cli/mastra",
    permanent: true,
  },
  {
    source: "/:locale/reference/cli/scorers",
    destination: "/:locale/reference/cli/mastra",
    permanent: true,
  },
  {
    source: "/:locale/docs/agents/using-tools-and-mcp",
    destination: "/:locale/docs/agents/using-tools",
    permanent: true,
  },
  {
    source: "/:locale/reference/agents/migration-guide",
    destination: "/:locale/guides/migrations/vnext-to-standard-apis",
    permanent: true,
  },
  {
    source: "/:locale/docs/agents/runtime-context",
    destination: "/:locale/docs/server-db/runtime-context",
    permanent: true,
  },
  {
    source: "/:locale/examples/agents/adding-voice-capabilities",
    destination: "/:locale/docs/agents/adding-voice",
    permanent: true,
  },
  {
    source: "/:locale/examples/deployment",
    destination: "/:locale/docs/deployment/overview",
    permanent: true,
  },
  {
    source: "/:locale/examples/deployment/index",
    destination: "/:locale/docs/deployment/overview",
    permanent: true,
  },
  {
    source: "/:locale/examples/deployment/deploying-mastra-server",
    destination: "/:locale/docs/deployment/overview",
    permanent: true,
  },
  {
    source: "/:locale/examples/deployment/auth-middleware",
    destination: "/:locale/docs/server-db/middleware",
    permanent: true,
  },
  {
    source: "/:locale/examples/deployment/cors-middleware",
    destination: "/:locale/docs/server-db/middleware",
    permanent: true,
  },
  {
    source: "/:locale/examples/deployment/custom-api-route",
    destination: "/:locale/docs/server-db/middleware",
    permanent: true,
  },
  {
    source: "/:locale/examples/deployment/logging-middleware",
    destination: "/:locale/docs/server-db/middleware",
    permanent: true,
  },

  {
    source: "/:locale/examples/scorers/answer-relevancy",
    destination: "/:locale/reference/scorers/answer-relevancy",
    permanent: true,
  },
  {
    source: "/:locale/examples/scorers/answer-similarity",
    destination: "/:locale/reference/scorers/answer-similarity",
    permanent: true,
  },
  {
    source: "/:locale/examples/scorers/bias",
    destination: "/:locale/reference/scorers/bias",
    permanent: true,
  },
  {
    source: "/:locale/examples/scorers/completeness",
    destination: "/:locale/reference/scorers/completeness",
    permanent: true,
  },
  {
    source: "/:locale/examples/scorers/content-similarity",
    destination: "/:locale/reference/scorers/content-similarity",
    permanent: true,
  },
  {
    source: "/:locale/examples/scorers/context-precision",
    destination: "/:locale/reference/scorers/context-precision",
    permanent: true,
  },
  {
    source: "/:locale/examples/scorers/context-relevance",
    destination: "/:locale/reference/scorers/context-relevance",
    permanent: true,
  },
  {
    source: "/:locale/examples/scorers/faithfulness",
    destination: "/:locale/reference/scorers/faithfulness",
    permanent: true,
  },
  {
    source: "/:locale/examples/scorers/hallucination",
    destination: "/:locale/reference/scorers/hallucination",
    permanent: true,
  },
  {
    source: "/:locale/examples/scorers/keyword-coverage",
    destination: "/:locale/reference/scorers/keyword-coverage",
    permanent: true,
  },
  {
    source: "/:locale/examples/scorers/textual-difference",
    destination: "/:locale/reference/scorers/textual-difference",
    permanent: true,
  },
  {
    source: "/:locale/examples/scorers/tone-consistency",
    destination: "/:locale/reference/scorers/tone-consistency",
    permanent: true,
  },
  {
    source: "/:locale/examples/scorers/tool-call-accuracy",
    destination: "/:locale/reference/scorers/tool-call-accuracy",
    permanent: true,
  },
  {
    source: "/:locale/examples/scorers/prompt-alignment",
    destination: "/:locale/reference/scorers/prompt-alignment",
    permanent: true,
  },
  {
    source: "/:locale/examples/scorers/noise-sensitivity",
    destination: "/:locale/reference/scorers/noise-sensitivity",
    permanent: true,
  },
  {
    source: "/:locale/examples/scorers/toxicity",
    destination: "/:locale/reference/scorers/toxicity",
    permanent: true,
  },
  {
    source: "/:locale/examples/scorers/custom-scorer",
    destination: "/:locale/docs/scorers/custom-scorers",
    permanent: true,
  },
  {
    source: "/:locale/en/docs/tools-mcp/runtime-context",
    destination: "/:locale/en/docs/server-db/runtime-context",
    permanent: true,
  },
  {
    source: "/:locale/docs/evals",
    destination: "/:locale/docs/scorers/evals-old-api",
    permanent: true,
  },
  {
    source: "/:locale/docs/evals/overview",
    destination: "/:locale/docs/scorers/evals-old-api/overview",
    permanent: true,
  },
  {
    source: "/:locale/docs/evals/custom-eval",
    destination: "/:locale/docs/scorers/evals-old-api/custom-eval",
    permanent: true,
  },
  {
    source: "/:locale/docs/evals/running-in-ci",
    destination: "/:locale/docs/scorers/evals-old-api/running-in-ci",
    permanent: true,
  },
  {
    source: "/:locale/docs/evals/textual-evals",
    destination: "/:locale/docs/scorers/evals-old-api/textual-evals",
    permanent: true,
  },
  {
    source: "/:locale/examples/agents/using-a-tool",
    destination:
      "/:locale/docs/agents/using-tools-and-mcp#adding-tools-to-an-agent",
    permanent: true,
  },
  {
    source: "/:locale/examples/agents/using-a-workflow",
    destination:
      "/:locale/docs/workflows/agents-and-tools#adding-an-agent-as-a-step",
    permanent: true,
  },
  {
    source: "/:locale/docs/server-db/snapshots",
    destination: "/:locale/docs/workflows/snapshots",
    permanent: true,
  },
  {
    source: "/:locale/docs/workflows/pausing-execution",
    destination: "/:locale/docs/workflows/suspend-and-resume",
    permanent: true,
  },
  {
    source: "/:locale/examples/workflows/agent-as-step",
    destination: "/:locale/docs/workflows/agents-and-tools",
    permanent: true,
  },
  {
    source: "/:locale/examples/workflows/array-as-input",
    destination: "/:locale/docs/workflows/control-flow",
    permanent: true,
  },
  {
    source: "/:locale/examples/workflows/calling-agent",
    destination: "/:locale/docs/workflows/agents-and-tools",
    permanent: true,
  },
  {
    source: "/:locale/examples/workflows/conditional-branching",
    destination: "/:locale/docs/workflows/control-flow",
    permanent: true,
  },
  {
    source: "/:locale/examples/workflows/human-in-the-loop-multi-turn",
    destination: "/:locale/docs/workflows/human-in-the-loop",
    permanent: true,
  },
  {
    source: "/:locale/examples/workflows/human-in-the-loop",
    destination: "/:locale/docs/workflows/human-in-the-loop",
    permanent: true,
  },
  {
    source: "/:locale/examples/workflows/parallel-steps",
    destination: "/:locale/docs/workflows/control-flow",
    permanent: true,
  },
  {
    source: "/:locale/examples/workflows/sequential-steps",
    destination: "/:locale/docs/workflows/control-flow",
    permanent: true,
  },
  {
    source: "/:locale/examples/workflows/running-workflows",
    destination: "/:locale/docs/workflows/overview",
    permanent: true,
  },
  {
    source: "/:locale/examples/workflows/tool-as-step",
    destination: "/:locale/docs/workflows/agents-and-tools",
    permanent: true,
  },
  {
<<<<<<< HEAD
    source: "/:locale/docs/workflows/input-data-mapping",
    destination: "/:locale/docs/workflows/control-flow",
=======
    source: "/:locale/examples/tools/calling-tools",
    destination: "/:locale/docs/agents/using-tools",
    permanent: true,
  },
  {
    source: "/:locale/examples/tools/dynamic-tools",
    destination: "/:locale/docs/server-db/runtime-context",
    permanent: true,
  },
  {
    source: "/:locale/examples/tools/workflow-as-tools",
    destination: "/:locale/docs/workflows/agents-and-tools",
    permanent: true,
  },
  {
    source: "/:locale/examples/memory/working-memory-basic",
    destination: "/:locale/docs/memory/working-memory",
>>>>>>> 8955943d
    permanent: true,
  },
];<|MERGE_RESOLUTION|>--- conflicted
+++ resolved
@@ -1294,6 +1294,11 @@
     permanent: true,
   },
   {
+    source: "/:locale/docs/workflows/input-data-mapping",
+    destination: "/:locale/docs/workflows/control-flow",
+    permanent: true,
+  },
+  {
     source: "/:locale/examples/workflows/array-as-input",
     destination: "/:locale/docs/workflows/control-flow",
     permanent: true,
@@ -1339,10 +1344,6 @@
     permanent: true,
   },
   {
-<<<<<<< HEAD
-    source: "/:locale/docs/workflows/input-data-mapping",
-    destination: "/:locale/docs/workflows/control-flow",
-=======
     source: "/:locale/examples/tools/calling-tools",
     destination: "/:locale/docs/agents/using-tools",
     permanent: true,
@@ -1360,7 +1361,6 @@
   {
     source: "/:locale/examples/memory/working-memory-basic",
     destination: "/:locale/docs/memory/working-memory",
->>>>>>> 8955943d
     permanent: true,
   },
 ];