--- conflicted
+++ resolved
@@ -1016,7 +1016,11 @@
     permanent: true,
   },
   {
-<<<<<<< HEAD
+    source: "/:locale/reference/cli/mcp-docs-server",
+    destination: "/:locale/docs/getting-started/mcp-docs-server",
+    permanent: true,
+  },
+  {
     source: "/:locale/reference/cli/init",
     destination: "/:locale/reference/cli/mastra",
     permanent: true,
@@ -1044,10 +1048,6 @@
   {
     source: "/:locale/reference/cli/scorers",
     destination: "/:locale/reference/cli/mastra",
-=======
-    source: "/:locale/reference/cli/mcp-docs-server",
-    destination: "/:locale/docs/getting-started/mcp-docs-server",
->>>>>>> 05aa3968
     permanent: true,
   },
 ];