{
  "name": "mastra-turbo",
  "version": "0.1.11",
  "type": "module",
  "devDependencies": {
    "@changesets/cli": "^2.27.10",
    "@trivago/prettier-plugin-sort-imports": "^4.3.0",
    "@types/node": "^22.10.0",
    "dotenv": "^16.3.1",
    "husky": "^9.1.4",
    "lint-staged": "^15.2.10",
    "npm-run-all": "^4.1.5",
    "prettier": "^3.3.3",
    "prettier-plugin-tailwindcss": "^0.6.6",
    "turbo": "^2.1.3",
    "vitest": "^3.0.4",
    "typescript": "^5.7.3"
  },
  "scripts": {
    "ci:publish": "pnpm publish -r",
    "copy:drizzle": "pnpm --filter ./packages/engine copy:drizzle",
    "db:setup": "pnpx tsx ./utils/setup-database.ts",
    "build": "pnpm build:packages && pnpm build:integrations && pnpm build:deployers && pnpm build:vector-stores && pnpm build:speech",
    "build:integrations": "pnpm --filter \"./integrations/*\" build",
    "build:packages": "pnpm --filter \"./packages/*\" build",
    "build:vector-stores": "pnpm --filter \"./vector-stores/*\" build",
    "build:stores": "pnpm --filter \"./storage/*\" build",
    "build:deployers": "pnpm --filter \"./deployers/*\" build",
    "build:speech": "pnpm --filter \"./speech/*\" build",
    "build:cli": "pnpm --filter ./packages/cli build",
    "build:deployer": "pnpm --filter ./packages/deployer build",
    "build:core": "pnpm --filter ./packages/core build",
    "build:rag": "pnpm --filter ./packages/cli build",
    "build:engine": "pnpm --filter ./packages/engine build",
    "build:memory": "pnpm --filter ./packages/memory build",
    "build:evals": "pnpm --filter ./packages/evals build",
    "generate:integration": "pnpx tsx ./integration-generator/index.ts",
    "test": "vitest run",
    "test:watch": "vitest watch",
    "test:cli": "pnpm --filter ./packages/cli test",
    "test:core": "pnpm --filter ./packages/core test",
    "test:engine": "pnpm --filter ./packages/engine test",
    "test:rag": "pnpm --filter ./packages/rag test",
<<<<<<< HEAD
    "test:vector-stores": "pnpm test ./vector-stores",
    "test:stores": "pnpm test ./storage",
=======
    "test:vector-stores": "pnpm --filter ./vector-stores/* test",
>>>>>>> b26034fa
    "test:memory": "pnpm --filter ./packages/memory test",
    "test:evals": "pnpm --filter ./packages/evals test",
    "lint-staged": "lint-staged",
    "preinstall": "npx only-allow pnpm",
    "prepare": "husky",
    "prettier:format": "prettier --write .",
    "prettier:format:check": "prettier --check .",
    "typecheck": "pnpm -r typecheck",
    "dev:services:up": "docker compose -f .dev/docker-compose.yaml up -d",
    "dev:services:down": "docker compose -f .dev/docker-compose.yaml down",
    "setup": "pnpm install --ignore-scripts && pnpm run build:cli && pnpm install --shamefully-hoist"
  },
  "lint-staged": {
    "*.{js,ts,tsx,md,json,graphql,gql}": [
      "prettier --write"
    ]
  },
  "engines": {
    "pnpm": ">=9.7.0"
  },
  "resolutions": {
    "typescript": "^5.7.3"
  },
  "packageManager": "pnpm@9.7.0"
}<|MERGE_RESOLUTION|>--- conflicted
+++ resolved
@@ -41,12 +41,8 @@
     "test:core": "pnpm --filter ./packages/core test",
     "test:engine": "pnpm --filter ./packages/engine test",
     "test:rag": "pnpm --filter ./packages/rag test",
-<<<<<<< HEAD
-    "test:vector-stores": "pnpm test ./vector-stores",
-    "test:stores": "pnpm test ./storage",
-=======
+    "test:stores": "pnpm --filter ./storage/* test",
     "test:vector-stores": "pnpm --filter ./vector-stores/* test",
->>>>>>> b26034fa
     "test:memory": "pnpm --filter ./packages/memory test",
     "test:evals": "pnpm --filter ./packages/evals test",
     "lint-staged": "lint-staged",
