{
  "name": "@mastra/speech-openai",
<<<<<<< HEAD
  "version": "0.1.3-alpha.1",
  "description": "Mastra OpenAI speech integration  (deprecated, please use @mastra/voice-openai instead)",
=======
  "version": "0.1.3",
  "description": "Mastra OpenAI speech integration",
>>>>>>> b405f08f
  "type": "module",
  "main": "dist/index.js",
  "types": "dist/index.d.ts",
  "exports": {
    ".": {
      "import": {
        "types": "./dist/index.d.ts",
        "default": "./dist/index.js"
      }
    },
    "./package.json": "./package.json"
  },
  "scripts": {
    "build": "tsup src/index.ts --format esm --experimental-dts --clean --treeshake",
    "test": "echo \"deprecated\""
  },
  "dependencies": {
    "@mastra/core": "workspace:^",
    "openai": "^4.28.0",
    "zod": "^3.24.1"
  },
  "devDependencies": {
    "@microsoft/api-extractor": "^7.49.2",
    "@types/node": "^22.13.1",
    "tsup": "^8.0.1",
    "typescript": "^5.7.3"
  }
}<|MERGE_RESOLUTION|>--- conflicted
+++ resolved
@@ -1,12 +1,7 @@
 {
   "name": "@mastra/speech-openai",
-<<<<<<< HEAD
-  "version": "0.1.3-alpha.1",
+  "version": "0.1.3",
   "description": "Mastra OpenAI speech integration  (deprecated, please use @mastra/voice-openai instead)",
-=======
-  "version": "0.1.3",
-  "description": "Mastra OpenAI speech integration",
->>>>>>> b405f08f
   "type": "module",
   "main": "dist/index.js",
   "types": "dist/index.d.ts",
