{
  "name": "@mastra/speech-elevenlabs",
<<<<<<< HEAD
  "version": "0.1.3-alpha.1",
  "description": "Mastra ElevenLabs speech integration (DEPRECATED - use @mastra/voice-elevenlabs instead)",
=======
  "version": "0.1.4",
  "description": "Mastra ElevenLabs speech integration",
>>>>>>> abe46000
  "type": "module",
  "main": "dist/index.js",
  "types": "dist/index.d.ts",
  "exports": {
    ".": {
      "import": {
        "types": "./dist/index.d.ts",
        "default": "./dist/index.js"
      }
    },
    "./package.json": "./package.json"
  },
  "scripts": {
    "build": "tsup src/index.ts --format esm --experimental-dts --clean --treeshake",
    "test": "echo deprecated"
  },
  "dependencies": {
    "@mastra/core": "workspace:^",
    "elevenlabs": "^1.50.2",
    "zod": "^3.24.1"
  },
  "devDependencies": {
    "@microsoft/api-extractor": "^7.49.2",
    "@types/node": "^22.13.1",
    "tsup": "^8.0.1",
    "typescript": "^5.7.3"
  }
}<|MERGE_RESOLUTION|>--- conflicted
+++ resolved
@@ -1,12 +1,7 @@
 {
   "name": "@mastra/speech-elevenlabs",
-<<<<<<< HEAD
-  "version": "0.1.3-alpha.1",
+  "version": "0.1.4-alpha.1",
   "description": "Mastra ElevenLabs speech integration (DEPRECATED - use @mastra/voice-elevenlabs instead)",
-=======
-  "version": "0.1.4",
-  "description": "Mastra ElevenLabs speech integration",
->>>>>>> abe46000
   "type": "module",
   "main": "dist/index.js",
   "types": "dist/index.d.ts",
