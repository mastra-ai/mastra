--- conflicted
+++ resolved
@@ -1,10 +1,6 @@
 {
   "name": "@mastra/speech-speechify",
-<<<<<<< HEAD
-  "version": "0.1.15-alpha.4",
-=======
   "version": "0.1.15-alpha.7",
->>>>>>> 8df4a77d
   "description": "Mastra Speechify speech integration (DEPRECATED - use @mastra/voice-speechify instead)",
   "type": "module",
   "main": "dist/index.js",
