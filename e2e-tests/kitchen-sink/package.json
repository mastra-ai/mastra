--- conflicted
+++ resolved
@@ -18,7 +18,6 @@
     "execa": "^9.5.2",
     "get-port": "^7.1.0",
     "globby": "^14.1.0",
-<<<<<<< HEAD
     "playwright": "^1.53.0",
     "tsx": "^4.20.3",
     "verdaccio": "^6.1.2",
@@ -26,8 +25,6 @@
     "vitest": "^3.2.4"
   },
   "dependencies": {
-    "npm-cli-login": "^1.0.0"
-=======
     "npm-cli-login": "^1.0.0",
     "playwright": "^1.53.1",
     "react": "^19.1.0",
@@ -42,6 +39,5 @@
       "@mastra/playground-ui": "../packages/playground-ui",
       "@mastra/client-js": "../sdk-clients/client-js"
     }
->>>>>>> 91c43b47
   }
 }