--- conflicted
+++ resolved
@@ -3,6 +3,10 @@
 settings:
   autoInstallPeers: true
   excludeLinksFromLockfile: false
+
+overrides:
+  '@mastra/playground-ui': ../packages/playground-ui
+  '@mastra/client-js': ../sdk-clients/client-js
 
 importers:
 
@@ -30,8 +34,7 @@
         specifier: ^10.2.2
         version: 10.2.2
       vitest:
-<<<<<<< HEAD
-        specifier: ^3.2.2
+        specifier: ^3.2.4
         version: 3.2.4(@types/node@20.19.0)
     devDependencies:
       '@playwright/test':
@@ -55,10 +58,6 @@
       globby:
         specifier: ^14.1.0
         version: 14.1.0
-=======
-        specifier: ^3.2.4
-        version: 3.2.4(@types/node@20.19.0)
->>>>>>> 144e6d80
 
 packages:
 
@@ -1367,9 +1366,6 @@
 
   lodash@4.17.21:
     resolution: {integrity: sha512-v2kDEe57lecTulaDIuNTPy3Ry4gLGJ6Z1O3vE1krgXZNrsQ+LFTGHVxVjcXPs17LhbZVGedAJv8XZ1tvj5FvSg==}
-
-  loupe@3.1.4:
-    resolution: {integrity: sha512-wJzkKwJrheKtknCOKNEtDK4iqg/MxmZheEMtSTYvnzRdEYaZzmgH976nenp8WdJRdx5Vc1X/9MO0Oszl6ezeXg==}
 
   loupe@3.1.4:
     resolution: {integrity: sha512-wJzkKwJrheKtknCOKNEtDK4iqg/MxmZheEMtSTYvnzRdEYaZzmgH976nenp8WdJRdx5Vc1X/9MO0Oszl6ezeXg==}
@@ -3499,8 +3495,6 @@
   lodash.once@4.1.1: {}
 
   lodash@4.17.21: {}
-
-  loupe@3.1.4: {}
 
   loupe@3.1.4: {}
 
