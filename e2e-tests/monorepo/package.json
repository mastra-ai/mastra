{
  "name": "pkg-outputs",
  "version": "0.0.1",
  "private": true,
  "devDependencies": {
<<<<<<< HEAD
    "execa": "^9.5.2",
    "get-port": "^7.1.0",
    "rollup": "^4.38.0",
=======
    "rollup": "^4.40.0",
>>>>>>> 9ba426f7
    "vitest": "^3.0.7"
  },
  "scripts": {
    "test": "vitest"
  }
}<|MERGE_RESOLUTION|>--- conflicted
+++ resolved
@@ -3,13 +3,9 @@
   "version": "0.0.1",
   "private": true,
   "devDependencies": {
-<<<<<<< HEAD
     "execa": "^9.5.2",
     "get-port": "^7.1.0",
-    "rollup": "^4.38.0",
-=======
     "rollup": "^4.40.0",
->>>>>>> 9ba426f7
     "vitest": "^3.0.7"
   },
   "scripts": {
