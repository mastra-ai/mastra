--- conflicted
+++ resolved
@@ -18,9 +18,7 @@
 openapi-ts-error*
 
 .mastra
-<<<<<<< HEAD
+# github actions
 .secrets
-=======
 # Local Netlify folder
-.netlify
->>>>>>> 47253cad
+.netlify