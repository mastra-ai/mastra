--- conflicted
+++ resolved
@@ -23,10 +23,6 @@
 # Local Netlify folder
 .netlify
 .npmrc
-<<<<<<< HEAD
-voice/*/test-outputs/
-=======
 
 # Test output directories
-voice/**/test-output*/
->>>>>>> 0821d6b6
+voice/**/test-output*/