{
  "name": "@mastra/firecrawl",
  "version": "1.2.9-alpha.0",
  "description": "",
  "type": "module",
  "main": "dist/index.js",
  "files": [
    "dist"
  ],
  "exports": {
    ".": {
      "import": {
        "types": "./dist/index.d.ts",
        "default": "./dist/index.js"
      },
      "require": {
        "types": "./dist/index.d.cts",
        "default": "./dist/index.cjs"
      }
    },
    "./package.json": "./package.json"
  },
  "scripts": {
<<<<<<< HEAD
    "analyze": "size-limit --why",
    "build": "tsup src/index.ts --format esm,cjs --no-dts --clean --treeshake=smallest --splitting --sourcemap && tsc -p tsconfig.build.json",
=======
    "build": "tsup src/index.ts --format esm,cjs --dts --clean --treeshake=smallest --splitting",
>>>>>>> 2ef2ec22
    "build:watch": "pnpm build --watch",
    "test": "node --experimental-vm-modules node_modules/jest/bin/jest.js",
    "clean": "rm -rf dist && rm -rf node_modules",
    "gen:zod:schema": "pnpx ts-to-zod  src/client/types.gen.ts src/client/zodSchema.ts"
  },
  "engines": {
    "node": ">=20"
  },
  "devDependencies": {
    "@internal/lint": "workspace:*",
    "@jest/globals": "^29.7.0",
    "@mastra/core": "workspace:*",
    "@microsoft/api-extractor": "^7.52.8",
    "@rollup/plugin-image": "^3.0.3",
    "@types/jest": "^29.5.14",
    "@types/lodash": "^4.17.20",
    "@types/node": "^20.19.0",
    "eslint": "^9.30.1",
    "jest": "^29.7.0",
    "ts-jest": "^29.3.4",
    "tsup": "^8.5.0",
    "typescript": "^5.8.3"
  },
  "keywords": [],
  "author": "",
  "license": "Apache-2.0",
  "dependencies": {
    "@hey-api/client-fetch": "^0.3.4",
    "@mastra/rag": "workspace:^",
    "ts-to-zod": "^3.15.0",
    "zod": "^3.25.67"
  },
  "peerDependencies": {
    "@mastra/core": ">=0.10.7-0 <0.12.0-0"
  }
}<|MERGE_RESOLUTION|>--- conflicted
+++ resolved
@@ -21,12 +21,7 @@
     "./package.json": "./package.json"
   },
   "scripts": {
-<<<<<<< HEAD
-    "analyze": "size-limit --why",
     "build": "tsup src/index.ts --format esm,cjs --no-dts --clean --treeshake=smallest --splitting --sourcemap && tsc -p tsconfig.build.json",
-=======
-    "build": "tsup src/index.ts --format esm,cjs --dts --clean --treeshake=smallest --splitting",
->>>>>>> 2ef2ec22
     "build:watch": "pnpm build --watch",
     "test": "node --experimental-vm-modules node_modules/jest/bin/jest.js",
     "clean": "rm -rf dist && rm -rf node_modules",
