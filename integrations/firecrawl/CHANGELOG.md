# @mastra/firecrawl

<<<<<<< HEAD
=======
## 1.1.15-alpha.7

### Patch Changes

- Updated dependencies [febc8a6]
  - @mastra/core@0.8.0-alpha.7
  - @mastra/rag@0.1.15-alpha.7

## 1.1.15-alpha.6

### Patch Changes

- Updated dependencies [a3f0e90]
  - @mastra/core@0.8.0-alpha.6
  - @mastra/rag@0.1.15-alpha.6

## 1.1.15-alpha.5

### Patch Changes

- Updated dependencies [93875ed]
  - @mastra/core@0.8.0-alpha.5
  - @mastra/rag@0.1.15-alpha.5

>>>>>>> 8df4a77d
## 1.1.15-alpha.4

### Patch Changes

- Updated dependencies [d7e08e8]
  - @mastra/core@0.8.0-alpha.4
  - @mastra/rag@0.1.15-alpha.4

## 1.1.15-alpha.3

### Patch Changes

- Updated dependencies [5ae0180]
- Updated dependencies [9bfa12b]
- Updated dependencies [515ebfb]
- Updated dependencies [88fa727]
- Updated dependencies [f37f535]
- Updated dependencies [4d67826]
- Updated dependencies [6330967]
- Updated dependencies [8393832]
- Updated dependencies [6330967]
  - @mastra/core@0.8.0-alpha.3
  - @mastra/rag@0.1.15-alpha.3

## 1.1.15-alpha.2

### Patch Changes

- Updated dependencies [56c31b7]
- Updated dependencies [dbbbf80]
- Updated dependencies [99d43b9]
  - @mastra/core@0.8.0-alpha.2
  - @mastra/rag@0.1.15-alpha.2

## 1.1.15-alpha.1

### Patch Changes

- Updated dependencies [619c39d]
- Updated dependencies [fe56be0]
- Updated dependencies [a0967a0]
- Updated dependencies [e47f529]
- Updated dependencies [fca3b21]
- Updated dependencies [0118361]
- Updated dependencies [619c39d]
  - @mastra/core@0.8.0-alpha.1
  - @mastra/rag@0.1.15-alpha.1

## 1.1.15-alpha.0

### Patch Changes

- Updated dependencies [107bcfe]
- Updated dependencies [5b4e19f]
- Updated dependencies [7599d77]
- Updated dependencies [cafae83]
- Updated dependencies [8076ecf]
- Updated dependencies [304397c]
  - @mastra/core@0.7.1-alpha.0
  - @mastra/rag@0.1.15-alpha.0

## 1.1.14

### Patch Changes

- Updated dependencies [b4fbc59]
- Updated dependencies [a838fde]
- Updated dependencies [a8bd4cf]
- Updated dependencies [7a3eeb0]
- Updated dependencies [0b54522]
- Updated dependencies [b3b34f5]
- Updated dependencies [1af25d5]
- Updated dependencies [a4686e8]
- Updated dependencies [6530ad1]
- Updated dependencies [27439ad]
  - @mastra/core@0.7.0
  - @mastra/rag@0.1.14

## 1.1.14-alpha.3

### Patch Changes

- Updated dependencies [b3b34f5]
- Updated dependencies [a4686e8]
  - @mastra/core@0.7.0-alpha.3
  - @mastra/rag@0.1.14-alpha.3

## 1.1.14-alpha.2

### Patch Changes

- Updated dependencies [a838fde]
- Updated dependencies [a8bd4cf]
- Updated dependencies [7a3eeb0]
- Updated dependencies [6530ad1]
  - @mastra/core@0.7.0-alpha.2
  - @mastra/rag@0.1.14-alpha.2

## 1.1.14-alpha.1

### Patch Changes

- Updated dependencies [0b54522]
- Updated dependencies [1af25d5]
- Updated dependencies [27439ad]
  - @mastra/core@0.7.0-alpha.1
  - @mastra/rag@0.1.14-alpha.1

## 1.1.14-alpha.0

### Patch Changes

- Updated dependencies [b4fbc59]
  - @mastra/core@0.6.5-alpha.0
  - @mastra/rag@0.1.14-alpha.0

## 1.1.13

### Patch Changes

- Updated dependencies [6794797]
- Updated dependencies [fb68a80]
- Updated dependencies [ac30427]
- Updated dependencies [b56a681]
- Updated dependencies [248cb07]
  - @mastra/core@0.6.4
  - @mastra/rag@0.1.13

## 1.1.13-alpha.2

### Patch Changes

- Updated dependencies [ac30427]
  - @mastra/rag@0.1.13-alpha.2

## 1.1.13-alpha.1

### Patch Changes

- Updated dependencies [6794797]
  - @mastra/core@0.6.4-alpha.1
  - @mastra/rag@0.1.13-alpha.1

## 1.1.13-alpha.0

### Patch Changes

- Updated dependencies [fb68a80]
- Updated dependencies [b56a681]
- Updated dependencies [248cb07]
  - @mastra/core@0.6.4-alpha.0
  - @mastra/rag@0.1.13-alpha.0

## 1.1.12

### Patch Changes

- 404640e: AgentNetwork changeset
- Updated dependencies [404640e]
- Updated dependencies [3bce733]
  - @mastra/core@0.6.3
  - @mastra/rag@0.1.12

## 1.1.12-alpha.1

### Patch Changes

- Updated dependencies [3bce733]
  - @mastra/core@0.6.3-alpha.1
  - @mastra/rag@0.1.12-alpha.1

## 1.1.12-alpha.0

### Patch Changes

- 404640e: AgentNetwork changeset
- Updated dependencies [404640e]
  - @mastra/core@0.6.3-alpha.0
  - @mastra/rag@0.1.12-alpha.0

## 1.1.11

### Patch Changes

- Updated dependencies [beaf1c2]
- Updated dependencies [3084e13]
  - @mastra/core@0.6.2
  - @mastra/rag@0.1.11

## 1.1.11-alpha.0

### Patch Changes

- Updated dependencies [beaf1c2]
- Updated dependencies [3084e13]
  - @mastra/core@0.6.2-alpha.0
  - @mastra/rag@0.1.11-alpha.0

## 1.1.10

### Patch Changes

- Updated dependencies [ff1a76c]
- Updated dependencies [fc2f89c]
- Updated dependencies [dfbb131]
- Updated dependencies [f4854ee]
- Updated dependencies [afaf73f]
- Updated dependencies [0850b4c]
- Updated dependencies [b195f6e]
- Updated dependencies [7bcfaee]
- Updated dependencies [44631b1]
- Updated dependencies [9116d70]
- Updated dependencies [6e559a0]
- Updated dependencies [5f43505]
  - @mastra/rag@0.1.10
  - @mastra/core@0.6.1

## 1.1.10-alpha.2

### Patch Changes

- Updated dependencies [fc2f89c]
- Updated dependencies [dfbb131]
- Updated dependencies [0850b4c]
- Updated dependencies [9116d70]
  - @mastra/core@0.6.1-alpha.2
  - @mastra/rag@0.1.10-alpha.2

## 1.1.10-alpha.1

### Patch Changes

- Updated dependencies [ff1a76c]
- Updated dependencies [f4854ee]
- Updated dependencies [afaf73f]
- Updated dependencies [b195f6e]
- Updated dependencies [44631b1]
- Updated dependencies [6e559a0]
- Updated dependencies [5f43505]
  - @mastra/rag@0.1.10-alpha.1
  - @mastra/core@0.6.1-alpha.1

## 1.1.10-alpha.0

### Patch Changes

- Updated dependencies [7bcfaee]
  - @mastra/core@0.6.1-alpha.0
  - @mastra/rag@0.1.10-alpha.0

## 1.1.9

### Patch Changes

- Updated dependencies [16b98d9]
- Updated dependencies [1c8cda4]
- Updated dependencies [f14c830]
- Updated dependencies [95b4144]
- Updated dependencies [3729dbd]
- Updated dependencies [c2144f4]
  - @mastra/core@0.6.0
  - @mastra/rag@0.1.9

## 1.1.9-alpha.1

### Patch Changes

- Updated dependencies [16b98d9]
- Updated dependencies [1c8cda4]
- Updated dependencies [f14c830]
- Updated dependencies [95b4144]
- Updated dependencies [c2144f4]
  - @mastra/core@0.6.0-alpha.1
  - @mastra/rag@0.1.9-alpha.1

## 1.1.9-alpha.0

### Patch Changes

- Updated dependencies [3729dbd]
  - @mastra/core@0.5.1-alpha.0
  - @mastra/rag@0.1.9-alpha.0

## 1.1.8

### Patch Changes

- 52e0418: Split up action types between tools and workflows
- fd4a1d7: Update cjs bundling to make sure files are split
- Updated dependencies [a910463]
- Updated dependencies [59df7b6]
- Updated dependencies [22643eb]
- Updated dependencies [6feb23f]
- Updated dependencies [f2d6727]
- Updated dependencies [7a7a547]
- Updated dependencies [29f3a82]
- Updated dependencies [3d0e290]
- Updated dependencies [e9fbac5]
- Updated dependencies [301e4ee]
- Updated dependencies [ee667a2]
- Updated dependencies [dfbe4e9]
- Updated dependencies [dab255b]
- Updated dependencies [1e8bcbc]
- Updated dependencies [f2e8e5f]
- Updated dependencies [f6678e4]
- Updated dependencies [9e81f35]
- Updated dependencies [c93798b]
- Updated dependencies [9e0f2c9]
- Updated dependencies [a85ab24]
- Updated dependencies [dbd9f2d]
- Updated dependencies [59df7b6]
- Updated dependencies [caefaa2]
- Updated dependencies [c151ae6]
- Updated dependencies [52e0418]
- Updated dependencies [d79aedf]
- Updated dependencies [03236ec]
- Updated dependencies [3764e71]
- Updated dependencies [df982db]
- Updated dependencies [a171b37]
- Updated dependencies [506f1d5]
- Updated dependencies [02ffb7b]
- Updated dependencies [0461849]
- Updated dependencies [aec08af]
- Updated dependencies [2259379]
- Updated dependencies [aeb5e36]
- Updated dependencies [f2301de]
- Updated dependencies [358f069]
- Updated dependencies [fd4a1d7]
- Updated dependencies [c139344]
  - @mastra/core@0.5.0
  - @mastra/rag@0.1.8

## 1.1.8-alpha.13

### Patch Changes

- Updated dependencies [a85ab24]
  - @mastra/core@0.5.0-alpha.12
  - @mastra/rag@0.1.8-alpha.13

## 1.1.8-alpha.12

### Patch Changes

- fd4a1d7: Update cjs bundling to make sure files are split
- Updated dependencies [7a7a547]
- Updated dependencies [c93798b]
- Updated dependencies [dbd9f2d]
- Updated dependencies [a171b37]
- Updated dependencies [fd4a1d7]
  - @mastra/core@0.5.0-alpha.11
  - @mastra/rag@0.1.8-alpha.12

## 1.1.8-alpha.11

### Patch Changes

- Updated dependencies [aec08af]
  - @mastra/rag@0.1.8-alpha.11

## 1.1.8-alpha.10

### Patch Changes

- Updated dependencies [a910463]
  - @mastra/core@0.5.0-alpha.10
  - @mastra/rag@0.1.8-alpha.10

## 1.1.8-alpha.9

### Patch Changes

- Updated dependencies [e9fbac5]
- Updated dependencies [1e8bcbc]
- Updated dependencies [aeb5e36]
- Updated dependencies [f2301de]
  - @mastra/core@0.5.0-alpha.9
  - @mastra/rag@0.1.8-alpha.9

## 1.1.8-alpha.8

### Patch Changes

- Updated dependencies [506f1d5]
  - @mastra/core@0.5.0-alpha.8
  - @mastra/rag@0.1.8-alpha.8

## 1.1.8-alpha.7

### Patch Changes

- Updated dependencies [ee667a2]
  - @mastra/core@0.5.0-alpha.7
  - @mastra/rag@0.1.8-alpha.7

## 1.1.8-alpha.6

### Patch Changes

- Updated dependencies [f6678e4]
  - @mastra/core@0.5.0-alpha.6
  - @mastra/rag@0.1.8-alpha.6

## 1.1.8-alpha.5

### Patch Changes

- 52e0418: Split up action types between tools and workflows
- Updated dependencies [22643eb]
- Updated dependencies [6feb23f]
- Updated dependencies [f2d6727]
- Updated dependencies [301e4ee]
- Updated dependencies [dfbe4e9]
- Updated dependencies [9e81f35]
- Updated dependencies [9e0f2c9]
- Updated dependencies [caefaa2]
- Updated dependencies [c151ae6]
- Updated dependencies [52e0418]
- Updated dependencies [03236ec]
- Updated dependencies [3764e71]
- Updated dependencies [df982db]
- Updated dependencies [0461849]
- Updated dependencies [2259379]
- Updated dependencies [358f069]
  - @mastra/core@0.5.0-alpha.5
  - @mastra/rag@0.1.8-alpha.5

## 1.1.8-alpha.4

### Patch Changes

- Updated dependencies [d79aedf]
  - @mastra/core@0.5.0-alpha.4
  - @mastra/rag@0.1.8-alpha.4

## 1.1.8-alpha.3

### Patch Changes

- Updated dependencies [3d0e290]
- Updated dependencies [f2e8e5f]
  - @mastra/core@0.5.0-alpha.3
  - @mastra/rag@0.1.8-alpha.3

## 1.1.8-alpha.2

### Patch Changes

- Updated dependencies [02ffb7b]
  - @mastra/core@0.5.0-alpha.2
  - @mastra/rag@0.1.8-alpha.2

## 1.1.8-alpha.1

### Patch Changes

- Updated dependencies [dab255b]
  - @mastra/core@0.5.0-alpha.1
  - @mastra/rag@0.1.8-alpha.1

## 1.1.8-alpha.0

### Patch Changes

- Updated dependencies [59df7b6]
- Updated dependencies [29f3a82]
- Updated dependencies [59df7b6]
- Updated dependencies [c139344]
  - @mastra/core@0.5.0-alpha.0
  - @mastra/rag@0.1.8-alpha.0

## 1.1.7

### Patch Changes

- Updated dependencies [1da20e7]
  - @mastra/core@0.4.4
  - @mastra/rag@0.1.7

## 1.1.7-alpha.0

### Patch Changes

- Updated dependencies [1da20e7]
  - @mastra/core@0.4.4-alpha.0
  - @mastra/rag@0.1.7-alpha.0

## 1.1.6

### Patch Changes

- bb4f447: Add support for commonjs
- Updated dependencies [0d185b1]
- Updated dependencies [ed55f1d]
- Updated dependencies [06aa827]
- Updated dependencies [0fd78ac]
- Updated dependencies [2512a93]
- Updated dependencies [e62de74]
- Updated dependencies [0d25b75]
- Updated dependencies [fd14a3f]
- Updated dependencies [8d13b14]
- Updated dependencies [3f369a2]
- Updated dependencies [3ee4831]
- Updated dependencies [4d4e1e1]
- Updated dependencies [bb4f447]
- Updated dependencies [108793c]
- Updated dependencies [5f28f44]
- Updated dependencies [dabecf4]
  - @mastra/core@0.4.3
  - @mastra/rag@0.1.6

## 1.1.6-alpha.4

### Patch Changes

- Updated dependencies [dabecf4]
  - @mastra/core@0.4.3-alpha.4
  - @mastra/rag@0.1.6-alpha.4

## 1.1.6-alpha.3

### Patch Changes

- bb4f447: Add support for commonjs
- Updated dependencies [0fd78ac]
- Updated dependencies [0d25b75]
- Updated dependencies [fd14a3f]
- Updated dependencies [3f369a2]
- Updated dependencies [4d4e1e1]
- Updated dependencies [bb4f447]
  - @mastra/core@0.4.3-alpha.3
  - @mastra/rag@0.1.6-alpha.3

## 1.1.6-alpha.2

### Patch Changes

- Updated dependencies [2512a93]
- Updated dependencies [e62de74]
  - @mastra/core@0.4.3-alpha.2
  - @mastra/rag@0.1.6-alpha.2

## 1.1.6-alpha.1

### Patch Changes

- Updated dependencies [0d185b1]
- Updated dependencies [ed55f1d]
- Updated dependencies [8d13b14]
- Updated dependencies [3ee4831]
- Updated dependencies [108793c]
- Updated dependencies [5f28f44]
  - @mastra/core@0.4.3-alpha.1
  - @mastra/rag@0.1.6-alpha.1

## 1.1.6-alpha.0

### Patch Changes

- Updated dependencies [06aa827]
  - @mastra/core@0.4.3-alpha.0
  - @mastra/rag@0.1.6-alpha.0

## 1.1.5

### Patch Changes

- Updated dependencies [7fceae1]
- Updated dependencies [8d94c3e]
- Updated dependencies [99dcdb5]
- Updated dependencies [6cb63e0]
- Updated dependencies [f626fbb]
- Updated dependencies [e752340]
- Updated dependencies [eb91535]
  - @mastra/core@0.4.2
  - @mastra/rag@0.1.5

## 1.1.5-alpha.2

### Patch Changes

- Updated dependencies [8d94c3e]
- Updated dependencies [99dcdb5]
- Updated dependencies [e752340]
- Updated dependencies [eb91535]
  - @mastra/core@0.4.2-alpha.2
  - @mastra/rag@0.1.5-alpha.2

## 1.1.5-alpha.1

### Patch Changes

- Updated dependencies [6cb63e0]
  - @mastra/core@0.4.2-alpha.1
  - @mastra/rag@0.1.5-alpha.1

## 1.1.5-alpha.0

### Patch Changes

- Updated dependencies [7fceae1]
- Updated dependencies [f626fbb]
  - @mastra/core@0.4.2-alpha.0
  - @mastra/rag@0.1.5-alpha.0

## 1.1.4

### Patch Changes

- Updated dependencies [ce44b9b]
- Updated dependencies [967da43]
- Updated dependencies [b405f08]
  - @mastra/core@0.4.1
  - @mastra/rag@0.1.4

## 1.1.3

### Patch Changes

- Updated dependencies [2fc618f]
- Updated dependencies [fe0fd01]
  - @mastra/core@0.4.0
  - @mastra/rag@0.1.3

## 1.1.3-alpha.1

### Patch Changes

- Updated dependencies [fe0fd01]
  - @mastra/core@0.4.0-alpha.1
  - @mastra/rag@0.1.3-alpha.1

## 1.1.3-alpha.0

### Patch Changes

- Updated dependencies [2fc618f]
  - @mastra/core@0.4.0-alpha.0
  - @mastra/rag@0.1.3-alpha.0

## 1.1.2

### Patch Changes

- Updated dependencies [f205ede]
  - @mastra/core@0.3.0
  - @mastra/rag@0.1.2

## 1.1.1

### Patch Changes

- Updated dependencies [d59f1a8]
- Updated dependencies [91ef439]
- Updated dependencies [4a25be4]
- Updated dependencies [bf2e88f]
- Updated dependencies [2f0d707]
- Updated dependencies [aac1667]
  - @mastra/core@0.2.1
  - @mastra/rag@0.1.1

## 1.1.1-alpha.0

### Patch Changes

- Updated dependencies [d59f1a8]
- Updated dependencies [91ef439]
- Updated dependencies [4a25be4]
- Updated dependencies [bf2e88f]
- Updated dependencies [2f0d707]
- Updated dependencies [aac1667]
  - @mastra/core@0.2.1-alpha.0
  - @mastra/rag@0.1.1-alpha.0

## 1.1.0

### Minor Changes

- 5916f9d: Update deps from fixed to ^
- 74b3078: Reduce verbosity in workflows API
- 8b416d9: Breaking changes

### Patch Changes

- 8ae2bbc: Dane publishing
- 9897f48: Use conventional commits
- 837a288: MAJOR Revamp of tools, workflows, syncs.
- 685108a: Remove syncs and excess rag
- b97ca96: Tracing into default storage
- 033eda6: More fixes for refactor
- 685108a: Removing mastra syncs
- 0b74006: Workflow updates
- 9c10484: update all packages
- 70dabd9: Fix broken publish
- 61b5c4e: n/a
- 0bd142c: Fixes learned from docs
- b8f3be0: New bundling for integrations
- 5811de6: Updates spec-writer example to use new workflows constructs. Small improvements to workflow internals. Switch transformer tokenizer for js compatible one.
- 327ece7: Updates for ts versions
- b5393f1: New example: Dane and many fixes to make it work
- 4f1d1a1: Enforce types ann cleanup package.json
- ee4de15: Dane fixes
- Updated dependencies [b27bdb8]
- Updated dependencies [ee856f3]
- Updated dependencies [f537e33]
- Updated dependencies [6f2c0f5]
- Updated dependencies [f646a8b]
- Updated dependencies [e4d4ede]
- Updated dependencies [0be7181]
- Updated dependencies [dd6d87f]
- Updated dependencies [9029796]
- Updated dependencies [6fa4bd2]
- Updated dependencies [f031a1f]
- Updated dependencies [8151f44]
- Updated dependencies [d7d465a]
- Updated dependencies [4d4f6b6]
- Updated dependencies [73d112c]
- Updated dependencies [592e3cf]
- Updated dependencies [9d1796d]
- Updated dependencies [e897f1c]
- Updated dependencies [4a54c82]
- Updated dependencies [3967e69]
- Updated dependencies [8ae2bbc]
- Updated dependencies [e9d1b47]
- Updated dependencies [bdaf834]
- Updated dependencies [016493a]
- Updated dependencies [bc40916]
- Updated dependencies [93a3719]
- Updated dependencies [1616f70]
- Updated dependencies [7d83b92]
- Updated dependencies [9fb3039]
- Updated dependencies [d5e12de]
- Updated dependencies [e1dd94a]
- Updated dependencies [07c069d]
- Updated dependencies [5cdfb88]
- Updated dependencies [837a288]
- Updated dependencies [685108a]
- Updated dependencies [c8ff2f5]
- Updated dependencies [5fdc87c]
- Updated dependencies [ae7bf94]
- Updated dependencies [8e7814f]
- Updated dependencies [66a03ec]
- Updated dependencies [5916f9d]
- Updated dependencies [7d87a15]
- Updated dependencies [b97ca96]
- Updated dependencies [23dcb23]
- Updated dependencies [033eda6]
- Updated dependencies [8105fae]
- Updated dependencies [e097800]
- Updated dependencies [ab1dc59]
- Updated dependencies [a621c34]
- Updated dependencies [1944807]
- Updated dependencies [30322ce]
- Updated dependencies [1874f40]
- Updated dependencies [685108a]
- Updated dependencies [f7d1131]
- Updated dependencies [79acad0]
- Updated dependencies [7a19083]
- Updated dependencies [382f4dc]
- Updated dependencies [1ebd071]
- Updated dependencies [0b74006]
- Updated dependencies [2f17a5f]
- Updated dependencies [f368477]
- Updated dependencies [7892533]
- Updated dependencies [9c10484]
- Updated dependencies [b726bf5]
- Updated dependencies [70dabd9]
- Updated dependencies [45fd5b8]
- Updated dependencies [21fe536]
- Updated dependencies [176bc42]
- Updated dependencies [401a4d9]
- Updated dependencies [2e099d2]
- Updated dependencies [0b826f6]
- Updated dependencies [d68b532]
- Updated dependencies [75bf3f0]
- Updated dependencies [e6d8055]
- Updated dependencies [779702b]
- Updated dependencies [e2e76de]
- Updated dependencies [ccbc581]
- Updated dependencies [5950de5]
- Updated dependencies [fe3dcb0]
- Updated dependencies [78eec7c]
- Updated dependencies [a8a459a]
- Updated dependencies [0be7181]
- Updated dependencies [7b87567]
- Updated dependencies [b524c22]
- Updated dependencies [d7d465a]
- Updated dependencies [df843d3]
- Updated dependencies [4534e77]
- Updated dependencies [d6d8159]
- Updated dependencies [ae638a4]
- Updated dependencies [0bd142c]
- Updated dependencies [9625602]
- Updated dependencies [72d1990]
- Updated dependencies [f6ba259]
- Updated dependencies [2712098]
- Updated dependencies [eedb829]
- Updated dependencies [036ee5e]
- Updated dependencies [5285356]
- Updated dependencies [74b3078]
- Updated dependencies [cb290ee]
- Updated dependencies [1c3232a]
- Updated dependencies [24fe87e]
- Updated dependencies [b4d7416]
- Updated dependencies [e608d8c]
- Updated dependencies [06b2c0a]
- Updated dependencies [002d6d8]
- Updated dependencies [e448a26]
- Updated dependencies [8b416d9]
- Updated dependencies [fd494a3]
- Updated dependencies [dc90663]
- Updated dependencies [c872875]
- Updated dependencies [a944f1a]
- Updated dependencies [3c4488b]
- Updated dependencies [a7b016d]
- Updated dependencies [fd75f3c]
- Updated dependencies [7f24c29]
- Updated dependencies [2017553]
- Updated dependencies [a10b7a3]
- Updated dependencies [cf6d825]
- Updated dependencies [963c15a]
- Updated dependencies [7365b6c]
- Updated dependencies [5ee67d3]
- Updated dependencies [d38f7a6]
- Updated dependencies [38b7f66]
- Updated dependencies [2fa7f53]
- Updated dependencies [1420ae2]
- Updated dependencies [f6da688]
- Updated dependencies [3700be1]
- Updated dependencies [9ade36e]
- Updated dependencies [10870bc]
- Updated dependencies [2b01511]
- Updated dependencies [a870123]
- Updated dependencies [5826db3]
- Updated dependencies [ccf115c]
- Updated dependencies [04434b6]
- Updated dependencies [5811de6]
- Updated dependencies [9f3ab05]
- Updated dependencies [66a5392]
- Updated dependencies [4b1ce2c]
- Updated dependencies [14064f2]
- Updated dependencies [f5dfa20]
- Updated dependencies [eb45d76]
- Updated dependencies [327ece7]
- Updated dependencies [da2e8d3]
- Updated dependencies [95a4697]
- Updated dependencies [d5fccfb]
- Updated dependencies [3427b95]
- Updated dependencies [538a136]
- Updated dependencies [e66643a]
- Updated dependencies [b5393f1]
- Updated dependencies [d2cd535]
- Updated dependencies [c2dd6b5]
- Updated dependencies [67637ba]
- Updated dependencies [836f4e3]
- Updated dependencies [5ee2e78]
- Updated dependencies [6101f2d]
- Updated dependencies [9c0d010]
- Updated dependencies [cd02c56]
- Updated dependencies [01502b0]
- Updated dependencies [16e5b04]
- Updated dependencies [d9c8dd0]
- Updated dependencies [9fb59d6]
- Updated dependencies [a9345f9]
- Updated dependencies [99f1847]
- Updated dependencies [04f3171]
- Updated dependencies [ecdee97]
- Updated dependencies [8769a62]
- Updated dependencies [d5ec619]
- Updated dependencies [7de6d71]
- Updated dependencies [c3047a7]
- Updated dependencies [27275c9]
- Updated dependencies [ae7bf94]
- Updated dependencies [4f1d1a1]
- Updated dependencies [4769753]
- Updated dependencies [ee4de15]
- Updated dependencies [202d404]
- Updated dependencies [a221426]
  - @mastra/rag@0.1.0
  - @mastra/core@0.2.0

## 1.1.0-alpha.105

### Patch Changes

- Updated dependencies [016493a]
- Updated dependencies [382f4dc]
- Updated dependencies [176bc42]
- Updated dependencies [d68b532]
- Updated dependencies [fe3dcb0]
- Updated dependencies [e448a26]
- Updated dependencies [fd75f3c]
- Updated dependencies [ccf115c]
- Updated dependencies [a221426]
  - @mastra/core@0.2.0-alpha.110
  - @mastra/rag@0.1.0-alpha.103

## 1.1.0-alpha.104

### Patch Changes

- Updated dependencies [d5fccfb]
  - @mastra/core@0.2.0-alpha.109
  - @mastra/rag@0.1.0-alpha.102

## 1.1.0-alpha.103

### Patch Changes

- Updated dependencies [5ee67d3]
- Updated dependencies [95a4697]
  - @mastra/core@0.2.0-alpha.108
  - @mastra/rag@0.1.0-alpha.101

## 1.1.0-alpha.102

### Patch Changes

- Updated dependencies [66a5392]
  - @mastra/core@0.2.0-alpha.107
  - @mastra/rag@0.1.0-alpha.100

## 1.1.0-alpha.101

### Patch Changes

- Updated dependencies [6f2c0f5]
- Updated dependencies [a8a459a]
  - @mastra/core@0.2.0-alpha.106
  - @mastra/rag@0.1.0-alpha.99

## 1.1.0-alpha.100

### Patch Changes

- Updated dependencies [1420ae2]
- Updated dependencies [99f1847]
  - @mastra/core@0.2.0-alpha.105
  - @mastra/rag@0.1.0-alpha.98

## 1.1.0-alpha.99

### Patch Changes

- b97ca96: Tracing into default storage
- Updated dependencies [5fdc87c]
- Updated dependencies [b97ca96]
- Updated dependencies [72d1990]
- Updated dependencies [cf6d825]
- Updated dependencies [10870bc]
  - @mastra/core@0.2.0-alpha.104
  - @mastra/rag@0.1.0-alpha.97

## 1.1.0-alpha.98

### Patch Changes

- Updated dependencies [4534e77]
  - @mastra/core@0.2.0-alpha.103
  - @mastra/rag@0.1.0-alpha.96

## 1.1.0-alpha.97

### Patch Changes

- Updated dependencies [a9345f9]
  - @mastra/core@0.2.0-alpha.102
  - @mastra/rag@0.1.0-alpha.95

## 1.1.0-alpha.96

### Patch Changes

- 4f1d1a1: Enforce types ann cleanup package.json
- Updated dependencies [66a03ec]
- Updated dependencies [4f1d1a1]
  - @mastra/core@0.2.0-alpha.101
  - @mastra/rag@0.1.0-alpha.94

## 1.1.0-alpha.95

### Patch Changes

- Updated dependencies [9d1796d]
  - @mastra/core@0.2.0-alpha.100
  - @mastra/rag@0.1.0-alpha.93

## 1.1.0-alpha.94

### Patch Changes

- Updated dependencies [7d83b92]
  - @mastra/core@0.2.0-alpha.99
  - @mastra/rag@0.1.0-alpha.92

## 1.1.0-alpha.93

### Patch Changes

- 70dabd9: Fix broken publish
- Updated dependencies [70dabd9]
- Updated dependencies [202d404]
  - @mastra/core@0.2.0-alpha.98
  - @mastra/rag@0.1.0-alpha.91

## 1.1.0-alpha.92

### Patch Changes

- Updated dependencies [07c069d]
- Updated dependencies [7892533]
- Updated dependencies [e6d8055]
- Updated dependencies [5950de5]
- Updated dependencies [df843d3]
- Updated dependencies [a870123]
  - @mastra/core@0.2.0-alpha.97
  - @mastra/rag@0.1.0-alpha.90

## 1.1.0-alpha.91

### Minor Changes

- 74b3078: Reduce verbosity in workflows API

### Patch Changes

- Updated dependencies [74b3078]
  - @mastra/core@0.2.0-alpha.96
  - @mastra/rag@0.1.0-alpha.89

## 1.1.0-alpha.90

### Patch Changes

- Updated dependencies [9fb59d6]
  - @mastra/core@0.2.0-alpha.95
  - @mastra/rag@0.1.0-alpha.88

## 1.1.0-alpha.89

### Minor Changes

- 8b416d9: Breaking changes

### Patch Changes

- 9c10484: update all packages
- Updated dependencies [9c10484]
- Updated dependencies [8b416d9]
  - @mastra/core@0.2.0-alpha.94
  - @mastra/rag@0.1.0-alpha.87

## 1.1.0-alpha.88

### Patch Changes

- Updated dependencies [5285356]
  - @mastra/core@0.2.0-alpha.93
  - @mastra/rag@0.1.0-alpha.86

## 1.1.0-alpha.87

### Patch Changes

- Updated dependencies [b27bdb8]
  - @mastra/rag@0.1.0-alpha.85

## 1.1.0-alpha.86

### Patch Changes

- Updated dependencies [4d4f6b6]
  - @mastra/core@0.2.0-alpha.92
  - @mastra/rag@0.1.0-alpha.84

## 1.1.0-alpha.85

### Patch Changes

- Updated dependencies [d7d465a]
- Updated dependencies [d7d465a]
- Updated dependencies [2017553]
- Updated dependencies [a10b7a3]
- Updated dependencies [16e5b04]
  - @mastra/core@0.2.0-alpha.91
  - @mastra/rag@0.1.0-alpha.83

## 1.1.0-alpha.84

### Patch Changes

- Updated dependencies [8151f44]
- Updated dependencies [e897f1c]
- Updated dependencies [3700be1]
  - @mastra/core@0.2.0-alpha.90
  - @mastra/rag@0.1.0-alpha.82

## 1.1.0-alpha.83

### Patch Changes

- Updated dependencies [27275c9]
  - @mastra/core@0.2.0-alpha.89
  - @mastra/rag@0.1.0-alpha.81

## 1.1.0-alpha.82

### Patch Changes

- Updated dependencies [ccbc581]
  - @mastra/core@0.2.0-alpha.88
  - @mastra/rag@0.1.0-alpha.80

## 1.1.0-alpha.81

### Patch Changes

- Updated dependencies [7365b6c]
  - @mastra/core@0.2.0-alpha.87
  - @mastra/rag@0.1.0-alpha.79

## 1.1.0-alpha.80

### Minor Changes

- 5916f9d: Update deps from fixed to ^

### Patch Changes

- Updated dependencies [6fa4bd2]
- Updated dependencies [5916f9d]
- Updated dependencies [e2e76de]
- Updated dependencies [7f24c29]
- Updated dependencies [67637ba]
- Updated dependencies [04f3171]
  - @mastra/core@0.2.0-alpha.86
  - @mastra/rag@0.1.0-alpha.78

## 1.0.4-alpha.79

### Patch Changes

- Updated dependencies [e9d1b47]
  - @mastra/core@0.2.0-alpha.85
  - @mastra/rag@0.0.2-alpha.77

## 1.0.4-alpha.78

### Patch Changes

- Updated dependencies [f646a8b]
  - @mastra/rag@0.0.2-alpha.76

## 1.0.4-alpha.77

### Patch Changes

- Updated dependencies [2f17a5f]
- Updated dependencies [cb290ee]
- Updated dependencies [b4d7416]
- Updated dependencies [38b7f66]
  - @mastra/core@0.2.0-alpha.84
  - @mastra/rag@0.0.2-alpha.75

## 1.0.4-alpha.76

### Patch Changes

- b8f3be0: New bundling for integrations
- Updated dependencies [30322ce]
- Updated dependencies [78eec7c]
- Updated dependencies [9625602]
- Updated dependencies [8769a62]
  - @mastra/core@0.2.0-alpha.83
  - @mastra/rag@0.0.2-alpha.74

## 1.0.4-alpha.75

### Patch Changes

- Updated dependencies [73d112c]
  - @mastra/core@0.1.27-alpha.82
  - @mastra/rag@0.0.2-alpha.73

## 1.0.4-alpha.74

### Patch Changes

- Updated dependencies [9fb3039]
  - @mastra/core@0.1.27-alpha.81
  - @mastra/rag@0.0.2-alpha.72

## 1.0.4-alpha.73

### Patch Changes

- Updated dependencies [a944f1a]
  - @mastra/rag@0.0.2-alpha.71

## 1.0.4-alpha.72

### Patch Changes

- 327ece7: Updates for ts versions
- Updated dependencies [327ece7]
  - @mastra/core@0.1.27-alpha.80
  - @mastra/rag@0.0.2-alpha.70

## 1.0.4-alpha.71

### Patch Changes

- Updated dependencies [21fe536]
  - @mastra/core@0.1.27-alpha.79
  - @mastra/rag@0.0.2-alpha.69

## 1.0.4-alpha.70

### Patch Changes

- 685108a: Remove syncs and excess rag
- 685108a: Removing mastra syncs
- Updated dependencies [685108a]
- Updated dependencies [685108a]
  - @mastra/core@0.1.27-alpha.78
  - @mastra/rag@0.0.2-alpha.68

## 1.0.4-alpha.69

### Patch Changes

- Updated dependencies [8105fae]
- Updated dependencies [ecdee97]
  - @mastra/core@0.1.27-alpha.77
  - @mastra/rag@0.0.2-alpha.67

## 1.0.4-alpha.68

### Patch Changes

- Updated dependencies [9c0d010]
  - @mastra/rag@0.0.2-alpha.66

## 1.0.4-alpha.67

### Patch Changes

- Updated dependencies [ae7bf94]
- Updated dependencies [ae7bf94]
  - @mastra/core@0.1.27-alpha.76
  - @mastra/rag@0.0.2-alpha.65

## 1.0.4-alpha.66

### Patch Changes

- Updated dependencies [23dcb23]
  - @mastra/core@0.1.27-alpha.75
  - @mastra/rag@0.0.2-alpha.64

## 1.0.4-alpha.65

### Patch Changes

- Updated dependencies [7b87567]
  - @mastra/core@0.1.27-alpha.74
  - @mastra/rag@0.0.2-alpha.63

## 1.0.4-alpha.64

### Patch Changes

- Updated dependencies [3427b95]
  - @mastra/core@0.1.27-alpha.73
  - @mastra/rag@0.0.2-alpha.62

## 1.0.4-alpha.63

### Patch Changes

- Updated dependencies [e4d4ede]
- Updated dependencies [06b2c0a]
  - @mastra/core@0.1.27-alpha.72
  - @mastra/rag@0.0.2-alpha.61

## 1.0.4-alpha.62

### Patch Changes

- Updated dependencies [d9c8dd0]
  - @mastra/core@0.1.27-alpha.71
  - @mastra/rag@0.0.2-alpha.60

## 1.0.4-alpha.61

### Patch Changes

- Updated dependencies [bdaf834]
  - @mastra/rag@0.0.2-alpha.59

## 1.0.4-alpha.60

### Patch Changes

- Updated dependencies [dd6d87f]
- Updated dependencies [04434b6]
  - @mastra/core@0.1.27-alpha.70
  - @mastra/rag@0.0.2-alpha.58

## 1.0.4-alpha.59

### Patch Changes

- Updated dependencies [ab1dc59]
- Updated dependencies [4769753]
  - @mastra/rag@0.0.2-alpha.57

## 1.0.4-alpha.58

### Patch Changes

- Updated dependencies [ee856f3]
- Updated dependencies [c3047a7]
  - @mastra/rag@0.0.2-alpha.56

## 1.0.4-alpha.57

### Patch Changes

- Updated dependencies [1944807]
- Updated dependencies [9ade36e]
  - @mastra/core@0.1.27-alpha.69
  - @mastra/rag@0.0.2-alpha.55

## 1.0.4-alpha.56

### Patch Changes

- Updated dependencies [0be7181]
- Updated dependencies [0be7181]
  - @mastra/core@0.1.27-alpha.68
  - @mastra/rag@0.0.2-alpha.54

## 1.0.4-alpha.55

### Patch Changes

- Updated dependencies [c8ff2f5]
  - @mastra/core@0.1.27-alpha.67
  - @mastra/rag@0.0.2-alpha.53

## 1.0.4-alpha.54

### Patch Changes

- Updated dependencies [14064f2]
  - @mastra/core@0.1.27-alpha.66
  - @mastra/rag@0.0.2-alpha.52

## 1.0.4-alpha.53

### Patch Changes

- Updated dependencies [e66643a]
  - @mastra/core@0.1.27-alpha.65
  - @mastra/rag@0.0.2-alpha.51

## 1.0.4-alpha.52

### Patch Changes

- Updated dependencies [1616f70]
  - @mastra/rag@0.0.2-alpha.50

## 1.0.4-alpha.51

### Patch Changes

- Updated dependencies [f368477]
- Updated dependencies [d5ec619]
  - @mastra/core@0.1.27-alpha.64
  - @mastra/rag@0.0.2-alpha.49

## 1.0.4-alpha.50

### Patch Changes

- Updated dependencies [5826db3]
  - @mastra/rag@0.0.2-alpha.48

## 1.0.4-alpha.49

### Patch Changes

- Updated dependencies [e097800]
  - @mastra/core@0.1.27-alpha.63
  - @mastra/rag@0.0.2-alpha.47

## 1.0.4-alpha.48

### Patch Changes

- Updated dependencies [93a3719]
  - @mastra/core@0.1.27-alpha.62
  - @mastra/rag@0.0.2-alpha.46

## 1.0.4-alpha.47

### Patch Changes

- Updated dependencies [dc90663]
  - @mastra/core@0.1.27-alpha.61
  - @mastra/rag@0.0.2-alpha.45

## 1.0.4-alpha.46

### Patch Changes

- Updated dependencies [3967e69]
  - @mastra/core@0.1.27-alpha.60
  - @mastra/rag@0.0.2-alpha.44

## 1.0.4-alpha.45

### Patch Changes

- Updated dependencies [b524c22]
  - @mastra/core@0.1.27-alpha.59
  - @mastra/rag@0.0.2-alpha.43

## 1.0.4-alpha.44

### Patch Changes

- Updated dependencies [1874f40]
- Updated dependencies [4b1ce2c]
  - @mastra/core@0.1.27-alpha.58
  - @mastra/rag@0.0.2-alpha.42

## 1.0.4-alpha.43

### Patch Changes

- Updated dependencies [fd494a3]
- Updated dependencies [7de6d71]
  - @mastra/core@0.1.27-alpha.57
  - @mastra/rag@0.0.2-alpha.41

## 1.0.4-alpha.42

### Patch Changes

- Updated dependencies [ae638a4]
- Updated dependencies [9f3ab05]
  - @mastra/rag@0.0.2-alpha.40
  - @mastra/core@0.1.27-alpha.56

## 1.0.4-alpha.41

### Patch Changes

- 837a288: MAJOR Revamp of tools, workflows, syncs.
- 0b74006: Workflow updates
- Updated dependencies [592e3cf]
- Updated dependencies [837a288]
- Updated dependencies [0b74006]
  - @mastra/core@0.1.27-alpha.55
  - @mastra/rag@0.0.2-alpha.39

## 1.0.4-alpha.40

### Patch Changes

- Updated dependencies [eb45d76]
- Updated dependencies [d2cd535]
  - @mastra/rag@0.0.2-alpha.38
  - @mastra/core@0.1.27-alpha.54

## 1.0.4-alpha.39

### Patch Changes

- Updated dependencies [8e7814f]
  - @mastra/core@0.1.27-alpha.53
  - @mastra/rag@0.0.2-alpha.37

## 1.0.4-alpha.38

### Patch Changes

- Updated dependencies [eedb829]
  - @mastra/core@0.1.27-alpha.52
  - @mastra/rag@0.0.2-alpha.36

## 1.0.4-alpha.37

### Patch Changes

- Updated dependencies [a7b016d]
- Updated dependencies [da2e8d3]
- Updated dependencies [538a136]
  - @mastra/core@0.1.27-alpha.51
  - @mastra/rag@0.0.2-alpha.35

## 1.0.4-alpha.36

### Patch Changes

- Updated dependencies [401a4d9]
  - @mastra/core@0.1.27-alpha.50
  - @mastra/rag@0.0.2-alpha.34

## 1.0.4-alpha.35

### Patch Changes

- Updated dependencies [a621c34]
- Updated dependencies [79acad0]
- Updated dependencies [f5dfa20]
  - @mastra/rag@0.0.2-alpha.33
  - @mastra/core@0.1.27-alpha.49

## 1.0.4-alpha.34

### Patch Changes

- Updated dependencies [b726bf5]
  - @mastra/core@0.1.27-alpha.48
  - @mastra/rag@0.0.2-alpha.32

## 1.0.4-alpha.33

### Patch Changes

- Updated dependencies [f6ba259]
  - @mastra/core@0.1.27-alpha.47
  - @mastra/rag@0.0.2-alpha.31

## 1.0.4-alpha.32

### Patch Changes

- 8ae2bbc: Dane publishing
- 0bd142c: Fixes learned from docs
- ee4de15: Dane fixes
- Updated dependencies [8ae2bbc]
- Updated dependencies [0bd142c]
- Updated dependencies [ee4de15]
  - @mastra/core@0.1.27-alpha.46
  - @mastra/rag@0.0.2-alpha.30

## 1.0.4-alpha.31

### Patch Changes

- 9897f48: Use conventional commits

## 1.0.4-alpha.30

### Patch Changes

- Updated dependencies [e608d8c]
- Updated dependencies [002d6d8]
  - @mastra/core@0.1.27-alpha.45
  - @mastra/rag@0.0.2-alpha.29

## 1.0.4-alpha.29

### Patch Changes

- Updated dependencies [2fa7f53]
  - @mastra/core@0.1.27-alpha.44
  - @mastra/rag@0.0.2-alpha.28

## 1.0.4-alpha.28

### Patch Changes

- Updated dependencies [2e099d2]
- Updated dependencies [d6d8159]
  - @mastra/core@0.1.27-alpha.43
  - @mastra/rag@0.0.2-alpha.27

## 1.0.4-alpha.27

### Patch Changes

- Updated dependencies [4a54c82]
  - @mastra/core@0.1.27-alpha.42
  - @mastra/rag@0.0.2-alpha.26

## 1.0.4-alpha.26

### Patch Changes

- Updated dependencies [5cdfb88]
  - @mastra/core@0.1.27-alpha.41
  - @mastra/rag@0.0.2-alpha.25

## 1.0.4-alpha.25

### Patch Changes

- Updated dependencies [9029796]
  - @mastra/core@0.1.27-alpha.40
  - @mastra/rag@0.0.2-alpha.24

## 1.0.4-alpha.24

### Patch Changes

- Updated dependencies [2b01511]
- Updated dependencies [6101f2d]
  - @mastra/core@0.1.27-alpha.39
  - @mastra/rag@0.0.2-alpha.23

## 1.0.4-alpha.23

### Patch Changes

- 61b5c4e: n/a

## 1.0.4-alpha.22

### Patch Changes

- Updated dependencies [f031a1f]
  - @mastra/core@0.1.27-alpha.38
  - @mastra/rag@0.0.2-alpha.22

## 1.0.4-alpha.21

### Patch Changes

- b5393f1: New example: Dane and many fixes to make it work
- Updated dependencies [45fd5b8]
- Updated dependencies [c872875]
- Updated dependencies [f6da688]
- Updated dependencies [b5393f1]
  - @mastra/rag@0.0.2-alpha.21
  - @mastra/core@0.1.27-alpha.37

## 1.0.4-alpha.20

### Patch Changes

- Updated dependencies [f537e33]
- Updated dependencies [bc40916]
- Updated dependencies [f7d1131]
- Updated dependencies [75bf3f0]
- Updated dependencies [3c4488b]
- Updated dependencies [d38f7a6]
  - @mastra/core@0.1.27-alpha.36

## 1.0.4-alpha.19

### Patch Changes

- 033eda6: More fixes for refactor
- Updated dependencies [033eda6]
  - @mastra/core@0.1.27-alpha.35

## 1.0.4-alpha.18

### Patch Changes

- 837a288: MAJOR Revamp of tools, workflows, syncs.
- 5811de6: Updates spec-writer example to use new workflows constructs. Small improvements to workflow internals. Switch transformer tokenizer for js compatible one.
- Updated dependencies [837a288]
- Updated dependencies [5811de6]
  - @mastra/core@0.1.27-alpha.34

## 1.0.4-alpha.17

### Patch Changes

- Updated dependencies [e1dd94a]
  - @mastra/core@0.1.27-alpha.33

## 1.0.4-alpha.16

### Patch Changes

- Updated dependencies [2712098]
  - @mastra/core@0.1.27-alpha.32

## 1.0.4-alpha.15

### Patch Changes

- Updated dependencies [c2dd6b5]
  - @mastra/core@0.1.27-alpha.31

## 1.0.4-alpha.14

### Patch Changes

- Updated dependencies [963c15a]
  - @mastra/core@0.1.27-alpha.30

## 1.0.4-alpha.13

### Patch Changes

- Updated dependencies [7d87a15]
  - @mastra/core@0.1.27-alpha.29

## 1.0.4-alpha.12

### Patch Changes

- Updated dependencies [1ebd071]
  - @mastra/core@0.1.27-alpha.28

## 1.0.4-alpha.11

### Patch Changes

- Updated dependencies [cd02c56]
  - @mastra/core@0.1.27-alpha.27

## 1.0.4-alpha.10

### Patch Changes

- Updated dependencies [d5e12de]
  - @mastra/core@0.1.27-alpha.26

## 1.0.4-alpha.9

### Patch Changes

- Updated dependencies [01502b0]
  - @mastra/core@0.1.27-alpha.25

## 1.0.4-alpha.8

### Patch Changes

- Updated dependencies [836f4e3]
  - @mastra/core@0.1.27-alpha.24

## 1.0.4-alpha.7

### Patch Changes

- Updated dependencies [0b826f6]
  - @mastra/core@0.1.27-alpha.23

## 1.0.4-alpha.6

### Patch Changes

- Updated dependencies [7a19083]
  - @mastra/core@0.1.27-alpha.22

## 1.0.4-alpha.5

### Patch Changes

- Updated dependencies [5ee2e78]
  - @mastra/core@0.1.27-alpha.21<|MERGE_RESOLUTION|>--- conflicted
+++ resolved
@@ -1,7 +1,5 @@
 # @mastra/firecrawl
 
-<<<<<<< HEAD
-=======
 ## 1.1.15-alpha.7
 
 ### Patch Changes
@@ -26,7 +24,6 @@
   - @mastra/core@0.8.0-alpha.5
   - @mastra/rag@0.1.15-alpha.5
 
->>>>>>> 8df4a77d
 ## 1.1.15-alpha.4
 
 ### Patch Changes
