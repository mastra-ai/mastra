--- conflicted
+++ resolved
@@ -1,7 +1,5 @@
 # @mastra/github
 
-<<<<<<< HEAD
-=======
 ## 1.1.15-alpha.7
 
 ### Patch Changes
@@ -23,7 +21,6 @@
 - Updated dependencies [93875ed]
   - @mastra/core@0.8.0-alpha.5
 
->>>>>>> 8df4a77d
 ## 1.1.15-alpha.4
 
 ### Patch Changes
