--- conflicted
+++ resolved
@@ -22,12 +22,7 @@
     "./package.json": "./package.json"
   },
   "scripts": {
-<<<<<<< HEAD
-    "analyze": "size-limit --why",
     "build": "cross-env NODE_OPTIONS='--max-old-space-size=8192' tsup src/index.ts --format esm,cjs --no-dts --clean --treeshake=smallest --splitting --sourcemap && tsc -p tsconfig.build.json",
-=======
-    "build": "cross-env NODE_OPTIONS='--max-old-space-size=8192' tsup src/index.ts --format esm,cjs --dts --clean --treeshake=smallest --splitting",
->>>>>>> 2ef2ec22
     "build:watch": "pnpm build --watch",
     "lint": "eslint .",
     "test": "node --experimental-vm-modules node_modules/jest/bin/jest.js",
