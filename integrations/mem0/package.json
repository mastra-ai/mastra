{
  "name": "@mastra/mem0",
  "version": "0.1.2-alpha.0",
  "description": "Mem0 is a memory-based AI platform that allows you to store, search your memories based on the user's query.",
  "type": "module",
  "keywords": [],
  "license": "Elastic-2.0",
  "author": "https://mem0.ai",
  "main": "dist/index.js",
  "typings": "dist/index.d.ts",
  "files": [
    "dist"
  ],
  "exports": {
    ".": {
      "import": {
        "types": "./dist/index.d.ts",
        "default": "./dist/index.js"
      },
      "require": {
        "types": "./dist/index.d.cts",
        "default": "./dist/index.cjs"
      }
    },
    "./package.json": "./package.json"
  },
  "scripts": {
    "check": "tsc --noEmit",
    "build": "tsup src/index.ts --format esm,cjs --dts --clean --treeshake",
    "build:watch": "pnpm build --watch",
    "lint": "eslint .",
    "start": "dts watch",
    "test": "vitest"
  },
  "devDependencies": {
    "@internal/lint": "workspace:*",
    "@mastra/core": "workspace:*",
    "@microsoft/api-extractor": "^7.52.8",
    "@types/node": "^20.17.57",
    "eslint": "^9.28.0",
    "tsup": "^8.5.0",
    "typescript": "^5.8.2",
    "typescript-eslint": "^8.26.1",
<<<<<<< HEAD
    "vitest": "^3.1.2",
    "zod": "^3.25.56"
=======
    "vitest": "^3.2.2",
    "zod": "^3.24.3"
>>>>>>> 0ec5c1ae
  },
  "dependencies": {
    "mem0ai": "^2.1.29"
  },
  "peerDependencies": {
    "@mastra/core": "^0.10.0-alpha.0",
    "zod": "^3.0.0"
  }
}<|MERGE_RESOLUTION|>--- conflicted
+++ resolved
@@ -41,13 +41,8 @@
     "tsup": "^8.5.0",
     "typescript": "^5.8.2",
     "typescript-eslint": "^8.26.1",
-<<<<<<< HEAD
-    "vitest": "^3.1.2",
+    "vitest": "^3.2.2",
     "zod": "^3.25.56"
-=======
-    "vitest": "^3.2.2",
-    "zod": "^3.24.3"
->>>>>>> 0ec5c1ae
   },
   "dependencies": {
     "mem0ai": "^2.1.29"
