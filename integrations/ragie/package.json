{
  "name": "@mastra/ragie",
<<<<<<< HEAD
  "version": "1.1.15-alpha.4",
=======
  "version": "1.1.15-alpha.7",
>>>>>>> 8df4a77d
  "description": "",
  "main": "dist/index.js",
  "typings": "dist/index.d.ts",
  "type": "module",
  "files": [
    "dist"
  ],
  "exports": {
    ".": {
      "import": {
        "types": "./dist/index.d.ts",
        "default": "./dist/index.js"
      },
      "require": {
        "types": "./dist/index.d.cts",
        "default": "./dist/index.cjs"
      }
    },
    "./package.json": "./package.json"
  },
  "scripts": {
    "analyze": "size-limit --why",
    "build": "tsup src/index.ts --format esm,cjs --dts --clean --treeshake=smallest --splitting",
    "build:dev": "tsup src/index.ts --format esm,cjs --dts --clean --treeshake=smallest --splitting --watch",
    "lint": "dts lint",
    "size": "size-limit",
    "start": "dts watch",
    "test": "node --experimental-vm-modules node_modules/jest/bin/jest.js",
    "clean": "rm -rf dist && rm -rf node_modules",
    "gen:zod:schema": "pnpx ts-to-zod  src/client/types.gen.ts src/client/zodSchema.ts"
  },
  "husky": {
    "hooks": {
      "pre-commit": "dts lint"
    }
  },
  "engines": {
    "node": ">=20"
  },
  "size-limit": [
    {
      "path": "dist/mylib.cjs.production.min.js",
      "limit": "10 KB"
    },
    {
      "path": "dist/mylib.esm.js",
      "limit": "10 KB"
    }
  ],
  "devDependencies": {
    "@jest/globals": "^29.7.0",
    "@microsoft/api-extractor": "^7.52.1",
    "@rollup/plugin-image": "^3.0.3",
    "@size-limit/preset-small-lib": "^11.2.0",
    "@types/jest": "^29.5.14",
    "@types/lodash": "^4.17.16",
    "@types/node": "^20.17.27",
    "dts-cli": "^2.0.5",
    "husky": "^9.1.7",
    "jest": "^29.7.0",
    "size-limit": "^11.2.0",
    "ts-jest": "^29.2.6",
    "tsup": "^8.4.0",
    "typescript": "^5.8.2"
  },
  "keywords": [],
  "author": "",
  "license": "ISC",
  "dependencies": {
    "@hey-api/client-fetch": "^0.3.4",
    "@mastra/core": "workspace:^",
    "ts-to-zod": "^3.15.0",
    "zod": "^3.24.2"
  }
}<|MERGE_RESOLUTION|>--- conflicted
+++ resolved
@@ -1,10 +1,6 @@
 {
   "name": "@mastra/ragie",
-<<<<<<< HEAD
-  "version": "1.1.15-alpha.4",
-=======
   "version": "1.1.15-alpha.7",
->>>>>>> 8df4a77d
   "description": "",
   "main": "dist/index.js",
   "typings": "dist/index.d.ts",
