{
  "name": "@mastra/inngest",
  "version": "0.14.2-alpha.0",
  "description": "Mastra Inngest integration",
  "type": "module",
  "main": "dist/index.js",
  "types": "dist/index.d.ts",
  "files": [
    "dist",
    "CHANGELOG.md"
  ],
  "exports": {
    ".": {
      "import": {
        "types": "./dist/index.d.ts",
        "default": "./dist/index.js"
      },
      "require": {
        "types": "./dist/index.d.ts",
        "default": "./dist/index.cjs"
      }
    },
    "./package.json": "./package.json"
  },
  "scripts": {
    "build": "tsup --silent --config tsup.config.ts",
    "build:watch": "pnpm build --watch",
    "test": "docker-compose up -d && vitest run --no-isolate --bail=1 --retry=1 && docker-compose down",
    "lint": "eslint ."
  },
  "dependencies": {
    "@inngest/realtime": "^0.3.1",
    "@opentelemetry/api": "^1.9.0",
    "inngest": "^3.40.3"
  },
  "devDependencies": {
    "inngest-cli": "1.8.2",
    "@ai-sdk/openai": "^1.3.24",
<<<<<<< HEAD
    "@hono/node-server": "^1.19.4",
=======
    "@hono/node-server": "^1.19.5",
>>>>>>> 318fd497
    "@internal/lint": "workspace:*",
    "@mastra/core": "workspace:*",
    "@mastra/libsql": "workspace:*",
    "@mastra/deployer": "workspace:*",
    "@microsoft/api-extractor": "^7.52.8",
    "@types/node": "^20.19.0",
    "ai": "^4.3.19",
    "eslint": "^9.35.0",
    "execa": "^9.6.0",
    "get-port": "7.1.0",
    "hono": "^4.9.7",
    "tsup": "^8.5.0",
    "typescript": "^5.8.3",
    "vitest": "^3.2.4",
    "@internal/types-builder": "workspace:*"
  },
  "peerDependencies": {
    "@mastra/core": ">=0.19.0-0 <0.20.0-0",
    "zod": "^3.25.0 || ^4.0.0"
  },
  "homepage": "https://mastra.ai",
  "repository": {
    "type": "git",
    "url": "git+https://github.com/mastra-ai/mastra.git",
    "directory": "workflows/inngest"
  },
  "bugs": {
    "url": "https://github.com/mastra-ai/mastra/issues"
  }
}<|MERGE_RESOLUTION|>--- conflicted
+++ resolved
@@ -36,11 +36,7 @@
   "devDependencies": {
     "inngest-cli": "1.8.2",
     "@ai-sdk/openai": "^1.3.24",
-<<<<<<< HEAD
-    "@hono/node-server": "^1.19.4",
-=======
     "@hono/node-server": "^1.19.5",
->>>>>>> 318fd497
     "@internal/lint": "workspace:*",
     "@mastra/core": "workspace:*",
     "@mastra/libsql": "workspace:*",
