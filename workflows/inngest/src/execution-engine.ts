import { randomUUID } from 'node:crypto';
<<<<<<< HEAD
import { getErrorFromUnknown } from '@mastra/core/error';
import type { SerializedError } from '@mastra/core/error';
=======
import type { PubSub } from '@mastra/core/events';
>>>>>>> 439eaf75
import type { Mastra } from '@mastra/core/mastra';
import { DefaultExecutionEngine, createTimeTravelExecutionParams } from '@mastra/core/workflows';
import type {
  ExecutionContext,
  Step,
  StepResult,
  StepFailure,
  ExecutionEngineOptions,
  TimeTravelExecutionParams,
  WorkflowResult,
} from '@mastra/core/workflows';
import { RetryAfterError } from 'inngest';
import type { Inngest, BaseContext } from 'inngest';
import { InngestWorkflow } from './workflow';

export class InngestExecutionEngine extends DefaultExecutionEngine {
  private inngestStep: BaseContext<Inngest>['step'];
  private inngestAttempts: number;

  constructor(
    mastra: Mastra,
    inngestStep: BaseContext<Inngest>['step'],
    inngestAttempts: number = 0,
    options: ExecutionEngineOptions,
  ) {
    super({ mastra, options });
    this.inngestStep = inngestStep;
    this.inngestAttempts = inngestAttempts;
  }

  // =============================================================================
  // Hook Overrides
  // =============================================================================

  /**
   * Format errors while preserving Error instances and their custom properties.
   * Uses getErrorFromUnknown to ensure all error properties are preserved.
   */
  protected formatResultError(
    error: Error | string | undefined,
    lastOutput: StepResult<any, any, any, any>,
  ): SerializedError {
    const outputError = (lastOutput as StepFailure<any, any, any, any>)?.error;
    const errorSource = error || outputError;
    const errorInstance = getErrorFromUnknown(errorSource, {
      serializeStack: true, // Include stack in JSON for better debugging in Inngest
      fallbackMessage: 'Unknown workflow error',
    });
    return errorInstance.toJSON();
  }

  /**
   * Detect InngestWorkflow instances for special nested workflow handling
   */
  isNestedWorkflowStep(step: Step<any, any, any>): boolean {
    return step instanceof InngestWorkflow;
  }

  /**
   * Inngest requires requestContext serialization for memoization.
   * When steps are replayed, the original function doesn't re-execute,
   * so requestContext modifications must be captured and restored.
   */
  requiresDurableContextSerialization(): boolean {
    return true;
  }

  /**
   * Execute a step with retry logic for Inngest.
   * Retries are handled via step-level retry (RetryAfterError thrown INSIDE step.run()).
   * After retries exhausted, error propagates here and we return a failed result.
   */
  async executeStepWithRetry<T>(
    stepId: string,
    runStep: () => Promise<T>,
    params: {
      retries: number;
      delay: number;
      stepSpan?: any;
      workflowId: string;
      runId: string;
    },
  ): Promise<{ ok: true; result: T } | { ok: false; error: { status: 'failed'; error: Error; endedAt: number } }> {
    try {
      // Pass retry config to wrapDurableOperation so RetryAfterError is thrown INSIDE step.run()
      const result = await this.wrapDurableOperation(stepId, runStep, { delay: params.delay });
      return { ok: true, result };
    } catch (e) {
      // After step-level retries exhausted, extract failure from error cause
      const cause = (e as any)?.cause;
      if (cause?.status === 'failed') {
        params.stepSpan?.error({
          error: e,
          attributes: { status: 'failed' },
        });
        // Ensure cause.error is an Error instance
        if (cause.error && !(cause.error instanceof Error)) {
          cause.error = getErrorFromUnknown(cause.error, { serializeStack: false });
        }
        return { ok: false, error: cause };
      }

      // Fallback for other errors - preserve the original error instance
      const errorInstance = getErrorFromUnknown(e, {
        serializeStack: false,
        fallbackMessage: 'Unknown step execution error',
      });
      params.stepSpan?.error({
        error: errorInstance,
        attributes: { status: 'failed' },
      });
      return {
        ok: false,
        error: {
          status: 'failed',
          error: errorInstance,
          endedAt: Date.now(),
        },
      };
    }
  }

  /**
   * Use Inngest's sleep primitive for durability
   */
  async executeSleepDuration(duration: number, sleepId: string, workflowId: string): Promise<void> {
    await this.inngestStep.sleep(`workflow.${workflowId}.sleep.${sleepId}`, duration < 0 ? 0 : duration);
  }

  /**
   * Use Inngest's sleepUntil primitive for durability
   */
  async executeSleepUntilDate(date: Date, sleepUntilId: string, workflowId: string): Promise<void> {
    await this.inngestStep.sleepUntil(`workflow.${workflowId}.sleepUntil.${sleepUntilId}`, date);
  }

  /**
   * Wrap durable operations in Inngest step.run() for durability.
   * If retryConfig is provided, throws RetryAfterError INSIDE step.run() to trigger
   * Inngest's step-level retry mechanism (not function-level retry).
   */
  async wrapDurableOperation<T>(
    operationId: string,
    operationFn: () => Promise<T>,
    retryConfig?: { delay: number },
  ): Promise<T> {
    return this.inngestStep.run(operationId, async () => {
      try {
        return await operationFn();
      } catch (e) {
        if (retryConfig) {
          // Throw RetryAfterError INSIDE step.run() to trigger step-level retry
          // Preserve the original error instance with all its properties
          const errorInstance = getErrorFromUnknown(e, {
            serializeStack: false,
            fallbackMessage: 'Unknown step execution error',
          });
          throw new RetryAfterError(errorInstance.message, retryConfig.delay, {
            cause: {
              status: 'failed',
              error: errorInstance,
              endedAt: Date.now(),
            },
          });
        }
        throw e; // Re-throw if no retry config
      }
    }) as Promise<T>;
  }

  /**
   * Provide Inngest step primitive in engine context
   */
  getEngineContext(): Record<string, any> {
    return { step: this.inngestStep };
  }

  /**
   * Execute nested InngestWorkflow using inngestStep.invoke() for durability.
   * This MUST be called directly (not inside step.run()) due to Inngest constraints.
   */
  async executeWorkflowStep(params: {
    step: Step<string, any, any>;
    stepResults: Record<string, StepResult<any, any, any, any>>;
    executionContext: ExecutionContext;
    resume?: {
      steps: string[];
      resumePayload: any;
      runId?: string;
    };
    timeTravel?: TimeTravelExecutionParams;
    prevOutput: any;
    inputData: any;
    pubsub: PubSub;
    startedAt: number;
  }): Promise<StepResult<any, any, any, any> | null> {
    // Only handle InngestWorkflow instances
    if (!(params.step instanceof InngestWorkflow)) {
      return null;
    }

    const { step, stepResults, executionContext, resume, timeTravel, prevOutput, inputData, pubsub, startedAt } =
      params;

    const isResume = !!resume?.steps?.length;
    let result: WorkflowResult<any, any, any, any>;
    let runId: string;

    const isTimeTravel = !!(timeTravel && timeTravel.steps?.length > 1 && timeTravel.steps[0] === step.id);

    try {
      if (isResume) {
        runId = stepResults[resume?.steps?.[0] ?? '']?.suspendPayload?.__workflow_meta?.runId ?? randomUUID();
        const snapshot: any = await this.mastra?.getStorage()?.loadWorkflowSnapshot({
          workflowName: step.id,
          runId: runId,
        });

        const invokeResp = (await this.inngestStep.invoke(`workflow.${executionContext.workflowId}.step.${step.id}`, {
          function: step.getFunction(),
          data: {
            inputData,
            initialState: executionContext.state ?? snapshot?.value ?? {},
            runId: runId,
            resume: {
              runId: runId,
              steps: resume.steps.slice(1),
              stepResults: snapshot?.context as any,
              resumePayload: resume.resumePayload,
              resumePath: resume.steps?.[1] ? (snapshot?.suspendedPaths?.[resume.steps?.[1]] as any) : undefined,
            },
            outputOptions: { includeState: true },
          },
        })) as any;
        result = invokeResp.result;
        runId = invokeResp.runId;
        executionContext.state = invokeResp.result.state;
      } else if (isTimeTravel) {
        const snapshot: any = (await this.mastra?.getStorage()?.loadWorkflowSnapshot({
          workflowName: step.id,
          runId: executionContext.runId,
        })) ?? { context: {} };
        const timeTravelParams = createTimeTravelExecutionParams({
          steps: timeTravel.steps.slice(1),
          inputData: timeTravel.inputData,
          resumeData: timeTravel.resumeData,
          context: (timeTravel.nestedStepResults?.[step.id] ?? {}) as any,
          nestedStepsContext: (timeTravel.nestedStepResults ?? {}) as any,
          snapshot,
          graph: step.buildExecutionGraph(),
        });
        const invokeResp = (await this.inngestStep.invoke(`workflow.${executionContext.workflowId}.step.${step.id}`, {
          function: step.getFunction(),
          data: {
            timeTravel: timeTravelParams,
            initialState: executionContext.state ?? {},
            runId: executionContext.runId,
            outputOptions: { includeState: true },
          },
        })) as any;
        result = invokeResp.result;
        runId = invokeResp.runId;
        executionContext.state = invokeResp.result.state;
      } else {
        const invokeResp = (await this.inngestStep.invoke(`workflow.${executionContext.workflowId}.step.${step.id}`, {
          function: step.getFunction(),
          data: {
            inputData,
            initialState: executionContext.state ?? {},
            outputOptions: { includeState: true },
          },
        })) as any;
        result = invokeResp.result;
        runId = invokeResp.runId;
        executionContext.state = invokeResp.result.state;
      }
    } catch (e) {
      // Nested workflow threw an error (likely from finalization step)
      // The error cause should contain the workflow result with runId
      const errorCause = (e as any)?.cause;

      // Try to extract runId from error cause or generate new one
      if (errorCause && typeof errorCause === 'object') {
        result = errorCause as WorkflowResult<any, any, any, any>;
        // The runId might be in the result's steps metadata
        runId = errorCause.runId || randomUUID();
      } else {
        // Fallback: if we can't get the result from error, construct a basic failed result
        runId = randomUUID();
        result = {
          status: 'failed',
          error: e instanceof Error ? e : new Error(String(e)),
          steps: {},
          input: inputData,
        } as WorkflowResult<any, any, any, any>;
      }
    }

    const res = await this.inngestStep.run(
      `workflow.${executionContext.workflowId}.step.${step.id}.nestedwf-results`,
      async () => {
        if (result.status === 'failed') {
          await pubsub.publish(`workflow.events.v2.${executionContext.runId}`, {
            type: 'watch',
            runId: executionContext.runId,
            data: {
              type: 'workflow-step-result',
              payload: {
                id: step.id,
                status: 'failed',
                error: result?.error,
                payload: prevOutput,
              },
            },
          });

          return { executionContext, result: { status: 'failed', error: result?.error } };
        } else if (result.status === 'suspended') {
          const suspendedSteps = Object.entries(result.steps).filter(([_stepName, stepResult]) => {
            const stepRes: StepResult<any, any, any, any> = stepResult as StepResult<any, any, any, any>;
            return stepRes?.status === 'suspended';
          });

          for (const [stepName, stepResult] of suspendedSteps) {
            const suspendPath: string[] = [stepName, ...(stepResult?.suspendPayload?.__workflow_meta?.path ?? [])];
            executionContext.suspendedPaths[step.id] = executionContext.executionPath;

            await pubsub.publish(`workflow.events.v2.${executionContext.runId}`, {
              type: 'watch',
              runId: executionContext.runId,
              data: {
                type: 'workflow-step-suspended',
                payload: {
                  id: step.id,
                  status: 'suspended',
                },
              },
            });

            return {
              executionContext,
              result: {
                status: 'suspended',
                payload: stepResult.payload,
                suspendPayload: {
                  ...(stepResult as any)?.suspendPayload,
                  __workflow_meta: { runId: runId, path: suspendPath },
                },
              },
            };
          }

          return {
            executionContext,
            result: {
              status: 'suspended',
              payload: {},
            },
          };
        } else if (result.status === 'tripwire') {
          await pubsub.publish(`workflow.events.v2.${executionContext.runId}`, {
            type: 'watch',
            runId: executionContext.runId,
            data: {
              type: 'workflow-step-result',
              payload: {
                id: step.id,
                status: 'tripwire',
                error: result?.tripwire?.reason,
                payload: prevOutput,
              },
            },
          });

          return {
            executionContext,
            result: {
              status: 'tripwire',
              tripwire: result?.tripwire,
            },
          };
        }

        await pubsub.publish(`workflow.events.v2.${executionContext.runId}`, {
          type: 'watch',
          runId: executionContext.runId,
          data: {
            type: 'workflow-step-result',
            payload: {
              id: step.id,
              status: 'success',
              output: result?.result,
            },
          },
        });

        await pubsub.publish(`workflow.events.v2.${executionContext.runId}`, {
          type: 'watch',
          runId: executionContext.runId,
          data: {
            type: 'workflow-step-finish',
            payload: {
              id: step.id,
              metadata: {},
            },
          },
        });

        return { executionContext, result: { status: 'success', output: result?.result } };
      },
    );

    Object.assign(executionContext, res.executionContext);
    return {
      ...res.result,
      startedAt,
      endedAt: Date.now(),
      payload: inputData,
      resumedAt: resume?.steps[0] === step.id ? startedAt : undefined,
      resumePayload: resume?.steps[0] === step.id ? resume?.resumePayload : undefined,
    } as StepResult<any, any, any, any>;
  }
}<|MERGE_RESOLUTION|>--- conflicted
+++ resolved
@@ -1,10 +1,7 @@
 import { randomUUID } from 'node:crypto';
-<<<<<<< HEAD
 import { getErrorFromUnknown } from '@mastra/core/error';
 import type { SerializedError } from '@mastra/core/error';
-=======
 import type { PubSub } from '@mastra/core/events';
->>>>>>> 439eaf75
 import type { Mastra } from '@mastra/core/mastra';
 import { DefaultExecutionEngine, createTimeTravelExecutionParams } from '@mastra/core/workflows';
 import type {
