import fs from 'fs';
import path from 'path';
import { openai } from '@ai-sdk/openai';
import { serve } from '@hono/node-server';
import { realtimeMiddleware } from '@inngest/realtime/middleware';
import { Agent } from '@mastra/core/agent';
import { Mastra } from '@mastra/core/mastra';
import { RequestContext } from '@mastra/core/request-context';
import type { MastraScorer } from '@mastra/core/scores';
import { createScorer, runExperiment } from '@mastra/core/scores';
import { createTool } from '@mastra/core/tools';
import type { StreamEvent } from '@mastra/core/workflows';
import { createHonoServer } from '@mastra/deployer/server';
import { DefaultStorage } from '@mastra/libsql';
import { MockLanguageModelV1, simulateReadableStream } from 'ai/test';
import { $ } from 'execa';
import { Inngest } from 'inngest';
import { afterAll, beforeEach, describe, expect, it, vi } from 'vitest';

import { z } from 'zod';
import { init, serve as inngestServe } from './index';

interface LocalTestContext {
  inngestPort: number;
  handlerPort: number;
  srv?: any;
}

async function resetInngest() {
  await new Promise(resolve => setTimeout(resolve, 1000));
  await $`docker-compose restart`;
  await new Promise(resolve => setTimeout(resolve, 1500));
}

describe('MastraInngestWorkflow', () => {
  let globServer: any;

  beforeEach<LocalTestContext>(async ctx => {
    ctx.inngestPort = 4000;
    ctx.handlerPort = 4001;

    globServer?.close();

    vi.restoreAllMocks();
  });

  describe.sequential('Basic Workflow Execution', () => {
    it('should be able to bail workflow execution', async ctx => {
      const inngest = new Inngest({
        id: 'mastra',
        baseUrl: `http://localhost:${(ctx as any).inngestPort}`,
        middleware: [realtimeMiddleware()],
      });

      const { createWorkflow, createStep } = init(inngest);

      const step1 = createStep({
        id: 'step1',
        execute: async ({ bail, inputData }) => {
          if (inputData.value === 'bail') {
            return bail({ result: 'bailed' });
          }

          return { result: 'step1: ' + inputData.value };
        },
        inputSchema: z.object({ value: z.string() }),
        outputSchema: z.object({ result: z.string() }),
      });
      const step2 = createStep({
        id: 'step2',
        execute: async ({ inputData }) => {
          return { result: 'step2: ' + inputData.result };
        },
        inputSchema: z.object({ result: z.string() }),
        outputSchema: z.object({ result: z.string() }),
      });

      const workflow = createWorkflow({
        id: 'test-workflow',
        inputSchema: z.object({ value: z.string() }),
        outputSchema: z.object({
          result: z.string(),
        }),
        steps: [step1, step2],
      });

      workflow.then(step1).then(step2).commit();

      const mastra = new Mastra({
        storage: new DefaultStorage({
          url: ':memory:',
        }),
        workflows: {
          'test-workflow': workflow,
        },
        server: {
          apiRoutes: [
            {
              path: '/inngest/api',
              method: 'ALL',
              createHandler: async ({ mastra }) => inngestServe({ mastra, inngest }),
            },
          ],
        },
      });

      const app = await createHonoServer(mastra);

      const srv = (globServer = serve({
        fetch: app.fetch,
        port: (ctx as any).handlerPort,
      }));

      await resetInngest();

      const run = await workflow.createRunAsync();
      console.log('running');
      const result = await run.start({ inputData: { value: 'bail' } });
      console.log('result', result);

      expect(result.steps['step1']).toEqual({
        status: 'success',
        output: { result: 'bailed' },
        payload: { value: 'bail' },
        startedAt: expect.any(Number),
        endedAt: expect.any(Number),
      });

      expect(result.steps['step2']).toBeUndefined();

      const run2 = await workflow.createRunAsync();
      const result2 = await run2.start({ inputData: { value: 'no-bail' } });

      srv.close();

      expect(result2.steps['step1']).toEqual({
        status: 'success',
        output: { result: 'step1: no-bail' },
        payload: { value: 'no-bail' },
        startedAt: expect.any(Number),
        endedAt: expect.any(Number),
      });

      expect(result2.steps['step2']).toEqual({
        status: 'success',
        output: { result: 'step2: step1: no-bail' },
        payload: { result: 'step1: no-bail' },
        startedAt: expect.any(Number),
        endedAt: expect.any(Number),
      });
    });

    it('should execute a single step workflow successfully', async ctx => {
      const inngest = new Inngest({
        id: 'mastra',
        baseUrl: `http://localhost:${(ctx as any).inngestPort}`,
      });

      const { createWorkflow, createStep } = init(inngest);
      const execute = vi.fn<any>().mockResolvedValue({ result: 'success' });
      const step1 = createStep({
        id: 'step1',
        execute,
        inputSchema: z.object({}),
        outputSchema: z.object({ result: z.string() }),
      });

      const workflow = createWorkflow({
        id: 'test-workflow',
        inputSchema: z.object({}),
        outputSchema: z.object({
          result: z.string(),
        }),
        steps: [step1],
      });
      workflow.then(step1).commit();

      const mastra = new Mastra({
        storage: new DefaultStorage({
          url: ':memory:',
        }),
        workflows: {
          'test-workflow': workflow,
        },
        server: {
          apiRoutes: [
            {
              path: '/inngest/api',
              method: 'ALL',
              createHandler: async ({ mastra }) => inngestServe({ mastra, inngest }),
            },
          ],
        },
      });

      const app = await createHonoServer(mastra);

      const srv = (globServer = serve({
        fetch: app.fetch,
        port: (ctx as any).handlerPort,
      }));
      await resetInngest();

      const run = await workflow.createRunAsync();
      const result = await run.start({ inputData: {} });

      expect(execute).toHaveBeenCalled();
      expect(result.steps['step1']).toMatchObject({
        status: 'success',
        output: { result: 'success' },
      });

      srv.close();
    });

    it('should execute a single step workflow successfully with state', async ctx => {
      const inngest = new Inngest({
        id: 'mastra',
        baseUrl: `http://localhost:${(ctx as any).inngestPort}`,
        middleware: [realtimeMiddleware()],
      });

      const { createWorkflow, createStep } = init(inngest);

      let calls = 0;
      const step1 = createStep({
        id: 'step1',
        execute: async ({ state }) => {
          calls++;
          return { result: 'success', value: state.value };
        },
        inputSchema: z.object({}),
        outputSchema: z.object({ result: z.string(), value: z.string() }),
        stateSchema: z.object({
          value: z.string(),
          // someOtherValue: z.string(),
        }),
      });

      const workflow = createWorkflow({
        id: 'test-workflow',
        inputSchema: z.object({}),
        outputSchema: z.object({
          result: z.string(),
          value: z.string(),
        }),
        stateSchema: z.object({
          value: z.string(),
          otherValue: z.string(),
        }),
        steps: [step1],
      })
        .then(step1)
        .commit();

      const mastra = new Mastra({
        storage: new DefaultStorage({
          url: ':memory:',
        }),
        workflows: {
          'test-workflow': workflow,
        },
        server: {
          apiRoutes: [
            {
              path: '/inngest/api',
              method: 'ALL',
              createHandler: async ({ mastra }) => inngestServe({ mastra, inngest }),
            },
          ],
        },
      });

      const app = await createHonoServer(mastra);

      const srv = (globServer = serve({
        fetch: app.fetch,
        port: (ctx as any).handlerPort,
      }));
      await resetInngest();

      const run = await workflow.createRunAsync();
      const result = await run.start({
        inputData: {},
        initialState: { value: 'test-state', otherValue: 'test-other-state' },
      });

      srv.close();

      expect(calls).toBe(1);
      expect(result.steps['step1']).toEqual({
        status: 'success',
        output: { result: 'success', value: 'test-state' },
        payload: {},
        startedAt: expect.any(Number),
        endedAt: expect.any(Number),
      });
    });

    it('should execute a single step nested workflow successfully with state', async ctx => {
      const inngest = new Inngest({
        id: 'mastra',
        baseUrl: `http://localhost:${(ctx as any).inngestPort}`,
        middleware: [realtimeMiddleware()],
      });

      const { createWorkflow, createStep } = init(inngest);

      let calls = 0;
      const step1 = createStep({
        id: 'step1',
        execute: async ({ state }) => {
          calls++;
          return { result: 'success', value: state.value };
        },
        inputSchema: z.object({}),
        outputSchema: z.object({ result: z.string(), value: z.string() }),
        stateSchema: z.object({
          value: z.string(),
          // someOtherValue: z.string(),
        }),
      });

      const nestedWorkflow = createWorkflow({
        id: 'nested-workflow',
        inputSchema: z.object({}),
        outputSchema: z.object({ result: z.string(), value: z.string() }),
        stateSchema: z.object({
          value: z.string(),
          // someOtherValue: z.string(),
        }),
        steps: [step1],
      })
        .then(step1)
        .commit();

      const workflow = createWorkflow({
        id: 'test-workflow',
        inputSchema: z.object({}),
        outputSchema: z.object({
          result: z.string(),
          value: z.string(),
        }),
        stateSchema: z.object({
          value: z.string(),
          otherValue: z.string(),
        }),
        steps: [nestedWorkflow],
      })
        .then(nestedWorkflow)
        .commit();

      const mastra = new Mastra({
        storage: new DefaultStorage({
          url: ':memory:',
        }),
        workflows: {
          'test-workflow': workflow,
        },
        server: {
          apiRoutes: [
            {
              path: '/inngest/api',
              method: 'ALL',
              createHandler: async ({ mastra }) => inngestServe({ mastra, inngest }),
            },
          ],
        },
      });

      const app = await createHonoServer(mastra);

      const srv = (globServer = serve({
        fetch: app.fetch,
        port: (ctx as any).handlerPort,
      }));
      await resetInngest();

      const run = await workflow.createRunAsync();
      const result = await run.start({
        inputData: {},
        initialState: { value: 'test-state', otherValue: 'test-other-state' },
      });

      srv.close();

      expect(calls).toBe(1);
      expect(result.steps['nested-workflow']).toEqual({
        status: 'success',
        output: { result: 'success', value: 'test-state' },
        payload: {},
        startedAt: expect.any(Number),
        endedAt: expect.any(Number),
      });
    });

    it('should execute a single step nested workflow successfully with state being set by the nested workflow', async ctx => {
      const inngest = new Inngest({
        id: 'mastra',
        baseUrl: `http://localhost:${(ctx as any).inngestPort}`,
        middleware: [realtimeMiddleware()],
      });

      const { createWorkflow, createStep } = init(inngest);
      let calls = 0;
      const step1 = createStep({
        id: 'step1',
        execute: async ({ state, setState }) => {
          calls++;
          setState({ ...state, value: state.value + '!!!' });
          return {};
        },
        inputSchema: z.object({}),
        outputSchema: z.object({}),
        stateSchema: z.object({
          value: z.string(),
          // someOtherValue: z.string(),
        }),
      });

      const step2 = createStep({
        id: 'step2',
        execute: async ({ state }) => {
          calls++;
          return { result: 'success', value: state.value };
        },
        inputSchema: z.object({}),
        outputSchema: z.object({ result: z.string(), value: z.string() }),
        stateSchema: z.object({
          value: z.string(),
          // someOtherValue: z.string(),
        }),
      });

      const nestedWorkflow = createWorkflow({
        id: 'nested-workflow',
        inputSchema: z.object({}),
        outputSchema: z.object({ result: z.string(), value: z.string() }),
        stateSchema: z.object({
          value: z.string(),
          // someOtherValue: z.string(),
        }),
        steps: [step1, step2],
      })
        .then(step1)
        .then(step2)
        .commit();

      const workflow = createWorkflow({
        id: 'test-workflow',
        inputSchema: z.object({}),
        outputSchema: z.object({
          result: z.string(),
          value: z.string(),
        }),
        stateSchema: z.object({
          value: z.string(),
          otherValue: z.string(),
        }),
        steps: [nestedWorkflow],
      })
        .then(nestedWorkflow)
        .commit();

      const mastra = new Mastra({
        storage: new DefaultStorage({
          url: ':memory:',
        }),
        workflows: {
          'test-workflow': workflow,
        },
        server: {
          apiRoutes: [
            {
              path: '/inngest/api',
              method: 'ALL',
              createHandler: async ({ mastra }) => inngestServe({ mastra, inngest }),
            },
          ],
        },
      });

      const app = await createHonoServer(mastra);

      const srv = (globServer = serve({
        fetch: app.fetch,
        port: (ctx as any).handlerPort,
      }));
      await resetInngest();

      const run = await workflow.createRunAsync();
      const result = await run.start({
        inputData: {},
        initialState: { value: 'test-state', otherValue: 'test-other-state' },
      });

      srv.close();

      expect(calls).toBe(2);
      expect(result.steps['nested-workflow']).toEqual({
        status: 'success',
        output: { result: 'success', value: 'test-state!!!' },
        payload: {},
        startedAt: expect.any(Number),
        endedAt: expect.any(Number),
      });
    });

    it('should execute multiple steps in parallel', async ctx => {
      const inngest = new Inngest({
        id: 'mastra',
        baseUrl: `http://localhost:${(ctx as any).inngestPort}`,
      });

      const { createWorkflow, createStep } = init(inngest);

      const step1Action = vi.fn().mockImplementation(async () => {
        return { value: 'step1' };
      });
      const step2Action = vi.fn().mockImplementation(async () => {
        return { value: 'step2' };
      });

      const step1 = createStep({
        id: 'step1',
        execute: step1Action,
        inputSchema: z.object({}),
        outputSchema: z.object({ value: z.string() }),
      });
      const step2 = createStep({
        id: 'step2',
        execute: step2Action,
        inputSchema: z.object({}),
        outputSchema: z.object({ value: z.string() }),
      });

      const workflow = createWorkflow({
        id: 'test-workflow',
        inputSchema: z.object({}),
        outputSchema: z.object({ value: z.string() }),
        steps: [step1, step2],
      });

      workflow.parallel([step1, step2]).commit();

      const mastra = new Mastra({
        storage: new DefaultStorage({
          url: ':memory:',
        }),
        workflows: {
          'test-workflow': workflow,
        },
        server: {
          apiRoutes: [
            {
              path: '/inngest/api',
              method: 'ALL',
              createHandler: async ({ mastra }) => inngestServe({ mastra, inngest }),
            },
          ],
        },
      });

      const app = await createHonoServer(mastra);

      const srv = (globServer = serve({
        fetch: app.fetch,
        port: (ctx as any).handlerPort,
      }));
      await resetInngest();

      const run = await workflow.createRunAsync();
      const result = await run.start({ inputData: {} });

      expect(step1Action).toHaveBeenCalled();
      expect(step2Action).toHaveBeenCalled();
      expect(result.steps).toMatchObject({
        input: {},
        step1: { status: 'success', output: { value: 'step1' } },
        step2: { status: 'success', output: { value: 'step2' } },
      });

      srv.close();
    });

    it('should execute multiple steps in parallel with state', async ctx => {
      const inngest = new Inngest({
        id: 'mastra',
        baseUrl: `http://localhost:${(ctx as any).inngestPort}`,
      });

      const { createWorkflow, createStep } = init(inngest);

      const step1Action = vi.fn().mockImplementation(async ({ state }) => {
        return { value: 'step1', value2: state.value };
      });
      const step2Action = vi.fn().mockImplementation(async ({ state }) => {
        return { value: 'step2', value2: state.value };
      });

      const step1 = createStep({
        id: 'step1',
        execute: step1Action,
        inputSchema: z.object({}),
        outputSchema: z.object({ value: z.string() }),
        stateSchema: z.object({ value: z.string() }),
      });
      const step2 = createStep({
        id: 'step2',
        execute: step2Action,
        inputSchema: z.object({}),
        outputSchema: z.object({ value: z.string() }),
        stateSchema: z.object({ value: z.string() }),
      });

      const workflow = createWorkflow({
        id: 'test-workflow',
        inputSchema: z.object({}),
        outputSchema: z.object({ value: z.string() }),
        stateSchema: z.object({ value: z.string() }),
        steps: [step1, step2],
      })
        .parallel([step1, step2])
        .commit();

      const mastra = new Mastra({
        storage: new DefaultStorage({
          url: ':memory:',
        }),
        workflows: {
          'test-workflow': workflow,
        },
        server: {
          apiRoutes: [
            {
              path: '/inngest/api',
              method: 'ALL',
              createHandler: async ({ mastra }) => inngestServe({ mastra, inngest }),
            },
          ],
        },
      });

      const app = await createHonoServer(mastra);

      const srv = (globServer = serve({
        fetch: app.fetch,
        port: (ctx as any).handlerPort,
      }));
      await resetInngest();

      const run = await workflow.createRunAsync();
      const result = await run.start({ inputData: {}, initialState: { value: 'test-state' } });

      srv.close();

      expect(step1Action).toHaveBeenCalled();
      expect(step2Action).toHaveBeenCalled();
      expect(result.steps).toEqual({
        input: {},
        step1: {
          status: 'success',
          output: { value: 'step1', value2: 'test-state' },
          payload: {},

          startedAt: expect.any(Number),
          endedAt: expect.any(Number),
        },
        step2: {
          status: 'success',
          output: { value: 'step2', value2: 'test-state' },
          payload: {},

          startedAt: expect.any(Number),
          endedAt: expect.any(Number),
        },
      });
    });

    it('should execute steps sequentially', async ctx => {
      const inngest = new Inngest({
        id: 'mastra',
        baseUrl: `http://localhost:${(ctx as any).inngestPort}`,
      });

      const { createWorkflow, createStep } = init(inngest);

      const executionOrder: string[] = [];

      const step1Action = vi.fn().mockImplementation(() => {
        executionOrder.push('step1');
        return { value: 'step1' };
      });
      const step2Action = vi.fn().mockImplementation(() => {
        executionOrder.push('step2');
        return { value: 'step2' };
      });

      const step1 = createStep({
        id: 'step1',
        execute: step1Action,
        inputSchema: z.object({}),
        outputSchema: z.object({ value: z.string() }),
      });
      const step2 = createStep({
        id: 'step2',
        execute: step2Action,
        inputSchema: z.object({ value: z.string() }),
        outputSchema: z.object({ value: z.string() }),
      });

      const workflow = createWorkflow({
        id: 'test-workflow',
        inputSchema: z.object({}),
        outputSchema: z.object({ value: z.string() }),
        steps: [step1, step2],
      });

      workflow.then(step1).then(step2).commit();

      const mastra = new Mastra({
        storage: new DefaultStorage({
          url: ':memory:',
        }),
        workflows: {
          'test-workflow': workflow,
        },
        server: {
          apiRoutes: [
            {
              path: '/inngest/api',
              method: 'ALL',
              createHandler: async ({ mastra }) => inngestServe({ mastra, inngest }),
            },
          ],
        },
      });

      const app = await createHonoServer(mastra);

      const srv = (globServer = serve({
        fetch: app.fetch,
        port: (ctx as any).handlerPort,
      }));
      await resetInngest();

      const run = await workflow.createRunAsync();
      const result = await run.start({ inputData: {} });

      expect(executionOrder).toMatchObject(['step1', 'step2']);
      expect(result.steps).toMatchObject({
        input: {},
        step1: { status: 'success', output: { value: 'step1' } },
        step2: { status: 'success', output: { value: 'step2' } },
      });

      srv.close();
    });

    it('should execute a sleep step', async ctx => {
      const inngest = new Inngest({
        id: 'mastra',
        baseUrl: `http://localhost:${(ctx as any).inngestPort}`,
      });

      const { createWorkflow, createStep } = init(inngest);

      const execute = vi.fn<any>().mockResolvedValue({ result: 'success' });
      const step1 = createStep({
        id: 'step1',
        execute,
        inputSchema: z.object({}),
        outputSchema: z.object({ result: z.string() }),
      });
      const step2 = createStep({
        id: 'step2',
        execute: async ({ inputData }) => {
          return { result: 'slept successfully: ' + inputData.result };
        },
        inputSchema: z.object({ result: z.string() }),
        outputSchema: z.object({ result: z.string() }),
      });

      const workflow = createWorkflow({
        id: 'test-workflow',
        inputSchema: z.object({}),
        outputSchema: z.object({
          result: z.string(),
        }),
        steps: [step1],
      });

      workflow.then(step1).sleep(1000).then(step2).commit();

      const mastra = new Mastra({
        storage: new DefaultStorage({
          url: ':memory:',
        }),
        workflows: {
          'test-workflow': workflow,
        },
        server: {
          apiRoutes: [
            {
              path: '/inngest/api',
              method: 'ALL',
              createHandler: async ({ mastra }) => inngestServe({ mastra, inngest }),
            },
          ],
        },
      });

      const app = await createHonoServer(mastra);

      const srv = (globServer = serve({
        fetch: app.fetch,
        port: (ctx as any).handlerPort,
      }));
      await resetInngest();

      const run = await workflow.createRunAsync();
      const startTime = Date.now();
      const result = await run.start({ inputData: {} });
      const endTime = Date.now();

      expect(execute).toHaveBeenCalled();
      expect(result.steps['step1']).toMatchObject({
        status: 'success',
        output: { result: 'success' },
        // payload: {},
        // startedAt: expect.any(Number),
        // endedAt: expect.any(Number),
      });

      expect(result.steps['step2']).toMatchObject({
        status: 'success',
        output: { result: 'slept successfully: success' },
        // payload: { result: 'success' },
        // startedAt: expect.any(Number),
        // endedAt: expect.any(Number),
      });

      expect(endTime - startTime).toBeGreaterThan(1000);

      srv.close();
    });

    it('should execute a sleep step with fn parameter', async ctx => {
      const inngest = new Inngest({
        id: 'mastra',
        baseUrl: `http://localhost:${(ctx as any).inngestPort}`,
      });

      const { createWorkflow, createStep } = init(inngest);

      const execute = vi.fn<any>().mockResolvedValue({ value: 1000 });
      const step1 = createStep({
        id: 'step1',
        execute,
        inputSchema: z.object({}),
        outputSchema: z.object({ value: z.number() }),
      });
      const step2 = createStep({
        id: 'step2',
        execute: async ({ inputData }) => {
          return { value: inputData.value + 1000 };
        },
        inputSchema: z.object({ value: z.number() }),
        outputSchema: z.object({ value: z.number() }),
      });

      const workflow = createWorkflow({
        id: 'test-workflow',
        inputSchema: z.object({}),
        outputSchema: z.object({
          value: z.number(),
        }),
        steps: [step1],
      });

      workflow
        .then(step1)
        .sleep(async ({ inputData }) => {
          return inputData.value;
        })
        .then(step2)
        .commit();

      const mastra = new Mastra({
        storage: new DefaultStorage({
          url: ':memory:',
        }),
        workflows: {
          'test-workflow': workflow,
        },
        server: {
          apiRoutes: [
            {
              path: '/inngest/api',
              method: 'ALL',
              createHandler: async ({ mastra }) => inngestServe({ mastra, inngest }),
            },
          ],
        },
      });

      const app = await createHonoServer(mastra);

      const srv = (globServer = serve({
        fetch: app.fetch,
        port: (ctx as any).handlerPort,
      }));
      await resetInngest();

      const run = await workflow.createRunAsync();
      const startTime = Date.now();
      const result = await run.start({ inputData: {} });
      const endTime = Date.now();

      expect(execute).toHaveBeenCalled();
      expect(result.steps['step1']).toMatchObject({
        status: 'success',
        output: { value: 1000 },
        // payload: {},
        // startedAt: expect.any(Number),
        // endedAt: expect.any(Number),
      });

      expect(result.steps['step2']).toMatchObject({
        status: 'success',
        output: { value: 2000 },
        // payload: { result: 'success' },
        // startedAt: expect.any(Number),
        // endedAt: expect.any(Number),
      });

      expect(endTime - startTime).toBeGreaterThan(1000);

      srv.close();
    });

    it('should execute a a sleep until step', async ctx => {
      const inngest = new Inngest({
        id: 'mastra',
        baseUrl: `http://localhost:${(ctx as any).inngestPort}`,
      });

      const { createWorkflow, createStep } = init(inngest);

      const execute = vi.fn<any>().mockResolvedValue({ result: 'success' });
      const step1 = createStep({
        id: 'step1',
        execute,
        inputSchema: z.object({}),
        outputSchema: z.object({ result: z.string() }),
      });
      const step2 = createStep({
        id: 'step2',
        execute: async ({ inputData }) => {
          return { result: 'slept successfully: ' + inputData.result };
        },
        inputSchema: z.object({ result: z.string() }),
        outputSchema: z.object({ result: z.string() }),
      });

      const workflow = createWorkflow({
        id: 'test-workflow',
        inputSchema: z.object({}),
        outputSchema: z.object({
          result: z.string(),
        }),
        steps: [step1],
      });

      workflow
        .then(step1)
        .sleepUntil(new Date(Date.now() + 1000))
        .then(step2)
        .commit();

      const mastra = new Mastra({
        storage: new DefaultStorage({
          url: ':memory:',
        }),
        workflows: {
          'test-workflow': workflow,
        },
        server: {
          apiRoutes: [
            {
              path: '/inngest/api',
              method: 'ALL',
              createHandler: async ({ mastra }) => inngestServe({ mastra, inngest }),
            },
          ],
        },
      });

      const app = await createHonoServer(mastra);

      const srv = (globServer = serve({
        fetch: app.fetch,
        port: (ctx as any).handlerPort,
      }));
      await resetInngest();

      const run = await workflow.createRunAsync();
      const startTime = Date.now();
      const result = await run.start({ inputData: {} });
      const endTime = Date.now();

      expect(execute).toHaveBeenCalled();
      expect(result.steps['step1']).toMatchObject({
        status: 'success',
        output: { result: 'success' },
        // payload: {},
        // startedAt: expect.any(Number),
        // endedAt: expect.any(Number),
      });

      expect(result.steps['step2']).toMatchObject({
        status: 'success',
        output: { result: 'slept successfully: success' },
        // payload: { result: 'success' },
        // startedAt: expect.any(Number),
        // endedAt: expect.any(Number),
      });

      expect(endTime - startTime).toBeGreaterThan(1000);

      srv.close();
    });

    it('should execute a sleep until step with fn parameter', async ctx => {
      const inngest = new Inngest({
        id: 'mastra',
        baseUrl: `http://localhost:${(ctx as any).inngestPort}`,
      });

      const { createWorkflow, createStep } = init(inngest);

      const execute = vi.fn<any>().mockResolvedValue({ value: 1000 });
      const step1 = createStep({
        id: 'step1',
        execute,
        inputSchema: z.object({}),
        outputSchema: z.object({ value: z.number() }),
      });
      const step2 = createStep({
        id: 'step2',
        execute: async ({ inputData }) => {
          return { value: inputData.value + 1000 };
        },
        inputSchema: z.object({ value: z.number() }),
        outputSchema: z.object({ value: z.number() }),
      });

      const workflow = createWorkflow({
        id: 'test-workflow',
        inputSchema: z.object({}),
        outputSchema: z.object({
          value: z.number(),
        }),
        steps: [step1],
      });

      workflow
        .then(step1)
        .sleepUntil(async ({ inputData }) => {
          return new Date(Date.now() + inputData.value);
        })
        .then(step2)
        .commit();

      const mastra = new Mastra({
        storage: new DefaultStorage({
          url: ':memory:',
        }),
        workflows: {
          'test-workflow': workflow,
        },
        server: {
          apiRoutes: [
            {
              path: '/inngest/api',
              method: 'ALL',
              createHandler: async ({ mastra }) => inngestServe({ mastra, inngest }),
            },
          ],
        },
      });

      const app = await createHonoServer(mastra);

      const srv = (globServer = serve({
        fetch: app.fetch,
        port: (ctx as any).handlerPort,
      }));
      await resetInngest();

      const run = await workflow.createRunAsync();
      const startTime = Date.now();
      const result = await run.start({ inputData: {} });
      const endTime = Date.now();

      expect(execute).toHaveBeenCalled();
      expect(result.steps['step1']).toMatchObject({
        status: 'success',
        output: { value: 1000 },
        // payload: {},
        // startedAt: expect.any(Number),
        // endedAt: expect.any(Number),
      });

      expect(result.steps['step2']).toMatchObject({
        status: 'success',
        output: { value: 2000 },
        // payload: { result: 'success' },
        // startedAt: expect.any(Number),
        // endedAt: expect.any(Number),
      });

      expect(endTime - startTime).toBeGreaterThan(1000);

      srv.close();
    }, 50_000);

    it('should execute a a waitForEvent step', async ctx => {
      const inngest = new Inngest({
        id: 'mastra',
        baseUrl: `http://localhost:${(ctx as any).inngestPort}`,
      });

      const { createWorkflow, createStep } = init(inngest);

      const execute = vi.fn<any>().mockResolvedValue({ result: 'success' });
      const step1 = createStep({
        id: 'step1',
        execute,
        inputSchema: z.object({}),
        outputSchema: z.object({ result: z.string() }),
      });
      const step2 = createStep({
        id: 'step2',
        execute: async ({ inputData, resumeData }) => {
          return { result: inputData.result, resumed: resumeData };
        },
        inputSchema: z.object({ result: z.string() }),
        outputSchema: z.object({ result: z.string(), resumed: z.any() }),
        resumeSchema: z.any(),
      });

      const workflow = createWorkflow({
        id: 'test-workflow',
        inputSchema: z.object({}),
        outputSchema: z.object({
          result: z.string(),
          resumed: z.any(),
        }),
        steps: [step1],
      });

      workflow.then(step1).waitForEvent('hello-event', step2).commit();

      const mastra = new Mastra({
        storage: new DefaultStorage({
          url: ':memory:',
        }),
        workflows: {
          'test-workflow': workflow,
        },
        server: {
          apiRoutes: [
            {
              path: '/inngest/api',
              method: 'ALL',
              createHandler: async ({ mastra }) => inngestServe({ mastra, inngest }),
            },
          ],
        },
      });

      const app = await createHonoServer(mastra);

      const srv = (globServer = serve({
        fetch: app.fetch,
        port: (ctx as any).handlerPort,
      }));
      await resetInngest();

      const run = await workflow.createRunAsync();
      const startTime = Date.now();
      setTimeout(() => {
        run.sendEvent('hello-event', { data: 'hello' });
      }, 1000);
      const result = await run.start({ inputData: {} });
      const endTime = Date.now();

      expect(execute).toHaveBeenCalled();
      expect(result.steps['step1']).toMatchObject({
        status: 'success',
        output: { result: 'success' },
        // payload: {},
        // startedAt: expect.any(Number),
        // endedAt: expect.any(Number),
      });

      expect(result.steps['step2']).toMatchObject({
        status: 'success',
        output: { result: 'success', resumed: { data: 'hello' } },
        payload: { result: 'success' },
        // resumePayload: { data: 'hello' },
        startedAt: expect.any(Number),
        endedAt: expect.any(Number),
      });

      expect(endTime - startTime).toBeGreaterThan(1000);

      srv.close();
    });

    it('should execute a a waitForEvent step after timeout', async ctx => {
      const inngest = new Inngest({
        id: 'mastra',
        baseUrl: `http://localhost:${(ctx as any).inngestPort}`,
      });

      const { createWorkflow, createStep } = init(inngest);

      const execute = vi.fn<any>().mockResolvedValue({ result: 'success' });
      const step1 = createStep({
        id: 'step1',
        execute,
        inputSchema: z.object({}),
        outputSchema: z.object({ result: z.string() }),
      });
      const step2 = createStep({
        id: 'step2',
        execute: async ({ inputData, resumeData }) => {
          return { result: inputData.result, resumed: resumeData };
        },
        inputSchema: z.object({ result: z.string() }),
        outputSchema: z.object({ result: z.string(), resumed: z.any() }),
        resumeSchema: z.any(),
      });

      const workflow = createWorkflow({
        id: 'test-workflow',
        inputSchema: z.object({}),
        outputSchema: z.object({
          result: z.string(),
          resumed: z.any(),
        }),
        steps: [step1],
      });

      workflow.then(step1).waitForEvent('hello-event', step2, { timeout: 1000 }).commit();

      const mastra = new Mastra({
        storage: new DefaultStorage({
          url: ':memory:',
        }),
        workflows: {
          'test-workflow': workflow,
        },
        server: {
          apiRoutes: [
            {
              path: '/inngest/api',
              method: 'ALL',
              createHandler: async ({ mastra }) => inngestServe({ mastra, inngest }),
            },
          ],
        },
      });

      const app = await createHonoServer(mastra);

      const srv = (globServer = serve({
        fetch: app.fetch,
        port: (ctx as any).handlerPort,
      }));
      await resetInngest();

      const run = await workflow.createRunAsync();
      const startTime = Date.now();
      const result = await run.start({ inputData: {} });
      const endTime = Date.now();

      expect(execute).toHaveBeenCalled();
      expect(result.steps['step1']).toMatchObject({
        status: 'success',
        output: { result: 'success' },
        // payload: {},
        // startedAt: expect.any(Number),
        // endedAt: expect.any(Number),
      });

      expect(result.steps['step2']).toMatchObject({
        status: 'failed',
        error: expect.any(String),
        payload: { result: 'success' },
        startedAt: expect.any(Number),
        endedAt: expect.any(Number),
      });

      expect(endTime - startTime).toBeGreaterThan(1000);

      srv.close();
    });

    it('should persist a workflow run with resourceId', async ctx => {
      const inngest = new Inngest({
        id: 'mastra',
        baseUrl: `http://localhost:${(ctx as any).inngestPort}`,
      });

      const { createWorkflow, createStep } = init(inngest);
      const execute = vi.fn<any>().mockResolvedValue({ result: 'success' });
      const step1 = createStep({
        id: 'step1',
        execute,
        inputSchema: z.object({}),
        outputSchema: z.object({ result: z.string() }),
      });

      const workflow = createWorkflow({
        id: 'test-workflow',
        inputSchema: z.object({}),
        outputSchema: z.object({
          result: z.string(),
        }),
        steps: [step1],
      });
      workflow.then(step1).commit();

      const mastra = new Mastra({
        storage: new DefaultStorage({
          url: ':memory:',
        }),
        workflows: {
          'test-workflow': workflow,
        },
        server: {
          apiRoutes: [
            {
              path: '/inngest/api',
              method: 'ALL',
              createHandler: async ({ mastra }) => inngestServe({ mastra, inngest }),
            },
          ],
        },
      });

      const app = await createHonoServer(mastra);

      const srv = (globServer = serve({
        fetch: app.fetch,
        port: (ctx as any).handlerPort,
      }));
      await resetInngest();

      const run = await workflow.createRunAsync({ resourceId: 'test-resource-id' });
      const result = await run.start({ inputData: {} });

      const runById = await workflow.getWorkflowRunById(run.runId);
      expect(runById?.resourceId).toBe('test-resource-id');

      expect(execute).toHaveBeenCalled();
      expect(result.steps['step1']).toMatchObject({
        status: 'success',
        output: { result: 'success' },
      });

      srv.close();
    });
  });

  describe('abort', () => {
    it('should be able to abort workflow execution in between steps', async ctx => {
      const inngest = new Inngest({
        id: 'mastra',
        baseUrl: `http://localhost:${(ctx as any).inngestPort}`,
        middleware: [realtimeMiddleware()],
      });

      const { createWorkflow, createStep } = init(inngest);

      const step1 = createStep({
        id: 'step1',
        execute: async ({ inputData }) => {
          return { result: 'step1: ' + inputData.value };
        },
        inputSchema: z.object({ value: z.string() }),
        outputSchema: z.object({ result: z.string() }),
      });
      const step2 = createStep({
        id: 'step2',
        execute: async ({ inputData }) => {
          return { result: 'step2: ' + inputData.result };
        },
        inputSchema: z.object({ result: z.string() }),
        outputSchema: z.object({ result: z.string() }),
      });

      const workflow = createWorkflow({
        id: 'test-workflow',
        inputSchema: z.object({}),
        outputSchema: z.object({
          result: z.string(),
        }),
        steps: [step1, step2],
      });

      workflow.then(step1).sleep(2000).then(step2).commit();

      const mastra = new Mastra({
        storage: new DefaultStorage({
          url: ':memory:',
        }),
        workflows: {
          'test-workflow': workflow,
        },
        server: {
          apiRoutes: [
            {
              path: '/inngest/api',
              method: 'ALL',
              createHandler: async ({ mastra }) => inngestServe({ mastra, inngest }),
            },
          ],
        },
      });

      const app = await createHonoServer(mastra);

      const srv = (globServer = serve({
        fetch: app.fetch,
        port: (ctx as any).handlerPort,
      }));
      await resetInngest();

      const run = await workflow.createRunAsync();
      const p = run.start({ inputData: { value: 'test' } });

      setTimeout(() => {
        run.cancel();
      }, 1000);

      const result = await p;

      srv.close();

      expect(result.status).toBe('canceled');
      expect(result.steps['step1']).toEqual({
        status: 'success',
        output: { result: 'step1: test' },
        payload: { value: 'test' },
        startedAt: expect.any(Number),
        endedAt: expect.any(Number),
      });

      expect(result.steps['step2']).toBeUndefined();
    });

    it('should be able to abort workflow execution during a step', async ctx => {
      const inngest = new Inngest({
        id: 'mastra',
        baseUrl: `http://localhost:${(ctx as any).inngestPort}`,
        middleware: [realtimeMiddleware()],
      });

      const { createWorkflow, createStep } = init(inngest);

      const step1 = createStep({
        id: 'step1',
        execute: async ({ inputData }) => {
          return { result: 'step1: ' + inputData.value };
        },
        inputSchema: z.object({ value: z.string() }),
        outputSchema: z.object({ result: z.string() }),
      });
      const step2 = createStep({
        id: 'step2',
        execute: async ({ inputData, abortSignal, abort }) => {
          console.log('abort signal', abortSignal);
          const timeout: Promise<string> = new Promise((resolve, _reject) => {
            const ref = setTimeout(() => {
              resolve('step2: ' + inputData.result);
            }, 5000);

            abortSignal.addEventListener('abort', () => {
              resolve('');
              clearTimeout(ref);
            });
          });

          const result = await timeout;
          if (abortSignal.aborted) {
            return abort();
          }
          return { result };
        },
        inputSchema: z.object({ result: z.string() }),
        outputSchema: z.object({ result: z.string() }),
      });

      const workflow = createWorkflow({
        id: 'test-workflow',
        inputSchema: z.object({}),
        outputSchema: z.object({
          result: z.string(),
        }),
        steps: [step1, step2],
      });

      workflow.then(step1).then(step2).commit();

      const mastra = new Mastra({
        storage: new DefaultStorage({
          url: ':memory:',
        }),
        workflows: {
          'test-workflow': workflow,
        },
        server: {
          apiRoutes: [
            {
              path: '/inngest/api',
              method: 'ALL',
              createHandler: async ({ mastra }) => inngestServe({ mastra, inngest }),
            },
          ],
        },
      });

      const app = await createHonoServer(mastra);

      const srv = (globServer = serve({
        fetch: app.fetch,
        port: (ctx as any).handlerPort,
      }));
      await resetInngest();

      const run = await workflow.createRunAsync();
      const p = run.start({ inputData: { value: 'test' } });

      setTimeout(() => {
        run.cancel();
      }, 1000);

      const result = await p;
      console.log('result', result);

      srv.close();

      expect(result.status).toBe('canceled');
      expect(result.steps['step1']).toEqual({
        status: 'success',
        output: { result: 'step1: test' },
        payload: { value: 'test' },
        startedAt: expect.any(Number),
        endedAt: expect.any(Number),
      });

      // expect(result.steps['step2']).toEqual({
      //   status: 'canceled',
      //   payload: { result: 'step1: test' },
      //   output: undefined,
      //   startedAt: expect.any(Number),
      //   endedAt: expect.any(Number),
      // });
    });
  });

  describe('Variable Resolution', () => {
    it('should resolve trigger data', async ctx => {
      const inngest = new Inngest({
        id: 'mastra',
        baseUrl: `http://localhost:${(ctx as any).inngestPort}`,
      });

      const { createWorkflow, createStep } = init(inngest);

      const execute = vi.fn<any>().mockResolvedValue({ result: 'success' });

      const step1 = createStep({
        id: 'step1',
        execute,
        inputSchema: z.object({ inputData: z.string() }),
        outputSchema: z.object({ result: z.string() }),
      });
      const step2 = createStep({
        id: 'step2',
        execute,
        inputSchema: z.object({ result: z.string() }),
        outputSchema: z.object({ result: z.string() }),
      });

      const workflow = createWorkflow({
        id: 'test-workflow',
        inputSchema: z.object({ inputData: z.string() }),
        outputSchema: z.object({}),
      });

      workflow.then(step1).then(step2).commit();

      const mastra = new Mastra({
        storage: new DefaultStorage({
          url: ':memory:',
        }),
        workflows: {
          'test-workflow': workflow,
        },
        server: {
          apiRoutes: [
            {
              path: '/inngest/api',
              method: 'ALL',
              createHandler: async ({ mastra }) => inngestServe({ mastra, inngest }),
            },
          ],
        },
      });

      const app = await createHonoServer(mastra);

      const srv = (globServer = serve({
        fetch: app.fetch,
        port: (ctx as any).handlerPort,
      }));

      await resetInngest();

      const run = await workflow.createRunAsync();
      const result = await run.start({ inputData: { inputData: 'test-input' } });

      expect(result.steps.step1).toMatchObject({ status: 'success', output: { result: 'success' } });
      expect(result.steps.step2).toMatchObject({ status: 'success', output: { result: 'success' } });

      srv.close();
    });

    it('should provide access to step results and trigger data via getStepResult helper', async ctx => {
      const inngest = new Inngest({
        id: 'mastra',
        baseUrl: `http://localhost:${(ctx as any).inngestPort}`,
      });

      const { createWorkflow, createStep } = init(inngest);

      const step1Action = vi.fn().mockImplementation(async ({ inputData }) => {
        // Test accessing trigger data with correct type
        expect(inputData).toMatchObject({ inputValue: 'test-input' });
        return { value: 'step1-result' };
      });

      const step2Action = vi.fn().mockImplementation(async ({ getStepResult }) => {
        // Test accessing previous step result with type
        const step1Result = getStepResult(step1);
        expect(step1Result).toMatchObject({ value: 'step1-result' });

        const failedStep = getStepResult(nonExecutedStep);
        expect(failedStep).toBe(null);

        return { value: 'step2-result' };
      });

      const step1 = createStep({
        id: 'step1',
        execute: step1Action,
        inputSchema: z.object({ inputValue: z.string() }),
        outputSchema: z.object({ value: z.string() }),
      });
      const step2 = createStep({
        id: 'step2',
        execute: step2Action,
        inputSchema: z.object({ value: z.string() }),
        outputSchema: z.object({ value: z.string() }),
      });

      const nonExecutedStep = createStep({
        id: 'non-executed-step',
        execute: vi.fn(),
        inputSchema: z.object({}),
        outputSchema: z.object({}),
      });

      const workflow = createWorkflow({
        id: 'test-workflow',
        inputSchema: z.object({ inputValue: z.string() }),
        outputSchema: z.object({ value: z.string() }),
      });

      workflow.then(step1).then(step2).commit();

      const mastra = new Mastra({
        storage: new DefaultStorage({
          url: ':memory:',
        }),
        workflows: {
          'test-workflow': workflow,
        },
        server: {
          apiRoutes: [
            {
              path: '/inngest/api',
              method: 'ALL',
              createHandler: async ({ mastra }) => inngestServe({ mastra, inngest }),
            },
          ],
        },
      });

      const app = await createHonoServer(mastra);

      const srv = (globServer = serve({
        fetch: app.fetch,
        port: (ctx as any).handlerPort,
      }));
      await resetInngest();

      const run = await workflow.createRunAsync();
      const result = await run.start({ inputData: { inputValue: 'test-input' } });

      expect(step1Action).toHaveBeenCalled();
      expect(step2Action).toHaveBeenCalled();
      expect(result.steps).toMatchObject({
        input: { inputValue: 'test-input' },
        step1: { status: 'success', output: { value: 'step1-result' } },
        step2: { status: 'success', output: { value: 'step2-result' } },
      });

      srv.close();
    });

    it('should resolve trigger data from context', async ctx => {
      const inngest = new Inngest({
        id: 'mastra',
        baseUrl: `http://localhost:${(ctx as any).inngestPort}`,
      });

      const { createWorkflow, createStep } = init(inngest);

      const execute = vi.fn<any>().mockResolvedValue({ result: 'success' });
      const triggerSchema = z.object({
        inputData: z.string(),
      });

      const step1 = createStep({
        id: 'step1',
        execute,
        inputSchema: triggerSchema,
        outputSchema: z.object({ result: z.string() }),
      });

      const workflow = createWorkflow({
        id: 'test-workflow',
        inputSchema: triggerSchema,
        outputSchema: z.object({ result: z.string() }),
      });

      workflow.then(step1).commit();

      const mastra = new Mastra({
        storage: new DefaultStorage({
          url: ':memory:',
        }),
        workflows: {
          'test-workflow': workflow,
        },
        server: {
          apiRoutes: [
            {
              path: '/inngest/api',
              method: 'ALL',
              createHandler: async ({ mastra }) => inngestServe({ mastra, inngest }),
            },
          ],
        },
      });

      const app = await createHonoServer(mastra);

      const srv = (globServer = serve({
        fetch: app.fetch,
        port: (ctx as any).handlerPort,
      }));
      await resetInngest();

      const run = await workflow.createRunAsync();
      await run.start({ inputData: { inputData: 'test-input' } });

      expect(execute).toHaveBeenCalledWith(
        expect.objectContaining({
          inputData: { inputData: 'test-input' },
        }),
      );

      srv.close();
    });

    it('should resolve trigger data from getInitData', async ctx => {
      const inngest = new Inngest({
        id: 'mastra',
        baseUrl: `http://localhost:${(ctx as any).inngestPort}`,
      });

      const { createWorkflow, createStep } = init(inngest);

      const execute = vi.fn<any>().mockResolvedValue({ result: 'success' });
      const triggerSchema = z.object({
        cool: z.string(),
      });

      const step1 = createStep({
        id: 'step1',
        execute,
        inputSchema: triggerSchema,
        outputSchema: z.object({ result: z.string() }),
      });

      const step2 = createStep({
        id: 'step2',
        execute: async ({ getInitData }) => {
          const initData = getInitData<typeof workflow>();
          return { result: initData };
        },
        inputSchema: z.object({ result: z.string() }),
        outputSchema: z.object({ result: z.object({ cool: z.string() }) }),
      });

      const workflow = createWorkflow({
        id: 'test-workflow',
        inputSchema: triggerSchema,
        outputSchema: z.object({ result: z.string() }),
      });

      workflow.then(step1).then(step2).commit();

      const mastra = new Mastra({
        storage: new DefaultStorage({
          url: ':memory:',
        }),
        workflows: {
          'test-workflow': workflow,
        },
        server: {
          apiRoutes: [
            {
              path: '/inngest/api',
              method: 'ALL',
              createHandler: async ({ mastra }) => inngestServe({ mastra, inngest }),
            },
          ],
        },
      });

      const app = await createHonoServer(mastra);

      const srv = (globServer = serve({
        fetch: app.fetch,
        port: (ctx as any).handlerPort,
      }));
      await resetInngest();

      const run = await workflow.createRunAsync();
      const result = await run.start({ inputData: { cool: 'test-input' } });

      expect(execute).toHaveBeenCalledWith(
        expect.objectContaining({
          inputData: { cool: 'test-input' },
        }),
      );

      expect(result.steps.step2).toMatchObject({ status: 'success', output: { result: { cool: 'test-input' } } });

      srv.close();
    });

    it('should resolve variables from previous steps', async ctx => {
      const inngest = new Inngest({
        id: 'mastra',
        baseUrl: `http://localhost:${(ctx as any).inngestPort}`,
      });

      const { createWorkflow, createStep } = init(inngest);

      const step1Action = vi.fn<any>().mockResolvedValue({
        nested: { value: 'step1-data' },
      });
      const step2Action = vi.fn<any>().mockResolvedValue({ result: 'success' });

      const step1 = createStep({
        id: 'step1',
        execute: step1Action,
        inputSchema: z.object({}),
        outputSchema: z.object({ nested: z.object({ value: z.string() }) }),
      });
      const step2 = createStep({
        id: 'step2',
        execute: step2Action,
        inputSchema: z.object({ previousValue: z.string() }),
        outputSchema: z.object({ result: z.string() }),
      });

      const workflow = createWorkflow({
        id: 'test-workflow',
        inputSchema: z.object({}),
        outputSchema: z.object({ result: z.string() }),
      });

      workflow
        .then(step1)
        .map({
          previousValue: {
            step: step1,
            path: 'nested.value',
          },
        })
        .then(step2)
        .commit();

      const mastra = new Mastra({
        storage: new DefaultStorage({
          url: ':memory:',
        }),
        workflows: {
          'test-workflow': workflow,
        },
        server: {
          apiRoutes: [
            {
              path: '/inngest/api',
              method: 'ALL',
              createHandler: async ({ mastra }) => inngestServe({ mastra, inngest }),
            },
          ],
        },
      });

      const app = await createHonoServer(mastra);

      const srv = (globServer = serve({
        fetch: app.fetch,
        port: (ctx as any).handlerPort,
      }));
      await resetInngest();

      const run = await workflow.createRunAsync();
      await run.start({ inputData: {} });

      expect(step2Action).toHaveBeenCalledWith(
        expect.objectContaining({
          inputData: {
            previousValue: 'step1-data',
          },
        }),
      );

      srv.close();
    });
  });

  describe('Simple Conditions', () => {
    it('should follow conditional chains', async ctx => {
      const inngest = new Inngest({
        id: 'mastra',
        baseUrl: `http://localhost:${(ctx as any).inngestPort}`,
      });

      const { createWorkflow, createStep } = init(inngest);

      const step1Action = vi.fn().mockImplementation(() => {
        return Promise.resolve({ status: 'success' });
      });
      const step2Action = vi.fn().mockImplementation(() => {
        return Promise.resolve({ result: 'step2' });
      });
      const step3Action = vi.fn().mockImplementation(() => {
        return Promise.resolve({ result: 'step3' });
      });

      const step1 = createStep({
        id: 'step1',
        execute: step1Action,
        inputSchema: z.object({ status: z.string() }),
        outputSchema: z.object({ status: z.string() }),
      });
      const step2 = createStep({
        id: 'step2',
        execute: step2Action,
        inputSchema: z.object({ status: z.string() }),
        outputSchema: z.object({ result: z.string() }),
      });
      const step3 = createStep({
        id: 'step3',
        execute: step3Action,
        inputSchema: z.object({ status: z.string() }),
        outputSchema: z.object({ result: z.string() }),
      });

      const workflow = createWorkflow({
        id: 'test-workflow',
        inputSchema: z.object({ status: z.string() }),
        outputSchema: z.object({ result: z.string() }),
        steps: [step1, step2, step3],
      });

      workflow
        .then(step1)
        .branch([
          [
            async ({ inputData }) => {
              return inputData.status === 'success';
            },
            step2,
          ],
          [
            async ({ inputData }) => {
              return inputData.status === 'failed';
            },
            step3,
          ],
        ])
        .commit();

      const mastra = new Mastra({
        storage: new DefaultStorage({
          url: ':memory:',
        }),
        workflows: {
          'test-workflow': workflow,
        },
        server: {
          apiRoutes: [
            {
              path: '/inngest/api',
              method: 'ALL',
              createHandler: async ({ mastra }) => inngestServe({ mastra, inngest }),
            },
          ],
        },
      });

      const app = await createHonoServer(mastra);

      const srv = (globServer = serve({
        fetch: app.fetch,
        port: (ctx as any).handlerPort,
      }));
      await resetInngest();

      const run = await workflow.createRunAsync();
      const result = await run.start({ inputData: { status: 'success' } });
      srv.close();

      expect(step1Action).toHaveBeenCalled();
      expect(step2Action).toHaveBeenCalled();
      expect(step3Action).not.toHaveBeenCalled();
      expect(result.steps).toMatchObject({
        input: { status: 'success' },
        step1: { status: 'success', output: { status: 'success' } },
        step2: { status: 'success', output: { result: 'step2' } },
      });
    });

    it('should follow conditional chains with state', async ctx => {
      const inngest = new Inngest({
        id: 'mastra',
        baseUrl: `http://localhost:${(ctx as any).inngestPort}`,
      });

      const { createWorkflow, createStep } = init(inngest);

      const step1Action = vi.fn().mockImplementation(({ state }) => {
        return Promise.resolve({ status: 'success', value: state.value });
      });
      const step2Action = vi.fn().mockImplementation(({ state }) => {
        return Promise.resolve({ result: 'step2', value: state.value });
      });
      const step3Action = vi.fn().mockImplementation(({ state }) => {
        return Promise.resolve({ result: 'step3', value: state.value });
      });

      const step1 = createStep({
        id: 'step1',
        execute: step1Action,
        inputSchema: z.object({ status: z.string() }),
        outputSchema: z.object({ status: z.string() }),
        stateSchema: z.object({ value: z.string() }),
      });
      const step2 = createStep({
        id: 'step2',
        execute: step2Action,
        inputSchema: z.object({ status: z.string() }),
        outputSchema: z.object({ result: z.string() }),
        stateSchema: z.object({ value: z.string() }),
      });
      const step3 = createStep({
        id: 'step3',
        execute: step3Action,
        inputSchema: z.object({ status: z.string() }),
        outputSchema: z.object({ result: z.string() }),
        stateSchema: z.object({ value: z.string() }),
      });
      const step4 = createStep({
        id: 'step4',
        execute: async ({ inputData, state }) => {
          return { result: inputData.result, value: state.value };
        },
        inputSchema: z.object({ result: z.string() }),
        outputSchema: z.object({ result: z.string() }),
        stateSchema: z.object({ value: z.string() }),
      });

      const workflow = createWorkflow({
        id: 'test-workflow',
        inputSchema: z.object({ status: z.string() }),
        outputSchema: z.object({ result: z.string() }),
        steps: [step1, step2, step3],
        stateSchema: z.object({ value: z.string() }),
      })
        .then(step1)
        .branch([
          [
            async ({ inputData }) => {
              return inputData.status === 'success';
            },
            step2,
          ],
          [
            async ({ inputData }) => {
              return inputData.status === 'failed';
            },
            step3,
          ],
        ])
        .map({
          result: {
            step: [step3, step2],
            path: 'result',
          },
        })
        .then(step4)
        .commit();

      const mastra = new Mastra({
        storage: new DefaultStorage({
          url: ':memory:',
        }),
        workflows: {
          'test-workflow': workflow,
        },
        server: {
          apiRoutes: [
            {
              path: '/inngest/api',
              method: 'ALL',
              createHandler: async ({ mastra }) => inngestServe({ mastra, inngest }),
            },
          ],
        },
      });

      const app = await createHonoServer(mastra);

      const srv = (globServer = serve({
        fetch: app.fetch,
        port: (ctx as any).handlerPort,
      }));
      await resetInngest();

      const run = await workflow.createRunAsync();
      const result = await run.start({ inputData: { status: 'success' }, initialState: { value: 'test-state' } });

      srv.close();

      expect(step1Action).toHaveBeenCalled();
      expect(step2Action).toHaveBeenCalled();
      expect(step3Action).not.toHaveBeenCalled();
      expect(result.steps).toMatchObject({
        input: { status: 'success' },
        step1: { status: 'success', output: { status: 'success', value: 'test-state' } },
        step2: { status: 'success', output: { result: 'step2', value: 'test-state' } },
        step4: { status: 'success', output: { result: 'step2', value: 'test-state' } },
      });
    });

    it('should handle failing dependencies', async ctx => {
      const inngest = new Inngest({
        id: 'mastra',
        baseUrl: `http://localhost:${(ctx as any).inngestPort}`,
      });

      const { createWorkflow, createStep } = init(inngest);

      let err: Error | undefined;
      const step1Action = vi.fn<any>().mockImplementation(() => {
        err = new Error('Failed');
        throw err;
      });
      const step2Action = vi.fn<any>();

      const step1 = createStep({
        id: 'step1',
        execute: step1Action,
        inputSchema: z.object({}),
        outputSchema: z.object({}),
      });
      const step2 = createStep({
        id: 'step2',
        execute: step2Action,
        inputSchema: z.object({}),
        outputSchema: z.object({}),
      });

      const workflow = createWorkflow({
        id: 'test-workflow',
        inputSchema: z.object({}),
        outputSchema: z.object({}),
        steps: [step1, step2],
      });

      workflow.then(step1).then(step2).commit();

      const mastra = new Mastra({
        storage: new DefaultStorage({
          url: ':memory:',
        }),
        workflows: {
          'test-workflow': workflow,
        },
        server: {
          apiRoutes: [
            {
              path: '/inngest/api',
              method: 'ALL',
              createHandler: async ({ mastra }) => inngestServe({ mastra, inngest }),
            },
          ],
        },
      });

      const app = await createHonoServer(mastra);

      const srv = (globServer = serve({
        fetch: app.fetch,
        port: (ctx as any).handlerPort,
      }));
      await resetInngest();

      const run = await workflow.createRunAsync();
      let result: Awaited<ReturnType<typeof run.start>> | undefined = undefined;
      try {
        result = await run.start({ inputData: {} });
      } catch {
        // do nothing
      }

      srv.close();

      expect(step1Action).toHaveBeenCalled();
      expect(step2Action).not.toHaveBeenCalled();
      expect(result?.steps).toMatchObject({
        input: {},
        step1: { status: 'failed', error: 'Failed' },
      });
    });

    it('should support simple string conditions', async ctx => {
      const inngest = new Inngest({
        id: 'mastra',
        baseUrl: `http://localhost:${(ctx as any).inngestPort}`,
      });

      const { createWorkflow, createStep } = init(inngest);

      const step1Action = vi.fn<any>().mockResolvedValue({ status: 'success' });
      const step2Action = vi.fn<any>().mockResolvedValue({ result: 'step2' });
      const step3Action = vi.fn<any>().mockResolvedValue({ result: 'step3' });
      const step1 = createStep({
        id: 'step1',
        execute: step1Action,
        inputSchema: z.object({}),
        outputSchema: z.object({ status: z.string() }),
      });
      const step2 = createStep({
        id: 'step2',
        execute: step2Action,
        inputSchema: z.object({ status: z.string() }),
        outputSchema: z.object({ result: z.string() }),
      });
      const step3 = createStep({
        id: 'step3',
        execute: step3Action,
        inputSchema: z.object({ result: z.string() }),
        outputSchema: z.object({ result: z.string() }),
      });

      const workflow = createWorkflow({
        id: 'test-workflow',
        inputSchema: z.object({}),
        outputSchema: z.object({}),
        steps: [step1, step2, step3],
      });
      workflow
        .then(step1)
        .branch([
          [
            async ({ inputData }) => {
              return inputData.status === 'success';
            },
            step2,
          ],
        ])
        .map({
          result: {
            step: step3,
            path: 'result',
          },
        })
        .branch([
          [
            async ({ inputData }) => {
              return inputData.result === 'unexpected value';
            },
            step3,
          ],
        ])
        .commit();

      const mastra = new Mastra({
        storage: new DefaultStorage({
          url: ':memory:',
        }),
        workflows: {
          'test-workflow': workflow,
        },
        server: {
          apiRoutes: [
            {
              path: '/inngest/api',
              method: 'ALL',
              createHandler: async ({ mastra }) => inngestServe({ mastra, inngest }),
            },
          ],
        },
      });

      const app = await createHonoServer(mastra);

      const srv = (globServer = serve({
        fetch: app.fetch,
        port: (ctx as any).handlerPort,
      }));
      await resetInngest();

      const run = await workflow.createRunAsync();
      const result = await run.start({ inputData: { status: 'success' } });
      srv.close();

      expect(step1Action).toHaveBeenCalled();
      expect(step2Action).toHaveBeenCalled();
      expect(step3Action).not.toHaveBeenCalled();
      expect(result.steps).toMatchObject({
        input: { status: 'success' },
        step1: { status: 'success', output: { status: 'success' } },
        step2: { status: 'success', output: { result: 'step2' } },
      });
    });

    it('should support custom condition functions', async ctx => {
      const inngest = new Inngest({
        id: 'mastra',
        baseUrl: `http://localhost:${(ctx as any).inngestPort}`,
      });

      const { createWorkflow, createStep } = init(inngest);

      const step1Action = vi.fn<any>().mockResolvedValue({ count: 5 });
      const step2Action = vi.fn<any>();

      const step1 = createStep({
        id: 'step1',
        execute: step1Action,
        inputSchema: z.object({}),
        outputSchema: z.object({ count: z.number() }),
      });
      const step2 = createStep({
        id: 'step2',
        execute: step2Action,
        inputSchema: z.object({ count: z.number() }),
        outputSchema: z.object({}),
      });

      const workflow = createWorkflow({
        id: 'test-workflow',
        inputSchema: z.object({}),
        outputSchema: z.object({}),
      });

      workflow
        .then(step1)
        .branch([
          [
            async ({ getStepResult }) => {
              const step1Result = getStepResult(step1);

              return step1Result ? step1Result.count > 3 : false;
            },
            step2,
          ],
        ])
        .commit();

      const mastra = new Mastra({
        storage: new DefaultStorage({
          url: ':memory:',
        }),
        workflows: {
          'test-workflow': workflow,
        },
        server: {
          apiRoutes: [
            {
              path: '/inngest/api',
              method: 'ALL',
              createHandler: async ({ mastra }) => inngestServe({ mastra, inngest }),
            },
          ],
        },
      });

      const app = await createHonoServer(mastra);

      const srv = (globServer = serve({
        fetch: app.fetch,
        port: (ctx as any).handlerPort,
      }));
      await resetInngest();

      const run = await workflow.createRunAsync();
      const result = await run.start({ inputData: { count: 5 } });
      srv.close();

      expect(step2Action).toHaveBeenCalled();
      expect(result.steps.step1).toMatchObject({
        status: 'success',
        output: { count: 5 },
      });
      expect(result.steps.step2).toMatchObject({
        status: 'success',
      });
    });
  });

  describe('Error Handling', () => {
    it('should handle step execution errors', async ctx => {
      const inngest = new Inngest({
        id: 'mastra',
        baseUrl: `http://localhost:${(ctx as any).inngestPort}`,
      });

      const { createWorkflow, createStep } = init(inngest);

      const error = new Error('Step execution failed');
      const failingAction = vi.fn<any>().mockRejectedValue(error);

      const step1 = createStep({
        id: 'step1',
        execute: failingAction,
        inputSchema: z.object({}),
        outputSchema: z.object({}),
      });

      const workflow = createWorkflow({
        id: 'test-workflow',
        inputSchema: z.object({}),
        outputSchema: z.object({}),
      });

      workflow.then(step1).commit();

      const mastra = new Mastra({
        storage: new DefaultStorage({
          url: ':memory:',
        }),
        workflows: {
          'test-workflow': workflow,
        },
        server: {
          apiRoutes: [
            {
              path: '/inngest/api',
              method: 'ALL',
              createHandler: async ({ mastra }) => inngestServe({ mastra, inngest }),
            },
          ],
        },
      });

      const app = await createHonoServer(mastra);

      const srv = (globServer = serve({
        fetch: app.fetch,
        port: (ctx as any).handlerPort,
      }));
      await resetInngest();

      const run = await workflow.createRunAsync();

      await expect(run.start({ inputData: {} })).resolves.toMatchObject({
        steps: {
          step1: {
            error: 'Step execution failed',
            status: 'failed',
          },
        },
      });

      srv.close();
    });

    it('should handle step execution errors within branches', async ctx => {
      const inngest = new Inngest({
        id: 'mastra',
        baseUrl: `http://localhost:${(ctx as any).inngestPort}`,
      });

      const { createWorkflow, createStep } = init(inngest);

      const error = new Error('Step execution failed');
      const failingAction = vi.fn<any>().mockRejectedValue(error);
      const successAction = vi.fn<any>().mockResolvedValue({});

      const step1 = createStep({
        id: 'step1',
        execute: successAction,
        inputSchema: z.object({}),
        outputSchema: z.object({}),
      });

      const step2 = createStep({
        id: 'step2',
        execute: failingAction,
        inputSchema: z.object({}),
        outputSchema: z.object({}),
      });

      const step3 = createStep({
        id: 'step3',
        execute: successAction,
        inputSchema: z.object({
          step1: z.object({}),
          step2: z.object({}),
        }),
        outputSchema: z.object({}),
      });

      const workflow = createWorkflow({
        id: 'test-workflow',
        inputSchema: z.object({}),
        outputSchema: z.object({}),
      });

      workflow.parallel([step1, step2]).then(step3).commit();

      const mastra = new Mastra({
        storage: new DefaultStorage({
          url: ':memory:',
        }),
        workflows: {
          'test-workflow': workflow,
        },
        server: {
          apiRoutes: [
            {
              path: '/inngest/api',
              method: 'ALL',
              createHandler: async ({ mastra }) => inngestServe({ mastra, inngest }),
            },
          ],
        },
      });

      const app = await createHonoServer(mastra);

      const srv = (globServer = serve({
        fetch: app.fetch,
        port: (ctx as any).handlerPort,
      }));
      await resetInngest();

      const run = await workflow.createRunAsync();
      const result = await run.start({ inputData: {} });

      expect(result.steps).toMatchObject({
        step1: {
          status: 'success',
        },
        step2: {
          status: 'failed',
          error: 'Step execution failed',
        },
      });

      srv.close();
    });

    it('should handle step execution errors within nested workflows', async ctx => {
      const inngest = new Inngest({
        id: 'mastra',
        baseUrl: `http://localhost:${(ctx as any).inngestPort}`,
      });

      const { createWorkflow, createStep } = init(inngest);

      const error = new Error('Step execution failed');
      const failingAction = vi.fn<any>().mockRejectedValue(error);
      const successAction = vi.fn<any>().mockResolvedValue({});

      const step1 = createStep({
        id: 'step1',
        execute: successAction,
        inputSchema: z.object({}),
        outputSchema: z.object({}),
      });

      const step2 = createStep({
        id: 'step2',
        execute: failingAction,
        inputSchema: z.object({}),
        outputSchema: z.object({}),
      });

      const step3 = createStep({
        id: 'step3',
        execute: successAction,
        inputSchema: z.object({
          step1: z.object({}),
          step2: z.object({}),
        }),
        outputSchema: z.object({}),
      });

      const workflow = createWorkflow({
        id: 'test-workflow',
        inputSchema: z.object({}),
        outputSchema: z.object({}),
      });

      workflow.parallel([step1, step2]).then(step3).commit();

      const mainWorkflow = createWorkflow({
        id: 'main-workflow',
        inputSchema: z.object({}),
        outputSchema: z.object({}),
      })
        .then(workflow)
        .commit();

      const mastra = new Mastra({
        storage: new DefaultStorage({
          url: ':memory:',
        }),
        workflows: {
          'main-workflow': mainWorkflow,
        },
        server: {
          apiRoutes: [
            {
              path: '/inngest/api',
              method: 'ALL',
              createHandler: async ({ mastra }) => inngestServe({ mastra, inngest }),
            },
          ],
        },
      });

      const app = await createHonoServer(mastra);

      const srv = (globServer = serve({
        fetch: app.fetch,
        port: (ctx as any).handlerPort,
      }));
      await resetInngest();

      const run = await mainWorkflow.createRunAsync();
      const result = await run.start({ inputData: {} });

      expect(result.steps).toMatchObject({
        'test-workflow': {
          status: 'failed',
          error: 'Step execution failed',
        },
      });

      srv.close();
    });
  });

  describe('Complex Conditions', () => {
    it('should handle nested AND/OR conditions', async ctx => {
      const inngest = new Inngest({
        id: 'mastra',
        baseUrl: `http://localhost:${(ctx as any).inngestPort}`,
      });

      const { createWorkflow, createStep } = init(inngest);

      const step1Action = vi.fn<any>().mockResolvedValue({
        status: 'partial',
        score: 75,
        flags: { isValid: true },
      });
      const step2Action = vi.fn<any>().mockResolvedValue({ result: 'step2' });
      const step3Action = vi.fn<any>().mockResolvedValue({ result: 'step3' });

      const step1 = createStep({
        id: 'step1',
        execute: step1Action,
        inputSchema: z.object({}),
        outputSchema: z.object({
          status: z.string(),
          score: z.number(),
          flags: z.object({ isValid: z.boolean() }),
        }),
      });
      const step2 = createStep({
        id: 'step2',
        execute: step2Action,
        inputSchema: z.object({
          status: z.string(),
          score: z.number(),
          flags: z.object({ isValid: z.boolean() }),
        }),
        outputSchema: z.object({ result: z.string() }),
      });
      const step3 = createStep({
        id: 'step3',
        execute: step3Action,
        inputSchema: z.object({
          result: z.string(),
        }),
        outputSchema: z.object({ result: z.string() }),
      });

      const workflow = createWorkflow({
        id: 'test-workflow',
        inputSchema: z.object({}),
        outputSchema: z.object({}),
      });

      workflow
        .then(step1)
        .branch([
          [
            async ({ getStepResult }) => {
              const step1Result = getStepResult(step1);
              return (
                step1Result?.status === 'success' || (step1Result?.status === 'partial' && step1Result?.score >= 70)
              );
            },
            step2,
          ],
        ])
        .map({
          result: {
            step: step2,
            path: 'result',
          },
        })
        .branch([
          [
            async ({ inputData, getStepResult }) => {
              const step1Result = getStepResult(step1);
              return !inputData.result || step1Result?.score < 70;
            },
            step3,
          ],
        ])
        .map({
          result: {
            step: step3,
            path: 'result',
          },
        })
        .commit();

      const mastra = new Mastra({
        storage: new DefaultStorage({
          url: ':memory:',
        }),
        workflows: {
          'test-workflow': workflow,
        },
        server: {
          apiRoutes: [
            {
              path: '/inngest/api',
              method: 'ALL',
              createHandler: async ({ mastra }) => inngestServe({ mastra, inngest }),
            },
          ],
        },
      });

      const app = await createHonoServer(mastra);

      const srv = (globServer = serve({
        fetch: app.fetch,
        port: (ctx as any).handlerPort,
      }));
      await resetInngest();

      const run = await workflow.createRunAsync();
      const result = await run.start({ inputData: {} });

      expect(step2Action).toHaveBeenCalled();
      expect(step3Action).not.toHaveBeenCalled();
      expect(result.steps.step2).toMatchObject({ status: 'success', output: { result: 'step2' } });

      srv.close();
    });
  });

  describe('Loops', () => {
    it('should run an until loop', async ctx => {
      const inngest = new Inngest({
        id: 'mastra',
        baseUrl: `http://localhost:${(ctx as any).inngestPort}`,
      });

      const { createWorkflow, createStep } = init(inngest);

      const increment = vi.fn().mockImplementation(async ({ inputData }) => {
        // Get the current value (either from trigger or previous increment)
        const currentValue = inputData.value;

        // Increment the value
        const newValue = currentValue + 1;

        return { value: newValue };
      });
      const incrementStep = createStep({
        id: 'increment',
        description: 'Increments the current value by 1',
        inputSchema: z.object({
          value: z.number(),
          target: z.number(),
        }),
        outputSchema: z.object({
          value: z.number(),
        }),
        execute: increment,
      });

      const final = vi.fn().mockImplementation(async ({ inputData }) => {
        return { finalValue: inputData?.value };
      });
      const finalStep = createStep({
        id: 'final',
        description: 'Final step that prints the result',
        inputSchema: z.object({
          value: z.number(),
        }),
        outputSchema: z.object({
          finalValue: z.number(),
        }),
        execute: final,
      });

      const counterWorkflow = createWorkflow({
        steps: [incrementStep, finalStep],
        id: 'counter-workflow',
        inputSchema: z.object({
          target: z.number(),
          value: z.number(),
        }),
        outputSchema: z.object({
          finalValue: z.number(),
        }),
      });
      let totalCount = 0;
      counterWorkflow
        .dountil(incrementStep, async ({ inputData, iterationCount }) => {
          totalCount = iterationCount;
          return (inputData?.value ?? 0) >= 12;
        })
        .then(finalStep)
        .commit();

      const mastra = new Mastra({
        storage: new DefaultStorage({
          url: ':memory:',
        }),
        workflows: {
          'test-workflow': counterWorkflow,
        },
        server: {
          apiRoutes: [
            {
              path: '/inngest/api',
              method: 'ALL',
              createHandler: async ({ mastra }) => inngestServe({ mastra, inngest }),
            },
          ],
        },
      });

      const app = await createHonoServer(mastra);

      const srv = (globServer = serve({
        fetch: app.fetch,
        port: (ctx as any).handlerPort,
      }));
      await resetInngest();

      const run = await counterWorkflow.createRunAsync();
      const result = await run.start({ inputData: { target: 10, value: 0 } });

      expect(increment).toHaveBeenCalledTimes(12);
      expect(final).toHaveBeenCalledTimes(1);
      // @ts-ignore
      expect(result.result).toMatchObject({ finalValue: 12 });
      // @ts-ignore
      expect(result.steps.increment.output).toMatchObject({ value: 12 });
      expect(totalCount).toBe(12);

      srv.close();
    });

    it('should run a while loop', async ctx => {
      const inngest = new Inngest({
        id: 'mastra',
        baseUrl: `http://localhost:${(ctx as any).inngestPort}`,
      });

      const { createWorkflow, createStep } = init(inngest);

      const increment = vi.fn().mockImplementation(async ({ inputData }) => {
        // Get the current value (either from trigger or previous increment)
        const currentValue = inputData.value;

        // Increment the value
        const newValue = currentValue + 1;

        return { value: newValue };
      });
      const incrementStep = createStep({
        id: 'increment',
        description: 'Increments the current value by 1',
        inputSchema: z.object({
          value: z.number(),
          target: z.number(),
        }),
        outputSchema: z.object({
          value: z.number(),
        }),
        execute: increment,
      });

      const final = vi.fn().mockImplementation(async ({ inputData }) => {
        return { finalValue: inputData?.value };
      });
      const finalStep = createStep({
        id: 'final',
        description: 'Final step that prints the result',
        inputSchema: z.object({
          value: z.number(),
        }),
        outputSchema: z.object({
          finalValue: z.number(),
        }),
        execute: final,
      });

      const counterWorkflow = createWorkflow({
        steps: [incrementStep, finalStep],
        id: 'counter-workflow',
        inputSchema: z.object({
          target: z.number(),
          value: z.number(),
        }),
        outputSchema: z.object({
          finalValue: z.number(),
        }),
      });
      let totalCount = 0;
      counterWorkflow
        .dowhile(incrementStep, async ({ inputData, iterationCount }) => {
          totalCount = iterationCount;
          return (inputData?.value ?? 0) < 12;
        })
        .then(finalStep)
        .commit();

      const mastra = new Mastra({
        storage: new DefaultStorage({
          url: ':memory:',
        }),
        workflows: {
          'test-workflow': counterWorkflow,
        },
        server: {
          apiRoutes: [
            {
              path: '/inngest/api',
              method: 'ALL',
              createHandler: async ({ mastra }) => inngestServe({ mastra, inngest }),
            },
          ],
        },
      });

      const app = await createHonoServer(mastra);

      const srv = (globServer = serve({
        fetch: app.fetch,
        port: (ctx as any).handlerPort,
      }));
      await resetInngest();

      const run = await counterWorkflow.createRunAsync();
      const result = await run.start({ inputData: { target: 10, value: 0 } });

      expect(increment).toHaveBeenCalledTimes(12);
      expect(final).toHaveBeenCalledTimes(1);
      // @ts-ignore
      expect(result.result).toMatchObject({ finalValue: 12 });
      // @ts-ignore
      expect(result.steps.increment.output).toMatchObject({ value: 12 });
      expect(totalCount).toBe(12);
      srv.close();
    });
  });

  describe('foreach', () => {
    it('should run a single item concurrency (default) for loop', async ctx => {
      const inngest = new Inngest({
        id: 'mastra',
        baseUrl: `http://localhost:${(ctx as any).inngestPort}`,
      });

      const { createWorkflow, createStep } = init(inngest);

      const startTime = Date.now();
      const map = vi.fn().mockImplementation(async ({ inputData }) => {
        await new Promise(resolve => setTimeout(resolve, 1e3));
        return { value: inputData.value + 11 };
      });
      const mapStep = createStep({
        id: 'map',
        description: 'Maps (+11) on the current value',
        inputSchema: z.object({
          value: z.number(),
        }),
        outputSchema: z.object({
          value: z.number(),
        }),
        execute: map,
      });

      const finalStep = createStep({
        id: 'final',
        description: 'Final step that prints the result',
        inputSchema: z.array(z.object({ value: z.number() })),
        outputSchema: z.object({
          finalValue: z.number(),
        }),
        execute: async ({ inputData }) => {
          return { finalValue: inputData.reduce((acc, curr) => acc + curr.value, 0) };
        },
      });

      const counterWorkflow = createWorkflow({
        steps: [mapStep, finalStep],
        id: 'counter-workflow',
        inputSchema: z.array(z.object({ value: z.number() })),
        outputSchema: z.object({
          finalValue: z.number(),
        }),
      });

      counterWorkflow.foreach(mapStep).then(finalStep).commit();

      const mastra = new Mastra({
        storage: new DefaultStorage({
          url: ':memory:',
        }),
        workflows: {
          'test-workflow': counterWorkflow,
        },
        server: {
          apiRoutes: [
            {
              path: '/inngest/api',
              method: 'ALL',
              createHandler: async ({ mastra }) => inngestServe({ mastra, inngest }),
            },
          ],
        },
      });

      const app = await createHonoServer(mastra);

      const srv = (globServer = serve({
        fetch: app.fetch,
        port: (ctx as any).handlerPort,
      }));
      await resetInngest();

      const run = await counterWorkflow.createRunAsync();
      const result = await run.start({ inputData: [{ value: 1 }, { value: 22 }, { value: 333 }] });

      const endTime = Date.now();
      const duration = endTime - startTime;
      expect(duration).toBeGreaterThan(1e3 * 3);

      expect(map).toHaveBeenCalledTimes(3);
      expect(result.steps).toMatchObject({
        input: [{ value: 1 }, { value: 22 }, { value: 333 }],
        map: { status: 'success', output: [{ value: 12 }, { value: 33 }, { value: 344 }] },
        final: { status: 'success', output: { finalValue: 1 + 11 + (22 + 11) + (333 + 11) } },
      });

      srv.close();
    });
  });

  describe('if-else branching', () => {
    it('should run the if-then branch', async ctx => {
      const inngest = new Inngest({
        id: 'mastra',
        baseUrl: `http://localhost:${(ctx as any).inngestPort}`,
      });

      const { createWorkflow, createStep } = init(inngest);

      const start = vi.fn().mockImplementation(async ({ inputData }) => {
        // Get the current value (either from trigger or previous increment)

        // Increment the value
        const newValue = (inputData?.startValue ?? 0) + 1;

        return { newValue };
      });
      const startStep = createStep({
        id: 'start',
        description: 'Increments the current value by 1',
        inputSchema: z.object({
          startValue: z.number(),
        }),
        outputSchema: z.object({
          newValue: z.number(),
        }),
        execute: start,
      });

      const other = vi.fn().mockImplementation(async () => {
        return { other: 26 };
      });
      const otherStep = createStep({
        id: 'other',
        description: 'Other step',
        inputSchema: z.object({ newValue: z.number() }),
        outputSchema: z.object({
          other: z.number(),
        }),
        execute: other,
      });

      const final = vi.fn().mockImplementation(async ({ getStepResult }) => {
        const startVal = getStepResult(startStep)?.newValue ?? 0;
        const otherVal = getStepResult(otherStep)?.other ?? 0;
        return { finalValue: startVal + otherVal };
      });
      const finalIf = createStep({
        id: 'finalIf',
        description: 'Final step that prints the result',
        inputSchema: z.object({ newValue: z.number() }),
        outputSchema: z.object({
          finalValue: z.number(),
        }),
        execute: final,
      });
      const finalElse = createStep({
        id: 'finalElse',
        description: 'Final step that prints the result',
        inputSchema: z.object({ other: z.number() }),
        outputSchema: z.object({
          finalValue: z.number(),
        }),
        execute: final,
      });

      const counterWorkflow = createWorkflow({
        id: 'counter-workflow',
        inputSchema: z.object({
          startValue: z.number(),
        }),
        outputSchema: z.object({
          finalValue: z.number(),
        }),
        steps: [startStep, finalIf],
      });

      const elseBranch = createWorkflow({
        id: 'else-branch',
        inputSchema: z.object({ newValue: z.number() }),
        outputSchema: z.object({
          finalValue: z.number(),
        }),
        steps: [otherStep, finalElse],
      })
        .then(otherStep)
        .then(finalElse)
        .commit();

      counterWorkflow
        .then(startStep)
        .branch([
          [
            async ({ inputData }) => {
              const current = inputData.newValue;
              return !current || current < 5;
            },
            finalIf,
          ],
          [
            async ({ inputData }) => {
              const current = inputData.newValue;
              return current >= 5;
            },
            elseBranch,
          ],
        ])
        .commit();

      const mastra = new Mastra({
        storage: new DefaultStorage({
          url: ':memory:',
        }),
        workflows: {
          'test-workflow': counterWorkflow,
        },
        server: {
          apiRoutes: [
            {
              path: '/inngest/api',
              method: 'ALL',
              createHandler: async ({ mastra }) => inngestServe({ mastra, inngest }),
            },
          ],
        },
      });

      const app = await createHonoServer(mastra);

      const srv = (globServer = serve({
        fetch: app.fetch,
        port: (ctx as any).handlerPort,
      }));
      await resetInngest();

      const run = await counterWorkflow.createRunAsync();
      const result = await run.start({ inputData: { startValue: 1 } });

      expect(start).toHaveBeenCalledTimes(1);
      expect(other).toHaveBeenCalledTimes(0);
      expect(final).toHaveBeenCalledTimes(1);
      // @ts-ignore
      expect(result.steps.finalIf.output).toMatchObject({ finalValue: 2 });
      // @ts-ignore
      expect(result.steps.start.output).toMatchObject({ newValue: 2 });

      srv.close();
    });

    it('should run the else branch', async ctx => {
      const inngest = new Inngest({
        id: 'mastra',
        baseUrl: `http://localhost:${(ctx as any).inngestPort}`,
      });

      const { createWorkflow, createStep } = init(inngest);

      const start = vi.fn().mockImplementation(async ({ inputData }) => {
        // Get the current value (either from trigger or previous increment)

        // Increment the value
        const newValue = (inputData?.startValue ?? 0) + 1;

        return { newValue };
      });
      const startStep = createStep({
        id: 'start',
        description: 'Increments the current value by 1',
        inputSchema: z.object({
          startValue: z.number(),
        }),
        outputSchema: z.object({
          newValue: z.number(),
        }),
        execute: start,
      });

      const other = vi.fn().mockImplementation(async ({ inputData }) => {
        return { newValue: inputData.newValue, other: 26 };
      });
      const otherStep = createStep({
        id: 'other',
        description: 'Other step',
        inputSchema: z.object({ newValue: z.number() }),
        outputSchema: z.object({
          other: z.number(),
          newValue: z.number(),
        }),
        execute: other,
      });

      const final = vi.fn().mockImplementation(async ({ inputData }) => {
        const startVal = inputData?.newValue ?? 0;
        const otherVal = inputData?.other ?? 0;
        return { finalValue: startVal + otherVal };
      });
      const finalIf = createStep({
        id: 'finalIf',
        description: 'Final step that prints the result',
        inputSchema: z.object({ newValue: z.number() }),
        outputSchema: z.object({
          finalValue: z.number(),
        }),
        execute: final,
      });
      const finalElse = createStep({
        id: 'finalElse',
        description: 'Final step that prints the result',
        inputSchema: z.object({ other: z.number(), newValue: z.number() }),
        outputSchema: z.object({
          finalValue: z.number(),
        }),
        execute: final,
      });

      const counterWorkflow = createWorkflow({
        id: 'counter-workflow',
        inputSchema: z.object({
          startValue: z.number(),
        }),
        outputSchema: z.object({
          finalValue: z.number(),
        }),
        steps: [startStep, finalIf],
      });

      const elseBranch = createWorkflow({
        id: 'else-branch',
        inputSchema: z.object({ newValue: z.number() }),
        outputSchema: z.object({
          finalValue: z.number(),
        }),
        steps: [otherStep, finalElse],
      })
        .then(otherStep)
        .then(finalElse)
        .commit();

      counterWorkflow
        .then(startStep)
        .branch([
          [
            async ({ inputData }) => {
              const current = inputData.newValue;
              return !current || current < 5;
            },
            finalIf,
          ],
          [
            async ({ inputData }) => {
              const current = inputData.newValue;
              return current >= 5;
            },
            elseBranch,
          ],
        ])
        .commit();

      const mastra = new Mastra({
        storage: new DefaultStorage({
          url: ':memory:',
        }),
        workflows: {
          'test-workflow': counterWorkflow,
        },
        server: {
          apiRoutes: [
            {
              path: '/inngest/api',
              method: 'ALL',
              createHandler: async ({ mastra }) => inngestServe({ mastra, inngest }),
            },
          ],
        },
      });

      const app = await createHonoServer(mastra);

      const srv = (globServer = serve({
        fetch: app.fetch,
        port: (ctx as any).handlerPort,
      }));
      await resetInngest();

      const run = await counterWorkflow.createRunAsync();
      const result = await run.start({ inputData: { startValue: 6 } });

      srv.close();

      expect(start).toHaveBeenCalledTimes(1);
      expect(other).toHaveBeenCalledTimes(1);
      expect(final).toHaveBeenCalledTimes(1);
      // @ts-ignore
      expect(result.steps['else-branch'].output).toMatchObject({ finalValue: 26 + 6 + 1 });
      // @ts-ignore
      expect(result.steps.start.output).toMatchObject({ newValue: 7 });
    });
  });

  describe('Schema Validation', () => {
    it.skip('should validate trigger data against schema', async ctx => {
      const inngest = new Inngest({
        id: 'mastra',
        baseUrl: `http://localhost:${(ctx as any).inngestPort}`,
      });

      const { createWorkflow, createStep } = init(inngest);

      const triggerSchema = z.object({
        required: z.string(),
        nested: z.object({
          value: z.number(),
        }),
      });

      const step1 = createStep({
        id: 'step1',
        execute: vi.fn<any>().mockResolvedValue({ result: 'success' }),
        inputSchema: z.object({
          required: z.string(),
          nested: z.object({
            value: z.number(),
          }),
        }),
        outputSchema: z.object({
          result: z.string(),
        }),
      });

      const workflow = createWorkflow({
        id: 'test-workflow',
        inputSchema: triggerSchema,
        outputSchema: z.object({}),
        steps: [step1],
      });

      workflow.then(step1).commit();

      // Should fail validation
      await expect(
        workflow.execute({
          inputData: {
            required: 'test',
            // @ts-expect-error
            nested: { value: 'not-a-number' },
          },
        }),
      ).rejects.toThrow();

      // Should pass validation
      const run = await workflow.createRunAsync();
      await run.start({
        inputData: {
          required: 'test',
          nested: { value: 42 },
        },
      });
    });
  });

  describe('multiple chains', () => {
    it('should run multiple chains in parallel', async ctx => {
      const inngest = new Inngest({
        id: 'mastra',
        baseUrl: `http://localhost:${(ctx as any).inngestPort}`,
      });

      const { createWorkflow, createStep } = init(inngest);

      const step1 = createStep({
        id: 'step1',
        execute: vi.fn<any>().mockResolvedValue({ result: 'success1' }),
        inputSchema: z.object({}),
        outputSchema: z.object({}),
      });
      const step2 = createStep({
        id: 'step2',
        execute: vi.fn<any>().mockResolvedValue({ result: 'success2' }),
        inputSchema: z.object({}),
        outputSchema: z.object({}),
      });
      const step3 = createStep({
        id: 'step3',
        execute: vi.fn<any>().mockResolvedValue({ result: 'success3' }),
        inputSchema: z.object({}),
        outputSchema: z.object({}),
      });
      const step4 = createStep({
        id: 'step4',
        execute: vi.fn<any>().mockResolvedValue({ result: 'success4' }),
        inputSchema: z.object({}),
        outputSchema: z.object({}),
      });
      const step5 = createStep({
        id: 'step5',
        execute: vi.fn<any>().mockResolvedValue({ result: 'success5' }),
        inputSchema: z.object({}),
        outputSchema: z.object({}),
      });

      const workflow = createWorkflow({
        id: 'test-workflow',
        inputSchema: z.object({}),
        outputSchema: z.object({}),
        steps: [step1, step2, step3, step4, step5],
      });
      workflow
        .parallel([
          createWorkflow({
            id: 'nested-a',
            inputSchema: z.object({}),
            outputSchema: z.object({}),
            steps: [step1, step2, step3],
          })
            .then(step1)
            .then(step2)
            .then(step3)
            .commit(),
          createWorkflow({
            id: 'nested-b',
            inputSchema: z.object({}),
            outputSchema: z.object({}),
            steps: [step4, step5],
          })
            .then(step4)
            .then(step5)
            .commit(),
        ])
        .commit();

      const mastra = new Mastra({
        storage: new DefaultStorage({
          url: ':memory:',
        }),
        workflows: {
          'test-workflow': workflow,
        },
        server: {
          apiRoutes: [
            {
              path: '/inngest/api',
              method: 'ALL',
              createHandler: async ({ mastra }) => inngestServe({ mastra, inngest }),
            },
          ],
        },
      });

      const app = await createHonoServer(mastra);

      const srv = (globServer = serve({
        fetch: app.fetch,
        port: (ctx as any).handlerPort,
      }));
      await resetInngest();

      const run = await workflow.createRunAsync();
      const result = await run.start({ inputData: {} });

      srv.close();

      expect(result.steps['nested-a']).toMatchObject({ status: 'success', output: { result: 'success3' } });
      expect(result.steps['nested-b']).toMatchObject({ status: 'success', output: { result: 'success5' } });
    });
  });

  describe('Retry', () => {
    it('should retry a step default 0 times', async ctx => {
      const inngest = new Inngest({
        id: 'mastra',
        baseUrl: `http://localhost:${(ctx as any).inngestPort}`,
      });

      const { createWorkflow, createStep } = init(inngest);

      const step1 = createStep({
        id: 'step1',
        execute: vi.fn<any>().mockResolvedValue({ result: 'success' }),
        inputSchema: z.object({}),
        outputSchema: z.object({}),
      });
      const step2 = createStep({
        id: 'step2',
        execute: vi.fn<any>().mockRejectedValue(new Error('Step failed')),
        inputSchema: z.object({}),
        outputSchema: z.object({}),
      });

      const workflow = createWorkflow({
        id: 'test-workflow',
        inputSchema: z.object({}),
        outputSchema: z.object({}),
      });

      workflow.then(step1).then(step2).commit();

      const mastra = new Mastra({
        storage: new DefaultStorage({
          url: ':memory:',
        }),
        workflows: {
          'test-workflow': workflow,
        },
        server: {
          apiRoutes: [
            {
              path: '/inngest/api',
              method: 'ALL',
              createHandler: async ({ mastra }) => inngestServe({ mastra, inngest }),
            },
          ],
        },
      });

      const app = await createHonoServer(mastra);

      const srv = (globServer = serve({
        fetch: app.fetch,
        port: (ctx as any).handlerPort,
      }));
      await resetInngest();

      const run = await workflow.createRunAsync();
      const result = await run.start({ inputData: {} });

      srv.close();

      expect(result.steps.step1).toMatchObject({ status: 'success', output: { result: 'success' } });
      expect(result.steps.step2).toMatchObject({ status: 'failed', error: 'Step failed' });
      expect(step1.execute).toHaveBeenCalledTimes(1);
      expect(step2.execute).toHaveBeenCalledTimes(1); // 0 retries + 1 initial call
    });

    it('should retry a step with a custom retry config', async ctx => {
      const inngest = new Inngest({
        id: 'mastra',
        baseUrl: `http://localhost:${(ctx as any).inngestPort}`,
      });

      const { createWorkflow, createStep } = init(inngest);

      const step1 = createStep({
        id: 'step1',
        execute: vi.fn<any>().mockResolvedValue({ result: 'success' }),
        inputSchema: z.object({}),
        outputSchema: z.object({}),
      });
      const step2 = createStep({
        id: 'step2',
        execute: vi.fn<any>().mockRejectedValue(new Error('Step failed')),
        inputSchema: z.object({}),
        outputSchema: z.object({}),
      });

      const workflow = createWorkflow({
        id: 'test-workflow',
        inputSchema: z.object({}),
        outputSchema: z.object({}),
        retryConfig: {
          attempts: 2,
          delay: 1, // if the delay is 0 it will default to inngest's default backoff delay
        },
      });

      workflow.then(step1).then(step2).commit();

      const mastra = new Mastra({
        storage: new DefaultStorage({
          url: ':memory:',
        }),
        workflows: {
          'test-workflow': workflow,
        },
        server: {
          apiRoutes: [
            {
              path: '/inngest/api',
              method: 'ALL',
              createHandler: async ({ mastra }) => inngestServe({ mastra, inngest }),
            },
          ],
        },
      });

      const app = await createHonoServer(mastra);

      const srv = (globServer = serve({
        fetch: app.fetch,
        port: (ctx as any).handlerPort,
      }));
      await resetInngest();

      const run = await workflow.createRunAsync();
      const result = await run.start({ inputData: {} });

      expect(result.steps.step1.status).toBe('success');
      expect(result.steps.step2.status).toBe('failed');
      expect(result.status).toBe('failed');

      srv.close();

      expect(step1.execute).toHaveBeenCalledTimes(1);
      expect(step2.execute).toHaveBeenCalledTimes(3); // 1 initial + 2 retries (retryConfig.attempts = 2)
    });
  });

  describe('Interoperability (Actions)', () => {
    it('should be able to use all action types in a workflow', async ctx => {
      const inngest = new Inngest({
        id: 'mastra',
        baseUrl: `http://localhost:${(ctx as any).inngestPort}`,
      });

      const { createWorkflow, createStep } = init(inngest);

      const step1Action = vi.fn<any>().mockResolvedValue({ name: 'step1' });

      const step1 = createStep({
        id: 'step1',
        execute: step1Action,
        inputSchema: z.object({}),
        outputSchema: z.object({ name: z.string() }),
      });

      // @ts-ignore
      const toolAction = vi.fn<any>().mockImplementation(async ({ context }) => {
        return { name: context.name };
      });

      const randomTool = createTool({
        id: 'random-tool',
        execute: toolAction,
        description: 'random-tool',
        inputSchema: z.object({ name: z.string() }),
        outputSchema: z.object({ name: z.string() }),
      });

      const workflow = createWorkflow({
        id: 'test-workflow',
        inputSchema: z.object({}),
        outputSchema: z.object({ name: z.string() }),
      });

      workflow.then(step1).then(createStep(randomTool)).commit();

      const mastra = new Mastra({
        storage: new DefaultStorage({
          url: ':memory:',
        }),
        workflows: {
          'test-workflow': workflow,
        },
        server: {
          apiRoutes: [
            {
              path: '/inngest/api',
              method: 'ALL',
              createHandler: async ({ mastra }) => inngestServe({ mastra, inngest }),
            },
          ],
        },
      });

      const app = await createHonoServer(mastra);

      const srv = (globServer = serve({
        fetch: app.fetch,
        port: (ctx as any).handlerPort,
      }));
      await resetInngest();

      const run = await workflow.createRunAsync();
      const result = await run.start({ inputData: {} });

      srv.close();

      expect(step1Action).toHaveBeenCalled();
      expect(toolAction).toHaveBeenCalled();
      expect(result.steps.step1).toMatchObject({ status: 'success', output: { name: 'step1' } });
      expect(result.steps['random-tool']).toMatchObject({ status: 'success', output: { name: 'step1' } });
    });
  });

  describe('Watch', () => {
    it('should watch workflow state changes and call onTransition', async ctx => {
      const inngest = new Inngest({
        id: 'mastra',
        baseUrl: `http://localhost:${(ctx as any).inngestPort}`,
        middleware: [realtimeMiddleware()],
      });

      const { createWorkflow, createStep } = init(inngest);

      const step1Action = vi.fn<any>().mockResolvedValue({ result: 'success1' });
      const step2Action = vi.fn<any>().mockResolvedValue({ result: 'success2' });

      const step1 = createStep({
        id: 'step1',
        execute: step1Action,
        inputSchema: z.object({}),
        outputSchema: z.object({ value: z.string() }),
      });
      const step2 = createStep({
        id: 'step2',
        execute: step2Action,
        inputSchema: z.object({ value: z.string() }),
        outputSchema: z.object({}),
      });

      const workflow = createWorkflow({
        id: 'test-workflow',
        inputSchema: z.object({}),
        outputSchema: z.object({}),
        steps: [step1, step2],
      });
      workflow.then(step1).then(step2).commit();

      const mastra = new Mastra({
        storage: new DefaultStorage({
          url: ':memory:',
        }),
        workflows: {
          'test-workflow': workflow,
        },
        server: {
          apiRoutes: [
            {
              path: '/inngest/api',
              method: 'ALL',
              createHandler: async ({ mastra }) => inngestServe({ mastra, inngest }),
            },
          ],
        },
      });

      const app = await createHonoServer(mastra);

      const srv = (globServer = serve({
        fetch: app.fetch,
        port: (ctx as any).handlerPort,
      }));
      await resetInngest();

      const run = await workflow.createRunAsync();

      // Start watching the workflow
      let cnt = 0;
      let resps: any[] = [];
      run.watch(d => {
        cnt++;
        resps.push(d);
      });

      const executionResult = await run.start({ inputData: {} });
      await new Promise(resolve => setTimeout(resolve, 1000));

      srv.close();

      expect(cnt).toBe(5);
      expect(resps.length).toBe(5);
      expect(resps[0]).toMatchObject({
        type: 'watch',
        payload: {
          currentStep: {
            id: 'step1',
            status: 'running',
          },
          workflowState: {
            status: 'running',
            result: null,
            error: null,
            steps: {
              step1: {
                status: 'running',
              },
            },
          },
        },
      });
      expect(resps[1]).toMatchObject({
        type: 'watch',
        payload: {
          currentStep: {
            id: 'step1',
            status: 'success',
            output: { result: 'success1' },
          },
          workflowState: {
            status: 'running',
            result: null,
            error: null,
            steps: {},
          },
        },
      });
      expect(resps[2]).toMatchObject({
        type: 'watch',
        payload: {
          currentStep: {
            id: 'step2',
            status: 'running',
          },
          workflowState: {
            status: 'running',
            result: null,
            error: null,
            steps: {
              step1: {
                status: 'success',
                output: { result: 'success1' },
              },
              step2: {
                status: 'running',
              },
            },
          },
        },
      });

      expect(resps[3]).toMatchObject({
        type: 'watch',
        payload: {
          currentStep: {
            id: 'step2',
            status: 'success',
            output: { result: 'success2' },
          },
          workflowState: {
            status: 'running',
            result: null,
            error: null,
            steps: {},
          },
        },
      });

      expect(resps[resps.length - 1].currentStep).toBeUndefined();
      expect(resps[resps.length - 1]).toMatchObject({
        type: 'watch',
        payload: {
          workflowState: {
            status: 'success',
            result: {
              result: 'success2',
            },
            steps: {
              step1: {
                status: 'success',
                output: { result: 'success1' },
              },
              step2: {
                status: 'success',
                output: { result: 'success2' },
              },
            },
          },
        },
      });

      // Verify execution completed successfully
      expect(executionResult.steps.step1).toMatchObject({
        status: 'success',
        output: { result: 'success1' },
      });
      expect(executionResult.steps.step2).toMatchObject({
        status: 'success',
        output: { result: 'success2' },
      });
    });

    it('should unsubscribe from transitions when unwatch is called', async ctx => {
      const inngest = new Inngest({
        id: 'mastra',
        baseUrl: `http://localhost:${(ctx as any).inngestPort}`,
        middleware: [realtimeMiddleware()],
      });

      const { createWorkflow, createStep } = init(inngest);

      const step1Action = vi.fn<any>().mockResolvedValue({ result: 'success1' });
      const step2Action = vi.fn<any>().mockResolvedValue({ result: 'success2' });

      const step1 = createStep({
        id: 'step1',
        execute: step1Action,
        inputSchema: z.object({}),
        outputSchema: z.object({}),
      });
      const step2 = createStep({
        id: 'step2',
        execute: step2Action,
        inputSchema: z.object({}),
        outputSchema: z.object({}),
      });

      const workflow = createWorkflow({
        id: 'test-workflow',
        inputSchema: z.object({}),
        outputSchema: z.object({}),
        steps: [step1, step2],
      });
      workflow.then(step1).then(step2).commit();

      const mastra = new Mastra({
        storage: new DefaultStorage({
          url: ':memory:',
        }),
        workflows: {
          'test-workflow': workflow,
        },
        server: {
          apiRoutes: [
            {
              path: '/inngest/api',
              method: 'ALL',
              createHandler: async ({ mastra }) => inngestServe({ mastra, inngest }),
            },
          ],
        },
      });

      const app = await createHonoServer(mastra);

      const srv = (globServer = serve({
        fetch: app.fetch,
        port: (ctx as any).handlerPort,
      }));
      await resetInngest();

      const onTransition = vi.fn();
      const onTransition2 = vi.fn();

      const run = await workflow.createRunAsync();

      run.watch(onTransition);
      run.watch(onTransition2);

      await run.start({ inputData: {} });

      expect(onTransition).toHaveBeenCalledTimes(5);
      expect(onTransition2).toHaveBeenCalledTimes(5);

      const run2 = await workflow.createRunAsync();

      run2.watch(onTransition2);

      await run2.start({ inputData: {} });

      expect(onTransition).toHaveBeenCalledTimes(5);
      expect(onTransition2).toHaveBeenCalledTimes(10);

      const run3 = await workflow.createRunAsync();

      run3.watch(onTransition);

      await run3.start({ inputData: {} });

      srv.close();

      expect(onTransition).toHaveBeenCalledTimes(10);
      expect(onTransition2).toHaveBeenCalledTimes(10);
    });
  });

  describe('Suspend and Resume', () => {
    afterAll(async () => {
      const pathToDb = path.join(process.cwd(), 'mastra.db');

      if (fs.existsSync(pathToDb)) {
        fs.rmSync(pathToDb);
      }
    });
    it('should return the correct runId', async ctx => {
      const inngest = new Inngest({
        id: 'mastra',
        baseUrl: `http://localhost:${(ctx as any).inngestPort}`,
      });

      const { createWorkflow } = init(inngest);

      const workflow = createWorkflow({
        id: 'test-workflow',
        inputSchema: z.object({}),
        outputSchema: z.object({}),
        steps: [],
      });
      const run = await workflow.createRunAsync();
      const run2 = await workflow.createRunAsync({ runId: run.runId });

      expect(run.runId).toBeDefined();
      expect(run2.runId).toBeDefined();
      expect(run.runId).toBe(run2.runId);
    });

    it('should handle basic suspend and resume flow', async ctx => {
      const inngest = new Inngest({
        id: 'mastra',
        baseUrl: `http://localhost:${(ctx as any).inngestPort}`,
        middleware: [realtimeMiddleware()],
      });

      const { createWorkflow, createStep } = init(inngest);

      const getUserInputAction = vi.fn().mockResolvedValue({ userInput: 'test input' });
      const promptAgentAction = vi
        .fn()
        .mockImplementationOnce(async ({ suspend }) => {
          await suspend();
          return undefined;
        })
        .mockImplementationOnce(() => ({ modelOutput: 'test output' }));
      const evaluateToneAction = vi.fn().mockResolvedValue({
        toneScore: { score: 0.8 },
        completenessScore: { score: 0.7 },
      });
      const improveResponseAction = vi.fn().mockResolvedValue({ improvedOutput: 'improved output' });
      const evaluateImprovedAction = vi.fn().mockResolvedValue({
        toneScore: { score: 0.9 },
        completenessScore: { score: 0.8 },
      });

      const getUserInput = createStep({
        id: 'getUserInput',
        execute: getUserInputAction,
        inputSchema: z.object({ input: z.string() }),
        outputSchema: z.object({ userInput: z.string() }),
      });
      const promptAgent = createStep({
        id: 'promptAgent',
        execute: promptAgentAction,
        inputSchema: z.object({ userInput: z.string() }),
        outputSchema: z.object({ modelOutput: z.string() }),
      });
      const evaluateTone = createStep({
        id: 'evaluateToneConsistency',
        execute: evaluateToneAction,
        inputSchema: z.object({ modelOutput: z.string() }),
        outputSchema: z.object({
          toneScore: z.any(),
          completenessScore: z.any(),
        }),
      });
      const improveResponse = createStep({
        id: 'improveResponse',
        execute: improveResponseAction,
        inputSchema: z.object({ toneScore: z.any(), completenessScore: z.any() }),
        outputSchema: z.object({ improvedOutput: z.string() }),
      });
      const evaluateImproved = createStep({
        id: 'evaluateImprovedResponse',
        execute: evaluateImprovedAction,
        inputSchema: z.object({ improvedOutput: z.string() }),
        outputSchema: z.object({
          toneScore: z.any(),
          completenessScore: z.any(),
        }),
      });

      const promptEvalWorkflow = createWorkflow({
        id: 'test-workflow',
        inputSchema: z.object({ input: z.string() }),
        outputSchema: z.object({}),
        steps: [getUserInput, promptAgent, evaluateTone, improveResponse, evaluateImproved],
      });

      promptEvalWorkflow
        .then(getUserInput)
        .then(promptAgent)
        .then(evaluateTone)
        .then(improveResponse)
        .then(evaluateImproved)
        .commit();

      // Create a new storage instance for initial run
      const initialStorage = new DefaultStorage({
        url: 'file::memory:',
      });
      const mastra = new Mastra({
        storage: initialStorage,
        workflows: {
          'test-workflow': promptEvalWorkflow,
        },
        server: {
          apiRoutes: [
            {
              path: '/inngest/api',
              method: 'ALL',
              createHandler: async ({ mastra }) => inngestServe({ mastra, inngest }),
            },
          ],
        },
      });

      const app = await createHonoServer(mastra);

      const srv = (globServer = serve({
        fetch: app.fetch,
        port: (ctx as any).handlerPort,
      }));
      await resetInngest();

      const run = await promptEvalWorkflow.createRunAsync();

      // Create a promise to track when the workflow is ready to resume
      let resolveWorkflowSuspended: (value: unknown) => void;
      const workflowSuspended = new Promise(resolve => {
        resolveWorkflowSuspended = resolve;
      });

      run.watch(data => {
        const isPromptAgentSuspended =
          data?.payload?.currentStep?.id === 'promptAgent' && data?.payload?.currentStep?.status === 'suspended';
        if (isPromptAgentSuspended) {
          resolveWorkflowSuspended({ stepId: 'promptAgent', context: { userInput: 'test input for resumption' } });
        }
      });

      const initialResult = await run.start({ inputData: { input: 'test' } });
      expect(initialResult.steps.promptAgent.status).toBe('suspended');
      expect(promptAgentAction).toHaveBeenCalledTimes(1);

      // Wait for the workflow to be ready to resume
      const resumeData = await workflowSuspended;
      const resumeResult = await run.resume({ resumeData: resumeData as any, step: promptAgent });

      srv.close();

      if (!resumeResult) {
        throw new Error('Resume failed to return a result');
      }

      expect(resumeResult.steps).toMatchObject({
        input: { input: 'test' },
        getUserInput: { status: 'success', output: { userInput: 'test input' } },
        promptAgent: { status: 'success', output: { modelOutput: 'test output' } },
        evaluateToneConsistency: {
          status: 'success',
          output: { toneScore: { score: 0.8 }, completenessScore: { score: 0.7 } },
        },
        improveResponse: { status: 'success', output: { improvedOutput: 'improved output' } },
        evaluateImprovedResponse: {
          status: 'success',
          output: { toneScore: { score: 0.9 }, completenessScore: { score: 0.8 } },
        },
      });
    });

    it('should handle parallel steps with conditional suspend', async ctx => {
      const inngest = new Inngest({
        id: 'mastra',
        baseUrl: `http://localhost:${(ctx as any).inngestPort}`,
        middleware: [realtimeMiddleware()],
      });

      const { createWorkflow, createStep } = init(inngest);

      const getUserInputAction = vi.fn().mockResolvedValue({ userInput: 'test input' });
      const promptAgentAction = vi.fn().mockResolvedValue({ modelOutput: 'test output' });
      const evaluateToneAction = vi.fn().mockResolvedValue({
        toneScore: { score: 0.8 },
        completenessScore: { score: 0.7 },
      });
      const humanInterventionAction = vi
        .fn()
        .mockImplementationOnce(async ({ suspend, resumeData }) => {
          if (!resumeData?.humanPrompt) {
            await suspend();
          }
        })
        .mockImplementationOnce(() => ({ improvedOutput: 'human intervention output' }));
      const explainResponseAction = vi.fn().mockResolvedValue({
        improvedOutput: 'explanation output',
      });

      const getUserInput = createStep({
        id: 'getUserInput',
        execute: getUserInputAction,
        inputSchema: z.object({ input: z.string() }),
        outputSchema: z.object({ userInput: z.string() }),
      });
      const promptAgent = createStep({
        id: 'promptAgent',
        execute: promptAgentAction,
        inputSchema: z.object({ userInput: z.string() }),
        outputSchema: z.object({ modelOutput: z.string() }),
      });
      const evaluateTone = createStep({
        id: 'evaluateToneConsistency',
        execute: evaluateToneAction,
        inputSchema: z.object({ modelOutput: z.string() }),
        outputSchema: z.object({
          toneScore: z.any(),
          completenessScore: z.any(),
        }),
      });
      const humanIntervention = createStep({
        id: 'humanIntervention',
        execute: humanInterventionAction,
        inputSchema: z.object({ toneScore: z.any(), completenessScore: z.any() }),
        outputSchema: z.object({ improvedOutput: z.string() }),
      });
      const explainResponse = createStep({
        id: 'explainResponse',
        execute: explainResponseAction,
        inputSchema: z.object({ toneScore: z.any(), completenessScore: z.any() }),
        outputSchema: z.object({ improvedOutput: z.string() }),
      });

      const workflow = createWorkflow({
        id: 'test-workflow',
        inputSchema: z.object({ input: z.string() }),
        outputSchema: z.object({}),
        steps: [getUserInput, promptAgent, evaluateTone, humanIntervention, explainResponse],
      });

      workflow
        .then(getUserInput)
        .then(promptAgent)
        .then(evaluateTone)
        .branch([
          [() => Promise.resolve(true), humanIntervention],
          [() => Promise.resolve(false), explainResponse],
        ])
        .commit();

      const mastra = new Mastra({
        storage: new DefaultStorage({
          url: ':memory:',
        }),
        workflows: {
          'test-workflow': workflow,
        },
        server: {
          apiRoutes: [
            {
              path: '/inngest/api',
              method: 'ALL',
              createHandler: async ({ mastra }) => inngestServe({ mastra, inngest }),
            },
          ],
        },
      });

      const app = await createHonoServer(mastra);

      const srv = (globServer = serve({
        fetch: app.fetch,
        port: (ctx as any).handlerPort,
      }));
      await resetInngest();

      const run = await workflow.createRunAsync();

      const started = run.start({ inputData: { input: 'test' } });

      const result = await new Promise<any>((resolve, reject) => {
        let hasResumed = false;
        run.watch(async data => {
          const suspended =
            data.payload?.currentStep?.id === 'humanIntervention' && data.payload?.currentStep?.status === 'suspended';
          if (suspended) {
            if (!hasResumed) {
              hasResumed = true;

              try {
                const resumed = await run.resume({
                  step: humanIntervention,
                  resumeData: {
                    humanPrompt: 'What improvements would you suggest?',
                  },
                });

                resolve(resumed as any);
              } catch (error) {
                reject(error);
              }
            }
          }
        });
      });

      const initialResult = await started;

      srv.close();

      expect(initialResult.steps.humanIntervention.status).toBe('suspended');
      expect(initialResult.steps.explainResponse).toBeUndefined();
      expect(humanInterventionAction).toHaveBeenCalledTimes(2);
      expect(explainResponseAction).not.toHaveBeenCalled();

      if (!result) {
        throw new Error('Resume failed to return a result');
      }

      expect(result.steps).toMatchObject({
        input: { input: 'test' },
        getUserInput: { status: 'success', output: { userInput: 'test input' } },
        promptAgent: { status: 'success', output: { modelOutput: 'test output' } },
        evaluateToneConsistency: {
          status: 'success',
          output: { toneScore: { score: 0.8 }, completenessScore: { score: 0.7 } },
        },
        humanIntervention: { status: 'success', output: { improvedOutput: 'human intervention output' } },
      });
    });

    it('should handle complex workflow with multiple suspends', async ctx => {
      const inngest = new Inngest({
        id: 'mastra',
        baseUrl: `http://localhost:${(ctx as any).inngestPort}`,
        middleware: [realtimeMiddleware()],
      });

      const { createWorkflow, createStep } = init(inngest);

      const getUserInputAction = vi.fn().mockResolvedValue({ userInput: 'test input' });
      const promptAgentAction = vi.fn().mockResolvedValue({ modelOutput: 'test output' });

      const evaluateToneAction = vi.fn().mockResolvedValue({
        toneScore: { score: 0.8 },
        completenessScore: { score: 0.7 },
      });
      const improveResponseAction = vi
        .fn()
        .mockImplementationOnce(async ({ suspend }) => {
          await suspend();
        })
        .mockImplementationOnce(() => ({ improvedOutput: 'improved output' }));
      const evaluateImprovedAction = vi.fn().mockResolvedValue({
        toneScore: { score: 0.9 },
        completenessScore: { score: 0.8 },
      });
      const humanInterventionAction = vi
        .fn()
        .mockImplementationOnce(async ({ suspend }) => {
          await suspend();
        })
        .mockImplementationOnce(() => {
          return { improvedOutput: 'human intervention output' };
        });
      const explainResponseAction = vi.fn().mockResolvedValue({
        improvedOutput: 'explanation output',
      });

      const getUserInput = createStep({
        id: 'getUserInput',
        execute: getUserInputAction,
        inputSchema: z.object({ input: z.string() }),
        outputSchema: z.object({ userInput: z.string() }),
      });
      const promptAgent = createStep({
        id: 'promptAgent',
        execute: promptAgentAction,
        inputSchema: z.object({ userInput: z.string() }),
        outputSchema: z.object({ modelOutput: z.string() }),
      });
      const evaluateTone = createStep({
        id: 'evaluateToneConsistency',
        execute: evaluateToneAction,
        inputSchema: z.object({ modelOutput: z.string() }),
        outputSchema: z.object({
          toneScore: z.any(),
          completenessScore: z.any(),
        }),
      });
      const improveResponse = createStep({
        id: 'improveResponse',
        execute: improveResponseAction,
        inputSchema: z.object({ toneScore: z.any(), completenessScore: z.any() }),
        outputSchema: z.object({ improvedOutput: z.string() }),
      });
      const evaluateImproved = createStep({
        id: 'evaluateImprovedResponse',
        execute: evaluateImprovedAction,
        inputSchema: z.object({ improvedOutput: z.string() }),
        outputSchema: z.object({
          toneScore: z.any(),
          completenessScore: z.any(),
        }),
      });
      const humanIntervention = createStep({
        id: 'humanIntervention',
        execute: humanInterventionAction,
        inputSchema: z.object({ toneScore: z.any(), completenessScore: z.any() }),
        outputSchema: z.object({ improvedOutput: z.string() }),
      });
      const explainResponse = createStep({
        id: 'explainResponse',
        execute: explainResponseAction,
        inputSchema: z.object({ toneScore: z.any(), completenessScore: z.any() }),
        outputSchema: z.object({ improvedOutput: z.string() }),
      });

      const workflow = createWorkflow({
        id: 'test-workflow',
        inputSchema: z.object({ input: z.string() }),
        outputSchema: z.object({}),
        steps: [
          getUserInput,
          promptAgent,
          evaluateTone,
          improveResponse,
          evaluateImproved,
          humanIntervention,
          explainResponse,
        ],
      });

      workflow
        .then(getUserInput)
        .then(promptAgent)
        .then(evaluateTone)
        .then(improveResponse)
        .then(evaluateImproved)
        .map({
          toneScore: {
            step: evaluateTone,
            path: 'toneScore',
          },
          completenessScore: {
            step: evaluateTone,
            path: 'completenessScore',
          },
        })
        .parallel([humanIntervention, explainResponse])
        .commit();

      const mastra = new Mastra({
        storage: new DefaultStorage({
          url: ':memory:',
        }),
        workflows: {
          'test-workflow': workflow,
        },
        server: {
          apiRoutes: [
            {
              path: '/inngest/api',
              method: 'ALL',
              createHandler: async ({ mastra }) => inngestServe({ mastra, inngest }),
            },
          ],
        },
      });

      const app = await createHonoServer(mastra);

      const srv = (globServer = serve({
        fetch: app.fetch,
        port: (ctx as any).handlerPort,
      }));
      await resetInngest();

      const run = await workflow.createRunAsync();
      const started = run.start({ inputData: { input: 'test' } });
      let improvedResponseResultPromise: Promise<any | undefined>;

      const resultPromise = new Promise<any>((resolve, reject) => {
        let hasResumed = false;
        let hasResumedImproveResponse = false;
        run.watch(async data => {
          const state = data.payload?.workflowState;

          if (state.status !== 'suspended') {
            return;
          }

          const isHumanInterventionSuspended = state.steps?.humanIntervention?.status === 'suspended';
          const isImproveResponseSuspended = state.steps?.improveResponse?.status === 'suspended';

          if (isHumanInterventionSuspended) {
            if (!hasResumed) {
              hasResumed = true;

              try {
                const resumed = await run.resume({
                  step: humanIntervention,
                  resumeData: {
                    humanPrompt: 'What improvements would you suggest?',
                  },
                });
                resolve(resumed as any);
              } catch (error) {
                reject(error);
              }
            }
          } else if (isImproveResponseSuspended) {
            if (!hasResumedImproveResponse) {
              hasResumedImproveResponse = true;
              const resumed = run.resume({
                step: improveResponse,
              });
              improvedResponseResultPromise = resumed;
            }
          }
        });
      });

      const result = await resultPromise;
      const initialResult = await started;
      expect(initialResult?.steps.improveResponse.status).toBe('suspended');
      // @ts-ignore
      const improvedResponseResult = await improvedResponseResultPromise;

      srv.close();

      expect(improvedResponseResult?.steps.humanIntervention.status).toBe('suspended');
      expect(improvedResponseResult?.steps.improveResponse.status).toBe('success');
      expect(improvedResponseResult?.steps.evaluateImprovedResponse.status).toBe('success');

      if (!result) {
        throw new Error('Resume failed to return a result');
      }

      expect(humanInterventionAction).toHaveBeenCalledTimes(2);
      expect(explainResponseAction).toHaveBeenCalledTimes(1);

      expect(result.steps).toMatchObject({
        input: { input: 'test' },
        getUserInput: { status: 'success', output: { userInput: 'test input' } },
        promptAgent: { status: 'success', output: { modelOutput: 'test output' } },
        evaluateToneConsistency: {
          status: 'success',
          output: { toneScore: { score: 0.8 }, completenessScore: { score: 0.7 } },
        },
        improveResponse: { status: 'success', output: { improvedOutput: 'improved output' } },
        evaluateImprovedResponse: {
          status: 'success',
          output: { toneScore: { score: 0.9 }, completenessScore: { score: 0.8 } },
        },
        humanIntervention: { status: 'success', output: { improvedOutput: 'human intervention output' } },
      });
    });

    it('should handle basic suspend and resume flow with async await syntax', async ctx => {
      const inngest = new Inngest({
        id: 'mastra',
        baseUrl: `http://localhost:${(ctx as any).inngestPort}`,
      });

      const { createWorkflow, createStep } = init(inngest);
      const getUserInputAction = vi.fn().mockResolvedValue({ userInput: 'test input' });
      const promptAgentAction = vi
        .fn()
        .mockImplementationOnce(async ({ suspend }) => {
          await suspend({ testPayload: 'hello' });
          return undefined;
        })
        .mockImplementationOnce(() => ({ modelOutput: 'test output' }));
      const evaluateToneAction = vi.fn().mockResolvedValue({
        toneScore: { score: 0.8 },
        completenessScore: { score: 0.7 },
      });
      const improveResponseAction = vi
        .fn()
        .mockImplementationOnce(async ({ suspend }) => {
          await suspend();
          return undefined;
        })
        .mockImplementationOnce(() => ({ improvedOutput: 'improved output' }));
      const evaluateImprovedAction = vi.fn().mockResolvedValue({
        toneScore: { score: 0.9 },
        completenessScore: { score: 0.8 },
      });

      const getUserInput = createStep({
        id: 'getUserInput',
        execute: getUserInputAction,
        inputSchema: z.object({ input: z.string() }),
        outputSchema: z.object({ userInput: z.string() }),
      });
      const promptAgent = createStep({
        id: 'promptAgent',
        execute: promptAgentAction,
        inputSchema: z.object({ userInput: z.string() }),
        outputSchema: z.object({ modelOutput: z.string() }),
        suspendSchema: z.object({ testPayload: z.string() }),
        resumeSchema: z.object({ userInput: z.string() }),
      });
      const evaluateTone = createStep({
        id: 'evaluateToneConsistency',
        execute: evaluateToneAction,
        inputSchema: z.object({ modelOutput: z.string() }),
        outputSchema: z.object({
          toneScore: z.any(),
          completenessScore: z.any(),
        }),
      });
      const improveResponse = createStep({
        id: 'improveResponse',
        execute: improveResponseAction,
        resumeSchema: z.object({
          toneScore: z.object({ score: z.number() }),
          completenessScore: z.object({ score: z.number() }),
        }),
        inputSchema: z.object({ toneScore: z.any(), completenessScore: z.any() }),
        outputSchema: z.object({ improvedOutput: z.string() }),
      });
      const evaluateImproved = createStep({
        id: 'evaluateImprovedResponse',
        execute: evaluateImprovedAction,
        inputSchema: z.object({ improvedOutput: z.string() }),
        outputSchema: z.object({
          toneScore: z.any(),
          completenessScore: z.any(),
        }),
      });

      const promptEvalWorkflow = createWorkflow({
        id: 'test-workflow',
        inputSchema: z.object({ input: z.string() }),
        outputSchema: z.object({}),
      });

      promptEvalWorkflow
        .then(getUserInput)
        .then(promptAgent)
        .then(evaluateTone)
        .then(improveResponse)
        .then(evaluateImproved)
        .commit();

      const mastra = new Mastra({
        storage: new DefaultStorage({
          url: ':memory:',
        }),
        workflows: {
          'test-workflow': promptEvalWorkflow,
        },
        server: {
          apiRoutes: [
            {
              path: '/inngest/api',
              method: 'ALL',
              createHandler: async ({ mastra }) => inngestServe({ mastra, inngest }),
            },
          ],
        },
      });

      const app = await createHonoServer(mastra);

      const srv = (globServer = serve({
        fetch: app.fetch,
        port: (ctx as any).handlerPort,
      }));
      await resetInngest();

      const run = await promptEvalWorkflow.createRunAsync();

      const initialResult = await run.start({ inputData: { input: 'test' } });
      expect(initialResult.steps.promptAgent.status).toBe('suspended');
      expect(promptAgentAction).toHaveBeenCalledTimes(1);
      // expect(initialResult.activePaths.size).toBe(1);
      // expect(initialResult.activePaths.get('promptAgent')?.status).toBe('suspended');
      // expect(initialResult.activePaths.get('promptAgent')?.suspendPayload).toMatchObject({ testPayload: 'hello' });
      expect(initialResult.steps).toMatchObject({
        input: { input: 'test' },
        getUserInput: { status: 'success', output: { userInput: 'test input' } },
        promptAgent: {
          status: 'suspended',
          suspendPayload: { testPayload: 'hello' },
          payload: { userInput: 'test input' },
        },
      });

      const newCtx = {
        userInput: 'test input for resumption',
      };

      expect(initialResult.steps.promptAgent.status).toBe('suspended');
      expect(promptAgentAction).toHaveBeenCalledTimes(1);

      const firstResumeResult = await run.resume({ step: 'promptAgent', resumeData: newCtx });
      if (!firstResumeResult) {
        throw new Error('Resume failed to return a result');
      }

      // expect(firstResumeResult.activePaths.size).toBe(1);
      // expect(firstResumeResult.activePaths.get('improveResponse')?.status).toBe('suspended');
      expect(firstResumeResult.steps).toMatchObject({
        input: { input: 'test' },
        getUserInput: { status: 'success', output: { userInput: 'test input' } },
        promptAgent: { status: 'success', output: { modelOutput: 'test output' } },
        evaluateToneConsistency: {
          status: 'success',
          output: {
            toneScore: { score: 0.8 },
            completenessScore: { score: 0.7 },
          },
        },
        improveResponse: { status: 'suspended' },
      });

      const secondResumeResult = await run.resume({
        step: improveResponse,
        resumeData: {
          toneScore: { score: 0.8 },
          completenessScore: { score: 0.7 },
        },
      });

      srv.close();

      if (!secondResumeResult) {
        throw new Error('Resume failed to return a result');
      }

      expect(promptAgentAction).toHaveBeenCalledTimes(2);

      expect(secondResumeResult.steps).toMatchObject({
        input: { input: 'test' },
        getUserInput: { status: 'success', output: { userInput: 'test input' } },
        promptAgent: { status: 'success', output: { modelOutput: 'test output' } },
        evaluateToneConsistency: {
          status: 'success',
          output: { toneScore: { score: 0.8 }, completenessScore: { score: 0.7 } },
        },
        improveResponse: { status: 'success', output: { improvedOutput: 'improved output' } },
        evaluateImprovedResponse: {
          status: 'success',
          output: { toneScore: { score: 0.9 }, completenessScore: { score: 0.8 } },
        },
      });

      expect(promptAgentAction).toHaveBeenCalledTimes(2);
    });

    it('should handle basic suspend and resume flow with async await syntax with state', async ctx => {
      const inngest = new Inngest({
        id: 'mastra',
        baseUrl: `http://localhost:${(ctx as any).inngestPort}`,
      });

      const { createWorkflow, createStep } = init(inngest);

      const getUserInputAction = vi.fn().mockResolvedValue({ userInput: 'test input' });
      const promptAgentAction = vi
        .fn()
        .mockImplementationOnce(async ({ suspend }) => {
          return suspend({ testPayload: 'hello' });
        })
        .mockImplementationOnce(() => ({ modelOutput: 'test output' }));
      const evaluateToneAction = vi.fn().mockResolvedValue({
        toneScore: { score: 0.8 },
        completenessScore: { score: 0.7 },
      });
      const improveResponseAction = vi
        .fn()
        .mockImplementationOnce(async ({ suspend, state, setState }) => {
          setState({ ...state, value: 'test state' });
          await suspend();
          return undefined;
        })
        .mockImplementationOnce(() => ({ improvedOutput: 'improved output' }));
      const evaluateImprovedAction = vi.fn().mockImplementation(({ state }) => ({
        toneScore: { score: 0.9 },
        completenessScore: { score: 0.8 },
        value: state.value,
      }));

      const getUserInput = createStep({
        id: 'getUserInput',
        execute: getUserInputAction,
        inputSchema: z.object({ input: z.string() }),
        outputSchema: z.object({ userInput: z.string() }),
      });
      const promptAgent = createStep({
        id: 'promptAgent',
        execute: promptAgentAction,
        inputSchema: z.object({ userInput: z.string() }),
        outputSchema: z.object({ modelOutput: z.string() }),
        suspendSchema: z.object({ testPayload: z.string() }),
        resumeSchema: z.object({ userInput: z.string() }),
      });
      const evaluateTone = createStep({
        id: 'evaluateToneConsistency',
        execute: evaluateToneAction,
        inputSchema: z.object({ modelOutput: z.string() }),
        outputSchema: z.object({
          toneScore: z.any(),
          completenessScore: z.any(),
        }),
      });
      const improveResponse = createStep({
        id: 'improveResponse',
        execute: improveResponseAction,
        resumeSchema: z.object({
          toneScore: z.object({ score: z.number() }),
          completenessScore: z.object({ score: z.number() }),
        }),
        inputSchema: z.object({ toneScore: z.any(), completenessScore: z.any() }),
        outputSchema: z.object({ improvedOutput: z.string() }),
      });
      const evaluateImproved = createStep({
        id: 'evaluateImprovedResponse',
        execute: evaluateImprovedAction,
        inputSchema: z.object({ improvedOutput: z.string() }),
        outputSchema: z.object({
          toneScore: z.any(),
          completenessScore: z.any(),
        }),
      });

      const promptEvalWorkflow = createWorkflow({
        id: 'test-workflow',
        inputSchema: z.object({ input: z.string() }),
        outputSchema: z.object({}),
      })
        .then(getUserInput)
        .then(promptAgent)
        .then(evaluateTone)
        .then(improveResponse)
        .then(evaluateImproved)
        .commit();

      const mastra = new Mastra({
        storage: new DefaultStorage({
          url: ':memory:',
        }),
        workflows: {
          'test-workflow': promptEvalWorkflow,
        },
        server: {
          apiRoutes: [
            {
              path: '/inngest/api',
              method: 'ALL',
              createHandler: async ({ mastra }) => inngestServe({ mastra, inngest }),
            },
          ],
        },
      });

      const app = await createHonoServer(mastra);

      const srv = (globServer = serve({
        fetch: app.fetch,
        port: (ctx as any).handlerPort,
      }));
      await resetInngest();

      const run = await promptEvalWorkflow.createRunAsync();

      const initialResult = await run.start({ inputData: { input: 'test' } });
      expect(initialResult.steps.promptAgent.status).toBe('suspended');
      expect(promptAgentAction).toHaveBeenCalledTimes(1);
      // expect(initialResult.activePaths.size).toBe(1);
      // expect(initialResult.activePaths.get('promptAgent')?.status).toBe('suspended');
      // expect(initialResult.activePaths.get('promptAgent')?.suspendPayload).toEqual({ testPayload: 'hello' });
      expect(initialResult.steps).toEqual({
        input: { input: 'test' },
        getUserInput: {
          status: 'success',
          output: { userInput: 'test input' },
          payload: { input: 'test' },
          startedAt: expect.any(Number),
          endedAt: expect.any(Number),
        },
        promptAgent: {
          status: 'suspended',
          payload: { userInput: 'test input' },
          startedAt: expect.any(Number),
          suspendPayload: { testPayload: 'hello' },
          suspendedAt: expect.any(Number),
        },
      });

      const newCtx = {
        userInput: 'test input for resumption',
      };

      expect(initialResult.steps.promptAgent.status).toBe('suspended');
      expect(promptAgentAction).toHaveBeenCalledTimes(1);

      const firstResumeResult = await run.resume({ step: 'promptAgent', resumeData: newCtx });
      if (!firstResumeResult) {
        throw new Error('Resume failed to return a result');
      }

      // expect(firstResumeResult.activePaths.size).toBe(1);
      // expect(firstResumeResult.activePaths.get('improveResponse')?.status).toBe('suspended');
      expect(firstResumeResult.steps).toEqual({
        input: { input: 'test' },
        getUserInput: {
          status: 'success',
          output: { userInput: 'test input' },
          payload: { input: 'test' },
          startedAt: expect.any(Number),
          endedAt: expect.any(Number),
        },
        promptAgent: {
          status: 'success',
          output: { modelOutput: 'test output' },
          payload: { userInput: 'test input' },
          resumePayload: { userInput: 'test input for resumption' },
          startedAt: expect.any(Number),
          endedAt: expect.any(Number),
          resumedAt: expect.any(Number),
        },
        evaluateToneConsistency: {
          status: 'success',
          output: {
            toneScore: { score: 0.8 },
            completenessScore: { score: 0.7 },
          },
          payload: { modelOutput: 'test output' },
          startedAt: expect.any(Number),
          endedAt: expect.any(Number),
        },
        improveResponse: {
          status: 'suspended',
          payload: { toneScore: { score: 0.8 }, completenessScore: { score: 0.7 } },
          startedAt: expect.any(Number),
          suspendedAt: expect.any(Number),
        },
      });

      const secondResumeResult = await run.resume({
        step: improveResponse,
        resumeData: {
          toneScore: { score: 0.8 },
          completenessScore: { score: 0.7 },
        },
      });
      if (!secondResumeResult) {
        throw new Error('Resume failed to return a result');
      }

      expect(promptAgentAction).toHaveBeenCalledTimes(2);

      expect(secondResumeResult.steps).toEqual({
        input: { input: 'test' },
        getUserInput: {
          status: 'success',
          output: { userInput: 'test input' },
          payload: { input: 'test' },
          startedAt: expect.any(Number),
          endedAt: expect.any(Number),
        },
        promptAgent: {
          status: 'success',
          output: { modelOutput: 'test output' },
          payload: { userInput: 'test input' },
          resumePayload: { userInput: 'test input for resumption' },
          startedAt: expect.any(Number),
          endedAt: expect.any(Number),
          resumedAt: expect.any(Number),
        },
        evaluateToneConsistency: {
          status: 'success',
          output: {
            toneScore: { score: 0.8 },
            completenessScore: { score: 0.7 },
          },
          payload: { modelOutput: 'test output' },
          startedAt: expect.any(Number),
          endedAt: expect.any(Number),
        },
        improveResponse: {
          status: 'success',
          output: { improvedOutput: 'improved output' },
          payload: { toneScore: { score: 0.8 }, completenessScore: { score: 0.7 } },
          resumePayload: {
            toneScore: { score: 0.8 },
            completenessScore: { score: 0.7 },
          },
          startedAt: expect.any(Number),
          endedAt: expect.any(Number),
          resumedAt: expect.any(Number),
        },
        evaluateImprovedResponse: {
          status: 'success',
          output: { toneScore: { score: 0.9 }, completenessScore: { score: 0.8 }, value: 'test state' },
          payload: { improvedOutput: 'improved output' },
          startedAt: expect.any(Number),
          endedAt: expect.any(Number),
        },
      });

      expect(promptAgentAction).toHaveBeenCalledTimes(2);

      srv.close();
    });

    it('should handle consecutive nested workflows with suspend/resume', async ctx => {
      const inngest = new Inngest({
        id: 'mastra',
        baseUrl: `http://localhost:${(ctx as any).inngestPort}`,
        middleware: [realtimeMiddleware()],
      });

      const { createWorkflow, createStep } = init(inngest);

      const step1 = vi.fn().mockImplementation(async ({ resumeData, suspend }) => {
        if (!resumeData?.suspect) {
          return await suspend({ message: 'What is the suspect?' });
        }
        return { suspect: resumeData.suspect };
      });
      const step1Definition = createStep({
        id: 'step-1',
        inputSchema: z.object({ suspect: z.string() }),
        outputSchema: z.object({ suspect: z.string() }),
        suspendSchema: z.object({ message: z.string() }),
        resumeSchema: z.object({ suspect: z.string() }),
        execute: step1,
      });

      const step2 = vi.fn().mockImplementation(async ({ resumeData, suspend }) => {
        if (!resumeData?.suspect) {
          return await suspend({ message: 'What is the second suspect?' });
        }
        return { suspect: resumeData.suspect };
      });
      const step2Definition = createStep({
        id: 'step-2',
        inputSchema: z.object({ suspect: z.string() }),
        outputSchema: z.object({ suspect: z.string() }),
        suspendSchema: z.object({ message: z.string() }),
        resumeSchema: z.object({ suspect: z.string() }),
        execute: step2,
      });

      const subWorkflow1 = createWorkflow({
        id: 'sub-workflow-1',
        inputSchema: z.object({ suspect: z.string() }),
        outputSchema: z.object({ suspect: z.string() }),
      })
        .then(step1Definition)
        .commit();

      const subWorkflow2 = createWorkflow({
        id: 'sub-workflow-2',
        inputSchema: z.object({ suspect: z.string() }),
        outputSchema: z.object({ suspect: z.string() }),
      })
        .then(step2Definition)
        .commit();

      const mainWorkflow = createWorkflow({
        id: 'main-workflow',
        inputSchema: z.object({ suspect: z.string() }),
        outputSchema: z.object({ suspect: z.string() }),
      })
        .then(subWorkflow1)
        .then(subWorkflow2)
        .commit();

      const mastra = new Mastra({
        logger: false,
        storage: new DefaultStorage({
          url: ':memory:',
        }),
        workflows: { mainWorkflow },
        server: {
          apiRoutes: [
            {
              path: '/inngest/api',
              method: 'ALL',
              createHandler: async ({ mastra }) => inngestServe({ mastra, inngest }),
            },
          ],
        },
      });

      const app = await createHonoServer(mastra);

      const srv = (globServer = serve({
        fetch: app.fetch,
        port: (ctx as any).handlerPort,
      }));
      await resetInngest();

      const run = await mainWorkflow.createRunAsync();

      const initialResult = await run.start({ inputData: { suspect: 'initial-suspect' } });
      expect(initialResult.status).toBe('suspended');

      const firstResumeResult = await run.resume({
        step: ['sub-workflow-1', 'step-1'],
        resumeData: { suspect: 'first-suspect' },
      });
      expect(firstResumeResult.status).toBe('suspended');

      const secondResumeResult = await run.resume({
        step: ['sub-workflow-2', 'step-2'],
        resumeData: { suspect: 'second-suspect' },
      });

      expect(step1).toHaveBeenCalledTimes(2);
      expect(step2).toHaveBeenCalledTimes(2);
      expect(secondResumeResult.status).toBe('success');
      expect(secondResumeResult.steps['sub-workflow-1']).toMatchObject({
        status: 'success',
      });
      expect(secondResumeResult.steps['sub-workflow-2']).toMatchObject({
        status: 'success',
      });

      srv.close();
    });
<<<<<<< HEAD
=======

    it('should maintain correct step status after resuming in branching workflows - #6419', async ctx => {
      const inngest = new Inngest({
        id: 'mastra',
        baseUrl: `http://localhost:${(ctx as any).inngestPort}`,
        middleware: [realtimeMiddleware()],
      });

      const { createWorkflow, createStep } = init(inngest);

      const branchStep1 = createStep({
        id: 'branch-step-1',
        inputSchema: z.object({ value: z.number() }),
        outputSchema: z.object({ result: z.number() }),
        resumeSchema: z.object({ multiplier: z.number() }),
        execute: async ({ inputData, suspend, resumeData }) => {
          if (!resumeData) {
            await suspend({});
            return { result: 0 };
          }
          return { result: inputData.value * resumeData.multiplier };
        },
      });

      const branchStep2 = createStep({
        id: 'branch-step-2',
        inputSchema: z.object({ value: z.number() }),
        outputSchema: z.object({ result: z.number() }),
        resumeSchema: z.object({ multiplier: z.number() }),
        execute: async ({ inputData, suspend, resumeData }) => {
          if (!resumeData) {
            await suspend({});
            return { result: 0 };
          }
          return { result: inputData.value * resumeData.multiplier };
        },
      });

      const testWorkflow = createWorkflow({
        id: 'branching-state-bug-test',
        inputSchema: z.object({ value: z.number() }),
        outputSchema: z.object({
          'branch-step-1': z.object({ result: z.number() }),
          'branch-step-2': z.object({ result: z.number() }),
        }),
      })
        .branch([
          [async () => true, branchStep1], // First branch will execute and suspend
          [async () => true, branchStep2], // Second branch will execute and suspend
        ])
        .commit();

      // Create a new storage instance for initial run
      const initialStorage = new DefaultStorage({
        url: 'file::memory:',
      });
      const mastra = new Mastra({
        storage: initialStorage,
        workflows: {
          'test-workflow': testWorkflow,
        },
        server: {
          apiRoutes: [
            {
              path: '/inngest/api',
              method: 'ALL',
              createHandler: async ({ mastra }) => inngestServe({ mastra, inngest }),
            },
          ],
        },
      });

      const app = await createHonoServer(mastra);

      const srv = (globServer = serve({
        fetch: app.fetch,
        port: (ctx as any).handlerPort,
      }));
      await resetInngest();

      const run = await testWorkflow.createRunAsync();

      // Start workflow - both steps should suspend
      const initialResult = await run.start({ inputData: { value: 10 } });

      expect(initialResult.status).toBe('suspended');
      expect(initialResult.steps['branch-step-1'].status).toBe('suspended');
      expect(initialResult.steps['branch-step-2'].status).toBe('suspended');
      if (initialResult.status === 'suspended') {
        expect(initialResult.suspended).toHaveLength(2);
        expect(initialResult.suspended[0]).toContain('branch-step-1');
        expect(initialResult.suspended[1]).toContain('branch-step-2');
      }

      const resumedResult1 = await run.resume({
        step: 'branch-step-1',
        resumeData: { multiplier: 2 },
      });
      // Workflow should still be suspended (branch-step-2 not resumed yet)
      expect(resumedResult1.status).toBe('suspended');
      expect(resumedResult1.steps['branch-step-1'].status).toBe('success');
      expect(resumedResult1.steps['branch-step-2'].status).toBe('suspended');
      if (resumedResult1.status === 'suspended') {
        expect(resumedResult1.suspended).toHaveLength(1);
        expect(resumedResult1.suspended[0]).toContain('branch-step-2');
      }

      const finalResult = await run.resume({
        step: 'branch-step-2',
        resumeData: { multiplier: 3 },
      });

      srv.close();

      expect(finalResult.status).toBe('success');
      expect(finalResult.steps['branch-step-1'].status).toBe('success');
      expect(finalResult.steps['branch-step-2'].status).toBe('success');
      if (finalResult.status === 'success') {
        expect(finalResult.result).toEqual({
          'branch-step-1': { result: 20 }, // 10 * 2
          'branch-step-2': { result: 30 }, // 10 * 3
        });
      }
    });
  });
>>>>>>> 226a1467

    it('should maintain correct step status after resuming in branching workflows - #6419', async ctx => {
      const inngest = new Inngest({
        id: 'mastra',
        baseUrl: `http://localhost:${(ctx as any).inngestPort}`,
        middleware: [realtimeMiddleware()],
      });

      const { createWorkflow, createStep } = init(inngest);

      const branchStep1 = createStep({
        id: 'branch-step-1',
        inputSchema: z.object({ value: z.number() }),
        outputSchema: z.object({ result: z.number() }),
        resumeSchema: z.object({ multiplier: z.number() }),
        execute: async ({ inputData, suspend, resumeData }) => {
          if (!resumeData) {
            await suspend({});
            return { result: 0 };
          }
          return { result: inputData.value * resumeData.multiplier };
        },
      });

      const branchStep2 = createStep({
        id: 'branch-step-2',
        inputSchema: z.object({ value: z.number() }),
        outputSchema: z.object({ result: z.number() }),
        resumeSchema: z.object({ multiplier: z.number() }),
        execute: async ({ inputData, suspend, resumeData }) => {
          if (!resumeData) {
            await suspend({});
            return { result: 0 };
          }
          return { result: inputData.value * resumeData.multiplier };
        },
      });

      const testWorkflow = createWorkflow({
        id: 'branching-state-bug-test',
        inputSchema: z.object({ value: z.number() }),
        outputSchema: z.object({
          'branch-step-1': z.object({ result: z.number() }),
          'branch-step-2': z.object({ result: z.number() }),
        }),
      })
        .branch([
          [async () => true, branchStep1], // First branch will execute and suspend
          [async () => true, branchStep2], // Second branch will execute and suspend
        ])
        .commit();

      // Create a new storage instance for initial run
      const initialStorage = new DefaultStorage({
        url: 'file::memory:',
      });
      const mastra = new Mastra({
        storage: initialStorage,
        workflows: {
          'test-workflow': testWorkflow,
        },
        server: {
          apiRoutes: [
            {
              path: '/inngest/api',
              method: 'ALL',
              createHandler: async ({ mastra }) => inngestServe({ mastra, inngest }),
            },
          ],
        },
      });

      const app = await createHonoServer(mastra);

      const srv = (globServer = serve({
        fetch: app.fetch,
        port: (ctx as any).handlerPort,
      }));
      await resetInngest();

      const run = await testWorkflow.createRunAsync();

      // Start workflow - both steps should suspend
      const initialResult = await run.start({ inputData: { value: 10 } });

      expect(initialResult.status).toBe('suspended');
      expect(initialResult.steps['branch-step-1'].status).toBe('suspended');
      expect(initialResult.steps['branch-step-2'].status).toBe('suspended');
      if (initialResult.status === 'suspended') {
        expect(initialResult.suspended).toHaveLength(2);
        expect(initialResult.suspended[0]).toContain('branch-step-1');
        expect(initialResult.suspended[1]).toContain('branch-step-2');
      }

      const resumedResult1 = await run.resume({
        step: 'branch-step-1',
        resumeData: { multiplier: 2 },
      });
      // Workflow should still be suspended (branch-step-2 not resumed yet)
      expect(resumedResult1.status).toBe('suspended');
      expect(resumedResult1.steps['branch-step-1'].status).toBe('success');
      expect(resumedResult1.steps['branch-step-2'].status).toBe('suspended');
      if (resumedResult1.status === 'suspended') {
        expect(resumedResult1.suspended).toHaveLength(1);
        expect(resumedResult1.suspended[0]).toContain('branch-step-2');
      }

      const finalResult = await run.resume({
        step: 'branch-step-2',
        resumeData: { multiplier: 3 },
      });

      srv.close();

      expect(finalResult.status).toBe('success');
      expect(finalResult.steps['branch-step-1'].status).toBe('success');
      expect(finalResult.steps['branch-step-2'].status).toBe('success');
      if (finalResult.status === 'success') {
        expect(finalResult.result).toEqual({
          'branch-step-1': { result: 20 }, // 10 * 2
          'branch-step-2': { result: 30 }, // 10 * 3
        });
      }
    });
  });

  describe('Agent as step', () => {
    it('should be able to use an agent as a step', async ctx => {
      if (!process.env.OPENAI_API_KEY) {
        throw new Error('OPENAI_API_KEY is not set');
      }

      const inngest = new Inngest({
        id: 'mastra',
        baseUrl: `http://localhost:${(ctx as any).inngestPort}`,
        middleware: [realtimeMiddleware()],
      });

      const { createWorkflow, createStep } = init(inngest);

      const workflow = createWorkflow({
        id: 'test-workflow',
        inputSchema: z.object({
          prompt1: z.string(),
          prompt2: z.string(),
        }),
        outputSchema: z.object({}),
      });

      const agent = new Agent({
        name: 'test-agent-1',
        instructions: 'test agent instructions',
        model: openai('gpt-4'),
      });

      const agent2 = new Agent({
        name: 'test-agent-2',
        instructions: 'test agent instructions',
        model: openai('gpt-4'),
      });

      const startStep = createStep({
        id: 'start',
        inputSchema: z.object({
          prompt1: z.string(),
          prompt2: z.string(),
        }),
        outputSchema: z.object({ prompt1: z.string(), prompt2: z.string() }),
        execute: async ({ inputData }) => {
          return {
            prompt1: inputData.prompt1,
            prompt2: inputData.prompt2,
          };
        },
      });

      const agentStep1 = createStep(agent);
      const agentStep2 = createStep(agent2);

      workflow
        .then(startStep)
        .map({
          prompt: {
            step: startStep,
            path: 'prompt1',
          },
        })
        .then(agentStep1)
        .map({
          prompt: {
            step: startStep,
            path: 'prompt2',
          },
        })
        .then(agentStep2)
        .commit();

      const mastra = new Mastra({
        storage: new DefaultStorage({
          url: ':memory:',
        }),
        workflows: {
          'test-workflow': workflow,
        },
        server: {
          apiRoutes: [
            {
              path: '/inngest/api',
              method: 'ALL',
              createHandler: async ({ mastra }) => inngestServe({ mastra, inngest }),
            },
          ],
        },
      });

      const app = await createHonoServer(mastra);

      const srv = (globServer = serve({
        fetch: app.fetch,
        port: (ctx as any).handlerPort,
      }));
      await resetInngest();

      const run = await workflow.createRunAsync();
      const result = await run.start({
        inputData: { prompt1: 'Capital of France, just the name', prompt2: 'Capital of UK, just the name' },
      });

      srv.close();

      expect(result.steps['test-agent-1']).toMatchObject({
        status: 'success',
        output: { text: 'Paris' },
      });

      expect(result.steps['test-agent-2']).toMatchObject({
        status: 'success',
        output: { text: 'London' },
      });
    });

    it('should be able to use an agent in parallel', async ctx => {
      if (!process.env.OPENAI_API_KEY) {
        throw new Error('OPENAI_API_KEY is not set');
      }

      const inngest = new Inngest({
        id: 'mastra',
        baseUrl: `http://localhost:${(ctx as any).inngestPort}`,
        middleware: [realtimeMiddleware()],
      });

      const { createWorkflow, createStep } = init(inngest);

      const execute = vi.fn<any>().mockResolvedValue({ result: 'success' });
      const finalStep = createStep({
        id: 'finalStep',
        inputSchema: z.object({
          'nested-workflow': z.object({ text: z.string() }),
          'nested-workflow-2': z.object({ text: z.string() }),
        }),
        outputSchema: z.object({
          result: z.string(),
        }),
        execute,
      });

      const workflow = createWorkflow({
        id: 'test-workflow',
        inputSchema: z.object({
          prompt1: z.string(),
          prompt2: z.string(),
        }),
        outputSchema: z.object({
          'nested-workflow': z.object({ text: z.string() }),
          'nested-workflow-2': z.object({ text: z.string() }),
        }),
      });

      const agent = new Agent({
        name: 'test-agent-1',
        instructions: 'test agent instructions',
        model: openai('gpt-4'),
      });

      const agent2 = new Agent({
        name: 'test-agent-2',
        instructions: 'test agent instructions',
        model: openai('gpt-4'),
      });

      const startStep = createStep({
        id: 'start',
        inputSchema: z.object({
          prompt1: z.string(),
          prompt2: z.string(),
        }),
        outputSchema: z.object({ prompt1: z.string(), prompt2: z.string() }),
        execute: async ({ inputData }) => {
          return {
            prompt1: inputData.prompt1,
            prompt2: inputData.prompt2,
          };
        },
      });

      const nestedWorkflow1 = createWorkflow({
        id: 'nested-workflow',
        inputSchema: z.object({ prompt1: z.string(), prompt2: z.string() }),
        outputSchema: z.object({ text: z.string() }),
      })
        .then(startStep)
        .map({
          prompt: {
            step: startStep,
            path: 'prompt1',
          },
        })
        .then(createStep(agent))
        .commit();

      const nestedWorkflow2 = createWorkflow({
        id: 'nested-workflow-2',
        inputSchema: z.object({ prompt1: z.string(), prompt2: z.string() }),
        outputSchema: z.object({ text: z.string() }),
      })
        .then(startStep)
        .map({
          prompt: {
            step: startStep,
            path: 'prompt2',
          },
        })
        .then(createStep(agent2))
        .commit();

      workflow.parallel([nestedWorkflow1, nestedWorkflow2]).then(finalStep).commit();

      const mastra = new Mastra({
        storage: new DefaultStorage({
          url: ':memory:',
        }),
        workflows: {
          'test-workflow': workflow,
        },
        server: {
          apiRoutes: [
            {
              path: '/inngest/api',
              method: 'ALL',
              createHandler: async ({ mastra }) => inngestServe({ mastra, inngest }),
            },
          ],
        },
      });

      const app = await createHonoServer(mastra);

      const srv = (globServer = serve({
        fetch: app.fetch,
        port: (ctx as any).handlerPort,
      }));
      await resetInngest();

      const run = await workflow.createRunAsync();
      const result = await run.start({
        inputData: { prompt1: 'Capital of France, just the name', prompt2: 'Capital of UK, just the name' },
      });

      expect(execute).toHaveBeenCalledTimes(1);
      expect(result.steps['finalStep']).toMatchObject({
        status: 'success',
        output: { result: 'success' },
      });

      expect(result.steps['nested-workflow']).toMatchObject({
        status: 'success',
        output: { text: 'Paris' },
      });

      expect(result.steps['nested-workflow-2']).toMatchObject({
        status: 'success',
        output: { text: 'London' },
      });

      srv.close();
    });
  });

  describe('Nested workflows', () => {
    it('should be able to nest workflows', async ctx => {
      const inngest = new Inngest({
        id: 'mastra',
        baseUrl: `http://localhost:${(ctx as any).inngestPort}`,
      });

      const { createWorkflow, createStep } = init(inngest);

      const start = vi.fn().mockImplementation(async ({ inputData }) => {
        // Get the current value (either from trigger or previous increment)
        const currentValue = inputData.startValue || 0;

        // Increment the value
        const newValue = currentValue + 1;

        return { newValue };
      });
      const startStep = createStep({
        id: 'start',
        inputSchema: z.object({ startValue: z.number() }),
        outputSchema: z.object({
          newValue: z.number(),
        }),
        execute: start,
      });

      const other = vi.fn().mockImplementation(async () => {
        return { other: 26 };
      });
      const otherStep = createStep({
        id: 'other',
        inputSchema: z.object({ newValue: z.number() }),
        outputSchema: z.object({ other: z.number() }),
        execute: other,
      });

      const final = vi.fn().mockImplementation(async ({ getStepResult }) => {
        const startVal = getStepResult(startStep)?.newValue ?? 0;
        const otherVal = getStepResult(otherStep)?.other ?? 0;
        return { finalValue: startVal + otherVal };
      });
      const last = vi.fn().mockImplementation(async () => {
        return { success: true };
      });
      const finalStep = createStep({
        id: 'final',
        inputSchema: z.object({ newValue: z.number(), other: z.number() }),
        outputSchema: z.object({ success: z.boolean() }),
        execute: final,
      });

      const counterWorkflow = createWorkflow({
        id: 'counter-workflow',
        inputSchema: z.object({
          startValue: z.number(),
        }),
        outputSchema: z.object({ success: z.boolean() }),
      });

      const wfA = createWorkflow({
        id: 'nested-workflow-a',
        inputSchema: counterWorkflow.inputSchema,
        outputSchema: z.object({ success: z.boolean() }),
      })
        .then(startStep)
        .then(otherStep)
        .then(finalStep)
        .commit();
      const wfB = createWorkflow({
        id: 'nested-workflow-b',
        inputSchema: counterWorkflow.inputSchema,
        outputSchema: z.object({ success: z.boolean() }),
      })
        .then(startStep)
        .then(finalStep)
        .commit();
      counterWorkflow
        .parallel([wfA, wfB])
        .then(
          createStep({
            id: 'last-step',
            inputSchema: z.object({
              'nested-workflow-a': z.object({ success: z.boolean() }),
              'nested-workflow-b': z.object({ success: z.boolean() }),
            }),
            outputSchema: z.object({ success: z.boolean() }),
            execute: last,
          }),
        )
        .commit();

      const mastra = new Mastra({
        storage: new DefaultStorage({
          url: ':memory:',
        }),
        workflows: {
          'test-workflow': counterWorkflow,
        },
        server: {
          apiRoutes: [
            {
              path: '/inngest/api',
              method: 'ALL',
              createHandler: async ({ mastra }) => inngestServe({ mastra, inngest }),
            },
          ],
        },
      });

      const app = await createHonoServer(mastra);

      const srv = (globServer = serve({
        fetch: app.fetch,
        port: (ctx as any).handlerPort,
      }));
      await resetInngest();

      const run = await counterWorkflow.createRunAsync();
      const result = await run.start({ inputData: { startValue: 0 } });

      srv.close();

      expect(start).toHaveBeenCalledTimes(2);
      expect(other).toHaveBeenCalledTimes(1);
      expect(final).toHaveBeenCalledTimes(2);
      expect(last).toHaveBeenCalledTimes(1);
      // @ts-ignore
      expect(result.steps['nested-workflow-a'].output).toMatchObject({
        finalValue: 26 + 1,
      });

      // @ts-ignore
      expect(result.steps['nested-workflow-b'].output).toMatchObject({
        finalValue: 1,
      });

      expect(result.steps['last-step']).toMatchObject({
        output: { success: true },
        status: 'success',
      });
    });

    it('should be able to nest workflows with conditions', async ctx => {
      const inngest = new Inngest({
        id: 'mastra',
        baseUrl: `http://localhost:${(ctx as any).inngestPort}`,
      });

      const { createWorkflow, createStep } = init(inngest);

      const start = vi.fn().mockImplementation(async ({ inputData }) => {
        // Get the current value (either from trigger or previous increment)
        const currentValue = inputData.startValue || 0;

        // Increment the value
        const newValue = currentValue + 1;

        return { newValue };
      });
      const startStep = createStep({
        id: 'start',
        inputSchema: z.object({ startValue: z.number() }),
        outputSchema: z.object({
          newValue: z.number(),
        }),
        execute: start,
      });

      const other = vi.fn().mockImplementation(async () => {
        return { other: 26 };
      });
      const otherStep = createStep({
        id: 'other',
        inputSchema: z.object({ newValue: z.number() }),
        outputSchema: z.object({ other: z.number() }),
        execute: other,
      });

      const final = vi.fn().mockImplementation(async ({ getStepResult }) => {
        const startVal = getStepResult(startStep)?.newValue ?? 0;
        const otherVal = getStepResult(otherStep)?.other ?? 0;
        return { finalValue: startVal + otherVal };
      });
      const last = vi.fn().mockImplementation(async () => {
        return { success: true };
      });
      const finalStep = createStep({
        id: 'final',
        inputSchema: z.object({ newValue: z.number(), other: z.number() }),
        outputSchema: z.object({ finalValue: z.number() }),
        execute: final,
      });

      const counterWorkflow = createWorkflow({
        id: 'counter-workflow',
        inputSchema: z.object({
          startValue: z.number(),
        }),
        outputSchema: z.object({ success: z.boolean() }),
      });

      const wfA = createWorkflow({
        id: 'nested-workflow-a',
        inputSchema: counterWorkflow.inputSchema,
        outputSchema: finalStep.outputSchema,
      })
        .then(startStep)
        .then(otherStep)
        .then(finalStep)
        .commit();
      const wfB = createWorkflow({
        id: 'nested-workflow-b',
        inputSchema: counterWorkflow.inputSchema,
        outputSchema: z.object({ other: otherStep.outputSchema, final: finalStep.outputSchema }),
      })
        .then(startStep)
        .branch([
          [async () => false, otherStep],
          // @ts-ignore
          [async () => true, finalStep],
        ])
        .map({
          finalValue: {
            step: finalStep,
            path: 'finalValue',
          },
        })
        .commit();
      counterWorkflow
        .parallel([wfA, wfB])
        .then(
          createStep({
            id: 'last-step',
            inputSchema: z.object({
              'nested-workflow-a': wfA.outputSchema,
              'nested-workflow-b': wfB.outputSchema,
            }),
            outputSchema: z.object({ success: z.boolean() }),
            execute: last,
          }),
        )
        .commit();

      const mastra = new Mastra({
        storage: new DefaultStorage({
          url: ':memory:',
        }),
        workflows: {
          'test-workflow': counterWorkflow,
        },
        server: {
          apiRoutes: [
            {
              path: '/inngest/api',
              method: 'ALL',
              createHandler: async ({ mastra }) => inngestServe({ mastra, inngest }),
            },
          ],
        },
      });

      const app = await createHonoServer(mastra);

      const srv = (globServer = serve({
        fetch: app.fetch,
        port: (ctx as any).handlerPort,
      }));
      await resetInngest();

      const run = await counterWorkflow.createRunAsync();
      const result = await run.start({ inputData: { startValue: 0 } });

      srv.close();

      expect(start).toHaveBeenCalledTimes(2);
      expect(other).toHaveBeenCalledTimes(1);
      expect(final).toHaveBeenCalledTimes(2);
      expect(last).toHaveBeenCalledTimes(1);
      // @ts-ignore
      expect(result.steps['nested-workflow-a'].output).toMatchObject({
        finalValue: 26 + 1,
      });

      // @ts-ignore
      expect(result.steps['nested-workflow-b'].output).toMatchObject({
        finalValue: 1,
      });

      expect(result.steps['last-step']).toMatchObject({
        output: { success: true },
        status: 'success',
      });
    });

    describe('new if else branching syntax with nested workflows', () => {
      it('should execute if-branch', async ctx => {
        const inngest = new Inngest({
          id: 'mastra',
          baseUrl: `http://localhost:${(ctx as any).inngestPort}`,
        });

        const { createWorkflow, createStep } = init(inngest);

        const start = vi.fn().mockImplementation(async ({ inputData }) => {
          // Get the current value (either from trigger or previous increment)
          const currentValue = inputData.startValue || 0;

          // Increment the value
          const newValue = currentValue + 1;

          return { newValue };
        });
        const startStep = createStep({
          id: 'start',
          inputSchema: z.object({ startValue: z.number() }),
          outputSchema: z.object({
            newValue: z.number(),
          }),
          execute: start,
        });

        const other = vi.fn().mockImplementation(async () => {
          return { other: 26 };
        });
        const otherStep = createStep({
          id: 'other',
          inputSchema: z.object({ newValue: z.number() }),
          outputSchema: z.object({ other: z.number() }),
          execute: other,
        });

        const final = vi.fn().mockImplementation(async ({ getStepResult }) => {
          const startVal = getStepResult(startStep)?.newValue ?? 0;
          const otherVal = getStepResult(otherStep)?.other ?? 0;
          return { finalValue: startVal + otherVal };
        });
        const first = vi.fn().mockImplementation(async () => {
          return { success: true };
        });
        const last = vi.fn().mockImplementation(async () => {
          return { success: true };
        });
        const finalStep = createStep({
          id: 'final',
          inputSchema: z.object({ newValue: z.number(), other: z.number() }),
          outputSchema: z.object({ finalValue: z.number() }),
          execute: final,
        });

        const counterWorkflow = createWorkflow({
          id: 'counter-workflow',
          inputSchema: z.object({
            startValue: z.number(),
          }),
          outputSchema: z.object({ success: z.boolean() }),
        });

        const wfA = createWorkflow({
          id: 'nested-workflow-a',
          inputSchema: counterWorkflow.inputSchema,
          outputSchema: finalStep.outputSchema,
        })
          .then(startStep)
          .then(otherStep)
          .then(finalStep)
          .commit();
        const wfB = createWorkflow({
          id: 'nested-workflow-b',
          inputSchema: counterWorkflow.inputSchema,
          outputSchema: finalStep.outputSchema,
        })
          .then(startStep)
          .then(finalStep)
          .commit();
        counterWorkflow
          .then(
            createStep({
              id: 'first-step',
              inputSchema: z.object({ startValue: z.number() }),
              outputSchema: wfA.inputSchema,
              execute: first,
            }),
          )
          .branch([
            [async () => true, wfA],
            [async () => false, wfB],
          ])
          .then(
            createStep({
              id: 'last-step',
              inputSchema: z.object({
                'nested-workflow-a': wfA.outputSchema,
                'nested-workflow-b': wfB.outputSchema,
              }),
              outputSchema: z.object({ success: z.boolean() }),
              execute: last,
            }),
          )
          .commit();

        const mastra = new Mastra({
          storage: new DefaultStorage({
            url: ':memory:',
          }),
          workflows: {
            'test-workflow': counterWorkflow,
          },
          server: {
            apiRoutes: [
              {
                path: '/inngest/api',
                method: 'ALL',
                createHandler: async ({ mastra }) => inngestServe({ mastra, inngest }),
              },
            ],
          },
        });

        const app = await createHonoServer(mastra);
        app.use('*', async (ctx, next) => {
          await next();
        });

        const srv = (globServer = serve({
          fetch: app.fetch,
          port: (ctx as any).handlerPort,
        }));
        await resetInngest();

        const run = await counterWorkflow.createRunAsync();
        const result = await run.start({ inputData: { startValue: 0 } });

        srv.close();

        expect(start).toHaveBeenCalledTimes(1);
        expect(other).toHaveBeenCalledTimes(1);
        expect(final).toHaveBeenCalledTimes(1);
        expect(first).toHaveBeenCalledTimes(1);
        expect(last).toHaveBeenCalledTimes(1);
        // @ts-ignore
        expect(result.steps['nested-workflow-a'].output).toMatchObject({
          finalValue: 26 + 1,
        });

        expect(result.steps['first-step']).toMatchObject({
          output: { success: true },
          status: 'success',
        });

        expect(result.steps['last-step']).toMatchObject({
          output: { success: true },
          status: 'success',
        });
      });

      it('should execute else-branch', async ctx => {
        const inngest = new Inngest({
          id: 'mastra',
          baseUrl: `http://localhost:${(ctx as any).inngestPort}`,
        });

        const { createWorkflow, createStep } = init(inngest);

        const start = vi.fn().mockImplementation(async ({ inputData }) => {
          // Get the current value (either from trigger or previous increment)
          const currentValue = inputData.startValue || 0;

          // Increment the value
          const newValue = currentValue + 1;

          return { newValue };
        });
        const startStep = createStep({
          id: 'start',
          inputSchema: z.object({ startValue: z.number() }),
          outputSchema: z.object({
            newValue: z.number(),
          }),
          execute: start,
        });

        const other = vi.fn().mockImplementation(async () => {
          return { other: 26 };
        });
        const otherStep = createStep({
          id: 'other',
          inputSchema: z.object({ newValue: z.number() }),
          outputSchema: z.object({ other: z.number() }),
          execute: other,
        });

        const final = vi.fn().mockImplementation(async ({ getStepResult }) => {
          const startVal = getStepResult(startStep)?.newValue ?? 0;
          const otherVal = getStepResult(otherStep)?.other ?? 0;
          return { finalValue: startVal + otherVal };
        });
        const first = vi.fn().mockImplementation(async () => {
          return { success: true };
        });
        const last = vi.fn().mockImplementation(async () => {
          return { success: true };
        });
        const finalStep = createStep({
          id: 'final',
          inputSchema: z.object({ newValue: z.number(), other: z.number() }),
          outputSchema: z.object({ finalValue: z.number() }),
          execute: final,
        });

        const counterWorkflow = createWorkflow({
          id: 'counter-workflow',
          inputSchema: z.object({
            startValue: z.number(),
          }),
          outputSchema: z.object({ success: z.boolean() }),
        });

        const wfA = createWorkflow({
          id: 'nested-workflow-a',
          inputSchema: counterWorkflow.inputSchema,
          outputSchema: finalStep.outputSchema,
        })
          .then(startStep)
          .then(otherStep)
          .then(finalStep)
          .commit();
        const wfB = createWorkflow({
          id: 'nested-workflow-b',
          inputSchema: counterWorkflow.inputSchema,
          outputSchema: finalStep.outputSchema,
        })
          .then(startStep)
          .then(finalStep)
          .commit();
        counterWorkflow
          .then(
            createStep({
              id: 'first-step',
              inputSchema: z.object({ startValue: z.number() }),
              outputSchema: wfA.inputSchema,
              execute: first,
            }),
          )
          .branch([
            [async () => false, wfA],
            [async () => true, wfB],
          ])
          .then(
            createStep({
              id: 'last-step',
              inputSchema: z.object({
                'nested-workflow-a': wfA.outputSchema,
                'nested-workflow-b': wfB.outputSchema,
              }),
              outputSchema: z.object({ success: z.boolean() }),
              execute: last,
            }),
          )
          .commit();

        const mastra = new Mastra({
          storage: new DefaultStorage({
            url: ':memory:',
          }),
          workflows: {
            'test-workflow': counterWorkflow,
          },
          server: {
            apiRoutes: [
              {
                path: '/inngest/api',
                method: 'ALL',
                createHandler: async ({ mastra }) => inngestServe({ mastra, inngest }),
              },
            ],
          },
        });

        const app = await createHonoServer(mastra);
        app.use('*', async (ctx, next) => {
          await next();
        });

        const srv = (globServer = serve({
          fetch: app.fetch,
          port: (ctx as any).handlerPort,
        }));
        await resetInngest();

        const run = await counterWorkflow.createRunAsync();
        const result = await run.start({ inputData: { startValue: 0 } });

        srv.close();

        expect(start).toHaveBeenCalledTimes(1);
        expect(other).toHaveBeenCalledTimes(0);
        expect(final).toHaveBeenCalledTimes(1);
        expect(first).toHaveBeenCalledTimes(1);
        expect(last).toHaveBeenCalledTimes(1);

        // @ts-ignore
        expect(result.steps['nested-workflow-b'].output).toMatchObject({
          finalValue: 1,
        });

        expect(result.steps['first-step']).toMatchObject({
          output: { success: true },
          status: 'success',
        });

        expect(result.steps['last-step']).toMatchObject({
          output: { success: true },
          status: 'success',
        });
      });

      it('should execute nested else and if-branch', async ctx => {
        const inngest = new Inngest({
          id: 'mastra',
          baseUrl: `http://localhost:${(ctx as any).inngestPort}`,
        });

        const { createWorkflow, createStep } = init(inngest);

        const start = vi.fn().mockImplementation(async ({ inputData }) => {
          // Get the current value (either from trigger or previous increment)
          const currentValue = inputData.startValue || 0;

          // Increment the value
          const newValue = currentValue + 1;

          return { newValue };
        });
        const startStep = createStep({
          id: 'start',
          inputSchema: z.object({ startValue: z.number() }),
          outputSchema: z.object({
            newValue: z.number(),
          }),
          execute: start,
        });

        const other = vi.fn().mockImplementation(async () => {
          return { other: 26 };
        });
        const otherStep = createStep({
          id: 'other',
          inputSchema: z.object({ newValue: z.number() }),
          outputSchema: z.object({ other: z.number() }),
          execute: other,
        });

        const final = vi.fn().mockImplementation(async ({ getStepResult }) => {
          const startVal = getStepResult(startStep)?.newValue ?? 0;
          const otherVal = getStepResult(otherStep)?.other ?? 0;
          return { finalValue: startVal + otherVal };
        });
        const first = vi.fn().mockImplementation(async () => {
          return { success: true };
        });
        const last = vi.fn().mockImplementation(async () => {
          return { success: true };
        });
        const finalStep = createStep({
          id: 'final',
          inputSchema: z.object({ newValue: z.number(), other: z.number() }),
          outputSchema: z.object({ finalValue: z.number() }),
          execute: final,
        });

        const counterWorkflow = createWorkflow({
          id: 'counter-workflow',
          inputSchema: z.object({
            startValue: z.number(),
          }),
          outputSchema: z.object({ success: z.boolean() }),
        });

        const wfA = createWorkflow({
          id: 'nested-workflow-a',
          inputSchema: counterWorkflow.inputSchema,
          outputSchema: finalStep.outputSchema,
        })
          .then(startStep)
          .then(otherStep)
          .then(finalStep)
          .commit();
        const wfB = createWorkflow({
          id: 'nested-workflow-b',
          inputSchema: counterWorkflow.inputSchema,
          outputSchema: finalStep.outputSchema,
        })
          .then(startStep)
          .branch([
            [
              async () => true,
              createWorkflow({
                id: 'nested-workflow-c',
                inputSchema: startStep.outputSchema,
                outputSchema: otherStep.outputSchema,
              })
                .then(otherStep)
                .commit(),
            ],
            [
              async () => false,
              createWorkflow({
                id: 'nested-workflow-d',
                inputSchema: startStep.outputSchema,
                outputSchema: otherStep.outputSchema,
              })
                .then(otherStep)
                .commit(),
            ],
          ])
          // TODO: maybe make this a little nicer to do with .map()?
          .then(
            createStep({
              id: 'map-results',
              inputSchema: z.object({
                'nested-workflow-c': otherStep.outputSchema,
                'nested-workflow-d': otherStep.outputSchema,
              }),
              outputSchema: otherStep.outputSchema,
              execute: async ({ inputData }) => {
                return { other: inputData['nested-workflow-c']?.other ?? inputData['nested-workflow-d']?.other };
              },
            }),
          )
          .then(finalStep)
          .commit();

        counterWorkflow
          .then(
            createStep({
              id: 'first-step',
              inputSchema: z.object({ startValue: z.number() }),
              outputSchema: wfA.inputSchema,
              execute: first,
            }),
          )
          .branch([
            [async () => false, wfA],
            [async () => true, wfB],
          ])
          .then(
            createStep({
              id: 'last-step',
              inputSchema: z.object({
                'nested-workflow-a': wfA.outputSchema,
                'nested-workflow-b': wfB.outputSchema,
              }),
              outputSchema: z.object({ success: z.boolean() }),
              execute: last,
            }),
          )
          .commit();

        const mastra = new Mastra({
          storage: new DefaultStorage({
            url: ':memory:',
          }),
          workflows: {
            'test-workflow': counterWorkflow,
          },
          server: {
            apiRoutes: [
              {
                path: '/inngest/api',
                method: 'ALL',
                createHandler: async ({ mastra }) => inngestServe({ mastra, inngest }),
              },
            ],
          },
        });

        const app = await createHonoServer(mastra);
        app.use('*', async (ctx, next) => {
          await next();
        });

        const srv = (globServer = serve({
          fetch: app.fetch,
          port: (ctx as any).handlerPort,
        }));
        await resetInngest();

        const run = await counterWorkflow.createRunAsync();
        const result = await run.start({ inputData: { startValue: 1 } });

        srv.close();

        // expect(start).toHaveBeenCalledTimes(1);
        // expect(other).toHaveBeenCalledTimes(1);
        // expect(final).toHaveBeenCalledTimes(1);
        // expect(first).toHaveBeenCalledTimes(1);
        // expect(last).toHaveBeenCalledTimes(1);

        // @ts-ignore
        expect(result.steps['nested-workflow-b'].output).toMatchObject({
          finalValue: 1,
        });

        expect(result.steps['first-step']).toMatchObject({
          output: { success: true },
          status: 'success',
        });

        expect(result.steps['last-step']).toMatchObject({
          output: { success: true },
          status: 'success',
        });
      });
    });

    describe('suspending and resuming nested workflows', () => {
      it('should be able to suspend nested workflow step', async ctx => {
        const inngest = new Inngest({
          id: 'mastra',
          baseUrl: `http://localhost:${(ctx as any).inngestPort}`,
        });

        const { createWorkflow, createStep } = init(inngest);

        const start = vi.fn().mockImplementation(async ({ inputData }) => {
          // Get the current value (either from trigger or previous increment)
          const currentValue = inputData.startValue || 0;

          // Increment the value
          const newValue = currentValue + 1;

          return { newValue };
        });
        const startStep = createStep({
          id: 'start',
          inputSchema: z.object({ startValue: z.number() }),
          outputSchema: z.object({
            newValue: z.number(),
          }),
          execute: start,
        });

        const other = vi.fn().mockImplementation(async ({ suspend, resumeData }) => {
          if (!resumeData) {
            await suspend();
          }
          return { other: 26 };
        });
        const otherStep = createStep({
          id: 'other',
          inputSchema: z.object({ newValue: z.number() }),
          outputSchema: z.object({ other: z.number() }),
          execute: other,
        });

        const final = vi.fn().mockImplementation(async ({ getStepResult }) => {
          const startVal = getStepResult(startStep)?.newValue ?? 0;
          const otherVal = getStepResult(otherStep)?.other ?? 0;
          return { finalValue: startVal + otherVal };
        });
        const last = vi.fn().mockImplementation(async ({}) => {
          return { success: true };
        });
        const begin = vi.fn().mockImplementation(async ({ inputData }) => {
          return inputData;
        });
        const finalStep = createStep({
          id: 'final',
          inputSchema: z.object({ newValue: z.number(), other: z.number() }),
          outputSchema: z.object({
            finalValue: z.number(),
          }),
          execute: final,
        });

        const counterWorkflow = createWorkflow({
          id: 'counter-workflow',
          inputSchema: z.object({
            startValue: z.number(),
          }),
          outputSchema: z.object({
            finalValue: z.number(),
          }),
        });

        const wfA = createWorkflow({
          id: 'nested-workflow-a',
          inputSchema: counterWorkflow.inputSchema,
          outputSchema: finalStep.outputSchema,
        })
          .then(startStep)
          .then(otherStep)
          .then(finalStep)
          .commit();

        counterWorkflow
          .then(
            createStep({
              id: 'begin-step',
              inputSchema: counterWorkflow.inputSchema,
              outputSchema: counterWorkflow.inputSchema,
              execute: begin,
            }),
          )
          .then(wfA)
          .then(
            createStep({
              id: 'last-step',
              inputSchema: wfA.outputSchema,
              outputSchema: z.object({ success: z.boolean() }),
              execute: last,
            }),
          )
          .commit();

        const mastra = new Mastra({
          storage: new DefaultStorage({
            url: ':memory:',
          }),
          workflows: {
            'test-workflow': counterWorkflow,
          },
          server: {
            apiRoutes: [
              {
                path: '/inngest/api',
                method: 'ALL',
                createHandler: async ({ mastra }) => inngestServe({ mastra, inngest }),
              },
            ],
          },
        });

        const app = await createHonoServer(mastra);

        const srv = (globServer = serve({
          fetch: app.fetch,
          port: (ctx as any).handlerPort,
        }));
        await resetInngest();

        const run = await counterWorkflow.createRunAsync();
        const result = await run.start({ inputData: { startValue: 0 } });

        expect(begin).toHaveBeenCalledTimes(1);
        expect(start).toHaveBeenCalledTimes(1);
        expect(other).toHaveBeenCalledTimes(1);
        expect(final).toHaveBeenCalledTimes(0);
        expect(last).toHaveBeenCalledTimes(0);
        expect(result.steps['nested-workflow-a']).toMatchObject({
          status: 'suspended',
        });

        // @ts-ignore
        expect(result.steps['last-step']).toMatchObject(undefined);

        const resumedResults = await run.resume({ step: [wfA, otherStep], resumeData: { newValue: 0 } });

        // @ts-ignore
        expect(resumedResults.steps['nested-workflow-a'].output).toMatchObject({
          finalValue: 26 + 1,
        });

        expect(start).toHaveBeenCalledTimes(1);
        expect(other).toHaveBeenCalledTimes(2);
        expect(final).toHaveBeenCalledTimes(1);
        expect(last).toHaveBeenCalledTimes(1);

        srv.close();
      });
    });

    describe('Workflow results', () => {
      it('should be able to spec out workflow result via variables', async ctx => {
        const inngest = new Inngest({
          id: 'mastra',
          baseUrl: `http://localhost:${(ctx as any).inngestPort}`,
        });

        const { createWorkflow, createStep } = init(inngest);

        const start = vi.fn().mockImplementation(async ({ inputData }) => {
          // Get the current value (either from trigger or previous increment)
          const currentValue = inputData.startValue || 0;

          // Increment the value
          const newValue = currentValue + 1;

          return { newValue };
        });
        const startStep = createStep({
          id: 'start',
          inputSchema: z.object({ startValue: z.number() }),
          outputSchema: z.object({
            newValue: z.number(),
          }),
          execute: start,
        });

        const other = vi.fn().mockImplementation(async () => {
          return { other: 26 };
        });
        const otherStep = createStep({
          id: 'other',
          inputSchema: z.object({ newValue: z.number() }),
          outputSchema: z.object({ other: z.number() }),
          execute: other,
        });

        const final = vi.fn().mockImplementation(async ({ getStepResult }) => {
          const startVal = getStepResult(startStep)?.newValue ?? 0;
          const otherVal = getStepResult(otherStep)?.other ?? 0;
          return { finalValue: startVal + otherVal };
        });
        const last = vi.fn().mockImplementation(async () => {
          return { success: true };
        });
        const finalStep = createStep({
          id: 'final',
          inputSchema: z.object({ newValue: z.number(), other: z.number() }),
          outputSchema: z.object({
            finalValue: z.number(),
          }),
          execute: final,
        });

        const wfA = createWorkflow({
          steps: [startStep, otherStep, finalStep],
          id: 'nested-workflow-a',
          inputSchema: z.object({
            startValue: z.number(),
          }),
          outputSchema: z.object({
            finalValue: z.number(),
          }),
        })
          .then(startStep)
          .then(otherStep)
          .then(finalStep)
          .commit();

        const counterWorkflow = createWorkflow({
          id: 'counter-workflow',
          inputSchema: z.object({
            startValue: z.number(),
          }),
          outputSchema: z.object({
            finalValue: z.number(),
          }),
        });

        counterWorkflow
          .then(wfA)
          .then(
            createStep({
              id: 'last-step',
              inputSchema: wfA.outputSchema,
              outputSchema: z.object({ success: z.boolean() }),
              execute: last,
            }),
          )
          .commit();

        const mastra = new Mastra({
          storage: new DefaultStorage({
            url: ':memory:',
          }),
          workflows: {
            'test-workflow': counterWorkflow,
          },
          server: {
            apiRoutes: [
              {
                path: '/inngest/api',
                method: 'ALL',
                createHandler: async ({ mastra }) => inngestServe({ mastra, inngest }),
              },
            ],
          },
        });

        const app = await createHonoServer(mastra);
        app.use('*', async (ctx, next) => {
          await next();
        });

        const srv = (globServer = serve({
          fetch: app.fetch,
          port: (ctx as any).handlerPort,
        }));
        await resetInngest();

        const run = await counterWorkflow.createRunAsync();
        const result = await run.start({ inputData: { startValue: 0 } });
        const results = result.steps;

        srv.close();

        expect(start).toHaveBeenCalledTimes(1);
        expect(other).toHaveBeenCalledTimes(1);
        expect(final).toHaveBeenCalledTimes(1);
        expect(last).toHaveBeenCalledTimes(1);

        // @ts-ignore
        expect(results['nested-workflow-a']).toMatchObject({
          status: 'success',
          output: {
            finalValue: 26 + 1,
          },
        });

        expect(result.steps['last-step']).toMatchObject({
          status: 'success',
          output: { success: true },
        });
      });
    });

    it('should be able to suspend nested workflow step in a nested workflow step', async ctx => {
      const inngest = new Inngest({
        id: 'mastra',
        baseUrl: `http://localhost:${(ctx as any).inngestPort}`,
      });

      const { createWorkflow, createStep } = init(inngest);

      const start = vi.fn().mockImplementation(async ({ inputData }) => {
        // Get the current value (either from trigger or previous increment)
        const currentValue = inputData.startValue || 0;

        // Increment the value
        const newValue = currentValue + 1;

        return { newValue };
      });
      const startStep = createStep({
        id: 'start',
        inputSchema: z.object({ startValue: z.number() }),
        outputSchema: z.object({
          newValue: z.number(),
        }),
        execute: start,
      });

      const other = vi.fn().mockImplementation(async ({ suspend, resumeData }) => {
        if (!resumeData) {
          await suspend();
        }
        return { other: 26 };
      });
      const otherStep = createStep({
        id: 'other',
        inputSchema: z.object({ newValue: z.number() }),
        outputSchema: z.object({ other: z.number() }),
        execute: other,
      });

      const final = vi.fn().mockImplementation(async ({ getStepResult }) => {
        const startVal = getStepResult(startStep)?.newValue ?? 0;
        const otherVal = getStepResult(otherStep)?.other ?? 0;
        return { finalValue: startVal + otherVal };
      });
      const last = vi.fn().mockImplementation(async ({}) => {
        return { success: true };
      });
      const begin = vi.fn().mockImplementation(async ({ inputData }) => {
        return inputData;
      });
      const finalStep = createStep({
        id: 'final',
        inputSchema: z.object({ newValue: z.number(), other: z.number() }),
        outputSchema: z.object({
          finalValue: z.number(),
        }),
        execute: final,
      });

      const counterInputSchema = z.object({
        startValue: z.number(),
      });
      const counterOutputSchema = z.object({
        finalValue: z.number(),
      });

      const passthroughStep = createStep({
        id: 'passthrough',
        inputSchema: counterInputSchema,
        outputSchema: counterInputSchema,
        execute: vi.fn().mockImplementation(async ({ inputData }) => {
          return inputData;
        }),
      });

      const wfA = createWorkflow({
        id: 'nested-workflow-a',
        inputSchema: counterInputSchema,
        outputSchema: finalStep.outputSchema,
      })
        .then(startStep)
        .then(otherStep)
        .then(finalStep)
        .commit();

      const wfB = createWorkflow({
        id: 'nested-workflow-b',
        inputSchema: counterInputSchema,
        outputSchema: finalStep.outputSchema,
      })
        .then(passthroughStep)
        .then(wfA)
        .commit();

      const wfC = createWorkflow({
        id: 'nested-workflow-c',
        inputSchema: counterInputSchema,
        outputSchema: finalStep.outputSchema,
      })
        .then(passthroughStep)
        .then(wfB)
        .commit();

      const counterWorkflow = createWorkflow({
        id: 'counter-workflow',
        inputSchema: counterInputSchema,
        outputSchema: counterOutputSchema,
        steps: [wfC, passthroughStep],
      });

      counterWorkflow
        .then(
          createStep({
            id: 'begin-step',
            inputSchema: counterWorkflow.inputSchema,
            outputSchema: counterWorkflow.inputSchema,
            execute: begin,
          }),
        )
        .then(wfC)
        .then(
          createStep({
            id: 'last-step',
            inputSchema: wfA.outputSchema,
            outputSchema: z.object({ success: z.boolean() }),
            execute: last,
          }),
        )
        .commit();

      const mastra = new Mastra({
        storage: new DefaultStorage({
          url: ':memory:',
        }),
        workflows: {
          'test-workflow': counterWorkflow,
        },
        server: {
          apiRoutes: [
            {
              path: '/inngest/api',
              method: 'ALL',
              createHandler: async ({ mastra }) => inngestServe({ mastra, inngest }),
            },
          ],
        },
      });

      const app = await createHonoServer(mastra);

      const srv = (globServer = serve({
        fetch: app.fetch,
        port: (ctx as any).handlerPort,
      }));
      await resetInngest();

      const run = await counterWorkflow.createRunAsync();
      const result = await run.start({ inputData: { startValue: 0 } });

      expect(passthroughStep.execute).toHaveBeenCalledTimes(2);
      expect(result.steps['nested-workflow-c']).toMatchObject({
        status: 'suspended',
        suspendPayload: {
          __workflow_meta: {
            path: ['nested-workflow-b', 'nested-workflow-a', 'other'],
          },
        },
      });

      // @ts-ignore
      expect(result.steps['last-step']).toMatchObject(undefined);

      if (result.status !== 'suspended') {
        expect.fail('Workflow should be suspended');
      }
      expect(result.suspended[0]).toMatchObject([
        'nested-workflow-c',
        'nested-workflow-b',
        'nested-workflow-a',
        'other',
      ]);
      const resumedResults = await run.resume({ step: result.suspended[0], resumeData: { newValue: 0 } });

      srv.close();

      // @ts-ignore
      expect(resumedResults.steps['nested-workflow-c'].output).toMatchObject({
        finalValue: 26 + 1,
      });

      expect(start).toHaveBeenCalledTimes(1);
      expect(other).toHaveBeenCalledTimes(2);
      expect(final).toHaveBeenCalledTimes(1);
      expect(last).toHaveBeenCalledTimes(1);
      expect(passthroughStep.execute).toHaveBeenCalledTimes(2);
    });

    it('should be able clone workflows as steps', async ctx => {
      const inngest = new Inngest({
        id: 'mastra',
        baseUrl: `http://localhost:${(ctx as any).inngestPort}`,
      });

      const { createWorkflow, createStep, cloneStep, cloneWorkflow } = init(inngest);

      const start = vi.fn().mockImplementation(async ({ inputData }) => {
        // Get the current value (either from trigger or previous increment)
        const currentValue = inputData.startValue || 0;

        // Increment the value
        const newValue = currentValue + 1;

        return { newValue };
      });
      const startStep = createStep({
        id: 'start',
        inputSchema: z.object({ startValue: z.number() }),
        outputSchema: z.object({
          newValue: z.number(),
        }),
        execute: start,
      });

      const other = vi.fn().mockImplementation(async () => {
        return { other: 26 };
      });
      const otherStep = createStep({
        id: 'other',
        inputSchema: z.object({ newValue: z.number() }),
        outputSchema: z.object({ other: z.number() }),
        execute: other,
      });

      const final = vi.fn().mockImplementation(async ({ getStepResult }) => {
        const startVal = getStepResult(startStep)?.newValue ?? 0;
        const otherVal = getStepResult(cloneStep(otherStep, { id: 'other-clone' }))?.other ?? 0;
        return { finalValue: startVal + otherVal };
      });
      const last = vi.fn().mockImplementation(async ({ inputData }) => {
        console.log('inputData', inputData);
        return { success: true };
      });
      const finalStep = createStep({
        id: 'final',
        inputSchema: z.object({ newValue: z.number(), other: z.number() }),
        outputSchema: z.object({ success: z.boolean() }),
        execute: final,
      });

      const counterWorkflow = createWorkflow({
        id: 'counter-workflow',
        inputSchema: z.object({
          startValue: z.number(),
        }),
        outputSchema: z.object({ success: z.boolean() }),
      });

      const wfA = createWorkflow({
        id: 'nested-workflow-a',
        inputSchema: counterWorkflow.inputSchema,
        outputSchema: z.object({ success: z.boolean() }),
      })
        .then(startStep)
        .then(cloneStep(otherStep, { id: 'other-clone' }))
        .then(finalStep)
        .commit();
      const wfB = createWorkflow({
        id: 'nested-workflow-b',
        inputSchema: counterWorkflow.inputSchema,
        outputSchema: z.object({ success: z.boolean() }),
      })
        .then(startStep)
        .then(cloneStep(finalStep, { id: 'final-clone' }))
        .commit();

      const wfAClone = cloneWorkflow(wfA, { id: 'nested-workflow-a-clone' });

      counterWorkflow
        .parallel([wfAClone, wfB])
        .then(
          createStep({
            id: 'last-step',
            inputSchema: z.object({
              'nested-workflow-b': z.object({ success: z.boolean() }),
              'nested-workflow-a-clone': z.object({ success: z.boolean() }),
            }),
            outputSchema: z.object({ success: z.boolean() }),
            execute: last,
          }),
        )
        .commit();

      const mastra = new Mastra({
        storage: new DefaultStorage({
          url: ':memory:',
        }),
        workflows: {
          'test-workflow': counterWorkflow,
        },
        server: {
          apiRoutes: [
            {
              path: '/inngest/api',
              method: 'ALL',
              createHandler: async ({ mastra }) => inngestServe({ mastra, inngest }),
            },
          ],
        },
      });

      const app = await createHonoServer(mastra);

      const srv = (globServer = serve({
        fetch: app.fetch,
        port: (ctx as any).handlerPort,
      }));
      await resetInngest();

      const run = await counterWorkflow.createRunAsync();
      const result = await run.start({ inputData: { startValue: 0 } });

      srv.close();

      expect(start).toHaveBeenCalledTimes(2);
      expect(other).toHaveBeenCalledTimes(1);
      expect(final).toHaveBeenCalledTimes(2);
      expect(last).toHaveBeenCalledTimes(1);
      // @ts-ignore
      expect(result.steps['nested-workflow-a-clone'].output).toMatchObject({
        finalValue: 26 + 1,
      });

      // @ts-ignore
      expect(result.steps['nested-workflow-b'].output).toMatchObject({
        finalValue: 1,
      });

      expect(result.steps['last-step']).toMatchObject({
        output: { success: true },
        status: 'success',
      });
    });
  });

  // TODO: can we support this on inngest?
  describe.skip('Dependency Injection', () => {
    it('should inject requestContext dependencies into steps during run', async ctx => {
      const inngest = new Inngest({
        id: 'mastra',
        baseUrl: `http://localhost:${(ctx as any).inngestPort}`,
      });

      const { createWorkflow, createStep } = init(inngest);

      const requestContext = new RequestContext();
      const testValue = 'test-dependency';
      requestContext.set('testKey', testValue);

      const step = createStep({
        id: 'step1',
        execute: async ({ requestContext }) => {
          const value = requestContext.get('testKey');
          return { injectedValue: value };
        },
        inputSchema: z.object({}),
        outputSchema: z.object({}),
      });
      const workflow = createWorkflow({ id: 'test-workflow', inputSchema: z.object({}), outputSchema: z.object({}) });
      workflow.then(step).commit();

      const mastra = new Mastra({
        storage: new DefaultStorage({
          url: ':memory:',
        }),
        workflows: {
          'test-workflow': workflow,
        },
        server: {
          apiRoutes: [
            {
              path: '/inngest/api',
              method: 'ALL',
              createHandler: async ({ mastra }) => inngestServe({ mastra, inngest }),
            },
          ],
        },
      });

      const app = await createHonoServer(mastra);

      const srv = (globServer = serve({
        fetch: app.fetch,
        port: (ctx as any).handlerPort,
      }));
      await resetInngest();

      const run = await workflow.createRunAsync();
      const result = await run.start({ requestContext });

      srv.close();

      // @ts-ignore
      expect(result.steps.step1.output.injectedValue).toBe(testValue);
    });

    it.skip('should inject requestContext dependencies into steps during resume', async ctx => {
      const inngest = new Inngest({
        id: 'mastra',
        baseUrl: `http://localhost:${(ctx as any).inngestPort}`,
      });

      const { createWorkflow, createStep } = init(inngest);

      const initialStorage = new DefaultStorage({
        url: 'file::memory:',
      });

      const requestContext = new RequestContext();
      const testValue = 'test-dependency';
      requestContext.set('testKey', testValue);

      const mastra = new Mastra({
        logger: false,
        storage: initialStorage,
      });

      const execute = vi.fn(async ({ requestContext, suspend, resumeData }) => {
        if (!resumeData?.human) {
          await suspend();
        }

        const value = requestContext.get('testKey');
        return { injectedValue: value };
      });

      const step = createStep({
        id: 'step1',
        execute,
        inputSchema: z.object({ human: z.boolean() }),
        outputSchema: z.object({}),
      });
      const workflow = createWorkflow({
        id: 'test-workflow',
        mastra,
        inputSchema: z.object({}),
        outputSchema: z.object({}),
      });
      workflow.then(step).commit();

      const run = await workflow.createRunAsync();
      await run.start({ requestContext });

      const resumerequestContext = new RequestContext();
      resumerequestContext.set('testKey', testValue + '2');

      const result = await run.resume({
        step: step,
        resumeData: {
          human: true,
        },
        requestContext: resumerequestContext,
      });

      // @ts-ignore
      expect(result?.steps.step1.output.injectedValue).toBe(testValue + '2');
    });

    it('should have access to requestContext from before suspension during workflow resume', async ctx => {
      const inngest = new Inngest({
        id: 'mastra',
        baseUrl: `http://localhost:${(ctx as any).inngestPort}`,
      });

      const { createWorkflow, createStep } = init(inngest);

      const testValue = 'test-dependency';
      const resumeStep = createStep({
        id: 'resume',
        inputSchema: z.object({ value: z.number() }),
        outputSchema: z.object({ value: z.number() }),
        resumeSchema: z.object({ value: z.number() }),
        suspendSchema: z.object({ message: z.string() }),
        execute: async ({ inputData, resumeData, suspend }) => {
          const finalValue = (resumeData?.value ?? 0) + inputData.value;

          if (!resumeData?.value || finalValue < 10) {
            return await suspend({
              message: `Please provide additional information. now value is ${inputData.value}`,
            });
          }

          return { value: finalValue };
        },
      });

      const incrementStep = createStep({
        id: 'increment',
        inputSchema: z.object({
          value: z.number(),
        }),
        outputSchema: z.object({
          value: z.number(),
        }),
        execute: async ({ inputData, requestContext }) => {
          requestContext.set('testKey', testValue);
          return {
            value: inputData.value + 1,
          };
        },
      });

      const incrementWorkflow = createWorkflow({
        id: 'increment-workflow',
        inputSchema: z.object({ value: z.number() }),
        outputSchema: z.object({ value: z.number() }),
      })
        .then(incrementStep)
        .then(resumeStep)
        .then(
          createStep({
            id: 'final',
            inputSchema: z.object({ value: z.number() }),
            outputSchema: z.object({ value: z.number() }),
            execute: async ({ inputData, requestContext }) => {
              const testKey = requestContext.get('testKey');
              expect(testKey).toBe(testValue);
              return { value: inputData.value };
            },
          }),
        )
        .commit();

      new Mastra({
        logger: false,
        storage: testStorage,
        workflows: { incrementWorkflow },
      });

      const run = await incrementWorkflow.createRunAsync();
      const result = await run.start({ inputData: { value: 0 } });
      expect(result.status).toBe('suspended');

      const resumeResult = await run.resume({
        resumeData: { value: 21 },
        step: ['resume'],
      });

      expect(resumeResult.status).toBe('success');
    });

    it('should not show removed requestContext values in subsequent steps', async ctx => {
      const inngest = new Inngest({
        id: 'mastra',
        baseUrl: `http://localhost:${(ctx as any).inngestPort}`,
      });

      const { createWorkflow, createStep } = init(inngest);
      const testValue = 'test-dependency';
      const resumeStep = createStep({
        id: 'resume',
        inputSchema: z.object({ value: z.number() }),
        outputSchema: z.object({ value: z.number() }),
        resumeSchema: z.object({ value: z.number() }),
        suspendSchema: z.object({ message: z.string() }),
        execute: async ({ inputData, resumeData, suspend, requestContext }) => {
          const finalValue = (resumeData?.value ?? 0) + inputData.value;

          if (!resumeData?.value || finalValue < 10) {
            return await suspend({
              message: `Please provide additional information. now value is ${inputData.value}`,
            });
          }

          const testKey = requestContext.get('testKey');
          expect(testKey).toBe(testValue);

          requestContext.delete('testKey');

          return { value: finalValue };
        },
      });

      const incrementStep = createStep({
        id: 'increment',
        inputSchema: z.object({
          value: z.number(),
        }),
        outputSchema: z.object({
          value: z.number(),
        }),
        execute: async ({ inputData, requestContext }) => {
          requestContext.set('testKey', testValue);
          return {
            value: inputData.value + 1,
          };
        },
      });

      const incrementWorkflow = createWorkflow({
        id: 'increment-workflow',
        inputSchema: z.object({ value: z.number() }),
        outputSchema: z.object({ value: z.number() }),
      })
        .then(incrementStep)
        .then(resumeStep)
        .then(
          createStep({
            id: 'final',
            inputSchema: z.object({ value: z.number() }),
            outputSchema: z.object({ value: z.number() }),
            execute: async ({ inputData, requestContext }) => {
              const testKey = requestContext.get('testKey');
              expect(testKey).toBeUndefined();
              return { value: inputData.value };
            },
          }),
        )
        .commit();

      new Mastra({
        logger: false,
        storage: testStorage,
        workflows: { incrementWorkflow },
      });

      const run = await incrementWorkflow.createRunAsync();
      const result = await run.start({ inputData: { value: 0 } });
      expect(result.status).toBe('suspended');

      const resumeResult = await run.resume({
        resumeData: { value: 21 },
        step: ['resume'],
      });

      expect(resumeResult.status).toBe('success');
    });
  });

  describe('Access to inngest step primitives', () => {
    it('should inject inngest step primitives into steps during run', async ctx => {
      const inngest = new Inngest({
        id: 'mastra',
        baseUrl: `http://localhost:${(ctx as any).inngestPort}`,
      });

      const { createWorkflow, createStep } = init(inngest);

      const step = createStep({
        id: 'step1',
        execute: async ({ engine }) => {
          return {
            hasEngine: !!engine.step,
          };
        },
        inputSchema: z.object({}),
        outputSchema: z.object({}),
      });
      const workflow = createWorkflow({
        id: 'test-workflow',
        inputSchema: z.object({}),
        outputSchema: z.object({
          hasEngine: z.boolean(),
        }),
      });
      workflow.then(step).commit();

      const mastra = new Mastra({
        storage: new DefaultStorage({
          url: ':memory:',
        }),
        workflows: {
          'test-workflow': workflow,
        },
        server: {
          apiRoutes: [
            {
              path: '/inngest/api',
              method: 'ALL',
              createHandler: async ({ mastra }) => inngestServe({ mastra, inngest }),
            },
          ],
        },
      });

      const app = await createHonoServer(mastra);

      const srv = (globServer = serve({
        fetch: app.fetch,
        port: (ctx as any).handlerPort,
      }));
      await resetInngest();

      const run = await workflow.createRunAsync();
      const result = await run.start({});

      srv.close();

      // @ts-ignore
      expect(result?.steps.step1.output.hasEngine).toBe(true);
    });
  });

  describe('Streaming', () => {
    it('should generate a stream', async ctx => {
      const inngest = new Inngest({
        id: 'mastra',
        baseUrl: `http://localhost:${(ctx as any).inngestPort}`,
        middleware: [realtimeMiddleware()],
      });

      const { createWorkflow, createStep } = init(inngest);

      const step1Action = vi.fn<any>().mockResolvedValue({ result: 'success1' });
      const step2Action = vi.fn<any>().mockResolvedValue({ result: 'success2' });

      const step1 = createStep({
        id: 'step1',
        execute: step1Action,
        inputSchema: z.object({}),
        outputSchema: z.object({ value: z.string() }),
      });
      const step2 = createStep({
        id: 'step2',
        execute: step2Action,
        inputSchema: z.object({ value: z.string() }),
        outputSchema: z.object({}),
      });

      const workflow = createWorkflow({
        id: 'test-workflow',
        inputSchema: z.object({}),
        outputSchema: z.object({}),
        steps: [step1, step2],
      });
      workflow.then(step1).then(step2).commit();

      const mastra = new Mastra({
        storage: new DefaultStorage({
          url: ':memory:',
        }),
        workflows: {
          'test-workflow': workflow,
        },
        server: {
          apiRoutes: [
            {
              path: '/inngest/api',
              method: 'ALL',
              createHandler: async ({ mastra }) => inngestServe({ mastra, inngest }),
            },
          ],
        },
      });

      const app = await createHonoServer(mastra);

      const srv = (globServer = serve({
        fetch: app.fetch,
        port: (ctx as any).handlerPort,
      }));
      await resetInngest();

      const runId = 'test-run-id';
      let watchData: StreamEvent[] = [];
      const run = await workflow.createRunAsync({
        runId,
      });

      await resetInngest();

      const { stream, getWorkflowState } = run.streamLegacy({ inputData: {} });

      // Start watching the workflow
      const collectedStreamData: StreamEvent[] = [];
      for await (const data of stream) {
        collectedStreamData.push(JSON.parse(JSON.stringify(data)));
      }
      watchData = collectedStreamData;

      const executionResult = await getWorkflowState();

      await resetInngest();

      srv.close();

      expect(watchData.length).toBe(8);
      expect(watchData).toMatchObject([
        {
          payload: {
            runId: 'test-run-id',
          },
          type: 'start',
        },
        {
          payload: {
            id: 'step1',
            status: 'running',
          },
          type: 'step-start',
        },
        {
          payload: {
            id: 'step1',
            endedAt: expect.any(Number),
            startedAt: expect.any(Number),
            payload: {},
            output: {
              result: 'success1',
            },
            status: 'success',
          },
          type: 'step-result',
        },
        {
          payload: {
            id: 'step1',
            metadata: {},
          },
          type: 'step-finish',
        },
        {
          payload: {
            id: 'step2',
            status: 'running',
          },
          type: 'step-start',
        },
        {
          payload: {
            id: 'step2',
            endedAt: expect.any(Number),
            startedAt: expect.any(Number),
            payload: {
              result: 'success1',
            },
            output: {
              result: 'success2',
            },
            status: 'success',
          },
          type: 'step-result',
        },
        {
          payload: {
            id: 'step2',
            metadata: {},
          },
          type: 'step-finish',
        },
        {
          payload: {
            runId: 'test-run-id',
          },
          type: 'finish',
        },
      ]);
      // Verify execution completed successfully
      expect(executionResult.steps.step1).toMatchObject({
        status: 'success',
        output: { result: 'success1' },
        payload: {},
        startedAt: expect.any(Number),
        endedAt: expect.any(Number),
      });
      expect(executionResult.steps.step2).toMatchObject({
        status: 'success',
        output: { result: 'success2' },
        payload: {
          result: 'success1',
        },
        startedAt: expect.any(Number),
        endedAt: expect.any(Number),
      });
    });

    it('should handle basic sleep waiting flow', async ctx => {
      const inngest = new Inngest({
        id: 'mastra',
        baseUrl: `http://localhost:${(ctx as any).inngestPort}`,
        middleware: [realtimeMiddleware()],
      });

      const { createWorkflow, createStep } = init(inngest);

      const step1Action = vi.fn<any>().mockResolvedValue({ result: 'success1' });
      const step2Action = vi.fn<any>().mockResolvedValue({ result: 'success2' });

      const step1 = createStep({
        id: 'step1',
        execute: step1Action,
        inputSchema: z.object({}),
        outputSchema: z.object({ value: z.string() }),
      });
      const step2 = createStep({
        id: 'step2',
        execute: step2Action,
        inputSchema: z.object({ value: z.string() }),
        outputSchema: z.object({}),
      });

      const workflow = createWorkflow({
        id: 'test-workflow',
        inputSchema: z.object({}),
        outputSchema: z.object({}),
        steps: [step1, step2],
      });
      workflow.then(step1).sleep(1000).then(step2).commit();

      const mastra = new Mastra({
        storage: new DefaultStorage({
          url: ':memory:',
        }),
        workflows: {
          'test-workflow': workflow,
        },
        server: {
          apiRoutes: [
            {
              path: '/inngest/api',
              method: 'ALL',
              createHandler: async ({ mastra }) => inngestServe({ mastra, inngest }),
            },
          ],
        },
      });

      const app = await createHonoServer(mastra);

      const srv = (globServer = serve({
        fetch: app.fetch,
        port: (ctx as any).handlerPort,
      }));
      await resetInngest();

      const runId = 'test-run-id';
      let watchData: StreamEvent[] = [];
      const run = await workflow.createRunAsync({
        runId,
      });

      await resetInngest();

      const { stream, getWorkflowState } = run.streamLegacy({ inputData: {} });

      // Start watching the workflow
      const collectedStreamData: StreamEvent[] = [];
      for await (const data of stream) {
        collectedStreamData.push(JSON.parse(JSON.stringify(data)));
      }
      watchData = collectedStreamData;

      const executionResult = await getWorkflowState();

      await resetInngest();

      srv.close();

      expect(watchData.length).toBe(11);
      expect(watchData).toMatchObject([
        {
          payload: {
            runId: 'test-run-id',
          },
          type: 'start',
        },
        {
          payload: {
            id: 'step1',
            startedAt: expect.any(Number),
            status: 'running',
            payload: {},
          },
          type: 'step-start',
        },
        {
          payload: {
            id: 'step1',
            output: {
              result: 'success1',
            },
            endedAt: expect.any(Number),
            status: 'success',
          },
          type: 'step-result',
        },
        {
          payload: {
            id: 'step1',
            metadata: {},
          },
          type: 'step-finish',
        },
        {
          payload: {
            id: expect.any(String),
            startedAt: expect.any(Number),
            status: 'waiting',
            payload: {
              result: 'success1',
            },
          },
          type: 'step-waiting',
        },
        {
          payload: {
            id: expect.any(String),
            endedAt: expect.any(Number),
            status: 'success',
            output: {
              result: 'success1',
            },
          },
          type: 'step-result',
        },
        {
          type: 'step-finish',
          payload: {
            id: expect.any(String),
            metadata: {},
          },
        },
        {
          payload: {
            id: 'step2',
            payload: {
              result: 'success1',
            },
            startedAt: expect.any(Number),
            status: 'running',
          },
          type: 'step-start',
        },
        {
          payload: {
            id: 'step2',
            output: {
              result: 'success2',
            },
            endedAt: expect.any(Number),
            status: 'success',
          },
          type: 'step-result',
        },
        {
          payload: {
            id: 'step2',
            metadata: {},
          },
          type: 'step-finish',
        },
        {
          payload: {
            runId: 'test-run-id',
          },
          type: 'finish',
        },
      ]);

      // Verify execution completed successfully
      expect(executionResult.steps.step1).toMatchObject({
        status: 'success',
        output: { result: 'success1' },
        payload: {},
        startedAt: expect.any(Number),
        endedAt: expect.any(Number),
      });
      expect(executionResult.steps.step2).toMatchObject({
        status: 'success',
        output: { result: 'success2' },
        payload: {
          result: 'success1',
        },
        startedAt: expect.any(Number),
        endedAt: expect.any(Number),
      });
    });

    it('should handle basic sleep waiting flow with fn parameter', async ctx => {
      const inngest = new Inngest({
        id: 'mastra',
        baseUrl: `http://localhost:${(ctx as any).inngestPort}`,
        middleware: [realtimeMiddleware()],
      });

      const { createWorkflow, createStep } = init(inngest);

      const step1Action = vi.fn<any>().mockResolvedValue({ value: 1000 });
      const step2Action = vi.fn<any>().mockResolvedValue({ value: 2000 });

      const step1 = createStep({
        id: 'step1',
        execute: step1Action,
        inputSchema: z.object({}),
        outputSchema: z.object({ value: z.number() }),
      });
      const step2 = createStep({
        id: 'step2',
        execute: step2Action,
        inputSchema: z.object({ value: z.number() }),
        outputSchema: z.object({}),
      });

      const workflow = createWorkflow({
        id: 'test-workflow',
        inputSchema: z.object({}),
        outputSchema: z.object({}),
        steps: [step1, step2],
      });
      workflow
        .then(step1)
        .sleep(async ({ inputData }) => {
          return inputData.value;
        })
        .then(step2)
        .commit();

      const mastra = new Mastra({
        storage: new DefaultStorage({
          url: ':memory:',
        }),
        workflows: {
          'test-workflow': workflow,
        },
        server: {
          apiRoutes: [
            {
              path: '/inngest/api',
              method: 'ALL',
              createHandler: async ({ mastra }) => inngestServe({ mastra, inngest }),
            },
          ],
        },
      });

      const app = await createHonoServer(mastra);

      const srv = (globServer = serve({
        fetch: app.fetch,
        port: (ctx as any).handlerPort,
      }));
      await resetInngest();

      const runId = 'test-run-id';
      let watchData: StreamEvent[] = [];
      const run = await workflow.createRunAsync({
        runId,
      });

      await resetInngest();

      const { stream, getWorkflowState } = run.streamLegacy({ inputData: {} });

      // Start watching the workflow
      const collectedStreamData: StreamEvent[] = [];
      for await (const data of stream) {
        collectedStreamData.push(JSON.parse(JSON.stringify(data)));
      }
      watchData = collectedStreamData;

      const executionResult = await getWorkflowState();

      await resetInngest();

      srv.close();

      expect(watchData.length).toBe(11);
      expect(watchData).toMatchObject([
        {
          payload: {
            runId: 'test-run-id',
          },
          type: 'start',
        },
        {
          payload: {
            id: 'step1',
            startedAt: expect.any(Number),
            status: 'running',
            payload: {},
          },
          type: 'step-start',
        },
        {
          payload: {
            id: 'step1',
            output: {
              value: 1000,
            },
            endedAt: expect.any(Number),
            status: 'success',
          },
          type: 'step-result',
        },
        {
          payload: {
            id: 'step1',
            metadata: {},
          },
          type: 'step-finish',
        },
        {
          payload: {
            id: expect.any(String),
            startedAt: expect.any(Number),
            status: 'waiting',
            payload: {
              value: 1000,
            },
          },
          type: 'step-waiting',
        },
        {
          payload: {
            id: expect.any(String),
            endedAt: expect.any(Number),
            status: 'success',
            output: {
              value: 1000,
            },
          },
          type: 'step-result',
        },
        {
          type: 'step-finish',
          payload: {
            id: expect.any(String),
            metadata: {},
          },
        },
        {
          payload: {
            id: 'step2',
            payload: {
              value: 1000,
            },
            startedAt: expect.any(Number),
            status: 'running',
          },
          type: 'step-start',
        },
        {
          payload: {
            id: 'step2',
            output: {
              value: 2000,
            },
            endedAt: expect.any(Number),
            status: 'success',
          },
          type: 'step-result',
        },
        {
          payload: {
            id: 'step2',
            metadata: {},
          },
          type: 'step-finish',
        },
        {
          payload: {
            runId: 'test-run-id',
          },
          type: 'finish',
        },
      ]);

      // Verify execution completed successfully
      expect(executionResult.steps.step1).toMatchObject({
        status: 'success',
        output: { value: 1000 },
        payload: {},
        startedAt: expect.any(Number),
        endedAt: expect.any(Number),
      });
      expect(executionResult.steps.step2).toMatchObject({
        status: 'success',
        output: { value: 2000 },
        payload: {
          value: 1000,
        },
        startedAt: expect.any(Number),
        endedAt: expect.any(Number),
      });
    });

    it('should handle waitForEvent waiting flow', async ctx => {
      const inngest = new Inngest({
        id: 'mastra',
        baseUrl: `http://localhost:${(ctx as any).inngestPort}`,
        middleware: [realtimeMiddleware()],
      });

      const { createWorkflow, createStep } = init(inngest);

      const step1Action = vi.fn<any>().mockResolvedValue({ result: 'success1' });
      const step2Action = vi.fn<any>().mockResolvedValue({ result: 'success2' });

      const step1 = createStep({
        id: 'step1',
        execute: step1Action,
        inputSchema: z.object({}),
        outputSchema: z.object({ value: z.string() }),
      });
      const step2 = createStep({
        id: 'step2',
        execute: step2Action,
        inputSchema: z.object({ value: z.string() }),
        outputSchema: z.object({}),
      });

      const workflow = createWorkflow({
        id: 'test-workflow',
        inputSchema: z.object({}),
        outputSchema: z.object({}),
        steps: [step1, step2],
      });
      workflow.then(step1).waitForEvent('user-event-test', step2).commit();

      const mastra = new Mastra({
        storage: new DefaultStorage({
          url: ':memory:',
        }),
        workflows: {
          'test-workflow': workflow,
        },
        server: {
          apiRoutes: [
            {
              path: '/inngest/api',
              method: 'ALL',
              createHandler: async ({ mastra }) => inngestServe({ mastra, inngest }),
            },
          ],
        },
      });

      const app = await createHonoServer(mastra);

      const srv = (globServer = serve({
        fetch: app.fetch,
        port: (ctx as any).handlerPort,
      }));
      await resetInngest();

      const runId = 'test-run-id';
      let watchData: StreamEvent[] = [];
      const run = await workflow.createRunAsync({
        runId,
      });

      await resetInngest();

      const { stream, getWorkflowState } = run.streamLegacy({ inputData: {} });

      setTimeout(() => {
        run.sendEvent('user-event-test', {
          value: 'eventdata',
        });
      }, 3000);

      // Start watching the workflow
      const collectedStreamData: StreamEvent[] = [];
      for await (const data of stream) {
        collectedStreamData.push(JSON.parse(JSON.stringify(data)));
      }
      watchData = collectedStreamData;
      console.dir({ watchData }, { depth: null });

      const executionResult = await getWorkflowState();

      await resetInngest();

      srv.close();

      expect(watchData.length).toBe(9);
      expect(watchData).toMatchObject([
        {
          payload: {
            runId: 'test-run-id',
          },
          type: 'start',
        },
        {
          payload: {
            id: 'step1',
          },
          type: 'step-start',
        },
        {
          payload: {
            id: 'step1',
            output: {
              result: 'success1',
            },
            status: 'success',
          },
          type: 'step-result',
        },
        {
          payload: {
            id: 'step1',
            metadata: {},
          },
          type: 'step-finish',
        },
        {
          payload: {
            id: 'step2',
          },
          type: 'step-waiting',
        },
        {
          payload: {
            id: 'step2',
          },
          type: 'step-start',
        },
        {
          payload: {
            id: 'step2',
            output: {
              result: 'success2',
            },
            status: 'success',
          },
          type: 'step-result',
        },
        {
          payload: {
            id: 'step2',
            metadata: {},
          },
          type: 'step-finish',
        },
        {
          payload: {
            runId: 'test-run-id',
          },
          type: 'finish',
        },
      ]);
      // Verify execution completed successfully
      expect(executionResult.steps.step1).toMatchObject({
        status: 'success',
        output: { result: 'success1' },
        payload: {},
        startedAt: expect.any(Number),
        endedAt: expect.any(Number),
      });
      expect(executionResult.steps.step2).toMatchObject({
        status: 'success',
        output: { result: 'success2' },
        payload: {
          result: 'success1',
        },
        resumePayload: {
          value: 'eventdata',
        },
        startedAt: expect.any(Number),
        resumedAt: expect.any(Number),
        endedAt: expect.any(Number),
      });
    });

    it('should handle basic suspend and resume flow', async ctx => {
      const inngest = new Inngest({
        id: 'mastra',
        baseUrl: `http://localhost:${(ctx as any).inngestPort}`,
        middleware: [realtimeMiddleware()],
      });

      const { createWorkflow, createStep } = init(inngest);

      const getUserInputAction = vi.fn().mockResolvedValue({ userInput: 'test input' });
      const promptAgentAction = vi
        .fn()
        .mockImplementationOnce(async ({ suspend }) => {
          console.log('suspend');
          await suspend();
          return undefined;
        })
        .mockImplementationOnce(() => ({ modelOutput: 'test output' }));
      const evaluateToneAction = vi.fn().mockResolvedValue({
        toneScore: { score: 0.8 },
        completenessScore: { score: 0.7 },
      });
      const improveResponseAction = vi.fn().mockResolvedValue({ improvedOutput: 'improved output' });
      const evaluateImprovedAction = vi.fn().mockResolvedValue({
        toneScore: { score: 0.9 },
        completenessScore: { score: 0.8 },
      });

      const getUserInput = createStep({
        id: 'getUserInput',
        execute: getUserInputAction,
        inputSchema: z.object({ input: z.string() }),
        outputSchema: z.object({ userInput: z.string() }),
      });
      const promptAgent = createStep({
        id: 'promptAgent',
        execute: promptAgentAction,
        inputSchema: z.object({ userInput: z.string() }),
        outputSchema: z.object({ modelOutput: z.string() }),
      });
      const evaluateTone = createStep({
        id: 'evaluateToneConsistency',
        execute: evaluateToneAction,
        inputSchema: z.object({ modelOutput: z.string() }),
        outputSchema: z.object({
          toneScore: z.any(),
          completenessScore: z.any(),
        }),
      });
      const improveResponse = createStep({
        id: 'improveResponse',
        execute: improveResponseAction,
        inputSchema: z.object({ toneScore: z.any(), completenessScore: z.any() }),
        outputSchema: z.object({ improvedOutput: z.string() }),
      });
      const evaluateImproved = createStep({
        id: 'evaluateImprovedResponse',
        execute: evaluateImprovedAction,
        inputSchema: z.object({ improvedOutput: z.string() }),
        outputSchema: z.object({
          toneScore: z.any(),
          completenessScore: z.any(),
        }),
      });

      const promptEvalWorkflow = createWorkflow({
        id: 'test-workflow',
        inputSchema: z.object({ input: z.string() }),
        outputSchema: z.object({}),
        steps: [getUserInput, promptAgent, evaluateTone, improveResponse, evaluateImproved],
      });

      promptEvalWorkflow
        .then(getUserInput)
        .then(promptAgent)
        .then(evaluateTone)
        .then(improveResponse)
        .then(evaluateImproved)
        .commit();

      const mastra = new Mastra({
        storage: new DefaultStorage({
          url: ':memory:',
        }),
        workflows: {
          'test-workflow': promptEvalWorkflow,
        },
        server: {
          apiRoutes: [
            {
              path: '/inngest/api',
              method: 'ALL',
              createHandler: async ({ mastra }) => inngestServe({ mastra, inngest }),
            },
          ],
        },
      });

      const app = await createHonoServer(mastra);

      const srv = (globServer = serve({
        fetch: app.fetch,
        port: (ctx as any).handlerPort,
      }));

      await resetInngest();

      const run = await promptEvalWorkflow.createRunAsync();

      const { stream, getWorkflowState } = run.streamLegacy({ inputData: { input: 'test' } });

      for await (const data of stream) {
        if (data.type === 'workflow-step-suspended') {
          expect(promptAgentAction).toHaveBeenCalledTimes(1);

          // make it async to show that execution is not blocked
          setImmediate(() => {
            const resumeData = { stepId: 'promptAgent', context: { userInput: 'test input for resumption' } };
            run.resume({ resumeData: resumeData as any, step: promptAgent });
          });
          expect(evaluateToneAction).not.toHaveBeenCalledTimes(1);
        }
      }

      await new Promise(resolve => setTimeout(resolve, 5000));
      const resumeResult = await getWorkflowState();

      srv.close();

      expect(evaluateToneAction).toHaveBeenCalledTimes(1);
      expect(resumeResult.steps).toMatchObject({
        input: { input: 'test' },
        getUserInput: {
          status: 'success',
          output: { userInput: 'test input' },
          payload: { input: 'test' },
          startedAt: expect.any(Number),
          endedAt: expect.any(Number),
        },
        promptAgent: {
          status: 'success',
          output: { modelOutput: 'test output' },
          payload: { userInput: 'test input' },
          startedAt: expect.any(Number),
          endedAt: expect.any(Number),
          resumePayload: { stepId: 'promptAgent', context: { userInput: 'test input for resumption' } },
          resumedAt: expect.any(Number),
          // suspendedAt: expect.any(Number),
        },
        evaluateToneConsistency: {
          status: 'success',
          output: { toneScore: { score: 0.8 }, completenessScore: { score: 0.7 } },
          payload: { modelOutput: 'test output' },
          startedAt: expect.any(Number),
          endedAt: expect.any(Number),
        },
        improveResponse: {
          status: 'success',
          output: { improvedOutput: 'improved output' },
          payload: { toneScore: { score: 0.8 }, completenessScore: { score: 0.7 } },
          startedAt: expect.any(Number),
          endedAt: expect.any(Number),
        },
        evaluateImprovedResponse: {
          status: 'success',
          output: { toneScore: { score: 0.9 }, completenessScore: { score: 0.8 } },
          payload: { improvedOutput: 'improved output' },
          startedAt: expect.any(Number),
          endedAt: expect.any(Number),
        },
      });
    });

    it('should be able to use an agent as a step', async ctx => {
      const inngest = new Inngest({
        id: 'mastra',
        baseUrl: `http://localhost:${(ctx as any).inngestPort}`,
        middleware: [realtimeMiddleware()],
      });

      const { createWorkflow, createStep } = init(inngest);

      const workflow = createWorkflow({
        id: 'test-workflow',
        inputSchema: z.object({
          prompt1: z.string(),
          prompt2: z.string(),
        }),
        outputSchema: z.object({}),
      });

      const agent = new Agent({
        name: 'test-agent-1',
        instructions: 'test agent instructions"',
        model: new MockLanguageModelV1({
          doStream: async () => ({
            stream: simulateReadableStream({
              chunks: [
                { type: 'text-delta', textDelta: 'Paris' },
                {
                  type: 'finish',
                  finishReason: 'stop',
                  logprobs: undefined,
                  usage: { completionTokens: 10, promptTokens: 3 },
                },
              ],
            }),
            rawCall: { rawPrompt: null, rawSettings: {} },
          }),
        }),
      });

      const agent2 = new Agent({
        name: 'test-agent-2',
        instructions: 'test agent instructions',
        model: new MockLanguageModelV1({
          doStream: async () => ({
            stream: simulateReadableStream({
              chunks: [
                { type: 'text-delta', textDelta: 'London' },
                {
                  type: 'finish',
                  finishReason: 'stop',
                  logprobs: undefined,
                  usage: { completionTokens: 10, promptTokens: 3 },
                },
              ],
            }),
            rawCall: { rawPrompt: null, rawSettings: {} },
          }),
        }),
      });

      const startStep = createStep({
        id: 'start',
        inputSchema: z.object({
          prompt1: z.string(),
          prompt2: z.string(),
        }),
        outputSchema: z.object({ prompt1: z.string(), prompt2: z.string() }),
        execute: async ({ inputData }) => {
          return {
            prompt1: inputData.prompt1,
            prompt2: inputData.prompt2,
          };
        },
      });

      const agentStep1 = createStep(agent);
      const agentStep2 = createStep(agent2);

      workflow
        .then(startStep)
        .map({
          prompt: {
            step: startStep,
            path: 'prompt1',
          },
        })
        .then(agentStep1)
        .map({
          prompt: {
            step: startStep,
            path: 'prompt2',
          },
        })
        .then(agentStep2)
        .commit();

      const mastra = new Mastra({
        storage: new DefaultStorage({
          url: ':memory:',
        }),
        workflows: {
          'test-workflow': workflow,
        },
        server: {
          apiRoutes: [
            {
              path: '/inngest/api',
              method: 'ALL',
              createHandler: async ({ mastra }) => inngestServe({ mastra, inngest }),
            },
          ],
        },
      });

      const app = await createHonoServer(mastra);

      const srv = (globServer = serve({
        fetch: app.fetch,
        port: (ctx as any).handlerPort,
      }));

      await resetInngest();

      const run = await workflow.createRunAsync({
        runId: 'test-run-id',
      });
      const { stream } = run.streamLegacy({
        inputData: {
          prompt1: 'Capital of France, just the name',
          prompt2: 'Capital of UK, just the name',
        },
      });

      const values: StreamEvent[] = [];
      for await (const value of stream.values()) {
        values.push(value);
      }

      srv.close();

      // Updated to new vNext streaming format
      const expectedValues = [
        {
          payload: {
            runId: 'test-run-id',
          },
          type: 'start',
        },
        {
          payload: {
            id: 'start',
            payload: {
              prompt1: 'Capital of France, just the name',
              prompt2: 'Capital of UK, just the name',
            },
            startedAt: expect.any(Number),
            status: 'running',
          },
          type: 'step-start',
        },
        {
          payload: {
            id: 'start',
            endedAt: expect.any(Number),
            output: {
              prompt1: 'Capital of France, just the name',
              prompt2: 'Capital of UK, just the name',
            },
            status: 'success',
          },
          type: 'step-result',
        },
        {
          payload: {
            id: 'start',
            metadata: {},
          },
          type: 'step-finish',
        },
        {
          payload: {
            id: expect.any(String),
          },
          type: 'step-start',
        },
        {
          payload: {
            id: expect.any(String),
            output: {
              prompt: 'Capital of France, just the name',
            },
            status: 'success',
          },
          type: 'step-result',
        },
        {
          payload: {
            id: expect.any(String),
            metadata: {},
          },
          type: 'step-finish',
        },
        {
          payload: {
            id: 'test-agent-1',
          },
          type: 'step-start',
        },
        {
          args: {
            prompt: 'Capital of France, just the name',
          },
          name: 'test-agent-1',
          type: 'tool-call-streaming-start',
        },
        {
          args: {
            prompt: 'Capital of France, just the name',
          },
          argsTextDelta: 'Paris',
          name: 'test-agent-1',
          type: 'tool-call-delta',
        },
        {
          args: {
            prompt: 'Capital of France, just the name',
          },
          name: 'test-agent-1',
          type: 'tool-call-streaming-finish',
        },
        {
          payload: {
            id: 'test-agent-1',
            output: {
              text: 'Paris',
            },
            status: 'success',
          },
          type: 'step-result',
        },
        {
          payload: {
            id: expect.any(String),
            metadata: {},
          },
          type: 'step-finish',
        },
        {
          payload: {
            id: expect.any(String),
          },
          type: 'step-start',
        },
        {
          payload: {
            id: expect.any(String),
            output: {
              prompt: 'Capital of UK, just the name',
            },
            status: 'success',
          },
          type: 'step-result',
        },
        {
          payload: {
            id: expect.any(String),
            metadata: {},
          },
          type: 'step-finish',
        },
        {
          payload: {
            id: expect.any(String),
          },
          type: 'step-start',
        },
        {
          args: {
            prompt: 'Capital of UK, just the name',
          },
          name: 'test-agent-2',
          type: 'tool-call-streaming-start',
        },
        {
          args: {
            prompt: 'Capital of UK, just the name',
          },
          argsTextDelta: 'London',
          name: 'test-agent-2',
          type: 'tool-call-delta',
        },
        {
          args: {
            prompt: 'Capital of UK, just the name',
          },
          name: 'test-agent-2',
          type: 'tool-call-streaming-finish',
        },
        {
          payload: {
            id: expect.any(String),
            output: {
              text: 'London',
            },
            status: 'success',
          },
          type: 'step-result',
        },
        {
          payload: {
            id: expect.any(String),
            metadata: {},
          },
          type: 'step-finish',
        },
        {
          payload: {
            runId: 'test-run-id',
          },
          type: 'finish',
        },
      ];
      values.forEach((value, i) => {
        const expectedValue = expectedValues[i];
        expect(value).toMatchObject(expectedValue);
      });
    });

    describe('Workflow integration', () => {
      let mockScorers: MastraScorer[];
      beforeEach(() => {
        const createMockScorer = (name: string, score: number = 0.8): MastraScorer => {
          const scorer = createScorer({
            description: 'Mock scorer',
            name,
          }).generateScore(() => {
            return score;
          });

          vi.spyOn(scorer, 'run');

          return scorer;
        };

        vi.clearAllMocks();
        mockScorers = [createMockScorer('toxicity', 0.9), createMockScorer('relevance', 0.7)];
      });

      it('should run experiment with workflow target', async ctx => {
        const inngest = new Inngest({
          id: 'mastra',
          baseUrl: `http://localhost:${(ctx as any).inngestPort}`,
          middleware: [realtimeMiddleware()],
        });

        const { createWorkflow, createStep } = init(inngest);

        // Create a simple workflow
        const mockStep = createStep({
          id: 'test-step',
          inputSchema: z.object({ input: z.string() }),
          outputSchema: z.object({ output: z.string() }),
          execute: async ({ inputData }) => {
            return { output: `Processed: ${inputData.input}` };
          },
        });

        const workflow = createWorkflow({
          id: 'test-workflow',
          inputSchema: z.object({ input: z.string() }),
          outputSchema: z.object({ output: z.string() }),
        })
          .then(mockStep)
          .commit();

        const mastra = new Mastra({
          storage: new DefaultStorage({
            url: ':memory:',
          }),
          workflows: {
            'test-workflow': workflow,
          },
          server: {
            apiRoutes: [
              {
                path: '/inngest/api',
                method: 'ALL',
                createHandler: async ({ mastra }) => inngestServe({ mastra, inngest }),
              },
            ],
          },
        });

        const app = await createHonoServer(mastra);

        const srv = (globServer = serve({
          fetch: app.fetch,
          port: (ctx as any).handlerPort,
        }));

        await resetInngest();

        const result = await runExperiment({
          data: [
            { input: { input: 'Test input 1' }, groundTruth: 'Expected 1' },
            { input: { input: 'Test input 2' }, groundTruth: 'Expected 2' },
          ],
          scorers: [mockScorers[0]],
          target: workflow,
        });
        srv.close();
        expect(result.scores.toxicity).toBe(0.9);
        expect(result.summary.totalItems).toBe(2);
      });
    });
  });

  describe('Streaming (vNext)', () => {
    it('should generate a stream', async ctx => {
      const inngest = new Inngest({
        id: 'mastra',
        baseUrl: `http://localhost:${(ctx as any).inngestPort}`,
        middleware: [realtimeMiddleware()],
      });

      const { createWorkflow, createStep } = init(inngest);

      const step1Action = vi.fn<any>().mockResolvedValue({ result: 'success1' });
      const step2Action = vi.fn<any>().mockResolvedValue({ result: 'success2' });

      const step1 = createStep({
        id: 'step1',
        execute: step1Action,
        inputSchema: z.object({}),
        outputSchema: z.object({ value: z.string() }),
      });
      const step2 = createStep({
        id: 'step2',
        execute: step2Action,
        inputSchema: z.object({ value: z.string() }),
        outputSchema: z.object({}),
      });

      const workflow = createWorkflow({
        id: 'test-workflow',
        inputSchema: z.object({}),
        outputSchema: z.object({}),
        steps: [step1, step2],
      });
      workflow.then(step1).then(step2).commit();

      const mastra = new Mastra({
        storage: new DefaultStorage({
          url: ':memory:',
        }),
        workflows: {
          'test-workflow': workflow,
        },
        server: {
          apiRoutes: [
            {
              path: '/inngest/api',
              method: 'ALL',
              createHandler: async ({ mastra }) => inngestServe({ mastra, inngest }),
            },
          ],
        },
      });

      const app = await createHonoServer(mastra);

      const srv = (globServer = serve({
        fetch: app.fetch,
        port: (ctx as any).handlerPort,
      }));
      await resetInngest();

      const runId = 'test-run-id';
      let watchData: StreamEvent[] = [];
      const run = await workflow.createRunAsync({
        runId,
      });

      await resetInngest();

      const streamOutput = run.stream({ inputData: {} });

      // Start watching the workflow
      const collectedStreamData: StreamEvent[] = [];
      for await (const data of streamOutput.fullStream) {
        collectedStreamData.push(JSON.parse(JSON.stringify(data)));
      }
      watchData = collectedStreamData;

      const executionResult = await streamOutput.result;

      srv.close();

      expect(watchData.length).toBe(6);
      expect(watchData).toMatchObject([
        {
          payload: {},
          type: 'workflow-start',
          from: 'WORKFLOW',
          runId: 'test-run-id',
        },
        {
          payload: {
            id: 'step1',
            payload: {},
            startedAt: expect.any(Number),
          },
          type: 'workflow-step-start',
          from: 'WORKFLOW',
          runId: 'test-run-id',
        },
        {
          payload: {
            id: 'step1',
            output: {
              result: 'success1',
            },
            endedAt: expect.any(Number),
            status: 'success',
          },
          type: 'workflow-step-result',
          from: 'WORKFLOW',
          runId: 'test-run-id',
        },
        {
          payload: {
            id: 'step2',
            payload: {
              result: 'success1',
            },
            startedAt: expect.any(Number),
          },
          type: 'workflow-step-start',
          from: 'WORKFLOW',
          runId: 'test-run-id',
        },
        {
          payload: {
            id: 'step2',
            output: {
              result: 'success2',
            },
            endedAt: expect.any(Number),
            status: 'success',
          },
          type: 'workflow-step-result',
          from: 'WORKFLOW',
          runId: 'test-run-id',
        },
        {
          payload: {
            metadata: {},
            output: {
              usage: {
                inputTokens: 0,
                outputTokens: 0,
                totalTokens: 0,
              },
            },
          },
          type: 'workflow-finish',
          from: 'WORKFLOW',
          runId: 'test-run-id',
        },
      ]);
      // Verify execution completed successfully
      expect(executionResult.steps.step1).toMatchObject({
        status: 'success',
        output: { result: 'success1' },
        payload: {},
        startedAt: expect.any(Number),
        endedAt: expect.any(Number),
      });
      expect(executionResult.steps.step2).toMatchObject({
        status: 'success',
        output: { result: 'success2' },
        payload: {
          result: 'success1',
        },
        startedAt: expect.any(Number),
        endedAt: expect.any(Number),
      });
    });

    it('should generate a stream with custom events', async ctx => {
      const inngest = new Inngest({
        id: 'mastra',
        baseUrl: `http://localhost:${(ctx as any).inngestPort}`,
        middleware: [realtimeMiddleware()],
      });

      const { createWorkflow, createStep } = init(inngest);

      const step1 = createStep({
        id: 'step1',
        execute: async ({ writer }) => {
          await writer.write({
            type: 'custom-event',
            payload: {
              hello: 'world',
            },
          });

          return { value: 'success1' };
        },
        inputSchema: z.object({}),
        outputSchema: z.object({ value: z.string() }),
      });
      const step2 = createStep({
        id: 'step2',
        execute: async ({ writer }) => {
          await writer.write({
            type: 'custom-event',
            payload: {
              hello: 'world 2',
            },
          });
          return { result: 'success2' };
        },
        inputSchema: z.object({ value: z.string() }),
        outputSchema: z.object({}),
      });

      const workflow = createWorkflow({
        id: 'test-workflow',
        inputSchema: z.object({}),
        outputSchema: z.object({}),
        steps: [step1, step2],
      });
      workflow.then(step1).then(step2).commit();

      const mastra = new Mastra({
        storage: new DefaultStorage({
          url: ':memory:',
        }),
        workflows: {
          'test-workflow': workflow,
        },
        server: {
          apiRoutes: [
            {
              path: '/inngest/api',
              method: 'ALL',
              createHandler: async ({ mastra }) => inngestServe({ mastra, inngest }),
            },
          ],
        },
      });

      const app = await createHonoServer(mastra);

      const srv = (globServer = serve({
        fetch: app.fetch,
        port: (ctx as any).handlerPort,
      }));
      await resetInngest();

      const runId = 'test-run-id';
      let watchData: StreamEvent[] = [];
      const run = await workflow.createRunAsync({
        runId,
      });

      const streamOutput = run.stream({ inputData: {} });

      // Start watching the workflow
      const collectedStreamData: StreamEvent[] = [];
      for await (const data of streamOutput.fullStream) {
        collectedStreamData.push(JSON.parse(JSON.stringify(data)));
      }
      watchData = collectedStreamData;

      const executionResult = await streamOutput.result;

      srv.close();

      // Custom events test would still include the custom events
      expect(watchData.length).toBe(8); // 6 standard events + 2 custom events
      expect(watchData).toMatchObject([
        {
          payload: {},
          type: 'workflow-start',
          from: 'WORKFLOW',
          runId: 'test-run-id',
        },
        {
          payload: {
            id: 'step1',
            payload: {},
            startedAt: expect.any(Number),
          },
          type: 'workflow-step-start',
          from: 'WORKFLOW',
          runId: 'test-run-id',
        },
        {
          type: 'workflow-step-output',
          payload: {
            output: {
              type: 'custom-event',
              payload: {
                hello: 'world',
              },
            },
          },
          from: 'USER',
          // stepId: 'step1',
          runId: 'test-run-id',
        },
        {
          payload: {
            id: 'step1',
            output: {
              value: 'success1',
            },
            endedAt: expect.any(Number),
            status: 'success',
          },
          type: 'workflow-step-result',
          from: 'WORKFLOW',
          runId: 'test-run-id',
        },
        {
          payload: {
            id: 'step2',
            payload: {
              value: 'success1',
            },
            startedAt: expect.any(Number),
          },
          type: 'workflow-step-start',
          from: 'WORKFLOW',
          runId: 'test-run-id',
        },
        {
          type: 'workflow-step-output',
          payload: {
            output: {
              type: 'custom-event',
              payload: {
                hello: 'world 2',
              },
            },
          },
          from: 'USER',
          // stepId: 'step2',
          runId: 'test-run-id',
        },
        {
          payload: {
            id: 'step2',
            output: {
              result: 'success2',
            },
            endedAt: expect.any(Number),
            status: 'success',
          },
          type: 'workflow-step-result',
          from: 'WORKFLOW',
          runId: 'test-run-id',
        },
        {
          payload: {
            metadata: {},
            output: {
              usage: {
                inputTokens: 0,
                outputTokens: 0,
                totalTokens: 0,
              },
            },
          },
          type: 'workflow-finish',
          from: 'WORKFLOW',
          runId: 'test-run-id',
        },
      ]);
      // Verify execution completed successfully
      expect(executionResult.steps.step1).toMatchObject({
        status: 'success',
        output: { value: 'success1' },
        payload: {},
        startedAt: expect.any(Number),
        endedAt: expect.any(Number),
      });
      expect(executionResult.steps.step2).toMatchObject({
        status: 'success',
        output: { result: 'success2' },
        payload: {
          value: 'success1',
        },
        startedAt: expect.any(Number),
        endedAt: expect.any(Number),
      });
    });

    it('should handle basic sleep waiting flow', async ctx => {
      const inngest = new Inngest({
        id: 'mastra',
        baseUrl: `http://localhost:${(ctx as any).inngestPort}`,
        middleware: [realtimeMiddleware()],
      });

      const { createWorkflow, createStep } = init(inngest);

      const step1Action = vi.fn<any>().mockResolvedValue({ result: 'success1' });
      const step2Action = vi.fn<any>().mockResolvedValue({ result: 'success2' });

      const step1 = createStep({
        id: 'step1',
        execute: step1Action,
        inputSchema: z.object({}),
        outputSchema: z.object({ value: z.string() }),
      });
      const step2 = createStep({
        id: 'step2',
        execute: step2Action,
        inputSchema: z.object({ value: z.string() }),
        outputSchema: z.object({}),
      });

      const workflow = createWorkflow({
        id: 'test-workflow',
        inputSchema: z.object({}),
        outputSchema: z.object({}),
        steps: [step1, step2],
      });
      workflow.then(step1).sleep(1000).then(step2).commit();

      const mastra = new Mastra({
        storage: new DefaultStorage({
          url: ':memory:',
        }),
        workflows: {
          'test-workflow': workflow,
        },
        server: {
          apiRoutes: [
            {
              path: '/inngest/api',
              method: 'ALL',
              createHandler: async ({ mastra }) => inngestServe({ mastra, inngest }),
            },
          ],
        },
      });

      const app = await createHonoServer(mastra);

      const srv = (globServer = serve({
        fetch: app.fetch,
        port: (ctx as any).handlerPort,
      }));
      await resetInngest();

      const runId = 'test-run-id';
      let watchData: StreamEvent[] = [];
      const run = await workflow.createRunAsync({
        runId,
      });

      await resetInngest();

      const streamOutput = run.stream({ inputData: {} });

      // Start watching the workflow
      const collectedStreamData: StreamEvent[] = [];
      for await (const data of streamOutput.fullStream) {
        collectedStreamData.push(JSON.parse(JSON.stringify(data)));
      }
      watchData = collectedStreamData;

      const executionResult = await streamOutput.result;

      srv.close();

      expect(watchData.length).toBe(8);
      expect(watchData).toMatchObject([
        {
          payload: {},
          type: 'workflow-start',
          from: 'WORKFLOW',
          runId: 'test-run-id',
        },
        {
          payload: {
            id: 'step1',
            startedAt: expect.any(Number),
            payload: {},
          },
          type: 'workflow-step-start',
          from: 'WORKFLOW',
          runId: 'test-run-id',
        },
        {
          payload: {
            id: 'step1',
            output: {
              result: 'success1',
            },
            endedAt: expect.any(Number),
            status: 'success',
          },
          type: 'workflow-step-result',
          from: 'WORKFLOW',
          runId: 'test-run-id',
        },
        {
          payload: {
            id: expect.any(String),
            startedAt: expect.any(Number),
            status: 'waiting',
            payload: {
              result: 'success1',
            },
          },
          type: 'workflow-step-waiting',
          from: 'WORKFLOW',
          runId: 'test-run-id',
        },
        {
          payload: {
            id: expect.any(String),
            endedAt: expect.any(Number),
            status: 'success',
            output: {
              result: 'success1',
            },
          },
          type: 'workflow-step-result',
          from: 'WORKFLOW',
          runId: 'test-run-id',
        },
        {
          payload: {
            id: 'step2',
            payload: {
              result: 'success1',
            },
            startedAt: expect.any(Number),
          },
          type: 'workflow-step-start',
          from: 'WORKFLOW',
          runId: 'test-run-id',
        },
        {
          payload: {
            id: 'step2',
            output: {
              result: 'success2',
            },
            endedAt: expect.any(Number),
            status: 'success',
          },
          type: 'workflow-step-result',
          from: 'WORKFLOW',
          runId: 'test-run-id',
        },
        {
          payload: {
            metadata: {},
            output: {
              usage: {
                inputTokens: 0,
                outputTokens: 0,
                totalTokens: 0,
              },
            },
          },
          type: 'workflow-finish',
          from: 'WORKFLOW',
          runId: 'test-run-id',
        },
      ]);

      // Verify execution completed successfully
      expect(executionResult.steps.step1).toMatchObject({
        status: 'success',
        output: { result: 'success1' },
        payload: {},
        startedAt: expect.any(Number),
        endedAt: expect.any(Number),
      });
      expect(executionResult.steps.step2).toMatchObject({
        status: 'success',
        output: { result: 'success2' },
        payload: {
          result: 'success1',
        },
        startedAt: expect.any(Number),
        endedAt: expect.any(Number),
      });
    });

    it('should handle basic suspend and resume flow', async ctx => {
      const inngest = new Inngest({
        id: 'mastra',
        baseUrl: `http://localhost:${(ctx as any).inngestPort}`,
        middleware: [realtimeMiddleware()],
      });

      const { createWorkflow, createStep } = init(inngest);

      const getUserInputAction = vi.fn().mockResolvedValue({ userInput: 'test input' });
      const promptAgentAction = vi
        .fn()
        .mockImplementationOnce(async ({ suspend }) => {
          console.log('suspend');
          await suspend();
          return undefined;
        })
        .mockImplementationOnce(() => ({ modelOutput: 'test output' }));
      const evaluateToneAction = vi.fn().mockResolvedValue({
        toneScore: { score: 0.8 },
        completenessScore: { score: 0.7 },
      });
      const improveResponseAction = vi.fn().mockResolvedValue({ improvedOutput: 'improved output' });
      const evaluateImprovedAction = vi.fn().mockResolvedValue({
        toneScore: { score: 0.9 },
        completenessScore: { score: 0.8 },
      });

      const getUserInput = createStep({
        id: 'getUserInput',
        execute: getUserInputAction,
        inputSchema: z.object({ input: z.string() }),
        outputSchema: z.object({ userInput: z.string() }),
      });
      const promptAgent = createStep({
        id: 'promptAgent',
        execute: promptAgentAction,
        inputSchema: z.object({ userInput: z.string() }),
        outputSchema: z.object({ modelOutput: z.string() }),
      });
      const evaluateTone = createStep({
        id: 'evaluateToneConsistency',
        execute: evaluateToneAction,
        inputSchema: z.object({ modelOutput: z.string() }),
        outputSchema: z.object({
          toneScore: z.any(),
          completenessScore: z.any(),
        }),
      });
      const improveResponse = createStep({
        id: 'improveResponse',
        execute: improveResponseAction,
        inputSchema: z.object({ toneScore: z.any(), completenessScore: z.any() }),
        outputSchema: z.object({ improvedOutput: z.string() }),
      });
      const evaluateImproved = createStep({
        id: 'evaluateImprovedResponse',
        execute: evaluateImprovedAction,
        inputSchema: z.object({ improvedOutput: z.string() }),
        outputSchema: z.object({
          toneScore: z.any(),
          completenessScore: z.any(),
        }),
      });

      const promptEvalWorkflow = createWorkflow({
        id: 'test-workflow',
        inputSchema: z.object({ input: z.string() }),
        outputSchema: z.object({}),
        steps: [getUserInput, promptAgent, evaluateTone, improveResponse, evaluateImproved],
      });

      promptEvalWorkflow
        .then(getUserInput)
        .then(promptAgent)
        .then(evaluateTone)
        .then(improveResponse)
        .then(evaluateImproved)
        .commit();

      const mastra = new Mastra({
        storage: new DefaultStorage({
          url: ':memory:',
        }),
        workflows: {
          'test-workflow': promptEvalWorkflow,
        },
        server: {
          apiRoutes: [
            {
              path: '/inngest/api',
              method: 'ALL',
              createHandler: async ({ mastra }) => inngestServe({ mastra, inngest }),
            },
          ],
        },
      });

      const app = await createHonoServer(mastra);

      const srv = (globServer = serve({
        fetch: app.fetch,
        port: (ctx as any).handlerPort,
      }));

      await resetInngest();

      const run = await promptEvalWorkflow.createRunAsync();

      const streamOutput = run.streamVNext({ inputData: { input: 'test' } });

      for await (const _data of streamOutput.fullStream) {
      }
      const resumeData = { stepId: 'promptAgent', context: { userInput: 'test input for resumption' } };
      const resumeStreamOutput = run.resumeStreamVNext({ resumeData: resumeData as any, step: promptAgent });

      for await (const _data of resumeStreamOutput.fullStream) {
      }

      const resumeResult = await resumeStreamOutput.result;

      srv.close();

      expect(evaluateToneAction).toHaveBeenCalledTimes(1);
      expect(resumeResult.steps).toMatchObject({
        input: { input: 'test' },
        getUserInput: {
          status: 'success',
          output: { userInput: 'test input' },
          payload: { input: 'test' },
          startedAt: expect.any(Number),
          endedAt: expect.any(Number),
        },
        promptAgent: {
          status: 'success',
          output: { modelOutput: 'test output' },
          payload: { userInput: 'test input' },
          startedAt: expect.any(Number),
          endedAt: expect.any(Number),
          resumePayload: { stepId: 'promptAgent', context: { userInput: 'test input for resumption' } },
          resumedAt: expect.any(Number),
          // suspendedAt: expect.any(Number),
        },
        evaluateToneConsistency: {
          status: 'success',
          output: { toneScore: { score: 0.8 }, completenessScore: { score: 0.7 } },
          payload: { modelOutput: 'test output' },
          startedAt: expect.any(Number),
          endedAt: expect.any(Number),
        },
        improveResponse: {
          status: 'success',
          output: { improvedOutput: 'improved output' },
          payload: { toneScore: { score: 0.8 }, completenessScore: { score: 0.7 } },
          startedAt: expect.any(Number),
          endedAt: expect.any(Number),
        },
        evaluateImprovedResponse: {
          status: 'success',
          output: { toneScore: { score: 0.9 }, completenessScore: { score: 0.8 } },
          payload: { improvedOutput: 'improved output' },
          startedAt: expect.any(Number),
          endedAt: expect.any(Number),
        },
      });
    });

    it('should be able to use an agent as a step', async ctx => {
      const inngest = new Inngest({
        id: 'mastra',
        baseUrl: `http://localhost:${(ctx as any).inngestPort}`,
        middleware: [realtimeMiddleware()],
      });

      const { createWorkflow, createStep } = init(inngest);

      const workflow = createWorkflow({
        id: 'test-workflow',
        inputSchema: z.object({
          prompt1: z.string(),
          prompt2: z.string(),
        }),
        outputSchema: z.object({}),
      });

      const agent = new Agent({
        name: 'test-agent-1',
        instructions: 'test agent instructions"',
        model: new MockLanguageModelV1({
          doStream: async () => ({
            stream: simulateReadableStream({
              chunks: [
                { type: 'text-delta', textDelta: 'Paris' },
                {
                  type: 'finish',
                  finishReason: 'stop',
                  logprobs: undefined,
                  usage: { completionTokens: 10, promptTokens: 3 },
                },
              ],
            }),
            rawCall: { rawPrompt: null, rawSettings: {} },
          }),
        }),
      });

      const agent2 = new Agent({
        name: 'test-agent-2',
        instructions: 'test agent instructions',
        model: new MockLanguageModelV1({
          doStream: async () => ({
            stream: simulateReadableStream({
              chunks: [
                { type: 'text-delta', textDelta: 'London' },
                {
                  type: 'finish',
                  finishReason: 'stop',
                  logprobs: undefined,
                  usage: { completionTokens: 10, promptTokens: 3 },
                },
              ],
            }),
            rawCall: { rawPrompt: null, rawSettings: {} },
          }),
        }),
      });

      const startStep = createStep({
        id: 'start',
        inputSchema: z.object({
          prompt1: z.string(),
          prompt2: z.string(),
        }),
        outputSchema: z.object({ prompt1: z.string(), prompt2: z.string() }),
        execute: async ({ inputData }) => {
          return {
            prompt1: inputData.prompt1,
            prompt2: inputData.prompt2,
          };
        },
      });

      const agentStep1 = createStep(agent);
      const agentStep2 = createStep(agent2);

      workflow
        .then(startStep)
        .map({
          prompt: {
            step: startStep,
            path: 'prompt1',
          },
        })
        .then(agentStep1)
        .map({
          prompt: {
            step: startStep,
            path: 'prompt2',
          },
        })
        .then(agentStep2)
        .commit();

      const mastra = new Mastra({
        storage: new DefaultStorage({
          url: ':memory:',
        }),
        workflows: {
          'test-workflow': workflow,
        },
        server: {
          apiRoutes: [
            {
              path: '/inngest/api',
              method: 'ALL',
              createHandler: async ({ mastra }) => inngestServe({ mastra, inngest }),
            },
          ],
        },
      });

      const app = await createHonoServer(mastra);

      const srv = (globServer = serve({
        fetch: app.fetch,
        port: (ctx as any).handlerPort,
      }));

      await resetInngest();

      const run = await workflow.createRunAsync({
        runId: 'test-run-id',
      });
      const streamOutput = run.stream({
        inputData: {
          prompt1: 'Capital of France, just the name',
          prompt2: 'Capital of UK, just the name',
        },
      });

      const values: StreamEvent[] = [];
      const agentEvents: StreamEvent[] = [];
      for await (const value of streamOutput.fullStream) {
        if (value.type !== 'workflow-step-output') {
          values.push(value);
        } else {
          agentEvents.push(value);
        }
      }

      srv.close();

      // @ts-ignore
      expect(agentEvents.map(event => event?.payload?.output?.type)).toEqual([
        'step-start',
        'text-delta',
        'finish',
        'step-finish',
        'step-start',
        'text-delta',
        'step-finish',
        'finish',
      ]);

      // Updated to new vNext streaming format
      const expectedValues = [
        {
          payload: {},
          type: 'workflow-start',
          from: 'WORKFLOW',
          runId: 'test-run-id',
        },
        {
          payload: {
            id: 'start',
            payload: {
              prompt1: 'Capital of France, just the name',
              prompt2: 'Capital of UK, just the name',
            },
            startedAt: expect.any(Number),
            status: 'running',
          },
          type: 'workflow-step-start',
          from: 'WORKFLOW',
          runId: 'test-run-id',
        },
        {
          payload: {
            id: 'start',
            endedAt: expect.any(Number),
            output: {
              prompt1: 'Capital of France, just the name',
              prompt2: 'Capital of UK, just the name',
            },
            status: 'success',
          },
          type: 'workflow-step-result',
          from: 'WORKFLOW',
          runId: 'test-run-id',
        },
        {
          payload: {
            id: expect.any(String),
            payload: {
              prompt1: 'Capital of France, just the name',
              prompt2: 'Capital of UK, just the name',
            },
            startedAt: expect.any(Number),
            status: 'running',
          },
          type: 'workflow-step-start',
          from: 'WORKFLOW',
          runId: 'test-run-id',
        },
        {
          payload: {
            id: expect.any(String),
            endedAt: expect.any(Number),
            output: {
              prompt: 'Capital of France, just the name',
            },
            status: 'success',
          },
          type: 'workflow-step-result',
          from: 'WORKFLOW',
          runId: 'test-run-id',
        },
        {
          payload: {
            id: 'test-agent-1',
            payload: {
              prompt: 'Capital of France, just the name',
            },
            startedAt: expect.any(Number),
            status: 'running',
          },
          type: 'workflow-step-start',
          from: 'WORKFLOW',
          runId: 'test-run-id',
        },
        {
          payload: {
            id: 'test-agent-1',
            output: {
              text: 'Paris',
            },
            endedAt: expect.any(Number),
            status: 'success',
          },
          type: 'workflow-step-result',
          from: 'WORKFLOW',
          runId: 'test-run-id',
        },
        {
          payload: {
            id: expect.any(String),
            payload: {
              text: 'Paris',
            },
            startedAt: expect.any(Number),
            status: 'running',
          },
          type: 'workflow-step-start',
          from: 'WORKFLOW',
          runId: 'test-run-id',
        },
        {
          payload: {
            id: expect.any(String),
            endedAt: expect.any(Number),
            output: {
              prompt: 'Capital of UK, just the name',
            },
            status: 'success',
          },
          type: 'workflow-step-result',
          from: 'WORKFLOW',
          runId: 'test-run-id',
        },
        {
          payload: {
            id: expect.any(String),
            payload: {
              prompt: 'Capital of UK, just the name',
            },
            startedAt: expect.any(Number),
            status: 'running',
          },
          type: 'workflow-step-start',
          from: 'WORKFLOW',
          runId: 'test-run-id',
        },
        {
          args: {
            prompt: 'Capital of UK, just the name',
          },
          name: 'test-agent-2',
          type: 'tool-call-streaming-start',
        },
        {
          args: {
            prompt: 'Capital of UK, just the name',
          },
          argsTextDelta: 'London',
          name: 'test-agent-2',
          type: 'tool-call-delta',
        },
        {
          args: {
            prompt: 'Capital of UK, just the name',
          },
          name: 'test-agent-2',
          type: 'tool-call-streaming-finish',
        },
        {
          payload: {
            id: expect.any(String),
            output: {
              text: 'London',
            },
            endedAt: expect.any(Number),
            status: 'success',
          },
          type: 'workflow-step-result',
          from: 'WORKFLOW',
          runId: 'test-run-id',
        },
        {
          payload: {
            metadata: {},
            output: {
              usage: {
                inputTokens: 0,
                outputTokens: 0,
                totalTokens: 0,
              },
            },
          },
          type: 'workflow-finish',
          from: 'WORKFLOW',
          runId: 'test-run-id',
        },
      ];
      values.forEach((value, i) => {
        const expectedValue = expectedValues[i];
        expect(value).toMatchObject(expectedValue);
      });
    });

    describe('Workflow integration', () => {
      let mockScorers: MastraScorer[];
      beforeEach(() => {
        const createMockScorer = (name: string, score: number = 0.8): MastraScorer => {
          const scorer = createScorer({
            description: 'Mock scorer',
            name,
          }).generateScore(() => {
            return score;
          });

          vi.spyOn(scorer, 'run');

          return scorer;
        };

        vi.clearAllMocks();
        mockScorers = [createMockScorer('toxicity', 0.9), createMockScorer('relevance', 0.7)];
      });

      it('should run experiment with workflow target', async ctx => {
        const inngest = new Inngest({
          id: 'mastra',
          baseUrl: `http://localhost:${(ctx as any).inngestPort}`,
          middleware: [realtimeMiddleware()],
        });

        const { createWorkflow, createStep } = init(inngest);

        // Create a simple workflow
        const mockStep = createStep({
          id: 'test-step',
          inputSchema: z.object({ input: z.string() }),
          outputSchema: z.object({ output: z.string() }),
          execute: async ({ inputData }) => {
            return { output: `Processed: ${inputData.input}` };
          },
        });

        const workflow = createWorkflow({
          id: 'test-workflow',
          inputSchema: z.object({ input: z.string() }),
          outputSchema: z.object({ output: z.string() }),
        })
          .then(mockStep)
          .commit();

        const mastra = new Mastra({
          storage: new DefaultStorage({
            url: ':memory:',
          }),
          workflows: {
            'test-workflow': workflow,
          },
          server: {
            apiRoutes: [
              {
                path: '/inngest/api',
                method: 'ALL',
                createHandler: async ({ mastra }) => inngestServe({ mastra, inngest }),
              },
            ],
          },
        });

        const app = await createHonoServer(mastra);

        const srv = (globServer = serve({
          fetch: app.fetch,
          port: (ctx as any).handlerPort,
        }));

        await resetInngest();

        const result = await runExperiment({
          data: [
            { input: { input: 'Test input 1' }, groundTruth: 'Expected 1' },
            { input: { input: 'Test input 2' }, groundTruth: 'Expected 2' },
          ],
          scorers: [mockScorers[0]],
          target: workflow,
        });
        srv.close();
        expect(result.scores.toxicity).toBe(0.9);
        expect(result.summary.totalItems).toBe(2);
      });
    });
  });

  describe.sequential('Flow Control Configuration', () => {
    it('should accept workflow configuration with flow control properties', async ctx => {
      const inngest = new Inngest({
        id: 'mastra-flow-control',
        baseUrl: `http://localhost:${(ctx as any).inngestPort}`,
        middleware: [realtimeMiddleware()],
      });

      const { createWorkflow, createStep } = init(inngest);

      const step1 = createStep({
        id: 'step1',
        execute: async ({ inputData }) => {
          return { result: 'step1: ' + inputData.value };
        },
        inputSchema: z.object({ value: z.string() }),
        outputSchema: z.object({ result: z.string() }),
      });

      // Test workflow with flow control configuration
      const workflow = createWorkflow({
        id: 'flow-control-test',
        inputSchema: z.object({ value: z.string() }),
        outputSchema: z.object({ result: z.string() }),
        steps: [step1],
        // Flow control properties
        concurrency: {
          limit: 5,
          key: 'event.data.userId',
        },
        rateLimit: {
          period: '1h',
          limit: 100,
        },
        priority: {
          run: 'event.data.priority ?? 50',
        },
      });

      expect(workflow).toBeDefined();
      expect(workflow.id).toBe('flow-control-test');

      // Verify that function creation includes flow control config
      const inngestFunction = workflow.getFunction();
      expect(inngestFunction).toBeDefined();
    });

    it('should handle workflow configuration with partial flow control properties', async ctx => {
      const inngest = new Inngest({
        id: 'mastra-partial-flow-control',
        baseUrl: `http://localhost:${(ctx as any).inngestPort}`,
        middleware: [realtimeMiddleware()],
      });

      const { createWorkflow, createStep } = init(inngest);

      const step1 = createStep({
        id: 'step1',
        execute: async ({ inputData }) => {
          return { result: 'step1: ' + inputData.value };
        },
        inputSchema: z.object({ value: z.string() }),
        outputSchema: z.object({ result: z.string() }),
      });

      // Test workflow with only some flow control properties
      const workflow = createWorkflow({
        id: 'partial-flow-control-test',
        inputSchema: z.object({ value: z.string() }),
        outputSchema: z.object({ result: z.string() }),
        steps: [step1],
        // Only concurrency control
        concurrency: {
          limit: 10,
        },
      });

      expect(workflow).toBeDefined();
      expect(workflow.id).toBe('partial-flow-control-test');

      const inngestFunction = workflow.getFunction();
      expect(inngestFunction).toBeDefined();
    });

    it('should handle workflow configuration without flow control properties (backward compatibility)', async ctx => {
      const inngest = new Inngest({
        id: 'mastra-backward-compat',
        baseUrl: `http://localhost:${(ctx as any).inngestPort}`,
        middleware: [realtimeMiddleware()],
      });

      const { createWorkflow, createStep } = init(inngest);

      const step1 = createStep({
        id: 'step1',
        execute: async ({ inputData }) => {
          return { result: 'step1: ' + inputData.value };
        },
        inputSchema: z.object({ value: z.string() }),
        outputSchema: z.object({ result: z.string() }),
      });

      // Test workflow without any flow control properties (existing behavior)
      const workflow = createWorkflow({
        id: 'backward-compat-test',
        inputSchema: z.object({ value: z.string() }),
        outputSchema: z.object({ result: z.string() }),
        steps: [step1],
        retryConfig: {
          attempts: 3,
          delay: 1000,
        },
      });

      expect(workflow).toBeDefined();
      expect(workflow.id).toBe('backward-compat-test');

      const inngestFunction = workflow.getFunction();
      expect(inngestFunction).toBeDefined();
    });

    it('should support all flow control configuration types', async ctx => {
      const inngest = new Inngest({
        id: 'mastra-all-flow-control',
        baseUrl: `http://localhost:${(ctx as any).inngestPort}`,
        middleware: [realtimeMiddleware()],
      });

      const { createWorkflow, createStep } = init(inngest);

      const step1 = createStep({
        id: 'step1',
        execute: async ({ inputData }) => {
          return { result: 'step1: ' + inputData.value };
        },
        inputSchema: z.object({ value: z.string() }),
        outputSchema: z.object({ result: z.string() }),
      });

      // Test workflow with all flow control configuration types
      const workflow = createWorkflow({
        id: 'all-flow-control-test',
        inputSchema: z.object({ value: z.string() }),
        outputSchema: z.object({ result: z.string() }),
        steps: [step1],
        // All flow control properties
        concurrency: {
          limit: 5,
          key: 'event.data.userId',
        },
        rateLimit: {
          period: '1m',
          limit: 10,
        },
        throttle: {
          period: '10s',
          limit: 1,
          key: 'event.data.organizationId',
        },
        debounce: {
          period: '5s',
          key: 'event.data.messageId',
        },
        priority: {
          run: 'event.data.priority ?? 0',
        },
      });

      expect(workflow).toBeDefined();
      expect(workflow.id).toBe('all-flow-control-test');

      const inngestFunction = workflow.getFunction();
      expect(inngestFunction).toBeDefined();
    });
  });

  describe('serve function with user-supplied functions', () => {
    it('should merge user-supplied functions with workflow functions', async _ctx => {
      const inngest = new Inngest({
        id: 'test-inngest-serve',
      });

      const { createWorkflow, createStep } = init(inngest);

      // Create a simple workflow
      const testWorkflow = createWorkflow({
        id: 'test-workflow',
        inputSchema: z.object({ text: z.string() }),
        outputSchema: z.object({ result: z.string() }),
      });

      const step1 = createStep({
        id: 'echo',
        inputSchema: z.object({ text: z.string() }),
        outputSchema: z.object({ result: z.string() }),
        execute: async ({ inputData }) => ({
          result: `Echo: ${inputData.text}`,
        }),
      });

      testWorkflow.then(step1).commit();

      // Create user-supplied Inngest functions with distinct IDs
      const userFunction1 = inngest.createFunction(
        { id: 'custom-user-handler-one' },
        { event: 'user/custom.event.one' },
        async ({ event }) => {
          return { customResult: event.data.value };
        },
      );

      const userFunction2 = inngest.createFunction(
        { id: 'custom-user-handler-two' },
        { event: 'user/custom.event.two' },
        async ({ event }) => {
          return { doubledResult: event.data.value * 2 };
        },
      );

      // Create a Mastra instance with our test workflow and user functions
      const testMastra = new Mastra({
        workflows: {
          testWorkflow,
        },
        server: {
          apiRoutes: [
            {
              path: '/api/inngest',
              method: 'ALL',
              createHandler: async ({ mastra }) =>
                inngestServe({
                  mastra,
                  inngest,
                  functions: [userFunction1, userFunction2], // Include user functions
                }),
            },
          ],
        },
      });

      // Create and start the server using the same pattern as other tests
      const app = await createHonoServer(testMastra);

      // Use a promise to get the actual listening port
      const { server, port } = await new Promise<{ server: any; port: number }>(resolve => {
        const server = serve(
          {
            fetch: app.fetch,
            port: 0, // Use random available port
          },
          () => {
            const address = server.address();
            const port =
              typeof address === 'string' ? parseInt(address.split(':').pop() || '3000') : address?.port || 3000;
            resolve({ server, port });
          },
        );
      });

      try {
        // Make a request to the Inngest endpoint to get function introspection
        const response = await fetch(`http://127.0.0.1:${port}/api/inngest`);
        expect(response.ok).toBe(true);

        const introspectionData = await response.json();

        // Inngest returns function metadata in the introspection response
        expect(introspectionData).toBeDefined();

        // The key validation: Inngest reports the correct function count
        // This proves our serve function correctly merged 1 workflow function + 2 user functions
        expect(introspectionData.function_count).toBe(3);

        // Verify the response structure is as expected
        expect(introspectionData.mode).toBe('dev');
        expect(introspectionData.schema_version).toBeDefined();
      } finally {
        // Clean up the server
        server.close();
      }
    });

    it('should work with empty user functions array', async _ctx => {
      const inngest = new Inngest({
        id: 'test-inngest-serve-empty',
      });

      const { createWorkflow, createStep } = init(inngest);

      const testWorkflow = createWorkflow({
        id: 'test-workflow-empty',
        inputSchema: z.object({ text: z.string() }),
        outputSchema: z.object({ result: z.string() }),
      });

      const step1 = createStep({
        id: 'echo',
        inputSchema: z.object({ text: z.string() }),
        outputSchema: z.object({ result: z.string() }),
        execute: async ({ inputData }) => ({
          result: inputData.text,
        }),
      });

      testWorkflow.then(step1).commit();

      const mastra = new Mastra({
        workflows: {
          testWorkflow,
        },
      });

      // Call serve with empty user functions array
      const serveResult = inngestServe({
        mastra,
        inngest,
        functions: [],
      });

      expect(serveResult).toBeDefined();
    });

    it('should work when no functions parameter is provided', async _ctx => {
      const inngest = new Inngest({
        id: 'test-inngest-serve-no-param',
      });

      const { createWorkflow, createStep } = init(inngest);

      const testWorkflow = createWorkflow({
        id: 'test-workflow-no-param',
        inputSchema: z.object({ text: z.string() }),
        outputSchema: z.object({ result: z.string() }),
      });

      const step1 = createStep({
        id: 'echo',
        inputSchema: z.object({ text: z.string() }),
        outputSchema: z.object({ result: z.string() }),
        execute: async ({ inputData }) => ({
          result: inputData.text,
        }),
      });

      testWorkflow.then(step1).commit();

      const mastra = new Mastra({
        workflows: {
          testWorkflow,
        },
      });

      // Call serve without functions parameter (backwards compatibility)
      const serveResult = inngestServe({
        mastra,
        inngest,
      });

      expect(serveResult).toBeDefined();
    });
  });

  describe('Workflow Runs', () => {
    it('should use shouldPersistSnapshot option', async ctx => {
      const inngest = new Inngest({
        id: 'mastra',
        baseUrl: `http://localhost:${(ctx as any).inngestPort}`,
      });

      const { createWorkflow, createStep } = init(inngest);
      const step1Action = vi.fn<any>().mockResolvedValue({ result: 'success1' });
      const step2Action = vi.fn<any>().mockResolvedValue({ result: 'success2' });

      const step1 = createStep({
        id: 'step1',
        execute: step1Action,
        inputSchema: z.object({}),
        outputSchema: z.object({}),
      });
      const step2 = createStep({
        id: 'step2',
        execute: step2Action,
        inputSchema: z.object({}),
        outputSchema: z.object({}),
      });
      const resumeStep = createStep({
        id: 'resume-step',
        execute: async ({ resumeData, suspend }) => {
          if (!resumeData) {
            return suspend({});
          }
          return { completed: true };
        },
        inputSchema: z.object({}),
        outputSchema: z.object({ completed: z.boolean() }),
        resumeSchema: z.object({ resume: z.string() }),
      });

      const workflow = createWorkflow({
        id: 'test-workflow',
        inputSchema: z.object({}),
        outputSchema: z.object({ completed: z.boolean() }),
        options: { shouldPersistSnapshot: ({ workflowStatus }) => workflowStatus === 'suspended' },
      });
      workflow.then(step1).then(step2).then(resumeStep).commit();

      const mastra = new Mastra({
        workflows: {
          'test-workflow': workflow,
        },
        logger: false,
        server: {
          apiRoutes: [
            {
              path: '/inngest/api',
              method: 'ALL',
              createHandler: async ({ mastra }) => inngestServe({ mastra, inngest }),
            },
          ],
        },
        storage: new DefaultStorage({
          url: ':memory:',
        }),
      });

      const app = await createHonoServer(mastra);

      const srv = (globServer = serve({
        fetch: app.fetch,
        port: (ctx as any).handlerPort,
      }));
      await resetInngest();

      // Create a few runs
      const run1 = await workflow.createRunAsync();
      await run1.start({ inputData: {} });

      const { runs, total } = await workflow.getWorkflowRuns();
      expect(total).toBe(1);
      expect(runs).toHaveLength(1);

      await run1.resume({ resumeData: { resume: 'resume' }, step: 'resume-step' });

      const { runs: afterResumeRuns, total: afterResumeTotal } = await workflow.getWorkflowRuns();
      expect(afterResumeTotal).toBe(1);
      expect(afterResumeRuns).toHaveLength(1);
      expect(afterResumeRuns.map(r => r.runId)).toEqual(expect.arrayContaining([run1.runId]));
      expect(afterResumeRuns[0]?.workflowName).toBe('test-workflow');
      expect(afterResumeRuns[0]?.snapshot).toBeDefined();
      expect((afterResumeRuns[0]?.snapshot as any).status).toBe('suspended');

      srv.close();
    });

    it('should get workflow run by id from storage', async ctx => {
      const inngest = new Inngest({
        id: 'mastra',
        baseUrl: `http://localhost:${(ctx as any).inngestPort}`,
      });

      const { createWorkflow, createStep } = init(inngest);
      const step1Action = vi.fn<any>().mockResolvedValue({ result: 'success1' });
      const step2Action = vi.fn<any>().mockResolvedValue({ result: 'success2' });

      const step1 = createStep({
        id: 'step1',
        execute: step1Action,
        inputSchema: z.object({}),
        outputSchema: z.object({}),
      });
      const step2 = createStep({
        id: 'step2',
        execute: step2Action,
        inputSchema: z.object({}),
        outputSchema: z.object({}),
      });

      const workflow = createWorkflow({ id: 'test-workflow', inputSchema: z.object({}), outputSchema: z.object({}) });
      workflow.then(step1).then(step2).commit();

      const mastra = new Mastra({
        logger: false,
        workflows: {
          'test-workflow': workflow,
        },
        server: {
          apiRoutes: [
            {
              path: '/inngest/api',
              method: 'ALL',
              createHandler: async ({ mastra }) => inngestServe({ mastra, inngest }),
            },
          ],
        },
        storage: new DefaultStorage({
          url: ':memory:',
        }),
      });

      const app = await createHonoServer(mastra);

      const srv = (globServer = serve({
        fetch: app.fetch,
        port: (ctx as any).handlerPort,
      }));
      await resetInngest();

      // Create a few runs
      const run1 = await workflow.createRunAsync();
      await run1.start({ inputData: {} });

      const { runs, total } = await workflow.getWorkflowRuns();
      expect(total).toBe(1);
      expect(runs).toHaveLength(1);
      expect(runs.map(r => r.runId)).toEqual(expect.arrayContaining([run1.runId]));
      expect(runs[0]?.workflowName).toBe('test-workflow');
      expect(runs[0]?.snapshot).toBeDefined();

      const run3 = await workflow.getWorkflowRunById(run1.runId);
      expect(run3?.runId).toBe(run1.runId);
      expect(run3?.workflowName).toBe('test-workflow');
      expect(run3?.snapshot).toEqual(runs[0].snapshot);
      srv.close();
    });
  });
}, 80e3);<|MERGE_RESOLUTION|>--- conflicted
+++ resolved
@@ -5,9 +5,10 @@
 import { realtimeMiddleware } from '@inngest/realtime/middleware';
 import { Agent } from '@mastra/core/agent';
 import { Mastra } from '@mastra/core/mastra';
-import { RequestContext } from '@mastra/core/request-context';
+import { RuntimeContext } from '@mastra/core/runtime-context';
 import type { MastraScorer } from '@mastra/core/scores';
 import { createScorer, runExperiment } from '@mastra/core/scores';
+import { Telemetry } from '@mastra/core/telemetry';
 import { createTool } from '@mastra/core/tools';
 import type { StreamEvent } from '@mastra/core/workflows';
 import { createHonoServer } from '@mastra/deployer/server';
@@ -5231,8 +5232,6 @@
 
       srv.close();
     });
-<<<<<<< HEAD
-=======
 
     it('should maintain correct step status after resuming in branching workflows - #6419', async ctx => {
       const inngest = new Inngest({
@@ -5358,67 +5357,35 @@
       }
     });
   });
->>>>>>> 226a1467
-
-    it('should maintain correct step status after resuming in branching workflows - #6419', async ctx => {
+
+  describe('Accessing Mastra', () => {
+    it('should be able to access the deprecated mastra primitives', async ctx => {
       const inngest = new Inngest({
         id: 'mastra',
         baseUrl: `http://localhost:${(ctx as any).inngestPort}`,
-        middleware: [realtimeMiddleware()],
       });
 
       const { createWorkflow, createStep } = init(inngest);
-
-      const branchStep1 = createStep({
-        id: 'branch-step-1',
-        inputSchema: z.object({ value: z.number() }),
-        outputSchema: z.object({ result: z.number() }),
-        resumeSchema: z.object({ multiplier: z.number() }),
-        execute: async ({ inputData, suspend, resumeData }) => {
-          if (!resumeData) {
-            await suspend({});
-            return { result: 0 };
-          }
-          return { result: inputData.value * resumeData.multiplier };
-        },
-      });
-
-      const branchStep2 = createStep({
-        id: 'branch-step-2',
-        inputSchema: z.object({ value: z.number() }),
-        outputSchema: z.object({ result: z.number() }),
-        resumeSchema: z.object({ multiplier: z.number() }),
-        execute: async ({ inputData, suspend, resumeData }) => {
-          if (!resumeData) {
-            await suspend({});
-            return { result: 0 };
-          }
-          return { result: inputData.value * resumeData.multiplier };
-        },
-      });
-
-      const testWorkflow = createWorkflow({
-        id: 'branching-state-bug-test',
-        inputSchema: z.object({ value: z.number() }),
-        outputSchema: z.object({
-          'branch-step-1': z.object({ result: z.number() }),
-          'branch-step-2': z.object({ result: z.number() }),
-        }),
-      })
-        .branch([
-          [async () => true, branchStep1], // First branch will execute and suspend
-          [async () => true, branchStep2], // Second branch will execute and suspend
-        ])
-        .commit();
-
-      // Create a new storage instance for initial run
-      const initialStorage = new DefaultStorage({
-        url: 'file::memory:',
-      });
+      let telemetry: Telemetry | undefined;
+      const step1 = createStep({
+        id: 'step1',
+        inputSchema: z.object({}),
+        outputSchema: z.object({}),
+        execute: async ({ mastra }) => {
+          telemetry = mastra?.getTelemetry();
+          return {};
+        },
+      });
+
+      const workflow = createWorkflow({ id: 'test-workflow', inputSchema: z.object({}), outputSchema: z.object({}) });
+      workflow.then(step1).commit();
+
       const mastra = new Mastra({
-        storage: initialStorage,
+        storage: new DefaultStorage({
+          url: ':memory:',
+        }),
         workflows: {
-          'test-workflow': testWorkflow,
+          'test-workflow': workflow,
         },
         server: {
           apiRoutes: [
@@ -5439,49 +5406,14 @@
       }));
       await resetInngest();
 
-      const run = await testWorkflow.createRunAsync();
-
-      // Start workflow - both steps should suspend
-      const initialResult = await run.start({ inputData: { value: 10 } });
-
-      expect(initialResult.status).toBe('suspended');
-      expect(initialResult.steps['branch-step-1'].status).toBe('suspended');
-      expect(initialResult.steps['branch-step-2'].status).toBe('suspended');
-      if (initialResult.status === 'suspended') {
-        expect(initialResult.suspended).toHaveLength(2);
-        expect(initialResult.suspended[0]).toContain('branch-step-1');
-        expect(initialResult.suspended[1]).toContain('branch-step-2');
-      }
-
-      const resumedResult1 = await run.resume({
-        step: 'branch-step-1',
-        resumeData: { multiplier: 2 },
-      });
-      // Workflow should still be suspended (branch-step-2 not resumed yet)
-      expect(resumedResult1.status).toBe('suspended');
-      expect(resumedResult1.steps['branch-step-1'].status).toBe('success');
-      expect(resumedResult1.steps['branch-step-2'].status).toBe('suspended');
-      if (resumedResult1.status === 'suspended') {
-        expect(resumedResult1.suspended).toHaveLength(1);
-        expect(resumedResult1.suspended[0]).toContain('branch-step-2');
-      }
-
-      const finalResult = await run.resume({
-        step: 'branch-step-2',
-        resumeData: { multiplier: 3 },
-      });
+      // Access new instance properties directly - should work without warning
+      const run = await workflow.createRunAsync();
+      await run.start({ inputData: {} });
+
+      expect(telemetry).toBeDefined();
+      expect(telemetry).toBeInstanceOf(Telemetry);
 
       srv.close();
-
-      expect(finalResult.status).toBe('success');
-      expect(finalResult.steps['branch-step-1'].status).toBe('success');
-      expect(finalResult.steps['branch-step-2'].status).toBe('success');
-      if (finalResult.status === 'success') {
-        expect(finalResult.result).toEqual({
-          'branch-step-1': { result: 20 }, // 10 * 2
-          'branch-step-2': { result: 30 }, // 10 * 3
-        });
-      }
     });
   });
 
@@ -7211,9 +7143,8 @@
     });
   });
 
-  // TODO: can we support this on inngest?
-  describe.skip('Dependency Injection', () => {
-    it('should inject requestContext dependencies into steps during run', async ctx => {
+  describe('Accessing Mastra', () => {
+    it('should be able to access the deprecated mastra primitives', async ctx => {
       const inngest = new Inngest({
         id: 'mastra',
         baseUrl: `http://localhost:${(ctx as any).inngestPort}`,
@@ -7221,21 +7152,19 @@
 
       const { createWorkflow, createStep } = init(inngest);
 
-      const requestContext = new RequestContext();
-      const testValue = 'test-dependency';
-      requestContext.set('testKey', testValue);
-
-      const step = createStep({
+      let telemetry: Telemetry | undefined;
+      const step1 = createStep({
         id: 'step1',
-        execute: async ({ requestContext }) => {
-          const value = requestContext.get('testKey');
-          return { injectedValue: value };
-        },
         inputSchema: z.object({}),
         outputSchema: z.object({}),
-      });
+        execute: async ({ mastra }) => {
+          telemetry = mastra?.getTelemetry();
+          return {};
+        },
+      });
+
       const workflow = createWorkflow({ id: 'test-workflow', inputSchema: z.object({}), outputSchema: z.object({}) });
-      workflow.then(step).commit();
+      workflow.then(step1).commit();
 
       const mastra = new Mastra({
         storage: new DefaultStorage({
@@ -7263,8 +7192,71 @@
       }));
       await resetInngest();
 
+      // Access new instance properties directly - should work without warning
       const run = await workflow.createRunAsync();
-      const result = await run.start({ requestContext });
+      await run.start({ inputData: {} });
+
+      srv.close();
+
+      expect(telemetry).toBeDefined();
+      expect(telemetry).toBeInstanceOf(Telemetry);
+    });
+  });
+
+  // TODO: can we support this on inngest?
+  describe.skip('Dependency Injection', () => {
+    it('should inject runtimeContext dependencies into steps during run', async ctx => {
+      const inngest = new Inngest({
+        id: 'mastra',
+        baseUrl: `http://localhost:${(ctx as any).inngestPort}`,
+      });
+
+      const { createWorkflow, createStep } = init(inngest);
+
+      const runtimeContext = new RuntimeContext();
+      const testValue = 'test-dependency';
+      runtimeContext.set('testKey', testValue);
+
+      const step = createStep({
+        id: 'step1',
+        execute: async ({ runtimeContext }) => {
+          const value = runtimeContext.get('testKey');
+          return { injectedValue: value };
+        },
+        inputSchema: z.object({}),
+        outputSchema: z.object({}),
+      });
+      const workflow = createWorkflow({ id: 'test-workflow', inputSchema: z.object({}), outputSchema: z.object({}) });
+      workflow.then(step).commit();
+
+      const mastra = new Mastra({
+        storage: new DefaultStorage({
+          url: ':memory:',
+        }),
+        workflows: {
+          'test-workflow': workflow,
+        },
+        server: {
+          apiRoutes: [
+            {
+              path: '/inngest/api',
+              method: 'ALL',
+              createHandler: async ({ mastra }) => inngestServe({ mastra, inngest }),
+            },
+          ],
+        },
+      });
+
+      const app = await createHonoServer(mastra);
+
+      const srv = (globServer = serve({
+        fetch: app.fetch,
+        port: (ctx as any).handlerPort,
+      }));
+      await resetInngest();
+
+      const run = await workflow.createRunAsync();
+      const result = await run.start({ runtimeContext });
 
       srv.close();
 
@@ -7272,7 +7264,7 @@
       expect(result.steps.step1.output.injectedValue).toBe(testValue);
     });
 
-    it.skip('should inject requestContext dependencies into steps during resume', async ctx => {
+    it.skip('should inject runtimeContext dependencies into steps during resume', async ctx => {
       const inngest = new Inngest({
         id: 'mastra',
         baseUrl: `http://localhost:${(ctx as any).inngestPort}`,
@@ -7284,21 +7276,21 @@
         url: 'file::memory:',
       });
 
-      const requestContext = new RequestContext();
+      const runtimeContext = new RuntimeContext();
       const testValue = 'test-dependency';
-      requestContext.set('testKey', testValue);
+      runtimeContext.set('testKey', testValue);
 
       const mastra = new Mastra({
         logger: false,
         storage: initialStorage,
       });
 
-      const execute = vi.fn(async ({ requestContext, suspend, resumeData }) => {
+      const execute = vi.fn(async ({ runtimeContext, suspend, resumeData }) => {
         if (!resumeData?.human) {
           await suspend();
         }
 
-        const value = requestContext.get('testKey');
+        const value = runtimeContext.get('testKey');
         return { injectedValue: value };
       });
 
@@ -7317,24 +7309,24 @@
       workflow.then(step).commit();
 
       const run = await workflow.createRunAsync();
-      await run.start({ requestContext });
-
-      const resumerequestContext = new RequestContext();
-      resumerequestContext.set('testKey', testValue + '2');
+      await run.start({ runtimeContext });
+
+      const resumeruntimeContext = new RuntimeContext();
+      resumeruntimeContext.set('testKey', testValue + '2');
 
       const result = await run.resume({
         step: step,
         resumeData: {
           human: true,
         },
-        requestContext: resumerequestContext,
+        runtimeContext: resumeruntimeContext,
       });
 
       // @ts-ignore
       expect(result?.steps.step1.output.injectedValue).toBe(testValue + '2');
     });
 
-    it('should have access to requestContext from before suspension during workflow resume', async ctx => {
+    it('should have access to runtimeContext from before suspension during workflow resume', async ctx => {
       const inngest = new Inngest({
         id: 'mastra',
         baseUrl: `http://localhost:${(ctx as any).inngestPort}`,
@@ -7370,8 +7362,8 @@
         outputSchema: z.object({
           value: z.number(),
         }),
-        execute: async ({ inputData, requestContext }) => {
-          requestContext.set('testKey', testValue);
+        execute: async ({ inputData, runtimeContext }) => {
+          runtimeContext.set('testKey', testValue);
           return {
             value: inputData.value + 1,
           };
@@ -7390,8 +7382,8 @@
             id: 'final',
             inputSchema: z.object({ value: z.number() }),
             outputSchema: z.object({ value: z.number() }),
-            execute: async ({ inputData, requestContext }) => {
-              const testKey = requestContext.get('testKey');
+            execute: async ({ inputData, runtimeContext }) => {
+              const testKey = runtimeContext.get('testKey');
               expect(testKey).toBe(testValue);
               return { value: inputData.value };
             },
@@ -7417,7 +7409,7 @@
       expect(resumeResult.status).toBe('success');
     });
 
-    it('should not show removed requestContext values in subsequent steps', async ctx => {
+    it('should not show removed runtimeContext values in subsequent steps', async ctx => {
       const inngest = new Inngest({
         id: 'mastra',
         baseUrl: `http://localhost:${(ctx as any).inngestPort}`,
@@ -7431,7 +7423,7 @@
         outputSchema: z.object({ value: z.number() }),
         resumeSchema: z.object({ value: z.number() }),
         suspendSchema: z.object({ message: z.string() }),
-        execute: async ({ inputData, resumeData, suspend, requestContext }) => {
+        execute: async ({ inputData, resumeData, suspend, runtimeContext }) => {
           const finalValue = (resumeData?.value ?? 0) + inputData.value;
 
           if (!resumeData?.value || finalValue < 10) {
@@ -7440,10 +7432,10 @@
             });
           }
 
-          const testKey = requestContext.get('testKey');
+          const testKey = runtimeContext.get('testKey');
           expect(testKey).toBe(testValue);
 
-          requestContext.delete('testKey');
+          runtimeContext.delete('testKey');
 
           return { value: finalValue };
         },
@@ -7457,8 +7449,8 @@
         outputSchema: z.object({
           value: z.number(),
         }),
-        execute: async ({ inputData, requestContext }) => {
-          requestContext.set('testKey', testValue);
+        execute: async ({ inputData, runtimeContext }) => {
+          runtimeContext.set('testKey', testValue);
           return {
             value: inputData.value + 1,
           };
@@ -7477,8 +7469,8 @@
             id: 'final',
             inputSchema: z.object({ value: z.number() }),
             outputSchema: z.object({ value: z.number() }),
-            execute: async ({ inputData, requestContext }) => {
-              const testKey = requestContext.get('testKey');
+            execute: async ({ inputData, runtimeContext }) => {
+              const testKey = runtimeContext.get('testKey');
               expect(testKey).toBeUndefined();
               return { value: inputData.value };
             },
@@ -8443,7 +8435,7 @@
       const { stream, getWorkflowState } = run.streamLegacy({ inputData: { input: 'test' } });
 
       for await (const data of stream) {
-        if (data.type === 'workflow-step-suspended') {
+        if (data.type === 'step-suspended') {
           expect(promptAgentAction).toHaveBeenCalledTimes(1);
 
           // make it async to show that execution is not blocked
@@ -8644,7 +8636,6 @@
 
       srv.close();
 
-      // Updated to new vNext streaming format
       const expectedValues = [
         {
           payload: {
@@ -8921,1186 +8912,6 @@
     });
   });
 
-  describe('Streaming (vNext)', () => {
-    it('should generate a stream', async ctx => {
-      const inngest = new Inngest({
-        id: 'mastra',
-        baseUrl: `http://localhost:${(ctx as any).inngestPort}`,
-        middleware: [realtimeMiddleware()],
-      });
-
-      const { createWorkflow, createStep } = init(inngest);
-
-      const step1Action = vi.fn<any>().mockResolvedValue({ result: 'success1' });
-      const step2Action = vi.fn<any>().mockResolvedValue({ result: 'success2' });
-
-      const step1 = createStep({
-        id: 'step1',
-        execute: step1Action,
-        inputSchema: z.object({}),
-        outputSchema: z.object({ value: z.string() }),
-      });
-      const step2 = createStep({
-        id: 'step2',
-        execute: step2Action,
-        inputSchema: z.object({ value: z.string() }),
-        outputSchema: z.object({}),
-      });
-
-      const workflow = createWorkflow({
-        id: 'test-workflow',
-        inputSchema: z.object({}),
-        outputSchema: z.object({}),
-        steps: [step1, step2],
-      });
-      workflow.then(step1).then(step2).commit();
-
-      const mastra = new Mastra({
-        storage: new DefaultStorage({
-          url: ':memory:',
-        }),
-        workflows: {
-          'test-workflow': workflow,
-        },
-        server: {
-          apiRoutes: [
-            {
-              path: '/inngest/api',
-              method: 'ALL',
-              createHandler: async ({ mastra }) => inngestServe({ mastra, inngest }),
-            },
-          ],
-        },
-      });
-
-      const app = await createHonoServer(mastra);
-
-      const srv = (globServer = serve({
-        fetch: app.fetch,
-        port: (ctx as any).handlerPort,
-      }));
-      await resetInngest();
-
-      const runId = 'test-run-id';
-      let watchData: StreamEvent[] = [];
-      const run = await workflow.createRunAsync({
-        runId,
-      });
-
-      await resetInngest();
-
-      const streamOutput = run.stream({ inputData: {} });
-
-      // Start watching the workflow
-      const collectedStreamData: StreamEvent[] = [];
-      for await (const data of streamOutput.fullStream) {
-        collectedStreamData.push(JSON.parse(JSON.stringify(data)));
-      }
-      watchData = collectedStreamData;
-
-      const executionResult = await streamOutput.result;
-
-      srv.close();
-
-      expect(watchData.length).toBe(6);
-      expect(watchData).toMatchObject([
-        {
-          payload: {},
-          type: 'workflow-start',
-          from: 'WORKFLOW',
-          runId: 'test-run-id',
-        },
-        {
-          payload: {
-            id: 'step1',
-            payload: {},
-            startedAt: expect.any(Number),
-          },
-          type: 'workflow-step-start',
-          from: 'WORKFLOW',
-          runId: 'test-run-id',
-        },
-        {
-          payload: {
-            id: 'step1',
-            output: {
-              result: 'success1',
-            },
-            endedAt: expect.any(Number),
-            status: 'success',
-          },
-          type: 'workflow-step-result',
-          from: 'WORKFLOW',
-          runId: 'test-run-id',
-        },
-        {
-          payload: {
-            id: 'step2',
-            payload: {
-              result: 'success1',
-            },
-            startedAt: expect.any(Number),
-          },
-          type: 'workflow-step-start',
-          from: 'WORKFLOW',
-          runId: 'test-run-id',
-        },
-        {
-          payload: {
-            id: 'step2',
-            output: {
-              result: 'success2',
-            },
-            endedAt: expect.any(Number),
-            status: 'success',
-          },
-          type: 'workflow-step-result',
-          from: 'WORKFLOW',
-          runId: 'test-run-id',
-        },
-        {
-          payload: {
-            metadata: {},
-            output: {
-              usage: {
-                inputTokens: 0,
-                outputTokens: 0,
-                totalTokens: 0,
-              },
-            },
-          },
-          type: 'workflow-finish',
-          from: 'WORKFLOW',
-          runId: 'test-run-id',
-        },
-      ]);
-      // Verify execution completed successfully
-      expect(executionResult.steps.step1).toMatchObject({
-        status: 'success',
-        output: { result: 'success1' },
-        payload: {},
-        startedAt: expect.any(Number),
-        endedAt: expect.any(Number),
-      });
-      expect(executionResult.steps.step2).toMatchObject({
-        status: 'success',
-        output: { result: 'success2' },
-        payload: {
-          result: 'success1',
-        },
-        startedAt: expect.any(Number),
-        endedAt: expect.any(Number),
-      });
-    });
-
-    it('should generate a stream with custom events', async ctx => {
-      const inngest = new Inngest({
-        id: 'mastra',
-        baseUrl: `http://localhost:${(ctx as any).inngestPort}`,
-        middleware: [realtimeMiddleware()],
-      });
-
-      const { createWorkflow, createStep } = init(inngest);
-
-      const step1 = createStep({
-        id: 'step1',
-        execute: async ({ writer }) => {
-          await writer.write({
-            type: 'custom-event',
-            payload: {
-              hello: 'world',
-            },
-          });
-
-          return { value: 'success1' };
-        },
-        inputSchema: z.object({}),
-        outputSchema: z.object({ value: z.string() }),
-      });
-      const step2 = createStep({
-        id: 'step2',
-        execute: async ({ writer }) => {
-          await writer.write({
-            type: 'custom-event',
-            payload: {
-              hello: 'world 2',
-            },
-          });
-          return { result: 'success2' };
-        },
-        inputSchema: z.object({ value: z.string() }),
-        outputSchema: z.object({}),
-      });
-
-      const workflow = createWorkflow({
-        id: 'test-workflow',
-        inputSchema: z.object({}),
-        outputSchema: z.object({}),
-        steps: [step1, step2],
-      });
-      workflow.then(step1).then(step2).commit();
-
-      const mastra = new Mastra({
-        storage: new DefaultStorage({
-          url: ':memory:',
-        }),
-        workflows: {
-          'test-workflow': workflow,
-        },
-        server: {
-          apiRoutes: [
-            {
-              path: '/inngest/api',
-              method: 'ALL',
-              createHandler: async ({ mastra }) => inngestServe({ mastra, inngest }),
-            },
-          ],
-        },
-      });
-
-      const app = await createHonoServer(mastra);
-
-      const srv = (globServer = serve({
-        fetch: app.fetch,
-        port: (ctx as any).handlerPort,
-      }));
-      await resetInngest();
-
-      const runId = 'test-run-id';
-      let watchData: StreamEvent[] = [];
-      const run = await workflow.createRunAsync({
-        runId,
-      });
-
-      const streamOutput = run.stream({ inputData: {} });
-
-      // Start watching the workflow
-      const collectedStreamData: StreamEvent[] = [];
-      for await (const data of streamOutput.fullStream) {
-        collectedStreamData.push(JSON.parse(JSON.stringify(data)));
-      }
-      watchData = collectedStreamData;
-
-      const executionResult = await streamOutput.result;
-
-      srv.close();
-
-      // Custom events test would still include the custom events
-      expect(watchData.length).toBe(8); // 6 standard events + 2 custom events
-      expect(watchData).toMatchObject([
-        {
-          payload: {},
-          type: 'workflow-start',
-          from: 'WORKFLOW',
-          runId: 'test-run-id',
-        },
-        {
-          payload: {
-            id: 'step1',
-            payload: {},
-            startedAt: expect.any(Number),
-          },
-          type: 'workflow-step-start',
-          from: 'WORKFLOW',
-          runId: 'test-run-id',
-        },
-        {
-          type: 'workflow-step-output',
-          payload: {
-            output: {
-              type: 'custom-event',
-              payload: {
-                hello: 'world',
-              },
-            },
-          },
-          from: 'USER',
-          // stepId: 'step1',
-          runId: 'test-run-id',
-        },
-        {
-          payload: {
-            id: 'step1',
-            output: {
-              value: 'success1',
-            },
-            endedAt: expect.any(Number),
-            status: 'success',
-          },
-          type: 'workflow-step-result',
-          from: 'WORKFLOW',
-          runId: 'test-run-id',
-        },
-        {
-          payload: {
-            id: 'step2',
-            payload: {
-              value: 'success1',
-            },
-            startedAt: expect.any(Number),
-          },
-          type: 'workflow-step-start',
-          from: 'WORKFLOW',
-          runId: 'test-run-id',
-        },
-        {
-          type: 'workflow-step-output',
-          payload: {
-            output: {
-              type: 'custom-event',
-              payload: {
-                hello: 'world 2',
-              },
-            },
-          },
-          from: 'USER',
-          // stepId: 'step2',
-          runId: 'test-run-id',
-        },
-        {
-          payload: {
-            id: 'step2',
-            output: {
-              result: 'success2',
-            },
-            endedAt: expect.any(Number),
-            status: 'success',
-          },
-          type: 'workflow-step-result',
-          from: 'WORKFLOW',
-          runId: 'test-run-id',
-        },
-        {
-          payload: {
-            metadata: {},
-            output: {
-              usage: {
-                inputTokens: 0,
-                outputTokens: 0,
-                totalTokens: 0,
-              },
-            },
-          },
-          type: 'workflow-finish',
-          from: 'WORKFLOW',
-          runId: 'test-run-id',
-        },
-      ]);
-      // Verify execution completed successfully
-      expect(executionResult.steps.step1).toMatchObject({
-        status: 'success',
-        output: { value: 'success1' },
-        payload: {},
-        startedAt: expect.any(Number),
-        endedAt: expect.any(Number),
-      });
-      expect(executionResult.steps.step2).toMatchObject({
-        status: 'success',
-        output: { result: 'success2' },
-        payload: {
-          value: 'success1',
-        },
-        startedAt: expect.any(Number),
-        endedAt: expect.any(Number),
-      });
-    });
-
-    it('should handle basic sleep waiting flow', async ctx => {
-      const inngest = new Inngest({
-        id: 'mastra',
-        baseUrl: `http://localhost:${(ctx as any).inngestPort}`,
-        middleware: [realtimeMiddleware()],
-      });
-
-      const { createWorkflow, createStep } = init(inngest);
-
-      const step1Action = vi.fn<any>().mockResolvedValue({ result: 'success1' });
-      const step2Action = vi.fn<any>().mockResolvedValue({ result: 'success2' });
-
-      const step1 = createStep({
-        id: 'step1',
-        execute: step1Action,
-        inputSchema: z.object({}),
-        outputSchema: z.object({ value: z.string() }),
-      });
-      const step2 = createStep({
-        id: 'step2',
-        execute: step2Action,
-        inputSchema: z.object({ value: z.string() }),
-        outputSchema: z.object({}),
-      });
-
-      const workflow = createWorkflow({
-        id: 'test-workflow',
-        inputSchema: z.object({}),
-        outputSchema: z.object({}),
-        steps: [step1, step2],
-      });
-      workflow.then(step1).sleep(1000).then(step2).commit();
-
-      const mastra = new Mastra({
-        storage: new DefaultStorage({
-          url: ':memory:',
-        }),
-        workflows: {
-          'test-workflow': workflow,
-        },
-        server: {
-          apiRoutes: [
-            {
-              path: '/inngest/api',
-              method: 'ALL',
-              createHandler: async ({ mastra }) => inngestServe({ mastra, inngest }),
-            },
-          ],
-        },
-      });
-
-      const app = await createHonoServer(mastra);
-
-      const srv = (globServer = serve({
-        fetch: app.fetch,
-        port: (ctx as any).handlerPort,
-      }));
-      await resetInngest();
-
-      const runId = 'test-run-id';
-      let watchData: StreamEvent[] = [];
-      const run = await workflow.createRunAsync({
-        runId,
-      });
-
-      await resetInngest();
-
-      const streamOutput = run.stream({ inputData: {} });
-
-      // Start watching the workflow
-      const collectedStreamData: StreamEvent[] = [];
-      for await (const data of streamOutput.fullStream) {
-        collectedStreamData.push(JSON.parse(JSON.stringify(data)));
-      }
-      watchData = collectedStreamData;
-
-      const executionResult = await streamOutput.result;
-
-      srv.close();
-
-      expect(watchData.length).toBe(8);
-      expect(watchData).toMatchObject([
-        {
-          payload: {},
-          type: 'workflow-start',
-          from: 'WORKFLOW',
-          runId: 'test-run-id',
-        },
-        {
-          payload: {
-            id: 'step1',
-            startedAt: expect.any(Number),
-            payload: {},
-          },
-          type: 'workflow-step-start',
-          from: 'WORKFLOW',
-          runId: 'test-run-id',
-        },
-        {
-          payload: {
-            id: 'step1',
-            output: {
-              result: 'success1',
-            },
-            endedAt: expect.any(Number),
-            status: 'success',
-          },
-          type: 'workflow-step-result',
-          from: 'WORKFLOW',
-          runId: 'test-run-id',
-        },
-        {
-          payload: {
-            id: expect.any(String),
-            startedAt: expect.any(Number),
-            status: 'waiting',
-            payload: {
-              result: 'success1',
-            },
-          },
-          type: 'workflow-step-waiting',
-          from: 'WORKFLOW',
-          runId: 'test-run-id',
-        },
-        {
-          payload: {
-            id: expect.any(String),
-            endedAt: expect.any(Number),
-            status: 'success',
-            output: {
-              result: 'success1',
-            },
-          },
-          type: 'workflow-step-result',
-          from: 'WORKFLOW',
-          runId: 'test-run-id',
-        },
-        {
-          payload: {
-            id: 'step2',
-            payload: {
-              result: 'success1',
-            },
-            startedAt: expect.any(Number),
-          },
-          type: 'workflow-step-start',
-          from: 'WORKFLOW',
-          runId: 'test-run-id',
-        },
-        {
-          payload: {
-            id: 'step2',
-            output: {
-              result: 'success2',
-            },
-            endedAt: expect.any(Number),
-            status: 'success',
-          },
-          type: 'workflow-step-result',
-          from: 'WORKFLOW',
-          runId: 'test-run-id',
-        },
-        {
-          payload: {
-            metadata: {},
-            output: {
-              usage: {
-                inputTokens: 0,
-                outputTokens: 0,
-                totalTokens: 0,
-              },
-            },
-          },
-          type: 'workflow-finish',
-          from: 'WORKFLOW',
-          runId: 'test-run-id',
-        },
-      ]);
-
-      // Verify execution completed successfully
-      expect(executionResult.steps.step1).toMatchObject({
-        status: 'success',
-        output: { result: 'success1' },
-        payload: {},
-        startedAt: expect.any(Number),
-        endedAt: expect.any(Number),
-      });
-      expect(executionResult.steps.step2).toMatchObject({
-        status: 'success',
-        output: { result: 'success2' },
-        payload: {
-          result: 'success1',
-        },
-        startedAt: expect.any(Number),
-        endedAt: expect.any(Number),
-      });
-    });
-
-    it('should handle basic suspend and resume flow', async ctx => {
-      const inngest = new Inngest({
-        id: 'mastra',
-        baseUrl: `http://localhost:${(ctx as any).inngestPort}`,
-        middleware: [realtimeMiddleware()],
-      });
-
-      const { createWorkflow, createStep } = init(inngest);
-
-      const getUserInputAction = vi.fn().mockResolvedValue({ userInput: 'test input' });
-      const promptAgentAction = vi
-        .fn()
-        .mockImplementationOnce(async ({ suspend }) => {
-          console.log('suspend');
-          await suspend();
-          return undefined;
-        })
-        .mockImplementationOnce(() => ({ modelOutput: 'test output' }));
-      const evaluateToneAction = vi.fn().mockResolvedValue({
-        toneScore: { score: 0.8 },
-        completenessScore: { score: 0.7 },
-      });
-      const improveResponseAction = vi.fn().mockResolvedValue({ improvedOutput: 'improved output' });
-      const evaluateImprovedAction = vi.fn().mockResolvedValue({
-        toneScore: { score: 0.9 },
-        completenessScore: { score: 0.8 },
-      });
-
-      const getUserInput = createStep({
-        id: 'getUserInput',
-        execute: getUserInputAction,
-        inputSchema: z.object({ input: z.string() }),
-        outputSchema: z.object({ userInput: z.string() }),
-      });
-      const promptAgent = createStep({
-        id: 'promptAgent',
-        execute: promptAgentAction,
-        inputSchema: z.object({ userInput: z.string() }),
-        outputSchema: z.object({ modelOutput: z.string() }),
-      });
-      const evaluateTone = createStep({
-        id: 'evaluateToneConsistency',
-        execute: evaluateToneAction,
-        inputSchema: z.object({ modelOutput: z.string() }),
-        outputSchema: z.object({
-          toneScore: z.any(),
-          completenessScore: z.any(),
-        }),
-      });
-      const improveResponse = createStep({
-        id: 'improveResponse',
-        execute: improveResponseAction,
-        inputSchema: z.object({ toneScore: z.any(), completenessScore: z.any() }),
-        outputSchema: z.object({ improvedOutput: z.string() }),
-      });
-      const evaluateImproved = createStep({
-        id: 'evaluateImprovedResponse',
-        execute: evaluateImprovedAction,
-        inputSchema: z.object({ improvedOutput: z.string() }),
-        outputSchema: z.object({
-          toneScore: z.any(),
-          completenessScore: z.any(),
-        }),
-      });
-
-      const promptEvalWorkflow = createWorkflow({
-        id: 'test-workflow',
-        inputSchema: z.object({ input: z.string() }),
-        outputSchema: z.object({}),
-        steps: [getUserInput, promptAgent, evaluateTone, improveResponse, evaluateImproved],
-      });
-
-      promptEvalWorkflow
-        .then(getUserInput)
-        .then(promptAgent)
-        .then(evaluateTone)
-        .then(improveResponse)
-        .then(evaluateImproved)
-        .commit();
-
-      const mastra = new Mastra({
-        storage: new DefaultStorage({
-          url: ':memory:',
-        }),
-        workflows: {
-          'test-workflow': promptEvalWorkflow,
-        },
-        server: {
-          apiRoutes: [
-            {
-              path: '/inngest/api',
-              method: 'ALL',
-              createHandler: async ({ mastra }) => inngestServe({ mastra, inngest }),
-            },
-          ],
-        },
-      });
-
-      const app = await createHonoServer(mastra);
-
-      const srv = (globServer = serve({
-        fetch: app.fetch,
-        port: (ctx as any).handlerPort,
-      }));
-
-      await resetInngest();
-
-      const run = await promptEvalWorkflow.createRunAsync();
-
-      const streamOutput = run.streamVNext({ inputData: { input: 'test' } });
-
-      for await (const _data of streamOutput.fullStream) {
-      }
-      const resumeData = { stepId: 'promptAgent', context: { userInput: 'test input for resumption' } };
-      const resumeStreamOutput = run.resumeStreamVNext({ resumeData: resumeData as any, step: promptAgent });
-
-      for await (const _data of resumeStreamOutput.fullStream) {
-      }
-
-      const resumeResult = await resumeStreamOutput.result;
-
-      srv.close();
-
-      expect(evaluateToneAction).toHaveBeenCalledTimes(1);
-      expect(resumeResult.steps).toMatchObject({
-        input: { input: 'test' },
-        getUserInput: {
-          status: 'success',
-          output: { userInput: 'test input' },
-          payload: { input: 'test' },
-          startedAt: expect.any(Number),
-          endedAt: expect.any(Number),
-        },
-        promptAgent: {
-          status: 'success',
-          output: { modelOutput: 'test output' },
-          payload: { userInput: 'test input' },
-          startedAt: expect.any(Number),
-          endedAt: expect.any(Number),
-          resumePayload: { stepId: 'promptAgent', context: { userInput: 'test input for resumption' } },
-          resumedAt: expect.any(Number),
-          // suspendedAt: expect.any(Number),
-        },
-        evaluateToneConsistency: {
-          status: 'success',
-          output: { toneScore: { score: 0.8 }, completenessScore: { score: 0.7 } },
-          payload: { modelOutput: 'test output' },
-          startedAt: expect.any(Number),
-          endedAt: expect.any(Number),
-        },
-        improveResponse: {
-          status: 'success',
-          output: { improvedOutput: 'improved output' },
-          payload: { toneScore: { score: 0.8 }, completenessScore: { score: 0.7 } },
-          startedAt: expect.any(Number),
-          endedAt: expect.any(Number),
-        },
-        evaluateImprovedResponse: {
-          status: 'success',
-          output: { toneScore: { score: 0.9 }, completenessScore: { score: 0.8 } },
-          payload: { improvedOutput: 'improved output' },
-          startedAt: expect.any(Number),
-          endedAt: expect.any(Number),
-        },
-      });
-    });
-
-    it('should be able to use an agent as a step', async ctx => {
-      const inngest = new Inngest({
-        id: 'mastra',
-        baseUrl: `http://localhost:${(ctx as any).inngestPort}`,
-        middleware: [realtimeMiddleware()],
-      });
-
-      const { createWorkflow, createStep } = init(inngest);
-
-      const workflow = createWorkflow({
-        id: 'test-workflow',
-        inputSchema: z.object({
-          prompt1: z.string(),
-          prompt2: z.string(),
-        }),
-        outputSchema: z.object({}),
-      });
-
-      const agent = new Agent({
-        name: 'test-agent-1',
-        instructions: 'test agent instructions"',
-        model: new MockLanguageModelV1({
-          doStream: async () => ({
-            stream: simulateReadableStream({
-              chunks: [
-                { type: 'text-delta', textDelta: 'Paris' },
-                {
-                  type: 'finish',
-                  finishReason: 'stop',
-                  logprobs: undefined,
-                  usage: { completionTokens: 10, promptTokens: 3 },
-                },
-              ],
-            }),
-            rawCall: { rawPrompt: null, rawSettings: {} },
-          }),
-        }),
-      });
-
-      const agent2 = new Agent({
-        name: 'test-agent-2',
-        instructions: 'test agent instructions',
-        model: new MockLanguageModelV1({
-          doStream: async () => ({
-            stream: simulateReadableStream({
-              chunks: [
-                { type: 'text-delta', textDelta: 'London' },
-                {
-                  type: 'finish',
-                  finishReason: 'stop',
-                  logprobs: undefined,
-                  usage: { completionTokens: 10, promptTokens: 3 },
-                },
-              ],
-            }),
-            rawCall: { rawPrompt: null, rawSettings: {} },
-          }),
-        }),
-      });
-
-      const startStep = createStep({
-        id: 'start',
-        inputSchema: z.object({
-          prompt1: z.string(),
-          prompt2: z.string(),
-        }),
-        outputSchema: z.object({ prompt1: z.string(), prompt2: z.string() }),
-        execute: async ({ inputData }) => {
-          return {
-            prompt1: inputData.prompt1,
-            prompt2: inputData.prompt2,
-          };
-        },
-      });
-
-      const agentStep1 = createStep(agent);
-      const agentStep2 = createStep(agent2);
-
-      workflow
-        .then(startStep)
-        .map({
-          prompt: {
-            step: startStep,
-            path: 'prompt1',
-          },
-        })
-        .then(agentStep1)
-        .map({
-          prompt: {
-            step: startStep,
-            path: 'prompt2',
-          },
-        })
-        .then(agentStep2)
-        .commit();
-
-      const mastra = new Mastra({
-        storage: new DefaultStorage({
-          url: ':memory:',
-        }),
-        workflows: {
-          'test-workflow': workflow,
-        },
-        server: {
-          apiRoutes: [
-            {
-              path: '/inngest/api',
-              method: 'ALL',
-              createHandler: async ({ mastra }) => inngestServe({ mastra, inngest }),
-            },
-          ],
-        },
-      });
-
-      const app = await createHonoServer(mastra);
-
-      const srv = (globServer = serve({
-        fetch: app.fetch,
-        port: (ctx as any).handlerPort,
-      }));
-
-      await resetInngest();
-
-      const run = await workflow.createRunAsync({
-        runId: 'test-run-id',
-      });
-      const streamOutput = run.stream({
-        inputData: {
-          prompt1: 'Capital of France, just the name',
-          prompt2: 'Capital of UK, just the name',
-        },
-      });
-
-      const values: StreamEvent[] = [];
-      const agentEvents: StreamEvent[] = [];
-      for await (const value of streamOutput.fullStream) {
-        if (value.type !== 'workflow-step-output') {
-          values.push(value);
-        } else {
-          agentEvents.push(value);
-        }
-      }
-
-      srv.close();
-
-      // @ts-ignore
-      expect(agentEvents.map(event => event?.payload?.output?.type)).toEqual([
-        'step-start',
-        'text-delta',
-        'finish',
-        'step-finish',
-        'step-start',
-        'text-delta',
-        'step-finish',
-        'finish',
-      ]);
-
-      // Updated to new vNext streaming format
-      const expectedValues = [
-        {
-          payload: {},
-          type: 'workflow-start',
-          from: 'WORKFLOW',
-          runId: 'test-run-id',
-        },
-        {
-          payload: {
-            id: 'start',
-            payload: {
-              prompt1: 'Capital of France, just the name',
-              prompt2: 'Capital of UK, just the name',
-            },
-            startedAt: expect.any(Number),
-            status: 'running',
-          },
-          type: 'workflow-step-start',
-          from: 'WORKFLOW',
-          runId: 'test-run-id',
-        },
-        {
-          payload: {
-            id: 'start',
-            endedAt: expect.any(Number),
-            output: {
-              prompt1: 'Capital of France, just the name',
-              prompt2: 'Capital of UK, just the name',
-            },
-            status: 'success',
-          },
-          type: 'workflow-step-result',
-          from: 'WORKFLOW',
-          runId: 'test-run-id',
-        },
-        {
-          payload: {
-            id: expect.any(String),
-            payload: {
-              prompt1: 'Capital of France, just the name',
-              prompt2: 'Capital of UK, just the name',
-            },
-            startedAt: expect.any(Number),
-            status: 'running',
-          },
-          type: 'workflow-step-start',
-          from: 'WORKFLOW',
-          runId: 'test-run-id',
-        },
-        {
-          payload: {
-            id: expect.any(String),
-            endedAt: expect.any(Number),
-            output: {
-              prompt: 'Capital of France, just the name',
-            },
-            status: 'success',
-          },
-          type: 'workflow-step-result',
-          from: 'WORKFLOW',
-          runId: 'test-run-id',
-        },
-        {
-          payload: {
-            id: 'test-agent-1',
-            payload: {
-              prompt: 'Capital of France, just the name',
-            },
-            startedAt: expect.any(Number),
-            status: 'running',
-          },
-          type: 'workflow-step-start',
-          from: 'WORKFLOW',
-          runId: 'test-run-id',
-        },
-        {
-          payload: {
-            id: 'test-agent-1',
-            output: {
-              text: 'Paris',
-            },
-            endedAt: expect.any(Number),
-            status: 'success',
-          },
-          type: 'workflow-step-result',
-          from: 'WORKFLOW',
-          runId: 'test-run-id',
-        },
-        {
-          payload: {
-            id: expect.any(String),
-            payload: {
-              text: 'Paris',
-            },
-            startedAt: expect.any(Number),
-            status: 'running',
-          },
-          type: 'workflow-step-start',
-          from: 'WORKFLOW',
-          runId: 'test-run-id',
-        },
-        {
-          payload: {
-            id: expect.any(String),
-            endedAt: expect.any(Number),
-            output: {
-              prompt: 'Capital of UK, just the name',
-            },
-            status: 'success',
-          },
-          type: 'workflow-step-result',
-          from: 'WORKFLOW',
-          runId: 'test-run-id',
-        },
-        {
-          payload: {
-            id: expect.any(String),
-            payload: {
-              prompt: 'Capital of UK, just the name',
-            },
-            startedAt: expect.any(Number),
-            status: 'running',
-          },
-          type: 'workflow-step-start',
-          from: 'WORKFLOW',
-          runId: 'test-run-id',
-        },
-        {
-          args: {
-            prompt: 'Capital of UK, just the name',
-          },
-          name: 'test-agent-2',
-          type: 'tool-call-streaming-start',
-        },
-        {
-          args: {
-            prompt: 'Capital of UK, just the name',
-          },
-          argsTextDelta: 'London',
-          name: 'test-agent-2',
-          type: 'tool-call-delta',
-        },
-        {
-          args: {
-            prompt: 'Capital of UK, just the name',
-          },
-          name: 'test-agent-2',
-          type: 'tool-call-streaming-finish',
-        },
-        {
-          payload: {
-            id: expect.any(String),
-            output: {
-              text: 'London',
-            },
-            endedAt: expect.any(Number),
-            status: 'success',
-          },
-          type: 'workflow-step-result',
-          from: 'WORKFLOW',
-          runId: 'test-run-id',
-        },
-        {
-          payload: {
-            metadata: {},
-            output: {
-              usage: {
-                inputTokens: 0,
-                outputTokens: 0,
-                totalTokens: 0,
-              },
-            },
-          },
-          type: 'workflow-finish',
-          from: 'WORKFLOW',
-          runId: 'test-run-id',
-        },
-      ];
-      values.forEach((value, i) => {
-        const expectedValue = expectedValues[i];
-        expect(value).toMatchObject(expectedValue);
-      });
-    });
-
-    describe('Workflow integration', () => {
-      let mockScorers: MastraScorer[];
-      beforeEach(() => {
-        const createMockScorer = (name: string, score: number = 0.8): MastraScorer => {
-          const scorer = createScorer({
-            description: 'Mock scorer',
-            name,
-          }).generateScore(() => {
-            return score;
-          });
-
-          vi.spyOn(scorer, 'run');
-
-          return scorer;
-        };
-
-        vi.clearAllMocks();
-        mockScorers = [createMockScorer('toxicity', 0.9), createMockScorer('relevance', 0.7)];
-      });
-
-      it('should run experiment with workflow target', async ctx => {
-        const inngest = new Inngest({
-          id: 'mastra',
-          baseUrl: `http://localhost:${(ctx as any).inngestPort}`,
-          middleware: [realtimeMiddleware()],
-        });
-
-        const { createWorkflow, createStep } = init(inngest);
-
-        // Create a simple workflow
-        const mockStep = createStep({
-          id: 'test-step',
-          inputSchema: z.object({ input: z.string() }),
-          outputSchema: z.object({ output: z.string() }),
-          execute: async ({ inputData }) => {
-            return { output: `Processed: ${inputData.input}` };
-          },
-        });
-
-        const workflow = createWorkflow({
-          id: 'test-workflow',
-          inputSchema: z.object({ input: z.string() }),
-          outputSchema: z.object({ output: z.string() }),
-        })
-          .then(mockStep)
-          .commit();
-
-        const mastra = new Mastra({
-          storage: new DefaultStorage({
-            url: ':memory:',
-          }),
-          workflows: {
-            'test-workflow': workflow,
-          },
-          server: {
-            apiRoutes: [
-              {
-                path: '/inngest/api',
-                method: 'ALL',
-                createHandler: async ({ mastra }) => inngestServe({ mastra, inngest }),
-              },
-            ],
-          },
-        });
-
-        const app = await createHonoServer(mastra);
-
-        const srv = (globServer = serve({
-          fetch: app.fetch,
-          port: (ctx as any).handlerPort,
-        }));
-
-        await resetInngest();
-
-        const result = await runExperiment({
-          data: [
-            { input: { input: 'Test input 1' }, groundTruth: 'Expected 1' },
-            { input: { input: 'Test input 2' }, groundTruth: 'Expected 2' },
-          ],
-          scorers: [mockScorers[0]],
-          target: workflow,
-        });
-        srv.close();
-        expect(result.scores.toxicity).toBe(0.9);
-        expect(result.summary.totalItems).toBe(2);
-      });
-    });
-  });
-
   describe.sequential('Flow Control Configuration', () => {
     it('should accept workflow configuration with flow control properties', async ctx => {
       const inngest = new Inngest({
