--- conflicted
+++ resolved
@@ -1040,11 +1040,7 @@
           },
         };
 
-<<<<<<< HEAD
-        const engine = new InngestExecutionEngine(this.mastra, step, attempt, this.options);
-=======
         const engine = new InngestExecutionEngine(this.mastra as Mastra, step, attempt, this.options);
->>>>>>> edd2ebcb
         const result = await engine.execute<
           z.infer<TState>,
           z.infer<TInput>,
