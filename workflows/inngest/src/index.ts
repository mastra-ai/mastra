import { randomUUID } from 'crypto';
import type { ReadableStream } from 'node:stream/web';
import { subscribe } from '@inngest/realtime';
import type { Agent, Mastra, ToolExecutionContext, WorkflowRun, WorkflowRuns } from '@mastra/core';
import { AISpanType } from '@mastra/core/ai-tracing';
import type { AITracingContext, AnyAISpan } from '@mastra/core/ai-tracing';
import { RuntimeContext } from '@mastra/core/di';
import { Tool, ToolStream } from '@mastra/core/tools';
import { Workflow, Run, DefaultExecutionEngine } from '@mastra/core/workflows';
import type {
  ExecuteFunction,
  ExecutionContext,
  ExecutionEngine,
  ExecutionGraph,
  Step,
  WorkflowConfig,
  StepFlowEntry,
  StepResult,
  WorkflowResult,
  SerializedStepFlowEntry,
  StepFailure,
  Emitter,
  WatchEvent,
  StreamEvent,
  ChunkType,
} from '@mastra/core/workflows';
import { EMITTER_SYMBOL } from '@mastra/core/workflows/_constants';
import type { Span } from '@opentelemetry/api';
import type { Inngest, BaseContext } from 'inngest';
import { serve as inngestServe } from 'inngest/hono';
import { z } from 'zod';

export type InngestEngineType = {
  step: any;
};

export function serve({ mastra, inngest }: { mastra: Mastra; inngest: Inngest }): ReturnType<typeof inngestServe> {
  const wfs = mastra.getWorkflows();
  const functions = Array.from(
    new Set(
      Object.values(wfs).flatMap(wf => {
        if (wf instanceof InngestWorkflow) {
          wf.__registerMastra(mastra);
          return wf.getFunctions();
        }
        return [];
      }),
    ),
  );
  return inngestServe({
    client: inngest,
    functions,
  });
}

export class InngestRun<
  TEngineType = InngestEngineType,
  TSteps extends Step<string, any, any>[] = Step<string, any, any>[],
  TInput extends z.ZodType<any> = z.ZodType<any>,
  TOutput extends z.ZodType<any> = z.ZodType<any>,
> extends Run<TEngineType, TSteps, TInput, TOutput> {
  private inngest: Inngest;
  serializedStepGraph: SerializedStepFlowEntry[];
  #mastra: Mastra;

  constructor(
    params: {
      workflowId: string;
      runId: string;
      executionEngine: ExecutionEngine;
      executionGraph: ExecutionGraph;
      serializedStepGraph: SerializedStepFlowEntry[];
      mastra?: Mastra;
      retryConfig?: {
        attempts?: number;
        delay?: number;
      };
      cleanup?: () => void;
    },
    inngest: Inngest,
  ) {
    super(params);
    this.inngest = inngest;
    this.serializedStepGraph = params.serializedStepGraph;
    this.#mastra = params.mastra!;
  }

  async getRuns(eventId: string) {
    const response = await fetch(`${this.inngest.apiBaseUrl ?? 'https://api.inngest.com'}/v1/events/${eventId}/runs`, {
      headers: {
        Authorization: `Bearer ${process.env.INNGEST_SIGNING_KEY}`,
      },
    });
    const json = await response.json();
    return (json as any).data;
  }

  async getRunOutput(eventId: string) {
    let runs = await this.getRuns(eventId);

    while (runs?.[0]?.status !== 'Completed' || runs?.[0]?.event_id !== eventId) {
      await new Promise(resolve => setTimeout(resolve, 1000));
      runs = await this.getRuns(eventId);
      if (runs?.[0]?.status === 'Failed') {
        console.log('run', runs?.[0]);
        throw new Error(`Function run ${runs?.[0]?.status}`);
      } else if (runs?.[0]?.status === 'Cancelled') {
        const snapshot = await this.#mastra?.storage?.loadWorkflowSnapshot({
          workflowName: this.workflowId,
          runId: this.runId,
        });
        return { output: { result: { steps: snapshot?.context, status: 'canceled' } } };
      }
    }
    return runs?.[0];
  }

  async sendEvent(event: string, data: any) {
    await this.inngest.send({
      name: `user-event-${event}`,
      data,
    });
  }

  async cancel() {
    await this.inngest.send({
      name: `cancel.workflow.${this.workflowId}`,
      data: {
        runId: this.runId,
      },
    });

    const snapshot = await this.#mastra?.storage?.loadWorkflowSnapshot({
      workflowName: this.workflowId,
      runId: this.runId,
    });
    if (snapshot) {
      await this.#mastra?.storage?.persistWorkflowSnapshot({
        workflowName: this.workflowId,
        runId: this.runId,
        snapshot: {
          ...snapshot,
          status: 'canceled' as any,
        },
      });
    }
  }

  async start({
    inputData,
  }: {
    inputData?: z.infer<TInput>;
    runtimeContext?: RuntimeContext;
  }): Promise<WorkflowResult<TOutput, TSteps>> {
    await this.#mastra.getStorage()?.persistWorkflowSnapshot({
      workflowName: this.workflowId,
      runId: this.runId,
      snapshot: {
        runId: this.runId,
        serializedStepGraph: this.serializedStepGraph,
        value: {},
        context: {} as any,
        activePaths: [],
        suspendedPaths: {},
        timestamp: Date.now(),
        status: 'running',
      },
    });

    const eventOutput = await this.inngest.send({
      name: `workflow.${this.workflowId}`,
      data: {
        inputData,
        runId: this.runId,
      },
    });

    const eventId = eventOutput.ids[0];
    if (!eventId) {
      throw new Error('Event ID is not set');
    }
    const runOutput = await this.getRunOutput(eventId);
    const result = runOutput?.output?.result;
    if (result.status === 'failed') {
      result.error = new Error(result.error);
    }

    if (result.status !== 'suspended') {
      this.cleanup?.();
    }
    return result;
  }

  async resume<TResumeSchema extends z.ZodType<any>>(params: {
    resumeData?: z.infer<TResumeSchema>;
    step:
      | Step<string, any, any, TResumeSchema, any>
      | [...Step<string, any, any, any, any>[], Step<string, any, any, TResumeSchema, any>]
      | string
      | string[];
    runtimeContext?: RuntimeContext;
  }): Promise<WorkflowResult<TOutput, TSteps>> {
    const p = this._resume(params).then(result => {
      if (result.status !== 'suspended') {
        this.closeStreamAction?.().catch(() => {});
      }

      return result;
    });

    this.executionResults = p;
    return p;
  }

  async _resume<TResumeSchema extends z.ZodType<any>>(params: {
    resumeData?: z.infer<TResumeSchema>;
    step:
      | Step<string, any, any, TResumeSchema, any>
      | [...Step<string, any, any, any, any>[], Step<string, any, any, TResumeSchema, any>]
      | string
      | string[];
    runtimeContext?: RuntimeContext;
  }): Promise<WorkflowResult<TOutput, TSteps>> {
    const steps: string[] = (Array.isArray(params.step) ? params.step : [params.step]).map(step =>
      typeof step === 'string' ? step : step?.id,
    );
    const snapshot = await this.#mastra?.storage?.loadWorkflowSnapshot({
      workflowName: this.workflowId,
      runId: this.runId,
    });

    const eventOutput = await this.inngest.send({
      name: `workflow.${this.workflowId}`,
      data: {
        inputData: params.resumeData,
        runId: this.runId,
        workflowId: this.workflowId,
        stepResults: snapshot?.context as any,
        resume: {
          steps,
          stepResults: snapshot?.context as any,
          resumePayload: params.resumeData,
          // @ts-ignore
          resumePath: snapshot?.suspendedPaths?.[steps?.[0]] as any,
        },
      },
    });

    const eventId = eventOutput.ids[0];
    if (!eventId) {
      throw new Error('Event ID is not set');
    }
    const runOutput = await this.getRunOutput(eventId);
    const result = runOutput?.output?.result;
    if (result.status === 'failed') {
      result.error = new Error(result.error);
    }
    return result;
  }

  watch(cb: (event: WatchEvent) => void, type: 'watch' | 'watch-v2' = 'watch'): () => void {
    let active = true;
    const streamPromise = subscribe(
      {
        channel: `workflow:${this.workflowId}:${this.runId}`,
        topics: [type],
        app: this.inngest,
      },
      (message: any) => {
        if (active) {
          cb(message.data);
        }
      },
    );

    return () => {
      active = false;
      streamPromise
        .then(async (stream: Awaited<typeof streamPromise>) => {
          return stream.cancel();
        })
        .catch(err => {
          console.error(err);
        });
    };
  }

  stream({ inputData, runtimeContext }: { inputData?: z.infer<TInput>; runtimeContext?: RuntimeContext } = {}): {
    stream: ReadableStream<StreamEvent>;
    getWorkflowState: () => Promise<WorkflowResult<TOutput, TSteps>>;
  } {
    const { readable, writable } = new TransformStream<StreamEvent, StreamEvent>();

    const writer = writable.getWriter();
    const unwatch = this.watch(async event => {
      try {
        // watch-v2 events are data stream events, so we need to cast them to the correct type
        await writer.write(event as any);
      } catch {}
    }, 'watch-v2');

    this.closeStreamAction = async () => {
      unwatch();

      try {
        await writer.close();
      } catch (err) {
        console.error('Error closing stream:', err);
      } finally {
        writer.releaseLock();
      }
    };

    this.executionResults = this.start({ inputData, runtimeContext }).then(result => {
      if (result.status !== 'suspended') {
        this.closeStreamAction?.().catch(() => {});
      }

      return result;
    });

    return {
      stream: readable as ReadableStream<StreamEvent>,
      getWorkflowState: () => this.executionResults!,
    };
  }
}

export class InngestWorkflow<
  TEngineType = InngestEngineType,
  TSteps extends Step<string, any, any>[] = Step<string, any, any>[],
  TWorkflowId extends string = string,
  TInput extends z.ZodType<any> = z.ZodType<any>,
  TOutput extends z.ZodType<any> = z.ZodType<any>,
  TPrevSchema extends z.ZodType<any> = TInput,
> extends Workflow<TEngineType, TSteps, TWorkflowId, TInput, TOutput, TPrevSchema> {
  #mastra: Mastra;
  public inngest: Inngest;

  private function: ReturnType<Inngest['createFunction']> | undefined;

  constructor(params: WorkflowConfig<TWorkflowId, TInput, TOutput, TSteps>, inngest: Inngest) {
    super(params);
    this.#mastra = params.mastra!;
    this.inngest = inngest;
  }

  async getWorkflowRuns(args?: {
    fromDate?: Date;
    toDate?: Date;
    limit?: number;
    offset?: number;
    resourceId?: string;
  }) {
    const storage = this.#mastra?.getStorage();
    if (!storage) {
      this.logger.debug('Cannot get workflow runs. Mastra engine is not initialized');
      return { runs: [], total: 0 };
    }

    return storage.getWorkflowRuns({ workflowName: this.id, ...(args ?? {}) }) as unknown as WorkflowRuns;
  }

  async getWorkflowRunById(runId: string): Promise<WorkflowRun | null> {
    const storage = this.#mastra?.getStorage();
    if (!storage) {
      this.logger.debug('Cannot get workflow runs. Mastra engine is not initialized');
      //returning in memory run if no storage is initialized
      return this.runs.get(runId)
        ? ({ ...this.runs.get(runId), workflowName: this.id } as unknown as WorkflowRun)
        : null;
    }
    const run = (await storage.getWorkflowRunById({ runId, workflowName: this.id })) as unknown as WorkflowRun;

    return (
      run ??
      (this.runs.get(runId) ? ({ ...this.runs.get(runId), workflowName: this.id } as unknown as WorkflowRun) : null)
    );
  }

  async getWorkflowRunExecutionResult(runId: string): Promise<WatchEvent['payload']['workflowState'] | null> {
    const storage = this.#mastra?.getStorage();
    if (!storage) {
      this.logger.debug('Cannot get workflow run execution result. Mastra storage is not initialized');
      return null;
    }

    const run = await storage.getWorkflowRunById({ runId, workflowName: this.id });

    if (!run?.snapshot) {
      return null;
    }

    if (typeof run.snapshot === 'string') {
      return null;
    }

    return {
      status: run.snapshot.status,
      result: run.snapshot.result,
      error: run.snapshot.error,
      payload: run.snapshot.context?.input,
      steps: run.snapshot.context as any,
    };
  }

  __registerMastra(mastra: Mastra) {
    this.#mastra = mastra;
    this.executionEngine.__registerMastra(mastra);
    const updateNested = (step: StepFlowEntry) => {
      if (
        (step.type === 'step' || step.type === 'loop' || step.type === 'foreach') &&
        step.step instanceof InngestWorkflow
      ) {
        step.step.__registerMastra(mastra);
      } else if (step.type === 'parallel' || step.type === 'conditional') {
        for (const subStep of step.steps) {
          updateNested(subStep);
        }
      }
    };

    if (this.executionGraph.steps.length) {
      for (const step of this.executionGraph.steps) {
        updateNested(step);
      }
    }
  }

  createRun(options?: { runId?: string }): Run<TEngineType, TSteps, TInput, TOutput> {
    const runIdToUse = options?.runId || randomUUID();

    // Return a new Run instance with object parameters
    const run: Run<TEngineType, TSteps, TInput, TOutput> =
      this.runs.get(runIdToUse) ??
      new InngestRun(
        {
          workflowId: this.id,
          runId: runIdToUse,
          executionEngine: this.executionEngine,
          executionGraph: this.executionGraph,
          serializedStepGraph: this.serializedStepGraph,
          mastra: this.#mastra,
          retryConfig: this.retryConfig,
          cleanup: () => this.runs.delete(runIdToUse),
        },
        this.inngest,
      );

    this.runs.set(runIdToUse, run);
    return run;
  }

  async createRunAsync(options?: { runId?: string }): Promise<Run<TEngineType, TSteps, TInput, TOutput>> {
    const runIdToUse = options?.runId || randomUUID();

    // Return a new Run instance with object parameters
    const run: Run<TEngineType, TSteps, TInput, TOutput> =
      this.runs.get(runIdToUse) ??
      new InngestRun(
        {
          workflowId: this.id,
          runId: runIdToUse,
          executionEngine: this.executionEngine,
          executionGraph: this.executionGraph,
          serializedStepGraph: this.serializedStepGraph,
          mastra: this.#mastra,
          retryConfig: this.retryConfig,
          cleanup: () => this.runs.delete(runIdToUse),
        },
        this.inngest,
      );

    this.runs.set(runIdToUse, run);

    const workflowSnapshotInStorage = await this.getWorkflowRunExecutionResult(runIdToUse);

    if (!workflowSnapshotInStorage) {
      await this.mastra?.getStorage()?.persistWorkflowSnapshot({
        workflowName: this.id,
        runId: runIdToUse,
        snapshot: {
          runId: runIdToUse,
          status: 'pending',
          value: {},
          context: {},
          activePaths: [],
          serializedStepGraph: this.serializedStepGraph,
          suspendedPaths: {},
          result: undefined,
          error: undefined,
          // @ts-ignore
          timestamp: Date.now(),
        },
      });
    }

    return run;
  }

  getFunction() {
    if (this.function) {
      return this.function;
    }
    this.function = this.inngest.createFunction(
      {
        id: `workflow.${this.id}`,
        // @ts-ignore
        retries: this.retryConfig?.attempts ?? 0,
        cancelOn: [{ event: `cancel.workflow.${this.id}` }],
      },
      { event: `workflow.${this.id}` },
      async ({ event, step, attempt, publish }) => {
        let { inputData, runId, resume } = event.data;

        if (!runId) {
          runId = await step.run(`workflow.${this.id}.runIdGen`, async () => {
            return randomUUID();
          });
        }

        const emitter = {
          emit: async (event: string, data: any) => {
            if (!publish) {
              return;
            }

            try {
              await publish({
                channel: `workflow:${this.id}:${runId}`,
                topic: event,
                data,
              });
            } catch (err: any) {
              this.logger.error('Error emitting event: ' + (err?.stack ?? err?.message ?? err));
            }
          },
          on: (_event: string, _callback: (data: any) => void) => {
            // no-op
          },
          off: (_event: string, _callback: (data: any) => void) => {
            // no-op
          },
          once: (_event: string, _callback: (data: any) => void) => {
            // no-op
          },
        };

        const engine = new InngestExecutionEngine(this.#mastra, step, attempt);
        const result = await engine.execute<z.infer<TInput>, WorkflowResult<TOutput, TSteps>>({
          workflowId: this.id,
          runId,
          graph: this.executionGraph,
          serializedStepGraph: this.serializedStepGraph,
          input: inputData,
          emitter,
          retryConfig: this.retryConfig,
          runtimeContext: new RuntimeContext(), // TODO
          resume,
          abortController: new AbortController(),
          parentAISpan: undefined, // TODO: Pass actual parent AI span from workflow execution context
        });

        return { result, runId };
      },
    );
    return this.function;
  }

  getNestedFunctions(steps: StepFlowEntry[]): ReturnType<Inngest['createFunction']>[] {
    return steps.flatMap(step => {
      if (step.type === 'step' || step.type === 'loop' || step.type === 'foreach') {
        if (step.step instanceof InngestWorkflow) {
          return [step.step.getFunction(), ...step.step.getNestedFunctions(step.step.executionGraph.steps)];
        }
        return [];
      } else if (step.type === 'parallel' || step.type === 'conditional') {
        return this.getNestedFunctions(step.steps);
      }

      return [];
    });
  }

  getFunctions() {
    return [this.getFunction(), ...this.getNestedFunctions(this.executionGraph.steps)];
  }
}

function isAgent(params: any): params is Agent<any, any, any> {
  return params?.component === 'AGENT';
}

function isTool(params: any): params is Tool<any, any, any> {
  return params instanceof Tool;
}

export function createStep<
  TStepId extends string,
  TStepInput extends z.ZodType<any>,
  TStepOutput extends z.ZodType<any>,
  TResumeSchema extends z.ZodType<any>,
  TSuspendSchema extends z.ZodType<any>,
>(params: {
  id: TStepId;
  description?: string;
  inputSchema: TStepInput;
  outputSchema: TStepOutput;
  resumeSchema?: TResumeSchema;
  suspendSchema?: TSuspendSchema;
  execute: ExecuteFunction<
    z.infer<TStepInput>,
    z.infer<TStepOutput>,
    z.infer<TResumeSchema>,
    z.infer<TSuspendSchema>,
    InngestEngineType
  >;
}): Step<TStepId, TStepInput, TStepOutput, TResumeSchema, TSuspendSchema, InngestEngineType>;

export function createStep<
  TStepId extends string,
  TStepInput extends z.ZodObject<{ prompt: z.ZodString }>,
  TStepOutput extends z.ZodObject<{ text: z.ZodString }>,
  TResumeSchema extends z.ZodType<any>,
  TSuspendSchema extends z.ZodType<any>,
>(
  agent: Agent<TStepId, any, any>,
): Step<TStepId, TStepInput, TStepOutput, TResumeSchema, TSuspendSchema, InngestEngineType>;

export function createStep<
  TSchemaIn extends z.ZodType<any>,
  TSchemaOut extends z.ZodType<any>,
  TContext extends ToolExecutionContext<TSchemaIn>,
>(
  tool: Tool<TSchemaIn, TSchemaOut, TContext> & {
    inputSchema: TSchemaIn;
    outputSchema: TSchemaOut;
    execute: (context: TContext) => Promise<any>;
  },
): Step<string, TSchemaIn, TSchemaOut, z.ZodType<any>, z.ZodType<any>, InngestEngineType>;
export function createStep<
  TStepId extends string,
  TStepInput extends z.ZodType<any>,
  TStepOutput extends z.ZodType<any>,
  TResumeSchema extends z.ZodType<any>,
  TSuspendSchema extends z.ZodType<any>,
>(
  params:
    | {
        id: TStepId;
        description?: string;
        inputSchema: TStepInput;
        outputSchema: TStepOutput;
        resumeSchema?: TResumeSchema;
        suspendSchema?: TSuspendSchema;
        execute: ExecuteFunction<
          z.infer<TStepInput>,
          z.infer<TStepOutput>,
          z.infer<TResumeSchema>,
          z.infer<TSuspendSchema>,
          InngestEngineType
        >;
      }
    | Agent<any, any, any>
    | (Tool<TStepInput, TStepOutput, any> & {
        inputSchema: TStepInput;
        outputSchema: TStepOutput;
        execute: (context: ToolExecutionContext<TStepInput>) => Promise<any>;
      }),
): Step<TStepId, TStepInput, TStepOutput, TResumeSchema, TSuspendSchema, InngestEngineType> {
  if (isAgent(params)) {
    return {
      id: params.name,
      // @ts-ignore
      inputSchema: z.object({
        prompt: z.string(),
        // resourceId: z.string().optional(),
        // threadId: z.string().optional(),
      }),
      // @ts-ignore
      outputSchema: z.object({
        text: z.string(),
      }),
      execute: async ({
        inputData,
        [EMITTER_SYMBOL]: emitter,
        runtimeContext,
        abortSignal,
        abort,
        aiTracingContext,
      }) => {
        let streamPromise = {} as {
          promise: Promise<string>;
          resolve: (value: string) => void;
          reject: (reason?: any) => void;
        };

        streamPromise.promise = new Promise((resolve, reject) => {
          streamPromise.resolve = resolve;
          streamPromise.reject = reject;
        });
        const toolData = {
          name: params.name,
          args: inputData,
        };
        await emitter.emit('watch-v2', {
          type: 'tool-call-streaming-start',
          ...toolData,
        });
        const { fullStream } = await params.stream(inputData.prompt, {
          // resourceId: inputData.resourceId,
          // threadId: inputData.threadId,
          runtimeContext,
          aiTracingContext,
          onFinish: result => {
            streamPromise.resolve(result.text);
          },
          abortSignal,
        });

        if (abortSignal.aborted) {
          return abort();
        }

        for await (const chunk of fullStream) {
          switch (chunk.type) {
            case 'text-delta':
              await emitter.emit('watch-v2', {
                type: 'tool-call-delta',
                ...toolData,
                argsTextDelta: chunk.textDelta,
              });
              break;

            case 'step-start':
            case 'step-finish':
            case 'finish':
              break;

            case 'tool-call':
            case 'tool-result':
            case 'tool-call-streaming-start':
            case 'tool-call-delta':
            case 'source':
            case 'file':
            default:
              await emitter.emit('watch-v2', chunk);
              break;
          }
        }

        return {
          text: await streamPromise.promise,
        };
      },
    };
  }

  if (isTool(params)) {
    if (!params.inputSchema || !params.outputSchema) {
      throw new Error('Tool must have input and output schemas defined');
    }

    return {
      // TODO: tool probably should have strong id type
      // @ts-ignore
      id: params.id,
      inputSchema: params.inputSchema,
      outputSchema: params.outputSchema,
      execute: async ({ inputData, mastra, runtimeContext, aiTracingContext }) => {
        return params.execute({
          context: inputData,
          mastra,
          runtimeContext,
          aiTracingContext,
        });
      },
    };
  }

  return {
    id: params.id,
    description: params.description,
    inputSchema: params.inputSchema,
    outputSchema: params.outputSchema,
    resumeSchema: params.resumeSchema,
    suspendSchema: params.suspendSchema,
    execute: params.execute,
  };
}

export function init(inngest: Inngest) {
  return {
    createWorkflow<
      TWorkflowId extends string = string,
      TInput extends z.ZodType<any> = z.ZodType<any>,
      TOutput extends z.ZodType<any> = z.ZodType<any>,
      TSteps extends Step<string, any, any, any, any, InngestEngineType>[] = Step<
        string,
        any,
        any,
        any,
        any,
        InngestEngineType
      >[],
    >(params: WorkflowConfig<TWorkflowId, TInput, TOutput, TSteps>) {
      return new InngestWorkflow<InngestEngineType, TSteps, TWorkflowId, TInput, TOutput, TInput>(params, inngest);
    },
    createStep,
    cloneStep<TStepId extends string>(
      step: Step<string, any, any, any, any, InngestEngineType>,
      opts: { id: TStepId },
    ): Step<TStepId, any, any, any, any, InngestEngineType> {
      return {
        id: opts.id,
        description: step.description,
        inputSchema: step.inputSchema,
        outputSchema: step.outputSchema,
        execute: step.execute,
      };
    },
    cloneWorkflow<
      TWorkflowId extends string = string,
      TInput extends z.ZodType<any> = z.ZodType<any>,
      TOutput extends z.ZodType<any> = z.ZodType<any>,
      TSteps extends Step<string, any, any, any, any, InngestEngineType>[] = Step<
        string,
        any,
        any,
        any,
        any,
        InngestEngineType
      >[],
      TPrevSchema extends z.ZodType<any> = TInput,
    >(
      workflow: Workflow<InngestEngineType, TSteps, string, TInput, TOutput, TPrevSchema>,
      opts: { id: TWorkflowId },
    ): Workflow<InngestEngineType, TSteps, TWorkflowId, TInput, TOutput, TPrevSchema> {
      const wf: Workflow<InngestEngineType, TSteps, TWorkflowId, TInput, TOutput, TPrevSchema> = new Workflow({
        id: opts.id,
        inputSchema: workflow.inputSchema,
        outputSchema: workflow.outputSchema,
        steps: workflow.stepDefs,
        mastra: workflow.mastra,
      });

      wf.setStepFlow(workflow.stepGraph);
      wf.commit();
      return wf;
    },
  };
}

export class InngestExecutionEngine extends DefaultExecutionEngine {
  private inngestStep: BaseContext<Inngest>['step'];
  private inngestAttempts: number;

  constructor(mastra: Mastra, inngestStep: BaseContext<Inngest>['step'], inngestAttempts: number = 0) {
    super({ mastra });
    this.inngestStep = inngestStep;
    this.inngestAttempts = inngestAttempts;
  }

  async execute<TInput, TOutput>(params: {
    workflowId: string;
    runId: string;
    graph: ExecutionGraph;
    serializedStepGraph: SerializedStepFlowEntry[];
    input?: TInput;
    resume?: {
      // TODO: add execute path
      steps: string[];
      stepResults: Record<string, StepResult<any, any, any, any>>;
      resumePayload: any;
      resumePath: number[];
    };
    emitter: Emitter;
    retryConfig?: {
      attempts?: number;
      delay?: number;
    };
    runtimeContext: RuntimeContext;
    abortController: AbortController;
    parentAISpan?: AnyAISpan;
  }): Promise<TOutput> {
    await params.emitter.emit('watch-v2', {
      type: 'start',
      payload: { runId: params.runId },
    });

    const result = await super.execute<TInput, TOutput>(params);

    await params.emitter.emit('watch-v2', {
      type: 'finish',
      payload: { runId: params.runId },
    });

    return result;
  }

  protected async fmtReturnValue<TOutput>(
    executionSpan: Span | undefined,
    emitter: Emitter,
    stepResults: Record<string, StepResult<any, any, any, any>>,
    lastOutput: StepResult<any, any, any, any>,
    error?: Error | string,
  ): Promise<TOutput> {
    const base: any = {
      status: lastOutput.status,
      steps: stepResults,
    };
    if (lastOutput.status === 'success') {
      await emitter.emit('watch', {
        type: 'watch',
        payload: {
          workflowState: {
            status: lastOutput.status,
            steps: stepResults,
            result: lastOutput.output,
          },
        },
        eventTimestamp: Date.now(),
      });

      base.result = lastOutput.output;
    } else if (lastOutput.status === 'failed') {
      base.error =
        error instanceof Error
          ? (error?.stack ?? error.message)
          : lastOutput?.error instanceof Error
            ? lastOutput.error.message
            : (lastOutput.error ?? error ?? 'Unknown error');

      await emitter.emit('watch', {
        type: 'watch',
        payload: {
          workflowState: {
            status: lastOutput.status,
            steps: stepResults,
            result: null,
            error: base.error,
          },
        },
        eventTimestamp: Date.now(),
      });
    } else if (lastOutput.status === 'suspended') {
      await emitter.emit('watch', {
        type: 'watch',
        payload: {
          workflowState: {
            status: lastOutput.status,
            steps: stepResults,
            result: null,
            error: null,
          },
        },
        eventTimestamp: Date.now(),
      });

      const suspendedStepIds = Object.entries(stepResults).flatMap(([stepId, stepResult]) => {
        if (stepResult?.status === 'suspended') {
          const nestedPath = stepResult?.payload?.__workflow_meta?.path;
          return nestedPath ? [[stepId, ...nestedPath]] : [[stepId]];
        }

        return [];
      });
      base.suspended = suspendedStepIds;
    }

    executionSpan?.end();
    return base as TOutput;
  }

  // async executeSleep({ id, duration }: { id: string; duration: number }): Promise<void> {
  //   await this.inngestStep.sleep(id, duration);
  // }

  async executeSleep({
    workflowId,
    runId,
    entry,
    prevOutput,
    stepResults,
    emitter,
    abortController,
    runtimeContext,
    writableStream,
    aiTracingContext,
  }: {
    workflowId: string;
    runId: string;
    serializedStepGraph: SerializedStepFlowEntry[];
    entry: {
      type: 'sleep';
      id: string;
      duration?: number;
      fn?: ExecuteFunction<any, any, any, any, InngestEngineType>;
    };
    prevStep: StepFlowEntry;
    prevOutput: any;
    stepResults: Record<string, StepResult<any, any, any, any>>;
    resume?: {
      steps: string[];
      stepResults: Record<string, StepResult<any, any, any, any>>;
      resumePayload: any;
      resumePath: number[];
    };
    executionContext: ExecutionContext;
    emitter: Emitter;
    abortController: AbortController;
    runtimeContext: RuntimeContext;
    writableStream?: WritableStream<ChunkType>;
    aiTracingContext?: AITracingContext;
  }): Promise<void> {
    let { duration, fn } = entry;

    const sleepSpan = aiTracingContext?.parentAISpan?.createChildSpan({
      type: AISpanType.WORKFLOW_SLEEP,
      name: `sleep: ${duration ? `${duration}ms` : 'dynamic'}`,
      attributes: {
        durationMs: duration,
        sleepType: fn ? 'dynamic' : 'fixed',
      },
    });

    if (fn) {
      const stepCallId = randomUUID();
      duration = await this.inngestStep.run(`workflow.${workflowId}.sleep.${entry.id}`, async () => {
        return await fn({
          runId,
          workflowId,
          mastra: this.mastra!,
          runtimeContext,
          inputData: prevOutput,
          runCount: -1,
          aiTracingContext: {
            parentAISpan: sleepSpan,
          },
          getInitData: () => stepResults?.input as any,
          getStepResult: (step: any) => {
            if (!step?.id) {
              return null;
            }

            const result = stepResults[step.id];
            if (result?.status === 'success') {
              return result.output;
            }

            return null;
          },

          // TODO: this function shouldn't have suspend probably?
          suspend: async (_suspendPayload: any): Promise<any> => {},
          bail: () => {},
          abort: () => {
            abortController?.abort();
          },
          [EMITTER_SYMBOL]: emitter,
          engine: { step: this.inngestStep },
          abortSignal: abortController?.signal,
          writer: new ToolStream(
            {
              prefix: 'step',
              callId: stepCallId,
              name: 'sleep',
              runId,
            },
            writableStream,
          ),
        });
      });

      // Update sleep span with dynamic duration
      sleepSpan?.update({
        attributes: {
          durationMs: duration,
        },
      });
    }

    try {
      await this.inngestStep.sleep(entry.id, !duration || duration < 0 ? 0 : duration);
      sleepSpan?.end();
    } catch (e) {
      sleepSpan?.error({ error: e as Error });
      throw e;
    }
  }

  async executeSleepUntil({
    workflowId,
    runId,
    entry,
    prevOutput,
    stepResults,
    emitter,
    abortController,
    runtimeContext,
    writableStream,
    aiTracingContext,
  }: {
    workflowId: string;
    runId: string;
    serializedStepGraph: SerializedStepFlowEntry[];
    entry: {
      type: 'sleepUntil';
      id: string;
      date?: Date;
      fn?: ExecuteFunction<any, any, any, any, InngestEngineType>;
    };
    prevStep: StepFlowEntry;
    prevOutput: any;
    stepResults: Record<string, StepResult<any, any, any, any>>;
    resume?: {
      steps: string[];
      stepResults: Record<string, StepResult<any, any, any, any>>;
      resumePayload: any;
      resumePath: number[];
    };
    executionContext: ExecutionContext;
    emitter: Emitter;
    abortController: AbortController;
    runtimeContext: RuntimeContext;
    writableStream?: WritableStream<ChunkType>;
    aiTracingContext?: AITracingContext;
  }): Promise<void> {
    let { date, fn } = entry;

    const sleepUntilSpan = aiTracingContext?.parentAISpan?.createChildSpan({
      type: AISpanType.WORKFLOW_SLEEP,
      name: `sleepUntil: ${date ? date.toISOString() : 'dynamic'}`,
      attributes: {
        untilDate: date,
        durationMs: date ? Math.max(0, date.getTime() - Date.now()) : undefined,
        sleepType: fn ? 'dynamic' : 'fixed',
      },
    });

    if (fn) {
      date = await this.inngestStep.run(`workflow.${workflowId}.sleepUntil.${entry.id}`, async () => {
        const stepCallId = randomUUID();
        return await fn({
          runId,
          workflowId,
          mastra: this.mastra!,
          runtimeContext,
          inputData: prevOutput,
          runCount: -1,
          aiTracingContext: {
            parentAISpan: sleepUntilSpan,
          },
          getInitData: () => stepResults?.input as any,
          getStepResult: (step: any) => {
            if (!step?.id) {
              return null;
            }

            const result = stepResults[step.id];
            if (result?.status === 'success') {
              return result.output;
            }

            return null;
          },

          // TODO: this function shouldn't have suspend probably?
          suspend: async (_suspendPayload: any): Promise<any> => {},
          bail: () => {},
          abort: () => {
            abortController?.abort();
          },
          [EMITTER_SYMBOL]: emitter,
          engine: { step: this.inngestStep },
          abortSignal: abortController?.signal,
          writer: new ToolStream(
            {
              prefix: 'step',
              callId: stepCallId,
              name: 'sleep',
              runId,
            },
            writableStream,
          ),
        });
      });

      // Update sleep until span with dynamic duration
      const time = !date ? 0 : date.getTime() - Date.now();
      sleepUntilSpan?.update({
        attributes: {
          durationMs: Math.max(0, time),
        },
      });
    }

    if (!(date instanceof Date)) {
      sleepUntilSpan?.end();
      return;
    }

    try {
      await this.inngestStep.sleepUntil(entry.id, date);
      sleepUntilSpan?.end();
    } catch (e) {
      sleepUntilSpan?.error({ error: e as Error });
      throw e;
    }
  }

  async executeWaitForEvent({ event, timeout }: { event: string; timeout?: number }): Promise<any> {
    const eventData = await this.inngestStep.waitForEvent(`user-event-${event}`, {
      event: `user-event-${event}`,
      timeout: timeout ?? 5e3,
    });

    if (eventData === null) {
      throw 'Timeout waiting for event';
    }

    return eventData?.data;
  }

  async executeStep({
    step,
    stepResults,
    executionContext,
    resume,
    prevOutput,
    emitter,
    abortController,
    runtimeContext,
    writableStream,
<<<<<<< HEAD
    disableScorers,
=======
    aiTracingContext,
>>>>>>> 59a16037
  }: {
    step: Step<string, any, any>;
    stepResults: Record<string, StepResult<any, any, any, any>>;
    executionContext: ExecutionContext;
    resume?: {
      steps: string[];
      resumePayload: any;
      runId?: string;
    };
    prevOutput: any;
    emitter: Emitter;
    abortController: AbortController;
    runtimeContext: RuntimeContext;
    writableStream?: WritableStream<ChunkType>;
<<<<<<< HEAD
    disableScorers?: boolean;
=======
    aiTracingContext?: AITracingContext;
>>>>>>> 59a16037
  }): Promise<StepResult<any, any, any, any>> {
    const stepAISpan = aiTracingContext?.parentAISpan?.createChildSpan({
      name: `workflow step: '${step.id}'`,
      type: AISpanType.WORKFLOW_STEP,
      input: prevOutput,
      attributes: {
        stepId: step.id,
      },
    });

    const startedAt = await this.inngestStep.run(
      `workflow.${executionContext.workflowId}.run.${executionContext.runId}.step.${step.id}.running_ev`,
      async () => {
        const startedAt = Date.now();
        await emitter.emit('watch', {
          type: 'watch',
          payload: {
            currentStep: {
              id: step.id,
              status: 'running',
            },
            workflowState: {
              status: 'running',
              steps: {
                ...stepResults,
                [step.id]: {
                  status: 'running',
                },
              },
              result: null,
              error: null,
            },
          },
          eventTimestamp: Date.now(),
        });

        await emitter.emit('watch-v2', {
          type: 'step-start',
          payload: {
            id: step.id,
            status: 'running',
            payload: prevOutput,
            startedAt,
          },
        });

        return startedAt;
      },
    );

    if (step instanceof InngestWorkflow) {
      const isResume = !!resume?.steps?.length;
      let result: WorkflowResult<any, any>;
      let runId: string;
      if (isResume) {
        // @ts-ignore
        runId = stepResults[resume?.steps?.[0]]?.payload?.__workflow_meta?.runId ?? randomUUID();

        const snapshot: any = await this.mastra?.getStorage()?.loadWorkflowSnapshot({
          workflowName: step.id,
          runId: runId,
        });

        const invokeResp = (await this.inngestStep.invoke(`workflow.${executionContext.workflowId}.step.${step.id}`, {
          function: step.getFunction(),
          data: {
            inputData: prevOutput,
            runId: runId,
            resume: {
              runId: runId,
              steps: resume.steps.slice(1),
              stepResults: snapshot?.context as any,
              resumePayload: resume.resumePayload,
              // @ts-ignore
              resumePath: snapshot?.suspendedPaths?.[resume.steps?.[1]] as any,
            },
          },
        })) as any;
        result = invokeResp.result;
        runId = invokeResp.runId;
      } else {
        const invokeResp = (await this.inngestStep.invoke(`workflow.${executionContext.workflowId}.step.${step.id}`, {
          function: step.getFunction(),
          data: {
            inputData: prevOutput,
          },
        })) as any;
        result = invokeResp.result;
        runId = invokeResp.runId;
      }

      const res = await this.inngestStep.run(
        `workflow.${executionContext.workflowId}.step.${step.id}.nestedwf-results`,
        async () => {
          if (result.status === 'failed') {
            await emitter.emit('watch', {
              type: 'watch',
              payload: {
                currentStep: {
                  id: step.id,
                  status: 'failed',
                  error: result?.error,
                },
                workflowState: {
                  status: 'running',
                  steps: stepResults,
                  result: null,
                  error: null,
                },
              },
              eventTimestamp: Date.now(),
            });

            await emitter.emit('watch-v2', {
              type: 'step-result',
              payload: {
                id: step.id,
                status: 'failed',
                error: result?.error,
                payload: prevOutput,
              },
            });

            return { executionContext, result: { status: 'failed', error: result?.error } };
          } else if (result.status === 'suspended') {
            const suspendedSteps = Object.entries(result.steps).filter(([_stepName, stepResult]) => {
              const stepRes: StepResult<any, any, any, any> = stepResult as StepResult<any, any, any, any>;
              return stepRes?.status === 'suspended';
            });

            for (const [stepName, stepResult] of suspendedSteps) {
              // @ts-ignore
              const suspendPath: string[] = [stepName, ...(stepResult?.payload?.__workflow_meta?.path ?? [])];
              executionContext.suspendedPaths[step.id] = executionContext.executionPath;

              await emitter.emit('watch', {
                type: 'watch',
                payload: {
                  currentStep: {
                    id: step.id,
                    status: 'suspended',
                    payload: { ...(stepResult as any)?.payload, __workflow_meta: { runId: runId, path: suspendPath } },
                  },
                  workflowState: {
                    status: 'running',
                    steps: stepResults,
                    result: null,
                    error: null,
                  },
                },
                eventTimestamp: Date.now(),
              });

              await emitter.emit('watch-v2', {
                type: 'step-suspended',
                payload: {
                  id: step.id,
                  status: 'suspended',
                },
              });

              return {
                executionContext,
                result: {
                  status: 'suspended',
                  payload: { ...(stepResult as any)?.payload, __workflow_meta: { runId: runId, path: suspendPath } },
                },
              };
            }

            await emitter.emit('watch', {
              type: 'watch',
              payload: {
                currentStep: {
                  id: step.id,
                  status: 'suspended',
                  payload: {},
                },
                workflowState: {
                  status: 'running',
                  steps: stepResults,
                  result: null,
                  error: null,
                },
              },
              eventTimestamp: Date.now(),
            });

            return {
              executionContext,
              result: {
                status: 'suspended',
                payload: {},
              },
            };
          }

          // is success

          await emitter.emit('watch', {
            type: 'watch',
            payload: {
              currentStep: {
                id: step.id,
                status: 'success',
                output: result?.result,
              },
              workflowState: {
                status: 'running',
                steps: stepResults,
                result: null,
                error: null,
              },
            },
            eventTimestamp: Date.now(),
          });

          await emitter.emit('watch-v2', {
            type: 'step-result',
            payload: {
              id: step.id,
              status: 'success',
              output: result?.result,
            },
          });

          await emitter.emit('watch-v2', {
            type: 'step-finish',
            payload: {
              id: step.id,
              metadata: {},
            },
          });

          return { executionContext, result: { status: 'success', output: result?.result } };
        },
      );

      Object.assign(executionContext, res.executionContext);
      return res.result as StepResult<any, any, any, any>;
    }

    const stepRes = await this.inngestStep.run(`workflow.${executionContext.workflowId}.step.${step.id}`, async () => {
      let execResults: {
        status: 'success' | 'failed' | 'suspended' | 'bailed';
        output?: any;
        startedAt: number;
        endedAt?: number;
        payload: any;
        error?: string;
        resumedAt?: number;
        resumePayload?: any;
        suspendedPayload?: any;
        suspendedAt?: number;
      };
      let suspended: { payload: any } | undefined;
      let bailed: { payload: any } | undefined;

      try {
        const result = await step.execute({
          runId: executionContext.runId,
          mastra: this.mastra!,
          runtimeContext,
          writableStream,
          inputData: prevOutput,
          resumeData: resume?.steps[0] === step.id ? resume?.resumePayload : undefined,
          aiTracingContext: {
            parentAISpan: stepAISpan,
          },
          getInitData: () => stepResults?.input as any,
          getStepResult: (step: any) => {
            const result = stepResults[step.id];
            if (result?.status === 'success') {
              return result.output;
            }

            return null;
          },
          suspend: async (suspendPayload: any) => {
            executionContext.suspendedPaths[step.id] = executionContext.executionPath;
            suspended = { payload: suspendPayload };
          },
          bail: (result: any) => {
            bailed = { payload: result };
          },
          resume: {
            steps: resume?.steps?.slice(1) || [],
            resumePayload: resume?.resumePayload,
            // @ts-ignore
            runId: stepResults[step.id]?.payload?.__workflow_meta?.runId,
          },
          [EMITTER_SYMBOL]: emitter,
          engine: {
            step: this.inngestStep,
          },
          abortSignal: abortController.signal,
        });
        const endedAt = Date.now();

        execResults = {
          status: 'success',
          output: result,
          startedAt,
          endedAt,
          payload: prevOutput,
          resumedAt: resume?.steps[0] === step.id ? startedAt : undefined,
          resumePayload: resume?.steps[0] === step.id ? resume?.resumePayload : undefined,
        };
      } catch (e) {
        execResults = {
          status: 'failed',
          payload: prevOutput,
          error: e instanceof Error ? e.message : String(e),
          endedAt: Date.now(),
          startedAt,
          resumedAt: resume?.steps[0] === step.id ? startedAt : undefined,
          resumePayload: resume?.steps[0] === step.id ? resume?.resumePayload : undefined,
        };
      }

      if (suspended) {
        execResults = {
          status: 'suspended',
          suspendedPayload: suspended.payload,
          payload: prevOutput,
          suspendedAt: Date.now(),
          startedAt,
          resumedAt: resume?.steps[0] === step.id ? startedAt : undefined,
          resumePayload: resume?.steps[0] === step.id ? resume?.resumePayload : undefined,
        };
      } else if (bailed) {
        execResults = { status: 'bailed', output: bailed.payload, payload: prevOutput, endedAt: Date.now(), startedAt };
      }

      if (execResults.status === 'failed') {
        if (executionContext.retryConfig.attempts > 0 && this.inngestAttempts < executionContext.retryConfig.attempts) {
          const error = new Error(execResults.error);
          stepAISpan?.error({ error });
          throw error;
        }
      }

      await emitter.emit('watch', {
        type: 'watch',
        payload: {
          currentStep: {
            id: step.id,
            ...execResults,
          },
          workflowState: {
            status: 'running',
            steps: { ...stepResults, [step.id]: execResults },
            result: null,
            error: null,
          },
        },
        eventTimestamp: Date.now(),
      });

      if (execResults.status === 'suspended') {
        await emitter.emit('watch-v2', {
          type: 'step-suspended',
          payload: {
            id: step.id,
            ...execResults,
          },
        });
      } else {
        await emitter.emit('watch-v2', {
          type: 'step-result',
          payload: {
            id: step.id,
            ...execResults,
          },
        });

        await emitter.emit('watch-v2', {
          type: 'step-finish',
          payload: {
            id: step.id,
            metadata: {},
          },
        });
      }

      stepAISpan?.end({ output: execResults });

      return { result: execResults, executionContext, stepResults };
    });

    this.inngestStep.run(`workflow.${executionContext.workflowId}.step.${step.id}.score`, async () => {
      if (step.scorers) {
        this.runScorers({
          scorers: step.scorers,
          runId: executionContext.runId,
          input: prevOutput,
          output: stepRes.result,
          workflowId: executionContext.workflowId,
          stepId: step.id,
          runtimeContext,
          disableScorers,
        });
      }
    });

    // @ts-ignore
    Object.assign(executionContext.suspendedPaths, stepRes.executionContext.suspendedPaths);
    // @ts-ignore
    Object.assign(stepResults, stepRes.stepResults);

    // @ts-ignore
    return stepRes.result;
  }

  async persistStepUpdate({
    workflowId,
    runId,
    stepResults,
    executionContext,
    serializedStepGraph,
    workflowStatus,
    result,
    error,
  }: {
    workflowId: string;
    runId: string;
    stepResults: Record<string, StepResult<any, any, any, any>>;
    serializedStepGraph: SerializedStepFlowEntry[];
    executionContext: ExecutionContext;
    workflowStatus: 'success' | 'failed' | 'suspended' | 'running';
    result?: Record<string, any>;
    error?: string | Error;
    runtimeContext: RuntimeContext;
  }) {
    await this.inngestStep.run(
      `workflow.${workflowId}.run.${runId}.path.${JSON.stringify(executionContext.executionPath)}.stepUpdate`,
      async () => {
        await this.mastra?.getStorage()?.persistWorkflowSnapshot({
          workflowName: workflowId,
          runId,
          snapshot: {
            runId,
            value: {},
            context: stepResults as any,
            activePaths: [],
            suspendedPaths: executionContext.suspendedPaths,
            serializedStepGraph,
            status: workflowStatus,
            result,
            error,
            // @ts-ignore
            timestamp: Date.now(),
          },
        });
      },
    );
  }

  async executeConditional({
    workflowId,
    runId,
    entry,
    prevOutput,
    prevStep,
    stepResults,
    serializedStepGraph,
    resume,
    executionContext,
    emitter,
    abortController,
    runtimeContext,
    writableStream,
<<<<<<< HEAD
    disableScorers,
=======
    aiTracingContext,
>>>>>>> 59a16037
  }: {
    workflowId: string;
    runId: string;
    entry: {
      type: 'conditional';
      steps: StepFlowEntry[];
      conditions: ExecuteFunction<any, any, any, any, InngestEngineType>[];
    };
    prevStep: StepFlowEntry;
    serializedStepGraph: SerializedStepFlowEntry[];
    prevOutput: any;
    stepResults: Record<string, StepResult<any, any, any, any>>;
    resume?: {
      steps: string[];
      stepResults: Record<string, StepResult<any, any, any, any>>;
      resumePayload: any;
      resumePath: number[];
    };
    executionContext: ExecutionContext;
    emitter: Emitter;
    abortController: AbortController;
    runtimeContext: RuntimeContext;
    writableStream?: WritableStream<ChunkType>;
<<<<<<< HEAD
    disableScorers?: boolean;
=======
    aiTracingContext?: AITracingContext;
>>>>>>> 59a16037
  }): Promise<StepResult<any, any, any, any>> {
    const conditionalSpan = aiTracingContext?.parentAISpan?.createChildSpan({
      type: AISpanType.WORKFLOW_CONDITIONAL,
      name: `conditional: ${entry.conditions.length} conditions`,
      input: prevOutput,
      attributes: {
        conditionCount: entry.conditions.length,
      },
    });

    let execResults: any;
    const truthyIndexes = (
      await Promise.all(
        entry.conditions.map((cond, index) =>
          this.inngestStep.run(`workflow.${workflowId}.conditional.${index}`, async () => {
            const evalSpan = conditionalSpan?.createChildSpan({
              type: AISpanType.WORKFLOW_CONDITIONAL_EVAL,
              name: `condition ${index}`,
              input: prevOutput,
              attributes: {
                conditionIndex: index,
              },
            });

            try {
              const result = await cond({
                runId,
                workflowId,
                mastra: this.mastra!,
                runtimeContext,
                runCount: -1,
                inputData: prevOutput,
                aiTracingContext: {
                  parentAISpan: evalSpan,
                },
                getInitData: () => stepResults?.input as any,
                getStepResult: (step: any) => {
                  if (!step?.id) {
                    return null;
                  }

                  const result = stepResults[step.id];
                  if (result?.status === 'success') {
                    return result.output;
                  }

                  return null;
                },

                // TODO: this function shouldn't have suspend probably?
                suspend: async (_suspendPayload: any) => {},
                bail: () => {},
                abort: () => {
                  abortController.abort();
                },
                [EMITTER_SYMBOL]: emitter,
                engine: {
                  step: this.inngestStep,
                },
                abortSignal: abortController.signal,
                writer: new ToolStream(
                  {
                    prefix: 'step',
                    callId: randomUUID(),
                    name: 'conditional',
                    runId,
                  },
                  writableStream,
                ),
              });

              evalSpan?.end({
                output: result,
                attributes: {
                  result: !!result,
                },
              });

              return result ? index : null;
              // eslint-disable-next-line @typescript-eslint/no-unused-vars
            } catch (e: unknown) {
              evalSpan?.error({
                error: e instanceof Error ? e : new Error(String(e)),
                attributes: {
                  result: false,
                },
              });

              return null;
            }
          }),
        ),
      )
    ).filter((index: any): index is number => index !== null);

    const stepsToRun = entry.steps.filter((_, index) => truthyIndexes.includes(index));

    // Update conditional span with evaluation results
    conditionalSpan?.update({
      attributes: {
        truthyIndexes,
        selectedSteps: stepsToRun.map(s => (s.type === 'step' ? s.step.id : `control-${s.type}`)),
      },
    });

    const results: { result: StepResult<any, any, any, any> }[] = await Promise.all(
      stepsToRun.map((step, index) =>
        this.executeEntry({
          workflowId,
          runId,
          entry: step,
          serializedStepGraph,
          prevStep,
          stepResults,
          resume,
          executionContext: {
            workflowId,
            runId,
            executionPath: [...executionContext.executionPath, index],
            suspendedPaths: executionContext.suspendedPaths,
            retryConfig: executionContext.retryConfig,
            executionSpan: executionContext.executionSpan,
          },
          emitter,
          abortController,
          runtimeContext,
          writableStream,
<<<<<<< HEAD
          disableScorers,
=======
          aiTracingContext: {
            parentAISpan: conditionalSpan,
          },
>>>>>>> 59a16037
        }),
      ),
    );
    const hasFailed = results.find(result => result.result.status === 'failed') as {
      result: StepFailure<any, any, any>;
    };
    const hasSuspended = results.find(result => result.result.status === 'suspended');
    if (hasFailed) {
      execResults = { status: 'failed', error: hasFailed.result.error };
    } else if (hasSuspended) {
      execResults = { status: 'suspended', payload: hasSuspended.result.suspendPayload };
    } else {
      execResults = {
        status: 'success',
        output: results.reduce((acc: Record<string, any>, result, index) => {
          if (result.result.status === 'success') {
            // @ts-ignore
            acc[stepsToRun[index]!.step.id] = result.output;
          }

          return acc;
        }, {}),
      };
    }

    if (execResults.status === 'failed') {
      conditionalSpan?.error({
        error: new Error(execResults.error),
      });
    } else {
      conditionalSpan?.end({
        output: execResults.output || execResults,
      });
    }

    return execResults;
  }
}<|MERGE_RESOLUTION|>--- conflicted
+++ resolved
@@ -1232,11 +1232,8 @@
     abortController,
     runtimeContext,
     writableStream,
-<<<<<<< HEAD
     disableScorers,
-=======
     aiTracingContext,
->>>>>>> 59a16037
   }: {
     step: Step<string, any, any>;
     stepResults: Record<string, StepResult<any, any, any, any>>;
@@ -1251,11 +1248,8 @@
     abortController: AbortController;
     runtimeContext: RuntimeContext;
     writableStream?: WritableStream<ChunkType>;
-<<<<<<< HEAD
     disableScorers?: boolean;
-=======
     aiTracingContext?: AITracingContext;
->>>>>>> 59a16037
   }): Promise<StepResult<any, any, any, any>> {
     const stepAISpan = aiTracingContext?.parentAISpan?.createChildSpan({
       name: `workflow step: '${step.id}'`,
@@ -1728,11 +1722,8 @@
     abortController,
     runtimeContext,
     writableStream,
-<<<<<<< HEAD
     disableScorers,
-=======
     aiTracingContext,
->>>>>>> 59a16037
   }: {
     workflowId: string;
     runId: string;
@@ -1756,11 +1747,8 @@
     abortController: AbortController;
     runtimeContext: RuntimeContext;
     writableStream?: WritableStream<ChunkType>;
-<<<<<<< HEAD
     disableScorers?: boolean;
-=======
     aiTracingContext?: AITracingContext;
->>>>>>> 59a16037
   }): Promise<StepResult<any, any, any, any>> {
     const conditionalSpan = aiTracingContext?.parentAISpan?.createChildSpan({
       type: AISpanType.WORKFLOW_CONDITIONAL,
@@ -1888,13 +1876,10 @@
           abortController,
           runtimeContext,
           writableStream,
-<<<<<<< HEAD
           disableScorers,
-=======
           aiTracingContext: {
             parentAISpan: conditionalSpan,
           },
->>>>>>> 59a16037
         }),
       ),
     );
