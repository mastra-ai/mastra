import { randomUUID } from 'crypto';
import { subscribe } from '@inngest/realtime';
import { Agent, Tool } from '@mastra/core';
import type { Mastra, ToolExecutionContext, WorkflowRun, WorkflowRuns } from '@mastra/core';
import { RuntimeContext } from '@mastra/core/di';
import { Workflow, Run, DefaultExecutionEngine } from '@mastra/core/workflows';
import type {
  ExecuteFunction,
  ExecutionContext,
  ExecutionEngine,
  ExecutionGraph,
  Step,
  WorkflowConfig,
  StepFlowEntry,
  StepResult,
  WorkflowResult,
  SerializedStepFlowEntry,
  StepFailure,
<<<<<<< HEAD
  Emitter,
=======
  WatchEvent,
>>>>>>> 1f28e889
} from '@mastra/core/workflows';
import { EMITTER_SYMBOL } from '@mastra/core/workflows/_constants';
import type { Span } from '@opentelemetry/api';
import type { Inngest, BaseContext } from 'inngest';
import { serve as inngestServe } from 'inngest/hono';
import { z } from 'zod';

export type InngestEngineType = {
  step: any;
};

export function serve({ mastra, inngest }: { mastra: Mastra; inngest: Inngest }): ReturnType<typeof inngestServe> {
  const wfs = mastra.getWorkflows();
  const functions = Object.values(wfs).flatMap(wf => {
    if (wf instanceof InngestWorkflow) {
      wf.__registerMastra(mastra);
      return wf.getFunctions();
    }
    return [];
  });
  return inngestServe({
    client: inngest,
    functions,
  });
}

export class InngestRun<
  TEngineType = InngestEngineType,
  TSteps extends Step<string, any, any>[] = Step<string, any, any>[],
  TInput extends z.ZodType<any> = z.ZodType<any>,
  TOutput extends z.ZodType<any> = z.ZodType<any>,
> extends Run<TEngineType, TSteps, TInput, TOutput> {
  private inngest: Inngest;
  serializedStepGraph: SerializedStepFlowEntry[];
  #mastra: Mastra;

  constructor(
    params: {
      workflowId: string;
      runId: string;
      executionEngine: ExecutionEngine;
      executionGraph: ExecutionGraph;
      serializedStepGraph: SerializedStepFlowEntry[];
      mastra?: Mastra;
      retryConfig?: {
        attempts?: number;
        delay?: number;
      };
      cleanup?: () => void;
    },
    inngest: Inngest,
  ) {
    super(params);
    this.inngest = inngest;
    this.serializedStepGraph = params.serializedStepGraph;
    this.#mastra = params.mastra!;
  }

  async getRuns(eventId: string) {
    const response = await fetch(`${this.inngest.apiBaseUrl ?? 'https://api.inngest.com'}/v1/events/${eventId}/runs`, {
      headers: {
        Authorization: `Bearer ${process.env.INNGEST_SIGNING_KEY}`,
      },
    });
    const json = await response.json();
    return (json as any).data;
  }

  async getRunOutput(eventId: string) {
    let runs = await this.getRuns(eventId);
    while (runs?.[0]?.status !== 'Completed') {
      await new Promise(resolve => setTimeout(resolve, 1000));
      runs = await this.getRuns(eventId);
      if (runs?.[0]?.status === 'Failed' || runs?.[0]?.status === 'Cancelled') {
        throw new Error(`Function run ${runs?.[0]?.status}`);
      }
    }
    return runs?.[0];
  }

  async sendEvent(event: string, data: any) {
    await this.inngest.send({
      name: `user-event-${event}`,
      data,
    });
  }

  async start({
    inputData,
  }: {
    inputData?: z.infer<TInput>;
    runtimeContext?: RuntimeContext;
  }): Promise<WorkflowResult<TOutput, TSteps>> {
    await this.#mastra.getStorage()?.persistWorkflowSnapshot({
      workflowName: this.workflowId,
      runId: this.runId,
      snapshot: {
        runId: this.runId,
        serializedStepGraph: this.serializedStepGraph,
        value: {},
        context: {} as any,
        activePaths: [],
        suspendedPaths: {},
        timestamp: Date.now(),
        status: 'running',
      },
    });

    const eventOutput = await this.inngest.send({
      name: `workflow.${this.workflowId}`,
      data: {
        inputData,
        runId: this.runId,
      },
    });

    const eventId = eventOutput.ids[0];
    if (!eventId) {
      throw new Error('Event ID is not set');
    }
    const runOutput = await this.getRunOutput(eventId);
    const result = runOutput?.output?.result;
    if (result.status === 'failed') {
      result.error = new Error(result.error);
    }

    this.cleanup?.();
    return result;
  }

  async resume<TResumeSchema extends z.ZodType<any>>(params: {
    resumeData?: z.infer<TResumeSchema>;
    step:
      | Step<string, any, any, TResumeSchema, any>
      | [...Step<string, any, any, any, any>[], Step<string, any, any, TResumeSchema, any>]
      | string
      | string[];
    runtimeContext?: RuntimeContext;
  }): Promise<WorkflowResult<TOutput, TSteps>> {
    const steps: string[] = (Array.isArray(params.step) ? params.step : [params.step]).map(step =>
      typeof step === 'string' ? step : step?.id,
    );
    const snapshot = await this.#mastra?.storage?.loadWorkflowSnapshot({
      workflowName: this.workflowId,
      runId: this.runId,
    });

    const eventOutput = await this.inngest.send({
      name: `workflow.${this.workflowId}`,
      data: {
        inputData: params.resumeData,
        runId: this.runId,
        stepResults: snapshot?.context as any,
        resume: {
          steps,
          stepResults: snapshot?.context as any,
          resumePayload: params.resumeData,
          // @ts-ignore
          resumePath: snapshot?.suspendedPaths?.[steps?.[0]] as any,
        },
      },
    });

    const eventId = eventOutput.ids[0];
    if (!eventId) {
      throw new Error('Event ID is not set');
    }
    const runOutput = await this.getRunOutput(eventId);
    const result = runOutput?.output?.result;
    if (result.status === 'failed') {
      result.error = new Error(result.error);
    }
    return result;
  }

  watch(cb: (event: any) => void): () => void {
    const streamPromise = subscribe(
      {
        channel: `workflow:${this.workflowId}:${this.runId}`,
        topics: ['watch'],
        app: this.inngest,
      },
      (message: any) => {
        cb(message.data);
      },
    );

    return () => {
      streamPromise
        .then((stream: any) => {
          stream.cancel();
        })
        .catch(err => {
          console.error(err);
        });
    };
  }
}

export class InngestWorkflow<
  TEngineType = InngestEngineType,
  TSteps extends Step<string, any, any>[] = Step<string, any, any>[],
  TWorkflowId extends string = string,
  TInput extends z.ZodType<any> = z.ZodType<any>,
  TOutput extends z.ZodType<any> = z.ZodType<any>,
  TPrevSchema extends z.ZodType<any> = TInput,
> extends Workflow<TEngineType, TSteps, TWorkflowId, TInput, TOutput, TPrevSchema> {
  #mastra: Mastra;
  public inngest: Inngest;

  private function: ReturnType<Inngest['createFunction']> | undefined;

  constructor(params: WorkflowConfig<TWorkflowId, TInput, TOutput, TSteps>, inngest: Inngest) {
    super(params);
    this.#mastra = params.mastra!;
    this.inngest = inngest;
  }

  async getWorkflowRuns(args?: {
    fromDate?: Date;
    toDate?: Date;
    limit?: number;
    offset?: number;
    resourceId?: string;
  }) {
    const storage = this.#mastra?.getStorage();
    if (!storage) {
      this.logger.debug('Cannot get workflow runs. Mastra engine is not initialized');
      return { runs: [], total: 0 };
    }

    return storage.getWorkflowRuns({ workflowName: this.id, ...(args ?? {}) }) as unknown as WorkflowRuns;
  }

  async getWorkflowRunById(runId: string): Promise<WorkflowRun | null> {
    const storage = this.#mastra?.getStorage();
    if (!storage) {
      this.logger.debug('Cannot get workflow runs. Mastra engine is not initialized');
      //returning in memory run if no storage is initialized
      return this.runs.get(runId)
        ? ({ ...this.runs.get(runId), workflowName: this.id } as unknown as WorkflowRun)
        : null;
    }
    const run = (await storage.getWorkflowRunById({ runId, workflowName: this.id })) as unknown as WorkflowRun;

    return (
      run ??
      (this.runs.get(runId) ? ({ ...this.runs.get(runId), workflowName: this.id } as unknown as WorkflowRun) : null)
    );
  }

  async getWorkflowRunExecutionResult(runId: string): Promise<WatchEvent['payload']['workflowState'] | null> {
    const storage = this.#mastra?.getStorage();
    if (!storage) {
      this.logger.debug('Cannot get workflow run execution result. Mastra storage is not initialized');
      return null;
    }

    const run = await storage.getWorkflowRunById({ runId, workflowName: this.id });

    if (!run?.snapshot) {
      return null;
    }

    if (typeof run.snapshot === 'string') {
      return null;
    }

    return {
      status: run.snapshot.status,
      result: run.snapshot.result,
      error: run.snapshot.error,
      payload: run.snapshot.context?.input,
      steps: run.snapshot.context as any,
    };
  }

  __registerMastra(mastra: Mastra) {
    this.#mastra = mastra;
    this.executionEngine.__registerMastra(mastra);
    const updateNested = (step: StepFlowEntry) => {
      if (
        (step.type === 'step' || step.type === 'loop' || step.type === 'foreach') &&
        step.step instanceof InngestWorkflow
      ) {
        step.step.__registerMastra(mastra);
      } else if (step.type === 'parallel' || step.type === 'conditional') {
        for (const subStep of step.steps) {
          updateNested(subStep);
        }
      }
    };

    if (this.executionGraph.steps.length) {
      for (const step of this.executionGraph.steps) {
        updateNested(step);
      }
    }
  }

  createRun(options?: { runId?: string }): Run<TEngineType, TSteps, TInput, TOutput> {
    const runIdToUse = options?.runId || randomUUID();

    // Return a new Run instance with object parameters
    const run: Run<TEngineType, TSteps, TInput, TOutput> =
      this.runs.get(runIdToUse) ??
      new InngestRun(
        {
          workflowId: this.id,
          runId: runIdToUse,
          executionEngine: this.executionEngine,
          executionGraph: this.executionGraph,
          serializedStepGraph: this.serializedStepGraph,
          mastra: this.#mastra,
          retryConfig: this.retryConfig,
          cleanup: () => this.runs.delete(runIdToUse),
        },
        this.inngest,
      );

    this.runs.set(runIdToUse, run);
    return run;
  }

  getFunction() {
    if (this.function) {
      return this.function;
    }
    this.function = this.inngest.createFunction(
      // @ts-ignore
      { id: `workflow.${this.id}`, retries: this.retryConfig?.attempts ?? 0 },
      { event: `workflow.${this.id}` },
      async ({ event, step, attempt, publish }) => {
        let { inputData, runId, resume } = event.data;

        if (!runId) {
          runId = await step.run(`workflow.${this.id}.runIdGen`, async () => {
            return randomUUID();
          });
        }

        const emitter = {
          emit: async (event: string, data: any) => {
            if (!publish) {
              return;
            }

            try {
              await publish({
                channel: `workflow:${this.id}:${runId}`,
                topic: 'watch',
                data,
              });
            } catch (err: any) {
              this.logger.error('Error emitting event: ' + (err?.stack ?? err?.message ?? err));
            }
          },
        };

        const engine = new InngestExecutionEngine(this.#mastra, step, attempt);
        const result = await engine.execute<z.infer<TInput>, WorkflowResult<TOutput, TSteps>>({
          workflowId: this.id,
          runId,
          graph: this.executionGraph,
          serializedStepGraph: this.serializedStepGraph,
          input: inputData,
          emitter,
          retryConfig: this.retryConfig,
          runtimeContext: new RuntimeContext(), // TODO
          resume,
        });

        return { result, runId };
      },
    );
    return this.function;
  }

  getNestedFunctions(steps: StepFlowEntry[]): ReturnType<Inngest['createFunction']>[] {
    return steps.flatMap(step => {
      if (step.type === 'step' || step.type === 'loop' || step.type === 'foreach') {
        if (step.step instanceof InngestWorkflow) {
          return [step.step.getFunction(), ...step.step.getNestedFunctions(step.step.executionGraph.steps)];
        }
        return [];
      } else if (step.type === 'parallel' || step.type === 'conditional') {
        return this.getNestedFunctions(step.steps);
      }

      return [];
    });
  }

  getFunctions() {
    return [this.getFunction(), ...this.getNestedFunctions(this.executionGraph.steps)];
  }
}

export function createStep<
  TStepId extends string,
  TStepInput extends z.ZodType<any>,
  TStepOutput extends z.ZodType<any>,
  TResumeSchema extends z.ZodType<any>,
  TSuspendSchema extends z.ZodType<any>,
>(params: {
  id: TStepId;
  description?: string;
  inputSchema: TStepInput;
  outputSchema: TStepOutput;
  resumeSchema?: TResumeSchema;
  suspendSchema?: TSuspendSchema;
  execute: ExecuteFunction<
    z.infer<TStepInput>,
    z.infer<TStepOutput>,
    z.infer<TResumeSchema>,
    z.infer<TSuspendSchema>,
    InngestEngineType
  >;
}): Step<TStepId, TStepInput, TStepOutput, TResumeSchema, TSuspendSchema, InngestEngineType>;

export function createStep<
  TStepId extends string,
  TStepInput extends z.ZodObject<{ prompt: z.ZodString }>,
  TStepOutput extends z.ZodObject<{ text: z.ZodString }>,
  TResumeSchema extends z.ZodType<any>,
  TSuspendSchema extends z.ZodType<any>,
>(
  agent: Agent<TStepId, any, any>,
): Step<TStepId, TStepInput, TStepOutput, TResumeSchema, TSuspendSchema, InngestEngineType>;

export function createStep<
  TSchemaIn extends z.ZodType<any>,
  TSchemaOut extends z.ZodType<any>,
  TContext extends ToolExecutionContext<TSchemaIn>,
>(
  tool: Tool<TSchemaIn, TSchemaOut, TContext> & {
    inputSchema: TSchemaIn;
    outputSchema: TSchemaOut;
    execute: (context: TContext) => Promise<any>;
  },
): Step<string, TSchemaIn, TSchemaOut, z.ZodType<any>, z.ZodType<any>, InngestEngineType>;

export function createStep<
  TStepId extends string,
  TStepInput extends z.ZodType<any>,
  TStepOutput extends z.ZodType<any>,
  TResumeSchema extends z.ZodType<any>,
  TSuspendSchema extends z.ZodType<any>,
>(
  params:
    | {
        id: TStepId;
        description?: string;
        inputSchema: TStepInput;
        outputSchema: TStepOutput;
        resumeSchema?: TResumeSchema;
        suspendSchema?: TSuspendSchema;
        execute: ExecuteFunction<
          z.infer<TStepInput>,
          z.infer<TStepOutput>,
          z.infer<TResumeSchema>,
          z.infer<TSuspendSchema>,
          InngestEngineType
        >;
      }
    | Agent<any, any, any>
    | (Tool<TStepInput, TStepOutput, any> & {
        inputSchema: TStepInput;
        outputSchema: TStepOutput;
        execute: (context: ToolExecutionContext<TStepInput>) => Promise<any>;
      }),
): Step<TStepId, TStepInput, TStepOutput, TResumeSchema, TSuspendSchema, InngestEngineType> {
  if (params instanceof Agent) {
    return {
      id: params.name,
      // @ts-ignore
      inputSchema: z.object({
        prompt: z.string(),
        // resourceId: z.string().optional(),
        // threadId: z.string().optional(),
      }),
      // @ts-ignore
      outputSchema: z.object({
        text: z.string(),
      }),
      execute: async ({ inputData, [EMITTER_SYMBOL]: emitter, runtimeContext }) => {
        let streamPromise = {} as {
          promise: Promise<string>;
          resolve: (value: string) => void;
          reject: (reason?: any) => void;
        };

        streamPromise.promise = new Promise((resolve, reject) => {
          streamPromise.resolve = resolve;
          streamPromise.reject = reject;
        });
        const toolData = {
          name: params.name,
          args: inputData,
        };
        await emitter.emit('watch-v2', {
          type: 'tool-call-streaming-start',
          ...toolData,
        });
        const { fullStream } = await params.stream(inputData.prompt, {
          // resourceId: inputData.resourceId,
          // threadId: inputData.threadId,
          runtimeContext,
          onFinish: result => {
            streamPromise.resolve(result.text);
          },
        });

        for await (const chunk of fullStream) {
          switch (chunk.type) {
            case 'text-delta':
              await emitter.emit('watch-v2', {
                type: 'tool-call-delta',
                ...toolData,
                argsTextDelta: chunk.textDelta,
              });
              break;

            case 'step-start':
            case 'step-finish':
            case 'finish':
              break;

            case 'tool-call':
            case 'tool-result':
            case 'tool-call-streaming-start':
            case 'tool-call-delta':
            case 'source':
            case 'file':
            default:
              await emitter.emit('watch-v2', chunk);
              break;
          }
        }

        return {
          text: await streamPromise.promise,
        };
      },
    };
  }

  if (params instanceof Tool) {
    if (!params.inputSchema || !params.outputSchema) {
      throw new Error('Tool must have input and output schemas defined');
    }

    return {
      // TODO: tool probably should have strong id type
      // @ts-ignore
      id: params.id,
      inputSchema: params.inputSchema,
      outputSchema: params.outputSchema,
      execute: async ({ inputData, mastra, runtimeContext }) => {
        return params.execute({
          context: inputData,
          mastra,
          runtimeContext,
        });
      },
    };
  }

  return {
    id: params.id,
    description: params.description,
    inputSchema: params.inputSchema,
    outputSchema: params.outputSchema,
    resumeSchema: params.resumeSchema,
    suspendSchema: params.suspendSchema,
    execute: params.execute,
  };
}

export function init(inngest: Inngest) {
  return {
    createWorkflow<
      TWorkflowId extends string = string,
      TInput extends z.ZodType<any> = z.ZodType<any>,
      TOutput extends z.ZodType<any> = z.ZodType<any>,
      TSteps extends Step<string, any, any, any, any, InngestEngineType>[] = Step<
        string,
        any,
        any,
        any,
        any,
        InngestEngineType
      >[],
    >(params: WorkflowConfig<TWorkflowId, TInput, TOutput, TSteps>) {
      return new InngestWorkflow<InngestEngineType, TSteps, TWorkflowId, TInput, TOutput, TInput>(params, inngest);
    },
    createStep,
    cloneStep<TStepId extends string>(
      step: Step<string, any, any, any, any, InngestEngineType>,
      opts: { id: TStepId },
    ): Step<TStepId, any, any, any, any, InngestEngineType> {
      return {
        id: opts.id,
        description: step.description,
        inputSchema: step.inputSchema,
        outputSchema: step.outputSchema,
        execute: step.execute,
      };
    },
    cloneWorkflow<
      TWorkflowId extends string = string,
      TInput extends z.ZodType<any> = z.ZodType<any>,
      TOutput extends z.ZodType<any> = z.ZodType<any>,
      TSteps extends Step<string, any, any, any, any, InngestEngineType>[] = Step<
        string,
        any,
        any,
        any,
        any,
        InngestEngineType
      >[],
    >(
      workflow: Workflow<InngestEngineType, TSteps, string, TInput, TOutput, TInput>,
      opts: { id: TWorkflowId },
    ): Workflow<InngestEngineType, TSteps, TWorkflowId, TInput, TOutput, TInput> {
      const wf = new Workflow({
        id: opts.id,
        inputSchema: workflow.inputSchema,
        outputSchema: workflow.outputSchema,
        steps: workflow.stepDefs,
        mastra: workflow.mastra,
      });

      wf.setStepFlow(workflow.stepGraph);
      wf.commit();
      return wf;
    },
  };
}

export class InngestExecutionEngine extends DefaultExecutionEngine {
  private inngestStep: BaseContext<Inngest>['step'];
  private inngestAttempts: number;

  constructor(mastra: Mastra, inngestStep: BaseContext<Inngest>['step'], inngestAttempts: number = 0) {
    super({ mastra });
    this.inngestStep = inngestStep;
    this.inngestAttempts = inngestAttempts;
  }

  protected async fmtReturnValue<TOutput>(
    executionSpan: Span | undefined,
    emitter: Emitter,
    stepResults: Record<string, StepResult<any, any, any, any>>,
    lastOutput: StepResult<any, any, any, any>,
    error?: Error | string,
  ): Promise<TOutput> {
    const base: any = {
      status: lastOutput.status,
      steps: stepResults,
    };
    if (lastOutput.status === 'success') {
      await emitter.emit('watch', {
        type: 'watch',
        payload: {
          workflowState: {
            status: lastOutput.status,
            steps: stepResults,
            result: lastOutput.output,
          },
        },
        eventTimestamp: Date.now(),
      });

      base.result = lastOutput.output;
    } else if (lastOutput.status === 'failed') {
      base.error =
        error instanceof Error
          ? (error?.stack ?? error.message)
          : lastOutput?.error instanceof Error
            ? lastOutput.error.message
            : (lastOutput.error ?? error ?? 'Unknown error');

      await emitter.emit('watch', {
        type: 'watch',
        payload: {
          workflowState: {
            status: lastOutput.status,
            steps: stepResults,
            result: null,
            error: base.error,
          },
        },
        eventTimestamp: Date.now(),
      });
    } else if (lastOutput.status === 'suspended') {
      await emitter.emit('watch', {
        type: 'watch',
        payload: {
          workflowState: {
            status: lastOutput.status,
            steps: stepResults,
            result: null,
            error: null,
          },
        },
        eventTimestamp: Date.now(),
      });

      const suspendedStepIds = Object.entries(stepResults).flatMap(([stepId, stepResult]) => {
        if (stepResult?.status === 'suspended') {
          const nestedPath = stepResult?.payload?.__workflow_meta?.path;
          return nestedPath ? [[stepId, ...nestedPath]] : [[stepId]];
        }

        return [];
      });
      base.suspended = suspendedStepIds;
    }

    executionSpan?.end();
    return base as TOutput;
  }

  async superExecuteStep({
    workflowId,
    runId,
    step,
    stepResults,
    executionContext,
    resume,
    prevOutput,
    emitter,
    runtimeContext,
  }: {
    workflowId: string;
    runId: string;
    step: Step<string, any, any>;
    stepResults: Record<string, StepResult<any, any, any, any>>;
    executionContext: ExecutionContext;
    resume?: {
      steps: string[];
      resumePayload: any;
    };
    prevOutput: any;
    emitter: Emitter;
    runtimeContext: RuntimeContext;
  }): Promise<StepResult<any, any, any, any>> {
    return super.executeStep({
      workflowId,
      runId,
      step,
      stepResults,
      executionContext,
      resume,
      prevOutput,
      emitter,
      runtimeContext,
    });
  }

  async executeSleep({ id, duration }: { id: string; duration: number }): Promise<void> {
    await this.inngestStep.sleep(id, duration);
  }

  async executeWaitForEvent({ event, timeout }: { event: string; timeout?: number }): Promise<any> {
    const eventData = await this.inngestStep.waitForEvent(`user-event-${event}`, {
      event: `user-event-${event}`,
      timeout: timeout ?? 5e3,
    });

    if (eventData === null) {
      throw 'Timeout waiting for event';
    }

    return eventData?.data;
  }

  async executeStep({
    step,
    stepResults,
    executionContext,
    resume,
    prevOutput,
    emitter,
    runtimeContext,
  }: {
    step: Step<string, any, any>;
    stepResults: Record<string, StepResult<any, any, any, any>>;
    executionContext: {
      workflowId: string;
      runId: string;
      executionPath: number[];
      suspendedPaths: Record<string, number[]>;
      retryConfig: { attempts: number; delay: number };
    };
    resume?: {
      steps: string[];
      resumePayload: any;
      runId?: string;
    };
    prevOutput: any;
    emitter: Emitter;
    runtimeContext: RuntimeContext;
  }): Promise<StepResult<any, any, any, any>> {
    await this.inngestStep.run(
      `workflow.${executionContext.workflowId}.run.${executionContext.runId}.step.${step.id}.running_ev`,
      async () => {
        await emitter.emit('watch', {
          type: 'watch',
          payload: {
            currentStep: {
              id: step.id,
              status: 'running',
            },
            workflowState: {
              status: 'running',
              steps: {
                ...stepResults,
                [step.id]: {
                  status: 'running',
                },
              },
              result: null,
              error: null,
            },
          },
          eventTimestamp: Date.now(),
        });
      },
    );

    if (step instanceof InngestWorkflow) {
      const isResume = !!resume?.steps?.length;
      let result: WorkflowResult<any, any>;
      let runId: string;
      if (isResume) {
        // @ts-ignore
        runId = stepResults[resume?.steps?.[0]]?.payload?.__workflow_meta?.runId ?? randomUUID();

        const snapshot: any = await this.mastra?.getStorage()?.loadWorkflowSnapshot({
          workflowName: step.id,
          runId: runId,
        });

        const invokeResp = (await this.inngestStep.invoke(`workflow.${executionContext.workflowId}.step.${step.id}`, {
          function: step.getFunction(),
          data: {
            inputData: prevOutput,
            runId: runId,
            resume: {
              runId: runId,
              steps: resume.steps.slice(1),
              stepResults: snapshot?.context as any,
              resumePayload: resume.resumePayload,
              // @ts-ignore
              resumePath: snapshot?.suspendedPaths?.[resume.steps?.[1]] as any,
            },
          },
        })) as any;
        result = invokeResp.result;
        runId = invokeResp.runId;
      } else {
        const invokeResp = (await this.inngestStep.invoke(`workflow.${executionContext.workflowId}.step.${step.id}`, {
          function: step.getFunction(),
          data: {
            inputData: prevOutput,
          },
        })) as any;
        result = invokeResp.result;
        runId = invokeResp.runId;
      }

      const res = await this.inngestStep.run(
        `workflow.${executionContext.workflowId}.step.${step.id}.nestedwf-results`,
        async () => {
          if (result.status === 'failed') {
            await emitter.emit('watch', {
              type: 'watch',
              payload: {
                currentStep: {
                  id: step.id,
                  status: 'failed',
                  error: result?.error,
                },
                workflowState: {
                  status: 'running',
                  steps: stepResults,
                  result: null,
                  error: null,
                },
              },
              eventTimestamp: Date.now(),
            });

            return { executionContext, result: { status: 'failed', error: result?.error } };
          } else if (result.status === 'suspended') {
            const suspendedSteps = Object.entries(result.steps).filter(([_stepName, stepResult]) => {
              const stepRes: StepResult<any, any, any, any> = stepResult as StepResult<any, any, any, any>;
              return stepRes?.status === 'suspended';
            });

            for (const [stepName, stepResult] of suspendedSteps) {
              // @ts-ignore
              const suspendPath: string[] = [stepName, ...(stepResult?.payload?.__workflow_meta?.path ?? [])];
              executionContext.suspendedPaths[step.id] = executionContext.executionPath;

              await emitter.emit('watch', {
                type: 'watch',
                payload: {
                  currentStep: {
                    id: step.id,
                    status: 'suspended',
                    payload: { ...(stepResult as any)?.payload, __workflow_meta: { runId: runId, path: suspendPath } },
                  },
                  workflowState: {
                    status: 'running',
                    steps: stepResults,
                    result: null,
                    error: null,
                  },
                },
                eventTimestamp: Date.now(),
              });

              return {
                executionContext,
                result: {
                  status: 'suspended',
                  payload: { ...(stepResult as any)?.payload, __workflow_meta: { runId: runId, path: suspendPath } },
                },
              };
            }

            await emitter.emit('watch', {
              type: 'watch',
              payload: {
                currentStep: {
                  id: step.id,
                  status: 'suspended',
                  payload: {},
                },
                workflowState: {
                  status: 'running',
                  steps: stepResults,
                  result: null,
                  error: null,
                },
              },
              eventTimestamp: Date.now(),
            });

            return {
              executionContext,
              result: {
                status: 'suspended',
                payload: {},
              },
            };
          }

          // is success

          await emitter.emit('watch', {
            type: 'watch',
            payload: {
              currentStep: {
                id: step.id,
                status: 'success',
                output: result?.result,
              },
              workflowState: {
                status: 'running',
                steps: stepResults,
                result: null,
                error: null,
              },
            },
            eventTimestamp: Date.now(),
          });

          return { executionContext, result: { status: 'success', output: result?.result } };
        },
      );

      Object.assign(executionContext, res.executionContext);
      return res.result as StepResult<any, any, any, any>;
    }

    const stepRes = await this.inngestStep.run(`workflow.${executionContext.workflowId}.step.${step.id}`, async () => {
      let execResults: any;
      let suspended: { payload: any } | undefined;
      try {
        const result = await step.execute({
          runId: executionContext.runId,
          mastra: this.mastra!,
          runtimeContext,
          inputData: prevOutput,
          resumeData: resume?.steps[0] === step.id ? resume?.resumePayload : undefined,
          getInitData: () => stepResults?.input as any,
          getStepResult: (step: any) => {
            const result = stepResults[step.id];
            if (result?.status === 'success') {
              return result.output;
            }

            return null;
          },
          suspend: async (suspendPayload: any) => {
            executionContext.suspendedPaths[step.id] = executionContext.executionPath;
            suspended = { payload: suspendPayload };
          },
          resume: {
            steps: resume?.steps?.slice(1) || [],
            resumePayload: resume?.resumePayload,
            // @ts-ignore
            runId: stepResults[step.id]?.payload?.__workflow_meta?.runId,
          },
          [EMITTER_SYMBOL]: emitter,
          engine: {
            step: this.inngestStep,
          },
        });

        execResults = { status: 'success', output: result };
      } catch (e) {
        execResults = { status: 'failed', error: e instanceof Error ? e.message : String(e) };
      }

      if (suspended) {
        execResults = { status: 'suspended', payload: suspended.payload };
      }

      if (execResults.status === 'failed') {
        if (executionContext.retryConfig.attempts > 0 && this.inngestAttempts < executionContext.retryConfig.attempts) {
          throw execResults.error;
        }
      }

      await emitter.emit('watch', {
        type: 'watch',
        payload: {
          currentStep: {
            id: step.id,
            status: execResults.status,
            output: execResults.output,
          },
          workflowState: {
            status: 'running',
            steps: stepResults,
            result: null,
            error: null,
          },
        },
        eventTimestamp: Date.now(),
      });

      return { result: execResults, executionContext, stepResults };
    });

    // @ts-ignore
    Object.assign(executionContext.suspendedPaths, stepRes.executionContext.suspendedPaths);
    // @ts-ignore
    Object.assign(stepResults, stepRes.stepResults);

    // @ts-ignore
    return stepRes.result;
  }

  async persistStepUpdate({
    workflowId,
    runId,
    stepResults,
    executionContext,
    serializedStepGraph,
    workflowStatus,
    result,
    error,
  }: {
    workflowId: string;
    runId: string;
    stepResults: Record<string, StepResult<any, any, any, any>>;
    serializedStepGraph: SerializedStepFlowEntry[];
    executionContext: ExecutionContext;
    workflowStatus: 'success' | 'failed' | 'suspended' | 'running';
    result?: Record<string, any>;
    error?: string | Error;
  }) {
    await this.inngestStep.run(
      `workflow.${workflowId}.run.${runId}.path.${JSON.stringify(executionContext.executionPath)}.stepUpdate`,
      async () => {
        await this.mastra?.getStorage()?.persistWorkflowSnapshot({
          workflowName: workflowId,
          runId,
          snapshot: {
            runId,
            value: {},
            context: stepResults as any,
            activePaths: [],
            suspendedPaths: executionContext.suspendedPaths,
            serializedStepGraph,
            status: workflowStatus,
            result,
            error,
            // @ts-ignore
            timestamp: Date.now(),
          },
        });
      },
    );
  }

  async executeConditional({
    workflowId,
    runId,
    entry,
    prevOutput,
    prevStep,
    stepResults,
    serializedStepGraph,
    resume,
    executionContext,
    emitter,
    runtimeContext,
  }: {
    workflowId: string;
    runId: string;
    entry: {
      type: 'conditional';
      steps: StepFlowEntry[];
      conditions: ExecuteFunction<any, any, any, any, InngestEngineType>[];
    };
    prevStep: StepFlowEntry;
    serializedStepGraph: SerializedStepFlowEntry[];
    prevOutput: any;
    stepResults: Record<string, StepResult<any, any, any, any>>;
    resume?: {
      steps: string[];
      stepResults: Record<string, StepResult<any, any, any, any>>;
      resumePayload: any;
      resumePath: number[];
    };
    executionContext: ExecutionContext;
    emitter: Emitter;
    runtimeContext: RuntimeContext;
  }): Promise<StepResult<any, any, any, any>> {
    let execResults: any;
    const truthyIndexes = (
      await Promise.all(
        entry.conditions.map((cond, index) =>
          this.inngestStep.run(`workflow.${workflowId}.conditional.${index}`, async () => {
            try {
              const result = await cond({
                runId,
                mastra: this.mastra!,
                runtimeContext,
                inputData: prevOutput,
                getInitData: () => stepResults?.input as any,
                getStepResult: (step: any) => {
                  if (!step?.id) {
                    return null;
                  }

                  const result = stepResults[step.id];
                  if (result?.status === 'success') {
                    return result.output;
                  }

                  return null;
                },

                // TODO: this function shouldn't have suspend probably?
                suspend: async (_suspendPayload: any) => {},
                [EMITTER_SYMBOL]: emitter,
                engine: {
                  step: this.inngestStep,
                },
              });
              return result ? index : null;
              // eslint-disable-next-line @typescript-eslint/no-unused-vars
            } catch (e: unknown) {
              return null;
            }
          }),
        ),
      )
    ).filter((index: any): index is number => index !== null);

    const stepsToRun = entry.steps.filter((_, index) => truthyIndexes.includes(index));
    const results: { result: StepResult<any, any, any, any> }[] = await Promise.all(
      stepsToRun.map((step, index) =>
        this.executeEntry({
          workflowId,
          runId,
          entry: step,
          prevStep,
          stepResults,
          resume,
          serializedStepGraph,
          executionContext: {
            workflowId,
            runId,
            executionPath: [...executionContext.executionPath, index],
            suspendedPaths: executionContext.suspendedPaths,
            retryConfig: executionContext.retryConfig,
            executionSpan: executionContext.executionSpan,
          },
          emitter,
          runtimeContext,
        }),
      ),
    );
    const hasFailed = results.find(result => result.result.status === 'failed') as {
      result: StepFailure<any, any, any>;
    };
    const hasSuspended = results.find(result => result.result.status === 'suspended');
    if (hasFailed) {
      execResults = { status: 'failed', error: hasFailed.result.error };
    } else if (hasSuspended) {
      execResults = { status: 'suspended', payload: hasSuspended.result.payload };
    } else {
      execResults = {
        status: 'success',
        output: results.reduce((acc: Record<string, any>, result, index) => {
          if (result.result.status === 'success') {
            // @ts-ignore
            acc[stepsToRun[index]!.step.id] = result.output;
          }

          return acc;
        }, {}),
      };
    }

    return execResults;
  }
}<|MERGE_RESOLUTION|>--- conflicted
+++ resolved
@@ -16,11 +16,8 @@
   WorkflowResult,
   SerializedStepFlowEntry,
   StepFailure,
-<<<<<<< HEAD
   Emitter,
-=======
   WatchEvent,
->>>>>>> 1f28e889
 } from '@mastra/core/workflows';
 import { EMITTER_SYMBOL } from '@mastra/core/workflows/_constants';
 import type { Span } from '@opentelemetry/api';
