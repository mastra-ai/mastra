--- conflicted
+++ resolved
@@ -350,7 +350,7 @@
           steps,
           stepResults: snapshot?.context as any,
           resumePayload: resumeDataToUse,
-          resumePath: steps?.[0]  ? snapshot?.suspendedPaths?.[steps?.[0]] as any : undefined,
+          resumePath: steps?.[0] ? (snapshot?.suspendedPaths?.[steps?.[0]] as any) : undefined,
         },
       },
     });
@@ -722,7 +722,28 @@
     this.function = this.inngest.createFunction(
       {
         id: `workflow.${this.id}`,
-        retries: Math.min(this.retryConfig?.attempts ?? 0, 20) as 0 | 1 | 2 | 3 | 4 | 5 | 6 | 7 | 8 | 9 | 10 | 11 | 12 | 13 | 14 | 15 | 16 | 17 | 18 | 19 | 20,
+        retries: Math.min(this.retryConfig?.attempts ?? 0, 20) as
+          | 0
+          | 1
+          | 2
+          | 3
+          | 4
+          | 5
+          | 6
+          | 7
+          | 8
+          | 9
+          | 10
+          | 11
+          | 12
+          | 13
+          | 14
+          | 15
+          | 16
+          | 17
+          | 18
+          | 19
+          | 20,
         cancelOn: [{ event: `cancel.workflow.${this.id}` }],
         // Spread flow control configuration
         ...this.flowControlConfig,
@@ -925,20 +946,12 @@
       description: params.getDescription(),
       inputSchema: z.object({
         prompt: z.string(),
-<<<<<<< HEAD
+        // resourceId: z.string().optional(),
+        // threadId: z.string().optional(),
       }) as unknown as TStepInput,
       outputSchema: z.object({
         text: z.string(),
       }) as unknown as TStepOutput,
-      execute: async ({ inputData, [EMITTER_SYMBOL]: emitter, runtimeContext, abortSignal, abort, tracingContext }) => {
-=======
-        // resourceId: z.string().optional(),
-        // threadId: z.string().optional(),
-      }),
-      // @ts-ignore
-      outputSchema: z.object({
-        text: z.string(),
-      }),
       execute: async ({
         inputData,
         [EMITTER_SYMBOL]: emitter,
@@ -949,7 +962,6 @@
         abort,
         writer,
       }) => {
->>>>>>> 3866873f
         let streamPromise = {} as {
           promise: Promise<string>;
           resolve: (value: string) => void;
@@ -1526,7 +1538,7 @@
                 steps: resume.steps.slice(1),
                 stepResults: snapshot?.context as any,
                 resumePayload: resume.resumePayload,
-                resumePath: resume.steps?.[1] ? snapshot?.suspendedPaths?.[resume.steps?.[1]] as any : undefined,
+                resumePath: resume.steps?.[1] ? (snapshot?.suspendedPaths?.[resume.steps?.[1]] as any) : undefined,
               },
               outputOptions: { includeState: true },
             },
@@ -2133,16 +2145,10 @@
       execResults = {
         status: 'success',
         output: results.reduce((acc: Record<string, any>, result, index) => {
-<<<<<<< HEAD
-          if (result.result.status === 'success') {
+          if (result.status === 'success') {
             if ('step' in stepsToRun[index]!) {
               acc[stepsToRun[index]!.step.id] = result.output;
             }
-=======
-          if (result.status === 'success') {
-            // @ts-ignore
-            acc[stepsToRun[index]!.step.id] = result.output;
->>>>>>> 3866873f
           }
 
           return acc;
