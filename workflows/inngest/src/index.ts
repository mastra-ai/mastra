--- conflicted
+++ resolved
@@ -1230,12 +1230,8 @@
     abortController,
     runtimeContext,
     writableStream,
-<<<<<<< HEAD
     disableScorers,
-    aiTracingContext,
-=======
     tracingContext,
->>>>>>> 51afa53c
   }: {
     step: Step<string, any, any>;
     stepResults: Record<string, StepResult<any, any, any, any>>;
@@ -1250,12 +1246,8 @@
     abortController: AbortController;
     runtimeContext: RuntimeContext;
     writableStream?: WritableStream<ChunkType>;
-<<<<<<< HEAD
     disableScorers?: boolean;
-    aiTracingContext?: AITracingContext;
-=======
     tracingContext?: TracingContext;
->>>>>>> 51afa53c
   }): Promise<StepResult<any, any, any, any>> {
     const stepAISpan = tracingContext?.currentSpan?.createChildSpan({
       name: `workflow step: '${step.id}'`,
@@ -1729,12 +1721,8 @@
     abortController,
     runtimeContext,
     writableStream,
-<<<<<<< HEAD
     disableScorers,
-    aiTracingContext,
-=======
     tracingContext,
->>>>>>> 51afa53c
   }: {
     workflowId: string;
     runId: string;
@@ -1758,12 +1746,8 @@
     abortController: AbortController;
     runtimeContext: RuntimeContext;
     writableStream?: WritableStream<ChunkType>;
-<<<<<<< HEAD
     disableScorers?: boolean;
-    aiTracingContext?: AITracingContext;
-=======
     tracingContext?: TracingContext;
->>>>>>> 51afa53c
   }): Promise<StepResult<any, any, any, any>> {
     const conditionalSpan = tracingContext?.currentSpan?.createChildSpan({
       type: AISpanType.WORKFLOW_CONDITIONAL,
@@ -1890,14 +1874,9 @@
           abortController,
           runtimeContext,
           writableStream,
-<<<<<<< HEAD
           disableScorers,
-          aiTracingContext: {
-            parentAISpan: conditionalSpan,
-=======
           tracingContext: {
             currentSpan: conditionalSpan,
->>>>>>> 51afa53c
           },
         }),
       ),
