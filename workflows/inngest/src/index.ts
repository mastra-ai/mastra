--- conflicted
+++ resolved
@@ -163,6 +163,7 @@
 
   async getRunOutput(eventId: string) {
     let runs = await this.getRuns(eventId);
+
     const storage = await this.#mastra?.getStore('workflows');
 
     while (runs?.[0]?.status !== 'Completed' || runs?.[0]?.event_id !== eventId) {
@@ -332,13 +333,6 @@
   }): Promise<WorkflowResult<TState, TInput, TOutput, TSteps>> {
     const storage = await this.#mastra?.getStore('workflows');
 
-<<<<<<< HEAD
-    const steps: string[] = (Array.isArray(params.step) ? params.step : [params.step]).map(step =>
-      typeof step === 'string' ? step : step?.id,
-    );
-    const snapshot = await storage?.getWorkflowSnapshot({
-      workflowId: this.workflowId,
-=======
     let steps: string[] = [];
     if (typeof params.step === 'string') {
       steps = params.step.split('.');
@@ -347,9 +341,8 @@
         typeof step === 'string' ? step : step?.id,
       );
     }
-    const snapshot = await storage?.loadWorkflowSnapshot({
-      workflowName: this.workflowId,
->>>>>>> 2d37680d
+    const snapshot = await storage?.getWorkflowSnapshot({
+      workflowId: this.workflowId,
       runId: this.runId,
     });
 
@@ -451,16 +444,22 @@
       throw new Error('No steps provided to timeTravel');
     }
 
-    const storage = this.#mastra?.getStorage();
-
-    const snapshot = await storage?.loadWorkflowSnapshot({
-      workflowName: this.workflowId,
+    console.log('steps', steps);
+    console.log('this.workflowId', this.workflowId);
+    console.log('this.runId', this.runId);
+
+    const storage = await this.#mastra?.getStore('workflows');
+
+    const snapshot = await storage?.getWorkflowSnapshot({
+      workflowId: this.workflowId,
       runId: this.runId,
     });
 
+    console.log('snapshot', snapshot);
+
     if (!snapshot) {
-      await storage?.persistWorkflowSnapshot({
-        workflowName: this.workflowId,
+      await storage?.createWorkflowSnapshot({
+        workflowId: this.workflowId,
         runId: this.runId,
         resourceId: this.resourceId,
         snapshot: {
@@ -489,6 +488,8 @@
       inputDataToUse = await this._validateTimetravelInputData(params.inputData, this.workflowSteps[steps[0]!]!);
     }
 
+    console.log('inputDataToUse', inputDataToUse);
+
     const timeTravelData = createTimeTravelExecutionParams({
       steps,
       inputData: inputDataToUse,
@@ -499,6 +500,8 @@
       graph: this.executionGraph,
       initialState: params.initialState,
     });
+
+    console.log('timeTravelData', timeTravelData);
 
     const eventOutput = await this.inngest.send({
       name: `workflow.${this.workflowId}`,
@@ -514,11 +517,21 @@
     });
 
     const eventId = eventOutput.ids[0];
+
+    console.log('eventId', eventId);
+
     if (!eventId) {
       throw new Error('Event ID is not set');
     }
+
     const runOutput = await this.getRunOutput(eventId);
+
+    console.log('runOutput', runOutput);
+
     const result = runOutput?.output?.result;
+
+    console.log('result', result);
+
     if (result.status === 'failed') {
       result.error = new Error(result.error);
     }
@@ -887,6 +900,9 @@
   }
 
   __registerMastra(mastra: Mastra) {
+    // Call parent's __registerMastra to set parent class's #mastra field
+    // This is needed because getWorkflowRunExecutionResult() uses the parent's #mastra
+    super.__registerMastra(mastra);
     this.#mastra = mastra;
     this.executionEngine.__registerMastra(mastra);
     const updateNested = (step: StepFlowEntry) => {
@@ -1093,6 +1109,11 @@
     return steps.flatMap(step => {
       if (step.type === 'step' || step.type === 'loop' || step.type === 'foreach') {
         if (step.step instanceof InngestWorkflow) {
+          // Ensure nested workflow has mastra set before getting its function
+          // This is needed because getFunction() uses this.#mastra in its closure
+          if (this.#mastra && !step.step.mastra) {
+            step.step.__registerMastra(this.#mastra);
+          }
           return [step.step.getFunction(), ...step.step.getNestedFunctions(step.step.executionGraph.steps)];
         }
         return [];
@@ -1786,17 +1807,9 @@
 
       try {
         if (isResume) {
-<<<<<<< HEAD
-          // @ts-ignore
-          runId = stepResults[resume?.steps?.[0]]?.suspendPayload?.__workflow_meta?.runId ?? randomUUID();
-
+          runId = stepResults[resume?.steps?.[0] ?? '']?.suspendPayload?.__workflow_meta?.runId ?? randomUUID();
           const snapshot: any = await storage?.getWorkflowSnapshot({
             workflowId: step.id,
-=======
-          runId = stepResults[resume?.steps?.[0] ?? '']?.suspendPayload?.__workflow_meta?.runId ?? randomUUID();
-          const snapshot: any = await this.mastra?.getStorage()?.loadWorkflowSnapshot({
-            workflowName: step.id,
->>>>>>> 2d37680d
             runId: runId,
           });
 
@@ -1820,8 +1833,9 @@
           runId = invokeResp.runId;
           executionContext.state = invokeResp.result.state;
         } else if (isTimeTravel) {
-          const snapshot: any = (await this.mastra?.getStorage()?.loadWorkflowSnapshot({
-            workflowName: step.id,
+          const workflowsStore = await this.mastra?.getStore('workflows');
+          const snapshot: any = (await workflowsStore?.getWorkflowSnapshot({
+            workflowId: step.id,
             runId: executionContext.runId,
           })) ?? { context: {} };
           const timeTravelParams = createTimeTravelExecutionParams({
